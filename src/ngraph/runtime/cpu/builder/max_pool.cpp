/*******************************************************************************
* Copyright 2018 Intel Corporation
*
* Licensed under the Apache License, Version 2.0 (the "License");
* you may not use this file except in compliance with the License.
* You may obtain a copy of the License at
*
*     http://www.apache.org/licenses/LICENSE-2.0
*
* Unless required by applicable law or agreed to in writing, software
* distributed under the License is distributed on an "AS IS" BASIS,
* WITHOUT WARRANTIES OR CONDITIONS OF ANY KIND, either express or implied.
* See the License for the specific language governing permissions and
* limitations under the License.
*******************************************************************************/

#include "ngraph/runtime/cpu/kernel/max_pool.hpp"
#include "ngraph/op/max_pool.hpp"
#include "ngraph/runtime/cpu/cpu_builder.hpp"
#include "ngraph/runtime/cpu/mkldnn_invoke.hpp"
#include "ngraph/runtime/cpu/mkldnn_utils.hpp"
#include "ngraph/runtime/cpu/op/max_pool_with_indices.hpp"

using namespace std;
using namespace ngraph;

namespace ngraph
{
    namespace runtime
    {
        namespace cpu
        {
            template <>
            void Builder::BUILDER_DECL(ngraph::op::MaxPool)
            {
                auto max_pool = static_cast<const ngraph::op::MaxPool*>(node);

                auto& functors = external_function->get_functors();
                auto& tensor_data = external_function->get_tensor_data();

                auto arg0_shape = args[0].get_shape();
                auto out_shape = out[0].get_shape();

                auto& arg0_tensor = tensor_data[args[0].get_name()];
                auto& out_tensor = tensor_data[out[0].get_name()];

                auto window_shape = max_pool->get_window_shape();
                auto window_movement_strides = max_pool->get_window_movement_strides();
                auto padding_below = max_pool->get_padding_below();
                auto padding_above = max_pool->get_padding_above();

                if (runtime::cpu::mkldnn_utils::use_mkldnn_kernel(node))
                {
                    auto& mkldnn_emitter = external_function->get_mkldnn_emitter();
                    auto input_desc = mkldnn_emitter->build_memory_descriptor(
                        args[0], runtime::cpu::mkldnn_utils::get_input_mkldnn_format(node, 0));
                    auto result_desc = mkldnn_emitter->build_memory_descriptor(
                        out[0], runtime::cpu::mkldnn_utils::get_output_mkldnn_format(node, 0));

                    size_t max_pool_index =
                        mkldnn_emitter->build_pooling_forward(mkldnn::algorithm::pooling_max,
                                                              input_desc,
                                                              result_desc,
                                                              window_movement_strides,
                                                              window_shape,
                                                              padding_below,
                                                              padding_above);

                    auto& deps = mkldnn_emitter->get_primitive_deps(max_pool_index);

                    auto functor = [&, max_pool_index](CPURuntimeContext* ctx) {
                        cpu::mkldnn_utils::set_memory_ptr(ctx, deps[0], arg0_tensor);
                        cpu::mkldnn_utils::set_memory_ptr(ctx, deps[1], out_tensor);
                        cpu::mkldnn_utils::mkldnn_invoke_primitive(ctx, max_pool_index);
                    };
                    functors.emplace_back(functor);
                }
                else
                {
                    std::function<decltype(runtime::cpu::kernel::max_pool<float>)> kernel;

                    SELECT_KERNEL(
                        kernel, out[0].get_element_type(), runtime::cpu::kernel::max_pool);

                    auto functor = [&,
                                    kernel,
                                    arg0_shape,
                                    out_shape,
                                    window_shape,
                                    window_movement_strides,
                                    padding_below,
                                    padding_above](CPURuntimeContext* ctx) {
                        kernel(arg0_tensor,
                               out_tensor,
                               arg0_shape,
                               out_shape,
                               window_shape,
                               window_movement_strides,
                               padding_below,
                               padding_above);
                    };
                    functors.emplace_back(functor);
                }
            }
            template <>
            void Builder::BUILDER_DECL(ngraph::op::MaxPoolBackprop)
            {
                auto mpb = static_cast<const ngraph::op::MaxPoolBackprop*>(node);

                auto& functors = external_function->get_functors();
                auto& tensor_data = external_function->get_tensor_data();

                auto arg_fwd_shape = args[0].get_shape();
                auto delta_shape = args[1].get_shape();
                auto out_shape = out[0].get_shape();

                auto& arg_fwd_tensor = tensor_data[args[0].get_name()];
                auto& delta_tensor = tensor_data[args[1].get_name()];
                auto& out_tensor = tensor_data[out[0].get_name()];

                auto window_shape = mpb->get_window_shape();
                auto window_movement_strides = mpb->get_window_movement_strides();
                auto padding_below = mpb->get_padding_below();
                auto padding_above = mpb->get_padding_above();

                if (runtime::cpu::mkldnn_utils::use_mkldnn_kernel(node))
                {
                    auto& mkldnn_emitter = external_function->get_mkldnn_emitter();
                    auto fprop_src_desc = mkldnn_emitter->build_memory_descriptor(
                        args[0], runtime::cpu::mkldnn_utils::get_input_mkldnn_format(node, 0));
                    auto diff_dst_desc = mkldnn_emitter->build_memory_descriptor(
                        args[1], runtime::cpu::mkldnn_utils::get_input_mkldnn_format(node, 1));
                    auto diff_src_desc = mkldnn_emitter->build_memory_descriptor(
                        out[0], runtime::cpu::mkldnn_utils::get_output_mkldnn_format(node, 0));

                    size_t max_pool_index = mkldnn_emitter->build_max_pooling_backward(
                        mkldnn::algorithm::pooling_max,
                        fprop_src_desc,
                        diff_dst_desc,
                        diff_src_desc,
                        mpb->get_window_movement_strides(),
                        mpb->get_window_shape(),
                        mpb->get_padding_below(),
                        mpb->get_padding_above());

                    auto& fdeps = mkldnn_emitter->get_primitive_deps(max_pool_index - 1);
                    auto functor_fprop = [&, max_pool_index](CPURuntimeContext* ctx) {
                        cpu::mkldnn_utils::set_memory_ptr(ctx, fdeps[0], arg_fwd_tensor);
                        cpu::mkldnn_utils::set_memory_ptr(ctx, fdeps[1], out_tensor);
                        cpu::mkldnn_utils::set_memory_ptr(
                            ctx, fdeps[2], ctx->mkldnn_workspaces[fdeps[3]]);
                        cpu::mkldnn_utils::mkldnn_invoke_primitive(ctx, max_pool_index - 1);
                    };
                    functors.emplace_back(functor_fprop);
                    auto& bdeps = mkldnn_emitter->get_primitive_deps(max_pool_index);
                    auto functor_bprop = [&, max_pool_index](CPURuntimeContext* ctx) {
                        cpu::mkldnn_utils::set_memory_ptr(ctx, bdeps[0], delta_tensor);
                        cpu::mkldnn_utils::set_memory_ptr(
                            ctx, bdeps[1], ctx->mkldnn_workspaces[bdeps[3]]);
                        cpu::mkldnn_utils::set_memory_ptr(ctx, bdeps[2], out_tensor);
                        cpu::mkldnn_utils::mkldnn_invoke_primitive(ctx, max_pool_index);
                    };
                    functors.emplace_back(functor_bprop);
                }
                else
                {
                    std::function<decltype(runtime::cpu::kernel::max_pool_backprop<float>)> kernel;

                    SELECT_KERNEL(
                        kernel, out[0].get_element_type(), runtime::cpu::kernel::max_pool_backprop);

                    auto functor = [&,
                                    kernel,
                                    arg_fwd_shape,
                                    delta_shape,
                                    out_shape,
                                    window_shape,
                                    window_movement_strides,
                                    padding_below,
                                    padding_above](CPURuntimeContext* ctx) {
                        kernel(arg_fwd_tensor,
                               delta_tensor,
                               out_tensor,
                               delta_shape,
                               arg_fwd_shape,
                               window_shape,
                               window_movement_strides,
                               padding_below,
                               padding_above);
                    };
                    functors.emplace_back(functor);
                }
            }

            template <>
            void Builder::BUILDER_DECL(ngraph::op::MaxPoolWithIndices)
            {
                if (!runtime::cpu::mkldnn_utils::use_mkldnn_kernel(node))
                {
                    throw ngraph_error("MaxPoolWithIndices isn't supported");
                }

                auto max_pool = static_cast<const ngraph::op::MaxPoolWithIndices*>(node);

                auto& functors = external_function->get_functors();
                auto& tensor_data = external_function->get_tensor_data();

                auto& arg0_tensor = tensor_data[args[0].get_name()];
                auto& out0_tensor = tensor_data[out[0].get_name()];
                auto& out1_tensor = tensor_data[out[1].get_name()];

                auto& mkldnn_emitter = external_function->get_mkldnn_emitter();
                auto input_desc = mkldnn_emitter->build_memory_descriptor(
                    args[0], runtime::cpu::mkldnn_utils::get_input_mkldnn_format(node, 0));
                auto result_desc = mkldnn_emitter->build_memory_descriptor(
                    out[0], runtime::cpu::mkldnn_utils::get_output_mkldnn_format(node, 0));

                size_t max_pool_index = mkldnn_emitter->build_max_pooling_with_indices_forward(
                    mkldnn::algorithm::pooling_max,
                    input_desc,
                    result_desc,
                    max_pool->get_window_movement_strides(),
                    max_pool->get_window_shape(),
                    max_pool->get_padding_below(),
                    max_pool->get_padding_above());

                auto& deps = mkldnn_emitter->get_primitive_deps(max_pool_index);

                auto functor = [&, max_pool_index](CPURuntimeContext* ctx) {
                    cpu::mkldnn_utils::set_memory_ptr(ctx, deps[0], arg0_tensor);
                    cpu::mkldnn_utils::set_memory_ptr(ctx, deps[1], out0_tensor);
                    cpu::mkldnn_utils::set_memory_ptr(ctx, deps[2], out1_tensor);
                    cpu::mkldnn_utils::mkldnn_invoke_primitive(ctx, max_pool_index);
                };
                functors.emplace_back(functor);
            }

            template <>
            void Builder::BUILDER_DECL(ngraph::op::MaxPoolWithIndicesBackprop)
            {
                if (!runtime::cpu::mkldnn_utils::use_mkldnn_kernel(node))
                {
                    throw ngraph_error("MaxPoolWithIndicesBackprop isn't supported");
                }

                auto& functors = external_function->get_functors();
                auto& tensor_data = external_function->get_tensor_data();

                auto& arg1_tensor = tensor_data[args[1].get_name()];
                auto& arg2_tensor = tensor_data[args[2].get_name()];
                auto& out_tensor = tensor_data[out[0].get_name()];

                auto mpb = static_cast<const ngraph::op::MaxPoolWithIndicesBackprop*>(node);

                auto& mkldnn_emitter = external_function->get_mkldnn_emitter();
                auto diff_dst_desc = mkldnn_emitter->build_memory_descriptor(
                    args[1], runtime::cpu::mkldnn_utils::get_input_mkldnn_format(node, 1));
                auto diff_src_desc = mkldnn_emitter->build_memory_descriptor(
                    out[0], runtime::cpu::mkldnn_utils::get_output_mkldnn_format(node, 0));

                size_t max_pool_index = mkldnn_emitter->build_max_pooling_with_indices_backward(
                    mkldnn::algorithm::pooling_max,
                    diff_dst_desc,
                    diff_src_desc,
                    mpb->get_window_movement_strides(),
                    mpb->get_window_shape(),
                    mpb->get_padding_below(),
                    mpb->get_padding_above());

                auto& deps = mkldnn_emitter->get_primitive_deps(max_pool_index);

                auto functor = [&, max_pool_index](CPURuntimeContext* ctx) {
                    cpu::mkldnn_utils::set_memory_ptr(ctx, deps[0], arg1_tensor);
                    cpu::mkldnn_utils::set_memory_ptr(ctx, deps[1], arg2_tensor);
                    cpu::mkldnn_utils::set_memory_ptr(ctx, deps[2], out_tensor);
                    cpu::mkldnn_utils::mkldnn_invoke_primitive(ctx, max_pool_index);
                };
                functors.emplace_back(functor);
            }

            REGISTER_OP_BUILDER(MaxPool);
<<<<<<< HEAD
            REGISTER_OP_BUILDER(MaxPoolBackprop);
=======
            REGISTER_OP_BUILDER(MaxPoolWithIndices);
            REGISTER_OP_BUILDER(MaxPoolWithIndicesBackprop);
>>>>>>> 2a0e43ef
        }
    }
}<|MERGE_RESOLUTION|>--- conflicted
+++ resolved
@@ -279,12 +279,9 @@
             }
 
             REGISTER_OP_BUILDER(MaxPool);
-<<<<<<< HEAD
             REGISTER_OP_BUILDER(MaxPoolBackprop);
-=======
             REGISTER_OP_BUILDER(MaxPoolWithIndices);
             REGISTER_OP_BUILDER(MaxPoolWithIndicesBackprop);
->>>>>>> 2a0e43ef
         }
     }
 }