//*****************************************************************************
// Copyright 2017-2020 Intel Corporation
//
// Licensed under the Apache License, Version 2.0 (the "License");
// you may not use this file except in compliance with the License.
// You may obtain a copy of the License at
//
//     http://www.apache.org/licenses/LICENSE-2.0
//
// Unless required by applicable law or agreed to in writing, software
// distributed under the License is distributed on an "AS IS" BASIS,
// WITHOUT WARRANTIES OR CONDITIONS OF ANY KIND, either express or implied.
// See the License for the specific language governing permissions and
// limitations under the License.
//*****************************************************************************

#include "ngraph/runtime/cpu/kernel/max_pool.hpp"
#include "ngraph/op/max_pool.hpp"
#include "ngraph/runtime/cpu/cpu_builder.hpp"
#include "ngraph/runtime/cpu/dnnl_invoke.hpp"
#include "ngraph/runtime/cpu/dnnl_utils.hpp"
#include "ngraph/runtime/cpu/op/max_pool_with_indices.hpp"

using namespace std;
using namespace ngraph;

namespace ngraph
{
    namespace runtime
    {
        namespace cpu
        {
            template <>
            void Builder::BUILDER_DECL(ngraph::op::MaxPool)
            {
                auto max_pool = static_cast<const ngraph::op::MaxPool*>(node);

                auto& functors = external_function->get_functors();

                auto arg0_shape = args[0].get_shape();
                auto out_shape = out[0].get_shape();

                auto arg0_buffer_index = external_function->get_buffer_index(args[0].get_name());
                auto out_buffer_index = external_function->get_buffer_index(out[0].get_name());

                auto window_shape = max_pool->get_window_shape();
                auto window_movement_strides = max_pool->get_window_movement_strides();
                auto padding_below = max_pool->get_padding_below();
                auto padding_above = max_pool->get_padding_above();

                if (runtime::cpu::dnnl_utils::use_dnnl_kernel(node))
                {
                    auto& dnnl_emitter = external_function->get_dnnl_emitter();
                    auto max_pool_desc =
                        dnnl_emitter->get_max_pooling_forward_desc<ngraph::op::MaxPool>(node,
                                                                                        false);
                    size_t scratchpad_size = QUERY_SCRATCHPAD(pooling_forward, max_pool_desc);

                    // MaxPool needs 3 primitives: input, result, and pooling_forward.
                    size_t max_pool_index = dnnl_emitter->reserve_primitive_space(3);
                    auto& deps = dnnl_emitter->get_primitive_deps(max_pool_index);

                    auto functor = [&,
                                    max_pool_desc,
                                    max_pool_index,
                                    scratchpad_size,
                                    arg0_buffer_index,
                                    out_buffer_index](CPURuntimeContext* ctx,
                                                      CPUExecutionContext* /* ectx */) {
                        if (ctx->first_iteration)
                        {
                            dnnl_emitter->build_pooling_forward(ctx->dnnl_memories,
                                                                ctx->dnnl_primitives,
                                                                ctx->dnnl_scratchpad_mds,
                                                                max_pool_desc,
                                                                deps,
                                                                max_pool_index);
                        }
                        cpu::dnnl_utils::set_memory_ptr(
                            ctx, deps[0], ctx->buffer_data[arg0_buffer_index]);
                        cpu::dnnl_utils::set_memory_ptr(
                            ctx, deps[1], ctx->buffer_data[out_buffer_index]);

                        cpu::dnnl_utils::dnnl_invoke_primitive(ctx,
                                                               max_pool_index,
                                                               deps,
                                                               cpu::dnnl_utils::OpType::MAXPOOL,
                                                               scratchpad_size);
                    };
                    functors.emplace_back(functor);
                }
                else
                {
                    std::function<decltype(runtime::cpu::kernel::max_pool<float>)> kernel;

                    SELECT_KERNEL(kernel, out[0].get_element_type(), runtime::cpu::kernel::max_pool)

                    auto functor = [&,
                                    kernel,
                                    arg0_shape,
                                    out_shape,
                                    window_shape,
                                    window_movement_strides,
                                    padding_below,
                                    padding_above,
                                    arg0_buffer_index,
                                    out_buffer_index](CPURuntimeContext* ctx,
                                                      CPUExecutionContext* /* ectx */) {
                        kernel(ctx->buffer_data[arg0_buffer_index],
                               ctx->buffer_data[out_buffer_index],
                               arg0_shape,
                               out_shape,
                               window_shape,
                               window_movement_strides,
                               padding_below,
                               padding_above);
                    };
                    functors.emplace_back(functor);
                }
            }
            template <>
            void Builder::BUILDER_DECL(ngraph::op::MaxPoolBackprop)
            {
                auto mpb = static_cast<const ngraph::op::MaxPoolBackprop*>(node);

                auto& functors = external_function->get_functors();

                auto arg_fwd_shape = args[0].get_shape();
                auto delta_shape = args[1].get_shape();
                auto out_shape = out[0].get_shape();

                auto arg_fwd_buffer_index = external_function->get_buffer_index(args[0].get_name());
                auto delta_buffer_index = external_function->get_buffer_index(args[1].get_name());
                auto out_buffer_index = external_function->get_buffer_index(out[0].get_name());

                auto window_shape = mpb->get_window_shape();
                auto window_movement_strides = mpb->get_window_movement_strides();
                auto padding_below = mpb->get_padding_below();
                auto padding_above = mpb->get_padding_above();

                if (runtime::cpu::dnnl_utils::use_dnnl_kernel(node))
                {
                    auto& dnnl_emitter = external_function->get_dnnl_emitter();
                    auto fwd_pool_desc =
                        dnnl_emitter->get_max_pooling_forward_desc<ngraph::op::MaxPoolBackprop>(
                            node, true);
                    auto bwd_pool_desc =
                        dnnl_emitter->get_max_pooling_backward_desc<ngraph::op::MaxPoolBackprop>(
                            node);
                    auto fprop_src_desc = dnnl_utils::get_input_dnnl_md(node, 0);
                    size_t scratchpad_size =
                        QUERY_SCRATCHPAD_2ARGS(max_pooling_backward, fwd_pool_desc, bwd_pool_desc);

                    // MaxPoolBackprop forward needs 4 primitives: fprop_src, diff_src, workspace,
                    // and pooling_forward.
                    // It needs a new workspace.
                    size_t fwd_pool_index = dnnl_emitter->reserve_primitive_space(
                        4, false /* fwd and bwd */, true /* new workspace */);
                    auto& fdeps = dnnl_emitter->get_primitive_deps(fwd_pool_index);

                    auto functor_fprop = [&,
                                          fwd_pool_index,
                                          arg_fwd_buffer_index,
                                          scratchpad_size,
                                          out_buffer_index](CPURuntimeContext* ctx,
                                                            CPUExecutionContext* /* ectx */) {
                        cpu::dnnl_utils::set_memory_ptr(
                            ctx, fdeps[0], ctx->buffer_data[arg_fwd_buffer_index]);
                        cpu::dnnl_utils::set_memory_ptr(
                            ctx, fdeps[1], ctx->buffer_data[out_buffer_index]);
                        cpu::dnnl_utils::set_memory_ptr(
                            ctx, fdeps[2], ctx->dnnl_workspaces[fdeps[3]]);
                        cpu::dnnl_utils::dnnl_invoke_primitive(
                            ctx,
                            fwd_pool_index,
                            fdeps,
                            cpu::dnnl_utils::OpType::MAXPOOLBACKPROPFORWARD,
                            scratchpad_size);
                    };

                    // MaxPoolBackprop backward needs 4 primitives: diff_dst, workspace, diff_src,
                    // and pooling_backward.
                    // It needs a new workspace.
                    size_t bwd_pool_index = dnnl_emitter->reserve_primitive_space(
                        4, false /* fwd and bwd */, true /* new workspace */);
                    auto& bdeps = dnnl_emitter->get_primitive_deps(bwd_pool_index);
                    auto functor_bprop = [&, bwd_pool_index, delta_buffer_index, out_buffer_index](
<<<<<<< HEAD
                        CPURuntimeContext* ctx, CPUExecutionContext* /* ectx */) {
                        cpu::dnnl_utils::set_memory_ptr(
=======
                                             CPURuntimeContext* ctx,
                                             CPUExecutionContext* /* ectx */) {
                        cpu::mkldnn_utils::set_memory_ptr(
>>>>>>> 4a0f162a
                            ctx, bdeps[0], ctx->buffer_data[delta_buffer_index]);
                        cpu::dnnl_utils::set_memory_ptr(
                            ctx, bdeps[1], ctx->dnnl_workspaces[bdeps[3]]);
                        cpu::dnnl_utils::set_memory_ptr(
                            ctx, bdeps[2], ctx->buffer_data[out_buffer_index]);
                        cpu::dnnl_utils::dnnl_invoke_primitive(
                            ctx,
                            bwd_pool_index,
                            bdeps,
                            cpu::dnnl_utils::OpType::MAXPOOLBACKPROPBACKWARD);
                    };
                    auto functor = [&,
                                    bwd_pool_desc,
                                    fwd_pool_desc,
                                    fprop_src_desc,
                                    fwd_pool_index,
                                    bwd_pool_index,
                                    functor_fprop,
                                    functor_bprop](CPURuntimeContext* ctx,
                                                   CPUExecutionContext* ectx) {
                        if (ctx->first_iteration)
                        {
                            dnnl_emitter->build_max_pooling_backward(ctx->dnnl_memories,
                                                                     ctx->dnnl_primitives,
                                                                     ctx->dnnl_scratchpad_mds,
                                                                     ctx->dnnl_workspaces,
                                                                     bwd_pool_desc,
                                                                     fwd_pool_desc,
                                                                     fprop_src_desc,
                                                                     fdeps,
                                                                     bdeps,
                                                                     fwd_pool_index,
                                                                     bwd_pool_index);
                        }
                        functor_fprop(ctx, ectx);
                        functor_bprop(ctx, ectx);
                    };
                    functors.emplace_back(functor);
                }
                else
                {
                    std::function<decltype(runtime::cpu::kernel::max_pool_backprop<float>)> kernel;

                    SELECT_KERNEL(
                        kernel, out[0].get_element_type(), runtime::cpu::kernel::max_pool_backprop)

                    auto functor = [&,
                                    kernel,
                                    arg_fwd_shape,
                                    delta_shape,
                                    out_shape,
                                    window_shape,
                                    window_movement_strides,
                                    padding_below,
                                    padding_above,
                                    arg_fwd_buffer_index,
                                    delta_buffer_index,
                                    out_buffer_index](CPURuntimeContext* ctx,
                                                      CPUExecutionContext* /* ectx */) {
                        kernel(ctx->buffer_data[arg_fwd_buffer_index],
                               ctx->buffer_data[delta_buffer_index],
                               ctx->buffer_data[out_buffer_index],
                               delta_shape,
                               arg_fwd_shape,
                               window_shape,
                               window_movement_strides,
                               padding_below,
                               padding_above);
                    };
                    functors.emplace_back(functor);
                }
            }

            template <>
            void Builder::BUILDER_DECL(ngraph::op::MaxPoolWithIndices)
            {
                if (!runtime::cpu::dnnl_utils::use_dnnl_kernel(node))
                {
                    throw ngraph_error("MaxPoolWithIndices isn't supported");
                }

                auto& functors = external_function->get_functors();

                auto arg0_buffer_index = external_function->get_buffer_index(args[0].get_name());
                auto out0_buffer_index = external_function->get_buffer_index(out[0].get_name());
                auto out1_buffer_index = external_function->get_buffer_index(out[1].get_name());

                auto& dnnl_emitter = external_function->get_dnnl_emitter();
                auto max_pool_desc =
                    dnnl_emitter
                        ->get_max_pooling_with_indices_forward_desc<ngraph::op::MaxPoolWithIndices>(
                            node);
                size_t scratchpad_size = QUERY_SCRATCHPAD(pooling_forward, max_pool_desc);

                // MaxPoolWithIndices needs 4 primitives: src, dst, workspace, and pooling_forward.
                size_t max_pool_index = dnnl_emitter->reserve_primitive_space(4);
                auto& deps = dnnl_emitter->get_primitive_deps(max_pool_index);

                auto functor = [&,
                                max_pool_desc,
                                max_pool_index,
                                scratchpad_size,
                                arg0_buffer_index,
                                out0_buffer_index,
                                out1_buffer_index](CPURuntimeContext* ctx,
                                                   CPUExecutionContext* /* ectx */) {
                    if (ctx->first_iteration)
                    {
                        dnnl_emitter->build_max_pooling_with_indices_forward(
                            ctx->dnnl_memories,
                            ctx->dnnl_primitives,
                            ctx->dnnl_scratchpad_mds,
                            max_pool_desc,
                            deps,
                            max_pool_index);
                    }
                    cpu::dnnl_utils::set_memory_ptr(
                        ctx, deps[0], ctx->buffer_data[arg0_buffer_index]);
                    cpu::dnnl_utils::set_memory_ptr(
                        ctx, deps[1], ctx->buffer_data[out0_buffer_index]);
                    cpu::dnnl_utils::set_memory_ptr(
                        ctx, deps[2], ctx->buffer_data[out1_buffer_index]);

                    cpu::dnnl_utils::dnnl_invoke_primitive(
                        ctx,
                        max_pool_index,
                        deps,
                        cpu::dnnl_utils::OpType::MAXPOOLWITHINDICES,
                        scratchpad_size);
                };
                functors.emplace_back(functor);
            }

            template <>
            void Builder::BUILDER_DECL(ngraph::op::MaxPoolWithIndicesBackprop)
            {
                if (!runtime::cpu::dnnl_utils::use_dnnl_kernel(node))
                {
                    throw ngraph_error("MaxPoolWithIndicesBackprop isn't supported");
                }

                auto& functors = external_function->get_functors();

                auto arg1_buffer_index = external_function->get_buffer_index(args[1].get_name());
                auto arg2_buffer_index = external_function->get_buffer_index(args[2].get_name());
                auto out_buffer_index = external_function->get_buffer_index(out[0].get_name());

                auto& dnnl_emitter = external_function->get_dnnl_emitter();
                auto fwd_pool_desc =
                    dnnl_emitter
                        ->get_max_pooling_forward_desc<ngraph::op::MaxPoolWithIndicesBackprop>(
                            node, true);
                auto bwd_pool_desc =
                    dnnl_emitter
                        ->get_max_pooling_backward_desc<ngraph::op::MaxPoolWithIndicesBackprop>(
                            node);
                size_t scratchpad_size = QUERY_SCRATCHPAD_2ARGS(
                    max_pooling_with_indices_backward, fwd_pool_desc, bwd_pool_desc);

                // MaxPoolWithIndicesBackprop needs 4 primitives: diff_dst, fprop_workspace,
                // diff_src, and pooling_backward.
                size_t max_pool_index = dnnl_emitter->reserve_primitive_space(4);
                auto& deps = dnnl_emitter->get_primitive_deps(max_pool_index);

                auto functor = [&,
                                bwd_pool_desc,
                                fwd_pool_desc,
                                max_pool_index,
                                scratchpad_size,
                                arg1_buffer_index,
                                arg2_buffer_index,
                                out_buffer_index](CPURuntimeContext* ctx,
                                                  CPUExecutionContext* /* ectx */) {
                    if (ctx->first_iteration)
                    {
                        dnnl_emitter->build_max_pooling_with_indices_backward(
                            ctx->dnnl_memories,
                            ctx->dnnl_primitives,
                            ctx->dnnl_scratchpad_mds,
                            bwd_pool_desc,
                            fwd_pool_desc,
                            deps,
                            max_pool_index);
                    }
                    cpu::dnnl_utils::set_memory_ptr(
                        ctx, deps[0], ctx->buffer_data[arg1_buffer_index]);
                    cpu::dnnl_utils::set_memory_ptr(
                        ctx, deps[1], ctx->buffer_data[arg2_buffer_index]);
                    cpu::dnnl_utils::set_memory_ptr(
                        ctx, deps[2], ctx->buffer_data[out_buffer_index]);

                    cpu::dnnl_utils::dnnl_invoke_primitive(
                        ctx,
                        max_pool_index,
                        deps,
                        cpu::dnnl_utils::OpType::MAXPOOLWITHINDICESBACKPROP,
                        scratchpad_size);
                };
                functors.emplace_back(functor);
            }

            void register_builders_max_pool_cpp()
            {
                REGISTER_OP_BUILDER(MaxPool);
                REGISTER_OP_BUILDER(MaxPoolBackprop);
                REGISTER_OP_BUILDER(MaxPoolWithIndices);
                REGISTER_OP_BUILDER(MaxPoolWithIndicesBackprop);
            }
        }
    }
}<|MERGE_RESOLUTION|>--- conflicted
+++ resolved
@@ -185,14 +185,9 @@
                         4, false /* fwd and bwd */, true /* new workspace */);
                     auto& bdeps = dnnl_emitter->get_primitive_deps(bwd_pool_index);
                     auto functor_bprop = [&, bwd_pool_index, delta_buffer_index, out_buffer_index](
-<<<<<<< HEAD
-                        CPURuntimeContext* ctx, CPUExecutionContext* /* ectx */) {
-                        cpu::dnnl_utils::set_memory_ptr(
-=======
                                              CPURuntimeContext* ctx,
                                              CPUExecutionContext* /* ectx */) {
-                        cpu::mkldnn_utils::set_memory_ptr(
->>>>>>> 4a0f162a
+                        cpu::dnnl_utils::set_memory_ptr(
                             ctx, bdeps[0], ctx->buffer_data[delta_buffer_index]);
                         cpu::dnnl_utils::set_memory_ptr(
                             ctx, bdeps[1], ctx->dnnl_workspaces[bdeps[3]]);
