--- conflicted
+++ resolved
@@ -48,76 +48,10 @@
                     node->get_friendly_name().c_str(),
                     count);
 
-<<<<<<< HEAD
-#ifdef NGRAPH_DISTRIBUTED_MLSL_ENABLE
-                auto data_type = MLSL::DT_FLOAT;
-
-                if (args[0].get_element_type() == element::f32)
-                {
-                    data_type = MLSL::DT_FLOAT;
-                }
-                else if (args[0].get_element_type() == element::f64)
-                {
-                    data_type = MLSL::DT_DOUBLE;
-                }
-
-                auto functor = [&, count, data_type, arg_buffer_index, out_buffer_index](
-                    CPURuntimeContext* ctx, CPUExecutionContext* ectx) {
-                    MLSL::CommReq* req =
-                        ctx->mlsl_dist->AllReduce(ctx->buffer_data[arg_buffer_index],
-                                                  ctx->buffer_data[out_buffer_index],
-                                                  count,
-                                                  data_type,
-                                                  MLSL::RT_SUM,
-                                                  MLSL::GT_DATA);
-                    ctx->mlsl_env->Wait(req);
-                };
-#elif NGRAPH_DISTRIBUTED_OMPI_ENABLE
-                auto data_type = MPI_FLOAT;
-
-                if (args[0].get_element_type() == element::f32)
-                {
-                    data_type = MPI_FLOAT;
-                }
-                else if (args[0].get_element_type() == element::f64)
-                {
-                    data_type = MPI_DOUBLE;
-                }
-
-                auto node_friendly_name = node->get_friendly_name();
-                auto node_name = node->get_name();
-                auto func_name = external_function->get_function_name();
-                int id = call_seq;
-                call_seq++;
-
-                auto functor = [&,
-                                id,
-                                count,
-                                data_type,
-                                func_name,
-                                node_friendly_name,
-                                node_name,
-                                arg_buffer_index,
-                                out_buffer_index](CPURuntimeContext* ctx,
-                                                  CPUExecutionContext* ectx) {
-                    NGRAPH_DEBUG_PRINT("AllReduce Execute[%d]: Function: %s  Node: %s %s Size: %d",
-                                       id,
-                                       func_name.c_str(),
-                                       node_name.c_str(),
-                                       node_friendly_name.c_str(),
-                                       count);
-                    MPI_Allreduce(ctx->buffer_data[arg_buffer_index],
-                                  ctx->buffer_data[out_buffer_index],
-                                  count,
-                                  data_type,
-                                  MPI_SUM,
-                                  MPI_COMM_WORLD);
-=======
-                auto functor = [&, count, data_type](CPURuntimeContext* ctx,
+                auto functor = [&, count, data_type, arg_buffer_index, out_buffer_index](CPURuntimeContext* ctx,
                                                      CPUExecutionContext* ectx) {
                     get_distributed_interface()->all_reduce(
-                        arg_tensor, out_tensor, data_type, count);
->>>>>>> cd76c79f
+                        ctx->buffer_data[arg_buffer_index], ctx->buffer_data[out_buffer_index], data_type, count);
                 };
                 functors.emplace_back(functor);
             }
