//*****************************************************************************
// Copyright 2017-2019 Intel Corporation
//
// Licensed under the Apache License, Version 2.0 (the "License");
// you may not use this file except in compliance with the License.
// You may obtain a copy of the License at
//
//     http://www.apache.org/licenses/LICENSE-2.0
//
// Unless required by applicable law or agreed to in writing, software
// distributed under the License is distributed on an "AS IS" BASIS,
// WITHOUT WARRANTIES OR CONDITIONS OF ANY KIND, either express or implied.
// See the License for the specific language governing permissions and
// limitations under the License.
//*****************************************************************************

#include "ngraph/runtime/cpu/kernel/tile.hpp"
#include "ngraph/op/experimental/tile.hpp"
#include "ngraph/runtime/cpu/cpu_builder.hpp"

using namespace std;
using namespace ngraph;

namespace ngraph
{
    namespace runtime
    {
        namespace cpu
        {
            template <>
            void Builder::BUILDER_DECL(ngraph::op::Tile)
            {
                (void)node;
                auto arg_shape = args[0].get_shape();
                auto arg_rank = arg_shape.size();

                auto& functors = external_function->get_functors();

                auto arg_buffer_index = external_function->get_buffer_index(args[0].get_name());
                auto out_buffer_index = external_function->get_buffer_index(out[0].get_name());

                auto out_shape = out[0].get_shape();

                // keep it here in case we want to support scalar input in the future.
                if (arg_rank == 0)
                {
                    size_t repeats = shape_size(out_shape);
                    std::function<decltype(runtime::cpu::kernel::tile_rank_0<float>)> kernel;
                    SELECT_KERNEL(
                        kernel, out[0].get_element_type(), runtime::cpu::kernel::tile_rank_0)
                    auto functor = [&, kernel, repeats, arg_buffer_index, out_buffer_index](
                        CPURuntimeContext* ctx, CPUExecutionContext* /* ectx */) {
                        kernel(ctx->buffer_data[arg_buffer_index],
                               ctx->buffer_data[out_buffer_index],
                               repeats);
                    };

                    functors.emplace_back(functor);
                }
                else
                {
                    std::function<decltype(runtime::cpu::kernel::tile<float, 2>)> kernel;
<<<<<<< HEAD
                    SELECT_KERNEL_ET_RANK(
                        kernel, out[0].get_element_type(), arg_rank, runtime::cpu::kernel::tile);
=======
                    SELECT_KERNEL_BY_RANK(
                        kernel, out[0].get_element_type(), arg_rank, runtime::cpu::kernel::tile)
>>>>>>> 706e705e
                    auto functor =
                        [&, kernel, arg_shape, out_shape, arg_buffer_index, out_buffer_index](
                            CPURuntimeContext* ctx, CPUExecutionContext* ectx) {
                            kernel(ctx->buffer_data[arg_buffer_index],
                                   ctx->buffer_data[out_buffer_index],
                                   arg_shape,
                                   out_shape,
                                   ectx->arena);
                        };

                    functors.emplace_back(functor);
                }
            }

            void register_builders_tile_cpp() { REGISTER_OP_BUILDER(Tile); }
        }
    }
}<|MERGE_RESOLUTION|>--- conflicted
+++ resolved
@@ -60,13 +60,8 @@
                 else
                 {
                     std::function<decltype(runtime::cpu::kernel::tile<float, 2>)> kernel;
-<<<<<<< HEAD
                     SELECT_KERNEL_ET_RANK(
                         kernel, out[0].get_element_type(), arg_rank, runtime::cpu::kernel::tile);
-=======
-                    SELECT_KERNEL_BY_RANK(
-                        kernel, out[0].get_element_type(), arg_rank, runtime::cpu::kernel::tile)
->>>>>>> 706e705e
                     auto functor =
                         [&, kernel, arg_shape, out_shape, arg_buffer_index, out_buffer_index](
                             CPURuntimeContext* ctx, CPUExecutionContext* ectx) {
