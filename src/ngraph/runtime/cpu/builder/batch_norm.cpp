/*******************************************************************************
* Copyright 2018 Intel Corporation
*
* Licensed under the Apache License, Version 2.0 (the "License");
* you may not use this file except in compliance with the License.
* You may obtain a copy of the License at
*
*     http://www.apache.org/licenses/LICENSE-2.0
*
* Unless required by applicable law or agreed to in writing, software
* distributed under the License is distributed on an "AS IS" BASIS,
* WITHOUT WARRANTIES OR CONDITIONS OF ANY KIND, either express or implied.
* See the License for the specific language governing permissions and
* limitations under the License.
*******************************************************************************/

#include <array>
#include <cstring>

#include "ngraph/op/batch_norm.hpp"
#include "ngraph/runtime/cpu/cpu_builder.hpp"
#include "ngraph/runtime/cpu/kernel/batchnorm.hpp"
#include "ngraph/runtime/cpu/mkldnn_invoke.hpp"
#include "ngraph/runtime/cpu/mkldnn_utils.hpp"
#include "ngraph/runtime/cpu/op/batch_norm_relu.hpp"

using namespace std;
using namespace ngraph;

namespace ngraph
{
    namespace runtime
    {
        namespace cpu
        {
            template <typename OP>
            static void build_batch_norm(CPU_ExternalFunction* external_function,
                                         const ngraph::Node* node,
                                         const std::vector<TensorViewWrapper>& args,
                                         const std::vector<TensorViewWrapper>& out,
                                         bool append_relu)
            {
                auto& functors = external_function->get_functors();
                auto& tensor_data = external_function->get_tensor_data();

                auto& arg0_tensor = tensor_data[args[0].get_name()];
                auto& arg1_tensor = tensor_data[args[1].get_name()];
                auto& arg2_tensor = tensor_data[args[2].get_name()];
                auto& out0_tensor = tensor_data[out[0].get_name()];

                const OP* batchnorm = static_cast<const OP*>(node);

// Kill clang diagnostics bug
#pragma clang diagnostic push
#pragma clang diagnostic ignored "-Wmissing-braces"

                array<size_t, 2> weight_sizes{
                    args[0].get_size() * args[0].get_element_type().size(),
                    args[1].get_size() * args[1].get_element_type().size()};

#pragma clang diagnostic pop

                shared_ptr<uint8_t> stacked_weights(new uint8_t[weight_sizes[0] + weight_sizes[1]]);

                const float ops_scale = 1.f;
                const float ops_alpha = -0.f; // relu negative slope
                const float ops_beta = 0.f;

                mkldnn::post_ops ops;
                if (append_relu)
                {
                    ops.append_eltwise(
                        ops_scale, mkldnn::algorithm::eltwise_relu, ops_alpha, ops_beta);
                }

                if (batchnorm->get_training_flag() && args.size() == 3)
                {
                    auto& out1_tensor = tensor_data[out[1].get_name()];
                    auto& out2_tensor = tensor_data[out[2].get_name()];

                    auto& mkldnn_emitter = external_function->get_mkldnn_emitter();
                    auto input_desc = mkldnn_utils::get_input_mkldnn_md(node, 2);
                    auto weights_shape = Shape{2, args[0].get_size()};
                    auto weights_desc = mkldnn_emitter->build_memory_descriptor(
                        weights_shape, args[0].get_element_type(), mkldnn::memory::format::nc);
                    auto results_desc = mkldnn_utils::get_output_mkldnn_md(node, 0);
                    auto mean_desc = mkldnn_utils::get_output_mkldnn_md(node, 1);
                    auto variance_desc = mkldnn_utils::get_output_mkldnn_md(node, 2);

                    auto batchnorm_index =
                        mkldnn_emitter->build_batchnorm_forward(input_desc,
                                                                weights_desc,
                                                                results_desc,
                                                                mean_desc,
                                                                variance_desc,
                                                                batchnorm->get_eps_value(),
                                                                false,
                                                                batchnorm->get_training_flag(),
                                                                ops);

                    auto& deps = mkldnn_emitter->get_primitive_deps(batchnorm_index);
                    auto functor = [&, batchnorm_index, stacked_weights, weight_sizes](
                        CPURuntimeContext* ctx) {
                        memcpy(stacked_weights.get(), arg0_tensor, weight_sizes[0]);
                        memcpy(
                            stacked_weights.get() + weight_sizes[0], arg1_tensor, weight_sizes[1]);

                        cpu::mkldnn_utils::set_memory_ptr(ctx, deps[0], arg2_tensor);
                        cpu::mkldnn_utils::set_memory_ptr(ctx, deps[1], stacked_weights.get());
                        cpu::mkldnn_utils::set_memory_ptr(ctx, deps[2], out0_tensor);
                        cpu::mkldnn_utils::set_memory_ptr(ctx, deps[3], out1_tensor);
                        cpu::mkldnn_utils::set_memory_ptr(ctx, deps[4], out2_tensor);

                        cpu::mkldnn_utils::mkldnn_invoke_primitive(ctx, batchnorm_index);
                    };
                    functors.emplace_back(functor);
                }
                else
                {
                    auto& arg3_tensor = tensor_data[args[3].get_name()];
                    auto& arg4_tensor = tensor_data[args[4].get_name()];

                    auto& mkldnn_emitter = external_function->get_mkldnn_emitter();
                    auto weights_shape = Shape{2, args[0].get_size()};
                    auto input_desc = mkldnn_utils::get_input_mkldnn_md(node, 2);
                    auto weights_desc = mkldnn_emitter->build_memory_descriptor(
                        weights_shape, args[0].get_element_type(), mkldnn::memory::format::nc);
                    auto mean_desc = mkldnn_utils::get_input_mkldnn_md(node, 3);
                    auto variance_desc = mkldnn_utils::get_input_mkldnn_md(node, 4);
                    auto results_desc = mkldnn_utils::get_output_mkldnn_md(node, 0);

                    auto batchnorm_index =
                        mkldnn_emitter->build_batchnorm_forward(input_desc,
                                                                weights_desc,
                                                                results_desc,
                                                                mean_desc,
                                                                variance_desc,
                                                                batchnorm->get_eps_value(),
                                                                true,
                                                                batchnorm->get_training_flag(),
                                                                ops);

                    auto& deps = mkldnn_emitter->get_primitive_deps(batchnorm_index);

                    auto functor = [&, batchnorm_index, stacked_weights, weight_sizes](
                        CPURuntimeContext* ctx) {
                        memcpy(stacked_weights.get(), arg0_tensor, weight_sizes[0]);
                        memcpy(
                            stacked_weights.get() + weight_sizes[0], arg1_tensor, weight_sizes[1]);

                        cpu::mkldnn_utils::set_memory_ptr(ctx, deps[0], arg2_tensor);
                        cpu::mkldnn_utils::set_memory_ptr(ctx, deps[1], arg3_tensor);
                        cpu::mkldnn_utils::set_memory_ptr(ctx, deps[2], arg4_tensor);
                        cpu::mkldnn_utils::set_memory_ptr(ctx, deps[3], stacked_weights.get());
                        cpu::mkldnn_utils::set_memory_ptr(ctx, deps[4], out0_tensor);

                        cpu::mkldnn_utils::mkldnn_invoke_primitive(ctx, batchnorm_index);
                    };
                    functors.emplace_back(functor);
                }
            }

            template <>
            void Builder::BUILDER_DECL(ngraph::op::BatchNorm)
            {
                if (!mkldnn_utils::use_mkldnn_kernel(node))
                {
                    const ngraph::op::BatchNorm* batchnorm =
                        static_cast<const ngraph::op::BatchNorm*>(node);

                    if (batchnorm->get_training_flag() && args.size() == 3)
                    {
                        auto& functors = external_function->get_functors();
                        auto& tensor_data = external_function->get_tensor_data();

                        std::function<decltype(
                            runtime::cpu::kernel::batch_norm_three_outputs<float>)>
                            kernel;

                        SELECT_KERNEL(kernel,
                                      args[0].get_element_type(),
                                      runtime::cpu::kernel::batch_norm_three_outputs);

                        auto arg2_shape = args[2].get_shape();
                        auto& arg0_tensor = tensor_data[args[0].get_name()];
                        auto& arg1_tensor = tensor_data[args[1].get_name()];
                        auto& arg2_tensor = tensor_data[args[2].get_name()];

                        auto& out0_tensor = tensor_data[out[0].get_name()];
                        auto& out1_tensor = tensor_data[out[1].get_name()];
                        auto& out2_tensor = tensor_data[out[2].get_name()];
                        auto eps = batchnorm->get_eps_value();

                        auto functor = [&, kernel, arg2_shape, eps](CPURuntimeContext* ctx) {
                            kernel(eps,
                                   arg0_tensor,
                                   arg1_tensor,
                                   arg2_tensor,
                                   out0_tensor,
                                   out1_tensor,
                                   out2_tensor,
                                   arg2_shape);
                        };
                        functors.emplace_back(functor);
                    }
                    else
                    {
                        auto& functors = external_function->get_functors();
                        auto& tensor_data = external_function->get_tensor_data();

                        std::function<decltype(runtime::cpu::kernel::batch_norm_one_output<float>)>
                            kernel;

                        SELECT_KERNEL(kernel,
                                      args[0].get_element_type(),
                                      runtime::cpu::kernel::batch_norm_one_output);

                        auto arg2_shape = args[2].get_shape();
                        auto& arg0_tensor = tensor_data[args[0].get_name()];
                        auto& arg1_tensor = tensor_data[args[1].get_name()];
                        auto& arg2_tensor = tensor_data[args[2].get_name()];
                        auto& arg3_tensor = tensor_data[args[3].get_name()];
                        auto& arg4_tensor = tensor_data[args[4].get_name()];

                        auto& out0_tensor = tensor_data[out[0].get_name()];
                        auto eps = batchnorm->get_eps_value();

                        auto functor = [&, kernel, arg2_shape, eps](CPURuntimeContext* ctx) {
                            kernel(eps,
                                   arg0_tensor,
                                   arg1_tensor,
                                   arg2_tensor,
                                   arg3_tensor,
                                   arg4_tensor,
                                   out0_tensor,
                                   arg2_shape);
                        };
                        functors.emplace_back(functor);
                    }
                }
                else
                {
                    build_batch_norm<ngraph::op::BatchNorm>(
                        external_function, node, args, out, false);
                }
            }

            template <>
            void Builder::BUILDER_DECL(ngraph::op::BatchNormBackprop)
            {
                const ngraph::op::BatchNormBackprop* batchnorm =
                    static_cast<const ngraph::op::BatchNormBackprop*>(node);

                auto& functors = external_function->get_functors();
                auto& tensor_data = external_function->get_tensor_data();

                auto& arg0_tensor = tensor_data[args[0].get_name()];
                auto& arg1_tensor = tensor_data[args[1].get_name()];
                auto& arg2_tensor = tensor_data[args[2].get_name()];
                auto& arg3_tensor = tensor_data[args[3].get_name()];
                auto& arg4_tensor = tensor_data[args[4].get_name()];
                auto& arg5_tensor = tensor_data[args[5].get_name()];

                auto& out0_tensor = tensor_data[out[0].get_name()];
                auto& out1_tensor = tensor_data[out[1].get_name()];
                auto& out2_tensor = tensor_data[out[2].get_name()];

// Kill clang diagnostics bug
#pragma clang diagnostic push
#pragma clang diagnostic ignored "-Wmissing-braces"

                array<size_t, 2> weight_sizes{
                    args[0].get_size() * args[0].get_element_type().size(),
                    args[1].get_size() * args[1].get_element_type().size()};

#pragma clang diagnostic pop
<<<<<<< HEAD
=======
                shared_ptr<uint8_t> stacked_weights(new uint8_t[weight_sizes[0] + weight_sizes[1]]);
                shared_ptr<uint8_t> stacked_dweights(
                    new uint8_t[weight_sizes[0] + weight_sizes[1]]);
>>>>>>> 27fb77b6

                auto& mkldnn_emitter = external_function->get_mkldnn_emitter();
                auto weights_shape = Shape{2, args[0].get_size()};
                auto weights_desc = mkldnn_emitter->build_memory_descriptor(
                    weights_shape, args[0].get_element_type(), mkldnn::memory::format::nc);
                auto input_desc = mkldnn_utils::get_input_mkldnn_md(node, 2);
                auto mean_desc = mkldnn_utils::get_input_mkldnn_md(node, 3);
                auto variance_desc = mkldnn_utils::get_input_mkldnn_md(node, 4);
                auto delta_desc = mkldnn_utils::get_input_mkldnn_md(node, 5);
                auto dinput_desc = mkldnn_utils::get_output_mkldnn_md(node, 0);
                auto dweights_desc = mkldnn_emitter->build_memory_descriptor(
                    weights_shape, args[0].get_element_type(), mkldnn::memory::format::nc);

                auto batchnorm_index =
                    mkldnn_emitter->build_batchnorm_backward(weights_desc,
                                                             input_desc,
                                                             mean_desc,
                                                             variance_desc,
                                                             delta_desc,
                                                             dinput_desc,
                                                             dweights_desc,
                                                             batchnorm->get_eps_value());

                auto& deps = mkldnn_emitter->get_primitive_deps(batchnorm_index);

                auto functor = [&,
                                batchnorm_index,
                                stacked_weights,
                                stacked_dweights,
                                weight_sizes](CPURuntimeContext* ctx) {
                    memcpy(stacked_weights.get(), arg0_tensor, weight_sizes[0]);
                    memcpy(stacked_weights.get() + weight_sizes[0], arg1_tensor, weight_sizes[1]);

                    cpu::mkldnn_utils::set_memory_ptr(ctx, deps[0], stacked_weights.get());
                    cpu::mkldnn_utils::set_memory_ptr(ctx, deps[1], arg2_tensor);
                    cpu::mkldnn_utils::set_memory_ptr(ctx, deps[2], arg3_tensor);
                    cpu::mkldnn_utils::set_memory_ptr(ctx, deps[3], arg4_tensor);
                    cpu::mkldnn_utils::set_memory_ptr(ctx, deps[4], arg5_tensor);
                    cpu::mkldnn_utils::set_memory_ptr(ctx, deps[5], out0_tensor);
                    cpu::mkldnn_utils::set_memory_ptr(ctx, deps[6], stacked_dweights.get());

                    cpu::mkldnn_utils::mkldnn_invoke_primitive(ctx, batchnorm_index);

                    memcpy(out1_tensor, stacked_dweights.get(), weight_sizes[0]);
                    memcpy(out2_tensor, stacked_dweights.get() + weight_sizes[0], weight_sizes[1]);
                };
                functors.emplace_back(functor);
            }

            template <>
            void Builder::BUILDER_DECL(ngraph::op::BatchNormRelu)
            {
                if (!mkldnn_utils::use_mkldnn_kernel(node))
                {
                    throw ngraph_error("BatchNormRelu is only supported with 4-D MKLDNN kernel.");
                }
                build_batch_norm<ngraph::op::BatchNormRelu>(
                    external_function, node, args, out, true);
            }
            REGISTER_OP_BUILDER(BatchNorm);
            REGISTER_OP_BUILDER(BatchNormRelu);
            REGISTER_OP_BUILDER(BatchNormBackprop);
        }
    }
}<|MERGE_RESOLUTION|>--- conflicted
+++ resolved
@@ -274,12 +274,9 @@
                     args[1].get_size() * args[1].get_element_type().size()};
 
 #pragma clang diagnostic pop
-<<<<<<< HEAD
-=======
                 shared_ptr<uint8_t> stacked_weights(new uint8_t[weight_sizes[0] + weight_sizes[1]]);
                 shared_ptr<uint8_t> stacked_dweights(
                     new uint8_t[weight_sizes[0] + weight_sizes[1]]);
->>>>>>> 27fb77b6
 
                 auto& mkldnn_emitter = external_function->get_mkldnn_emitter();
                 auto weights_shape = Shape{2, args[0].get_size()};
