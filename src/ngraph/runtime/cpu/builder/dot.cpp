//*****************************************************************************
// Copyright 2017-2019 Intel Corporation
//
// Licensed under the Apache License, Version 2.0 (the "License");
// you may not use this file except in compliance with the License.
// You may obtain a copy of the License at
//
//     http://www.apache.org/licenses/LICENSE-2.0
//
// Unless required by applicable law or agreed to in writing, software
// distributed under the License is distributed on an "AS IS" BASIS,
// WITHOUT WARRANTIES OR CONDITIONS OF ANY KIND, either express or implied.
// See the License for the specific language governing permissions and
// limitations under the License.
//*****************************************************************************

#include <algorithm>
#include <cstring>

#include "ngraph/op/dot.hpp"
#include "ngraph/runtime/cpu/cpu_builder.hpp"
#include "ngraph/runtime/cpu/cpu_kernels.hpp"
#include "ngraph/runtime/cpu/kernel/dot.hpp"

using namespace std;
using namespace ngraph;

namespace ngraph
{
    namespace runtime
    {
        namespace cpu
        {
            template <>
            void Builder::BUILDER_DECL(ngraph::op::Dot)
            {
                auto dot = static_cast<const ngraph::op::Dot*>(node);

                auto& functors = external_function->get_functors();

                auto arg0_shape = args[0].get_shape();
                auto arg1_shape = args[1].get_shape();
                auto result_shape = out[0].get_shape();

                auto arg0_buffer_index = external_function->get_buffer_index(args[0].get_name());
                auto arg1_buffer_index = external_function->get_buffer_index(args[1].get_name());
                auto out_buffer_index = external_function->get_buffer_index(out[0].get_name());

                auto reduction_axes_count = dot->get_reduction_axes_count();

                if (!shape_size(result_shape))
                {
                    auto functor = [](CPURuntimeContext* /* ctx */,
                                      CPUExecutionContext* /* ectx */) {};
                    functors.emplace_back(functor);
                    return;
                }

                if (!shape_size(arg0_shape) || !shape_size(arg1_shape))
                {
                    auto size = shape_size(result_shape) * out[0].get_element_type().size();
                    auto functor = [&, size, out_buffer_index](CPURuntimeContext* ctx,
                                                               CPUExecutionContext* /* ectx */) {
                        memset(ctx->buffer_data[out_buffer_index], 0, size);
                    };
                    functors.emplace_back(functor);
                    return;
                }

                if ((arg0_shape.empty() || arg1_shape.empty()) &&
                    is_optimized_et(args[0].get_element_type()) &&
                    is_optimized_et(args[1].get_element_type()))
                {
                    auto first = (arg0_shape.empty() ? args[0] : args[1]);
                    auto second = (arg0_shape.empty() ? args[1] : args[0]);

                    auto first_buffer_index = external_function->get_buffer_index(first.get_name());
                    auto second_buffer_index =
                        external_function->get_buffer_index(second.get_name());

                    std::function<decltype(runtime::cpu::kernel::dot_scalar<float>)> kernel;

<<<<<<< HEAD
                    SELECT_ETS(kernel, out[0].get_element_type(), runtime::cpu::kernel::dot_scalar);
=======
                    SELECT_KERNEL(
                        kernel, out[0].get_element_type(), runtime::cpu::kernel::dot_scalar)
>>>>>>> 706e705e

                    auto element_count = shape_size(second.get_shape());

                    auto functor = [&,
                                    kernel,
                                    element_count,
                                    first_buffer_index,
                                    second_buffer_index,
                                    out_buffer_index](CPURuntimeContext* ctx,
                                                      CPUExecutionContext* ectx) {
                        kernel(ctx->buffer_data[first_buffer_index],
                               ctx->buffer_data[second_buffer_index],
                               ctx->buffer_data[out_buffer_index],
                               element_count,
                               ectx->arena);
                    };
                    functors.emplace_back(functor);
                    return;
                }

                if ((arg0_shape.size() == 1) && (arg1_shape.size() == 1) &&
                    reduction_axes_count == 1 && is_optimized_et(args[0].get_element_type()) &&
                    is_optimized_et(args[1].get_element_type()))
                {
                    std::function<decltype(runtime::cpu::kernel::dot_1d_1d_1rd<float>)> kernel;

<<<<<<< HEAD
                    SELECT_ETS(
                        kernel, out[0].get_element_type(), runtime::cpu::kernel::dot_1d_1d_1rd);
=======
                    SELECT_KERNEL(
                        kernel, out[0].get_element_type(), runtime::cpu::kernel::dot_1d_1d_1rd)
>>>>>>> 706e705e

                    auto functor = [&,
                                    kernel,
                                    arg0_shape,
                                    arg1_shape,
                                    result_shape,
                                    arg0_buffer_index,
                                    arg1_buffer_index,
                                    out_buffer_index](CPURuntimeContext* ctx,
                                                      CPUExecutionContext* ectx) {
                        kernel(ctx->buffer_data[arg0_buffer_index],
                               ctx->buffer_data[arg1_buffer_index],
                               ctx->buffer_data[out_buffer_index],
                               arg0_shape,
                               arg1_shape,
                               result_shape,
                               ectx->arena);
                    };
                    functors.emplace_back(functor);
                    return;
                }

                if ((arg0_shape.size() == 2) && (arg1_shape.size() == 1) &&
                    reduction_axes_count == 1 && is_optimized_et(args[0].get_element_type()) &&
                    is_optimized_et(args[1].get_element_type()))
                {
                    std::function<decltype(runtime::cpu::kernel::dot_2d_1d_1rd<float>)> kernel;

<<<<<<< HEAD
                    SELECT_ETS(
                        kernel, out[0].get_element_type(), runtime::cpu::kernel::dot_2d_1d_1rd);
=======
                    SELECT_KERNEL(
                        kernel, out[0].get_element_type(), runtime::cpu::kernel::dot_2d_1d_1rd)
>>>>>>> 706e705e

                    auto functor = [&,
                                    kernel,
                                    arg0_shape,
                                    arg1_shape,
                                    result_shape,
                                    arg0_buffer_index,
                                    arg1_buffer_index,
                                    out_buffer_index](CPURuntimeContext* ctx,
                                                      CPUExecutionContext* ectx) {
                        kernel(ctx->buffer_data[arg0_buffer_index],
                               ctx->buffer_data[arg1_buffer_index],
                               ctx->buffer_data[out_buffer_index],
                               arg0_shape,
                               arg1_shape,
                               result_shape,
                               ectx->arena);
                    };
                    functors.emplace_back(functor);
                    return;
                }

                if ((arg0_shape.size() == 1) && (arg1_shape.size() == 2) &&
                    reduction_axes_count == 1 && is_optimized_et(args[0].get_element_type()) &&
                    is_optimized_et(args[1].get_element_type()))
                {
                    std::function<decltype(runtime::cpu::kernel::dot_1d_2d_1rd<float>)> kernel;

<<<<<<< HEAD
                    SELECT_ETS(
                        kernel, out[0].get_element_type(), runtime::cpu::kernel::dot_1d_2d_1rd);
=======
                    SELECT_KERNEL(
                        kernel, out[0].get_element_type(), runtime::cpu::kernel::dot_1d_2d_1rd)
>>>>>>> 706e705e

                    auto functor = [&,
                                    kernel,
                                    arg0_shape,
                                    arg1_shape,
                                    result_shape,
                                    arg0_buffer_index,
                                    arg1_buffer_index,
                                    out_buffer_index](CPURuntimeContext* ctx,
                                                      CPUExecutionContext* ectx) {
                        kernel(ctx->buffer_data[arg0_buffer_index],
                               ctx->buffer_data[arg1_buffer_index],
                               ctx->buffer_data[out_buffer_index],
                               arg0_shape,
                               arg1_shape,
                               result_shape,
                               ectx->arena);
                    };
                    functors.emplace_back(functor);
                    return;
                }

                if (out[0].get_element_type() == element::f32 && (arg0_shape.size() == 2) &&
                    (arg1_shape.size() == 2) && reduction_axes_count == 1)
                {
                    auto m = arg0_shape[0];
                    auto n = arg1_shape[1];
                    auto k = arg0_shape[1];
                    bool transpose_A = false, transpose_B = false;
                    auto lda = arg0_shape[1];
                    auto ldb = arg1_shape[1];
                    const float beta = 0.0f;
                    auto functor = [&,
                                    transpose_A,
                                    transpose_B,
                                    m,
                                    n,
                                    k,
                                    lda,
                                    ldb,
                                    beta,
                                    result_shape,
                                    arg0_buffer_index,
                                    arg1_buffer_index,
                                    out_buffer_index](CPURuntimeContext* ctx,
                                                      CPUExecutionContext* /* ectx */) {
                        cblas::cblas_sgemm(
                            cblas::Layout::RowMajor,
                            transpose_A ? cblas::Transpose::Transpose : cblas::Transpose::None,
                            transpose_B ? cblas::Transpose::Transpose : cblas::Transpose::None,
                            m,
                            n,
                            k,
                            1.0f,
                            static_cast<float*>(ctx->buffer_data[arg0_buffer_index]),
                            max<size_t>(1UL, lda),
                            static_cast<float*>(ctx->buffer_data[arg1_buffer_index]),
                            max<size_t>(1UL, ldb),
                            beta,
                            static_cast<float*>(ctx->buffer_data[out_buffer_index]),
                            max<size_t>(1UL, result_shape[1]));
                    };
                    functors.emplace_back(functor);
                    return;
                }

                std::function<decltype(runtime::cpu::kernel::dot_ref<float, float, float>)> kernel;

                SELECT_KERNEL_3ARGS(
                    kernel, out[0].get_element_type(), runtime::cpu::kernel::dot_ref)

                auto functor = [&,
                                kernel,
                                arg0_shape,
                                arg1_shape,
                                result_shape,
                                reduction_axes_count,
                                arg0_buffer_index,
                                arg1_buffer_index,
                                out_buffer_index](CPURuntimeContext* ctx,
                                                  CPUExecutionContext* /* ectx */) {
                    kernel(ctx->buffer_data[arg0_buffer_index],
                           ctx->buffer_data[arg1_buffer_index],
                           ctx->buffer_data[out_buffer_index],
                           arg0_shape,
                           arg1_shape,
                           result_shape,
                           reduction_axes_count,
                           nullptr,
                           nullptr,
                           nullptr,
                           nullptr,
                           nullptr,
                           nullptr);
                };
                functors.emplace_back(functor);
            }

            void register_builders_dot_cpp() { REGISTER_OP_BUILDER(Dot); }
        }
    }
}<|MERGE_RESOLUTION|>--- conflicted
+++ resolved
@@ -80,12 +80,7 @@
 
                     std::function<decltype(runtime::cpu::kernel::dot_scalar<float>)> kernel;
 
-<<<<<<< HEAD
                     SELECT_ETS(kernel, out[0].get_element_type(), runtime::cpu::kernel::dot_scalar);
-=======
-                    SELECT_KERNEL(
-                        kernel, out[0].get_element_type(), runtime::cpu::kernel::dot_scalar)
->>>>>>> 706e705e
 
                     auto element_count = shape_size(second.get_shape());
 
@@ -112,13 +107,8 @@
                 {
                     std::function<decltype(runtime::cpu::kernel::dot_1d_1d_1rd<float>)> kernel;
 
-<<<<<<< HEAD
                     SELECT_ETS(
                         kernel, out[0].get_element_type(), runtime::cpu::kernel::dot_1d_1d_1rd);
-=======
-                    SELECT_KERNEL(
-                        kernel, out[0].get_element_type(), runtime::cpu::kernel::dot_1d_1d_1rd)
->>>>>>> 706e705e
 
                     auto functor = [&,
                                     kernel,
@@ -147,13 +137,8 @@
                 {
                     std::function<decltype(runtime::cpu::kernel::dot_2d_1d_1rd<float>)> kernel;
 
-<<<<<<< HEAD
                     SELECT_ETS(
                         kernel, out[0].get_element_type(), runtime::cpu::kernel::dot_2d_1d_1rd);
-=======
-                    SELECT_KERNEL(
-                        kernel, out[0].get_element_type(), runtime::cpu::kernel::dot_2d_1d_1rd)
->>>>>>> 706e705e
 
                     auto functor = [&,
                                     kernel,
@@ -182,13 +167,8 @@
                 {
                     std::function<decltype(runtime::cpu::kernel::dot_1d_2d_1rd<float>)> kernel;
 
-<<<<<<< HEAD
                     SELECT_ETS(
                         kernel, out[0].get_element_type(), runtime::cpu::kernel::dot_1d_2d_1rd);
-=======
-                    SELECT_KERNEL(
-                        kernel, out[0].get_element_type(), runtime::cpu::kernel::dot_1d_2d_1rd)
->>>>>>> 706e705e
 
                     auto functor = [&,
                                     kernel,
