--- conflicted
+++ resolved
@@ -33,48 +33,10 @@
 
                 auto arg_buffer_index = external_function->get_buffer_index(args[0].get_name());
                 auto count = static_cast<int>(args[0].get_size());
-<<<<<<< HEAD
-
-#ifdef NGRAPH_DISTRIBUTED_MLSL_ENABLE
-                auto data_type = MLSL::DT_FLOAT;
-
-                if (args[0].get_element_type() == element::f32)
-                {
-                    data_type = MLSL::DT_FLOAT;
-                }
-                else if (args[0].get_element_type() == element::f64)
-                {
-                    data_type = MLSL::DT_DOUBLE;
-                }
-
+                auto data_type = args[0].get_element_type().get_type_enum();
                 auto functor = [&, count, data_type, arg_buffer_index](CPURuntimeContext* ctx,
-                                                                       CPUExecutionContext* ectx) {
-                    MLSL::CommReq* req = ctx->mlsl_dist->Bcast(
-                        ctx->buffer_data[arg_buffer_index], count, data_type, 0, MLSL::GT_DATA);
-                    ctx->mlsl_env->Wait(req);
-                };
-#elif NGRAPH_DISTRIBUTED_OMPI_ENABLE
-                auto data_type = MPI_FLOAT;
-
-                if (args[0].get_element_type() == element::f32)
-                {
-                    data_type = MPI_FLOAT;
-                }
-                else if (args[0].get_element_type() == element::f64)
-                {
-                    data_type = MPI_DOUBLE;
-                }
-
-                auto functor = [&, count, data_type, arg_buffer_index](CPURuntimeContext* ctx,
-                                                                       CPUExecutionContext* ectx) {
-                    MPI_Bcast(
-                        ctx->buffer_data[arg_buffer_index], count, data_type, 0, MPI_COMM_WORLD);
-=======
-                auto data_type = args[0].get_element_type().get_type_enum();
-                auto functor = [&, count, data_type](CPURuntimeContext* ctx,
                                                      CPUExecutionContext* ectx) {
-                    get_distributed_interface()->broadcast(arg_tensor, data_type, count);
->>>>>>> cd76c79f
+                    get_distributed_interface()->broadcast(ctx->buffer_data[arg_buffer_index], data_type, count);
                 };
                 functors.emplace_back(functor);
             }
