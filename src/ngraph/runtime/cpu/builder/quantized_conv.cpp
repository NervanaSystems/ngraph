//*****************************************************************************
// Copyright 2017-2019 Intel Corporation
//
// Licensed under the Apache License, Version 2.0 (the "License");
// you may not use this file except in compliance with the License.
// You may obtain a copy of the License at
//
//     http://www.apache.org/licenses/LICENSE-2.0
//
// Unless required by applicable law or agreed to in writing, software
// distributed under the License is distributed on an "AS IS" BASIS,
// WITHOUT WARRANTIES OR CONDITIONS OF ANY KIND, either express or implied.
// See the License for the specific language governing permissions and
// limitations under the License.
//*****************************************************************************

#include "ngraph/op/experimental/quantized_conv.hpp"
#include "ngraph/op/constant.hpp"
#include "ngraph/op/experimental/quantized_conv_bias.hpp"
#include "ngraph/op/experimental/quantized_conv_relu.hpp"
#include "ngraph/runtime/cpu/cpu_builder.hpp"
#include "ngraph/runtime/cpu/cpu_executor.hpp"
#include "ngraph/runtime/cpu/kernel/convolution.hpp"
#include "ngraph/runtime/cpu/mkldnn_invoke.hpp"
#include "ngraph/runtime/cpu/mkldnn_utils.hpp"

using namespace std;
using namespace ngraph;

namespace ngraph
{
    namespace runtime
    {
        namespace cpu
        {
            template <>
            void Builder::BUILDER_DECL(ngraph::op::QuantizedConvolution)
            {
                auto qconvolution = static_cast<const ngraph::op::QuantizedConvolution*>(node);

                auto& functors = external_function->get_functors();

                auto arg0_shape = args[0].get_shape();
                auto arg1_shape = args[1].get_shape();
                auto result_shape = out[0].get_shape();

                auto& arg0_tensor = external_function->get_tensor_data(args[0].get_name());
                auto& arg1_tensor = external_function->get_tensor_data(args[1].get_name());
                auto& arg2_tensor = external_function->get_tensor_data(args[2].get_name());
                auto& out0_tensor = external_function->get_tensor_data(out[0].get_name());

                auto scales_size = shape_size(args[2].get_shape());

                if (runtime::cpu::mkldnn_utils::use_mkldnn_kernel(node))
                {
<<<<<<< HEAD
=======
                    auto& functors = external_function->get_functors();
                    auto arg0_buffer_index =
                        external_function->get_buffer_index(args[0].get_name());
                    auto arg1_buffer_index =
                        external_function->get_buffer_index(args[1].get_name());
                    auto arg2_buffer_index =
                        external_function->get_buffer_index(args[2].get_name());
                    auto out0_buffer_index = external_function->get_buffer_index(out[0].get_name());

>>>>>>> 8e798add
                    auto& mkldnn_emitter = external_function->get_mkldnn_emitter();

                    auto conv_desc =
                        mkldnn_emitter
                            ->get_convolution_forward_desc<ngraph::op::QuantizedConvolution>(node);
                    auto conv_attr =
                        mkldnn_emitter
                            ->get_convolution_forward_attr<ngraph::op::QuantizedConvolution>(node);
                    size_t conv_index = mkldnn_emitter->convolution_forward_init();
                    auto& deps = mkldnn_emitter->get_primitive_deps(conv_index);

                    auto functor = [&,
                                    scales_size,
                                    conv_desc,
                                    conv_attr,
                                    deps,
                                    conv_index,
                                    arg0_buffer_index,
                                    arg1_buffer_index,
                                    arg2_buffer_index,
                                    out0_buffer_index](CPURuntimeContext* ctx,
                                                       CPUExecutionContext* ectx) mutable {
                        // Create MKLDNN convolution primitive during the first iteration.
                        // Assumes the scales dont change for the duration of the graph
                        if (ctx->first_iteration)
                        {
                            vector<float> dyn_scales;
                            dyn_scales.assign(
                                static_cast<float*>(ctx->buffer_data[arg2_buffer_index]),
                                static_cast<float*>(ctx->buffer_data[arg2_buffer_index]) +
                                    scales_size);
                            // use conv channelwise (dim 1, mask=2^1) if dyn_scales is a vector
                            const int mask = scales_size == 1 ? 0 : 2;
                            conv_attr.set_output_scales(mask, dyn_scales);
                            mkldnn_emitter->build_convolution_forward<false>(
                                ctx->mkldnn_primitives,
                                conv_desc,
                                conv_attr,
                                executor::global_cpu_engine,
                                deps,
                                conv_index);
                        }
                        cpu::mkldnn_utils::set_memory_ptr(
                            ctx, deps[0], ctx->buffer_data[arg0_buffer_index]);
                        cpu::mkldnn_utils::set_memory_ptr(
                            ctx, deps[1], ctx->buffer_data[arg1_buffer_index]);
                        cpu::mkldnn_utils::set_memory_ptr(
                            ctx, deps[2], ctx->buffer_data[out0_buffer_index]);
                        cpu::mkldnn_utils::mkldnn_invoke_primitive(ctx, conv_index);
                    };
                    functors.emplace_back(functor);
                }
                else
                {
                    std::function<decltype(
                        runtime::cpu::kernel::convolution<uint8_t, uint8_t, uint8_t, int32_t>)>
                        kernel;
                    kernel = runtime::cpu::kernel::convolution<uint8_t, uint8_t, uint8_t, int32_t>;

                    auto window_movement_strides = qconvolution->get_window_movement_strides();
                    auto window_dilation_strides = qconvolution->get_window_dilation_strides();
                    auto padding_below = qconvolution->get_padding_below();
                    auto padding_above = qconvolution->get_padding_above();
                    auto data_dilation_strides = qconvolution->get_data_dilation_strides();

                    auto functor = [&,
                                    kernel,
                                    arg0_shape,
                                    arg1_shape,
                                    result_shape,
                                    window_movement_strides,
                                    window_dilation_strides,
                                    padding_below,
                                    padding_above,
                                    data_dilation_strides,
                                    scales_size](CPURuntimeContext* ctx,
                                                 CPUExecutionContext* ectx) {

                        vector<float> dyn_scales;
                        dyn_scales.assign(static_cast<float*>(arg2_tensor),
                                          static_cast<float*>(arg2_tensor) + scales_size);
                        kernel(arg0_tensor,
                               arg1_tensor,
                               out0_tensor,
                               arg0_shape,
                               arg1_shape,
                               result_shape,
                               window_movement_strides,
                               window_dilation_strides,
                               padding_below,
                               padding_above,
                               data_dilation_strides,
                               dyn_scales[0]);
                    };
                    functors.emplace_back(functor);
                }
            }

            template <>
            void Builder::BUILDER_DECL(ngraph::op::QuantizedConvolutionRelu)
            {
                if (runtime::cpu::mkldnn_utils::use_mkldnn_kernel(node))
                {
                    auto& functors = external_function->get_functors();
                    auto arg0_buffer_index =
                        external_function->get_buffer_index(args[0].get_name());
                    auto arg1_buffer_index =
                        external_function->get_buffer_index(args[1].get_name());
                    auto arg2_buffer_index =
                        external_function->get_buffer_index(args[2].get_name());
                    auto out0_buffer_index = external_function->get_buffer_index(out[0].get_name());

                    auto& mkldnn_emitter = external_function->get_mkldnn_emitter();
                    auto scales_size = shape_size(args[2].get_shape());

                    auto conv_desc =
                        mkldnn_emitter
                            ->get_convolution_forward_desc<ngraph::op::QuantizedConvolutionRelu>(
                                node);
                    auto conv_attr =
                        mkldnn_emitter
                            ->get_convolution_forward_attr<ngraph::op::QuantizedConvolutionRelu>(
                                node);
                    size_t conv_index = mkldnn_emitter->convolution_forward_init();
                    auto& deps = mkldnn_emitter->get_primitive_deps(conv_index);

                    auto functor = [&,
                                    scales_size,
                                    conv_desc,
                                    conv_attr,
                                    deps,
                                    conv_index,
                                    arg0_buffer_index,
                                    arg1_buffer_index,
                                    arg2_buffer_index,
                                    out0_buffer_index](CPURuntimeContext* ctx,
                                                       CPUExecutionContext* ectx) mutable {
                        if (ctx->first_iteration)
                        {
                            vector<float> dyn_scales;
                            dyn_scales.assign(
                                static_cast<float*>(ctx->buffer_data[arg2_buffer_index]),
                                static_cast<float*>(ctx->buffer_data[arg2_buffer_index]) +
                                    scales_size);
                            // use conv channelwise (dim 1, mask=2^1) if dyn_scales is a vector
                            const int mask = scales_size == 1 ? 0 : 2;
                            conv_attr.set_output_scales(mask, dyn_scales);
                            mkldnn_emitter->build_convolution_forward<false>(
                                ctx->mkldnn_primitives,
                                conv_desc,
                                conv_attr,
                                executor::global_cpu_engine,
                                deps,
                                conv_index);
                        }
                        cpu::mkldnn_utils::set_memory_ptr(
                            ctx, deps[0], ctx->buffer_data[arg0_buffer_index]);
                        cpu::mkldnn_utils::set_memory_ptr(
                            ctx, deps[1], ctx->buffer_data[arg1_buffer_index]);
                        cpu::mkldnn_utils::set_memory_ptr(
                            ctx, deps[2], ctx->buffer_data[out0_buffer_index]);
                        cpu::mkldnn_utils::mkldnn_invoke_primitive(ctx, conv_index);
                    };
                    functors.emplace_back(functor);
                }
                else
                {
                    throw ngraph_error(
                        "unsupported parameters for QuantizedConvolutionRelu via DEX");
                }
            }

            template <>
            void Builder::BUILDER_DECL(ngraph::op::QuantizedConvolutionBias)
            {
                if (runtime::cpu::mkldnn_utils::use_mkldnn_kernel(node))
                {
                    auto& functors = external_function->get_functors();
                    auto arg0_buffer_index =
                        external_function->get_buffer_index(args[0].get_name());
                    auto arg1_buffer_index =
                        external_function->get_buffer_index(args[1].get_name());
                    auto arg2_buffer_index =
                        external_function->get_buffer_index(args[2].get_name());
                    auto arg3_buffer_index =
                        external_function->get_buffer_index(args[3].get_name());
                    auto out0_buffer_index = external_function->get_buffer_index(out[0].get_name());

                    auto& mkldnn_emitter = external_function->get_mkldnn_emitter();
                    auto scales_size = shape_size(args[3].get_shape());

                    auto conv_desc =
                        mkldnn_emitter
                            ->get_convolution_forward_desc<ngraph::op::QuantizedConvolutionBias>(
                                node);
                    auto conv_attr =
                        mkldnn_emitter
                            ->get_convolution_forward_attr<ngraph::op::QuantizedConvolutionBias>(
                                node);
                    size_t conv_index = mkldnn_emitter->convolution_forward_init(true);
                    auto& deps = mkldnn_emitter->get_primitive_deps(conv_index);

                    auto functor = [&,
                                    scales_size,
                                    conv_desc,
                                    conv_attr,
                                    deps,
                                    conv_index,
                                    arg0_buffer_index,
                                    arg1_buffer_index,
                                    arg2_buffer_index,
                                    arg3_buffer_index,
                                    out0_buffer_index](CPURuntimeContext* ctx,
                                                       CPUExecutionContext* ectx) mutable {
                        if (ctx->first_iteration)
                        {
                            vector<float> dyn_scales;
                            dyn_scales.assign(
                                static_cast<float*>(ctx->buffer_data[arg3_buffer_index]),
                                static_cast<float*>(ctx->buffer_data[arg3_buffer_index]) +
                                    scales_size);
                            // use conv channelwise (dim 1, mask=2^1) if dyn_scales is a vector
                            const int mask = scales_size == 1 ? 0 : 2;
                            conv_attr.set_output_scales(mask, dyn_scales);
                            mkldnn_emitter->build_convolution_forward<true>(
                                ctx->mkldnn_primitives,
                                conv_desc,
                                conv_attr,
                                executor::global_cpu_engine,
                                deps,
                                conv_index);
                        }
                        cpu::mkldnn_utils::set_memory_ptr(
                            ctx, deps[0], ctx->buffer_data[arg0_buffer_index]);
                        cpu::mkldnn_utils::set_memory_ptr(
                            ctx, deps[1], ctx->buffer_data[arg1_buffer_index]);
                        cpu::mkldnn_utils::set_memory_ptr(
                            ctx, deps[2], ctx->buffer_data[arg2_buffer_index]);
                        cpu::mkldnn_utils::set_memory_ptr(
                            ctx, deps[3], ctx->buffer_data[out0_buffer_index]);
                        cpu::mkldnn_utils::mkldnn_invoke_primitive(ctx, conv_index);
                    };
                    functors.emplace_back(functor);
                }
                else
                {
                    throw ngraph_error(
                        "unsupported parameters for QuantizedConvolutionBias via DEX");
                }
            }

            template <>
            void Builder::BUILDER_DECL(ngraph::op::QuantizedConvolutionBiasAdd)
            {
                if (runtime::cpu::mkldnn_utils::use_mkldnn_kernel(node))
                {
                    auto& functors = external_function->get_functors();
                    auto arg0_buffer_index =
                        external_function->get_buffer_index(args[0].get_name());
                    auto arg1_buffer_index =
                        external_function->get_buffer_index(args[1].get_name());
                    auto arg2_buffer_index =
                        external_function->get_buffer_index(args[2].get_name());
                    auto arg3_buffer_index =
                        external_function->get_buffer_index(args[3].get_name());
                    auto arg4_buffer_index =
                        external_function->get_buffer_index(args[4].get_name());
                    auto arg5_buffer_index =
                        external_function->get_buffer_index(args[5].get_name());
                    auto out0_buffer_index = external_function->get_buffer_index(out[0].get_name());
                    size_t arg3_size = node->get_inputs()[3].get_tensor().size();

                    auto scales_size = shape_size(args[4].get_shape());
                    auto sum_scales_size = shape_size(args[5].get_shape());

                    auto& mkldnn_emitter = external_function->get_mkldnn_emitter();

                    auto conv_desc =
                        mkldnn_emitter
                            ->get_convolution_forward_desc<ngraph::op::QuantizedConvolutionBiasAdd>(
                                node);
                    auto conv_attr =
                        mkldnn_emitter
                            ->get_convolution_forward_attr<ngraph::op::QuantizedConvolutionBiasAdd>(
                                node);
                    size_t conv_index = mkldnn_emitter->convolution_forward_init(true);
                    auto& deps = mkldnn_emitter->get_primitive_deps(conv_index);

                    auto functor = [&,
                                    scales_size,
                                    sum_scales_size,
                                    conv_desc,
                                    conv_attr,
                                    deps,
                                    conv_index,
                                    arg3_size,
                                    arg0_buffer_index,
                                    arg1_buffer_index,
                                    arg2_buffer_index,
                                    arg3_buffer_index,
                                    arg4_buffer_index,
                                    arg5_buffer_index,
                                    out0_buffer_index](CPURuntimeContext* ctx,
                                                       CPUExecutionContext* ectx) mutable {
                        if (ctx->first_iteration)
                        {
                            vector<float> dyn_scales;
                            vector<float> dyn_post_op_scales;
                            dyn_scales.assign(
                                static_cast<float*>(ctx->buffer_data[arg4_buffer_index]),
                                static_cast<float*>(ctx->buffer_data[arg4_buffer_index]) +
                                    scales_size);
                            dyn_post_op_scales.assign(
                                static_cast<float*>(ctx->buffer_data[arg5_buffer_index]),
                                static_cast<float*>(ctx->buffer_data[arg5_buffer_index]) +
                                    sum_scales_size);
                            auto old_pops = conv_attr.get_post_ops();
                            mkldnn::post_ops new_pops;
                            for (int i = 0; i < old_pops.len(); i++)
                            {
                                if (old_pops.kind(i) == mkldnn::primitive::kind::eltwise)
                                {
                                    mkldnn::algorithm alg;
                                    float scale, alpha, beta;
                                    old_pops.get_params_eltwise(i, scale, alg, alpha, beta);
                                    new_pops.append_eltwise(scale, alg, alpha, beta);
                                }
                                if (old_pops.kind(i) == mkldnn::primitive::kind::sum)
                                {
                                    new_pops.append_sum(dyn_post_op_scales[0]);
                                }
                            }
                            // use conv channelwise (dim 1, mask=2^1) if dyn_scales is a vector
                            const int mask = scales_size == 1 ? 0 : 2;
                            conv_attr.set_output_scales(mask, dyn_scales);
                            conv_attr.set_post_ops(new_pops);
                            mkldnn_emitter->build_convolution_forward<true>(
                                ctx->mkldnn_primitives,
                                conv_desc,
                                conv_attr,
                                executor::global_cpu_engine,
                                deps,
                                conv_index);
                        }

                        if (ctx->buffer_data[out0_buffer_index] !=
                            ctx->buffer_data[arg3_buffer_index])
                        {
                            memcpy(static_cast<char*>(ctx->buffer_data[out0_buffer_index]),
                                   static_cast<char*>(ctx->buffer_data[arg3_buffer_index]),
                                   arg3_size);
                        }
                        cpu::mkldnn_utils::set_memory_ptr(
                            ctx, deps[0], ctx->buffer_data[arg0_buffer_index]);
                        cpu::mkldnn_utils::set_memory_ptr(
                            ctx, deps[1], ctx->buffer_data[arg1_buffer_index]);
                        cpu::mkldnn_utils::set_memory_ptr(
                            ctx, deps[2], ctx->buffer_data[arg2_buffer_index]);
                        cpu::mkldnn_utils::set_memory_ptr(
                            ctx, deps[3], ctx->buffer_data[out0_buffer_index]);
                        cpu::mkldnn_utils::mkldnn_invoke_primitive(ctx, conv_index);
                    };
                    functors.emplace_back(functor);
                }
                else
                {
                    throw ngraph_error(
                        "unsupported parameters for QuantizedConvolutionBiasAdd via DEX");
                }
            }

            template <>
            void Builder::BUILDER_DECL(ngraph::op::QuantizedConvolutionBiasSignedAdd)
            {
                if (runtime::cpu::mkldnn_utils::use_mkldnn_kernel(node))
                {
                    auto& functors = external_function->get_functors();
                    auto arg0_buffer_index =
                        external_function->get_buffer_index(args[0].get_name());
                    auto arg1_buffer_index =
                        external_function->get_buffer_index(args[1].get_name());
                    auto arg2_buffer_index =
                        external_function->get_buffer_index(args[2].get_name());
                    auto arg3_buffer_index =
                        external_function->get_buffer_index(args[3].get_name());
                    auto arg4_buffer_index =
                        external_function->get_buffer_index(args[4].get_name());
                    auto arg5_buffer_index =
                        external_function->get_buffer_index(args[5].get_name());
                    auto out0_buffer_index = external_function->get_buffer_index(out[0].get_name());
                    size_t arg3_size = node->get_inputs()[3].get_tensor().size();

                    auto scales_size = shape_size(args[4].get_shape());
                    auto sum_scales_size = shape_size(args[5].get_shape());

                    auto& mkldnn_emitter = external_function->get_mkldnn_emitter();

                    auto conv_desc = mkldnn_emitter->get_convolution_forward_desc<
                        ngraph::op::QuantizedConvolutionBiasSignedAdd>(node);
                    auto conv_attr = mkldnn_emitter->get_convolution_forward_attr<
                        ngraph::op::QuantizedConvolutionBiasSignedAdd>(node);
                    size_t conv_index = mkldnn_emitter->convolution_forward_init(true);
                    auto& deps = mkldnn_emitter->get_primitive_deps(conv_index);

                    auto functor = [&,
                                    scales_size,
                                    sum_scales_size,
                                    conv_desc,
                                    conv_attr,
                                    deps,
                                    conv_index,
                                    arg3_size,
                                    arg0_buffer_index,
                                    arg1_buffer_index,
                                    arg2_buffer_index,
                                    arg3_buffer_index,
                                    arg4_buffer_index,
                                    arg5_buffer_index,
                                    out0_buffer_index](CPURuntimeContext* ctx,
                                                       CPUExecutionContext* ectx) mutable {
                        if (ctx->first_iteration)
                        {
                            vector<float> dyn_scales;
                            vector<float> dyn_post_op_scales;
                            dyn_scales.assign(
                                static_cast<float*>(ctx->buffer_data[arg4_buffer_index]),
                                static_cast<float*>(ctx->buffer_data[arg4_buffer_index]) +
                                    scales_size);
                            dyn_post_op_scales.assign(
                                static_cast<float*>(ctx->buffer_data[arg5_buffer_index]),
                                static_cast<float*>(ctx->buffer_data[arg5_buffer_index]) +
                                    sum_scales_size);
                            auto old_pops = conv_attr.get_post_ops();
                            mkldnn::post_ops new_pops;
                            for (int i = 0; i < old_pops.len(); i++)
                            {
                                if (old_pops.kind(i) == mkldnn::primitive::kind::eltwise)
                                {
                                    mkldnn::algorithm alg;
                                    float scale, alpha, beta;
                                    old_pops.get_params_eltwise(i, scale, alg, alpha, beta);
                                    new_pops.append_eltwise(scale, alg, alpha, beta);
                                }
                                if (old_pops.kind(i) == mkldnn::primitive::kind::sum)
                                {
                                    new_pops.append_sum(dyn_post_op_scales[0]);
                                }
                            }
                            conv_attr.set_post_ops(new_pops);
                            // use conv channelwise (dim 1, mask=2^1) if dyn_scales is a vector
                            const int mask = scales_size == 1 ? 0 : 2;
                            conv_attr.set_output_scales(mask, dyn_scales);
                            mkldnn_emitter->build_convolution_forward<true>(
                                ctx->mkldnn_primitives,
                                conv_desc,
                                conv_attr,
                                executor::global_cpu_engine,
                                deps,
                                conv_index);
                        }

                        if (ctx->buffer_data[out0_buffer_index] !=
                            ctx->buffer_data[arg3_buffer_index])
                        {
                            memcpy(static_cast<char*>(ctx->buffer_data[out0_buffer_index]),
                                   static_cast<char*>(ctx->buffer_data[arg3_buffer_index]),
                                   arg3_size);
                        }
                        cpu::mkldnn_utils::set_memory_ptr(
                            ctx, deps[0], ctx->buffer_data[arg0_buffer_index]);
                        cpu::mkldnn_utils::set_memory_ptr(
                            ctx, deps[1], ctx->buffer_data[arg1_buffer_index]);
                        cpu::mkldnn_utils::set_memory_ptr(
                            ctx, deps[2], ctx->buffer_data[arg2_buffer_index]);
                        cpu::mkldnn_utils::set_memory_ptr(
                            ctx, deps[3], ctx->buffer_data[out0_buffer_index]);
                        cpu::mkldnn_utils::mkldnn_invoke_primitive(ctx, conv_index);
                    };
                    functors.emplace_back(functor);
                }
                else
                {
                    throw ngraph_error(
                        "unsupported parameters for QuantizedConvolutionBiasSignedAdd via DEX");
                }
            }

            REGISTER_OP_BUILDER(QuantizedConvolution);
            REGISTER_OP_BUILDER(QuantizedConvolutionRelu);
            REGISTER_OP_BUILDER(QuantizedConvolutionBias);
            REGISTER_OP_BUILDER(QuantizedConvolutionBiasAdd);
            REGISTER_OP_BUILDER(QuantizedConvolutionBiasSignedAdd);
        }
    }
}<|MERGE_RESOLUTION|>--- conflicted
+++ resolved
@@ -44,27 +44,16 @@
                 auto arg1_shape = args[1].get_shape();
                 auto result_shape = out[0].get_shape();
 
-                auto& arg0_tensor = external_function->get_tensor_data(args[0].get_name());
-                auto& arg1_tensor = external_function->get_tensor_data(args[1].get_name());
-                auto& arg2_tensor = external_function->get_tensor_data(args[2].get_name());
-                auto& out0_tensor = external_function->get_tensor_data(out[0].get_name());
+                auto arg0_buffer_index = external_function->get_buffer_index(args[0].get_name());
+                auto arg1_buffer_index = external_function->get_buffer_index(args[1].get_name());
+                auto arg2_buffer_index = external_function->get_buffer_index(args[2].get_name());
+                auto out0_buffer_index = external_function->get_buffer_index(out[0].get_name());
 
                 auto scales_size = shape_size(args[2].get_shape());
 
                 if (runtime::cpu::mkldnn_utils::use_mkldnn_kernel(node))
                 {
-<<<<<<< HEAD
-=======
                     auto& functors = external_function->get_functors();
-                    auto arg0_buffer_index =
-                        external_function->get_buffer_index(args[0].get_name());
-                    auto arg1_buffer_index =
-                        external_function->get_buffer_index(args[1].get_name());
-                    auto arg2_buffer_index =
-                        external_function->get_buffer_index(args[2].get_name());
-                    auto out0_buffer_index = external_function->get_buffer_index(out[0].get_name());
-
->>>>>>> 8e798add
                     auto& mkldnn_emitter = external_function->get_mkldnn_emitter();
 
                     auto conv_desc =
@@ -134,6 +123,10 @@
                                     kernel,
                                     arg0_shape,
                                     arg1_shape,
+                                    arg0_buffer_index,
+                                    arg1_buffer_index,
+                                    arg2_buffer_index,
+                                    out0_buffer_index,
                                     result_shape,
                                     window_movement_strides,
                                     window_dilation_strides,
@@ -142,13 +135,13 @@
                                     data_dilation_strides,
                                     scales_size](CPURuntimeContext* ctx,
                                                  CPUExecutionContext* ectx) {
-
                         vector<float> dyn_scales;
-                        dyn_scales.assign(static_cast<float*>(arg2_tensor),
-                                          static_cast<float*>(arg2_tensor) + scales_size);
-                        kernel(arg0_tensor,
-                               arg1_tensor,
-                               out0_tensor,
+                        dyn_scales.assign(static_cast<float*>(ctx->buffer_data[arg2_buffer_index]),
+                                          static_cast<float*>(ctx->buffer_data[arg2_buffer_index]) +
+                                              scales_size);
+                        kernel(ctx->buffer_data[arg0_buffer_index],
+                               ctx->buffer_data[arg1_buffer_index],
+                               ctx->buffer_data[out0_buffer_index],
                                arg0_shape,
                                arg1_shape,
                                result_shape,
