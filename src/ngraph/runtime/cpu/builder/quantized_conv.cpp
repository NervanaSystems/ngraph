--- conflicted
+++ resolved
@@ -61,10 +61,6 @@
                         CPURuntimeContext* ctx, CPUExecutionContext* ectx) mutable {
                         // Create MKLDNN convolution primitive during the first iteration.
                         // Assumes the scales dont change for the duration of the graph
-<<<<<<< HEAD
-                        // if (ctx->first_iteration && rebuild)
-=======
->>>>>>> af5340d8
                         if (ctx->first_iteration)
                         {
                             vector<float> dyn_scales;
