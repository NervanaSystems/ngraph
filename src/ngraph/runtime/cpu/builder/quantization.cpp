--- conflicted
+++ resolved
@@ -159,7 +159,6 @@
                     auto input_desc = mkldnn_utils::get_input_mkldnn_md(node, 0);
                     auto result_desc = mkldnn_utils::get_output_mkldnn_md(node, 0);
 
-<<<<<<< HEAD
                     auto scale_const_op =
                         std::static_pointer_cast<ngraph::op::Constant>(quantize->get_argument(1));
                     auto scale = scale_const_op->get_vector<float>();
@@ -175,49 +174,6 @@
                         cpu::mkldnn_utils::mkldnn_invoke_primitive(ctx, quantize_index);
                     };
                     functors.emplace_back(functor);
-=======
-                auto arg0_shape = args[0].get_shape();
-                auto arg1_shape = args[1].get_shape();
-                auto daxes = quantize->get_axes();
-                op::Quantize::RoundMode round_mode = quantize->get_round_mode();
-
-                if (args[0].get_element_type() == element::f32)
-                {
-                    if (out[0].get_element_type() == element::i8)
-                    {
-                        functor =
-                            [&, arg0_shape, arg1_shape, daxes, round_mode](CPURuntimeContext* ctx) {
-                                ngraph::runtime::reference::quantize<float>(
-                                    static_cast<float*>(arg0_tensor),
-                                    static_cast<float*>(arg1_tensor),
-                                    static_cast<int8_t*>(arg2_tensor),
-                                    static_cast<int8_t*>(out_tensor),
-                                    arg0_shape,
-                                    arg1_shape,
-                                    daxes,
-                                    round_mode);
-                            };
-                    }
-                    else if (out[0].get_element_type() == element::u8)
-                    {
-                        functor =
-                            [&, arg0_shape, arg1_shape, daxes, round_mode](CPURuntimeContext* ctx) {
-                                ngraph::runtime::reference::quantize<float>(
-                                    static_cast<float*>(arg0_tensor),
-                                    static_cast<float*>(arg1_tensor),
-                                    static_cast<uint8_t*>(arg2_tensor),
-                                    static_cast<uint8_t*>(out_tensor),
-                                    arg0_shape,
-                                    arg1_shape,
-                                    daxes,
-                                    round_mode);
-                            };
-                    }
-                    else
-                    {
-                        throw ngraph_error("Unsupported quantization element type");
-                    }
->>>>>>> 835ecad9
                 }
                 else
                 {
@@ -236,97 +192,81 @@
                     auto arg0_shape = args[0].get_shape();
                     auto arg1_shape = args[1].get_shape();
                     auto daxes = quantize->get_axes();
+                    op::Quantize::RoundMode round_mode = quantize->get_round_mode();
 
                     if (args[0].get_element_type() == element::f32)
                     {
-<<<<<<< HEAD
                         if (out[0].get_element_type() == element::i8)
                         {
-                            functor = [&, arg0_shape, arg1_shape, daxes](CPURuntimeContext* ctx) {
+                            functor = [&, arg0_shape, arg1_shape, daxes, round_mode](
+                                CPURuntimeContext* ctx) {
                                 ngraph::runtime::reference::quantize<float>(
                                     static_cast<float*>(arg0_tensor),
                                     static_cast<float*>(arg1_tensor),
-=======
-                        functor =
-                            [&, arg0_shape, arg1_shape, daxes, round_mode](CPURuntimeContext* ctx) {
+                                    static_cast<int8_t*>(arg2_tensor),
+                                    static_cast<int8_t*>(out_tensor),
+                                    arg0_shape,
+                                    arg1_shape,
+                                    daxes,
+                                    round_mode);
+                            };
+                        }
+                        else if (out[0].get_element_type() == element::u8)
+                        {
+                            functor = [&, arg0_shape, arg1_shape, daxes, round_mode](
+                                CPURuntimeContext* ctx) {
+                                ngraph::runtime::reference::quantize<float>(
+                                    static_cast<float*>(arg0_tensor),
+                                    static_cast<float*>(arg1_tensor),
+                                    static_cast<uint8_t*>(arg2_tensor),
+                                    static_cast<uint8_t*>(out_tensor),
+                                    arg0_shape,
+                                    arg1_shape,
+                                    daxes,
+                                    round_mode);
+                            };
+                        }
+                        else
+                        {
+                            throw ngraph_error("Unsupported quantization element type");
+                        }
+                    }
+                    else if (args[0].get_element_type() == element::f64)
+                    {
+                        if (out[0].get_element_type() == element::i8)
+                        {
+                            functor = [&, arg0_shape, arg1_shape, daxes, round_mode](
+                                CPURuntimeContext* ctx) {
                                 ngraph::runtime::reference::quantize<double>(
                                     static_cast<double*>(arg0_tensor),
                                     static_cast<double*>(arg1_tensor),
->>>>>>> 835ecad9
                                     static_cast<int8_t*>(arg2_tensor),
                                     static_cast<int8_t*>(out_tensor),
                                     arg0_shape,
                                     arg1_shape,
-<<<<<<< HEAD
-                                    daxes);
+                                    daxes,
+                                    round_mode);
                             };
                         }
                         else if (out[0].get_element_type() == element::u8)
                         {
-                            functor = [&, arg0_shape, arg1_shape, daxes](CPURuntimeContext* ctx) {
-                                ngraph::runtime::reference::quantize<float>(
-                                    static_cast<float*>(arg0_tensor),
-                                    static_cast<float*>(arg1_tensor),
-                                    static_cast<uint8_t*>(arg2_tensor),
-                                    static_cast<uint8_t*>(out_tensor),
-                                    arg0_shape,
-                                    arg1_shape,
-                                    daxes);
-                            };
-                        }
-                        else
-                        {
-                            throw ngraph_error("Unsupported quantization element type");
-                        }
-=======
-                                    daxes,
-                                    round_mode);
-                            };
->>>>>>> 835ecad9
-                    }
-                    else if (args[0].get_element_type() == element::f64)
-                    {
-<<<<<<< HEAD
-                        if (out[0].get_element_type() == element::i8)
-                        {
-                            functor = [&, arg0_shape, arg1_shape, daxes](CPURuntimeContext* ctx) {
+                            functor = [&, arg0_shape, arg1_shape, daxes, round_mode](
+                                CPURuntimeContext* ctx) {
                                 ngraph::runtime::reference::quantize<double>(
                                     static_cast<double*>(arg0_tensor),
                                     static_cast<double*>(arg1_tensor),
-                                    static_cast<int8_t*>(arg2_tensor),
-                                    static_cast<int8_t*>(out_tensor),
-                                    arg0_shape,
-                                    arg1_shape,
-                                    daxes);
-                            };
-                        }
-                        else if (out[0].get_element_type() == element::u8)
-                        {
-                            functor = [&, arg0_shape, arg1_shape, daxes](CPURuntimeContext* ctx) {
-=======
-                        functor =
-                            [&, arg0_shape, arg1_shape, daxes, round_mode](CPURuntimeContext* ctx) {
->>>>>>> 835ecad9
-                                ngraph::runtime::reference::quantize<double>(
-                                    static_cast<double*>(arg0_tensor),
-                                    static_cast<double*>(arg1_tensor),
                                     static_cast<uint8_t*>(arg2_tensor),
                                     static_cast<uint8_t*>(out_tensor),
                                     arg0_shape,
                                     arg1_shape,
-<<<<<<< HEAD
-                                    daxes);
+                                    daxes,
+                                    round_mode);
                             };
                         }
                         else
                         {
                             throw ngraph_error("Unsupported quantization element type");
                         }
-=======
-                                    daxes,
-                                    round_mode);
-                            };
->>>>>>> 835ecad9
                     }
                     else
                     {
