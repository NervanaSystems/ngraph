//*****************************************************************************
// Copyright 2017-2018 Intel Corporation
//
// Licensed under the Apache License, Version 2.0 (the "License");
// you may not use this file except in compliance with the License.
// You may obtain a copy of the License at
//
//     http://www.apache.org/licenses/LICENSE-2.0
//
// Unless required by applicable law or agreed to in writing, software
// distributed under the License is distributed on an "AS IS" BASIS,
// WITHOUT WARRANTIES OR CONDITIONS OF ANY KIND, either express or implied.
// See the License for the specific language governing permissions and
// limitations under the License.
//*****************************************************************************

#include <cstring>

#include "ngraph/op/dequantize.hpp"
#include "ngraph/op/quantize.hpp"
#include "ngraph/runtime/cpu/cpu_builder.hpp"
#include "ngraph/runtime/reference/dequantize.hpp"
#include "ngraph/runtime/reference/quantize.hpp"

using namespace std;
using namespace ngraph;

namespace ngraph
{
    namespace runtime
    {
        namespace cpu
        {
            template <>
            void Builder::BUILDER_DECL(ngraph::op::Dequantize)
            {
                auto& functors = external_function->get_functors();
                auto& tensor_data = external_function->get_tensor_data();

                const ngraph::op::Dequantize* dequantize =
                    static_cast<const ngraph::op::Dequantize*>(node);
                CPUKernelFunctor functor;

                auto& arg0_tensor = tensor_data[args[0].get_name()];
                auto& arg1_tensor = tensor_data[args[1].get_name()];
                auto& arg2_tensor = tensor_data[args[2].get_name()];
                auto& out_tensor = tensor_data[out[0].get_name()];

                auto arg0_shape = args[0].get_shape();
                auto arg1_shape = args[1].get_shape();
                auto daxes = dequantize->get_axes();

                if (args[0].get_element_type() == element::i8)
                {
                    if (out[0].get_element_type() == element::f32)
                    {
                        functor = [&, arg0_shape, arg1_shape, daxes](CPURuntimeContext* ctx,
                                                                     CPUExecutionContext* ectx) {
                            ngraph::runtime::reference::dequantize<int8_t>(
                                static_cast<int8_t*>(arg0_tensor),
                                static_cast<float*>(arg1_tensor),
                                static_cast<int8_t*>(arg2_tensor),
                                static_cast<float*>(out_tensor),
                                arg0_shape,
                                arg1_shape,
                                daxes);
                        };
                    }
                    else if (out[0].get_element_type() == element::f64)
                    {
                        functor = [&, arg0_shape, arg1_shape, daxes](CPURuntimeContext* ctx,
                                                                     CPUExecutionContext* ectx) {
                            ngraph::runtime::reference::dequantize<int8_t>(
                                static_cast<int8_t*>(arg0_tensor),
                                static_cast<double*>(arg1_tensor),
                                static_cast<int8_t*>(arg2_tensor),
                                static_cast<double*>(out_tensor),
                                arg0_shape,
                                arg1_shape,
                                daxes);
                        };
                    }
                    else
                    {
                        throw ngraph_error("Unsupported dequantization element type");
                    }
                }
                else if (args[0].get_element_type() == element::u8)
                {
                    if (out[0].get_element_type() == element::f32)
                    {
                        functor = [&, arg0_shape, arg1_shape, daxes](CPURuntimeContext* ctx,
                                                                     CPUExecutionContext* ectx) {
                            ngraph::runtime::reference::dequantize<uint8_t>(
                                static_cast<uint8_t*>(arg0_tensor),
                                static_cast<float*>(arg1_tensor),
                                static_cast<uint8_t*>(arg2_tensor),
                                static_cast<float*>(out_tensor),
                                arg0_shape,
                                arg1_shape,
                                daxes);
                        };
                    }
                    else if (out[0].get_element_type() == element::f64)
                    {
                        functor = [&, arg0_shape, arg1_shape, daxes](CPURuntimeContext* ctx,
                                                                     CPUExecutionContext* ectx) {
                            ngraph::runtime::reference::dequantize<uint8_t>(
                                static_cast<uint8_t*>(arg0_tensor),
                                static_cast<double*>(arg1_tensor),
                                static_cast<uint8_t*>(arg2_tensor),
                                static_cast<double*>(out_tensor),
                                arg0_shape,
                                arg1_shape,
                                daxes);
                        };
                    }
                    else
                    {
                        throw ngraph_error("Unsupported dequantization element type");
                    }
                }
                else
                {
                    throw ngraph_error("Unsupported input element type");
                }

                functors.emplace_back(functor);
            }

            template <>
            void Builder::BUILDER_DECL(ngraph::op::Quantize)
            {
                auto& functors = external_function->get_functors();
                auto& tensor_data = external_function->get_tensor_data();

                const ngraph::op::Quantize* quantize =
                    static_cast<const ngraph::op::Quantize*>(node);
                CPUKernelFunctor functor;

                auto& arg0_tensor = tensor_data[args[0].get_name()];
                auto& arg1_tensor = tensor_data[args[1].get_name()];
                auto& arg2_tensor = tensor_data[args[2].get_name()];
                auto& out_tensor = tensor_data[out[0].get_name()];

                auto arg0_shape = args[0].get_shape();
                auto arg1_shape = args[1].get_shape();
                auto daxes = quantize->get_axes();
                op::Quantize::RoundMode round_mode = quantize->get_round_mode();

                if (args[0].get_element_type() == element::f32)
                {
                    if (out[0].get_element_type() == element::i8)
                    {
<<<<<<< HEAD
                        functor = [&, arg0_shape, arg1_shape, daxes](CPURuntimeContext* ctx,
                                                                     CPUExecutionContext* ectx) {
                            ngraph::runtime::reference::quantize<float>(
                                static_cast<float*>(arg0_tensor),
                                static_cast<float*>(arg1_tensor),
                                static_cast<int8_t*>(arg2_tensor),
                                static_cast<int8_t*>(out_tensor),
                                arg0_shape,
                                arg1_shape,
                                daxes);
                        };
                    }
                    else if (out[0].get_element_type() == element::u8)
                    {
                        functor = [&, arg0_shape, arg1_shape, daxes](CPURuntimeContext* ctx,
                                                                     CPUExecutionContext* ectx) {
                            ngraph::runtime::reference::quantize<float>(
                                static_cast<float*>(arg0_tensor),
                                static_cast<float*>(arg1_tensor),
                                static_cast<uint8_t*>(arg2_tensor),
                                static_cast<uint8_t*>(out_tensor),
                                arg0_shape,
                                arg1_shape,
                                daxes);
                        };
=======
                        functor =
                            [&, arg0_shape, arg1_shape, daxes, round_mode](CPURuntimeContext* ctx) {
                                ngraph::runtime::reference::quantize<float>(
                                    static_cast<float*>(arg0_tensor),
                                    static_cast<float*>(arg1_tensor),
                                    static_cast<int8_t*>(arg2_tensor),
                                    static_cast<int8_t*>(out_tensor),
                                    arg0_shape,
                                    arg1_shape,
                                    daxes,
                                    round_mode);
                            };
                    }
                    else if (out[0].get_element_type() == element::u8)
                    {
                        functor =
                            [&, arg0_shape, arg1_shape, daxes, round_mode](CPURuntimeContext* ctx) {
                                ngraph::runtime::reference::quantize<float>(
                                    static_cast<float*>(arg0_tensor),
                                    static_cast<float*>(arg1_tensor),
                                    static_cast<uint8_t*>(arg2_tensor),
                                    static_cast<uint8_t*>(out_tensor),
                                    arg0_shape,
                                    arg1_shape,
                                    daxes,
                                    round_mode);
                            };
>>>>>>> 65600444
                    }
                    else
                    {
                        throw ngraph_error("Unsupported quantization element type");
                    }
                }
                else if (args[0].get_element_type() == element::f64)
                {
                    if (out[0].get_element_type() == element::i8)
                    {
<<<<<<< HEAD
                        functor = [&, arg0_shape, arg1_shape, daxes](CPURuntimeContext* ctx,
                                                                     CPUExecutionContext* ectx) {
                            ngraph::runtime::reference::quantize<double>(
                                static_cast<double*>(arg0_tensor),
                                static_cast<double*>(arg1_tensor),
                                static_cast<int8_t*>(arg2_tensor),
                                static_cast<int8_t*>(out_tensor),
                                arg0_shape,
                                arg1_shape,
                                daxes);
                        };
                    }
                    else if (out[0].get_element_type() == element::u8)
                    {
                        functor = [&, arg0_shape, arg1_shape, daxes](CPURuntimeContext* ctx,
                                                                     CPUExecutionContext* ectx) {
                            ngraph::runtime::reference::quantize<double>(
                                static_cast<double*>(arg0_tensor),
                                static_cast<double*>(arg1_tensor),
                                static_cast<uint8_t*>(arg2_tensor),
                                static_cast<uint8_t*>(out_tensor),
                                arg0_shape,
                                arg1_shape,
                                daxes);
                        };
=======
                        functor =
                            [&, arg0_shape, arg1_shape, daxes, round_mode](CPURuntimeContext* ctx) {
                                ngraph::runtime::reference::quantize<double>(
                                    static_cast<double*>(arg0_tensor),
                                    static_cast<double*>(arg1_tensor),
                                    static_cast<int8_t*>(arg2_tensor),
                                    static_cast<int8_t*>(out_tensor),
                                    arg0_shape,
                                    arg1_shape,
                                    daxes,
                                    round_mode);
                            };
                    }
                    else if (out[0].get_element_type() == element::u8)
                    {
                        functor =
                            [&, arg0_shape, arg1_shape, daxes, round_mode](CPURuntimeContext* ctx) {
                                ngraph::runtime::reference::quantize<double>(
                                    static_cast<double*>(arg0_tensor),
                                    static_cast<double*>(arg1_tensor),
                                    static_cast<uint8_t*>(arg2_tensor),
                                    static_cast<uint8_t*>(out_tensor),
                                    arg0_shape,
                                    arg1_shape,
                                    daxes,
                                    round_mode);
                            };
>>>>>>> 65600444
                    }
                    else
                    {
                        throw ngraph_error("Unsupported quantization element type");
                    }
                }
                else
                {
                    throw ngraph_error("Unsupported input element type");
                }

                functors.emplace_back(functor);
            }

            REGISTER_OP_BUILDER(Dequantize);
            REGISTER_OP_BUILDER(Quantize);
        }
    }
}<|MERGE_RESOLUTION|>--- conflicted
+++ resolved
@@ -152,9 +152,8 @@
                 {
                     if (out[0].get_element_type() == element::i8)
                     {
-<<<<<<< HEAD
-                        functor = [&, arg0_shape, arg1_shape, daxes](CPURuntimeContext* ctx,
-                                                                     CPUExecutionContext* ectx) {
+                        functor = [&, arg0_shape, arg1_shape, daxes, round_mode](
+                            CPURuntimeContext* ctx, CPUExecutionContext* ectx) {
                             ngraph::runtime::reference::quantize<float>(
                                 static_cast<float*>(arg0_tensor),
                                 static_cast<float*>(arg1_tensor),
@@ -162,13 +161,14 @@
                                 static_cast<int8_t*>(out_tensor),
                                 arg0_shape,
                                 arg1_shape,
-                                daxes);
+                                daxes,
+                                round_mode);
                         };
                     }
                     else if (out[0].get_element_type() == element::u8)
                     {
-                        functor = [&, arg0_shape, arg1_shape, daxes](CPURuntimeContext* ctx,
-                                                                     CPUExecutionContext* ectx) {
+                        functor = [&, arg0_shape, arg1_shape, daxes, round_mode](
+                            CPURuntimeContext* ctx, CPUExecutionContext* ectx) {
                             ngraph::runtime::reference::quantize<float>(
                                 static_cast<float*>(arg0_tensor),
                                 static_cast<float*>(arg1_tensor),
@@ -176,37 +176,9 @@
                                 static_cast<uint8_t*>(out_tensor),
                                 arg0_shape,
                                 arg1_shape,
-                                daxes);
-                        };
-=======
-                        functor =
-                            [&, arg0_shape, arg1_shape, daxes, round_mode](CPURuntimeContext* ctx) {
-                                ngraph::runtime::reference::quantize<float>(
-                                    static_cast<float*>(arg0_tensor),
-                                    static_cast<float*>(arg1_tensor),
-                                    static_cast<int8_t*>(arg2_tensor),
-                                    static_cast<int8_t*>(out_tensor),
-                                    arg0_shape,
-                                    arg1_shape,
-                                    daxes,
-                                    round_mode);
-                            };
-                    }
-                    else if (out[0].get_element_type() == element::u8)
-                    {
-                        functor =
-                            [&, arg0_shape, arg1_shape, daxes, round_mode](CPURuntimeContext* ctx) {
-                                ngraph::runtime::reference::quantize<float>(
-                                    static_cast<float*>(arg0_tensor),
-                                    static_cast<float*>(arg1_tensor),
-                                    static_cast<uint8_t*>(arg2_tensor),
-                                    static_cast<uint8_t*>(out_tensor),
-                                    arg0_shape,
-                                    arg1_shape,
-                                    daxes,
-                                    round_mode);
-                            };
->>>>>>> 65600444
+                                daxes,
+                                round_mode);
+                        };
                     }
                     else
                     {
@@ -217,9 +189,8 @@
                 {
                     if (out[0].get_element_type() == element::i8)
                     {
-<<<<<<< HEAD
-                        functor = [&, arg0_shape, arg1_shape, daxes](CPURuntimeContext* ctx,
-                                                                     CPUExecutionContext* ectx) {
+                        functor = [&, arg0_shape, arg1_shape, daxes, round_mode](
+                            CPURuntimeContext* ctx, CPUExecutionContext* ectx) {
                             ngraph::runtime::reference::quantize<double>(
                                 static_cast<double*>(arg0_tensor),
                                 static_cast<double*>(arg1_tensor),
@@ -227,13 +198,14 @@
                                 static_cast<int8_t*>(out_tensor),
                                 arg0_shape,
                                 arg1_shape,
-                                daxes);
+                                daxes,
+                                round_mode);
                         };
                     }
                     else if (out[0].get_element_type() == element::u8)
                     {
-                        functor = [&, arg0_shape, arg1_shape, daxes](CPURuntimeContext* ctx,
-                                                                     CPUExecutionContext* ectx) {
+                        functor = [&, arg0_shape, arg1_shape, daxes, round_mode](
+                            CPURuntimeContext* ctx, CPUExecutionContext* ectx) {
                             ngraph::runtime::reference::quantize<double>(
                                 static_cast<double*>(arg0_tensor),
                                 static_cast<double*>(arg1_tensor),
@@ -241,37 +213,9 @@
                                 static_cast<uint8_t*>(out_tensor),
                                 arg0_shape,
                                 arg1_shape,
-                                daxes);
-                        };
-=======
-                        functor =
-                            [&, arg0_shape, arg1_shape, daxes, round_mode](CPURuntimeContext* ctx) {
-                                ngraph::runtime::reference::quantize<double>(
-                                    static_cast<double*>(arg0_tensor),
-                                    static_cast<double*>(arg1_tensor),
-                                    static_cast<int8_t*>(arg2_tensor),
-                                    static_cast<int8_t*>(out_tensor),
-                                    arg0_shape,
-                                    arg1_shape,
-                                    daxes,
-                                    round_mode);
-                            };
-                    }
-                    else if (out[0].get_element_type() == element::u8)
-                    {
-                        functor =
-                            [&, arg0_shape, arg1_shape, daxes, round_mode](CPURuntimeContext* ctx) {
-                                ngraph::runtime::reference::quantize<double>(
-                                    static_cast<double*>(arg0_tensor),
-                                    static_cast<double*>(arg1_tensor),
-                                    static_cast<uint8_t*>(arg2_tensor),
-                                    static_cast<uint8_t*>(out_tensor),
-                                    arg0_shape,
-                                    arg1_shape,
-                                    daxes,
-                                    round_mode);
-                            };
->>>>>>> 65600444
+                                daxes,
+                                round_mode);
+                        };
                     }
                     else
                     {
