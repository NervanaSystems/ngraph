--- conflicted
+++ resolved
@@ -227,16 +227,6 @@
                 template <typename ElementType>
                 void reference_erf(void* arg, void* out, size_t count);
 
-<<<<<<< HEAD
-                template <typename T>
-                void generate_dropout(T* input,
-                                      T* out0,
-                                      T* out1_mask,
-                                      size_t nelems,
-                                      bool training,
-                                      const double value,
-                                      const std::vector<std::minstd_rand>& vmsr);
-=======
                 template <typename ElementType,
                           typename IndicesType,
                           unsigned int Rank1,
@@ -249,7 +239,15 @@
                                  const Shape& indices_shape,
                                  const Shape& updates_shape,
                                  int arena);
->>>>>>> 308dc966
+
+                template <typename T>
+                void generate_dropout(T* input,
+                                      T* out0,
+                                      T* out1_mask,
+                                      size_t nelems,
+                                      bool training,
+                                      const double value,
+                                      const std::vector<std::minstd_rand>& vmsr);
             }
         }
     }
