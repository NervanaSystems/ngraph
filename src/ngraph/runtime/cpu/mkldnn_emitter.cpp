--- conflicted
+++ resolved
@@ -403,209 +403,6 @@
     return conv_index;
 }
 
-<<<<<<< HEAD
-=======
-size_t MKLDNNEmitter::build_convolution_forward(const mkldnn::memory::desc& input_data_desc,
-                                                const mkldnn::memory::desc& weights_desc,
-                                                const mkldnn::memory::desc& result_desc,
-                                                const ngraph::Strides& strides,
-                                                const ngraph::Strides& dilation_strides,
-                                                const ngraph::CoordinateDiff& padding_below,
-                                                const ngraph::CoordinateDiff& padding_above,
-                                                const mkldnn::post_ops& pops)
-{
-    size_t input_data_index = build_memory_primitive(input_data_desc);
-    size_t weights_index = build_memory_primitive(weights_desc);
-    size_t result_index = build_memory_primitive(result_desc);
-
-    mkldnn::primitive_attr conv_attr;
-    conv_attr.set_post_ops(pops);
-    mkldnn::algorithm convolution_algo = mkldnn_utils::get_conv_algo();
-    size_t conv_index = 0;
-    try
-    {
-        auto conv_prim = new mkldnn::convolution_forward(
-            {{mkldnn::prop_kind::forward_inference,
-              convolution_algo,
-              input_data_desc,
-              weights_desc,
-              result_desc,
-              mkldnn::memory::dims(strides.begin(), strides.end()),
-              mkldnn::memory::dims(dilation_strides.begin(), dilation_strides.end()),
-              mkldnn::memory::dims(padding_below.begin(), padding_below.end()),
-              mkldnn::memory::dims(padding_above.begin(), padding_above.end()),
-              mkldnn::padding_kind::zero},
-
-             conv_attr,
-             executor::global_cpu_engine},
-            *m_mkldnn_primitives[input_data_index],
-            *m_mkldnn_primitives[weights_index],
-            *m_mkldnn_primitives[result_index]);
-
-        conv_index = insert_primitive(conv_prim);
-
-        NGRAPH_CHECK(m_primitive_deps.find(conv_index) == m_primitive_deps.end(),
-                     "Dependencies already created for node");
-
-        m_primitive_deps[conv_index] = {input_data_index, weights_index, result_index};
-    }
-    catch (const mkldnn::error& e)
-    {
-        throw ngraph_error("Could not create mkldnn convolution " + e.message);
-    }
-    return conv_index;
-}
-
-size_t
-    MKLDNNEmitter::build_quantized_convolution_forward(const mkldnn::memory::desc& input_data_desc,
-                                                       const mkldnn::memory::desc& weights_desc,
-                                                       const mkldnn::memory::desc& result_desc,
-                                                       const ngraph::Strides& strides,
-                                                       const ngraph::Strides& dilation_strides,
-                                                       const ngraph::CoordinateDiff& padding_below,
-                                                       const ngraph::CoordinateDiff& padding_above,
-                                                       const float scale,
-                                                       const mkldnn::post_ops& pops)
-{
-    size_t input_data_index = build_memory_primitive(input_data_desc);
-    size_t weights_index = build_memory_primitive(weights_desc);
-    size_t result_index = build_memory_primitive(result_desc);
-    std::vector<float> output_scale;
-    output_scale.push_back(scale);
-    mkldnn::primitive_attr conv_attr;
-    conv_attr.set_post_ops(pops);
-    /* Specify the rounding mode */
-    conv_attr.set_int_output_round_mode(mkldnn::round_mode::round_nearest);
-    /* Specify the scales array and corresponding mask */
-    conv_attr.set_output_scales(0, output_scale);
-    size_t conv_index = insert_primitive(new mkldnn::convolution_forward(
-        {{mkldnn::prop_kind::forward,
-          mkldnn::algorithm::convolution_direct,
-          input_data_desc,
-          weights_desc,
-          result_desc,
-          mkldnn::memory::dims(strides.begin(), strides.end()),
-          mkldnn::memory::dims(dilation_strides.begin(), dilation_strides.end()),
-          mkldnn::memory::dims(padding_below.begin(), padding_below.end()),
-          mkldnn::memory::dims(padding_above.begin(), padding_above.end()),
-          mkldnn::padding_kind::zero},
-         conv_attr,
-         executor::global_cpu_engine},
-        *m_mkldnn_primitives[input_data_index],
-        *m_mkldnn_primitives[weights_index],
-        *m_mkldnn_primitives[result_index]));
-
-    NGRAPH_CHECK(m_primitive_deps.find(conv_index) == m_primitive_deps.end(),
-                 "Dependencies already created for node");
-
-    m_primitive_deps[conv_index] = {input_data_index, weights_index, result_index};
-    return conv_index;
-}
-
-size_t
-    MKLDNNEmitter::build_quantized_convolution_forward(const mkldnn::memory::desc& input_data_desc,
-                                                       const mkldnn::memory::desc& weights_desc,
-                                                       const mkldnn::memory::desc& bias_desc,
-                                                       const mkldnn::memory::desc& result_desc,
-                                                       const ngraph::Strides& strides,
-                                                       const ngraph::Strides& dilation_strides,
-                                                       const ngraph::CoordinateDiff& padding_below,
-                                                       const ngraph::CoordinateDiff& padding_above,
-                                                       const float scale,
-                                                       const mkldnn::post_ops& pops)
-{
-    size_t input_data_index = build_memory_primitive(input_data_desc);
-    size_t weights_index = build_memory_primitive(weights_desc);
-    size_t bias_index = build_memory_primitive(bias_desc);
-    size_t result_index = build_memory_primitive(result_desc);
-    std::vector<float> output_scale;
-    output_scale.push_back(scale);
-    mkldnn::primitive_attr conv_attr;
-    conv_attr.set_post_ops(pops);
-    /* Specify the rounding mode */
-    conv_attr.set_int_output_round_mode(mkldnn::round_mode::round_nearest);
-    /* Specify the scales array and corresponding mask */
-    conv_attr.set_output_scales(0, output_scale);
-    size_t conv_index = insert_primitive(new mkldnn::convolution_forward(
-        {{mkldnn::prop_kind::forward,
-          mkldnn::algorithm::convolution_direct,
-          input_data_desc,
-          weights_desc,
-          bias_desc,
-          result_desc,
-          mkldnn::memory::dims(strides.begin(), strides.end()),
-          mkldnn::memory::dims(dilation_strides.begin(), dilation_strides.end()),
-          mkldnn::memory::dims(padding_below.begin(), padding_below.end()),
-          mkldnn::memory::dims(padding_above.begin(), padding_above.end()),
-          mkldnn::padding_kind::zero},
-         conv_attr,
-         executor::global_cpu_engine},
-        *m_mkldnn_primitives[input_data_index],
-        *m_mkldnn_primitives[weights_index],
-        *m_mkldnn_primitives[bias_index],
-        *m_mkldnn_primitives[result_index]));
-
-    NGRAPH_CHECK(m_primitive_deps.find(conv_index) == m_primitive_deps.end(),
-                 "Dependencies already created for node");
-
-    m_primitive_deps[conv_index] = {input_data_index, weights_index, bias_index, result_index};
-    return conv_index;
-}
-
-size_t MKLDNNEmitter::build_convolution_forward(const mkldnn::memory::desc& input_data_desc,
-                                                const mkldnn::memory::desc& weights_desc,
-                                                const mkldnn::memory::desc& bias_desc,
-                                                const mkldnn::memory::desc& result_desc,
-                                                const ngraph::Strides& strides,
-                                                const ngraph::Strides& dilation_strides,
-                                                const ngraph::CoordinateDiff& padding_below,
-                                                const ngraph::CoordinateDiff& padding_above,
-                                                const mkldnn::post_ops& pops)
-{
-    const size_t input_data_index = build_memory_primitive(input_data_desc);
-    const size_t weights_index = build_memory_primitive(weights_desc);
-    const size_t bias_index = build_memory_primitive(bias_desc);
-    const size_t result_index = build_memory_primitive(result_desc);
-
-    mkldnn::primitive_attr conv_attr;
-    conv_attr.set_post_ops(pops);
-
-    mkldnn::algorithm convolution_algo = mkldnn_utils::get_conv_algo();
-    size_t conv_index = -1;
-    try
-    {
-        conv_index = insert_primitive(new mkldnn::convolution_forward(
-            {{mkldnn::prop_kind::forward_inference,
-              convolution_algo,
-              input_data_desc,
-              weights_desc,
-              bias_desc,
-              result_desc,
-              mkldnn::memory::dims(strides.begin(), strides.end()),
-              mkldnn::memory::dims(dilation_strides.begin(), dilation_strides.end()),
-              mkldnn::memory::dims(padding_below.begin(), padding_below.end()),
-              mkldnn::memory::dims(padding_above.begin(), padding_above.end()),
-              mkldnn::padding_kind::zero},
-             conv_attr,
-             executor::global_cpu_engine},
-            *m_mkldnn_primitives[input_data_index],
-            *m_mkldnn_primitives[weights_index],
-            *m_mkldnn_primitives[bias_index],
-            *m_mkldnn_primitives[result_index]));
-
-        NGRAPH_CHECK(m_primitive_deps.find(conv_index) == m_primitive_deps.end(),
-                     "Dependencies already created for node");
-
-        m_primitive_deps[conv_index] = {input_data_index, weights_index, bias_index, result_index};
-    }
-    catch (const mkldnn::error& e)
-    {
-        throw ngraph_error("Could not create convolution " + e.message);
-    }
-    return conv_index;
-}
-
->>>>>>> cd76c79f
 size_t MKLDNNEmitter::build_convolution_backward_weights_bias(
     const mkldnn::memory::desc& in_data_desc,
     const mkldnn::memory::desc& in_delta_desc,
