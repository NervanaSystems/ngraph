--- conflicted
+++ resolved
@@ -121,7 +121,6 @@
     const size_t bias_index = build_memory_primitive(bias_desc);
     const size_t result_index = build_memory_primitive(result_desc);
 
-<<<<<<< HEAD
     const size_t conv_index = insert_primitive(new mkldnn::convolution_forward(
             {{mkldnn::prop_kind::forward,
               mkldnn::algorithm::convolution_direct,
@@ -246,25 +245,6 @@
             *mkldnn_primitives[out_bias_delta_index]));
 
     primitive_deps[conv_index] = {in_data_index, in_delta_index, out_weights_delta_index, out_bias_delta_index};
-=======
-    size_t conv_index = insert_primitive(new mkldnn::convolution_forward(
-        {{mkldnn::prop_kind::forward,
-          mkldnn::algorithm::convolution_direct,
-          input_data_desc,
-          weights_desc,
-          result_desc,
-          mkldnn::memory::dims(strides.begin(), strides.end()),
-          mkldnn::memory::dims(dilation_strides.begin(), dilation_strides.end()),
-          mkldnn::memory::dims(padding_below.begin(), padding_below.end()),
-          mkldnn::memory::dims(padding_above.begin(), padding_above.end()),
-          mkldnn::padding_kind::zero},
-         mkldnn_utils::global_cpu_engine},
-        *m_mkldnn_primitives[input_data_index],
-        *m_mkldnn_primitives[weights_index],
-        *m_mkldnn_primitives[result_index]));
-
-    m_primitive_deps[conv_index] = {input_data_index, weights_index, result_index};
->>>>>>> 3da0e440
     return conv_index;
 }
 
