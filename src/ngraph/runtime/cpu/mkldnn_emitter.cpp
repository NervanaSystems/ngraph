--- conflicted
+++ resolved
@@ -103,7 +103,6 @@
     return (m_workspaces.size() - 1);
 }
 
-<<<<<<< HEAD
 size_t MKLDNNEmitter::reserve_workspace()
 {
     m_workspaces_size++;
@@ -118,14 +117,13 @@
 size_t MKLDNNEmitter::get_mkldnn_descriptors_size()
 {
     return m_mkldnn_descriptors_size;
-=======
+
 size_t MKLDNNEmitter::insert_workspace(std::vector<char*>& mkldnn_workspaces,
                                        std::unique_ptr<MKLDNNWorkspace>& workspace)
 {
     mkldnn_workspaces.push_back(workspace.get()->buf);
     m_workspaces.push_back(std::move(workspace));
     return (mkldnn_workspaces.size() - 1);
->>>>>>> bf865efd
 }
 
 const std::vector<size_t>& MKLDNNEmitter::get_primitive_deps(size_t index) const
@@ -133,15 +131,13 @@
     return m_primitive_deps.at(index);
 }
 
-<<<<<<< HEAD
 const std::vector<size_t>& MKLDNNEmitter::get_primitive_deps_cg(size_t index) const
 {
     return m_primitive_deps_cg.at(index);
-=======
+
 std::vector<size_t>& MKLDNNEmitter::get_primitive_deps(size_t index)
 {
     return m_primitive_deps.at(index);
->>>>>>> bf865efd
 }
 
 mkldnn::memory::desc MKLDNNEmitter::build_memory_descriptor(const TensorViewWrapper& tvw,
@@ -1485,82 +1481,12 @@
         *mkldnn_primitives[dinput_index],
         *mkldnn_primitives[dweights_index]);
 }
-
-<<<<<<< HEAD
-void MKLDNNEmitter::build_rnn_forward(const mkldnn::rnn_forward::desc& rnn_desc, size_t rnn_index)
-=======
-size_t MKLDNNEmitter::build_rnn_forward(const mkldnn::memory::desc& src_layer_desc,
-                                        const mkldnn::memory::desc& src_iter_desc,
-                                        const mkldnn::memory::desc& weights_layer_desc,
-                                        const mkldnn::memory::desc& weights_iter_desc,
-                                        const mkldnn::memory::desc& bias_desc,
-                                        const mkldnn::memory::desc& dst_layer_desc,
-                                        const mkldnn::memory::desc& dst_iter_desc,
-                                        const mkldnn::rnn_direction& rnn_direction,
-                                        const mkldnn::algorithm& rnn_algorithm)
-{
-    size_t src_layer_index = build_memory_primitive(src_layer_desc);
-    size_t src_iter_index = build_memory_primitive(src_iter_desc);
-    size_t weights_layer_index = build_memory_primitive(weights_layer_desc);
-    size_t weights_iter_index = build_memory_primitive(weights_iter_desc);
-    size_t bias_index = build_memory_primitive(bias_desc);
-    size_t dst_layer_index = build_memory_primitive(dst_layer_desc);
-    size_t dst_iter_index = build_memory_primitive(dst_iter_desc);
-
-    mkldnn::rnn_cell::desc rnn_cell(rnn_algorithm);
-    mkldnn::rnn_forward::desc rnn_layer_desc(mkldnn::prop_kind::forward_training,
-                                             rnn_cell,
-                                             rnn_direction,
-                                             src_layer_desc,
-                                             src_iter_desc,
-                                             weights_layer_desc,
-                                             weights_iter_desc,
-                                             bias_desc,
-                                             dst_layer_desc,
-                                             dst_iter_desc);
-
-    auto rnn_layer_prim_desc =
-        mkldnn::rnn_forward::primitive_desc(rnn_layer_desc, executor::global_cpu_engine);
-    auto workspace_index =
-        build_memory_primitive(rnn_layer_prim_desc.workspace_primitive_desc().desc());
-    auto workspace = std::unique_ptr<MKLDNNWorkspace>(
-        new MKLDNNWorkspace(rnn_layer_prim_desc.workspace_primitive_desc().get_size()));
-
-    auto workspace_buf_index = insert_workspace(workspace);
-
-    size_t rnn_index = insert_primitive(new mkldnn::rnn_forward(
-        rnn_layer_prim_desc,
-        mkldnn::primitive::at(*m_mkldnn_primitives[src_layer_index]),
-        mkldnn::primitive::at(*m_mkldnn_primitives[src_iter_index]),
-        mkldnn::primitive::at(*m_mkldnn_primitives[weights_layer_index]),
-        mkldnn::primitive::at(*m_mkldnn_primitives[weights_iter_index]),
-        mkldnn::primitive::at(*m_mkldnn_primitives[bias_index]),
-        static_cast<mkldnn::memory>(*m_mkldnn_primitives[dst_layer_index]),
-        static_cast<mkldnn::memory>(*m_mkldnn_primitives[dst_iter_index]),
-        static_cast<mkldnn::memory>(*m_mkldnn_primitives[workspace_index])));
-
-    NGRAPH_CHECK(m_primitive_deps.find(rnn_index) == m_primitive_deps.end(),
-                 "Dependencies already created for node");
-
-    m_primitive_deps[rnn_index] = {src_layer_index,
-                                   src_iter_index,
-                                   weights_layer_index,
-                                   weights_iter_index,
-                                   bias_index,
-                                   dst_layer_index,
-                                   dst_iter_index,
-                                   workspace_index,
-                                   workspace_buf_index};
-
-    return rnn_index;
-}
-
+  
 void MKLDNNEmitter::build_rnn_forward(std::vector<mkldnn::primitive*>& mkldnn_primitives,
                                       std::vector<char*>& mkldnn_workspaces,
                                       const mkldnn::rnn_forward::desc& rnn_desc,
                                       std::vector<size_t>& deps,
                                       size_t rnn_index)
->>>>>>> bf865efd
 {
     size_t src_layer_index = deps[0];
     build_memory_primitive(mkldnn_primitives, rnn_desc.data.src_layer_desc, src_layer_index);
