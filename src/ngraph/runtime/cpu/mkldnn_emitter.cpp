--- conflicted
+++ resolved
@@ -214,15 +214,9 @@
             *m_mkldnn_primitives[input_data_index],
             *m_mkldnn_primitives[weights_index],
             *m_mkldnn_primitives[result_index]);
-<<<<<<< HEAD
 
         conv_index = insert_primitive(conv_prim);
 
-=======
-
-        conv_index = insert_primitive(conv_prim);
-
->>>>>>> 27fb77b6
         m_primitive_deps[conv_index] = {input_data_index, weights_index, result_index};
     }
     catch (const mkldnn::error& e)
