//*****************************************************************************
// Copyright 2017-2019 Intel Corporation
//
// Licensed under the Apache License, Version 2.0 (the "License");
// you may not use this file except in compliance with the License.
// You may obtain a copy of the License at
//
//     http://www.apache.org/licenses/LICENSE-2.0
//
// Unless required by applicable law or agreed to in writing, software
// distributed under the License is distributed on an "AS IS" BASIS,
// WITHOUT WARRANTIES OR CONDITIONS OF ANY KIND, either express or implied.
// See the License for the specific language governing permissions and
// limitations under the License.
//*****************************************************************************

#include <memory>
#include <string>

#include "mkldnn_emitter.hpp"

#include "ngraph/op/add.hpp"
#include "ngraph/op/avg_pool.hpp"
#include "ngraph/op/batch_norm.hpp"
#include "ngraph/op/concat.hpp"
#include "ngraph/op/constant.hpp"
#include "ngraph/op/convert.hpp"
#include "ngraph/op/convolution.hpp"
#include "ngraph/op/dequantize.hpp"
#include "ngraph/op/experimental/quantized_conv_bias.hpp"
#include "ngraph/op/experimental/quantized_conv_relu.hpp"
#include "ngraph/op/get_output_element.hpp"
#include "ngraph/op/lrn.hpp"
#include "ngraph/op/max_pool.hpp"
#include "ngraph/op/quantize.hpp"
#include "ngraph/op/relu.hpp"
#include "ngraph/op/replace_slice.hpp"
#include "ngraph/op/sigmoid.hpp"
#include "ngraph/op/slice.hpp"
#include "ngraph/op/softmax.hpp"
#include "ngraph/runtime/cpu/cpu_executor.hpp"
#include "ngraph/runtime/cpu/cpu_layout_descriptor.hpp"
#include "ngraph/runtime/cpu/cpu_tensor_view_wrapper.hpp"
#include "ngraph/runtime/cpu/mkldnn_invoke.hpp"
#include "ngraph/runtime/cpu/mkldnn_utils.hpp"
#include "ngraph/runtime/cpu/op/convert_layout.hpp"
#include "ngraph/runtime/cpu/op/deconv.hpp"
#include "ngraph/runtime/cpu/op/gelu_backprop.hpp"
#include "ngraph/runtime/cpu/op/lstm.hpp"
#include "ngraph/runtime/cpu/op/max_pool_with_indices.hpp"
#include "ngraph/runtime/cpu/op/rnn.hpp"
#include "ngraph/runtime/cpu/op/update_slice.hpp"
#include "ngraph/type/element_type.hpp"

using namespace ngraph;
using namespace ngraph::op;
using namespace ngraph::runtime::cpu;

MKLDNNEmitter::~MKLDNNEmitter()
{
    for (auto p : m_mkldnn_primitives)
        delete p;
    for (auto s : m_mkldnn_scratchpad_mds)
        delete s;
#ifndef _WIN32
    // To avoid memory leak in mkldnn, release any buffers that are not free'd yet.
    // https://software.intel.com/en-us/mkl-linux-developer-guide-avoiding-memory-leaks-in-intel-mkl
    // mkl_free_buffers() is not exposed at this point, hence using mkl_serv_free_buffers()
    mkldnn_utils::mkl_serv_free_buffers();
#endif
}

std::vector<mkldnn::primitive*>& MKLDNNEmitter::get_mkldnn_primitives()
{
    return m_mkldnn_primitives;
}

const std::vector<mkldnn::memory*>& MKLDNNEmitter::get_mkldnn_memories() const
{
    return m_mkldnn_memories;
}

const std::vector<char*>& MKLDNNEmitter::get_mkldnn_workspaces()
{
    return m_workspace_bufs;
}

const std::vector<mkldnn::memory::desc*>& MKLDNNEmitter::get_mkldnn_scratchpad_mds() const
{
    return m_mkldnn_scratchpad_mds;
}

size_t MKLDNNEmitter::insert_primitive(mkldnn::primitive* primitive)
{
    m_mkldnn_primitives.emplace_back(primitive);
    return (m_mkldnn_primitives.size() - 1);
}

size_t MKLDNNEmitter::insert_memory(mkldnn::memory* memory)
{
    m_mkldnn_memories.emplace_back(memory);
    return (m_mkldnn_memories.size() - 1);
}

size_t MKLDNNEmitter::insert_workspace(std::unique_ptr<MKLDNNWorkspace>& workspace)
{
    m_workspace_bufs.push_back(workspace.get()->buf);
    m_workspaces.push_back(std::move(workspace));
    return (m_workspaces.size() - 1);
}

size_t MKLDNNEmitter::reserve_workspace()
{
    m_workspaces_size++;
    return m_workspaces_size - 1;
}

size_t MKLDNNEmitter::insert_scratchpad_md(mkldnn::memory::desc* md)
{
    m_mkldnn_scratchpad_mds.emplace_back(md);
    return (m_mkldnn_scratchpad_mds.size() - 1);
}

void MKLDNNEmitter::reserve_descriptor_space(size_t count)
{
    m_mkldnn_descriptors_size += count;
}

size_t MKLDNNEmitter::get_mkldnn_descriptors_size()
{
    return m_mkldnn_descriptors_size;
}

size_t MKLDNNEmitter::insert_workspace(std::vector<char*>& mkldnn_workspaces,
                                       std::unique_ptr<MKLDNNWorkspace>& workspace)
{
    mkldnn_workspaces.push_back(workspace.get()->buf);
    m_workspaces.push_back(std::move(workspace));
    return (mkldnn_workspaces.size() - 1);
}

const std::vector<size_t>& MKLDNNEmitter::get_primitive_deps(size_t index) const
{
    return m_primitive_deps.at(index);
}

std::vector<size_t>& MKLDNNEmitter::get_primitive_deps(size_t index)
{
    return m_primitive_deps.at(index);
}

size_t MKLDNNEmitter::get_max_scratchpad_size() const
{
    return m_max_scratchpad_size;
}

mkldnn::memory::desc
    MKLDNNEmitter::build_blocked_memory_descriptor(const mkldnn::memory::dims& dim,
                                                   const mkldnn::memory::dims& strides,
                                                   mkldnn::memory::data_type dtype) const
{
#if MKLDNN_VERSION_MAJOR >= 1
    return mkldnn::memory::desc(dim, dtype, strides);
#else
    mkldnn_memory_desc_t md;
    md.primitive_kind = mkldnn_memory;
    md.ndims = static_cast<int>(dim.size());
    md.format = mkldnn_blocked;
    md.data_type = mkldnn::memory::convert_to_c(dtype);

    for (size_t i = 0; i < dim.size(); i++)
    {
        md.layout_desc.blocking.block_dims[i] = 1;
        md.layout_desc.blocking.strides[1][i] = 1;
        md.layout_desc.blocking.strides[0][i] = strides[i];
        md.layout_desc.blocking.padding_dims[i] = dim[i];
        md.layout_desc.blocking.offset_padding_to_data[i] = 0;
        md.dims[i] = dim[i];
    }
    md.layout_desc.blocking.offset_padding = 0;

    return mkldnn::memory::desc(md);
#endif
}

size_t MKLDNNEmitter::build_quantize_reorder(const mkldnn::memory::desc& input_desc,
                                             const mkldnn::memory::desc& result_desc,
                                             const std::vector<float>& scales)
{
    mkldnn::primitive_attr attr;
    attr.set_output_scales(0, scales);
    size_t input_index, result_index, primitive_index;

#if MKLDNN_VERSION_MAJOR >= 1
    input_index = build_memory(input_desc);
    result_index = build_memory(result_desc);
    auto reorder_prim_desc = mkldnn::reorder::primitive_desc(
        executor::global_cpu_engine, input_desc, executor::global_cpu_engine, result_desc, attr);
    primitive_index = insert_primitive(new mkldnn::reorder(reorder_prim_desc));
#else
    input_index = build_memory_primitive(input_desc);
    result_index = build_memory_primitive(result_desc);

    attr.set_int_output_round_mode(mkldnn::round_mode::round_nearest);
    auto reorder_desc = mkldnn::reorder::primitive_desc({input_desc, executor::global_cpu_engine},
                                                        {result_desc, executor::global_cpu_engine},
                                                        attr);
    primitive_index = insert_primitive(new mkldnn::reorder(
        reorder_desc, *m_mkldnn_primitives[input_index], *m_mkldnn_primitives[result_index]));
#endif

    NGRAPH_CHECK(m_primitive_deps.find(primitive_index) == m_primitive_deps.end(),
                 "Dependencies already created for node");

    m_primitive_deps[primitive_index] = {input_index, result_index};
    return primitive_index;
}

size_t MKLDNNEmitter::build_dequantization(const ngraph::Node* node,
                                           const mkldnn::memory::desc& input_desc,
                                           const mkldnn::memory::desc& result_desc)
{
    auto dequantize = static_cast<const ngraph::op::Dequantize*>(node);
    auto scale_const_op = as_type_ptr<ngraph::op::Constant>(dequantize->get_argument(1));
    std::vector<float> scale = {1.0f};
    if (scale_const_op != nullptr)
    {
        scale = scale_const_op->get_vector<float>();
    }
    std::vector<float> scales;
    scales.push_back(scale[0]);
    size_t dequantize_index = 0;
    dequantize_index = this->build_quantize_reorder(input_desc, result_desc, scales);
    return dequantize_index;
}

size_t MKLDNNEmitter::build_reorder(const mkldnn::memory::desc& input_desc,
                                    const mkldnn::memory::desc& result_desc)
{
    size_t input_index, result_index, primitive_index;

#if MKLDNN_VERSION_MAJOR >= 1
    input_index = build_memory(input_desc);
    result_index = build_memory(result_desc);
    primitive_index = insert_primitive(
        new mkldnn::reorder(*m_mkldnn_memories[input_index], *m_mkldnn_memories[result_index]));

#else
    input_index = build_memory_primitive(input_desc);
    result_index = build_memory_primitive(result_desc);
    primitive_index = insert_primitive(
        new mkldnn::reorder(*m_mkldnn_primitives[input_index], *m_mkldnn_primitives[result_index]));
#endif
    NGRAPH_CHECK(m_primitive_deps.find(primitive_index) == m_primitive_deps.end(),
                 "Dependencies already created for node");

    m_primitive_deps[primitive_index] = {input_index, result_index};
    return primitive_index;
}

mkldnn::lrn_forward::desc MKLDNNEmitter::get_lrn_forward_desc(const ngraph::Node* node)
{
    const ngraph::op::LRN* lrn = static_cast<const ngraph::op::LRN*>(node);

    auto alpha = static_cast<float>(lrn->get_alpha());
    auto beta = static_cast<float>(lrn->get_beta());
    auto bias = static_cast<float>(lrn->get_bias());
    auto nsize = static_cast<int>(lrn->get_nsize());

    auto input_desc = mkldnn_utils::get_input_mkldnn_md(node, 0);

    return mkldnn::lrn_forward::desc(mkldnn::prop_kind::forward_scoring,
                                     mkldnn::algorithm::lrn_across_channels,
                                     input_desc,
                                     nsize,
                                     alpha,
                                     beta,
                                     bias);
}

mkldnn::eltwise_forward::desc MKLDNNEmitter::get_relu_forward_desc(const ngraph::Node* node)
{
    const float negative_slope = 0.0f;

    auto input_desc = mkldnn_utils::get_input_mkldnn_md(node, 0);

    return mkldnn::eltwise_forward::desc(
        mkldnn::prop_kind::forward, mkldnn::algorithm::eltwise_relu, input_desc, negative_slope);
}

mkldnn::eltwise_backward::desc MKLDNNEmitter::get_relu_backward_desc(const ngraph::Node* node)
{
    auto input_desc = mkldnn_utils::get_input_mkldnn_md(node, 0);
    auto result_desc = mkldnn_utils::get_output_mkldnn_md(node, 0);

    const float negative_slope = 0.0f;
    return mkldnn::eltwise_backward::desc(
        mkldnn::algorithm::eltwise_relu, result_desc, input_desc, negative_slope);
}

mkldnn::eltwise_forward::desc MKLDNNEmitter::get_sigmoid_forward_desc(const ngraph::Node* node,
                                                                      bool backward_op)
{
    auto input_desc = mkldnn_utils::get_input_mkldnn_md(node, 0);

    if (backward_op)
    {
        return mkldnn::eltwise_forward::desc(
            mkldnn::prop_kind::forward, mkldnn::algorithm::eltwise_logistic, input_desc, 0, 0);
    }
    else
    {
        return mkldnn::eltwise_forward::desc(mkldnn::prop_kind::forward_training,
                                             mkldnn::algorithm::eltwise_logistic,
                                             input_desc,
                                             0,
                                             0);
    }
}

mkldnn::eltwise_backward::desc MKLDNNEmitter::get_sigmoid_backward_desc(const ngraph::Node* node)
{
    auto input_desc = mkldnn_utils::get_input_mkldnn_md(node, 0);
    auto delta_desc = mkldnn_utils::get_input_mkldnn_md(node, 1);

    return mkldnn::eltwise_backward::desc(
        mkldnn::algorithm::eltwise_logistic, delta_desc, input_desc, 0, 0);
}

mkldnn::batch_normalization_backward::desc
    MKLDNNEmitter::get_batchnorm_backward_desc(const ngraph::Node* node)
{
    const ngraph::op::BatchNormTrainingBackprop* batchnorm =
        static_cast<const ngraph::op::BatchNormTrainingBackprop*>(node);
    auto eps = batchnorm->get_eps_value();

    auto input_desc = mkldnn_utils::get_input_mkldnn_md(node, 2);
    auto delta_desc = mkldnn_utils::get_input_mkldnn_md(node, 5);

    return mkldnn::batch_normalization_backward::desc(mkldnn::prop_kind::backward,
                                                      delta_desc,
                                                      input_desc,
                                                      eps,
                                                      mkldnn::BN_FLAG_CLASS::use_scale_shift);
}

mkldnn::softmax_forward::desc MKLDNNEmitter::get_softmax_forward_desc(const ngraph::Node* node)
{
    auto softmax = static_cast<const ngraph::op::Softmax*>(node);

    auto axes = softmax->get_axes();
    if (axes.size() != 1)
    {
        throw ngraph_error("MKLDNN supports softmax only across single axis");
    }
    int softmax_axis = static_cast<int>(*(axes.begin()));

    auto input_desc = mkldnn_utils::get_input_mkldnn_md(node, 0);

    return mkldnn::softmax_forward::desc(
        mkldnn::prop_kind::forward_scoring, input_desc, softmax_axis);
}

mkldnn::eltwise_forward::desc MKLDNNEmitter::get_leaky_relu_desc(const ngraph::Node* node)
{
    auto alpha = static_cast<const ngraph::op::CPULeakyRelu*>(node)->get_alpha();

    auto input_desc = mkldnn_utils::get_input_mkldnn_md(node, 0);

    return mkldnn::eltwise_forward::desc(mkldnn::prop_kind::forward_training,
                                         mkldnn::algorithm::eltwise_relu,
                                         input_desc,
                                         alpha,
                                         0.0f);
}

mkldnn::eltwise_forward::desc MKLDNNEmitter::get_bounded_relu_desc(const ngraph::Node* node)
{
    auto alpha = static_cast<const ngraph::op::BoundedRelu*>(node)->get_alpha();

    auto input_desc = mkldnn_utils::get_input_mkldnn_md(node, 0);

    return mkldnn::eltwise_forward::desc(mkldnn::prop_kind::forward_training,
                                         mkldnn::algorithm::eltwise_bounded_relu,
                                         input_desc,
                                         alpha,
                                         0.0f);
}

mkldnn::eltwise_forward::desc MKLDNNEmitter::get_gelu_forward_desc(const ngraph::Node* node)
{
    auto input_desc = mkldnn_utils::get_input_mkldnn_md(node, 0);

    return mkldnn::eltwise_forward::desc(mkldnn::prop_kind::forward_training,
                                         mkldnn::algorithm::eltwise_gelu,
                                         input_desc,
                                         1.0f,
                                         0.0f);
}

mkldnn::eltwise_backward::desc MKLDNNEmitter::get_gelu_backward_desc(const ngraph::Node* node)
{
    auto input_desc = mkldnn_utils::get_input_mkldnn_md(node, 0);
    auto result_desc = mkldnn_utils::get_output_mkldnn_md(node, 0);

    const float negative_slope = 0.0f;
    return mkldnn::eltwise_backward::desc(
        mkldnn::algorithm::eltwise_gelu, result_desc, input_desc, negative_slope);
}

size_t MKLDNNEmitter::convolution_forward_init(bool with_bias)
{
    size_t size = m_mkldnn_primitives.size();
    if (with_bias)
    {
// Inputs, Weights, Bias, Results, Conv
#if MKLDNN_VERSION_MAJOR >= 1
        size_t mem_size = m_mkldnn_memories.size();
        m_mkldnn_primitives.resize(size + 1, nullptr);
        m_mkldnn_scratchpad_mds.resize(size + 1, nullptr);
        m_mkldnn_memories.resize(mem_size + 4, nullptr);
        m_primitive_deps[m_mkldnn_primitives.size() - 1] = {
            mem_size, mem_size + 1, mem_size + 2, mem_size + 3};
#else
        m_mkldnn_primitives.resize(size + 5, nullptr);
        m_primitive_deps[m_mkldnn_primitives.size() - 1] = {size, size + 1, size + 2, size + 3};
#endif
    }
    else
    {
// Inputs, Weights, Results, Conv
#if MKLDNN_VERSION_MAJOR >= 1
        size_t mem_size = m_mkldnn_memories.size();
        m_mkldnn_primitives.resize(size + 1, nullptr);
        m_mkldnn_scratchpad_mds.resize(size + 1, nullptr);
        m_mkldnn_memories.resize(mem_size + 3, nullptr);
        m_primitive_deps[m_mkldnn_primitives.size() - 1] = {mem_size, mem_size + 1, mem_size + 2};
#else
        m_mkldnn_primitives.resize(size + 4, nullptr);
        m_primitive_deps[m_mkldnn_primitives.size() - 1] = {size, size + 1, size + 2};
#endif
    }
    return m_mkldnn_primitives.size() - 1;
}

size_t MKLDNNEmitter::inner_product_forward_init(bool with_bias)
{
    size_t size = m_mkldnn_primitives.size();
    if (with_bias)
    {
// Inputs, Weights, Bias, Results, inner_product
#if MKLDNN_VERSION_MAJOR >= 1
        size_t mem_size = m_mkldnn_memories.size();
        m_mkldnn_primitives.resize(size + 1, nullptr);
        m_mkldnn_scratchpad_mds.resize(size + 1, nullptr);
        m_mkldnn_memories.resize(mem_size + 4, nullptr);
        m_primitive_deps[m_mkldnn_primitives.size() - 1] = {
            mem_size, mem_size + 1, mem_size + 2, mem_size + 3};
#else
        m_mkldnn_primitives.resize(size + 5, nullptr);
        m_primitive_deps[m_mkldnn_primitives.size() - 1] = {size, size + 1, size + 2, size + 3};
#endif
    }
    else
    {
// Inputs, Weights, Results, inner_product
#if MKLDNN_VERSION_MAJOR >= 1
        size_t mem_size = m_mkldnn_memories.size();
        m_mkldnn_primitives.resize(size + 1, nullptr);
        m_mkldnn_scratchpad_mds.resize(size + 1, nullptr);
        m_mkldnn_memories.resize(mem_size + 3, nullptr);
        m_primitive_deps[m_mkldnn_primitives.size() - 1] = {mem_size, mem_size + 1, mem_size + 2};
#else
        m_mkldnn_primitives.resize(size + 4, nullptr);
        m_primitive_deps[m_mkldnn_primitives.size() - 1] = {size, size + 1, size + 2};
#endif
    }
    return m_mkldnn_primitives.size() - 1;
}

size_t MKLDNNEmitter::reserve_primitive_space(size_t count, bool new_workspace)
{
    size_t size = m_mkldnn_primitives.size();
#if MKLDNN_VERSION_MAJOR >= 1
    size_t mem_size = m_mkldnn_memories.size();
    m_mkldnn_primitives.resize(size + 1, nullptr);
    m_mkldnn_scratchpad_mds.resize(size + 1, nullptr);
    m_mkldnn_memories.resize(mem_size + count - 1, nullptr);
    for (auto i = 0; i < count - 1; i++)
    {
        m_primitive_deps[m_mkldnn_primitives.size() - 1].push_back(mem_size + i);
    }
#else
    m_mkldnn_primitives.resize(size + count, nullptr);
    for (size_t i = 0; i < count - 1; i++)
    {
        m_primitive_deps[m_mkldnn_primitives.size() - 1].push_back(size + i);
    }
#endif

    if (new_workspace)
    {
        m_primitive_deps[m_mkldnn_primitives.size() - 1].push_back(0);
    }
    return m_mkldnn_primitives.size() - 1;
}

size_t MKLDNNEmitter::build_quantized_inner_product_forward(
    const mkldnn::memory::desc& input_data_desc,
    const mkldnn::memory::desc& weights_desc,
    const mkldnn::memory::desc& bias_desc,
    const mkldnn::memory::desc& result_desc,
    const float scale,
    const mkldnn::post_ops& pops)
{
    std::vector<float> output_scale;
    output_scale.push_back(scale);
    // mkldnn inner_product attr
    mkldnn::primitive_attr ip_attr;
    ip_attr.set_post_ops(pops);
    /* Specify the scales array and corresponding mask */
    ip_attr.set_output_scales(0, output_scale);

    size_t ip_index;
#if MKLDNN_VERSION_MAJOR >= 1
    size_t input_data_index = build_memory(input_data_desc);
    size_t weights_index = build_memory(weights_desc);
    size_t bias_index = build_memory(bias_desc);
    size_t result_index = build_memory(result_desc);

    // mkldnn inner_product
    ip_index =
        insert_primitive(new mkldnn::inner_product_forward({{
                                                                mkldnn::prop_kind::forward_scoring,
                                                                input_data_desc,
                                                                weights_desc,
                                                                bias_desc,
                                                                result_desc,
                                                            },
                                                            ip_attr,
                                                            executor::global_cpu_engine}));
    m_primitive_deps[ip_index] = {input_data_index, weights_index, bias_index, result_index};
#else
    size_t input_data_index = build_memory_primitive(input_data_desc);
    size_t weights_index = build_memory_primitive(weights_desc);
    size_t bias_index = build_memory_primitive(bias_desc);
    size_t result_index = build_memory_primitive(result_desc);

    /* Specify the rounding mode */
    ip_attr.set_int_output_round_mode(mkldnn::round_mode::round_nearest);

    // mkldnn inner_product
    ip_index =
        insert_primitive(new mkldnn::inner_product_forward({{
                                                                mkldnn::prop_kind::forward_scoring,
                                                                input_data_desc,
                                                                weights_desc,
                                                                bias_desc,
                                                                result_desc,
                                                            },
                                                            ip_attr,
                                                            executor::global_cpu_engine},
                                                           *m_mkldnn_primitives[input_data_index],
                                                           *m_mkldnn_primitives[weights_index],
                                                           *m_mkldnn_primitives[bias_index],
                                                           *m_mkldnn_primitives[result_index]));
    m_primitive_deps[ip_index] = {input_data_index, weights_index, bias_index, result_index};
#endif
    return ip_index;
}

size_t MKLDNNEmitter::build_quantized_inner_product_forward(
    const mkldnn::memory::desc& input_data_desc,
    const mkldnn::memory::desc& weights_desc,
    const mkldnn::memory::desc& result_desc,
    const float scale,
    const mkldnn::post_ops& pops)
{
    std::vector<float> output_scale;
    output_scale.push_back(scale);
    // mkldnn inner_product attr
    mkldnn::primitive_attr ip_attr;
    ip_attr.set_post_ops(pops);
    /* Specify the scales array and corresponding mask */
    ip_attr.set_output_scales(0, output_scale);

    size_t ip_index;
#if MKLDNN_VERSION_MAJOR >= 1
    size_t input_data_index = build_memory(input_data_desc);
    size_t weights_index = build_memory(weights_desc);
    size_t result_index = build_memory(result_desc);

    // mkldnn inner_product
    ip_index = insert_primitive(new mkldnn::inner_product_forward(
        {{
             mkldnn::prop_kind::forward_scoring, input_data_desc, weights_desc, result_desc,
         },
         ip_attr,
         executor::global_cpu_engine}));
    m_primitive_deps[ip_index] = {input_data_index, weights_index, result_index};
#else
    size_t input_data_index = build_memory_primitive(input_data_desc);
    size_t weights_index = build_memory_primitive(weights_desc);
    size_t result_index = build_memory_primitive(result_desc);

    /* Specify the rounding mode */
    ip_attr.set_int_output_round_mode(mkldnn::round_mode::round_nearest);
    // mkldnn inner_product
    ip_index = insert_primitive(new mkldnn::inner_product_forward(
        {{
             mkldnn::prop_kind::forward_scoring, input_data_desc, weights_desc, result_desc,
         },
         ip_attr,
         executor::global_cpu_engine},
        *m_mkldnn_primitives[input_data_index],
        *m_mkldnn_primitives[weights_index],
        *m_mkldnn_primitives[result_index]));
    m_primitive_deps[ip_index] = {input_data_index, weights_index, result_index};
#endif
    return ip_index;
}

#if MKLDNN_VERSION_MAJOR >= 1
mkldnn::memory::desc
    MKLDNNEmitter::build_memory_descriptor(const TensorViewWrapper& tvw,
                                           mkldnn::memory::format_tag fmt_tag) const
{
    return mkldnn::memory::desc(
        mkldnn::memory::dims(tvw.get_shape().begin(), tvw.get_shape().end()),
        mkldnn_utils::get_mkldnn_data_type(tvw.get_element_type()),
        fmt_tag);
}

mkldnn::memory::desc MKLDNNEmitter::build_memory_descriptor(const ngraph::Shape& shape,
                                                            const ngraph::element::Type& et,
                                                            mkldnn::memory::format_tag fmt) const
{
    return mkldnn::memory::desc(mkldnn::memory::dims(shape.begin(), shape.end()),
                                mkldnn_utils::get_mkldnn_data_type(et),
                                fmt);
}

size_t MKLDNNEmitter::build_memory(const mkldnn::memory::desc& desc)
{
    size_t index = insert_memory(new mkldnn::memory(desc, executor::global_cpu_engine, nullptr));
    return index;
}

void MKLDNNEmitter::build_memory(const mkldnn::memory::desc& desc, size_t index)
{
    m_mkldnn_memories[index] = new mkldnn::memory(desc, executor::global_cpu_engine, nullptr);
}

void MKLDNNEmitter::build_memory(std::vector<mkldnn::memory*>& mkldnn_memories,
                                 const mkldnn::memory::desc& desc,
                                 size_t index)
{
    mkldnn_memories[index] = new mkldnn::memory(desc, executor::global_cpu_engine, nullptr);
}

mkldnn::sum::primitive_desc MKLDNNEmitter::get_elementwise_add_desc(const ngraph::Node* node)
{
    std::vector<float> scale_vector(2, 1);
    auto input0_data_desc = mkldnn_utils::get_input_mkldnn_md(node, 0);
    auto input1_data_desc = mkldnn_utils::get_input_mkldnn_md(node, 1);
    auto result_desc = mkldnn_utils::get_output_mkldnn_md(node, 0);
    std::vector<mkldnn::memory::desc> inputs_desc{input0_data_desc, input1_data_desc};

    mkldnn::primitive_attr attr;
    attr.set_scratchpad_mode(mkldnn::scratchpad_mode::user);

    // elementwise sum primtive descriptor
    mkldnn::sum::primitive_desc sum_pd = mkldnn::sum::primitive_desc(
        result_desc, scale_vector, inputs_desc, executor::global_cpu_engine, attr);

    return sum_pd;
}

void MKLDNNEmitter::build_quantize_reorder(
    std::vector<mkldnn::memory*>& mkldnn_memories,
    std::vector<mkldnn::primitive*>& mkldnn_primitives,
    std::vector<mkldnn::memory::desc*>& mkldnn_scratchpad_mds,
    const mkldnn::memory::desc& input_desc,
    const mkldnn::memory::desc& result_desc,
    const std::vector<float>& scales,
    const std::vector<size_t>& deps,
    size_t quantize_index,
    const int mask)
{
    size_t input_index = deps[0];
    build_memory(mkldnn_memories, input_desc, input_index);
    size_t result_index = deps[1];
    build_memory(mkldnn_memories, result_desc, result_index);

    mkldnn::primitive_attr attr;
    attr.set_output_scales(mask, scales);
    attr.set_scratchpad_mode(mkldnn::scratchpad_mode::user);
    auto reorder_prim_desc = mkldnn::reorder::primitive_desc(
        executor::global_cpu_engine, input_desc, executor::global_cpu_engine, result_desc, attr);

    mkldnn_scratchpad_mds[quantize_index] =
        new mkldnn::memory::desc(reorder_prim_desc.scratchpad_desc());
    mkldnn_primitives[quantize_index] = new mkldnn::reorder(reorder_prim_desc);
}

void MKLDNNEmitter::build_deconvolutionbias_forward(
    std::vector<mkldnn::memory*>& mkldnn_memories,
    std::vector<mkldnn::primitive*>& mkldnn_primitives,
    std::vector<mkldnn::memory::desc*>& mkldnn_scratchpad_mds,
    const mkldnn::deconvolution_forward::desc& deconv_desc,
    const std::vector<size_t>& deps,
    size_t deconv_index,
    const mkldnn::memory::desc& weights_desc)
{
    mkldnn::primitive_attr attr;
    attr.set_scratchpad_mode(mkldnn::scratchpad_mode::user);
    auto deconv_pd = mkldnn::deconvolution_forward::primitive_desc(
        deconv_desc, attr, executor::global_cpu_engine);
    mkldnn_scratchpad_mds[deconv_index] = new mkldnn::memory::desc(deconv_pd.scratchpad_desc());

    size_t weights_index = deps[0];
    build_memory(mkldnn_memories, weights_desc, weights_index);
    size_t delta_index = deps[1];
    build_memory(mkldnn_memories, deconv_pd.src_desc(), delta_index);
    size_t bias_index = deps[2];
    build_memory(mkldnn_memories, deconv_pd.bias_desc(), bias_index);
    size_t result_index = deps[3];
    build_memory(mkldnn_memories, deconv_pd.dst_desc(), result_index);

    mkldnn_primitives[deconv_index] = new mkldnn::deconvolution_forward(deconv_pd);
}

void MKLDNNEmitter::build_convolution_backward_weights_bias(
    std::vector<mkldnn::memory*>& mkldnn_memories,
    std::vector<mkldnn::primitive*>& mkldnn_primitives,
    std::vector<mkldnn::memory::desc*>& mkldnn_scratchpad_mds,
    const mkldnn::convolution_backward_weights::desc& bwd_desc,
    const mkldnn::convolution_forward::desc& fwd_desc,
    const std::vector<size_t>& deps,
    size_t conv_index)
{
    auto conv_fwd_pd =
        mkldnn::convolution_forward::primitive_desc(fwd_desc, executor::global_cpu_engine);

    mkldnn::primitive_attr attr;
    attr.set_scratchpad_mode(mkldnn::scratchpad_mode::user);
    auto conv_bwd_pd = mkldnn::convolution_backward_weights::primitive_desc(
        bwd_desc, attr, executor::global_cpu_engine, conv_fwd_pd);
    mkldnn_scratchpad_mds[conv_index] = new mkldnn::memory::desc(conv_bwd_pd.scratchpad_desc());

    size_t src_index = deps[0];
    build_memory(mkldnn_memories, conv_bwd_pd.src_desc(), src_index);
    size_t diff_dst_index = deps[1];
    build_memory(mkldnn_memories, conv_bwd_pd.diff_dst_desc(), diff_dst_index);
    size_t diff_weights_index = deps[2];
    build_memory(mkldnn_memories, conv_bwd_pd.diff_weights_desc(), diff_weights_index);
    size_t diff_bias_index = deps[3];
    build_memory(mkldnn_memories, conv_bwd_pd.diff_bias_desc(), diff_bias_index);

    mkldnn_primitives[conv_index] = new mkldnn::convolution_backward_weights(conv_bwd_pd);
}

void MKLDNNEmitter::build_convolution_backward_weights(
    std::vector<mkldnn::memory*>& mkldnn_memories,
    std::vector<mkldnn::primitive*>& mkldnn_primitives,
    std::vector<mkldnn::memory::desc*>& mkldnn_scratchpad_mds,
    const mkldnn::convolution_backward_weights::desc& bwd_desc,
    const mkldnn::convolution_forward::desc& fwd_desc,
    const std::vector<size_t>& deps,
    size_t conv_index)
{
    // Forward primitive descriptor corresponding to this backward weights descriptor
    auto conv_fwd_pd =
        mkldnn::convolution_forward::primitive_desc(fwd_desc, executor::global_cpu_engine);

    mkldnn::primitive_attr attr;
    attr.set_scratchpad_mode(mkldnn::scratchpad_mode::user);
    auto conv_bwd_pd = mkldnn::convolution_backward_weights::primitive_desc(
        bwd_desc, attr, executor::global_cpu_engine, conv_fwd_pd);
    mkldnn_scratchpad_mds[conv_index] = new mkldnn::memory::desc(conv_bwd_pd.scratchpad_desc());

    size_t src_index = deps[0];
    build_memory(mkldnn_memories, conv_bwd_pd.src_desc(), src_index);
    size_t diff_dst_index = deps[1];
    build_memory(mkldnn_memories, conv_bwd_pd.diff_dst_desc(), diff_dst_index);
    size_t diff_weights_index = deps[2];
    build_memory(mkldnn_memories, conv_bwd_pd.diff_weights_desc(), diff_weights_index);

    mkldnn_primitives[conv_index] = new mkldnn::convolution_backward_weights(conv_bwd_pd);
}

void MKLDNNEmitter::build_convolution_backward_data(
    std::vector<mkldnn::memory*>& mkldnn_memories,
    std::vector<mkldnn::primitive*>& mkldnn_primitives,
    std::vector<mkldnn::memory::desc*>& mkldnn_scratchpad_mds,
    const mkldnn::convolution_backward_data::desc& bwd_desc,
    const mkldnn::convolution_forward::desc& fwd_desc,
    const std::vector<size_t>& deps,
    size_t conv_index)
{
    // Forward primitive descriptor corresponding to this backward weights descriptor
    auto conv_fwd_pd =
        mkldnn::convolution_forward::primitive_desc(fwd_desc, executor::global_cpu_engine);

    mkldnn::primitive_attr attr;
    attr.set_scratchpad_mode(mkldnn::scratchpad_mode::user);
    auto conv_bwd_pd = mkldnn::convolution_backward_data::primitive_desc(
        bwd_desc, attr, executor::global_cpu_engine, conv_fwd_pd);
    mkldnn_scratchpad_mds[conv_index] = new mkldnn::memory::desc(conv_bwd_pd.scratchpad_desc());

    size_t weights_index = deps[0];
    build_memory(mkldnn_memories, conv_bwd_pd.weights_desc(), weights_index);
    size_t diff_dst_index = deps[1];
    build_memory(mkldnn_memories, conv_bwd_pd.diff_dst_desc(), diff_dst_index);
    size_t diff_src_index = deps[2];
    build_memory(mkldnn_memories, conv_bwd_pd.diff_src_desc(), diff_src_index);

    mkldnn_primitives[conv_index] = new mkldnn::convolution_backward_data(conv_bwd_pd);
}

void MKLDNNEmitter::build_pooling_forward(std::vector<mkldnn::memory*>& mkldnn_memories,
                                          std::vector<mkldnn::primitive*>& mkldnn_primitives,
                                          std::vector<mkldnn::memory::desc*>& mkldnn_scratchpad_mds,
                                          const mkldnn::pooling_forward::desc& pool_desc,
                                          const std::vector<size_t>& deps,
                                          size_t pool_index)
{
    mkldnn::primitive_attr attr;
    attr.set_scratchpad_mode(mkldnn::scratchpad_mode::user);
    auto pool_pd =
        mkldnn::pooling_forward::primitive_desc(pool_desc, attr, executor::global_cpu_engine);
    mkldnn_scratchpad_mds[pool_index] = new mkldnn::memory::desc(pool_pd.scratchpad_desc());

    size_t input_index = deps[0];
    build_memory(mkldnn_memories, pool_pd.src_desc(), input_index);
    size_t result_index = deps[1];
    build_memory(mkldnn_memories, pool_pd.dst_desc(), result_index);

    mkldnn_primitives[pool_index] = new mkldnn::pooling_forward(pool_pd);
}

void MKLDNNEmitter::build_pooling_backward(
    std::vector<mkldnn::memory*>& mkldnn_memories,
    std::vector<mkldnn::primitive*>& mkldnn_primitives,
    std::vector<mkldnn::memory::desc*>& mkldnn_scratchpad_mds,
    const mkldnn::pooling_backward::desc& pool_desc,
    const mkldnn::pooling_forward::desc& pool_fwd_desc,
    const std::vector<size_t>& deps,
    size_t pool_index)
{
    auto pool_fwd_pd =
        mkldnn::pooling_forward::primitive_desc(pool_fwd_desc, executor::global_cpu_engine);

    mkldnn::primitive_attr attr;
    attr.set_scratchpad_mode(mkldnn::scratchpad_mode::user);
    auto pool_bwd_pd = mkldnn::pooling_backward::primitive_desc(
        pool_desc, attr, executor::global_cpu_engine, pool_fwd_pd);
    mkldnn_scratchpad_mds[pool_index] = new mkldnn::memory::desc(pool_bwd_pd.scratchpad_desc());

    size_t input_index = deps[0];
    build_memory(mkldnn_memories, pool_bwd_pd.diff_dst_desc(), input_index);
    size_t result_index = deps[1];
    build_memory(mkldnn_memories, pool_bwd_pd.diff_src_desc(), result_index);

    mkldnn_primitives[pool_index] = new mkldnn::pooling_backward(pool_bwd_pd);
}

void MKLDNNEmitter::build_max_pooling_backward(
    std::vector<mkldnn::memory*>& mkldnn_memories,
    std::vector<mkldnn::primitive*>& mkldnn_primitives,
    std::vector<mkldnn::memory::desc*>& mkldnn_scratchpad_mds,
    std::vector<char*>& mkldnn_workspaces,
    const mkldnn::pooling_backward::desc& bwd_pool_desc,
    const mkldnn::pooling_forward::desc& fwd_pool_desc,
    const mkldnn::memory::desc& fprop_src_desc,
    std::vector<size_t>& fdeps,
    std::vector<size_t>& bdeps,
    size_t fwd_pool_index,
    size_t bwd_pool_index)
{
    mkldnn::primitive_attr attr;
    attr.set_scratchpad_mode(mkldnn::scratchpad_mode::user);
    auto pool_fwd_pd =
        mkldnn::pooling_forward::primitive_desc(fwd_pool_desc, attr, executor::global_cpu_engine);
    auto pool_bwd_pd = mkldnn::pooling_backward::primitive_desc(
        bwd_pool_desc, attr, executor::global_cpu_engine, pool_fwd_pd);
    mkldnn_scratchpad_mds[fwd_pool_index] = new mkldnn::memory::desc(pool_fwd_pd.scratchpad_desc());
    mkldnn_scratchpad_mds[bwd_pool_index] = new mkldnn::memory::desc(pool_bwd_pd.scratchpad_desc());

    size_t fprop_src_index = fdeps[0];
    build_memory(mkldnn_memories, fprop_src_desc, fprop_src_index);
    size_t diff_dst_index = bdeps[0];
    build_memory(mkldnn_memories, pool_bwd_pd.diff_dst_desc(), diff_dst_index);
    size_t diff_src_index = fdeps[1];
    build_memory(mkldnn_memories, pool_bwd_pd.diff_src_desc(), diff_src_index);
    bdeps[2] = diff_src_index;

    size_t ws_index = fdeps[2];
    build_memory(mkldnn_memories, pool_fwd_pd.workspace_desc(), ws_index);
    bdeps[1] = ws_index;

    // Allocate workspace
    // TODO (jbobba): Might need to align memory
    auto ws = std::unique_ptr<MKLDNNWorkspace>(
        new MKLDNNWorkspace(pool_fwd_pd.workspace_desc().get_size()));
    auto ws_buf_index = insert_workspace(mkldnn_workspaces, ws);
    fdeps[3] = ws_buf_index;
    bdeps[3] = ws_buf_index;

    mkldnn_primitives[fwd_pool_index] = new mkldnn::pooling_forward(pool_fwd_pd);

    mkldnn_primitives[bwd_pool_index] = new mkldnn::pooling_backward(pool_bwd_pd);
}

void MKLDNNEmitter::build_max_pooling_with_indices_forward(
    std::vector<mkldnn::memory*>& mkldnn_memories,
    std::vector<mkldnn::primitive*>& mkldnn_primitives,
    std::vector<mkldnn::memory::desc*>& mkldnn_scratchpad_mds,
    const mkldnn::pooling_forward::desc& max_pool_desc,
    const std::vector<size_t>& deps,
    size_t max_pool_index)
{
    mkldnn::primitive_attr attr;
    attr.set_scratchpad_mode(mkldnn::scratchpad_mode::user);
    auto pool_pd =
        mkldnn::pooling_forward::primitive_desc(max_pool_desc, attr, executor::global_cpu_engine);
    mkldnn_scratchpad_mds[max_pool_index] = new mkldnn::memory::desc(pool_pd.scratchpad_desc());

    size_t src_index = deps[0];
    build_memory(mkldnn_memories, pool_pd.src_desc(), src_index);
    size_t dst_index = deps[1];
    build_memory(mkldnn_memories, pool_pd.dst_desc(), dst_index);

    size_t ws_index = deps[2];
    build_memory(mkldnn_memories, pool_pd.workspace_desc(), ws_index);

    mkldnn_primitives[max_pool_index] = new mkldnn::pooling_forward(pool_pd);
}

void MKLDNNEmitter::build_max_pooling_with_indices_backward(
    std::vector<mkldnn::memory*>& mkldnn_memories,
    std::vector<mkldnn::primitive*>& mkldnn_primitives,
    std::vector<mkldnn::memory::desc*>& mkldnn_scratchpad_mds,
    const mkldnn::pooling_backward::desc& bwd_pool_desc,
    const mkldnn::pooling_forward::desc& fwd_pool_desc,
    const std::vector<size_t>& deps,
    size_t max_pool_index)
{
    auto pool_fwd_pd =
        mkldnn::pooling_forward::primitive_desc(fwd_pool_desc, executor::global_cpu_engine);

    mkldnn::primitive_attr attr;
    attr.set_scratchpad_mode(mkldnn::scratchpad_mode::user);
    auto pool_bwd_pd = mkldnn::pooling_backward::primitive_desc(
        bwd_pool_desc, attr, executor::global_cpu_engine, pool_fwd_pd);
    mkldnn_scratchpad_mds[max_pool_index] = new mkldnn::memory::desc(pool_bwd_pd.scratchpad_desc());

    size_t diff_dst_index = deps[0];
    build_memory(mkldnn_memories, pool_bwd_pd.diff_dst_desc(), diff_dst_index);
    size_t diff_src_index = deps[2];
    build_memory(mkldnn_memories, pool_bwd_pd.diff_src_desc(), diff_src_index);

    size_t fprop_ws_index = deps[1];
    build_memory(mkldnn_memories, pool_fwd_pd.workspace_desc(), fprop_ws_index);

    mkldnn_primitives[max_pool_index] = new mkldnn::pooling_backward(pool_bwd_pd);
}

void MKLDNNEmitter::build_reorder(std::vector<mkldnn::memory*>& mkldnn_memories,
                                  std::vector<mkldnn::primitive*>& mkldnn_primitives,
                                  std::vector<mkldnn::memory::desc*>& mkldnn_scratchpad_mds,
                                  const mkldnn::memory::desc& input_desc,
                                  const mkldnn::memory::desc& result_desc,
                                  const std::vector<size_t>& deps,
                                  size_t reorder_index)
{
    size_t input_index = deps[0];
    build_memory(mkldnn_memories, input_desc, input_index);
    size_t result_index = deps[1];
    build_memory(mkldnn_memories, result_desc, result_index);

    mkldnn::primitive_attr attr;
    attr.set_scratchpad_mode(mkldnn::scratchpad_mode::user);
    auto reorder_pd = mkldnn::reorder::primitive_desc(
        *mkldnn_memories[input_index], *mkldnn_memories[result_index], attr);
    mkldnn_scratchpad_mds[reorder_index] = new mkldnn::memory::desc(reorder_pd.scratchpad_desc());
    mkldnn_primitives[reorder_index] = new mkldnn::reorder(reorder_pd);
}

void MKLDNNEmitter::build_lrn_forward(std::vector<mkldnn::memory*>& mkldnn_memories,
                                      std::vector<mkldnn::primitive*>& mkldnn_primitives,
                                      std::vector<mkldnn::memory::desc*>& mkldnn_scratchpad_mds,
                                      const mkldnn::lrn_forward::desc& lrn_desc,
                                      const std::vector<size_t>& deps,
                                      size_t lrn_index)
{
    mkldnn::primitive_attr attr;
    attr.set_scratchpad_mode(mkldnn::scratchpad_mode::user);
    auto lrn_pd = mkldnn::lrn_forward::primitive_desc(lrn_desc, attr, executor::global_cpu_engine);
    mkldnn_scratchpad_mds[lrn_index] = new mkldnn::memory::desc(lrn_pd.scratchpad_desc());

    size_t input_index = deps[0];
    build_memory(mkldnn_memories, lrn_pd.src_desc(), input_index);
    size_t result_index = deps[1];
    build_memory(mkldnn_memories, lrn_pd.dst_desc(), result_index);

    mkldnn_primitives[lrn_index] = new mkldnn::lrn_forward(lrn_pd);
}

void MKLDNNEmitter::build_relu_forward(std::vector<mkldnn::memory*>& mkldnn_memories,
                                       std::vector<mkldnn::primitive*>& mkldnn_primitives,
                                       std::vector<mkldnn::memory::desc*>& mkldnn_scratchpad_mds,
                                       const mkldnn::eltwise_forward::desc& relu_desc,
                                       const std::vector<size_t>& deps,
                                       size_t relu_index)
{
    mkldnn::primitive_attr attr;
    attr.set_scratchpad_mode(mkldnn::scratchpad_mode::user);
    auto relu_pd =
        mkldnn::eltwise_forward::primitive_desc(relu_desc, attr, executor::global_cpu_engine);
    mkldnn_scratchpad_mds[relu_index] = new mkldnn::memory::desc(relu_pd.scratchpad_desc());

    size_t input_index = deps[0];
    build_memory(mkldnn_memories, relu_pd.src_desc(), input_index);
    size_t result_index = deps[1];
    build_memory(mkldnn_memories, relu_pd.dst_desc(), result_index);

    mkldnn_primitives[relu_index] = new mkldnn::eltwise_forward(relu_pd);
}

void MKLDNNEmitter::build_relu_backward(std::vector<mkldnn::memory*>& mkldnn_memories,
                                        std::vector<mkldnn::primitive*>& mkldnn_primitives,
                                        std::vector<mkldnn::memory::desc*>& mkldnn_scratchpad_mds,
                                        const mkldnn::eltwise_backward::desc& bwd_desc,
                                        const mkldnn::eltwise_forward::desc& fwd_desc,
                                        const std::vector<size_t>& deps,
                                        size_t relu_index)
{
    /* create forward relu primitive descriptor*/
    auto relu_fwd_pd =
        mkldnn::eltwise_forward::primitive_desc(fwd_desc, executor::global_cpu_engine);

    /* create backward relu primitive_descriptor */
    mkldnn::primitive_attr attr;
    attr.set_scratchpad_mode(mkldnn::scratchpad_mode::user);
    auto relu_bwd_pd = mkldnn::eltwise_backward::primitive_desc(
        bwd_desc, attr, executor::global_cpu_engine, relu_fwd_pd);
    mkldnn_scratchpad_mds[relu_index] = new mkldnn::memory::desc(relu_bwd_pd.scratchpad_desc());

    size_t input_index = deps[0];
    build_memory(mkldnn_memories, relu_bwd_pd.src_desc(), input_index);
    size_t delta_index = deps[1];
    build_memory(mkldnn_memories, relu_bwd_pd.diff_dst_desc(), delta_index);
    size_t result_index = deps[2];
    build_memory(mkldnn_memories, relu_bwd_pd.diff_src_desc(), result_index);

    mkldnn_primitives[relu_index] = new mkldnn::eltwise_backward(relu_bwd_pd);
}

void MKLDNNEmitter::build_sigmoid_forward(std::vector<mkldnn::memory*>& mkldnn_memories,
                                          std::vector<mkldnn::primitive*>& mkldnn_primitives,
                                          std::vector<mkldnn::memory::desc*>& mkldnn_scratchpad_mds,
                                          const mkldnn::eltwise_forward::desc& sigmoid_desc,
                                          const std::vector<size_t>& deps,
                                          size_t sigmoid_index)
{
    mkldnn::primitive_attr attr;
    attr.set_scratchpad_mode(mkldnn::scratchpad_mode::user);
    auto sigmoid_pd =
        mkldnn::eltwise_forward::primitive_desc(sigmoid_desc, attr, executor::global_cpu_engine);
    mkldnn_scratchpad_mds[sigmoid_index] = new mkldnn::memory::desc(sigmoid_pd.scratchpad_desc());

    size_t input_index = deps[0];
    build_memory(mkldnn_memories, sigmoid_pd.src_desc(), input_index);
    size_t result_index = deps[1];
    build_memory(mkldnn_memories, sigmoid_pd.dst_desc(), result_index);

    mkldnn_primitives[sigmoid_index] = new mkldnn::eltwise_forward(sigmoid_pd);
}

void MKLDNNEmitter::build_sigmoid_backward(
    std::vector<mkldnn::memory*>& mkldnn_memories,
    std::vector<mkldnn::primitive*>& mkldnn_primitives,
    std::vector<mkldnn::memory::desc*>& mkldnn_scratchpad_mds,
    const mkldnn::eltwise_backward::desc& bwd_desc,
    const mkldnn::eltwise_forward::desc& fwd_desc,
    const std::vector<size_t>& deps,
    size_t sigmoid_index)
{
    // sigmoid forward primitive desc
    auto sigmoid_fwd_pd =
        mkldnn::eltwise_forward::primitive_desc(fwd_desc, executor::global_cpu_engine);

    mkldnn::primitive_attr attr;
    attr.set_scratchpad_mode(mkldnn::scratchpad_mode::user);
    auto sigmoid_bwd_pd = mkldnn::eltwise_backward::primitive_desc(
        bwd_desc, attr, executor::global_cpu_engine, sigmoid_fwd_pd);
    mkldnn_scratchpad_mds[sigmoid_index] =
        new mkldnn::memory::desc(sigmoid_bwd_pd.scratchpad_desc());

    size_t input_index = deps[0];
    build_memory(mkldnn_memories, sigmoid_bwd_pd.src_desc(), input_index);
    size_t delta_index = deps[1];
    build_memory(mkldnn_memories, sigmoid_bwd_pd.diff_dst_desc(), delta_index);
    size_t result_index = deps[2];
    build_memory(mkldnn_memories, sigmoid_bwd_pd.diff_dst_desc(), result_index);

    mkldnn_primitives[sigmoid_index] = new mkldnn::eltwise_backward(sigmoid_bwd_pd);
}

void MKLDNNEmitter::build_elementwise_add(std::vector<mkldnn::memory*>& mkldnn_memories,
                                          std::vector<mkldnn::primitive*>& mkldnn_primitives,
                                          std::vector<mkldnn::memory::desc*>& mkldnn_scratchpad_mds,
                                          const mkldnn::sum::primitive_desc& sum_pd,
                                          const std::vector<size_t>& deps,
                                          size_t add_index)
{
    size_t input0_data_index = deps[0];
    build_memory(mkldnn_memories, sum_pd.dst_desc(), input0_data_index);
    size_t input1_data_index = deps[1];
    build_memory(mkldnn_memories, sum_pd.dst_desc(), input1_data_index);
    size_t result_index = deps[2];
    build_memory(mkldnn_memories, sum_pd.dst_desc(), result_index);

    mkldnn_scratchpad_mds[add_index] = new mkldnn::memory::desc(sum_pd.scratchpad_desc());

    // sum primitive
    mkldnn_primitives[add_index] = new mkldnn::sum(sum_pd);
}

void MKLDNNEmitter::build_batchnorm_forward(
    std::vector<mkldnn::memory*>& mkldnn_memories,
    std::vector<mkldnn::primitive*>& mkldnn_primitives,
    std::vector<mkldnn::memory::desc*>& mkldnn_scratchpad_mds,
    const mkldnn::batch_normalization_forward::desc& batchnorm_desc,
    const mkldnn::memory::desc& weights_desc,
    bool bn_training_flag,
    const std::vector<size_t>& deps,
    size_t batchnorm_index,
    const mkldnn::post_ops& pops)
{
    mkldnn::primitive_attr bn_attr;
    bn_attr.set_post_ops(pops);
    bn_attr.set_scratchpad_mode(mkldnn::scratchpad_mode::user);
    auto batchnorm_pd = mkldnn::batch_normalization_forward::primitive_desc(
        batchnorm_desc, bn_attr, executor::global_cpu_engine);
    mkldnn_scratchpad_mds[batchnorm_index] =
        new mkldnn::memory::desc(batchnorm_pd.scratchpad_desc());

    size_t input_index = deps[0];
    build_memory(mkldnn_memories, batchnorm_pd.src_desc(), input_index);

    auto use_global_stats = batchnorm_desc.data.flags & 0x1U;
    if (bn_training_flag && !use_global_stats)
    {
        size_t weights_index = deps[1];
        build_memory(mkldnn_memories, weights_desc, weights_index);
        size_t result_index = deps[2];
        build_memory(mkldnn_memories, batchnorm_pd.dst_desc(), result_index);
        size_t mean_index = deps[3];
        build_memory(mkldnn_memories, batchnorm_pd.mean_desc(), mean_index);
        size_t variance_index = deps[4];
        build_memory(mkldnn_memories, batchnorm_pd.variance_desc(), variance_index);

        mkldnn_primitives[batchnorm_index] = new mkldnn::batch_normalization_forward(batchnorm_pd);
    }
    else
    {
        size_t weights_index = deps[3];
        build_memory(mkldnn_memories, weights_desc, weights_index);
        size_t result_index = deps[4];
        build_memory(mkldnn_memories, batchnorm_pd.dst_desc(), result_index);
        size_t mean_index = deps[1];
        build_memory(mkldnn_memories, batchnorm_pd.mean_desc(), mean_index);
        size_t variance_index = deps[2];
        build_memory(mkldnn_memories, batchnorm_pd.variance_desc(), variance_index);

        mkldnn_primitives[batchnorm_index] = new mkldnn::batch_normalization_forward(batchnorm_pd);
    }
}

void MKLDNNEmitter::build_batchnorm_backward(
    std::vector<mkldnn::memory*>& mkldnn_memories,
    std::vector<mkldnn::primitive*>& mkldnn_primitives,
    std::vector<mkldnn::memory::desc*>& mkldnn_scratchpad_mds,
    const mkldnn::batch_normalization_backward::desc& batchnorm_desc,
    const mkldnn::memory::desc& input_desc,
    const mkldnn::memory::desc& weights_desc,
    const mkldnn::memory::desc& dweights_desc,
    float epsilon,
    const std::vector<size_t>& deps,
    size_t batchnorm_index)
{
    auto batchnorm_fdesc =
        mkldnn::batch_normalization_forward::desc(mkldnn::prop_kind::forward_training,
                                                  input_desc,
                                                  epsilon,
                                                  mkldnn::BN_FLAG_CLASS::use_scale_shift);
    auto batchnorm_fpd = mkldnn::batch_normalization_forward::primitive_desc(
        batchnorm_fdesc, executor::global_cpu_engine);

    mkldnn::primitive_attr attr;
    attr.set_scratchpad_mode(mkldnn::scratchpad_mode::user);
    auto batchnorm_pd = mkldnn::batch_normalization_backward::primitive_desc(
        batchnorm_desc, attr, executor::global_cpu_engine, batchnorm_fpd);
    mkldnn_scratchpad_mds[batchnorm_index] =
        new mkldnn::memory::desc(batchnorm_pd.scratchpad_desc());

    size_t weights_index = deps[0];
    build_memory(mkldnn_memories, weights_desc, weights_index);
    size_t input_index = deps[1];
    build_memory(mkldnn_memories, batchnorm_pd.src_desc(), input_index);
    size_t mean_index = deps[2];
    build_memory(mkldnn_memories, batchnorm_pd.mean_desc(), mean_index);
    size_t variance_index = deps[3];
    build_memory(mkldnn_memories, batchnorm_pd.variance_desc(), variance_index);
    size_t delta_index = deps[4];
    build_memory(mkldnn_memories, batchnorm_pd.diff_src_desc(), delta_index);
    size_t dinput_index = deps[5];
    build_memory(mkldnn_memories, batchnorm_pd.dst_desc(), dinput_index);
    size_t dweights_index = deps[6];
    build_memory(mkldnn_memories, dweights_desc, dweights_index);

    mkldnn_primitives[batchnorm_index] = new mkldnn::batch_normalization_backward(batchnorm_pd);
}

void MKLDNNEmitter::build_rnn_forward(std::vector<mkldnn::memory*>& mkldnn_memories,
                                      std::vector<mkldnn::primitive*>& mkldnn_primitives,
                                      std::vector<mkldnn::memory::desc*>& mkldnn_scratchpad_mds,
                                      std::vector<char*>& mkldnn_workspaces,
                                      const mkldnn::lstm_forward::desc& rnn_desc,
                                      std::vector<size_t>& deps,
                                      size_t rnn_index)
{
    size_t src_layer_index = deps[0];
    build_memory(mkldnn_memories, rnn_desc.data.src_layer_desc, src_layer_index);
    size_t src_iter_index = deps[1];
    build_memory(mkldnn_memories, rnn_desc.data.src_iter_desc, src_iter_index);
    size_t src_iter_c_index = deps[2];
    build_memory(mkldnn_memories, rnn_desc.data.src_iter_c_desc, src_iter_c_index);
    size_t weights_layer_index = deps[3];
    build_memory(mkldnn_memories, rnn_desc.data.weights_layer_desc, weights_layer_index);
    size_t weights_iter_index = deps[4];
    build_memory(mkldnn_memories, rnn_desc.data.weights_iter_desc, weights_iter_index);
    size_t bias_index = deps[5];
    build_memory(mkldnn_memories, rnn_desc.data.bias_desc, bias_index);
    size_t dst_layer_index = deps[6];
    build_memory(mkldnn_memories, rnn_desc.data.dst_layer_desc, dst_layer_index);
    size_t dst_iter_index = deps[7];
    build_memory(mkldnn_memories, rnn_desc.data.dst_iter_desc, dst_iter_index);
    size_t dst_iter_c_index = deps[8];
    build_memory(mkldnn_memories, rnn_desc.data.dst_iter_c_desc, dst_iter_c_index);

    mkldnn::primitive_attr attr;
    attr.set_scratchpad_mode(mkldnn::scratchpad_mode::user);
    auto rnn_layer_prim_desc =
        mkldnn::lstm_forward::primitive_desc(rnn_desc, attr, executor::global_cpu_engine);
    mkldnn_scratchpad_mds[rnn_index] =
        new mkldnn::memory::desc(rnn_layer_prim_desc.scratchpad_desc());

    size_t workspace_index = deps[9];
    build_memory(mkldnn_memories, rnn_layer_prim_desc.workspace_desc(), workspace_index);
    auto workspace = std::unique_ptr<MKLDNNWorkspace>(
        new MKLDNNWorkspace(rnn_layer_prim_desc.workspace_desc().get_size()));
    auto workspace_buf_index = insert_workspace(mkldnn_workspaces, workspace);
    deps[10] = workspace_buf_index;

    mkldnn_primitives[rnn_index] = new mkldnn::lstm_forward(rnn_layer_prim_desc);
}

void MKLDNNEmitter::build_concat(std::vector<mkldnn::memory*>& mkldnn_memories,
                                 std::vector<mkldnn::primitive*>& mkldnn_primitives,
                                 std::vector<mkldnn::memory::desc*>& mkldnn_scratchpad_mds,
                                 const mkldnn::concat::primitive_desc& concat_pd,
                                 const std::vector<mkldnn::memory::desc>& inputs_data_desc,
                                 const std::vector<size_t>& deps,
                                 size_t concat_index)
{
    for (size_t i = 0; i < inputs_data_desc.size(); i++)
    {
        size_t inputs_data_index = deps[i];
        build_memory(mkldnn_memories, inputs_data_desc[i], inputs_data_index);
    }
    size_t result_index = deps[inputs_data_desc.size()];
    build_memory(mkldnn_memories, concat_pd.dst_desc(), result_index);

    mkldnn_scratchpad_mds[concat_index] = new mkldnn::memory::desc(concat_pd.scratchpad_desc());

    // concat primitive
    mkldnn_primitives[concat_index] = new mkldnn::concat(concat_pd);
}

void MKLDNNEmitter::build_slice(std::vector<mkldnn::memory*>& mkldnn_memories,
                                std::vector<mkldnn::primitive*>& mkldnn_primitives,
                                std::vector<mkldnn::memory::desc*>& mkldnn_scratchpad_mds,
                                mkldnn::memory::desc input_desc,
                                const mkldnn::memory::desc& result_desc,
                                const ngraph::Coordinate& lower_bounds,
                                const ngraph::Shape& result_shape,
                                const std::vector<size_t>& deps,
                                size_t slice_index)
{
    auto dims = mkldnn::memory::dims(result_shape.begin(), result_shape.end());
    auto offsets = mkldnn::memory::dims(lower_bounds.begin(), lower_bounds.end());
    auto input_sub_desc = input_desc.submemory_desc(dims, offsets);
    size_t input_index = deps[0];
    build_memory(mkldnn_memories, input_sub_desc, input_index);

    size_t result_index = deps[1];
    build_memory(mkldnn_memories, result_desc, result_index);

    // reorder primitive
    mkldnn::primitive_attr attr;
    attr.set_scratchpad_mode(mkldnn::scratchpad_mode::user);
    auto reorder_pd = mkldnn::reorder::primitive_desc(
        *mkldnn_memories[input_index], *mkldnn_memories[result_index], attr);
    mkldnn_scratchpad_mds[slice_index] = new mkldnn::memory::desc(reorder_pd.scratchpad_desc());

    mkldnn_primitives[slice_index] = new mkldnn::reorder(reorder_pd);
}

void MKLDNNEmitter::build_softmax_forward(std::vector<mkldnn::memory*>& mkldnn_memories,
                                          std::vector<mkldnn::primitive*>& mkldnn_primitives,
                                          std::vector<mkldnn::memory::desc*>& mkldnn_scratchpad_mds,
                                          const mkldnn::softmax_forward::desc& softmax_desc,
                                          const std::vector<size_t>& deps,
                                          size_t softmax_index)
{
    mkldnn::primitive_attr attr;
    attr.set_scratchpad_mode(mkldnn::scratchpad_mode::user);
    auto softmax_pd =
        mkldnn::softmax_forward::primitive_desc(softmax_desc, attr, executor::global_cpu_engine);
    mkldnn_scratchpad_mds[softmax_index] = new mkldnn::memory::desc(softmax_pd.scratchpad_desc());

    size_t input_index = deps[0];
    build_memory(mkldnn_memories, softmax_pd.src_desc(), input_index);
    size_t result_index = deps[1];
    build_memory(mkldnn_memories, softmax_pd.dst_desc(), result_index);

    mkldnn_primitives[softmax_index] = new mkldnn::softmax_forward(softmax_pd);
}

void MKLDNNEmitter::build_leaky_relu(std::vector<mkldnn::memory*>& mkldnn_memories,
                                     std::vector<mkldnn::primitive*>& mkldnn_primitives,
                                     std::vector<mkldnn::memory::desc*>& mkldnn_scratchpad_mds,
                                     const mkldnn::eltwise_forward::desc& leaky_relu_desc,
                                     const std::vector<size_t>& deps,
                                     size_t leaky_relu_index)
{
    mkldnn::primitive_attr attr;
    attr.set_scratchpad_mode(mkldnn::scratchpad_mode::user);
    auto leaky_relu_pd =
        mkldnn::eltwise_forward::primitive_desc(leaky_relu_desc, attr, executor::global_cpu_engine);
    mkldnn_scratchpad_mds[leaky_relu_index] =
        new mkldnn::memory::desc(leaky_relu_pd.scratchpad_desc());

    size_t input_index = deps[0];
    build_memory(mkldnn_memories, leaky_relu_pd.src_desc(), input_index);
    size_t result_index = deps[1];
    build_memory(mkldnn_memories, leaky_relu_pd.dst_desc(), result_index);

    mkldnn_primitives[leaky_relu_index] = new mkldnn::eltwise_forward(leaky_relu_pd);
}

void MKLDNNEmitter::build_bounded_relu(std::vector<mkldnn::memory*>& mkldnn_memories,
                                       std::vector<mkldnn::primitive*>& mkldnn_primitives,
                                       std::vector<mkldnn::memory::desc*>& mkldnn_scratchpad_mds,
                                       const mkldnn::eltwise_forward::desc& bounded_relu_desc,
                                       const std::vector<size_t>& deps,
                                       size_t bounded_relu_index)
{
    mkldnn::primitive_attr attr;
    attr.set_scratchpad_mode(mkldnn::scratchpad_mode::user);
    auto bounded_relu_pd = mkldnn::eltwise_forward::primitive_desc(
        bounded_relu_desc, attr, executor::global_cpu_engine);
    mkldnn_scratchpad_mds[bounded_relu_index] =
        new mkldnn::memory::desc(bounded_relu_pd.scratchpad_desc());

    size_t input_index = deps[0];
    build_memory(mkldnn_memories, bounded_relu_pd.src_desc(), input_index);
    size_t result_index = deps[1];
    build_memory(mkldnn_memories, bounded_relu_pd.dst_desc(), result_index);

    mkldnn_primitives[bounded_relu_index] = new mkldnn::eltwise_forward(bounded_relu_pd);
}

<<<<<<< HEAD
void MKLDNNEmitter::build_gelu(std::vector<mkldnn::memory*>& mkldnn_memories,
                               std::vector<mkldnn::primitive*>& mkldnn_primitives,
                               std::vector<mkldnn::memory::desc*>& mkldnn_scratchpad_mds,
                               const mkldnn::eltwise_forward::desc& gelu_desc,
                               const std::vector<size_t>& deps,
                               size_t gelu_index)
{
    mkldnn::primitive_attr attr;
    attr.set_scratchpad_mode(mkldnn::scratchpad_mode::user);
    auto gelu_pd =
        mkldnn::eltwise_forward::primitive_desc(gelu_desc, attr, executor::global_cpu_engine);
    mkldnn_scratchpad_mds[gelu_index] = new mkldnn::memory::desc(gelu_pd.scratchpad_desc());

    size_t input_index = deps[0];
    build_memory(mkldnn_memories, gelu_pd.src_desc(), input_index);
    size_t result_index = deps[1];
    build_memory(mkldnn_memories, gelu_pd.dst_desc(), result_index);

    mkldnn_primitives[gelu_index] = new mkldnn::eltwise_forward(gelu_pd);
}

void MKLDNNEmitter::build_gelu_backward(std::vector<mkldnn::memory*>& mkldnn_memories,
                                        std::vector<mkldnn::primitive*>& mkldnn_primitives,
                                        std::vector<mkldnn::memory::desc*>& mkldnn_scratchpad_mds,
                                        const mkldnn::eltwise_backward::desc& bwd_desc,
                                        const mkldnn::eltwise_forward::desc& fwd_desc,
                                        const std::vector<size_t>& deps,
                                        size_t gelu_bprop_index)
{
    // gelu forward primitive desc
    auto gelu_fwd_pd =
        mkldnn::eltwise_forward::primitive_desc(fwd_desc, executor::global_cpu_engine);

    mkldnn::primitive_attr attr;
    attr.set_scratchpad_mode(mkldnn::scratchpad_mode::user);
    auto gelu_bwd_pd = mkldnn::eltwise_backward::primitive_desc(
        bwd_desc, attr, executor::global_cpu_engine, gelu_fwd_pd);
    mkldnn_scratchpad_mds[gelu_bprop_index] =
        new mkldnn::memory::desc(gelu_bwd_pd.scratchpad_desc());

    size_t input_index = deps[0];
    build_memory(mkldnn_memories, gelu_bwd_pd.src_desc(), input_index);
    size_t delta_index = deps[1];
    build_memory(mkldnn_memories, gelu_bwd_pd.diff_dst_desc(), delta_index);
    size_t result_index = deps[2];
    build_memory(mkldnn_memories, gelu_bwd_pd.diff_dst_desc(), result_index);

    mkldnn_primitives[gelu_bprop_index] = new mkldnn::eltwise_backward(gelu_bwd_pd);
}

void MKLDNNEmitter::query_scratchpad_sum(const mkldnn::sum::primitive_desc pd)
=======
size_t MKLDNNEmitter::query_scratchpad_sum(const mkldnn::sum::primitive_desc pd)
>>>>>>> 64356bc5
{
    mkldnn::memory::desc scratchpad_md = pd.scratchpad_desc();
    auto size = scratchpad_md.get_size();
    m_max_scratchpad_size = size > m_max_scratchpad_size ? size : m_max_scratchpad_size;
    return size;
}

size_t MKLDNNEmitter::query_scratchpad_concat(const mkldnn::concat::primitive_desc pd)
{
    mkldnn::memory::desc scratchpad_md = pd.scratchpad_desc();
    auto size = scratchpad_md.get_size();
    m_max_scratchpad_size = size > m_max_scratchpad_size ? size : m_max_scratchpad_size;
    return size;
}

size_t MKLDNNEmitter::query_scratchpad_pooling_forward(const mkldnn::pooling_forward::desc& desc)
{
    ATTR_S
    auto pd = mkldnn::pooling_forward::primitive_desc(desc, attr, executor::global_cpu_engine);
    GET_SIZE
}

size_t MKLDNNEmitter::query_scratchpad_avg_pooling_backward(
    const mkldnn::pooling_forward::desc& fwd_desc, const mkldnn::pooling_backward::desc& bwd_desc)
{
    ATTR_S
    auto fwd_pd = mkldnn::pooling_forward::primitive_desc(fwd_desc, executor::global_cpu_engine);
    auto pd = mkldnn::pooling_backward::primitive_desc(
        bwd_desc, attr, executor::global_cpu_engine, fwd_pd);
    GET_SIZE
}

size_t MKLDNNEmitter::query_scratchpad_max_pooling_backward(
    const mkldnn::pooling_forward::desc& fwd_desc, const mkldnn::pooling_backward::desc& bwd_desc)
{
    ATTR_S
    auto fwd_pd =
        mkldnn::pooling_forward::primitive_desc(fwd_desc, attr, executor::global_cpu_engine);
    auto pd = mkldnn::pooling_backward::primitive_desc(
        bwd_desc, attr, executor::global_cpu_engine, fwd_pd);
    mkldnn::memory::desc scratchpad_md = pd.scratchpad_desc();
    size_t size = scratchpad_md.get_size();
    m_max_scratchpad_size = size > m_max_scratchpad_size ? size : m_max_scratchpad_size;
    mkldnn::memory::desc fwd_scratchpad_md = fwd_pd.scratchpad_desc();
    size_t f_size = fwd_scratchpad_md.get_size();
    m_max_scratchpad_size = f_size > m_max_scratchpad_size ? f_size : m_max_scratchpad_size;
    return size > f_size ? size : f_size;
}

size_t MKLDNNEmitter::query_scratchpad_max_pooling_with_indices_backward(
    const mkldnn::pooling_forward::desc& fwd_desc, const mkldnn::pooling_backward::desc& bwd_desc)
{
    ATTR_S
    auto fwd_pd =
        mkldnn::pooling_forward::primitive_desc(fwd_desc, attr, executor::global_cpu_engine);
    auto pd = mkldnn::pooling_backward::primitive_desc(
        bwd_desc, attr, executor::global_cpu_engine, fwd_pd);
    GET_SIZE
}

size_t MKLDNNEmitter::query_scratchpad_batchnorm_forward(
    const mkldnn::batch_normalization_forward::desc& desc, const mkldnn::post_ops& pops)
{
    ATTR_S
    attr.set_post_ops(pops);
    auto pd = mkldnn::batch_normalization_forward::primitive_desc(
        desc, attr, executor::global_cpu_engine);
    GET_SIZE
}
size_t MKLDNNEmitter::query_scratchpad_batchnorm_backward(
    const mkldnn::batch_normalization_backward::desc& desc,
    const mkldnn::memory::desc& input_desc,
    float epsilon)
{
    ATTR_S
    auto fwd_desc =
        mkldnn::batch_normalization_forward::desc(mkldnn::prop_kind::forward_training,
                                                  input_desc,
                                                  epsilon,
                                                  mkldnn::BN_FLAG_CLASS::use_scale_shift);
    auto fwd_pd =
        mkldnn::batch_normalization_forward::primitive_desc(fwd_desc, executor::global_cpu_engine);
    auto pd = mkldnn::batch_normalization_backward::primitive_desc(
        desc, attr, executor::global_cpu_engine, fwd_pd);
    GET_SIZE
}

size_t MKLDNNEmitter::query_scratchpad_convolution_forward(
    const mkldnn::convolution_forward::desc& desc, mkldnn::primitive_attr& attr)
{
    attr.set_scratchpad_mode(mkldnn::scratchpad_mode::user);
    auto pd = mkldnn::convolution_forward::primitive_desc(desc, attr, executor::global_cpu_engine);
    GET_SIZE
}

size_t MKLDNNEmitter::query_scratchpad_convolution_backward_data(
    const mkldnn::convolution_forward::desc& fwd_desc,
    const mkldnn::convolution_backward_data::desc& bwd_desc)
{
    ATTR_S
    auto fwd_pd =
        mkldnn::convolution_forward::primitive_desc(fwd_desc, executor::global_cpu_engine);
    auto pd = mkldnn::convolution_backward_data::primitive_desc(
        bwd_desc, attr, executor::global_cpu_engine, fwd_pd);
    GET_SIZE
}

size_t MKLDNNEmitter::query_scratchpad_convolution_backward_weights(
    const mkldnn::convolution_forward::desc& fwd_desc,
    const mkldnn::convolution_backward_weights::desc& bwd_desc)
{
    ATTR_S
    auto fwd_pd =
        mkldnn::convolution_forward::primitive_desc(fwd_desc, executor::global_cpu_engine);
    auto pd = mkldnn::convolution_backward_weights::primitive_desc(
        bwd_desc, attr, executor::global_cpu_engine, fwd_pd);
    GET_SIZE
}

size_t MKLDNNEmitter::query_scratchpad_deconvolution_forward(
    const mkldnn::deconvolution_forward::desc& desc)
{
    ATTR_S
    auto pd =
        mkldnn::deconvolution_forward::primitive_desc(desc, attr, executor::global_cpu_engine);
    GET_SIZE
}

size_t MKLDNNEmitter::query_scratchpad_eltwise_forward(const mkldnn::eltwise_forward::desc& desc)
{
    ATTR_S
    auto pd = mkldnn::eltwise_forward::primitive_desc(desc, attr, executor::global_cpu_engine);
    GET_SIZE
}

size_t
    MKLDNNEmitter::query_scratchpad_eltwise_backward(const mkldnn::eltwise_forward::desc& fwd_desc,
                                                     const mkldnn::eltwise_backward::desc& bwd_desc)
{
    ATTR_S
    auto fwd_pd = mkldnn::eltwise_forward::primitive_desc(fwd_desc, executor::global_cpu_engine);
    auto pd = mkldnn::eltwise_backward::primitive_desc(
        bwd_desc, attr, executor::global_cpu_engine, fwd_pd);
    GET_SIZE
}

size_t MKLDNNEmitter::query_scratchpad_ip_forward(const mkldnn::inner_product_forward::desc& desc,
                                                  mkldnn::primitive_attr& attr)
{
    attr.set_scratchpad_mode(mkldnn::scratchpad_mode::user);
    auto pd =
        mkldnn::inner_product_forward::primitive_desc(desc, attr, executor::global_cpu_engine);
    GET_SIZE
}

size_t MKLDNNEmitter::query_scratchpad_reorder(const mkldnn::memory::desc& input_desc,
                                               const mkldnn::memory::desc& result_desc)
{
    ATTR_S
    auto pd = mkldnn::reorder::primitive_desc(
        executor::global_cpu_engine, input_desc, executor::global_cpu_engine, result_desc, attr);
    GET_SIZE
}

size_t MKLDNNEmitter::query_scratchpad_rnn_forward(const mkldnn::lstm_forward::desc& desc)
{
    ATTR_S
    auto pd = mkldnn::lstm_forward::primitive_desc(desc, attr, executor::global_cpu_engine);
    GET_SIZE
}

size_t MKLDNNEmitter::query_scratchpad_lrn_forward(const mkldnn::lrn_forward::desc& desc)
{
    ATTR_S
    auto pd = mkldnn::lrn_forward::primitive_desc(desc, attr, executor::global_cpu_engine);
    GET_SIZE
}

size_t MKLDNNEmitter::query_scratchpad_slice(mkldnn::memory::desc& input_desc,
                                             const mkldnn::memory::desc& output_desc,
                                             const ngraph::Coordinate& lower_bounds,
                                             const ngraph::Shape& result_shape)
{
    ATTR_S
    auto dims = mkldnn::memory::dims(result_shape.begin(), result_shape.end());
    auto offsets = mkldnn::memory::dims(lower_bounds.begin(), lower_bounds.end());
    auto input_sub_desc = input_desc.submemory_desc(dims, offsets);
    auto input = mkldnn::memory(input_sub_desc, executor::global_cpu_engine);
    auto output = mkldnn::memory(output_desc, executor::global_cpu_engine);
    auto pd = mkldnn::reorder::primitive_desc(input, output, attr);
    GET_SIZE
}

size_t MKLDNNEmitter::query_scratchpad_softmax_forward(const mkldnn::softmax_forward::desc& desc)
{
    ATTR_S
    auto pd = mkldnn::softmax_forward::primitive_desc(desc, attr, executor::global_cpu_engine);
    GET_SIZE
}

#else
mkldnn::memory::desc MKLDNNEmitter::build_memory_descriptor(const TensorViewWrapper& tvw,
                                                            mkldnn::memory::format fmt) const
{
    if (fmt == mkldnn::memory::format::blocked)
    {
        throw ngraph_error("Cannot created blocked descriptor.");
    }
    return mkldnn::memory::desc(
        mkldnn::memory::dims(tvw.get_shape().begin(), tvw.get_shape().end()),
        mkldnn_utils::get_mkldnn_data_type(tvw.get_element_type()),
        fmt);
}

mkldnn::memory::desc MKLDNNEmitter::build_memory_descriptor(const ngraph::Shape& shape,
                                                            const ngraph::element::Type& et,
                                                            mkldnn::memory::format fmt) const
{
    if (fmt == mkldnn::memory::format::blocked)
    {
        throw ngraph_error("Cannot created blocked descriptor");
    }
    return mkldnn::memory::desc(mkldnn::memory::dims(shape.begin(), shape.end()),
                                mkldnn_utils::get_mkldnn_data_type(et),
                                fmt);
}

size_t MKLDNNEmitter::build_memory_primitive(const mkldnn::memory::desc& desc)
{
    size_t index =
        insert_primitive(new mkldnn::memory({desc, executor::global_cpu_engine}, nullptr));
    return index;
}

void MKLDNNEmitter::build_memory_primitive(const mkldnn::memory::desc& desc, size_t index)
{
    m_mkldnn_primitives[index] = new mkldnn::memory({desc, executor::global_cpu_engine}, nullptr);
}

void MKLDNNEmitter::build_memory_primitive(std::vector<mkldnn::primitive*>& mkldnn_primitives,
                                           const mkldnn::memory::desc& desc,
                                           size_t index)
{
    mkldnn_primitives[index] = new mkldnn::memory({desc, executor::global_cpu_engine}, nullptr);
}

mkldnn::sum::primitive_desc MKLDNNEmitter::get_elementwise_add_desc(const ngraph::Node* node)
{
    std::vector<float> scale_vector(2, 1);
    std::vector<mkldnn::memory::primitive_desc> inputs_pd;

    auto input0_data_desc = mkldnn_utils::get_input_mkldnn_md(node, 0);
    auto input1_data_desc = mkldnn_utils::get_input_mkldnn_md(node, 1);
    auto result_desc = mkldnn_utils::get_output_mkldnn_md(node, 0);
    inputs_pd.push_back(mkldnn::memory::primitive_desc(
        input0_data_desc, ngraph::runtime::cpu::executor::global_cpu_engine));
    inputs_pd.push_back(mkldnn::memory::primitive_desc(
        input1_data_desc, ngraph::runtime::cpu::executor::global_cpu_engine));

    // elementwise sum primtive descriptor
    mkldnn::sum::primitive_desc sum_pd =
        mkldnn::sum::primitive_desc(result_desc, scale_vector, inputs_pd);
    return sum_pd;
}

void MKLDNNEmitter::build_quantize_reorder(
    std::vector<mkldnn::memory*>& /* mkldnn_memories */,
    std::vector<mkldnn::primitive*>& mkldnn_primitives,
    std::vector<mkldnn::memory::desc*>& /* mkldnn_scratchpad_mds */,
    const mkldnn::memory::desc& input_desc,
    const mkldnn::memory::desc& result_desc,
    const std::vector<float>& scales,
    const std::vector<size_t>& deps,
    size_t quantize_index,
    const int mask)
{
    size_t input_index = deps[0];
    build_memory_primitive(mkldnn_primitives, input_desc, input_index);
    size_t result_index = deps[1];
    build_memory_primitive(mkldnn_primitives, result_desc, result_index);

    mkldnn::primitive_attr attr;
    attr.set_output_scales(mask, scales);
    attr.set_int_output_round_mode(mkldnn::round_mode::round_nearest);
    auto reorder_desc = mkldnn::reorder::primitive_desc({input_desc, executor::global_cpu_engine},
                                                        {result_desc, executor::global_cpu_engine},
                                                        attr);
    mkldnn_primitives[quantize_index] = new mkldnn::reorder(
        reorder_desc, *mkldnn_primitives[input_index], *mkldnn_primitives[result_index]);
}

void MKLDNNEmitter::build_deconvolutionbias_forward(
    std::vector<mkldnn::memory*>& /* mkldnn_memories */,
    std::vector<mkldnn::primitive*>& mkldnn_primitives,
    std::vector<mkldnn::memory::desc*>& /* mkldnn_scratchpad_mds */,
    const mkldnn::deconvolution_forward::desc& deconv_desc,
    const std::vector<size_t>& deps,
    size_t deconv_index,
    const mkldnn::memory::desc& weights_desc)
{
    size_t weights_index = deps[0];
    build_memory_primitive(mkldnn_primitives, weights_desc, weights_index);
    size_t delta_index = deps[1];
    build_memory_primitive(mkldnn_primitives, deconv_desc.data.src_desc, delta_index);
    size_t bias_index = deps[2];
    build_memory_primitive(mkldnn_primitives, deconv_desc.data.bias_desc, bias_index);
    size_t result_index = deps[3];
    build_memory_primitive(mkldnn_primitives, deconv_desc.data.dst_desc, result_index);

    mkldnn_primitives[deconv_index] =
        new mkldnn::deconvolution_forward({deconv_desc, executor::global_cpu_engine},
                                          *mkldnn_primitives[delta_index],
                                          *mkldnn_primitives[weights_index],
                                          *mkldnn_primitives[bias_index],
                                          *mkldnn_primitives[result_index]);
}

void MKLDNNEmitter::build_convolution_backward_weights_bias(
    std::vector<mkldnn::memory*>& /* mkldnn_memories */,
    std::vector<mkldnn::primitive*>& mkldnn_primitives,
    std::vector<mkldnn::memory::desc*>& /* mkldnn_scratchpad_mds */,
    const mkldnn::convolution_backward_weights::desc& bwd_desc,
    const mkldnn::convolution_forward::desc& fwd_desc,
    const std::vector<size_t>& deps,
    size_t conv_index)
{
    size_t src_index = deps[0];
    build_memory_primitive(mkldnn_primitives, bwd_desc.data.src_desc, src_index);
    size_t diff_dst_index = deps[1];
    build_memory_primitive(mkldnn_primitives, bwd_desc.data.diff_dst_desc, diff_dst_index);
    size_t diff_weights_index = deps[2];
    build_memory_primitive(mkldnn_primitives, bwd_desc.data.diff_weights_desc, diff_weights_index);
    size_t diff_bias_index = deps[3];
    build_memory_primitive(mkldnn_primitives, bwd_desc.data.diff_bias_desc, diff_bias_index);

    mkldnn::convolution_forward::primitive_desc fwd_pd{fwd_desc, executor::global_cpu_engine};

    mkldnn::convolution_backward_weights::primitive_desc bwd_pd{
        bwd_desc, executor::global_cpu_engine, fwd_pd};

    mkldnn_primitives[conv_index] =
        new mkldnn::convolution_backward_weights(bwd_pd,
                                                 *mkldnn_primitives[src_index],
                                                 *mkldnn_primitives[diff_dst_index],
                                                 *mkldnn_primitives[diff_weights_index],
                                                 *mkldnn_primitives[diff_bias_index]);
}

void MKLDNNEmitter::build_convolution_backward_weights(
    std::vector<mkldnn::memory*>& /* mkldnn_memories */,
    std::vector<mkldnn::primitive*>& mkldnn_primitives,
    std::vector<mkldnn::memory::desc*>& /* mkldnn_scratchpad_mds */,
    const mkldnn::convolution_backward_weights::desc& bwd_desc,
    const mkldnn::convolution_forward::desc& fwd_desc,
    const std::vector<size_t>& deps,
    size_t conv_index)
{
    size_t src_index = deps[0];
    build_memory_primitive(mkldnn_primitives, bwd_desc.data.src_desc, src_index);
    size_t diff_dst_index = deps[1];
    build_memory_primitive(mkldnn_primitives, bwd_desc.data.diff_dst_desc, diff_dst_index);
    size_t diff_weights_index = deps[2];
    build_memory_primitive(mkldnn_primitives, bwd_desc.data.diff_weights_desc, diff_weights_index);

    mkldnn_primitives[conv_index] = new mkldnn::convolution_backward_weights(
        {bwd_desc,
         executor::global_cpu_engine,
         // Forward primitive descriptor corresponding to this backward weights descriptor
         {fwd_desc, executor::global_cpu_engine}},
        *mkldnn_primitives[src_index],
        *mkldnn_primitives[diff_dst_index],
        *mkldnn_primitives[diff_weights_index]);
}

void MKLDNNEmitter::build_convolution_backward_data(
    std::vector<mkldnn::memory*>& /* mkldnn_memories */,
    std::vector<mkldnn::primitive*>& mkldnn_primitives,
    std::vector<mkldnn::memory::desc*>& /* mkldnn_scratchpad_mds */,
    const mkldnn::convolution_backward_data::desc& bwd_desc,
    const mkldnn::convolution_forward::desc& fwd_desc,
    const std::vector<size_t>& deps,
    size_t conv_index)
{
    size_t weights_index = deps[0];
    build_memory_primitive(mkldnn_primitives, bwd_desc.data.weights_desc, weights_index);
    size_t diff_dst_index = deps[1];
    build_memory_primitive(mkldnn_primitives, bwd_desc.data.diff_dst_desc, diff_dst_index);
    size_t diff_src_index = deps[2];
    build_memory_primitive(mkldnn_primitives, bwd_desc.data.diff_src_desc, diff_src_index);

    mkldnn_primitives[conv_index] = new mkldnn::convolution_backward_data(
        {bwd_desc,
         executor::global_cpu_engine,
         // Forward primitive descriptor corresponding to this backward data descriptor
         {fwd_desc, executor::global_cpu_engine}},
        *mkldnn_primitives[diff_dst_index],
        *mkldnn_primitives[weights_index],
        *mkldnn_primitives[diff_src_index]);
}

void MKLDNNEmitter::build_pooling_forward(
    std::vector<mkldnn::memory*>& /* mkldnn_memories */,
    std::vector<mkldnn::primitive*>& mkldnn_primitives,
    std::vector<mkldnn::memory::desc*>& /* mkldnn_scratchpad_mds */,
    const mkldnn::pooling_forward::desc& pool_desc,
    const std::vector<size_t>& deps,
    size_t pool_index)
{
    size_t input_index = deps[0];
    build_memory_primitive(mkldnn_primitives, pool_desc.data.src_desc, input_index);
    size_t result_index = deps[1];
    build_memory_primitive(mkldnn_primitives, pool_desc.data.dst_desc, result_index);

    mkldnn_primitives[pool_index] =
        new mkldnn::pooling_forward({pool_desc, executor::global_cpu_engine},
                                    *mkldnn_primitives[input_index],
                                    *mkldnn_primitives[result_index]);
}

void MKLDNNEmitter::build_pooling_backward(
    std::vector<mkldnn::memory*>& /* mkldnn_memories */,
    std::vector<mkldnn::primitive*>& mkldnn_primitives,
    std::vector<mkldnn::memory::desc*>& /* mkldnn_scratchpad_mds */,
    const mkldnn::pooling_backward::desc& pool_desc,
    const mkldnn::pooling_forward::desc& pool_fwd_desc,
    const std::vector<size_t>& deps,
    size_t pool_index)
{
    size_t input_index = deps[0];
    build_memory_primitive(mkldnn_primitives, pool_desc.data.diff_dst_desc, input_index);
    size_t result_index = deps[1];
    build_memory_primitive(mkldnn_primitives, pool_desc.data.diff_src_desc, result_index);

    auto pool_fwd_pd =
        mkldnn::pooling_forward::primitive_desc(pool_fwd_desc, executor::global_cpu_engine);
    auto pool_pd = mkldnn::pooling_backward::primitive_desc(
        pool_desc, executor::global_cpu_engine, pool_fwd_pd);

    mkldnn_primitives[pool_index] = new mkldnn::pooling_backward(
        pool_pd, *mkldnn_primitives[input_index], *mkldnn_primitives[result_index]);
}

void MKLDNNEmitter::build_max_pooling_backward(
    std::vector<mkldnn::memory*>& /* mkldnn_memories */,
    std::vector<mkldnn::primitive*>& mkldnn_primitives,
    std::vector<mkldnn::memory::desc*>& /* mkldnn_scratchpad_mds */,
    std::vector<char*>& mkldnn_workspaces,
    const mkldnn::pooling_backward::desc& bwd_pool_desc,
    const mkldnn::pooling_forward::desc& fwd_pool_desc,
    const mkldnn::memory::desc& fprop_src_desc,
    std::vector<size_t>& fdeps,
    std::vector<size_t>& bdeps,
    size_t fwd_pool_index,
    size_t bwd_pool_index)
{
    size_t fprop_src_index = fdeps[0];
    build_memory_primitive(mkldnn_primitives, fprop_src_desc, fprop_src_index);
    size_t diff_dst_index = bdeps[0];
    build_memory_primitive(mkldnn_primitives, bwd_pool_desc.data.diff_dst_desc, diff_dst_index);
    size_t diff_src_index = fdeps[1];
    build_memory_primitive(mkldnn_primitives, bwd_pool_desc.data.diff_src_desc, diff_src_index);
    bdeps[2] = diff_src_index;

    mkldnn::pooling_forward::primitive_desc fwd_pd{fwd_pool_desc, executor::global_cpu_engine};

    size_t ws_index = fdeps[2];
    build_memory_primitive(mkldnn_primitives, fwd_pd.workspace_primitive_desc().desc(), ws_index);
    bdeps[1] = ws_index;

    // Allocate workspace
    // TODO (jbobba): Might need to align memory
    auto ws = std::unique_ptr<MKLDNNWorkspace>(
        new MKLDNNWorkspace(fwd_pd.workspace_primitive_desc().get_size()));
    auto ws_buf_index = insert_workspace(mkldnn_workspaces, ws);
    fdeps[3] = ws_buf_index;
    bdeps[3] = ws_buf_index;

    mkldnn_primitives[fwd_pool_index] = new mkldnn::pooling_forward(
        fwd_pd,
        *mkldnn_primitives[fprop_src_index],
        *mkldnn_primitives[diff_src_index], // HACK - Uses diff_src buffer. Safe since diff_src >
        *mkldnn_primitives[ws_index]);      //        fprop_dst

    mkldnn_primitives[bwd_pool_index] =
        new mkldnn::pooling_backward({bwd_pool_desc, executor::global_cpu_engine, fwd_pd},
                                     *mkldnn_primitives[diff_dst_index],
                                     *mkldnn_primitives[ws_index],
                                     *mkldnn_primitives[diff_src_index]);
}

void MKLDNNEmitter::build_max_pooling_with_indices_forward(
    std::vector<mkldnn::memory*>& /* mkldnn_memories */,
    std::vector<mkldnn::primitive*>& mkldnn_primitives,
    std::vector<mkldnn::memory::desc*>& /* mkldnn_scratchpad_mds */,
    const mkldnn::pooling_forward::desc& max_pool_desc,
    const std::vector<size_t>& deps,
    size_t max_pool_index)
{
    size_t src_index = deps[0];
    build_memory_primitive(mkldnn_primitives, max_pool_desc.data.src_desc, src_index);
    size_t dst_index = deps[1];
    build_memory_primitive(mkldnn_primitives, max_pool_desc.data.dst_desc, dst_index);

    mkldnn::pooling_forward::primitive_desc fwd_pd{max_pool_desc, executor::global_cpu_engine};

    size_t ws_index = deps[2];
    build_memory_primitive(mkldnn_primitives, fwd_pd.workspace_primitive_desc().desc(), ws_index);

    mkldnn_primitives[max_pool_index] = new mkldnn::pooling_forward(fwd_pd,
                                                                    *mkldnn_primitives[src_index],
                                                                    *mkldnn_primitives[dst_index],
                                                                    *mkldnn_primitives[ws_index]);
}

void MKLDNNEmitter::build_max_pooling_with_indices_backward(
    std::vector<mkldnn::memory*>& /* mkldnn_memories */,
    std::vector<mkldnn::primitive*>& mkldnn_primitives,
    std::vector<mkldnn::memory::desc*>& /* mkldnn_scratchpad_mds */,
    const mkldnn::pooling_backward::desc& bwd_pool_desc,
    const mkldnn::pooling_forward::desc& fwd_pool_desc,
    const std::vector<size_t>& deps,
    size_t max_pool_index)
{
    size_t diff_dst_index = deps[0];
    build_memory_primitive(mkldnn_primitives, bwd_pool_desc.data.diff_dst_desc, diff_dst_index);
    size_t diff_src_index = deps[2];
    build_memory_primitive(mkldnn_primitives, bwd_pool_desc.data.diff_src_desc, diff_src_index);

    mkldnn::pooling_forward::primitive_desc fwd_pd{fwd_pool_desc, executor::global_cpu_engine};

    size_t fprop_ws_index = deps[1];
    build_memory_primitive(
        mkldnn_primitives, fwd_pd.workspace_primitive_desc().desc(), fprop_ws_index);

    mkldnn_primitives[max_pool_index] =
        new mkldnn::pooling_backward({bwd_pool_desc, executor::global_cpu_engine, fwd_pd},
                                     *mkldnn_primitives[diff_dst_index],
                                     *mkldnn_primitives[fprop_ws_index],
                                     *mkldnn_primitives[diff_src_index]);
}

void MKLDNNEmitter::build_reorder(std::vector<mkldnn::memory*>& /* mkldnn_memories */,
                                  std::vector<mkldnn::primitive*>& mkldnn_primitives,
                                  std::vector<mkldnn::memory::desc*>& /* mkldnn_scratchpad_mds */,
                                  const mkldnn::memory::desc& input_desc,
                                  const mkldnn::memory::desc& result_desc,
                                  const std::vector<size_t>& deps,
                                  size_t reorder_index)
{
    size_t input_index = deps[0];
    build_memory_primitive(mkldnn_primitives, input_desc, input_index);
    size_t result_index = deps[1];
    build_memory_primitive(mkldnn_primitives, result_desc, result_index);

    mkldnn_primitives[reorder_index] =
        new mkldnn::reorder(*mkldnn_primitives[input_index], *mkldnn_primitives[result_index]);
}

void MKLDNNEmitter::build_lrn_forward(
    std::vector<mkldnn::memory*>& /* mkldnn_memories */,
    std::vector<mkldnn::primitive*>& mkldnn_primitives,
    std::vector<mkldnn::memory::desc*>& /* mkldnn_scratchpad_mds */,
    const mkldnn::lrn_forward::desc& lrn_desc,
    const std::vector<size_t>& deps,
    size_t lrn_index)
{
    size_t input_index = deps[0];
    build_memory_primitive(mkldnn_primitives, lrn_desc.data.data_desc, input_index);
    size_t result_index = deps[1];
    build_memory_primitive(mkldnn_primitives, lrn_desc.data.data_desc, result_index);

    auto lrn_prim_desc = mkldnn::lrn_forward::primitive_desc(lrn_desc, executor::global_cpu_engine);

    mkldnn_primitives[lrn_index] = new mkldnn::lrn_forward(
        lrn_prim_desc, *mkldnn_primitives[input_index], *mkldnn_primitives[result_index]);
}

void MKLDNNEmitter::build_relu_forward(
    std::vector<mkldnn::memory*>& /* mkldnn_memories */,
    std::vector<mkldnn::primitive*>& mkldnn_primitives,
    std::vector<mkldnn::memory::desc*>& /* mkldnn_scratchpad_mds */,
    const mkldnn::eltwise_forward::desc& relu_desc,
    const std::vector<size_t>& deps,
    size_t relu_index)
{
    size_t input_index = deps[0];
    build_memory_primitive(mkldnn_primitives, relu_desc.data.data_desc, input_index);
    size_t result_index = deps[1];
    build_memory_primitive(mkldnn_primitives, relu_desc.data.data_desc, result_index);

    mkldnn_primitives[relu_index] =
        new mkldnn::eltwise_forward({relu_desc, executor::global_cpu_engine},
                                    *mkldnn_primitives[input_index],
                                    *mkldnn_primitives[result_index]);
}

void MKLDNNEmitter::build_relu_backward(
    std::vector<mkldnn::memory*>& /* mkldnn_memories */,
    std::vector<mkldnn::primitive*>& mkldnn_primitives,
    std::vector<mkldnn::memory::desc*>& /* mkldnn_scratchpad_mds */,
    const mkldnn::eltwise_backward::desc& bwd_desc,
    const mkldnn::eltwise_forward::desc& fwd_desc,
    const std::vector<size_t>& deps,
    size_t relu_index)
{
    size_t input_index = deps[0];
    build_memory_primitive(mkldnn_primitives, bwd_desc.data.data_desc, input_index);
    size_t delta_index = deps[1];
    build_memory_primitive(mkldnn_primitives, bwd_desc.data.diff_data_desc, delta_index);
    size_t result_index = deps[2];
    build_memory_primitive(mkldnn_primitives, bwd_desc.data.data_desc, result_index);

    // create forward relu primitive descriptor
    auto relu_pd = mkldnn::eltwise_forward::primitive_desc(fwd_desc, executor::global_cpu_engine);

    // create backward relu primitive_descriptor
    auto relu_bwd_pd =
        mkldnn::eltwise_backward::primitive_desc(bwd_desc, executor::global_cpu_engine, relu_pd);

    mkldnn_primitives[relu_index] = new mkldnn::eltwise_backward(relu_bwd_pd,
                                                                 *mkldnn_primitives[input_index],
                                                                 *mkldnn_primitives[delta_index],
                                                                 *mkldnn_primitives[result_index]);
}

void MKLDNNEmitter::build_sigmoid_forward(
    std::vector<mkldnn::memory*>& /* mkldnn_memories */,
    std::vector<mkldnn::primitive*>& mkldnn_primitives,
    std::vector<mkldnn::memory::desc*>& /* mkldnn_scratchpad_mds */,
    const mkldnn::eltwise_forward::desc& sigmoid_desc,
    const std::vector<size_t>& deps,
    size_t sigmoid_index)
{
    size_t input_index = deps[0];
    build_memory_primitive(mkldnn_primitives, sigmoid_desc.data.data_desc, input_index);
    size_t result_index = deps[1];
    build_memory_primitive(mkldnn_primitives, sigmoid_desc.data.data_desc, result_index);

    mkldnn_primitives[sigmoid_index] =
        new mkldnn::eltwise_forward({sigmoid_desc, executor::global_cpu_engine},
                                    *mkldnn_primitives[input_index],
                                    *mkldnn_primitives[result_index]);
}

void MKLDNNEmitter::build_sigmoid_backward(
    std::vector<mkldnn::memory*>& /* mkldnn_memories */,
    std::vector<mkldnn::primitive*>& mkldnn_primitives,
    std::vector<mkldnn::memory::desc*>& /* mkldnn_scratchpad_mds */,
    const mkldnn::eltwise_backward::desc& bwd_desc,
    const mkldnn::eltwise_forward::desc& fwd_desc,
    const std::vector<size_t>& deps,
    size_t sigmoid_index)
{
    size_t input_index = deps[0];
    build_memory_primitive(mkldnn_primitives, bwd_desc.data.data_desc, input_index);
    size_t delta_index = deps[1];
    build_memory_primitive(mkldnn_primitives, bwd_desc.data.diff_data_desc, delta_index);
    size_t result_index = deps[2];
    build_memory_primitive(mkldnn_primitives, bwd_desc.data.data_desc, result_index);

    // sigmoid forward primitive desc
    mkldnn::eltwise_forward::primitive_desc sigmoid_fwd_pd =
        mkldnn::eltwise_forward::primitive_desc(fwd_desc, executor::global_cpu_engine);

    mkldnn_primitives[sigmoid_index] =
        new mkldnn::eltwise_backward({bwd_desc, executor::global_cpu_engine, sigmoid_fwd_pd},
                                     *mkldnn_primitives[input_index],
                                     *mkldnn_primitives[delta_index],
                                     *mkldnn_primitives[result_index]);
}

void MKLDNNEmitter::build_elementwise_add(
    std::vector<mkldnn::memory*>& /* mkldnn_memories */,
    std::vector<mkldnn::primitive*>& mkldnn_primitives,
    std::vector<mkldnn::memory::desc*>& /* mkldnn_scratchpad_mds */,
    const mkldnn::sum::primitive_desc& sum_pd,
    const std::vector<size_t>& deps,
    size_t add_index)
{
    std::vector<mkldnn::memory::primitive::at> inputs_primitive;

    size_t input0_data_index = deps[0];
    build_memory_primitive(
        mkldnn_primitives, sum_pd.dst_primitive_desc().desc(), input0_data_index);
    size_t input1_data_index = deps[1];
    build_memory_primitive(
        mkldnn_primitives, sum_pd.dst_primitive_desc().desc(), input1_data_index);
    size_t result_index = deps[2];
    build_memory_primitive(mkldnn_primitives, sum_pd.dst_primitive_desc().desc(), result_index);

    inputs_primitive.push_back(*mkldnn_primitives[input0_data_index]);
    inputs_primitive.push_back(*mkldnn_primitives[input1_data_index]);

    // sum primitive
    mkldnn_primitives[add_index] =
        new mkldnn::sum(sum_pd, inputs_primitive, *mkldnn_primitives[result_index]);
}

void MKLDNNEmitter::build_batchnorm_forward(
    std::vector<mkldnn::memory*>& /* mkldnn_memories */,
    std::vector<mkldnn::primitive*>& mkldnn_primitives,
    std::vector<mkldnn::memory::desc*>& /* mkldnn_scratchpad_mds */,
    const mkldnn::batch_normalization_forward::desc& batchnorm_desc,
    const mkldnn::memory::desc& weights_desc,
    bool bn_training_flag,
    const std::vector<size_t>& deps,
    size_t batchnorm_index,
    const mkldnn::post_ops& pops)
{
    size_t input_index = deps[0];
    build_memory_primitive(mkldnn_primitives, batchnorm_desc.data.data_desc, input_index);

    mkldnn::primitive_attr bn_attr;
    bn_attr.set_post_ops(pops);

    auto use_global_stats = batchnorm_desc.data.flags & 0x1U;
    if (bn_training_flag && !use_global_stats)
    {
        size_t weights_index = deps[1];
        build_memory_primitive(mkldnn_primitives, weights_desc, weights_index);
        size_t result_index = deps[2];
        build_memory_primitive(mkldnn_primitives, batchnorm_desc.data.data_desc, result_index);
        size_t mean_index = deps[3];
        build_memory_primitive(mkldnn_primitives, batchnorm_desc.data.mean_desc, mean_index);
        size_t variance_index = deps[4];
        build_memory_primitive(
            mkldnn_primitives, batchnorm_desc.data.variance_desc, variance_index);

        mkldnn_primitives[batchnorm_index] = new mkldnn::batch_normalization_forward(
            {batchnorm_desc, bn_attr, executor::global_cpu_engine},
            mkldnn::primitive::at(*mkldnn_primitives[input_index]),
            mkldnn::primitive::at(*mkldnn_primitives[weights_index]),
            static_cast<mkldnn::memory>(*mkldnn_primitives[result_index]),
            *mkldnn_primitives[mean_index],
            *mkldnn_primitives[variance_index]);
    }
    else
    {
        size_t weights_index = deps[3];
        build_memory_primitive(mkldnn_primitives, weights_desc, weights_index);
        size_t result_index = deps[4];
        build_memory_primitive(mkldnn_primitives, batchnorm_desc.data.data_desc, result_index);
        size_t mean_index = deps[1];
        build_memory_primitive(mkldnn_primitives, batchnorm_desc.data.mean_desc, mean_index);
        size_t variance_index = deps[2];
        build_memory_primitive(
            mkldnn_primitives, batchnorm_desc.data.variance_desc, variance_index);

        mkldnn_primitives[batchnorm_index] = new mkldnn::batch_normalization_forward(
            {batchnorm_desc, bn_attr, executor::global_cpu_engine},
            mkldnn::primitive::at(*mkldnn_primitives[input_index]),
            mkldnn::primitive::at(*mkldnn_primitives[mean_index]),
            mkldnn::primitive::at(*mkldnn_primitives[variance_index]),
            mkldnn::primitive::at(*mkldnn_primitives[weights_index]),
            static_cast<mkldnn::memory>(*mkldnn_primitives[result_index]));
    }
}

void MKLDNNEmitter::build_batchnorm_backward(
    std::vector<mkldnn::memory*>& /* mkldnn_memories */,
    std::vector<mkldnn::primitive*>& mkldnn_primitives,
    std::vector<mkldnn::memory::desc*>& /* mkldnn_scratchpad_mds */,
    const mkldnn::batch_normalization_backward::desc& batchnorm_desc,
    const mkldnn::memory::desc& /* input_desc */,
    const mkldnn::memory::desc& weights_desc,
    const mkldnn::memory::desc& dweights_desc,
    float /* epsilon */,
    const std::vector<size_t>& deps,
    size_t batchnorm_index)
{
    size_t weights_index = deps[0];
    build_memory_primitive(mkldnn_primitives, weights_desc, weights_index);
    size_t input_index = deps[1];
    build_memory_primitive(mkldnn_primitives, batchnorm_desc.data.data_desc, input_index);
    size_t mean_index = deps[2];
    build_memory_primitive(mkldnn_primitives, batchnorm_desc.data.mean_desc, mean_index);
    size_t variance_index = deps[3];
    build_memory_primitive(mkldnn_primitives, batchnorm_desc.data.variance_desc, variance_index);
    size_t delta_index = deps[4];
    build_memory_primitive(mkldnn_primitives, batchnorm_desc.data.diff_data_desc, delta_index);
    size_t dinput_index = deps[5];
    build_memory_primitive(mkldnn_primitives, batchnorm_desc.data.data_desc, dinput_index);
    size_t dweights_index = deps[6];
    build_memory_primitive(mkldnn_primitives, dweights_desc, dweights_index);

    mkldnn_primitives[batchnorm_index] = new mkldnn::batch_normalization_backward(
        {batchnorm_desc,
         executor::global_cpu_engine,
         {{mkldnn::prop_kind::forward_training,
           batchnorm_desc.data.data_desc,
           static_cast<double>(batchnorm_desc.data.batch_norm_epsilon),
           mkldnn::batch_normalization_flag::use_scale_shift},
          executor::global_cpu_engine}},
        *mkldnn_primitives[input_index],
        *mkldnn_primitives[mean_index],
        *mkldnn_primitives[variance_index],
        *mkldnn_primitives[delta_index],
        *mkldnn_primitives[weights_index],
        *mkldnn_primitives[dinput_index],
        *mkldnn_primitives[dweights_index]);
}

void MKLDNNEmitter::build_rnn_forward(
    std::vector<mkldnn::memory*>& /* mkldnn_memories */,
    std::vector<mkldnn::primitive*>& mkldnn_primitives,
    std::vector<mkldnn::memory::desc*>& /* mkldnn_scratchpad_mds */,
    std::vector<char*>& mkldnn_workspaces,
    const mkldnn::rnn_forward::desc& rnn_desc,
    std::vector<size_t>& deps,
    size_t rnn_index)
{
    size_t src_layer_index = deps[0];
    build_memory_primitive(mkldnn_primitives, rnn_desc.data.src_layer_desc, src_layer_index);
    size_t src_iter_index = deps[1];
    build_memory_primitive(mkldnn_primitives, rnn_desc.data.src_iter_desc, src_iter_index);
    size_t weights_layer_index = deps[2];
    build_memory_primitive(
        mkldnn_primitives, rnn_desc.data.weights_layer_desc, weights_layer_index);

    size_t weights_iter_index = m_primitive_deps[rnn_index][3];
    build_memory_primitive(mkldnn_primitives, rnn_desc.data.weights_iter_desc, weights_iter_index);
    size_t bias_index = deps[4];
    build_memory_primitive(mkldnn_primitives, rnn_desc.data.bias_desc, bias_index);
    size_t dst_layer_index = deps[5];
    build_memory_primitive(mkldnn_primitives, rnn_desc.data.dst_layer_desc, dst_layer_index);
    size_t dst_iter_index = deps[6];
    build_memory_primitive(mkldnn_primitives, rnn_desc.data.dst_iter_desc, dst_iter_index);

    auto rnn_layer_prim_desc =
        mkldnn::rnn_forward::primitive_desc(rnn_desc, executor::global_cpu_engine);
    size_t workspace_index = deps[7];
    build_memory_primitive(
        mkldnn_primitives, rnn_layer_prim_desc.workspace_primitive_desc().desc(), workspace_index);
    auto workspace = std::unique_ptr<MKLDNNWorkspace>(
        new MKLDNNWorkspace(rnn_layer_prim_desc.workspace_primitive_desc().get_size()));
    auto workspace_buf_index = insert_workspace(mkldnn_workspaces, workspace);
    deps[8] = workspace_buf_index;

    mkldnn_primitives[rnn_index] =
        new mkldnn::rnn_forward(rnn_layer_prim_desc,
                                mkldnn::primitive::at(*mkldnn_primitives[src_layer_index]),
                                mkldnn::primitive::at(*mkldnn_primitives[src_iter_index]),
                                mkldnn::primitive::at(*mkldnn_primitives[weights_layer_index]),
                                mkldnn::primitive::at(*mkldnn_primitives[weights_iter_index]),
                                mkldnn::primitive::at(*mkldnn_primitives[bias_index]),
                                static_cast<mkldnn::memory>(*mkldnn_primitives[dst_layer_index]),
                                static_cast<mkldnn::memory>(*mkldnn_primitives[dst_iter_index]),
                                static_cast<mkldnn::memory>(*mkldnn_primitives[workspace_index]));
}

void MKLDNNEmitter::build_concat(std::vector<mkldnn::memory*>& /* mkldnn_memories */,
                                 std::vector<mkldnn::primitive*>& mkldnn_primitives,
                                 std::vector<mkldnn::memory::desc*>& /* mkldnn_scratchpad_mds */,
                                 const mkldnn::concat::primitive_desc& concat_pd,
                                 const std::vector<mkldnn::memory::desc>& inputs_data_desc,
                                 const std::vector<size_t>& deps,
                                 size_t concat_index)
{
    std::vector<mkldnn::memory::primitive::at> inputs_primitive;
    std::vector<mkldnn::memory::primitive_desc> inputs_pd;

    for (size_t i = 0; i < inputs_data_desc.size(); i++)
    {
        inputs_pd.push_back(mkldnn::memory::primitive_desc(
            inputs_data_desc[i], runtime::cpu::executor::global_cpu_engine));
    }

    for (size_t i = 0; i < inputs_data_desc.size(); i++)
    {
        size_t inputs_data_index = deps[i];
        build_memory_primitive(mkldnn_primitives, inputs_data_desc[i], inputs_data_index);
        inputs_primitive.push_back(*mkldnn_primitives[inputs_data_index]);
    }
    size_t result_index = deps[inputs_data_desc.size()];
    build_memory_primitive(mkldnn_primitives, concat_pd.dst_primitive_desc().desc(), result_index);

    // concat primitive
    mkldnn_primitives[concat_index] =
        new mkldnn::concat(concat_pd, inputs_primitive, *mkldnn_primitives[result_index]);
}

void MKLDNNEmitter::build_slice(std::vector<mkldnn::memory*>& /* mkldnn_memories */,
                                std::vector<mkldnn::primitive*>& mkldnn_primitives,
                                std::vector<mkldnn::memory::desc*>& /* mkldnn_scratchpad_mds */,
                                mkldnn::memory::desc input_desc,
                                const mkldnn::memory::desc& result_desc,
                                const ngraph::Coordinate& lower_bounds,
                                const ngraph::Shape& result_shape,
                                const std::vector<size_t>& deps,
                                size_t slice_index)
{
    std::vector<size_t> in_out_index;
    mkldnn::memory::primitive_desc input_pd =
        mkldnn::memory::primitive_desc(input_desc, runtime::cpu::executor::global_cpu_engine);
    size_t input_index = deps[0];
    build_memory_primitive(mkldnn_primitives, input_desc, input_index);

    auto dims = mkldnn::memory::dims(result_shape.begin(), result_shape.end());
    auto offsets = mkldnn::memory::dims(lower_bounds.begin(), lower_bounds.end());
    auto view_pd = mkldnn::view::primitive_desc(input_pd, dims, offsets).dst_primitive_desc();

    mkldnn::memory::primitive_desc result_pd =
        mkldnn::memory::primitive_desc(result_desc, runtime::cpu::executor::global_cpu_engine);
    size_t result_index = deps[1];
    build_memory_primitive(mkldnn_primitives, result_desc, result_index);

    // reorder primitive descriptor
    mkldnn::reorder::primitive_desc reorder_pd =
        mkldnn::reorder::primitive_desc(view_pd, result_pd);
    // reorder primitive
    mkldnn_primitives[slice_index] = new mkldnn::reorder(
        reorder_pd, *mkldnn_primitives[input_index], *mkldnn_primitives[result_index]);
}

void MKLDNNEmitter::build_softmax_forward(
    std::vector<mkldnn::memory*>& /* mkldnn_memories */,
    std::vector<mkldnn::primitive*>& mkldnn_primitives,
    std::vector<mkldnn::memory::desc*>& /* mkldnn_scratchpad_mds */,
    const mkldnn::softmax_forward::desc& softmax_desc,
    const std::vector<size_t>& deps,
    size_t softmax_index)
{
    size_t input_index = deps[0];
    build_memory_primitive(mkldnn_primitives, softmax_desc.data.data_desc, input_index);
    size_t result_index = deps[1];
    build_memory_primitive(mkldnn_primitives, softmax_desc.data.data_desc, result_index);

    mkldnn_primitives[softmax_index] =
        new mkldnn::softmax_forward({softmax_desc, executor::global_cpu_engine},
                                    *mkldnn_primitives[input_index],
                                    *mkldnn_primitives[result_index]);
}

void MKLDNNEmitter::build_leaky_relu(
    std::vector<mkldnn::memory*>& /* mkldnn_memories */,
    std::vector<mkldnn::primitive*>& mkldnn_primitives,
    std::vector<mkldnn::memory::desc*>& /* mkldnn_scratchpad_mds */,
    const mkldnn::eltwise_forward::desc& leaky_relu_desc,
    const std::vector<size_t>& deps,
    size_t leaky_relu_index)
{
    size_t input_index = deps[0];
    build_memory_primitive(mkldnn_primitives, leaky_relu_desc.data.data_desc, input_index);
    size_t result_index = deps[1];
    build_memory_primitive(mkldnn_primitives, leaky_relu_desc.data.data_desc, result_index);

    mkldnn_primitives[leaky_relu_index] =
        new mkldnn::eltwise_forward({leaky_relu_desc, executor::global_cpu_engine},
                                    *mkldnn_primitives[input_index],
                                    *mkldnn_primitives[result_index]);
}

void MKLDNNEmitter::build_bounded_relu(
    std::vector<mkldnn::memory*>& /* mkldnn_memories */,
    std::vector<mkldnn::primitive*>& mkldnn_primitives,
    std::vector<mkldnn::memory::desc*>& /* mkldnn_scratchpad_mds */,
    const mkldnn::eltwise_forward::desc& bounded_relu_desc,
    const std::vector<size_t>& deps,
    size_t bounded_relu_index)
{
    size_t input_index = deps[0];
    build_memory_primitive(mkldnn_primitives, bounded_relu_desc.data.data_desc, input_index);
    size_t result_index = deps[1];
    build_memory_primitive(mkldnn_primitives, bounded_relu_desc.data.data_desc, result_index);

    mkldnn_primitives[bounded_relu_index] =
        new mkldnn::eltwise_forward({bounded_relu_desc, executor::global_cpu_engine},
                                    *mkldnn_primitives[input_index],
                                    *mkldnn_primitives[result_index]);
}

void MKLDNNEmitter::build_gelu(std::vector<mkldnn::memory*>& /* mkldnn_memories */,
                               std::vector<mkldnn::primitive*>& mkldnn_primitives,
                               std::vector<mkldnn::memory::desc*>& /* mkldnn_scratchpad_mds */,
                               const mkldnn::eltwise_forward::desc& gelu_desc,
                               const std::vector<size_t>& deps,
                               size_t gelu_index)
{
    size_t input_index = deps[0];
    build_memory_primitive(mkldnn_primitives, gelu_desc.data.data_desc, input_index);
    size_t result_index = deps[1];
    build_memory_primitive(mkldnn_primitives, gelu_desc.data.data_desc, result_index);

    mkldnn_primitives[gelu_index] =
        new mkldnn::eltwise_forward({gelu_desc, executor::global_cpu_engine},
                                    *mkldnn_primitives[input_index],
                                    *mkldnn_primitives[result_index]);
}

void MKLDNNEmitter::build_gelu_backward(
    std::vector<mkldnn::memory*>& /* mkldnn_memories */,
    std::vector<mkldnn::primitive*>& mkldnn_primitives,
    std::vector<mkldnn::memory::desc*>& /* mkldnn_scratchpad_mds */,
    const mkldnn::eltwise_backward::desc& bwd_desc,
    const mkldnn::eltwise_forward::desc& fwd_desc,
    const std::vector<size_t>& deps,
    size_t gelu_index)
{
    size_t input_index = deps[0];
    build_memory_primitive(mkldnn_primitives, bwd_desc.data.data_desc, input_index);
    size_t delta_index = deps[1];
    build_memory_primitive(mkldnn_primitives, bwd_desc.data.diff_data_desc, delta_index);
    size_t result_index = deps[2];
    build_memory_primitive(mkldnn_primitives, bwd_desc.data.data_desc, result_index);

    // create forward gelu primitive descriptor
    auto gelu_pd = mkldnn::eltwise_forward::primitive_desc(fwd_desc, executor::global_cpu_engine);

    // create backward gelu primitive_descriptor
    auto gelu_bwd_pd =
        mkldnn::eltwise_backward::primitive_desc(bwd_desc, executor::global_cpu_engine, gelu_pd);

    mkldnn_primitives[gelu_index] = new mkldnn::eltwise_backward(gelu_bwd_pd,
                                                                 *mkldnn_primitives[input_index],
                                                                 *mkldnn_primitives[delta_index],
                                                                 *mkldnn_primitives[result_index]);
}
#endif<|MERGE_RESOLUTION|>--- conflicted
+++ resolved
@@ -1383,8 +1383,7 @@
 
     mkldnn_primitives[bounded_relu_index] = new mkldnn::eltwise_forward(bounded_relu_pd);
 }
-
-<<<<<<< HEAD
+//GD: TODO
 void MKLDNNEmitter::build_gelu(std::vector<mkldnn::memory*>& mkldnn_memories,
                                std::vector<mkldnn::primitive*>& mkldnn_primitives,
                                std::vector<mkldnn::memory::desc*>& mkldnn_scratchpad_mds,
@@ -1435,10 +1434,7 @@
     mkldnn_primitives[gelu_bprop_index] = new mkldnn::eltwise_backward(gelu_bwd_pd);
 }
 
-void MKLDNNEmitter::query_scratchpad_sum(const mkldnn::sum::primitive_desc pd)
-=======
 size_t MKLDNNEmitter::query_scratchpad_sum(const mkldnn::sum::primitive_desc pd)
->>>>>>> 64356bc5
 {
     mkldnn::memory::desc scratchpad_md = pd.scratchpad_desc();
     auto size = scratchpad_md.get_size();
