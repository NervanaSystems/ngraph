//*****************************************************************************
// Copyright 2017-2019 Intel Corporation
//
// Licensed under the Apache License, Version 2.0 (the "License");
// you may not use this file except in compliance with the License.
// You may obtain a copy of the License at
//
//     http://www.apache.org/licenses/LICENSE-2.0
//
// Unless required by applicable law or agreed to in writing, software
// distributed under the License is distributed on an "AS IS" BASIS,
// WITHOUT WARRANTIES OR CONDITIONS OF ANY KIND, either express or implied.
// See the License for the specific language governing permissions and
// limitations under the License.
//*****************************************************************************

#pragma once

#include <map>
#include <memory>

#include "ngraph/runtime/backend.hpp"

namespace ngraph
{
    namespace runtime
    {
        namespace cpu
        {
            class CPU_ExternalFunction;
            class CPU_CallFrame;

            class CPU_Backend : public runtime::Backend
            {
            public:
                std::shared_ptr<CPU_CallFrame>
                    make_call_frame(const std::shared_ptr<CPU_ExternalFunction>& external_function);

                std::shared_ptr<ngraph::runtime::Tensor>
                    create_tensor(const ngraph::element::Type& element_type,
                                  const Shape& shape,
                                  void* memory_pointer) override;

                std::shared_ptr<ngraph::runtime::Tensor>
                    create_tensor(const ngraph::element::Type& element_type,
                                  const Shape& shape) override;

                Handle compile(std::shared_ptr<Function> func) override;

                bool call(std::shared_ptr<Function> func,
                          const std::vector<std::shared_ptr<runtime::Tensor>>& outputs,
                          const std::vector<std::shared_ptr<runtime::Tensor>>& inputs) override;

                void remove_compiled_function(std::shared_ptr<Function> func) override;
                std::shared_ptr<CPU_CallFrame> get_call_frame(std::shared_ptr<Function> func);

                void enable_performance_data(std::shared_ptr<Function> func, bool enable) override;
                std::vector<PerformanceCounter>
                    get_performance_data(std::shared_ptr<Function> func) const override;

<<<<<<< HEAD
                bool is_supported_property(const Property prop) const override;
=======
                bool is_supported(const Node& node) const override;
>>>>>>> a534274f

            private:
                class FunctionInstance
                {
                public:
                    std::shared_ptr<CPU_ExternalFunction> m_external_function;
                    std::shared_ptr<CPU_CallFrame> m_call_frame;
                    bool m_performance_counters_enabled = false;
                };

                std::map<std::shared_ptr<Function>, FunctionInstance> m_function_map;
            };
        }
    }
}<|MERGE_RESOLUTION|>--- conflicted
+++ resolved
@@ -58,11 +58,8 @@
                 std::vector<PerformanceCounter>
                     get_performance_data(std::shared_ptr<Function> func) const override;
 
-<<<<<<< HEAD
+                bool is_supported(const Node& node) const override;
                 bool is_supported_property(const Property prop) const override;
-=======
-                bool is_supported(const Node& node) const override;
->>>>>>> a534274f
 
             private:
                 class FunctionInstance
