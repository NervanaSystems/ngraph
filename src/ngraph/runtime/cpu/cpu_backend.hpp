/*******************************************************************************
* Copyright 2017-2018 Intel Corporation
*
* Licensed under the Apache License, Version 2.0 (the "License");
* you may not use this file except in compliance with the License.
* You may obtain a copy of the License at
*
*     http://www.apache.org/licenses/LICENSE-2.0
*
* Unless required by applicable law or agreed to in writing, software
* distributed under the License is distributed on an "AS IS" BASIS,
* WITHOUT WARRANTIES OR CONDITIONS OF ANY KIND, either express or implied.
* See the License for the specific language governing permissions and
* limitations under the License.
*******************************************************************************/

#pragma once

#include <map>
#include <memory>

#include "ngraph/runtime/backend.hpp"

namespace ngraph
{
    namespace runtime
    {
        class CallFrame;
        namespace cpu
        {
            class CPU_ExternalFunction;
            class CPU_CallFrame;

            class CPU_Backend : public runtime::Backend
            {
            public:
                std::shared_ptr<ngraph::runtime::CallFrame> make_call_frame(
                    const std::shared_ptr<ngraph::runtime::ExternalFunction>& external_function)
                    override;

                std::shared_ptr<ngraph::runtime::TensorView>
                    make_primary_tensor_view(const ngraph::element::Type& element_type,
                                             const Shape& shape) override;

                std::shared_ptr<ngraph::runtime::TensorView>
<<<<<<< HEAD
                    create_tensor(const ngraph::element::Type& element_type,
                                  const Shape& shape) override;

                bool compile(const ngraph::Function& fun) override;

                bool call(const std::vector<std::shared_ptr<runtime::TensorView>>& outputs,
                          const std::vector<std::shared_ptr<runtime::TensorView>>& inputs) override;

                bool call(const ngraph::Function& fun,
                          const std::vector<std::shared_ptr<runtime::TensorView>>& outputs,
                          const std::vector<std::shared_ptr<runtime::TensorView>>& inputs) override;

                void remove_compiled_function(const Function& func) override;

            private:
                class FunctionInstance
                {
                public:
                    std::shared_ptr<CPU_ExternalFunction> m_external_function;
                    std::shared_ptr<CPU_CallFrame> m_call_frame;
                    std::shared_ptr<Function> m_function;
                };

                std::map<const Function*, FunctionInstance> m_function_map;
=======
                    make_primary_tensor_view(const ngraph::element::Type& element_type,
                                             const Shape& shape,
                                             void* memory_pointer) override;
>>>>>>> 1adb84a1
            };
        }
    }
}<|MERGE_RESOLUTION|>--- conflicted
+++ resolved
@@ -43,7 +43,11 @@
                                              const Shape& shape) override;
 
                 std::shared_ptr<ngraph::runtime::TensorView>
-<<<<<<< HEAD
+                    make_primary_tensor_view(const ngraph::element::Type& element_type,
+                                             const Shape& shape,
+                                             void* memory_pointer) override;
+
+                std::shared_ptr<ngraph::runtime::TensorView>
                     create_tensor(const ngraph::element::Type& element_type,
                                   const Shape& shape) override;
 
@@ -68,11 +72,6 @@
                 };
 
                 std::map<const Function*, FunctionInstance> m_function_map;
-=======
-                    make_primary_tensor_view(const ngraph::element::Type& element_type,
-                                             const Shape& shape,
-                                             void* memory_pointer) override;
->>>>>>> 1adb84a1
             };
         }
     }
