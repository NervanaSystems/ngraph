// ----------------------------------------------------------------------------
// Copyright 2017 Nervana Systems Inc.
// Licensed under the Apache License, Version 2.0 (the "License");
// you may not use this file except in compliance with the License.
// You may obtain a copy of the License at
//
//      http://www.apache.org/licenses/LICENSE-2.0
//
// Unless required by applicable law or agreed to in writing, software
// distributed under the License is distributed on an "AS IS" BASIS,
// WITHOUT WARRANTIES OR CONDITIONS OF ANY KIND, either express or implied.
// See the License for the specific language governing permissions and
// ----------------------------------------------------------------------------

#pragma once

#include <functional>
#include <memory>
#include <vector>

#include "ngraph/function.hpp"
#include "ngraph/runtime/call_frame.hpp"
#include "ngraph/runtime/tensor_view.hpp"

namespace ngraph
{
    namespace runtime
    {
        class PrimaryTensorView;

        namespace cpu
        {
            class CallFrame;

            using EntryPoint = std::function<void(ngraph::runtime::cpu::CallFrame*,
                                                  ngraph::runtime::TensorViewPtrs&,
                                                  const std::vector<std::shared_ptr<CallFrame>>&)>;

            // Compile and execute graphs
            class CallFrame : public ngraph::runtime::CallFrame
            {
            public:
                CallFrame(EntryPoint compiled_function,
                          size_t n_outputs,
<<<<<<< HEAD
                          const TensorViewPtrs& temps,
                          const std::vector<std::shared_ptr<CallFrame>>& callees);
=======
                          size_t n_inputs,
                          const TensorViewPtrs& temps);
>>>>>>> 1d45c18b

                /// @brief Invoke the function with values matching the signature of the function.
                ///
                /// Tuples will be expanded into their tensor views to build the call frame.
                void
                    operator()(const std::vector<std::shared_ptr<ngraph::runtime::Value>>& inputs,
                               const std::vector<std::shared_ptr<ngraph::runtime::Value>>& outputs);

                /// @brief Invoke the function with tuples pre-expanded to their underlying tensor views.
                void tensor_call(const TensorViewPtrs& inputs, const TensorViewPtrs& outputs);

                void set_return() { m_return = true; }
                std::shared_ptr<TensorView> get_tensor_view(size_t i) { return m_tensor_views[i]; }
                template <typename ET>
                ParameterizedTensorView<ET>* get_parameterized_tensor_view(size_t i)
                {
                    return m_tensor_views[i]->get_parameterized_tensor_view<ET>();
                }

                template <typename ET>
                typename ET::type* get_tensor_view_data(size_t i)
                {
                    return &get_parameterized_tensor_view<ET>(i)->get_vector()[0];
                }

            protected:
                size_t m_n_outputs;
                size_t m_n_inputs;
                TensorViewPtrs m_tensor_views;
                bool m_return;
                EntryPoint m_compiled_function;
                std::vector<std::shared_ptr<CallFrame>> m_callees;
            };
        }
    }
}<|MERGE_RESOLUTION|>--- conflicted
+++ resolved
@@ -42,13 +42,9 @@
             public:
                 CallFrame(EntryPoint compiled_function,
                           size_t n_outputs,
-<<<<<<< HEAD
+                          size_t n_inputs,
                           const TensorViewPtrs& temps,
                           const std::vector<std::shared_ptr<CallFrame>>& callees);
-=======
-                          size_t n_inputs,
-                          const TensorViewPtrs& temps);
->>>>>>> 1d45c18b
 
                 /// @brief Invoke the function with values matching the signature of the function.
                 ///
