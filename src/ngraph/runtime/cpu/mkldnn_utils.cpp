--- conflicted
+++ resolved
@@ -47,11 +47,9 @@
                     TI(ngraph::op::ConvolutionBackpropData),
                     TI(ngraph::op::ConvolutionBackpropFilters),
                     TI(ngraph::op::MaxPool),
-<<<<<<< HEAD
                     TI(ngraph::op::Relu),
                     TI(ngraph::op::ReluBackprop),
                     TI(ngraph::op::BatchNorm)};
-=======
                     TI(ngraph::op::MaxPoolBackprop)};
 
                 static const std::unordered_map<std::string, const mkldnn::memory::data_type>
@@ -75,7 +73,6 @@
                         throw ngraph_error("No MKLDNN data type exists for the given element type");
                     return it->second;
                 }
->>>>>>> 233e4b1b
 
                 bool IsMKLDNNOp(ngraph::Node& op)
                 {
