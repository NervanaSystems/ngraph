/*******************************************************************************
* Copyright 2017-2018 Intel Corporation
*
* Licensed under the Apache License, Version 2.0 (the "License");
* you may not use this file except in compliance with the License.
* You may obtain a copy of the License at
*
*     http://www.apache.org/licenses/LICENSE-2.0
*
* Unless required by applicable law or agreed to in writing, software
* distributed under the License is distributed on an "AS IS" BASIS,
* WITHOUT WARRANTIES OR CONDITIONS OF ANY KIND, either express or implied.
* See the License for the specific language governing permissions and
* limitations under the License.
*******************************************************************************/

#include <string>
#include <typeindex>
#include <typeinfo>
#include <unordered_set>

#include "ngraph/node.hpp"
#include "ngraph/ops/avg_pool.hpp"
#include "ngraph/ops/batch_norm.hpp"
#include "ngraph/ops/convolution.hpp"
#include "ngraph/ops/max_pool.hpp"
#include "ngraph/ops/relu.hpp"
#include "ngraph/runtime/cpu/cpu_layout_descriptor.hpp"
#include "ngraph/runtime/cpu/cpu_op_annotations.hpp"
#include "ngraph/types/element_type.hpp"

#include "mkldnn_utils.hpp"

using namespace mkldnn;
using namespace ngraph;
using namespace std;

#define TI(x) std::type_index(typeid(x))

static const std::unordered_set<std::type_index> s_op_registry{
    TI(ngraph::op::AvgPool),
    TI(ngraph::op::AvgPoolBackprop),
    TI(ngraph::op::BatchNorm),
    TI(ngraph::op::Convolution),
    TI(ngraph::op::ConvolutionBackpropData),
    TI(ngraph::op::ConvolutionBackpropFilters),
    TI(ngraph::op::MaxPool),
    TI(ngraph::op::MaxPoolBackprop),
    TI(ngraph::op::Relu),
    TI(ngraph::op::ReluBackprop)};

// Mapping from POD types to MKLDNN data types
static const std::map<element::Type, const mkldnn::memory::data_type> s_mkldnn_data_type_map{
    {element::boolean, mkldnn::memory::data_type::s8},
    {element::f32, mkldnn::memory::data_type::f32},
    {element::f64, mkldnn::memory::data_type::data_undef},
    {element::i8, mkldnn::memory::data_type::s8},
    {element::i16, mkldnn::memory::data_type::s16},
    {element::i32, mkldnn::memory::data_type::s32},
    {element::i64, mkldnn::memory::data_type::data_undef},
    {element::u8, mkldnn::memory::data_type::u8},
    {element::u16, mkldnn::memory::data_type::data_undef},
    {element::u32, mkldnn::memory::data_type::data_undef},
    {element::u64, mkldnn::memory::data_type::data_undef}};

static const std::map<element::Type, const std::string> s_mkldnn_data_type_string_map{
    {element::boolean, "mkldnn::memory::data_type::s8"},
    {element::f32, "mkldnn::memory::data_type::f32"},
    {element::f64, "mkldnn::memory::data_type::data_undef"},
    {element::i8, "mkldnn::memory::data_type::s8"},
    {element::i16, "mkldnn::memory::data_type::s16"},
    {element::i32, "mkldnn::memory::data_type::s32"},
    {element::i64, "mkldnn::memory::data_type::data_undef"},
    {element::u8, "mkldnn::memory::data_type::u8"},
    {element::u16, "mkldnn::memory::data_type::data_undef"},
    {element::u32, "mkldnn::memory::data_type::data_undef"},
    {element::u64, "mkldnn::memory::data_type::data_undef"}};

// TODO (jbobba): Add the rest of memory formats to this map as well
static const std::map<memory::format, const std::string> s_mkldnn_format_string_map{
    {memory::format::format_undef, "memory::format::format_undef"},
    {memory::format::any, "memory::format::any"},
    {memory::format::blocked, "memory::format::blocked"},
    {memory::format::x, "memory::format::x"},
    {memory::format::nc, "memory::format::nc"},
    {memory::format::nchw, "memory::format::nchw"},
    {memory::format::nhwc, "memory::format::nhwc"},
    {memory::format::chwn, "memory::format::chwn"},
    {memory::format::nChw8c, "memory::format::nChw8c"},
    {memory::format::nChw16c, "memory::format::nChw16c"},
    {memory::format::oi, "memory::format::oi"},
    {memory::format::io, "memory::format::io"},
    {memory::format::oihw, "memory::format::oihw"},
    {memory::format::ihwo, "memory::format::ihwo"},
    {memory::format::hwio, "memory::format::hwio"},
    {memory::format::oIhw8i, "memory::format::oIhw8i"},
    {memory::format::oIhw16i, "memory::format::oIhw16i"},
    {memory::format::OIhw8i8o, "memory::format::OIhw8i8o"},
    {memory::format::OIhw16i16o, "memory::format::OIhw16i16o"},
    {memory::format::IOhw16o16i, "memory::format::IOhw16o16i"},
    {memory::format::OIhw8o8i, "memory::format::OIhw8o8i"},
    {memory::format::OIhw16o16i, "memory::format::OIhw16o16i"},
    {memory::format::Oihw8o, "memory::format::Oihw8o"},
    {memory::format::Oihw16o, "memory::format::Oihw16o"},
    {memory::format::Ohwi8o, "memory::format::Ohwi8o"},
    {memory::format::Ohwi16o, "memory::format::Ohwi16o"},
    {memory::format::OhIw16o4i, "memory::format::OhIw16o4i"},
};

bool runtime::cpu::mkldnn_utils::IsMKLDNNOp(ngraph::Node& op)
{
    return (s_op_registry.find(TI(op)) != s_op_registry.end());
}

mkldnn::memory::format runtime::cpu::mkldnn_utils::CreateNativeDataFormat(
    const ngraph::runtime::cpu::LayoutDescriptor& layout)
{
    switch (layout.get_shape().size())
    {
    case 1: return mkldnn::memory::format::x;
    case 2: return mkldnn::memory::format::nc;
    case 4: return mkldnn::memory::format::nchw;
    default: return mkldnn::memory::format::format_undef;
    }
}

<<<<<<< HEAD
const std::string&
    runtime::cpu::mkldnn_utils::get_mkldnn_data_type_string(const ngraph::element::Type& type)
{
    auto it = s_mkldnn_data_type_string_map.find(type);
    if (it == s_mkldnn_data_type_string_map.end() || it->second.empty())
        throw ngraph_error("No MKLDNN data type exists for the given element type");
    return it->second;
}

mkldnn::memory::data_type
    runtime::cpu::mkldnn_utils::get_mkldnn_data_type(const ngraph::element::Type& type)
{
    auto it = s_mkldnn_data_type_map.find(type);
    if (it == s_mkldnn_data_type_map.end() || it->second == memory::data_type::data_undef)
    {
        throw ngraph_error("No MKLDNN data type exists for the given element type");
    }
    return it->second;
}

const std::string& runtime::cpu::mkldnn_utils::get_mkldnn_format_string(memory::format fmt)
{
    auto it = s_mkldnn_format_string_map.find(fmt);
    if (it == s_mkldnn_format_string_map.end())
        throw ngraph_error("No MKLDNN format exists for the given format type " +
                           std::to_string(fmt));
    return it->second;
}

mkldnn::memory::format runtime::cpu::mkldnn_utils::get_input_mkldnn_format(const Node* node,
                                                                           int index)
{
    auto tvl = node->get_inputs()[index].get_output().get_tensor_view()->get_tensor_view_layout();
    return dynamic_cast<runtime::cpu::LayoutDescriptor&>(*tvl).get_mkldnn_format();
}

mkldnn::memory::format runtime::cpu::mkldnn_utils::get_output_mkldnn_format(const Node* node,
                                                                            int index)
{
    auto tvl = node->get_output_tensor_view(0)->get_tensor_view_layout();
    return dynamic_cast<runtime::cpu::LayoutDescriptor&>(*tvl).get_mkldnn_format();
}

bool runtime::cpu::mkldnn_utils::use_mkldnn_kernel(const ngraph::Node* node)
{
    auto op_annotations = static_cast<const ngraph::op::Op*>(node)->get_op_annotations();
    return (op_annotations &&
            static_pointer_cast<ngraph::runtime::cpu::CPUOpAnnotations>(op_annotations)
                ->is_mkldnn_op());
}

bool runtime::cpu::mkldnn_utils::compare_mkldnn_formats(mkldnn::memory::format fmt1,
                                                        mkldnn::memory::format fmt2)
{
    set<mkldnn::memory::format> similar_4d_formats{mkldnn::memory::format::nchw,
                                                   mkldnn::memory::format::oihw};
    if ((fmt1 == fmt2) || (similar_4d_formats.find(fmt1) != similar_4d_formats.end() &&
                           similar_4d_formats.find(fmt2) != similar_4d_formats.end()))
    {
        return true;
=======
                const std::unordered_set<std::type_index> s_op_registry{
                    TI(ngraph::op::AvgPool),
                    TI(ngraph::op::AvgPoolBackprop),
                    TI(ngraph::op::Convolution),
                    TI(ngraph::op::ConvolutionBackpropData),
                    TI(ngraph::op::ConvolutionBackpropFilters),
                    TI(ngraph::op::MaxPool),
                    TI(ngraph::op::BatchNorm),
                    TI(ngraph::op::BatchNormBackprop)};

                bool IsMKLDNNOp(ngraph::Node& op)
                {
                    return (s_op_registry.find(TI(op)) != s_op_registry.end());
                }

                mkldnn::memory::format
                    CreateNativeDataFormat(const ngraph::runtime::cpu::LayoutDescriptor& layout)
                {
                    switch (layout.get_shape().size())
                    {
                    case 1: return mkldnn::memory::format::x;
                    case 2: return mkldnn::memory::format::nc;
                    case 4: return mkldnn::memory::format::nchw;
                    default: return mkldnn::memory::format::format_undef;
                    }
                }
            }
        }
>>>>>>> eec97a0e
    }
    return false;
}<|MERGE_RESOLUTION|>--- conflicted
+++ resolved
@@ -124,7 +124,6 @@
     }
 }
 
-<<<<<<< HEAD
 const std::string&
     runtime::cpu::mkldnn_utils::get_mkldnn_data_type_string(const ngraph::element::Type& type)
 {
@@ -185,36 +184,6 @@
                            similar_4d_formats.find(fmt2) != similar_4d_formats.end()))
     {
         return true;
-=======
-                const std::unordered_set<std::type_index> s_op_registry{
-                    TI(ngraph::op::AvgPool),
-                    TI(ngraph::op::AvgPoolBackprop),
-                    TI(ngraph::op::Convolution),
-                    TI(ngraph::op::ConvolutionBackpropData),
-                    TI(ngraph::op::ConvolutionBackpropFilters),
-                    TI(ngraph::op::MaxPool),
-                    TI(ngraph::op::BatchNorm),
-                    TI(ngraph::op::BatchNormBackprop)};
-
-                bool IsMKLDNNOp(ngraph::Node& op)
-                {
-                    return (s_op_registry.find(TI(op)) != s_op_registry.end());
-                }
-
-                mkldnn::memory::format
-                    CreateNativeDataFormat(const ngraph::runtime::cpu::LayoutDescriptor& layout)
-                {
-                    switch (layout.get_shape().size())
-                    {
-                    case 1: return mkldnn::memory::format::x;
-                    case 2: return mkldnn::memory::format::nc;
-                    case 4: return mkldnn::memory::format::nchw;
-                    default: return mkldnn::memory::format::format_undef;
-                    }
-                }
-            }
-        }
->>>>>>> eec97a0e
     }
     return false;
 }