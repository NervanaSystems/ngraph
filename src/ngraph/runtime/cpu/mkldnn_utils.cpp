/*******************************************************************************
* Copyright 2017-2018 Intel Corporation
*
* Licensed under the Apache License, Version 2.0 (the "License");
* you may not use this file except in compliance with the License.
* You may obtain a copy of the License at
*
*     http://www.apache.org/licenses/LICENSE-2.0
*
* Unless required by applicable law or agreed to in writing, software
* distributed under the License is distributed on an "AS IS" BASIS,
* WITHOUT WARRANTIES OR CONDITIONS OF ANY KIND, either express or implied.
* See the License for the specific language governing permissions and
* limitations under the License.
*******************************************************************************/

#include <string>
#include <typeindex>
#include <typeinfo>
#include <unordered_set>

#include "ngraph/types/element_type.hpp"
#include "ngraph/node.hpp"
#include "ngraph/ops/add.hpp"
#include "ngraph/ops/avg_pool.hpp"
#include "ngraph/ops/batch_norm.hpp"
#include "ngraph/ops/convolution.hpp"
#include "ngraph/ops/max_pool.hpp"
#include "ngraph/ops/relu.hpp"

#include "mkldnn_utils.hpp"

using namespace mkldnn;
using namespace ngraph;

#define TI(x) std::type_index(typeid(x))

<<<<<<< HEAD
                static const std::unordered_set<std::type_index> s_op_registry{
                    TI(ngraph::op::Add),
                    TI(ngraph::op::AvgPool),
                    TI(ngraph::op::AvgPoolBackprop),
                    TI(ngraph::op::BatchNorm),
                    TI(ngraph::op::Convolution),
                    TI(ngraph::op::ConvolutionBackpropData),
                    TI(ngraph::op::ConvolutionBackpropFilters),
                    TI(ngraph::op::MaxPool),
                    TI(ngraph::op::MaxPoolBackprop),
                    TI(ngraph::op::Relu),
                    TI(ngraph::op::ReluBackprop)};
=======
static const std::unordered_set<std::type_index> s_op_registry{
    TI(ngraph::op::AvgPool),
    TI(ngraph::op::AvgPoolBackprop),
    TI(ngraph::op::BatchNorm),
    TI(ngraph::op::Convolution),
    TI(ngraph::op::ConvolutionBackpropData),
    TI(ngraph::op::ConvolutionBackpropFilters),
    TI(ngraph::op::MaxPool),
    TI(ngraph::op::MaxPoolBackprop),
    TI(ngraph::op::Relu),
    TI(ngraph::op::ReluBackprop)};

// Mapping from POD types to MKLDNN data types
static const std::map<element::Type, const mkldnn::memory::data_type> s_mkldnn_data_type_map{
    {element::boolean, mkldnn::memory::data_type::s8},
    {element::f32, mkldnn::memory::data_type::f32},
    {element::f64, mkldnn::memory::data_type::data_undef},
    {element::i8, mkldnn::memory::data_type::s8},
    {element::i16, mkldnn::memory::data_type::s16},
    {element::i32, mkldnn::memory::data_type::s32},
    {element::i64, mkldnn::memory::data_type::data_undef},
    {element::u8, mkldnn::memory::data_type::u8},
    {element::u16, mkldnn::memory::data_type::data_undef},
    {element::u32, mkldnn::memory::data_type::data_undef},
    {element::u64, mkldnn::memory::data_type::data_undef}};
>>>>>>> d0f8dff2

static const std::map<element::Type, const std::string> s_mkldnn_data_type_string_map{
    {element::boolean, "mkldnn::memory::data_type::s8"},
    {element::f32, "mkldnn::memory::data_type::f32"},
    {element::f64, "mkldnn::memory::data_type::data_undef"},
    {element::i8, "mkldnn::memory::data_type::s8"},
    {element::i16, "mkldnn::memory::data_type::s16"},
    {element::i32, "mkldnn::memory::data_type::s32"},
    {element::i64, "mkldnn::memory::data_type::data_undef"},
    {element::u8, "mkldnn::memory::data_type::u8"},
    {element::u16, "mkldnn::memory::data_type::data_undef"},
    {element::u32, "mkldnn::memory::data_type::data_undef"},
    {element::u64, "mkldnn::memory::data_type::data_undef"}};

// TODO (jbobba): Add the rest of memory formats to this map as well
static const std::map<memory::format, const std::string> s_mkldnn_format_string_map{
    {memory::format::format_undef, "memory::format::format_undef"},
    {memory::format::any, "memory::format::any"},
    {memory::format::blocked, "memory::format::blocked"},
    {memory::format::x, "memory::format::x"},
    {memory::format::nc, "memory::format::nc"},
    {memory::format::nchw, "memory::format::nchw"},
    {memory::format::nhwc, "memory::format::nhwc"},
    {memory::format::chwn, "memory::format::chwn"},
    {memory::format::nChw8c, "memory::format::nChw8c"},
    {memory::format::nChw16c, "memory::format::nChw16c"},
    {memory::format::oi, "memory::format::oi"},
    {memory::format::io, "memory::format::io"},
    {memory::format::oihw, "memory::format::oihw"},
    {memory::format::ihwo, "memory::format::ihwo"},
    {memory::format::hwio, "memory::format::hwio"},
    {memory::format::oIhw8i, "memory::format::oIhw8i"},
    {memory::format::oIhw16i, "memory::format::oIhw16i"},
    {memory::format::OIhw8i8o, "memory::format::OIhw8i8o"},
    {memory::format::OIhw16i16o, "memory::format::OIhw16i16o"},
    {memory::format::OIhw8o8i, "memory::format::OIhw8o8i"},
    {memory::format::OIhw16o16i, "memory::format::OIhw16o16i"},
    {memory::format::Oihw8o, "memory::format::Oihw8o"},
    {memory::format::Oihw16o, "memory::format::Oihw16o"},
    {memory::format::Ohwi8o, "memory::format::Ohwi8o"},
    {memory::format::Ohwi16o, "memory::format::Ohwi16o"},
    {memory::format::OhIw16o4i, "memory::format::OhIw16o4i"},
};

bool runtime::cpu::mkldnn_utils::IsMKLDNNOp(ngraph::Node& op)
{
    return (s_op_registry.find(TI(op)) != s_op_registry.end());
}

mkldnn::memory::format runtime::cpu::mkldnn_utils::CreateNativeDataFormat(
    const ngraph::runtime::cpu::LayoutDescriptor& layout)
{
    switch (layout.get_shape().size())
    {
    case 1: return mkldnn::memory::format::x;
    case 2: return mkldnn::memory::format::nc;
    case 4: return mkldnn::memory::format::nchw;
    default: return mkldnn::memory::format::format_undef;
    }
}

const std::string& runtime::cpu::mkldnn_utils::get_mkldnn_data_type_string(const ngraph::element::Type& type)
{
    auto it = s_mkldnn_data_type_string_map.find(type);
    if (it == s_mkldnn_data_type_string_map.end() || it->second.empty())
        throw ngraph_error("No MKLDNN data type exists for the given element type");
    return it->second;
}

mkldnn::memory::data_type runtime::cpu::mkldnn_utils::get_mkldnn_data_type(const ngraph::element::Type& type)
{
    auto it = s_mkldnn_data_type_map.find(type);
    if (it == s_mkldnn_data_type_map.end() || it->second == memory::data_type::data_undef)
    {
        throw ngraph_error("No MKLDNN data type exists for the given element type");
    }
    return it->second;
}

const std::string& runtime::cpu::mkldnn_utils::get_mkldnn_format_string(memory::format fmt)
{
    auto it = s_mkldnn_format_string_map.find(fmt);
    if (it == s_mkldnn_format_string_map.end())
        throw ngraph_error("No MKLDNN format exists for the given format type " +
                           std::to_string(fmt));
    return it->second;
}<|MERGE_RESOLUTION|>--- conflicted
+++ resolved
@@ -35,21 +35,8 @@
 
 #define TI(x) std::type_index(typeid(x))
 
-<<<<<<< HEAD
-                static const std::unordered_set<std::type_index> s_op_registry{
-                    TI(ngraph::op::Add),
-                    TI(ngraph::op::AvgPool),
-                    TI(ngraph::op::AvgPoolBackprop),
-                    TI(ngraph::op::BatchNorm),
-                    TI(ngraph::op::Convolution),
-                    TI(ngraph::op::ConvolutionBackpropData),
-                    TI(ngraph::op::ConvolutionBackpropFilters),
-                    TI(ngraph::op::MaxPool),
-                    TI(ngraph::op::MaxPoolBackprop),
-                    TI(ngraph::op::Relu),
-                    TI(ngraph::op::ReluBackprop)};
-=======
 static const std::unordered_set<std::type_index> s_op_registry{
+    TI(ngraph::op::Add),
     TI(ngraph::op::AvgPool),
     TI(ngraph::op::AvgPoolBackprop),
     TI(ngraph::op::BatchNorm),
@@ -74,7 +61,6 @@
     {element::u16, mkldnn::memory::data_type::data_undef},
     {element::u32, mkldnn::memory::data_type::data_undef},
     {element::u64, mkldnn::memory::data_type::data_undef}};
->>>>>>> d0f8dff2
 
 static const std::map<element::Type, const std::string> s_mkldnn_data_type_string_map{
     {element::boolean, "mkldnn::memory::data_type::s8"},
