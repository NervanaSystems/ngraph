/*******************************************************************************
* Copyright 2017-2018 Intel Corporation
*
* Licensed under the Apache License, Version 2.0 (the "License");
* you may not use this file except in compliance with the License.
* You may obtain a copy of the License at
*
*     http://www.apache.org/licenses/LICENSE-2.0
*
* Unless required by applicable law or agreed to in writing, software
* distributed under the License is distributed on an "AS IS" BASIS,
* WITHOUT WARRANTIES OR CONDITIONS OF ANY KIND, either express or implied.
* See the License for the specific language governing permissions and
* limitations under the License.
*******************************************************************************/

#include <string>
#include <typeindex>
#include <typeinfo>
#include <unordered_map>
#include <unordered_set>

#include "ngraph/node.hpp"
#include "ngraph/ops/avg_pool.hpp"
#include "ngraph/ops/batch_norm.hpp"
#include "ngraph/ops/convolution.hpp"
#include "ngraph/ops/max_pool.hpp"
#include "ngraph/ops/relu.hpp"

#include "mkldnn_utils.hpp"

using namespace mkldnn;
using namespace ngraph;

#define TI(x) std::type_index(typeid(x))

<<<<<<< HEAD
static const std::unordered_set<std::type_index> s_op_registry{
    TI(ngraph::op::AvgPool),
    TI(ngraph::op::AvgPoolBackprop),
    TI(ngraph::op::BatchNorm),
    TI(ngraph::op::Convolution),
    TI(ngraph::op::ConvolutionBackpropData),
    TI(ngraph::op::ConvolutionBackpropFilters),
    TI(ngraph::op::MaxPool),
    TI(ngraph::op::MaxPoolBackprop)};

static const std::unordered_map<std::string, const mkldnn::memory::data_type> s_data_type_map{
    {"char", mkldnn::memory::data_type::s8},
    {"float", mkldnn::memory::data_type::f32},
    {"double", mkldnn::memory::data_type::data_undef},
    {"int8_t", mkldnn::memory::data_type::s8},
    {"int16_t", mkldnn::memory::data_type::s16},
    {"int32_t", mkldnn::memory::data_type::s32},
    {"int64_t", mkldnn::memory::data_type::data_undef},
    {"uint8_t", mkldnn::memory::data_type::u8},
    {"uint16_t", mkldnn::memory::data_type::data_undef},
    {"uint32_t", mkldnn::memory::data_type::data_undef},
    {"uint64_t", mkldnn::memory::data_type::data_undef}};
=======
                static const std::unordered_set<std::type_index> s_op_registry{
                    TI(ngraph::op::AvgPool),
                    TI(ngraph::op::AvgPoolBackprop),
                    TI(ngraph::op::BatchNorm),
                    TI(ngraph::op::Convolution),
                    TI(ngraph::op::ConvolutionBackpropData),
                    TI(ngraph::op::ConvolutionBackpropFilters),
                    TI(ngraph::op::MaxPool),
                    TI(ngraph::op::MaxPoolBackprop),
                    TI(ngraph::op::Relu),
                    TI(ngraph::op::ReluBackprop)};
>>>>>>> 4e29c153

// Mapping from POD types to MKLDNN data types
// An empty string implies the corresponding MKLDNN data type
// is not supported
static const std::unordered_map<std::string, const std::string> s_mkldnn_data_type_string_map{
    {"char", "memory::data_type::s8"},
    {"float", "memory::data_type::f32"},
    {"double", ""},
    {"int8_t", "memory::data_type::s8"},
    {"int16_t", "memory::data_type::s16"},
    {"int32_t", "memory::data_type::s32"},
    {"int64_t", ""},
    {"uint8_t", "memory::data_type::u8"},
    {"uint16_t", ""},
    {"uint32_t", ""},
    {"uint64_t", ""}};

static const std::unordered_map<std::string, memory::data_type> s_mkldnn_data_type_map{
    {"char", memory::data_type::s8},
    {"float", memory::data_type::f32},
    {"double", memory::data_type::data_undef},
    {"int8_t", memory::data_type::s8},
    {"int16_t", memory::data_type::s16},
    {"int32_t", memory::data_type::s32},
    {"int64_t", memory::data_type::data_undef},
    {"uint8_t", memory::data_type::u8},
    {"uint16_t", memory::data_type::data_undef},
    {"uint32_t", memory::data_type::data_undef},
    {"uint64_t", memory::data_type::data_undef}};

// TODO (jbobba): Add the rest of memory formats to this map as well
static const std::map<memory::format, const std::string> s_mkldnn_format_string_map{
    {memory::format::format_undef, "memory::format::format_undef"},
    {memory::format::any, "memory::format::any"},
    {memory::format::blocked, "memory::format::blocked"},
    {memory::format::x, "memory::format::x"},
    {memory::format::nc, "memory::format::nc"},
    {memory::format::nchw, "memory::format::nchw"},
    {memory::format::nhwc, "memory::format::nhwc"},
    {memory::format::chwn, "memory::format::chwn"},
    {memory::format::nChw8c, "memory::format::nChw8c"},
    {memory::format::nChw16c, "memory::format::nChw16c"},
    {memory::format::oi, "memory::format::oi"},
    {memory::format::io, "memory::format::io"},
    {memory::format::oihw, "memory::format::oihw"},
    {memory::format::ihwo, "memory::format::ihwo"},
    {memory::format::hwio, "memory::format::hwio"},
    {memory::format::oIhw8i, "memory::format::oIhw8i"},
    {memory::format::oIhw16i, "memory::format::oIhw16i"},
    {memory::format::OIhw8i8o, "memory::format::OIhw8i8o"},
    {memory::format::OIhw16i16o, "memory::format::OIhw16i16o"},
    {memory::format::OIhw8o8i, "memory::format::OIhw8o8i"},
    {memory::format::OIhw16o16i, "memory::format::OIhw16o16i"},
    {memory::format::Oihw8o, "memory::format::Oihw8o"},
    {memory::format::Oihw16o, "memory::format::Oihw16o"},
    {memory::format::Ohwi8o, "memory::format::Ohwi8o"},
    {memory::format::Ohwi16o, "memory::format::Ohwi16o"},
    {memory::format::OhIw16o4i, "memory::format::OhIw16o4i"},
};

bool runtime::cpu::mkldnn_utils::IsMKLDNNOp(ngraph::Node& op)
{
    return (s_op_registry.find(TI(op)) != s_op_registry.end());
}

mkldnn::memory::format runtime::cpu::mkldnn_utils::CreateNativeDataFormat(
    const ngraph::runtime::cpu::LayoutDescriptor& layout)
{
    switch (layout.get_shape().size())
    {
    case 1: return mkldnn::memory::format::x;
    case 2: return mkldnn::memory::format::nc;
    case 4: return mkldnn::memory::format::nchw;
    default: return mkldnn::memory::format::format_undef;
    }
}

const std::string& runtime::cpu::mkldnn_utils::get_mkldnn_data_type_string(const std::string& type)
{
    auto it = s_mkldnn_data_type_string_map.find(type);
    if (it == s_mkldnn_data_type_string_map.end() || it->second.empty())
        throw ngraph_error("No MKLDNN data type exists for the given element type");
    return it->second;
}

mkldnn::memory::data_type runtime::cpu::mkldnn_utils::get_mkldnn_data_type(const std::string& type)
{
    auto it = s_mkldnn_data_type_map.find(type);
    if (it == s_mkldnn_data_type_map.end() || it->second == memory::data_type::data_undef)
    {
        throw ngraph_error("No MKLDNN data type exists for the given element type");
    }
    return it->second;
}

const std::string& runtime::cpu::mkldnn_utils::get_mkldnn_format_string(memory::format fmt)
{
    auto it = s_mkldnn_format_string_map.find(fmt);
    if (it == s_mkldnn_format_string_map.end())
        throw ngraph_error("No MKLDNN format exists for the given format type " +
                           std::to_string(fmt));
    return it->second;
}<|MERGE_RESOLUTION|>--- conflicted
+++ resolved
@@ -34,7 +34,6 @@
 
 #define TI(x) std::type_index(typeid(x))
 
-<<<<<<< HEAD
 static const std::unordered_set<std::type_index> s_op_registry{
     TI(ngraph::op::AvgPool),
     TI(ngraph::op::AvgPoolBackprop),
@@ -43,7 +42,9 @@
     TI(ngraph::op::ConvolutionBackpropData),
     TI(ngraph::op::ConvolutionBackpropFilters),
     TI(ngraph::op::MaxPool),
-    TI(ngraph::op::MaxPoolBackprop)};
+    TI(ngraph::op::MaxPoolBackprop),
+    TI(ngraph::op::Relu),
+    TI(ngraph::op::ReluBackprop)};
 
 static const std::unordered_map<std::string, const mkldnn::memory::data_type> s_data_type_map{
     {"char", mkldnn::memory::data_type::s8},
@@ -57,19 +58,6 @@
     {"uint16_t", mkldnn::memory::data_type::data_undef},
     {"uint32_t", mkldnn::memory::data_type::data_undef},
     {"uint64_t", mkldnn::memory::data_type::data_undef}};
-=======
-                static const std::unordered_set<std::type_index> s_op_registry{
-                    TI(ngraph::op::AvgPool),
-                    TI(ngraph::op::AvgPoolBackprop),
-                    TI(ngraph::op::BatchNorm),
-                    TI(ngraph::op::Convolution),
-                    TI(ngraph::op::ConvolutionBackpropData),
-                    TI(ngraph::op::ConvolutionBackpropFilters),
-                    TI(ngraph::op::MaxPool),
-                    TI(ngraph::op::MaxPoolBackprop),
-                    TI(ngraph::op::Relu),
-                    TI(ngraph::op::ReluBackprop)};
->>>>>>> 4e29c153
 
 // Mapping from POD types to MKLDNN data types
 // An empty string implies the corresponding MKLDNN data type
