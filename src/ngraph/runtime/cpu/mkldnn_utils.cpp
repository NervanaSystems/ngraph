--- conflicted
+++ resolved
@@ -33,19 +33,33 @@
 
 #define TI(x) std::type_index(typeid(x))
 
-<<<<<<< HEAD
-const std::unordered_set<std::type_index> s_op_registry{TI(ngraph::op::AvgPool),
-                                                        TI(ngraph::op::AvgPoolBackprop),
-                                                        TI(ngraph::op::Convolution),
-                                                        TI(ngraph::op::ConvolutionBackpropData),
-                                                        TI(ngraph::op::ConvolutionBackpropFilters),
-                                                        TI(ngraph::op::MaxPool),
-                                                        TI(ngraph::op::BatchNorm)};
+static const std::unordered_set<std::type_index> s_op_registry{
+    TI(ngraph::op::AvgPool),
+    TI(ngraph::op::AvgPoolBackprop),
+    TI(ngraph::op::BatchNorm),
+    TI(ngraph::op::Convolution),
+    TI(ngraph::op::ConvolutionBackpropData),
+    TI(ngraph::op::ConvolutionBackpropFilters),
+    TI(ngraph::op::MaxPool),
+    TI(ngraph::op::MaxPoolBackprop)};
+
+static const std::unordered_map<std::string, const mkldnn::memory::data_type> s_data_type_map{
+    {"char", mkldnn::memory::data_type::s8},
+    {"float", mkldnn::memory::data_type::f32},
+    {"double", mkldnn::memory::data_type::data_undef},
+    {"int8_t", mkldnn::memory::data_type::s8},
+    {"int16_t", mkldnn::memory::data_type::s16},
+    {"int32_t", mkldnn::memory::data_type::s32},
+    {"int64_t", mkldnn::memory::data_type::data_undef},
+    {"uint8_t", mkldnn::memory::data_type::u8},
+    {"uint16_t", mkldnn::memory::data_type::data_undef},
+    {"uint32_t", mkldnn::memory::data_type::data_undef},
+    {"uint64_t", mkldnn::memory::data_type::data_undef}};
 
 // Mapping from POD types to MKLDNN data types
 // An empty string implies the corresponding MKLDNN data type
 // is not supported
-static const std::unordered_map<std::string, const std::string> mkldnn_data_type_string_map{
+static const std::unordered_map<std::string, const std::string> s_mkldnn_data_type_string_map{
     {"char", "memory::data_type::s8"},
     {"float", "memory::data_type::f32"},
     {"double", ""},
@@ -58,7 +72,7 @@
     {"uint32_t", ""},
     {"uint64_t", ""}};
 
-static const std::unordered_map<std::string, memory::data_type> mkldnn_data_type_map{
+static const std::unordered_map<std::string, memory::data_type> s_mkldnn_data_type_map{
     {"char", memory::data_type::s8},
     {"float", memory::data_type::f32},
     {"double", memory::data_type::data_undef},
@@ -70,39 +84,6 @@
     {"uint16_t", memory::data_type::data_undef},
     {"uint32_t", memory::data_type::data_undef},
     {"uint64_t", memory::data_type::data_undef}};
-=======
-                static const std::unordered_set<std::type_index> s_op_registry{
-                    TI(ngraph::op::AvgPool),
-                    TI(ngraph::op::AvgPoolBackprop),
-                    TI(ngraph::op::BatchNorm),
-                    TI(ngraph::op::Convolution),
-                    TI(ngraph::op::ConvolutionBackpropData),
-                    TI(ngraph::op::ConvolutionBackpropFilters),
-                    TI(ngraph::op::MaxPool),
-                    TI(ngraph::op::MaxPoolBackprop)};
-
-                static const std::unordered_map<std::string, const mkldnn::memory::data_type>
-                    s_data_type_map{{"char", mkldnn::memory::data_type::s8},
-                                    {"float", mkldnn::memory::data_type::f32},
-                                    {"double", mkldnn::memory::data_type::data_undef},
-                                    {"int8_t", mkldnn::memory::data_type::s8},
-                                    {"int16_t", mkldnn::memory::data_type::s16},
-                                    {"int32_t", mkldnn::memory::data_type::s32},
-                                    {"int64_t", mkldnn::memory::data_type::data_undef},
-                                    {"uint8_t", mkldnn::memory::data_type::u8},
-                                    {"uint16_t", mkldnn::memory::data_type::data_undef},
-                                    {"uint32_t", mkldnn::memory::data_type::data_undef},
-                                    {"uint64_t", mkldnn::memory::data_type::data_undef}};
-
-                mkldnn::memory::data_type GetDataType(const ngraph::element::Type& et)
-                {
-                    auto it = s_data_type_map.find(et.c_type_string());
-                    if (it == s_data_type_map.end() ||
-                        it->second == mkldnn::memory::data_type::data_undef)
-                        throw ngraph_error("No MKLDNN data type exists for the given element type");
-                    return it->second;
-                }
->>>>>>> 3380928c
 
 // TODO (jbobba): Add the rest of memory formats to this map as well
 static const std::map<memory::format, const std::string> s_mkldnn_format_string_map{
@@ -153,16 +134,16 @@
 
 const std::string& runtime::cpu::mkldnn_utils::get_mkldnn_data_type_string(const std::string& type)
 {
-    auto it = mkldnn_data_type_string_map.find(type);
-    if (it == mkldnn_data_type_string_map.end() || it->second.empty())
+    auto it = s_mkldnn_data_type_string_map.find(type);
+    if (it == s_mkldnn_data_type_string_map.end() || it->second.empty())
         throw ngraph_error("No MKLDNN data type exists for the given element type");
     return it->second;
 }
 
 mkldnn::memory::data_type runtime::cpu::mkldnn_utils::get_mkldnn_data_type(const std::string& type)
 {
-    auto it = mkldnn_data_type_map.find(type);
-    if (it == mkldnn_data_type_map.end() || it->second == memory::data_type::data_undef)
+    auto it = s_mkldnn_data_type_map.find(type);
+    if (it == s_mkldnn_data_type_map.end() || it->second == memory::data_type::data_undef)
     {
         throw ngraph_error("No MKLDNN data type exists for the given element type");
     }
