/*******************************************************************************
* Copyright 2017-2018 Intel Corporation
*
* Licensed under the Apache License, Version 2.0 (the "License");
* you may not use this file except in compliance with the License.
* You may obtain a copy of the License at
*
*     http://www.apache.org/licenses/LICENSE-2.0
*
* Unless required by applicable law or agreed to in writing, software
* distributed under the License is distributed on an "AS IS" BASIS,
* WITHOUT WARRANTIES OR CONDITIONS OF ANY KIND, either express or implied.
* See the License for the specific language governing permissions and
* limitations under the License.
*******************************************************************************/

#include <string>
#include <typeindex>
#include <typeinfo>
#include <unordered_set>

#include "ngraph/node.hpp"
#include "ngraph/op/add.hpp"
#include "ngraph/op/avg_pool.hpp"
#include "ngraph/op/batch_norm.hpp"
#include "ngraph/op/concat.hpp"
#include "ngraph/op/convolution.hpp"
#include "ngraph/op/max_pool.hpp"
#include "ngraph/op/relu.hpp"
#include "ngraph/op/reshape.hpp"
#include "ngraph/runtime/cpu/cpu_layout_descriptor.hpp"
#include "ngraph/runtime/cpu/cpu_op_annotations.hpp"
#include "ngraph/runtime/cpu/op/conv_bias.hpp"
#include "ngraph/runtime/cpu/op/conv_relu.hpp"
#include "ngraph/type/element_type.hpp"

#include "mkldnn_utils.hpp"

using namespace mkldnn;
using namespace ngraph;
using namespace std;

#define TI(x) std::type_index(typeid(x))

static const std::unordered_set<std::type_index> s_op_registry{
    TI(ngraph::op::Add),
    TI(ngraph::op::AvgPool),
    TI(ngraph::op::AvgPoolBackprop),
    TI(ngraph::op::BatchNorm),
    TI(ngraph::op::BatchNormBackprop),
    TI(ngraph::op::Concat),
    TI(ngraph::op::Convolution),
    TI(ngraph::op::ConvolutionBackpropData),
    TI(ngraph::op::ConvolutionBackpropFilters),
    TI(ngraph::op::ConvolutionBias),
    TI(ngraph::op::ConvolutionRelu),
    TI(ngraph::op::ConvolutionBiasBackpropFiltersBias),
    TI(ngraph::op::MaxPool),
    TI(ngraph::op::MaxPoolBackprop),
    TI(ngraph::op::Relu),
    TI(ngraph::op::ReluBackprop),
    TI(ngraph::op::Reshape)};

// Mapping from POD types to MKLDNN data types
static const std::map<element::Type, const mkldnn::memory::data_type> s_mkldnn_data_type_map{
    {element::boolean, mkldnn::memory::data_type::s8},
    {element::f32, mkldnn::memory::data_type::f32},
    {element::f64, mkldnn::memory::data_type::data_undef},
    {element::i8, mkldnn::memory::data_type::s8},
    {element::i16, mkldnn::memory::data_type::s16},
    {element::i32, mkldnn::memory::data_type::s32},
    {element::i64, mkldnn::memory::data_type::data_undef},
    {element::u8, mkldnn::memory::data_type::u8},
    {element::u16, mkldnn::memory::data_type::data_undef},
    {element::u32, mkldnn::memory::data_type::data_undef},
    {element::u64, mkldnn::memory::data_type::data_undef}};

static const std::map<element::Type, const std::string> s_mkldnn_data_type_string_map{
    {element::boolean, "mkldnn::memory::data_type::s8"},
    {element::f32, "mkldnn::memory::data_type::f32"},
    {element::f64, "mkldnn::memory::data_type::data_undef"},
    {element::i8, "mkldnn::memory::data_type::s8"},
    {element::i16, "mkldnn::memory::data_type::s16"},
    {element::i32, "mkldnn::memory::data_type::s32"},
    {element::i64, "mkldnn::memory::data_type::data_undef"},
    {element::u8, "mkldnn::memory::data_type::u8"},
    {element::u16, "mkldnn::memory::data_type::data_undef"},
    {element::u32, "mkldnn::memory::data_type::data_undef"},
    {element::u64, "mkldnn::memory::data_type::data_undef"}};

// TODO (jbobba): Add the rest of memory formats to this map as well
static const std::map<memory::format, const std::string> s_mkldnn_format_string_map{
    {memory::format::format_undef, "memory::format::format_undef"},
    {memory::format::any, "memory::format::any"},
    {memory::format::blocked, "memory::format::blocked"},
    {memory::format::x, "memory::format::x"},
    {memory::format::nc, "memory::format::nc"},
    {memory::format::nchw, "memory::format::nchw"},
    {memory::format::nhwc, "memory::format::nhwc"},
    {memory::format::chwn, "memory::format::chwn"},
    {memory::format::nChw8c, "memory::format::nChw8c"},
    {memory::format::nChw16c, "memory::format::nChw16c"},
    {memory::format::ncdhw, "memory::format::ndhwc"},
    {memory::format::ncdhw, "memory::format::ndhwc"},
    {memory::format::nCdhw16c, "memory::format::nCdhw16c"},
    {memory::format::oi, "memory::format::oi"},
    {memory::format::io, "memory::format::io"},
    {memory::format::oihw, "memory::format::oihw"},
    {memory::format::ihwo, "memory::format::ihwo"},
    {memory::format::hwio, "memory::format::hwio"},
    // TODO (nishant): Uncomment after the next release of mkl-dnn"
    //{memory::format::dhwio, "memory::format::dhwio"},
    {memory::format::oidhw, "memory::format::oidhw"},
    {memory::format::OIdhw16i16o, "memory::format::OIdhw16i16o"},
    {memory::format::OIdhw16o16i, "memory::format::OIdhw16o16i"},
    {memory::format::Oidhw16o, "memory::format::Oidhw16o"},
    {memory::format::Odhwi16o, "memory::format::Odhwi16o"},
    {memory::format::oIhw8i, "memory::format::oIhw8i"},
    {memory::format::oIhw16i, "memory::format::oIhw16i"},
    {memory::format::OIhw8i8o, "memory::format::OIhw8i8o"},
    {memory::format::OIhw16i16o, "memory::format::OIhw16i16o"},
    {memory::format::IOhw16o16i, "memory::format::IOhw16o16i"},
    {memory::format::OIhw8o8i, "memory::format::OIhw8o8i"},
    {memory::format::OIhw16o16i, "memory::format::OIhw16o16i"},
    {memory::format::Oihw8o, "memory::format::Oihw8o"},
    {memory::format::Oihw16o, "memory::format::Oihw16o"},
    {memory::format::Ohwi8o, "memory::format::Ohwi8o"},
    {memory::format::Ohwi16o, "memory::format::Ohwi16o"},
    {memory::format::OhIw16o4i, "memory::format::OhIw16o4i"},
    {memory::format::tnc, "memory::format::tnc"},
    {memory::format::ldsnc, "memory::format::ldsnc"},
    {memory::format::ldigo, "memory::format::ldigo"},
    {memory::format::ldgo, "memory::format::ldgo"},
};

static const std::set<memory::format> s_filter_formats{
    memory::format::oihw,
    memory::format::ihwo,
    memory::format::hwio,
    // TODO (nishant): Uncomment after the next release of mkl-dnn"
    //memory::format::dhwio,
    memory::format::oidhw,
    memory::format::OIdhw16i16o,
    memory::format::OIdhw16o16i,
    memory::format::Oidhw16o,
    memory::format::Odhwi16o,
    // memory::format::oIhw8i,             // These currently map to nChw8c and nChw16c
    // memory::format::oIhw16i,
    memory::format::OIhw8i8o,
    memory::format::OIhw16i16o,
    memory::format::IOhw16o16i,
    memory::format::OIhw8o8i,
    memory::format::OIhw16o16i,
    memory::format::Oihw8o,
    memory::format::Oihw16o,
    memory::format::Ohwi8o,
    memory::format::Ohwi16o,
    memory::format::OhIw16o4i};

bool runtime::cpu::mkldnn_utils::IsMKLDNNOp(ngraph::Node& op)
{
    return (s_op_registry.find(TI(op)) != s_op_registry.end());
}

mkldnn::memory::format runtime::cpu::mkldnn_utils::CreateNativeDataFormat(
    const ngraph::runtime::cpu::LayoutDescriptor& layout)
{
    return CreateNativeDataFormat(layout.get_shape());
}

mkldnn::memory::format runtime::cpu::mkldnn_utils::CreateNativeDataFormat(const Shape& shape)
{
    switch (shape.size())
    {
    case 1: return mkldnn::memory::format::x;
    case 2: return mkldnn::memory::format::nc;
    case 4: return mkldnn::memory::format::nchw;
    case 5: return mkldnn::memory::format::ncdhw;
    default: return mkldnn::memory::format::format_undef;
    }
}

const std::string&
    runtime::cpu::mkldnn_utils::get_mkldnn_data_type_string(const ngraph::element::Type& type)
{
    auto it = s_mkldnn_data_type_string_map.find(type);
    if (it == s_mkldnn_data_type_string_map.end() || it->second.empty())
        throw ngraph_error("No MKLDNN data type exists for the given element type");
    return it->second;
}

mkldnn::memory::data_type
    runtime::cpu::mkldnn_utils::get_mkldnn_data_type(const ngraph::element::Type& type)
{
    auto it = s_mkldnn_data_type_map.find(type);
    if (it == s_mkldnn_data_type_map.end())
    {
        throw ngraph_error("No MKLDNN data type exists for the given element type");
    }
    return it->second;
}

const std::string& runtime::cpu::mkldnn_utils::get_mkldnn_format_string(memory::format fmt)
{
    auto it = s_mkldnn_format_string_map.find(fmt);
    if (it == s_mkldnn_format_string_map.end())
        throw ngraph_error("No MKLDNN format exists for the given format type " +
                           std::to_string(fmt));
    return it->second;
}

const mkldnn::memory::desc& runtime::cpu::mkldnn_utils::get_input_mkldnn_md(const Node* node,
                                                                            size_t index)
{
    auto cpu_tvl = dynamic_pointer_cast<runtime::cpu::LayoutDescriptor>(
        node->get_inputs()[index].get_output().get_tensor_view()->get_tensor_view_layout());
    return cpu_tvl->get_mkldnn_md();
}

const mkldnn::memory::desc& runtime::cpu::mkldnn_utils::get_output_mkldnn_md(const Node* node,
                                                                             size_t index)
{
    auto tvl = node->get_output_tensor_view(index)->get_tensor_view_layout();
    return dynamic_cast<runtime::cpu::LayoutDescriptor&>(*tvl).get_mkldnn_md();
}

mkldnn::memory::desc runtime::cpu::mkldnn_utils::create_default_mkldnn_md(
    const Node* node,
    size_t index,
    bool output = false,
    mkldnn::memory::format format = mkldnn::memory::format::any)
{
    Shape shape;
    mkldnn::memory::data_type et;
    if (output)
    {
        shape = node->get_output_shape(index);
        et = runtime::cpu::mkldnn_utils::get_mkldnn_data_type(node->get_output_element_type(0));
    }
    else
    {
        shape = node->get_input_shape(index);
        et = runtime::cpu::mkldnn_utils::get_mkldnn_data_type(node->get_input_element_type(0));
    }

    return memory::desc(memory::dims(shape.begin(), shape.end()), et, format);
}

bool runtime::cpu::mkldnn_utils::can_create_mkldnn_md(const Shape& dims,
                                                      const Strides& strides,
                                                      const ngraph::element::Type type)
{
    auto it = s_mkldnn_data_type_map.find(type);
    if (it == s_mkldnn_data_type_map.end() || it->second == mkldnn::memory::data_type::data_undef)
    {
        return false;
    }
    if (dims.size() > TENSOR_MAX_DIMS)
    {
        return false;
    }
    if (shape_size(dims) == 0)
    {
        return false;
    }
    return true;
}

bool runtime::cpu::mkldnn_utils::is_perm_sorted(const Strides& a, const AxisVector& perm)
{
    for (size_t i = 0; i < a.size() - 1; i++)
    {
        if (a[perm[i]] < a[perm[i + 1]])
            return false;
    }
    return true;
}

mkldnn::memory::desc runtime::cpu::mkldnn_utils::create_blocked_mkldnn_md(
    const Shape& dims, const Strides& strides, const ngraph::element::Type type)
{
    memory::dims dim(dims.begin(), dims.end());
    memory::dims stride(strides.begin(), strides.end());
    memory::data_type dtype = get_mkldnn_data_type(type);

    if (dims.size() == 1)
    {
        return memory::desc(dim, dtype, memory::format::x);
    }
    if (dims.size() == 2)
    {
        if (is_perm_sorted(strides, {0, 1}))
        {
            return memory::desc(dim, dtype, memory::format::nc);
        }
    }

    if (dims.size() == 4)
    {
        if (is_perm_sorted(strides, {0, 1, 2, 3}))
        {
            return memory::desc(dim, dtype, memory::format::nchw);
        }
        if (is_perm_sorted(strides, {0, 2, 3, 1}))
        {
            return memory::desc(dim, dtype, memory::format::nhwc);
        }
    }

    if (dims.size() == 5)
    {
        if (is_perm_sorted(strides, {0, 1, 2, 3, 4}))
        {
            return memory::desc(dim, dtype, memory::format::ncdhw);
        }
        if (is_perm_sorted(strides, {0, 2, 3, 4, 1}))
        {
            return memory::desc(dim, dtype, memory::format::ndhwc);
        }
    }

    mkldnn_memory_desc_t md;
    md.primitive_kind = mkldnn_memory;
    md.ndims = static_cast<int>(dim.size());
    md.format = mkldnn_blocked;
    md.data_type = mkldnn::memory::convert_to_c(dtype);

    for (size_t i = 0; i < dim.size(); i++)
    {
        md.layout_desc.blocking.block_dims[i] = 1;
        md.layout_desc.blocking.strides[1][i] = 1;
        md.layout_desc.blocking.strides[0][i] = stride[i];
        md.layout_desc.blocking.padding_dims[i] = dim[i];
        md.layout_desc.blocking.offset_padding_to_data[i] = 0;
        md.dims[i] = dim[i];
    }
    md.layout_desc.blocking.offset_padding = 0;

    return memory::desc(md);
}

memory::desc runtime::cpu::mkldnn_utils::rotate_blocked_md(const memory::desc& in,
                                                           AxisVector& axis_order)
{
    mkldnn_memory_desc_t md;
    md.primitive_kind = in.data.primitive_kind;
    md.ndims = in.data.ndims;
    md.format = mkldnn_blocked;
    md.data_type = in.data.data_type;

    for (size_t i = 0; i < in.data.ndims; i++)
    {
        md.layout_desc.blocking.block_dims[i] =
            in.data.layout_desc.blocking.block_dims[axis_order[i]];
        md.layout_desc.blocking.strides[1][i] =
            in.data.layout_desc.blocking.strides[1][axis_order[i]];
        md.layout_desc.blocking.strides[0][i] =
            in.data.layout_desc.blocking.strides[0][axis_order[i]];
        md.layout_desc.blocking.padding_dims[i] =
            in.data.layout_desc.blocking.padding_dims[axis_order[i]];
        md.layout_desc.blocking.offset_padding_to_data[i] =
            in.data.layout_desc.blocking.offset_padding_to_data[axis_order[i]];
        md.dims[i] = in.data.dims[axis_order[i]];
    }
    md.layout_desc.blocking.offset_padding = in.data.layout_desc.blocking.offset_padding;

    auto out_md = memory::desc(md);

    auto get_named_md = [](const mkldnn_memory_desc_t& blk, const mkldnn_memory_format_t format) {
        mkldnn_memory_desc_t named_md;
        // Could throw an exception if named `format` is not compatible with `md.dims`
        error::wrap_c_api(
            mkldnn_memory_desc_init(&named_md, blk.ndims, blk.dims, blk.data_type, format), "");
        return memory::desc(named_md);
    };

    auto compare_named_md = [&](const mkldnn_memory_desc_t& blk,
                                const mkldnn_memory_format_t format,
<<<<<<< HEAD
                                const memory::desc& out_md) {
        try
        {
            auto named_md = get_named_md(blk, format);
            if (compare_mkldnn_mds(named_md, out_md))
=======
                                const memory::desc& out) {
        try
        {
            auto named_md = get_named_md(blk, format);
            if (compare_mkldnn_mds(named_md, out))
>>>>>>> 27fb77b6
            {
                return true;
            }
        }
        catch (const mkldnn::error&)
        {
            // Cannot create the named descriptor compatible with `in` desc
            return false;
        }
        return false;
    };

#define CANONICALIZE_MD(X)                                                                         \
    if (compare_named_md(md, X, out_md))                                                           \
        return get_named_md(md, X);
    switch (md.ndims)
    {
    case 1: CANONICALIZE_MD(mkldnn_x); break;
    case 2: CANONICALIZE_MD(mkldnn_nc); break;
    case 4:
        CANONICALIZE_MD(mkldnn_nchw);
        CANONICALIZE_MD(mkldnn_nhwc);
        CANONICALIZE_MD(mkldnn_nChw8c);
        CANONICALIZE_MD(mkldnn_nChw16c);
        break;
    case 5:
        CANONICALIZE_MD(mkldnn_ncdhw);
        CANONICALIZE_MD(mkldnn_ndhwc);
        CANONICALIZE_MD(mkldnn_nCdhw16c);
        break;
    default:;
    }
    return out_md;
}

bool runtime::cpu::mkldnn_utils::use_mkldnn_kernel(const ngraph::Node* node)
{
    auto op_annotations = static_cast<const ngraph::op::Op*>(node)->get_op_annotations();
    return (op_annotations &&
            static_pointer_cast<ngraph::runtime::cpu::CPUOpAnnotations>(op_annotations)
                ->is_mkldnn_op());
}

bool runtime::cpu::mkldnn_utils::compare_mkldnn_formats(mkldnn::memory::format lhs,
                                                        mkldnn::memory::format rhs)
{
    std::set<mkldnn::memory::format> similar_4d_formats{mkldnn::memory::format::nchw,
                                                        mkldnn::memory::format::oihw};
    if ((lhs == rhs) || (similar_4d_formats.find(lhs) != similar_4d_formats.end() &&
                         similar_4d_formats.find(rhs) != similar_4d_formats.end()))
    {
        return true;
    }
    return false;
}

bool runtime::cpu::mkldnn_utils::compare_mkldnn_mds(const mkldnn::memory::desc& lhs,
                                                    const mkldnn::memory::desc& rhs)
{
    return (memory::primitive_desc(lhs, runtime::cpu::mkldnn_utils::global_cpu_engine) ==
            memory::primitive_desc(rhs, runtime::cpu::mkldnn_utils::global_cpu_engine));
}

bool runtime::cpu::mkldnn_utils::is_mkldnn_filter_format(mkldnn::memory::format fmt)
{
    if (s_filter_formats.find(fmt) != s_filter_formats.end())
    {
        return true;
    }
    return false;
}

bool runtime::cpu::mkldnn_utils::is_mkldnn_blocked_data_format(mkldnn::memory::format fmt)
{
    if (fmt == memory::format::nChw8c || fmt == memory::format::nChw16c)
    {
        return true;
    }
    return false;
}<|MERGE_RESOLUTION|>--- conflicted
+++ resolved
@@ -376,19 +376,11 @@
 
     auto compare_named_md = [&](const mkldnn_memory_desc_t& blk,
                                 const mkldnn_memory_format_t format,
-<<<<<<< HEAD
-                                const memory::desc& out_md) {
-        try
-        {
-            auto named_md = get_named_md(blk, format);
-            if (compare_mkldnn_mds(named_md, out_md))
-=======
                                 const memory::desc& out) {
         try
         {
             auto named_md = get_named_md(blk, format);
             if (compare_mkldnn_mds(named_md, out))
->>>>>>> 27fb77b6
             {
                 return true;
             }
