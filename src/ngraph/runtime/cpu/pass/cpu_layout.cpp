//*****************************************************************************
// Copyright 2017-2019 Intel Corporation
//
// Licensed under the Apache License, Version 2.0 (the "License");
// you may not use this file except in compliance with the License.
// You may obtain a copy of the License at
//
//     http://www.apache.org/licenses/LICENSE-2.0
//
// Unless required by applicable law or agreed to in writing, software
// distributed under the License is distributed on an "AS IS" BASIS,
// WITHOUT WARRANTIES OR CONDITIONS OF ANY KIND, either express or implied.
// See the License for the specific language governing permissions and
// limitations under the License.
//*****************************************************************************

#include <algorithm>
#include <memory>
#include <string>
#include <typeindex>
#include <typeinfo>

#include <mkldnn.hpp>

#include "cpu_layout.hpp"
#include "ngraph/axis_vector.hpp"
#include "ngraph/descriptor/output.hpp"
#include "ngraph/graph_util.hpp"
#include "ngraph/log.hpp"
#include "ngraph/op/add.hpp"
#include "ngraph/op/avg_pool.hpp"
#include "ngraph/op/batch_norm.hpp"
#include "ngraph/op/concat.hpp"
#include "ngraph/op/convert.hpp"
#include "ngraph/op/convolution.hpp"
#include "ngraph/op/dequantize.hpp"
#include "ngraph/op/experimental/quantized_avg_pool.hpp"
#include "ngraph/op/experimental/quantized_concat.hpp"
#include "ngraph/op/experimental/quantized_conv_bias.hpp"
#include "ngraph/op/experimental/quantized_conv_relu.hpp"
#include "ngraph/op/experimental/quantized_dot_bias.hpp"
#include "ngraph/op/experimental/quantized_max_pool.hpp"
#include "ngraph/op/fused/conv_fused.hpp"
#include "ngraph/op/fused/group_conv.hpp"
#include "ngraph/op/get_output_element.hpp"
#include "ngraph/op/lrn.hpp"
#include "ngraph/op/max_pool.hpp"
#include "ngraph/op/op.hpp"
#include "ngraph/op/quantize.hpp"
#include "ngraph/op/quantized_convolution.hpp"
#include "ngraph/op/relu.hpp"
#include "ngraph/op/reshape.hpp"
#include "ngraph/op/result.hpp"
#include "ngraph/op/sigmoid.hpp"
#include "ngraph/op/slice.hpp"
#include "ngraph/op/softmax.hpp"
#include "ngraph/runtime/cpu/cpu_executor.hpp"
#include "ngraph/runtime/cpu/cpu_layout_descriptor.hpp"
#include "ngraph/runtime/cpu/cpu_op_annotations.hpp"
#include "ngraph/runtime/cpu/mkldnn_utils.hpp"
#include "ngraph/runtime/cpu/op/batch_norm_relu.hpp"
#include "ngraph/runtime/cpu/op/bounded_relu.hpp"
#include "ngraph/runtime/cpu/op/conv_add.hpp"
#include "ngraph/runtime/cpu/op/conv_relu.hpp"
#include "ngraph/runtime/cpu/op/convert_layout.hpp"
#include "ngraph/runtime/cpu/op/deconv.hpp"
#include "ngraph/runtime/cpu/op/group_conv_bias.hpp"
#include "ngraph/runtime/cpu/op/leaky_relu.hpp"
#include "ngraph/runtime/cpu/op/lstm.hpp"
#include "ngraph/runtime/cpu/op/max_pool_with_indices.hpp"
#include "ngraph/runtime/cpu/op/quantized_matmul.hpp"
#include "ngraph/runtime/cpu/op/rnn.hpp"

using namespace std;
using namespace mkldnn;
using namespace ngraph;
using namespace ngraph::runtime::cpu;

#if MKLDNN_VERSION_MAJOR < 1
#define FORMAT format
#else
#define FORMAT format_tag
#endif

// Check if the input layout matches the layout requested in `required_mds`
// If not, insert a layout conversion node between the input tensor and
// the `node`. For now, only MKLDNN nodes/kernels can request specific layouts
static shared_ptr<Node>
    insert_input_conversions(runtime::cpu::CPU_ExternalFunction* external_function,
                             shared_ptr<Node>& node,
                             const vector<memory::desc>& required_mds)
{
    OutputVector new_args;
    bool replace_node = false;
    uint32_t index = 0;

    if (required_mds.size() != node->get_input_size())
    {
        throw ngraph_error("In insert_input_conversions: expects number of required layouts (" +
                           to_string(required_mds.size()) + ")to match number of node inputs (" +
                           to_string(node->get_input_size()) + ")");
    }

    for (const descriptor::Input& input : node->get_inputs())
    {
        const auto& output = input.get_output();
        auto tv = output.get_tensor_ptr();
        auto tvl = dynamic_pointer_cast<runtime::cpu::LayoutDescriptor>(tv->get_tensor_layout());
        if (!tvl)
        {
            throw ngraph_error(
                "In insert_input_conversions: Expecting Layout descriptor to be already set on " +
                output.get_node()->get_name());
        }

        if (input.get_shape() == Shape{})
        {
            tvl->set_mkldnn_md(required_mds[index]);
        }
        if (!tvl->is_mkldnn_layout())
        {
            throw ngraph_error(
                "In insert_input_conversions: MKLDNN layout requested on an non-MKLDNN compatible "
                "layout " +
                output.get_node()->get_name());
        }

        if (!mkldnn_utils::compare_mkldnn_mds(tvl->get_mkldnn_md(), required_mds[index]))
        {
            auto layout = std::make_shared<ngraph::runtime::cpu::LayoutDescriptor>(*tv);
            layout->set_mkldnn_md(required_mds[index]);
            auto new_node = std::shared_ptr<Node>(
                new runtime::cpu::op::ConvertLayout(output.get_node(), output.get_index(), layout));
            new_args.push_back(new_node);
            replace_node = true;
#if MKLDNN_VERSION_MAJOR < 1
            NGRAPH_DEBUG << "Inserted conversion node " << new_node->get_name() << " between "
                         << output.get_node()->get_name()
                         << "(layout: " << tvl->get_mkldnn_md().data.format << ") and "
                         << node->get_name() << "(layout: " << required_mds[index].data.format
                         << ")";
#else
            NGRAPH_DEBUG << "Inserted conversion node " << new_node->get_name() << " between "
                         << output.get_node()->get_name() << " and " << node->get_name();
#endif
        }
        else
        {
            new_args.push_back(output.get_node());
        }
        index++;
    }

    shared_ptr<Node> new_node;
    if (replace_node)
    {
        new_node = node->copy_with_new_inputs(new_args);
        if (node->is_output())
        {
            external_function->get_function()->replace_node(node, new_node);
        }
        else
        {
            ngraph::replace_node(node, new_node);
        }
        NGRAPH_DEBUG << "Replaced " << node->get_name() << " with " << new_node->get_name();
        auto old_op_annotations = static_pointer_cast<ngraph::op::Op>(node)->get_op_annotations();
        static_pointer_cast<ngraph::op::Op>(new_node)->set_op_annotations(old_op_annotations);
        node = new_node;
    }
    return node;
}

static void set_output_layouts(shared_ptr<Node>& node, const vector<memory::desc>& output_mds)
{
    for (size_t i = 0; i < node->get_output_size(); ++i)
    {
        auto tv = node->get_output_tensor_ptr(i);
        auto tvl = tv->get_tensor_layout();
        if (tvl)
        {
            throw ngraph_error("Node (" + node->get_name() +
                               ") output layout already set. This node is most likely present in "
                               "multiple graphs which could lead to unpredictable results.");
        }
        auto layout = std::make_shared<ngraph::runtime::cpu::LayoutDescriptor>(*tv);
        layout->set_mkldnn_md(output_mds[i]);
        tv->set_tensor_layout(layout);
#if MKLDNN_VERSION_MAJOR < 1
        NGRAPH_DEBUG << "Setting Node: " << node->get_name()
                     << " output layout: " << output_mds[i].data.format << endl;
#endif
    }
}

static void set_native_layouts(runtime::cpu::CPU_ExternalFunction* external_function,
                               std::shared_ptr<Node> node,
                               bool use_replace = true)
{
    OutputVector new_args;
    bool replace_node = false;
    uint32_t index = 0;
    for (descriptor::Input& input : node->get_inputs())
    {
        const auto& output = input.get_output();
        auto tv = output.get_tensor_ptr();
        auto et = tv->get_element_type();
        auto shape = tv->get_shape();
        auto tvl = tv->get_tensor_layout();
        auto cpu_tvl = dynamic_cast<runtime::cpu::LayoutDescriptor*>(tvl.get());

        if (cpu_tvl && cpu_tvl->is_mkldnn_layout())
        {
            auto native_md =
                mkldnn_utils::create_blocked_mkldnn_md(shape, cpu_tvl->get_strides(), et);
            if (!mkldnn_utils::compare_mkldnn_mds(cpu_tvl->get_mkldnn_md(), native_md))
            {
                auto layout = std::make_shared<ngraph::runtime::cpu::LayoutDescriptor>(*tv);
                layout->set_mkldnn_md(native_md);
                auto new_node = std::shared_ptr<Node>(new runtime::cpu::op::ConvertLayout(
                    output.get_node(), output.get_index(), layout));
                new_args.push_back(new_node);
                if (use_replace)
                {
                    replace_node = true;
                }
                else
                {
                    input.replace_output(new_node->get_outputs().at(0));
                }

#if MKLDNN_VERSION_MAJOR < 1
                NGRAPH_DEBUG << "Inserted conversion node " << new_node->get_name() << " between "
                             << output.get_node()->get_name()
                             << "(layout: " << cpu_tvl->get_mkldnn_md().data.format << ") and "
                             << node->get_name() << "(layout: default)";
#endif
            }
            else
            {
                new_args.push_back(output.get_node());
            }
        }
        else
        {
            new_args.push_back(output.get_node());
        }
        index++;
    }

    shared_ptr<Node> new_node;
    if (replace_node)
    {
        new_node = node->copy_with_new_inputs(new_args);
        if (node->is_output())
        {
            external_function->get_function()->replace_node(node, new_node);
        }
        else
        {
            ngraph::replace_node(node, new_node);
        }
        NGRAPH_DEBUG << "Replaced " << node->get_name() << " with " << new_node->get_name();
        auto old_op_annotations = static_pointer_cast<ngraph::op::Op>(node)->get_op_annotations();
        static_pointer_cast<ngraph::op::Op>(new_node)->set_op_annotations(old_op_annotations);
        node = new_node;
    }

    for (size_t i = 0; i < node->get_output_size(); ++i)
    {
        auto tv = node->get_output_tensor_ptr(i);
        if (tv->get_tensor_layout())
        {
            // TODO(jbobba): Should this be an error instead?
            // Some unit tests are sharing nodes across graphs
            continue;
        }

        auto shape = tv->get_shape();
        auto et = tv->get_element_type();
        auto layout = std::make_shared<ngraph::runtime::cpu::LayoutDescriptor>(*tv);
        if (mkldnn_utils::can_create_mkldnn_md(shape, layout->get_strides(), et))
        {
            auto native_md =
                mkldnn_utils::create_blocked_mkldnn_md(shape, layout->get_strides(), et);
            layout->set_mkldnn_md(native_md);
        }
        tv->set_tensor_layout(layout);
    }
}

static void set_layouts_unaryeltwise(ngraph::runtime::cpu::CPU_ExternalFunction* external_function,
                                     std::shared_ptr<ngraph::Node> node)
{
    auto input_md = mkldnn_utils::get_input_mkldnn_md(node.get(), 0);
    // Non MKLDNN kernels can handle MKLDNN layouts as long as there are not padded
    bool md_check;
#if MKLDNN_VERSION_MAJOR < 1
    md_check = input_md.data.format != mkldnn_format_undef &&
               !mkldnn_utils::is_mkldnn_padded_layout(
                   input_md, ngraph::get_default_order(node->get_input_shape(0)));
#else
    md_check = input_md.data.format_kind !=
                   static_cast<mkldnn_format_kind_t>(mkldnn::memory::format_kind::undef) &&
               !mkldnn_utils::is_mkldnn_padded_layout(
                   input_md, ngraph::get_default_order(node->get_input_shape(0)));
#endif
    if (mkldnn_utils::use_mkldnn_kernel(node.get()) || md_check)
    {
        vector<memory::desc> o_mds;
        o_mds.push_back(input_md);
        set_output_layouts(node, o_mds);
    }
    else
    {
        set_native_layouts(external_function, node);
    }
}

void set_layouts_binaryeltwise(ngraph::runtime::cpu::CPU_ExternalFunction* external_function,
                               std::shared_ptr<ngraph::Node> node)
{
    std::vector<mkldnn::memory::desc> arg_mds{mkldnn_utils::get_input_mkldnn_md(node.get(), 0),
                                              mkldnn_utils::get_input_mkldnn_md(node.get(), 1)};
    bool md_check;
#if MKLDNN_VERSION_MAJOR < 1
    md_check = arg_mds[0].data.format != mkldnn_format_undef &&
               arg_mds[1].data.format != mkldnn_format_undef &&
               !mkldnn_utils::is_mkldnn_padded_layout(
                   arg_mds[0], ngraph::get_default_order(node->get_input_shape(0))) &&
               !mkldnn_utils::is_mkldnn_padded_layout(
                   arg_mds[1], ngraph::get_default_order(node->get_input_shape(1)));
#else
    md_check = arg_mds[0].data.format_kind !=
                   static_cast<mkldnn_format_kind_t>(mkldnn::memory::format_kind::undef) &&
               arg_mds[1].data.format_kind !=
                   static_cast<mkldnn_format_kind_t>(mkldnn::memory::format_kind::undef) &&
               !mkldnn_utils::is_mkldnn_padded_layout(
                   arg_mds[0], ngraph::get_default_order(node->get_input_shape(0))) &&
               !mkldnn_utils::is_mkldnn_padded_layout(
                   arg_mds[1], ngraph::get_default_order(node->get_input_shape(1)));
#endif
    if (mkldnn_utils::use_mkldnn_kernel(node.get()) || md_check)
    {
        vector<memory::desc> i_mds;
        vector<memory::desc> o_mds;
        int select = 0;
        char* ngraph_pass_cpu_layout_eltwise = std::getenv("NGRAPH_PASS_CPU_LAYOUT_ELTWISE");
        if (ngraph_pass_cpu_layout_eltwise != nullptr)
        {
            const int user_select = std::atoi(ngraph_pass_cpu_layout_eltwise);
            select = (user_select == 0 || user_select == 1) ? user_select : select;
        }
        i_mds.push_back(arg_mds[select]);
        i_mds.push_back(arg_mds[select]);
        o_mds.push_back(arg_mds[select]);
        node = insert_input_conversions(external_function, node, i_mds);
        set_output_layouts(node, o_mds);
    }
    else
    {
        set_native_layouts(external_function, node);
    }
}

namespace ngraph
{
    namespace runtime
    {
        namespace cpu
        {
            namespace pass
            {
                template <typename T, bool use_bias>
                void ConvolutionLayout(std::shared_ptr<ngraph::Node> node,
                                       vector<memory::desc>& i_mds,
                                       vector<memory::desc>& o_mds)
                {
                    auto convolution = static_cast<const T*>(node.get());

                    auto arg0_shape = node->get_input_shape(0);
                    auto arg1_shape = node->get_input_shape(1);

                    // Convert filters to MKLDNN shape
                    // o,i,h,w -> g,o,i,h,w (e.g., {6, 2, 1, 1}, groups = 2 -> {2, 3, 1, 1, 1})
                    if (auto gconv = std::dynamic_pointer_cast<ngraph::op::GroupConvolution>(node))
                    {
                        arg1_shape = gconv->get_weights_dimensions();
                    }
                    if (auto gconv =
                            std::dynamic_pointer_cast<ngraph::op::GroupConvolutionBias>(node))
                    {
                        arg1_shape = gconv->get_weights_dimensions();
                    }
                    auto result_shape = node->get_output_shape(0);
                    auto filter_strides = convolution->get_window_movement_strides();
                    auto padding_below = convolution->get_padding_below();
                    auto padding_above = convolution->get_padding_above();

                    Strides window_dilation_strides_adjusted;

                    for (size_t s : convolution->get_window_dilation_strides())
                    {
                        window_dilation_strides_adjusted.push_back(s - 1);
                    }

                    memory::data_type et =
                        mkldnn_utils::get_mkldnn_data_type(node->get_input_element_type(0));

                    memory::data_type et_weights = runtime::cpu::mkldnn_utils::get_mkldnn_data_type(
                        node->get_input_element_type(1));
                    memory::data_type et_result = runtime::cpu::mkldnn_utils::get_mkldnn_data_type(
                        node->get_output_element_type(0));

                    memory::dims mkldnn_arg0_shape(arg0_shape.begin(), arg0_shape.end());
                    memory::dims mkldnn_arg1_shape(arg1_shape.begin(), arg1_shape.end());
                    memory::dims mkldnn_result_shape(result_shape.begin(), result_shape.end());
                    memory::dims mkldnn_filter_strides(filter_strides.begin(),
                                                       filter_strides.end());
                    memory::dims mkldnn_dilated_strides(window_dilation_strides_adjusted.begin(),
                                                        window_dilation_strides_adjusted.end());
                    memory::dims mkldnn_padding_below(padding_below.begin(), padding_below.end());
                    memory::dims mkldnn_padding_above(padding_above.begin(), padding_above.end());
                    const memory::desc input_data_desc(mkldnn_arg0_shape, et, memory::FORMAT::any);
                    const memory::desc weights_desc(
                        mkldnn_arg1_shape, et_weights, memory::FORMAT::any);
                    const memory::desc result_desc(
                        mkldnn_result_shape, et_result, memory::FORMAT::any);

                    std::unique_ptr<convolution_forward::desc> fwd_desc{nullptr};
                    auto convolution_algo = mkldnn_utils::get_conv_algo();

                    // I/p channels less than 8 & convolution_algo = convolution_auto
                    // forces src format to be nChw16c & the weight format to be
                    // OIhw16i16o which invokes mkldnn reference implementation of conv
                    // which crashes as it has no support for post ops
                    if ((node->get_input_element_type(0) != element::f32 &&
                         convolution_algo != mkldnn::algorithm::convolution_direct) ||
                        arg0_shape[1] <= 8)
                    {
                        convolution_algo = mkldnn::algorithm::convolution_direct;
                    }

                    if (use_bias)
                    {
                        memory::data_type et_bias =
                            mkldnn_utils::get_mkldnn_data_type(node->get_input_element_type(2));
                        auto arg2_shape = node->get_input_shape(2);
                        memory::dims mkldnn_arg2_shape(arg2_shape.begin(), arg2_shape.end());
                        const memory::desc bias_desc(
                            mkldnn_arg2_shape, et_bias, memory::FORMAT::any);
                        try
                        {
                            fwd_desc.reset(new convolution_forward::desc(prop_kind::forward,
                                                                         convolution_algo,
                                                                         input_data_desc,
                                                                         weights_desc,
                                                                         bias_desc, // with bias
                                                                         result_desc,
                                                                         mkldnn_filter_strides,
                                                                         mkldnn_dilated_strides,
                                                                         mkldnn_padding_below,
                                                                         mkldnn_padding_above
																		 PADDING);
                        }
                        catch (const mkldnn::error& e)
                        {
                            throw ngraph_error(
                                "setting layouts on Convolution failed with MKLDNN error: " /*+
                                e.message*/);
                        }
                    }
                    else
                    {
                        try
                        {
                            fwd_desc.reset(new convolution_forward::desc(prop_kind::forward,
                                                                         convolution_algo,
                                                                         input_data_desc,
                                                                         weights_desc,
                                                                         result_desc,
                                                                         mkldnn_filter_strides,
                                                                         mkldnn_dilated_strides,
                                                                         mkldnn_padding_below,
                                                                         mkldnn_padding_above
																		 PADDING);
                        }
                        catch (const mkldnn::error& e)
                        {
                            throw ngraph_error(
                                "setting layouts on Convolution failed with MKLDNN error: " /* +
                                e.message*/);
                        }
                    }
                    convolution_forward::primitive_desc prim_desc(*fwd_desc,
                                                                  executor::global_cpu_engine);
#if MKLDNN_VERSION_MAJOR < 1
                    i_mds.push_back(prim_desc.src_primitive_desc().desc());
                    i_mds.push_back(prim_desc.weights_primitive_desc().desc());

                    if (use_bias)
                    {
                        i_mds.push_back(prim_desc.bias_primitive_desc().desc());
                    }
                    o_mds.push_back(prim_desc.dst_primitive_desc().desc());
#else
                    i_mds.push_back(prim_desc.src_desc());
                    i_mds.push_back(prim_desc.weights_desc());

                    if (use_bias)
                    {
                        i_mds.push_back(prim_desc.bias_desc());
                    }
                    o_mds.push_back(prim_desc.dst_desc());
#endif
                }

                template <typename T, bool use_bias>
                void InnerProductLayout(std::shared_ptr<ngraph::Node> node,
                                        vector<memory::desc>& i_mds,
                                        vector<memory::desc>& o_mds)
                {
                    auto arg0_shape = node->get_input_shape(0);
                    auto arg1_shape = node->get_input_shape(1);

                    auto result_shape = node->get_output_shape(0);

                    memory::data_type et =
                        mkldnn_utils::get_mkldnn_data_type(node->get_input_element_type(0));

                    memory::data_type et_weights = runtime::cpu::mkldnn_utils::get_mkldnn_data_type(
                        node->get_input_element_type(1));
                    memory::data_type et_result = runtime::cpu::mkldnn_utils::get_mkldnn_data_type(
                        node->get_output_element_type(0));

                    memory::dims mkldnn_arg0_shape(arg0_shape.begin(), arg0_shape.end());
                    memory::dims mkldnn_arg1_shape(arg1_shape.begin(), arg1_shape.end());
                    memory::dims mkldnn_result_shape(result_shape.begin(), result_shape.end());
                    const memory::desc input_data_desc(mkldnn_arg0_shape, et, memory::FORMAT::any);
                    const memory::desc weights_desc(
                        mkldnn_arg1_shape, et_weights, memory::FORMAT::any);
                    const memory::desc result_desc(
                        mkldnn_result_shape, et_result, memory::FORMAT::any);
                    std::unique_ptr<inner_product_forward::desc> fwd_desc{nullptr};
                    if (use_bias)
                    {
                        memory::data_type et_bias =
                            mkldnn_utils::get_mkldnn_data_type(node->get_input_element_type(2));
                        auto arg2_shape = node->get_input_shape(2);
                        memory::dims mkldnn_arg2_shape(arg2_shape.begin(), arg2_shape.end());
                        const memory::desc bias_desc(
                            mkldnn_arg2_shape, et_bias, memory::FORMAT::any);
                        try
                        {
                            fwd_desc.reset(new inner_product_forward::desc(prop_kind::forward,
                                                                           input_data_desc,
                                                                           weights_desc,
                                                                           bias_desc, // with bias
                                                                           result_desc));
                        }
                        catch (const mkldnn::error& e)
                        {
                            throw ngraph_error(
                                "setting layouts on inner_product failed with MKLDNN error: " /* +
                                e.message*/);
                        }
                    }
                    else
                    {
                        try
                        {
                            fwd_desc.reset(new inner_product_forward::desc(
                                prop_kind::forward, input_data_desc, weights_desc, result_desc));
                        }
                        catch (const mkldnn::error& e)
                        {
                            throw ngraph_error(
                                "setting layouts on inner_product failed with MKLDNN error: " /* +
                                e.message*/);
                        }
                    }
                    inner_product_forward::primitive_desc prim_desc(*fwd_desc,
                                                                    executor::global_cpu_engine);
#if MKLDNN_VERSION_MAJOR < 1
                    i_mds.push_back(prim_desc.src_primitive_desc().desc());
                    i_mds.push_back(prim_desc.weights_primitive_desc().desc());

                    if (use_bias)
                    {
                        i_mds.push_back(prim_desc.bias_primitive_desc().desc());
                    }
                    o_mds.push_back(prim_desc.dst_primitive_desc().desc());
#else
                    i_mds.push_back(prim_desc.src_desc());
                    i_mds.push_back(prim_desc.weights_desc());

                    if (use_bias)
                    {
                        i_mds.push_back(prim_desc.bias_desc());
                    }
                    o_mds.push_back(prim_desc.dst_desc());
#endif
                }

                template <>
                void CPULayout::LAYOUT_DECL(ngraph::op::QuantizedConvolution)
                {
                    if (runtime::cpu::mkldnn_utils::use_mkldnn_kernel(node.get()))
                    {
                        vector<memory::desc> i_mds;
                        vector<memory::desc> o_mds;
                        ConvolutionLayout<ngraph::op::QuantizedConvolution, false>(
                            node, i_mds, o_mds);

<<<<<<< HEAD
                        auto scale_input_md = mkldnn_utils::create_default_mkldnn_md(
                            node.get(), 2, false, memory::FORMAT::x);
=======
                        auto input_scale_md = mkldnn_utils::create_default_mkldnn_md(
                            node.get(), 2, false, memory::format::x);
                        auto input_zero_point_md = mkldnn_utils::create_default_mkldnn_md(
                            node.get(), 3, false, memory::format::x);
                        auto filter_scale_md = mkldnn_utils::create_default_mkldnn_md(
                            node.get(), 4, false, memory::format::x);
                        auto filter_zero_point_md = mkldnn_utils::create_default_mkldnn_md(
                            node.get(), 5, false, memory::format::x);
                        auto output_scale_md = mkldnn_utils::create_default_mkldnn_md(
                            node.get(), 6, false, memory::format::x);
                        auto output_zero_point_md = mkldnn_utils::create_default_mkldnn_md(
                            node.get(), 7, false, memory::format::x);

                        i_mds.push_back(input_scale_md);
                        i_mds.push_back(input_zero_point_md);
                        i_mds.push_back(filter_scale_md);
                        i_mds.push_back(filter_zero_point_md);
                        i_mds.push_back(output_scale_md);
                        i_mds.push_back(output_zero_point_md);
>>>>>>> 8dd818e5

                        node = insert_input_conversions(external_function, node, i_mds);
                        set_output_layouts(node, o_mds);
                    }
                    else
                    {
                        set_native_layouts(external_function, node);
                    }
                }

                template <>
                void CPULayout::LAYOUT_DECL(ngraph::op::Convolution)
                {
                    if (mkldnn_utils::use_mkldnn_kernel(node.get()))
                    {
                        vector<memory::desc> i_mds;
                        vector<memory::desc> o_mds;
                        ConvolutionLayout<ngraph::op::Convolution, false>(node, i_mds, o_mds);

                        node = insert_input_conversions(external_function, node, i_mds);
                        set_output_layouts(node, o_mds);
                    }
                    else
                    {
                        set_native_layouts(external_function, node);
                    }
                }

                template <>
                void CPULayout::LAYOUT_DECL(ngraph::op::GroupConvolution)
                {
                    if (mkldnn_utils::use_mkldnn_kernel(node.get()))
                    {
                        vector<memory::desc> i_mds;
                        vector<memory::desc> o_mds;
                        ConvolutionLayout<ngraph::op::GroupConvolution, false>(node, i_mds, o_mds);

                        node = insert_input_conversions(external_function, node, i_mds);
                        set_output_layouts(node, o_mds);
                    }
                    else
                    {
                        set_native_layouts(external_function, node);
                    }
                }

                template <>
                void CPULayout::LAYOUT_DECL(ngraph::op::GroupConvolutionBias)
                {
                    if (mkldnn_utils::use_mkldnn_kernel(node.get()))
                    {
                        vector<memory::desc> i_mds;
                        vector<memory::desc> o_mds;
                        ConvolutionLayout<ngraph::op::GroupConvolutionBias, true>(
                            node, i_mds, o_mds);

                        node = insert_input_conversions(external_function, node, i_mds);
                        set_output_layouts(node, o_mds);
                    }
                    else
                    {
                        set_native_layouts(external_function, node);
                    }
                }

                template <>
                void CPULayout::LAYOUT_DECL(ngraph::op::ConvolutionBias)
                {
                    if (mkldnn_utils::use_mkldnn_kernel(node.get()))
                    {
                        vector<memory::desc> i_mds;
                        vector<memory::desc> o_mds;
                        ConvolutionLayout<ngraph::op::ConvolutionBias, true>(node, i_mds, o_mds);
                        node = insert_input_conversions(external_function, node, i_mds);
                        set_output_layouts(node, o_mds);
                    }
                    else
                    {
                        set_native_layouts(external_function, node);
                    }
                }

                template <>
                void CPULayout::LAYOUT_DECL(ngraph::op::QuantizedConvolutionBias)
                {
                    if (mkldnn_utils::use_mkldnn_kernel(node.get()))
                    {
                        vector<memory::desc> i_mds;
                        vector<memory::desc> o_mds;
                        ConvolutionLayout<ngraph::op::QuantizedConvolutionBias, true>(
                            node, i_mds, o_mds);

                        auto scale_input_md = mkldnn_utils::create_default_mkldnn_md(
                            node.get(), 3, false, memory::FORMAT::x);

                        i_mds.push_back(scale_input_md);

                        node = insert_input_conversions(external_function, node, i_mds);
                        set_output_layouts(node, o_mds);
                    }
                    else
                    {
                        set_native_layouts(external_function, node);
                    }
                }

                template <>
                void CPULayout::LAYOUT_DECL(ngraph::op::QuantizedConvolutionBiasAdd)
                {
                    if (mkldnn_utils::use_mkldnn_kernel(node.get()))
                    {
                        vector<memory::desc> i_mds;
                        vector<memory::desc> o_mds;
                        ConvolutionLayout<ngraph::op::QuantizedConvolutionBiasAdd, true>(
                            node, i_mds, o_mds);

                        auto scale_input_md = mkldnn_utils::create_default_mkldnn_md(
                            node.get(), 4, false, memory::FORMAT::x);
                        auto sum_scale_input_md = mkldnn_utils::create_default_mkldnn_md(
                            node.get(), 5, false, memory::FORMAT::x);

                        i_mds.push_back(o_mds[0]);
                        i_mds.push_back(scale_input_md);
                        i_mds.push_back(sum_scale_input_md);

                        node = insert_input_conversions(external_function, node, i_mds);
                        set_output_layouts(node, o_mds);
                    }
                    else
                    {
                        set_native_layouts(external_function, node);
                    }
                }

                template <>
                void CPULayout::LAYOUT_DECL(ngraph::op::QuantizedConvolutionBiasSignedAdd)
                {
                    if (mkldnn_utils::use_mkldnn_kernel(node.get()))
                    {
                        vector<memory::desc> i_mds;
                        vector<memory::desc> o_mds;
                        ConvolutionLayout<ngraph::op::QuantizedConvolutionBiasSignedAdd, true>(
                            node, i_mds, o_mds);

                        auto scale_input_md = mkldnn_utils::create_default_mkldnn_md(
                            node.get(), 4, false, memory::FORMAT::x);
                        auto sum_scale_input_md = mkldnn_utils::create_default_mkldnn_md(
                            node.get(), 5, false, memory::FORMAT::x);

                        i_mds.push_back(o_mds[0]);
                        i_mds.push_back(scale_input_md);
                        i_mds.push_back(sum_scale_input_md);

                        node = insert_input_conversions(external_function, node, i_mds);
                        set_output_layouts(node, o_mds);
                    }
                    else
                    {
                        set_native_layouts(external_function, node);
                    }
                }

                template <>
                void CPULayout::LAYOUT_DECL(ngraph::op::QuantizedDotBias)
                {
                    if (mkldnn_utils::use_mkldnn_kernel(node.get()))
                    {
                        vector<memory::desc> i_mds;
                        vector<memory::desc> o_mds;
                        InnerProductLayout<ngraph::op::QuantizedDotBias, true>(node, i_mds, o_mds);

                        auto scale_input_md = mkldnn_utils::create_default_mkldnn_md(
                            node.get(), 3, false, memory::FORMAT::x);

                        i_mds.push_back(scale_input_md);

                        node = insert_input_conversions(external_function, node, i_mds);
                        set_output_layouts(node, o_mds);
                    }
                    else
                    {
                        set_native_layouts(external_function, node);
                    }
                }

                template <>
                void CPULayout::LAYOUT_DECL(ngraph::op::QuantizedMatmul)
                {
                    if (mkldnn_utils::use_mkldnn_kernel(node.get()))
                    {
                        vector<memory::desc> i_mds;
                        vector<memory::desc> o_mds;
                        InnerProductLayout<ngraph::op::QuantizedMatmul, false>(node, i_mds, o_mds);

                        auto scale_input_md = mkldnn_utils::create_default_mkldnn_md(
                            node.get(), 2, false, memory::FORMAT::x);

                        i_mds.push_back(scale_input_md);

                        node = insert_input_conversions(external_function, node, i_mds);
                        set_output_layouts(node, o_mds);
                    }
                    else
                    {
                        set_native_layouts(external_function, node);
                    }
                }

                template <>
                void CPULayout::LAYOUT_DECL(ngraph::op::ConvolutionRelu)
                {
                    if (mkldnn_utils::use_mkldnn_kernel(node.get()))
                    {
                        vector<memory::desc> i_mds;
                        vector<memory::desc> o_mds;
                        ConvolutionLayout<ngraph::op::ConvolutionRelu, false>(node, i_mds, o_mds);
                        node = insert_input_conversions(external_function, node, i_mds);
                        set_output_layouts(node, o_mds);
                    }
                    else
                    {
                        set_native_layouts(external_function, node);
                    }
                }

                template <>
                void CPULayout::LAYOUT_DECL(ngraph::op::QuantizedConvolutionRelu)
                {
                    if (runtime::cpu::mkldnn_utils::use_mkldnn_kernel(node.get()))
                    {
                        vector<memory::desc> i_mds;
                        vector<memory::desc> o_mds;
                        ConvolutionLayout<ngraph::op::QuantizedConvolutionRelu, false>(
                            node, i_mds, o_mds);

                        auto scale_input_md = mkldnn_utils::create_default_mkldnn_md(
                            node.get(), 2, false, memory::FORMAT::x);

                        i_mds.push_back(scale_input_md);

                        node = insert_input_conversions(external_function, node, i_mds);
                        set_output_layouts(node, o_mds);
                    }
                    else
                    {
                        set_native_layouts(external_function, node);
                    }
                }

                template <>
                void CPULayout::LAYOUT_DECL(ngraph::op::ConvolutionBiasAdd)
                {
                    if (mkldnn_utils::use_mkldnn_kernel(node.get()))
                    {
                        vector<memory::desc> i_mds;
                        vector<memory::desc> o_mds;
                        ConvolutionLayout<ngraph::op::ConvolutionBiasAdd, true>(node, i_mds, o_mds);
                        // Force second input to sum to use the same layout as convolution output
                        i_mds.push_back(o_mds[0]);
                        node = insert_input_conversions(external_function, node, i_mds);
                        set_output_layouts(node, o_mds);
                    }
                    else
                    {
                        set_native_layouts(external_function, node);
                    }
                }

                template <>
                void CPULayout::LAYOUT_DECL(ngraph::op::ConvolutionAdd)
                {
                    if (mkldnn_utils::use_mkldnn_kernel(node.get()))
                    {
                        vector<memory::desc> i_mds;
                        vector<memory::desc> o_mds;
                        ConvolutionLayout<ngraph::op::ConvolutionAdd, false>(node, i_mds, o_mds);
                        // Force second input to sum to use the same layout as convolution output
                        i_mds.push_back(o_mds[0]);
                        node = insert_input_conversions(external_function, node, i_mds);
                        set_output_layouts(node, o_mds);
                    }
                    else
                    {
                        throw ngraph_error("ConvolutionAdd only supported in MKLDNN for now");
                    }
                }

                template <>
                void CPULayout::LAYOUT_DECL(ngraph::op::DeconvolutionBias)
                {
                    if (mkldnn_utils::use_mkldnn_kernel(node.get()))
                    {
                        auto convolution =
                            static_cast<const ngraph::op::DeconvolutionBias*>(node.get());

                        auto data_batch_shape = convolution->get_data_batch_shape();
                        auto weights_shape = node->get_input_shape(0);
                        auto delta_shape = node->get_input_shape(1);
                        auto bias_shape = node->get_input_shape(2);
                        auto result_shape = node->get_output_shape(0);
                        auto filter_strides = convolution->get_window_movement_strides_forward();
                        auto padding_below = convolution->get_padding_below_forward();
                        auto padding_above = convolution->get_padding_above_forward();

                        Strides window_dilation_strides_adjusted;

                        for (size_t s : convolution->get_window_dilation_strides_forward())
                        {
                            window_dilation_strides_adjusted.push_back(s - 1);
                        }

                        memory::data_type et =
                            mkldnn_utils::get_mkldnn_data_type(node->get_input_element_type(0));

                        memory::dims mkldnn_arg0_shape(weights_shape.begin(), weights_shape.end());
                        memory::dims mkldnn_arg1_shape(delta_shape.begin(), delta_shape.end());
                        memory::dims mkldnn_arg2_shape(bias_shape.begin(), bias_shape.end());
                        memory::dims mkldnn_result_shape(result_shape.begin(), result_shape.end());
                        memory::dims mkldnn_filter_strides(filter_strides.begin(),
                                                           filter_strides.end());
                        memory::dims mkldnn_dilated_strides(
                            window_dilation_strides_adjusted.begin(),
                            window_dilation_strides_adjusted.end());
                        memory::dims mkldnn_padding_below(padding_below.begin(),
                                                          padding_below.end());
                        memory::dims mkldnn_padding_above(padding_above.begin(),
                                                          padding_above.end());

                        const memory::desc weights_desc(mkldnn_arg0_shape, et, memory::FORMAT::any);
                        const memory::desc delta_desc(mkldnn_arg1_shape, et, memory::FORMAT::any);
                        const memory::desc bias_desc(mkldnn_arg2_shape, et, memory::FORMAT::any);
                        const memory::desc result_desc(
                            mkldnn_result_shape, et, memory::FORMAT::any);

                        deconvolution_forward::desc deconv_desc(prop_kind::forward_inference,
                                                                algorithm::deconvolution_direct,
                                                                delta_desc,   //src_desc
                                                                weights_desc, //weights_desc
                                                                bias_desc,    //bias_desc
                                                                result_desc,  // dst_desc
                                                                mkldnn_filter_strides,
                                                                mkldnn_dilated_strides,
                                                                mkldnn_padding_below,
                                                                mkldnn_padding_above
                                                                PADDING;

                        deconvolution_forward::primitive_desc deconv_prim_desc(deconv_desc,
                        		executor::global_cpu_engine);

                        vector<memory::desc> i_mds;
                        vector<memory::desc> o_mds;
#if MKLDNN_VERSION_MAJOR < 1
                        i_mds.push_back(deconv_prim_desc.weights_primitive_desc()
                                            .desc()); //TODO: Find what format this is?
                        i_mds.push_back(deconv_prim_desc.src_primitive_desc().desc());
                        i_mds.push_back(deconv_prim_desc.bias_primitive_desc().desc());
                        o_mds.push_back(deconv_prim_desc.dst_primitive_desc().desc());
#else
                        i_mds.push_back(deconv_prim_desc.weights_desc()); //TODO: Find what format this is?
                        i_mds.push_back(deconv_prim_desc.src_desc());
                        i_mds.push_back(deconv_prim_desc.bias_desc());
                        o_mds.push_back(deconv_prim_desc.dst_desc());
#endif

                        node = insert_input_conversions(external_function, node, i_mds);
                        set_output_layouts(node, o_mds);
                    }
                    else
                    {
                        throw ngraph_error("DeconvolutionBias only supported in MKLDNN for now");
                    }
                }

                template <>
                void CPULayout::LAYOUT_DECL(ngraph::op::ConvolutionBackpropData)
                {
                    if (mkldnn_utils::use_mkldnn_kernel(node.get()))
                    {
                        auto convolution =
                            static_cast<const ngraph::op::ConvolutionBackpropData*>(node.get());

                        auto arg0_shape = node->get_input_shape(0);
                        auto arg1_shape = node->get_input_shape(1);
                        auto result_shape = node->get_output_shape(0);
                        auto filter_strides = convolution->get_window_movement_strides_forward();
                        auto padding_below = convolution->get_padding_below_forward();
                        auto padding_above = convolution->get_padding_above_forward();

                        Strides window_dilation_strides_adjusted;

                        for (size_t s : convolution->get_window_dilation_strides_forward())
                        {
                            window_dilation_strides_adjusted.push_back(s - 1);
                        }

                        memory::data_type et =
                            mkldnn_utils::get_mkldnn_data_type(node->get_input_element_type(0));

                        memory::dims mkldnn_arg0_shape(arg0_shape.begin(), arg0_shape.end());
                        memory::dims mkldnn_arg1_shape(arg1_shape.begin(), arg1_shape.end());
                        memory::dims mkldnn_result_shape(result_shape.begin(), result_shape.end());
                        memory::dims mkldnn_filter_strides(filter_strides.begin(),
                                                           filter_strides.end());
                        memory::dims mkldnn_dilated_strides(
                            window_dilation_strides_adjusted.begin(),
                            window_dilation_strides_adjusted.end());
                        memory::dims mkldnn_padding_below(padding_below.begin(),
                                                          padding_below.end());
                        memory::dims mkldnn_padding_above(padding_above.begin(),
                                                          padding_above.end());

                        const memory::desc weights_desc(mkldnn_arg0_shape, et, memory::FORMAT::any);
                        const memory::desc delta_desc(mkldnn_arg1_shape, et, memory::FORMAT::any);
                        const memory::desc result_desc(
                            mkldnn_result_shape, et, memory::FORMAT::any);

                        convolution_backward_data::desc bwd_desc(algorithm::convolution_direct,
                                                                 result_desc,
                                                                 weights_desc,
                                                                 delta_desc,
                                                                 mkldnn_filter_strides,
                                                                 mkldnn_dilated_strides,
                                                                 mkldnn_padding_below,
                                                                 mkldnn_padding_above
                                                                 PADDING;

                        convolution_forward::desc fwd_desc(prop_kind::forward,
                                                           algorithm::convolution_direct,
                                                           result_desc,
                                                           weights_desc,
                                                           delta_desc,
                                                           mkldnn_filter_strides,
                                                           mkldnn_dilated_strides,
                                                           mkldnn_padding_below,
                                                           mkldnn_padding_above
                                                           PADDING;
                        convolution_forward::primitive_desc fwd_prim_desc(fwd_desc, executor::global_cpu_engine);

                        convolution_backward_data::primitive_desc prim_desc(
                            bwd_desc, executor::global_cpu_engine, fwd_prim_desc);

                        vector<memory::desc> i_mds;
                        vector<memory::desc> o_mds;
#if MKLDNN_VERSION_MAJOR < 1
                        i_mds.push_back(prim_desc.weights_primitive_desc().desc());
                        i_mds.push_back(prim_desc.diff_dst_primitive_desc().desc());
                        o_mds.push_back(prim_desc.diff_src_primitive_desc().desc());
#else
                        i_mds.push_back(prim_desc.weights_desc());
                        i_mds.push_back(prim_desc.diff_dst_desc());
                        o_mds.push_back(prim_desc.diff_src_desc());
#endif
                        node = insert_input_conversions(external_function, node, i_mds);
                        set_output_layouts(node, o_mds);
                    }
                    else
                    {
                        set_native_layouts(external_function, node);
                    }
                }

                template <typename T, bool use_bias>
                void ConvolutionBackpropFiltersLayout(std::shared_ptr<ngraph::Node> node,
                                                      vector<memory::desc>& i_mds,
                                                      vector<memory::desc>& o_mds)
                {
                    auto convolution = static_cast<const T*>(node.get());

                    auto data_shape = node->get_input_shape(0);
                    auto delta_shape = node->get_input_shape(1);
                    auto filters_shape = node->get_output_shape(0);
                    auto filter_strides = convolution->get_window_movement_strides_forward();
                    auto padding_below = convolution->get_padding_below_forward();
                    auto padding_above = convolution->get_padding_above_forward();

                    Strides window_dilation_strides_adjusted;

                    for (size_t s : convolution->get_window_dilation_strides_forward())
                    {
                        window_dilation_strides_adjusted.push_back(s - 1);
                    }

                    memory::data_type et =
                        mkldnn_utils::get_mkldnn_data_type(node->get_input_element_type(0));

                    memory::dims mkldnn_data_shape(data_shape.begin(), data_shape.end());
                    memory::dims mkldnn_delta_shape(delta_shape.begin(), delta_shape.end());
                    memory::dims mkldnn_filters_shape(filters_shape.begin(), filters_shape.end());
                    memory::dims mkldnn_filter_strides(filter_strides.begin(),
                                                       filter_strides.end());
                    memory::dims mkldnn_dilated_strides(window_dilation_strides_adjusted.begin(),
                                                        window_dilation_strides_adjusted.end());
                    memory::dims mkldnn_padding_below(padding_below.begin(), padding_below.end());
                    memory::dims mkldnn_padding_above(padding_above.begin(), padding_above.end());

                    const memory::desc data_desc(mkldnn_data_shape, et, memory::FORMAT::any);
                    const memory::desc delta_desc(mkldnn_delta_shape, et, memory::FORMAT::any);
                    const memory::desc filters_desc(mkldnn_filters_shape, et, memory::FORMAT::any);

                    std::unique_ptr<convolution_backward_weights::desc> bwd_desc{nullptr};
                    std::unique_ptr<convolution_forward::desc> fwd_desc{nullptr};
                    if (use_bias)
                    {
                        auto bias_shape = node->get_output_shape(1);
                        memory::dims mkldnn_bias_shape(bias_shape.begin(), bias_shape.end());
                        const memory::desc bias_desc(mkldnn_bias_shape, et, memory::FORMAT::any);
                        bwd_desc.reset(
                            new convolution_backward_weights::desc(algorithm::convolution_direct,
                                                                   data_desc,
                                                                   filters_desc,
                                                                   bias_desc,
                                                                   delta_desc,
                                                                   mkldnn_filter_strides,
                                                                   mkldnn_dilated_strides,
                                                                   mkldnn_padding_below,
                                                                   mkldnn_padding_above
                                                                   PADDING);

                        fwd_desc.reset(new convolution_forward::desc(prop_kind::forward,
                                                                     algorithm::convolution_direct,
                                                                     data_desc,
                                                                     filters_desc,
                                                                     bias_desc,
                                                                     delta_desc,
                                                                     mkldnn_filter_strides,
                                                                     mkldnn_dilated_strides,
                                                                     mkldnn_padding_below,
                                                                     mkldnn_padding_above
                                                                     PADDING);
                    }
                    else
                    {
                        bwd_desc.reset(
                            new convolution_backward_weights::desc(algorithm::convolution_direct,
                                                                   data_desc,
                                                                   filters_desc,
                                                                   delta_desc,
                                                                   mkldnn_filter_strides,
                                                                   mkldnn_dilated_strides,
                                                                   mkldnn_padding_below,
                                                                   mkldnn_padding_above
                                                                   PADDING);

                        fwd_desc.reset(new convolution_forward::desc(prop_kind::forward,
                                                                     algorithm::convolution_direct,
                                                                     data_desc,
                                                                     filters_desc,
                                                                     delta_desc,
                                                                     mkldnn_filter_strides,
                                                                     mkldnn_dilated_strides,
                                                                     mkldnn_padding_below,
                                                                     mkldnn_padding_above
																	 PADDING);
                    }
                    convolution_forward::primitive_desc fwd_prim_desc(*fwd_desc,
                                                                      executor::global_cpu_engine);
                    convolution_backward_weights::primitive_desc prim_desc(
                        *bwd_desc, executor::global_cpu_engine, fwd_prim_desc);
#if MKLDNN_VERSION_MAJOR < 1
                    i_mds.push_back(prim_desc.src_primitive_desc().desc());
                    i_mds.push_back(prim_desc.diff_dst_primitive_desc().desc());
                    o_mds.push_back(prim_desc.diff_weights_primitive_desc().desc());
                    if (use_bias)
                    {
                        o_mds.push_back(prim_desc.diff_bias_primitive_desc().desc());
                    }
#else
                    i_mds.push_back(prim_desc.src_desc());
                    i_mds.push_back(prim_desc.diff_dst_desc());
                    o_mds.push_back(prim_desc.diff_weights_desc());
                    if (use_bias)
                    {
                        o_mds.push_back(prim_desc.diff_bias_desc());
                    }
#endif
                }

                template <>
                void CPULayout::LAYOUT_DECL(ngraph::op::ConvolutionBackpropFilters)
                {
                    if (mkldnn_utils::use_mkldnn_kernel(node.get()))
                    {
                        vector<memory::desc> i_mds;
                        vector<memory::desc> o_mds;
                        ConvolutionBackpropFiltersLayout<ngraph::op::ConvolutionBackpropFilters,
                                                         false>(node, i_mds, o_mds);

                        node = insert_input_conversions(external_function, node, i_mds);
                        set_output_layouts(node, o_mds);
                    }
                    else
                    {
                        set_native_layouts(external_function, node);
                    }
                }

                template <>
                void CPULayout::LAYOUT_DECL(ngraph::op::ConvolutionBiasBackpropFiltersBias)
                {
                    if (mkldnn_utils::use_mkldnn_kernel(node.get()))
                    {
                        vector<memory::desc> i_mds;
                        vector<memory::desc> o_mds;
                        ConvolutionBackpropFiltersLayout<
                            ngraph::op::ConvolutionBiasBackpropFiltersBias,
                            true>(node, i_mds, o_mds);

                        node = insert_input_conversions(external_function, node, i_mds);
                        set_output_layouts(node, o_mds);
                    }
                    else
                    {
                        set_native_layouts(external_function, node);
                    }
                }

                template <typename T>
                void AvgPoolLayout(std::shared_ptr<ngraph::Node> node,
                                   vector<memory::desc>& i_mds,
                                   vector<memory::desc>& o_mds)
                {
                    auto avg_pool = static_cast<const ngraph::op::AvgPool*>(node.get());

                    auto arg0_shape = node->get_input_shape(0);
                    auto result_shape = node->get_output_shape(0);
                    auto filter_shape = avg_pool->get_window_shape();
                    auto filter_strides = avg_pool->get_window_movement_strides();
                    auto padding_below = avg_pool->get_padding_below();
                    auto padding_above = avg_pool->get_padding_above();

                    memory::data_type et =
                        mkldnn_utils::get_mkldnn_data_type(node->get_input_element_type(0));

                    algorithm algorithm_enumerator =
                        avg_pool->get_include_padding_in_avg_computation()
                            ? algorithm::pooling_avg_include_padding
                            : algorithm::pooling_avg_exclude_padding;

                    memory::dims mkldnn_arg0_shape(arg0_shape.begin(), arg0_shape.end());
                    memory::dims mkldnn_result_shape(result_shape.begin(), result_shape.end());
                    memory::dims mkldnn_filter_shape(filter_shape.begin(), filter_shape.end());
                    memory::dims mkldnn_filter_strides(filter_strides.begin(),
                                                       filter_strides.end());
                    memory::dims mkldnn_padding_below(padding_below.begin(), padding_below.end());
                    memory::dims mkldnn_padding_above(padding_above.begin(), padding_above.end());

                    auto input_desc = mkldnn_utils::get_input_mkldnn_md(node.get(), 0);
                    auto result_desc = memory::desc(mkldnn_result_shape, et, memory::FORMAT::any);

                    try
                    {
                        auto desc = pooling_forward::desc(prop_kind::forward_inference,
                            algorithm_enumerator,
                            input_desc,
                            result_desc,
                            mkldnn_filter_strides,
                            mkldnn_filter_shape,
                            mkldnn_padding_below,
                            mkldnn_padding_above
                            PADDING;
                        auto prim_desc =
                            pooling_forward::primitive_desc(desc,
                                                            executor::global_cpu_engine);
                        i_mds.push_back(input_desc);
#if MKLDNN_VERSION_MAJOR < 1
                        o_mds.push_back(prim_desc.dst_primitive_desc().desc());
#else
                        o_mds.push_back(prim_desc.dst_desc());
#endif
                    }
                    catch (const mkldnn::error& e)
                    {
                        if (arg0_shape.size() == 4 || arg0_shape.size() == 5)
                        {
                            auto default_format = arg0_shape.size() == 4
                                                      ? mkldnn::memory::FORMAT::nchw
                                                      : mkldnn::memory::FORMAT::ncdhw;
                            auto default_desc_i = mkldnn_utils::create_default_mkldnn_md(
                                node.get(), 0, false, default_format);
                            auto default_desc_o = mkldnn_utils::create_default_mkldnn_md(
                                node.get(), 0, true, default_format);
                            i_mds.push_back(default_desc_i);
                            o_mds.push_back(default_desc_o);
                        }
                        else
                        {
                            throw ngraph_error("MKLDNN Unsupported pooling layout" /*+
                                               to_string(input_desc.data.format) + e.message*/);
                        }
                    }
                }

                template <>
                void CPULayout::LAYOUT_DECL(ngraph::op::AvgPool)
                {
                    if (mkldnn_utils::use_mkldnn_kernel(node.get()))
                    {
                        vector<memory::desc> i_mds;
                        vector<memory::desc> o_mds;

                        AvgPoolLayout<ngraph::op::AvgPool>(node, i_mds, o_mds);

                        node = insert_input_conversions(external_function, node, i_mds);
                        set_output_layouts(node, o_mds);
                    }
                    else
                    {
                        set_native_layouts(external_function, node);
                    }
                }

                template <>
                void CPULayout::LAYOUT_DECL(ngraph::op::AvgPoolBackprop)
                {
                    if (mkldnn_utils::use_mkldnn_kernel(node.get()))
                    {
                        auto avg_pool = static_cast<const ngraph::op::AvgPoolBackprop*>(node.get());

                        auto arg0_shape = node->get_input_shape(0);
                        auto result_shape = node->get_output_shape(0);
                        auto filter_shape = avg_pool->get_window_shape();
                        auto filter_strides = avg_pool->get_window_movement_strides();
                        auto padding_below = avg_pool->get_padding_below();
                        auto padding_above = avg_pool->get_padding_above();

                        memory::data_type et =
                            mkldnn_utils::get_mkldnn_data_type(node->get_input_element_type(0));

                        algorithm algorithm_enumerator =
                            avg_pool->get_include_padding_in_avg_computation()
                                ? algorithm::pooling_avg_include_padding
                                : algorithm::pooling_avg_exclude_padding;

                        memory::dims mkldnn_arg0_shape(arg0_shape.begin(), arg0_shape.end());
                        memory::dims mkldnn_result_shape(result_shape.begin(), result_shape.end());
                        memory::dims mkldnn_filter_shape(filter_shape.begin(), filter_shape.end());
                        memory::dims mkldnn_filter_strides(filter_strides.begin(),
                                                           filter_strides.end());
                        memory::dims mkldnn_padding_below(padding_below.begin(),
                                                          padding_below.end());
                        memory::dims mkldnn_padding_above(padding_above.begin(),
                                                          padding_above.end());

                        auto input_desc = mkldnn_utils::get_input_mkldnn_md(node.get(), 0);
                        auto result_desc =
                            memory::desc(mkldnn_result_shape, et, memory::FORMAT::any);

                        vector<memory::desc> i_mds;
                        vector<memory::desc> o_mds;
                        try
                        {
                                auto fwd_desc = pooling_forward::desc(prop_kind::forward_inference,
                                algorithm_enumerator,
                                result_desc,
                                input_desc,
                                mkldnn_filter_strides,
                                mkldnn_filter_shape,
                                mkldnn_padding_below,
                                mkldnn_padding_above
                                PADDING;
                            auto fwd_prim_desc =
                                pooling_forward::primitive_desc(fwd_desc,
                                                                executor::global_cpu_engine);
                            auto bwd_desc = pooling_backward::desc(algorithm_enumerator,
                                result_desc,
                                input_desc,
                                mkldnn_filter_strides,
                                mkldnn_filter_shape,
                                mkldnn_padding_below,
                                mkldnn_padding_above
                                PADDING;
                            auto prim_desc =
                                pooling_backward::primitive_desc(bwd_desc,
                                                                 executor::global_cpu_engine,
                                                                 fwd_prim_desc);
                            i_mds.push_back(input_desc);
#if MKLDNN_VERSION_MAJOR < 1
                            o_mds.push_back(prim_desc.diff_src_primitive_desc().desc());
#else
                            o_mds.push_back(prim_desc.diff_src_desc());
#endif
                        }
                        catch (const mkldnn::error& e)
                        {
                            throw ngraph_error("MKLDNN Unsupported pooling layout" /*+
                                               to_string(input_desc.data.format) + e.message*/);
                        }

                        node = insert_input_conversions(external_function, node, i_mds);
                        set_output_layouts(node, o_mds);
                    }
                    else
                    {
                        set_native_layouts(external_function, node);
                    }
                }

                template <typename T, prop_kind pk>
                void MaxPoolLayout(std::shared_ptr<ngraph::Node> node,
                                   vector<memory::desc>& i_mds,
                                   vector<memory::desc>& o_mds)
                {
                    auto max_pool = static_cast<const T*>(node.get());

                    auto arg0_shape = node->get_input_shape(0);
                    auto result_shape = node->get_output_shape(0);
                    auto filter_shape = max_pool->get_window_shape();
                    auto filter_strides = max_pool->get_window_movement_strides();
                    auto padding_below = max_pool->get_padding_below();
                    auto padding_above = max_pool->get_padding_above();

                    memory::data_type et =
                        mkldnn_utils::get_mkldnn_data_type(node->get_input_element_type(0));

                    algorithm algorithm_enumerator = algorithm::pooling_max;

                    memory::dims mkldnn_arg0_shape(arg0_shape.begin(), arg0_shape.end());
                    memory::dims mkldnn_result_shape(result_shape.begin(), result_shape.end());
                    memory::dims mkldnn_filter_shape(filter_shape.begin(), filter_shape.end());
                    memory::dims mkldnn_filter_strides(filter_strides.begin(),
                                                       filter_strides.end());
                    memory::dims mkldnn_padding_below(padding_below.begin(), padding_below.end());
                    memory::dims mkldnn_padding_above(padding_above.begin(), padding_above.end());

                    auto input_desc = mkldnn_utils::get_input_mkldnn_md(node.get(), 0);
                    auto result_desc = memory::desc(mkldnn_result_shape, et, memory::FORMAT::any);

                    try
                    {
                        auto desc = pooling_forward::desc(pk,
                            algorithm_enumerator,
                            input_desc,
                            result_desc,
                            mkldnn_filter_strides,
                            mkldnn_filter_shape,
                            mkldnn_padding_below,
                            mkldnn_padding_above
                            PADDING;
                        auto prim_desc =
                            pooling_forward::primitive_desc(desc,
                                                            executor::global_cpu_engine);
                        i_mds.push_back(input_desc);
#if MKLDNN_VERSION_MAJOR < 1
                        o_mds.push_back(prim_desc.dst_primitive_desc().desc());
#else
                        o_mds.push_back(prim_desc.dst_desc());
#endif

                        if (pk == prop_kind::forward_training)
                        {
#if MKLDNN_VERSION_MAJOR < 1
                            o_mds.push_back(prim_desc.workspace_primitive_desc().desc());
#else
                            o_mds.push_back(prim_desc.workspace_desc());
#endif
                        }
                    }
                    catch (const mkldnn::error& e)
                    {
                        if (arg0_shape.size() == 4 || arg0_shape.size() == 5)
                        {
                            auto default_format = arg0_shape.size() == 4
                                                      ? mkldnn::memory::FORMAT::nchw
                                                      : mkldnn::memory::FORMAT::ncdhw;
                            auto default_desc_i = mkldnn_utils::create_default_mkldnn_md(
                                node.get(), 0, false, default_format);
                            auto default_desc_o = mkldnn_utils::create_default_mkldnn_md(
                                node.get(), 0, true, default_format);
                            i_mds.push_back(default_desc_i);
                            o_mds.push_back(default_desc_o);
                            if (pk == prop_kind::forward_training)
                            {
                                auto desc = pooling_forward::desc(pk,
                                    algorithm_enumerator,
                                    default_desc_i,
                                    result_desc,
                                    mkldnn_filter_strides,
                                    mkldnn_filter_shape,
                                    mkldnn_padding_below,
                                    mkldnn_padding_above
                                    PADDING;
                            	auto prim_desc = pooling_forward::primitive_desc(desc,
                                   executor::global_cpu_engine);
#if MKLDNN_VERSION_MAJOR < 1
                            	o_mds.push_back(prim_desc.workspace_primitive_desc().desc());
#else
                                o_mds.push_back(prim_desc.workspace_desc());
#endif
                            }
                        }
                        else
                        {
                            throw ngraph_error("MKLDNN Unsupported pooling fwd layout" /*+
                                               to_string(input_desc.data.format) + e.message*/);
                        }
                    }
                }

                template <>
                void CPULayout::LAYOUT_DECL(ngraph::op::QuantizedMaxPool)
                {
                    if (mkldnn_utils::use_mkldnn_kernel(node.get()))
                    {
                        vector<memory::desc> i_mds;
                        vector<memory::desc> o_mds;

                        MaxPoolLayout<ngraph::op::QuantizedMaxPool, prop_kind::forward_inference>(
                            node, i_mds, o_mds);

                        node = insert_input_conversions(external_function, node, i_mds);
                        set_output_layouts(node, o_mds);
                    }
                    else
                    {
                        set_native_layouts(external_function, node);
                    }
                }

                template <>
                void CPULayout::LAYOUT_DECL(ngraph::op::QuantizedAvgPool)
                {
                    if (mkldnn_utils::use_mkldnn_kernel(node.get()))
                    {
                        vector<memory::desc> i_mds;
                        vector<memory::desc> o_mds;

                        AvgPoolLayout<ngraph::op::QuantizedAvgPool>(node, i_mds, o_mds);

                        node = insert_input_conversions(external_function, node, i_mds);
                        set_output_layouts(node, o_mds);
                    }
                    else
                    {
                        set_native_layouts(external_function, node);
                    }
                }

                template <>
                void CPULayout::LAYOUT_DECL(ngraph::op::Quantize)
                {
                    if (mkldnn_utils::use_mkldnn_kernel(node.get()))
                    {
                        auto input_md = mkldnn_utils::get_input_mkldnn_md(node.get(), 0);
                        auto tv = node->get_output_tensor_ptr(0);
#if MKLDNN_VERSION_MAJOR < 1
                        auto fmt = static_cast<mkldnn::memory::format>(input_md.data.format);
                        if (fmt == mkldnn_blocked || fmt == mkldnn_format_undef ||
                            !mkldnn_utils::can_create_mkldnn_md(tv->get_element_type()))
                        {
                            // Cannot pass through layout information for blocked layouts at the moment
                            set_native_layouts(external_function, node);
                        }
                        else
                        {
                            // mkldnn expects nhwc for int8, avoids reorder
                            if (fmt == mkldnn::memory::format::nchw ||
                                fmt == mkldnn::memory::format::nChw8c ||
                                fmt == mkldnn::memory::format::nChw16c)
                            {
                                fmt = mkldnn::memory::format::nhwc;
                            }
                            vector<memory::desc> o_mds;
                            o_mds.push_back(mkldnn_utils::create_default_mkldnn_md(
                                node.get(), 0, true, static_cast<memory::format>(fmt)));
                            set_output_layouts(node, o_mds);
                        }
#else
                        auto fmt =
                            static_cast<mkldnn::memory::format_kind>(input_md.data.format_kind);
                        // blocked
                        if (mkldnn_utils::is_mkldnn_desc_blocked_data_format(input_md) ||
                            fmt == mkldnn::memory::format_kind::undef ||
                            !mkldnn_utils::can_create_mkldnn_md(tv->get_element_type()))
                        {
                            // Cannot pass through layout information for blocked layouts at the moment
                            set_native_layouts(external_function, node);
                        }
                        else
                        {
                            vector<memory::desc> o_mds;
                            if (mkldnn_utils::mkldnn_md_matches_format_tag(
                                    input_md.data, mkldnn::memory::format_tag::nchw) ||
                                mkldnn_utils::mkldnn_md_matches_format_tag(
                                    input_md.data, mkldnn::memory::format_tag::nChw8c) ||
                                mkldnn_utils::mkldnn_md_matches_format_tag(
                                    input_md.data, mkldnn::memory::format_tag::nChw16c))
                            {
                                o_mds.push_back(mkldnn_utils::create_default_mkldnn_md(
                                    node.get(), 0, true, mkldnn::memory::format_tag::nhwc));
                            }
                            else
                            {
                                auto strides = input_md.data.format_desc.blocking.strides;
                                memory::dims strides_arg;
                                for (auto i = 0; i < input_md.data.ndims; i++)
                                {
                                    strides_arg.push_back(strides[i]);
                                }
                                o_mds.push_back(mkldnn_utils::create_default_mkldnn_md_with_strides(
                                    node.get(), 0, strides_arg, true));
                            }
                            set_output_layouts(node, o_mds);
                        }
#endif
                    }
                    else
                    {
                        set_native_layouts(external_function, node);
                    }
                }

                template <>
                void CPULayout::LAYOUT_DECL(ngraph::op::Dequantize)
                {
                    if (mkldnn_utils::use_mkldnn_kernel(node.get()))
                    {
                        auto input_md = mkldnn_utils::get_input_mkldnn_md(node.get(), 0);
                        auto tv = node->get_output_tensor_ptr(0);
#if MKLDNN_VERSION_MAJOR < 1
                        auto fmt = static_cast<mkldnn::memory::format>(input_md.data.format);
                        if (fmt == mkldnn_blocked || fmt == mkldnn_format_undef ||
                            !mkldnn_utils::can_create_mkldnn_md(tv->get_element_type()))
                        {
                            // Cannot pass through layout information for blocked layouts at the moment
                            set_native_layouts(external_function, node);
                        }
                        else
                        {
                            // reorder as default nchw layout
                            if (fmt == mkldnn::memory::format::nhwc)
                            {
                                fmt = mkldnn::memory::format::nchw;
                            }
                            vector<memory::desc> o_mds;
                            o_mds.push_back(mkldnn_utils::create_default_mkldnn_md(
                                node.get(), 0, true, static_cast<memory::format>(fmt)));
                            set_output_layouts(node, o_mds);
                        }
#else
                        auto fmt =
                            static_cast<mkldnn::memory::format_kind>(input_md.data.format_kind);
                        if (mkldnn_utils::is_mkldnn_desc_blocked_data_format(input_md) ||
                            fmt == mkldnn::memory::format_kind::undef ||
                            !mkldnn_utils::can_create_mkldnn_md(tv->get_element_type()))
                        {
                            // Cannot pass through layout information for blocked layouts at the moment
                            set_native_layouts(external_function, node);
                        }
                        else
                        {
                            vector<memory::desc> o_mds;
                            if (mkldnn_utils::mkldnn_md_matches_format_tag(
                                    input_md.data, mkldnn::memory::format_tag::nhwc))
                            {
                                o_mds.push_back(mkldnn_utils::create_default_mkldnn_md(
                                    node.get(), 0, true, mkldnn::memory::format_tag::nchw));
                            }
                            else
                            {
                                auto strides = input_md.data.format_desc.blocking.strides;
                                memory::dims strides_arg;
                                for (auto i = 0; i < input_md.data.ndims; i++)
                                {
                                    strides_arg.push_back(strides[i]);
                                }
                                o_mds.push_back(mkldnn_utils::create_default_mkldnn_md_with_strides(
                                    node.get(), 0, strides_arg, true));
                            }
                            set_output_layouts(node, o_mds);
                        }
#endif
                    }
                    else
                    {
                        set_native_layouts(external_function, node);
                    }
                }

                template <>
                void CPULayout::LAYOUT_DECL(ngraph::op::MaxPoolWithIndices)
                {
                    if (mkldnn_utils::use_mkldnn_kernel(node.get()))
                    {
                        vector<memory::desc> i_mds;
                        vector<memory::desc> o_mds;
                        MaxPoolLayout<ngraph::op::MaxPoolWithIndices, prop_kind::forward_training>(
                            node, i_mds, o_mds);

                        node = insert_input_conversions(external_function, node, i_mds);
                        set_output_layouts(node, o_mds);
                    }
                    else
                    {
                        set_native_layouts(external_function, node);
                    }
                }

                template <>
                void CPULayout::LAYOUT_DECL(ngraph::op::MaxPool)
                {
                    if (mkldnn_utils::use_mkldnn_kernel(node.get()))
                    {
                        vector<memory::desc> i_mds;
                        vector<memory::desc> o_mds;
                        MaxPoolLayout<ngraph::op::MaxPool, prop_kind::forward_inference>(
                            node, i_mds, o_mds);

                        node = insert_input_conversions(external_function, node, i_mds);
                        set_output_layouts(node, o_mds);
                    }
                    else
                    {
                        set_native_layouts(external_function, node);
                    }
                }

                template <typename T, bool with_indices>
                void MaxPoolBackpropLayout(std::shared_ptr<ngraph::Node> node,
                                           vector<memory::desc>& i_mds,
                                           vector<memory::desc>& o_mds)
                {
                    auto max_pool = static_cast<const T*>(node.get());

                    // arg 0 - work input
                    // arg 1 - delta
                    // arg 2 - work space
                    // Propagate fprop's input layout
                    auto arg0_shape = node->get_input_shape(0);
                    auto arg1_shape = node->get_input_shape(1);
                    auto result_shape = node->get_output_shape(0);
                    auto filter_shape = max_pool->get_window_shape();
                    auto filter_strides = max_pool->get_window_movement_strides();
                    auto padding_below = max_pool->get_padding_below();
                    auto padding_above = max_pool->get_padding_above();

                    memory::data_type et =
                        mkldnn_utils::get_mkldnn_data_type(node->get_input_element_type(1));

                    algorithm algorithm_enumerator = algorithm::pooling_max;

                    memory::dims mkldnn_arg0_shape(arg0_shape.begin(), arg0_shape.end());
                    memory::dims mkldnn_arg1_shape(arg1_shape.begin(), arg1_shape.end());
                    memory::dims mkldnn_result_shape(result_shape.begin(), result_shape.end());
                    memory::dims mkldnn_filter_shape(filter_shape.begin(), filter_shape.end());
                    memory::dims mkldnn_filter_strides(filter_strides.begin(),
                                                       filter_strides.end());
                    memory::dims mkldnn_padding_below(padding_below.begin(), padding_below.end());
                    memory::dims mkldnn_padding_above(padding_above.begin(), padding_above.end());

                    auto fprop_input_md = mkldnn_utils::get_input_mkldnn_md(node.get(), 0);

#if MKLDNN_VERSION_MAJOR < 1
                    auto fprop_input_layout =
                        static_cast<memory::format>(fprop_input_md.data.format);
                    auto diff_dst_desc = memory::desc(mkldnn_arg1_shape, et, fprop_input_layout);
#else
                    auto strides = fprop_input_md.data.format_desc.blocking.strides;
                    memory::dims strides_arg;
                    for (auto i = 0; i < fprop_input_md.data.ndims; i++)
                    {
                        strides_arg.push_back(strides[i]);
                    }
                    auto diff_dst_desc = memory::desc(mkldnn_arg1_shape, et, strides_arg);
#endif
                    auto diff_src_desc = memory::desc(mkldnn_arg0_shape, et, memory::FORMAT::any);

                    try
                    {
                        auto fwd_desc = pooling_forward::desc(prop_kind::forward_training,
                            algorithm_enumerator,
                            diff_src_desc,
                            diff_dst_desc,
                            mkldnn_filter_strides,
                            mkldnn_filter_shape,
                            mkldnn_padding_below,
                            mkldnn_padding_above
							PADDING;

                    	auto fwd_prim_desc =
                            pooling_forward::primitive_desc(fwd_desc,
                                                            executor::global_cpu_engine);

                    	auto bwd_desc = pooling_backward::desc(algorithm_enumerator,
                            diff_src_desc,
                            diff_dst_desc,
                            mkldnn_filter_strides,
                            mkldnn_filter_shape,
                            mkldnn_padding_below,
                            mkldnn_padding_above
							PADDING;

                        auto prim_desc =
                            pooling_backward::primitive_desc(bwd_desc,
                                            executor::global_cpu_engine,
                                                             fwd_prim_desc);
                        i_mds.push_back(fprop_input_md);
                        i_mds.push_back(diff_dst_desc);

                        if (with_indices)
                        {
#if MKLDNN_VERSION_MAJOR < 1
                            i_mds.push_back(fwd_prim_desc.workspace_primitive_desc().desc());
#else
                            i_mds.push_back(fwd_prim_desc.workspace_desc());
#endif
                        }
                        else if (node->get_input_size() == 3)
                        {
                            i_mds.push_back(diff_dst_desc);
                        }
#if MKLDNN_VERSION_MAJOR < 1
                        o_mds.push_back(prim_desc.diff_src_primitive_desc().desc());
#else
                        o_mds.push_back(prim_desc.diff_src_desc());
#endif
                    }
                    catch (const mkldnn::error& e)
                    {
                        throw ngraph_error("MKLDNN Unsupported pooling layout" /*+
                                           to_string(fprop_input_md.data.format) + e.message*/);
                    }
                }

                template <>
                void CPULayout::LAYOUT_DECL(ngraph::op::MaxPoolBackprop)
                {
                    if (mkldnn_utils::use_mkldnn_kernel(node.get()))
                    {
                        vector<memory::desc> i_mds;
                        vector<memory::desc> o_mds;
                        MaxPoolBackpropLayout<ngraph::op::MaxPoolBackprop, false>(
                            node, i_mds, o_mds);

                        node = insert_input_conversions(external_function, node, i_mds);
                        set_output_layouts(node, o_mds);
                    }
                    else
                    {
                        set_native_layouts(external_function, node);
                    }
                }

                template <>
                void CPULayout::LAYOUT_DECL(ngraph::op::MaxPoolWithIndicesBackprop)
                {
                    if (mkldnn_utils::use_mkldnn_kernel(node.get()))
                    {
                        vector<memory::desc> i_mds;
                        vector<memory::desc> o_mds;
                        MaxPoolBackpropLayout<ngraph::op::MaxPoolWithIndicesBackprop, true>(
                            node, i_mds, o_mds);

                        node = insert_input_conversions(external_function, node, i_mds);
                        set_output_layouts(node, o_mds);
                    }
                    else
                    {
                        set_native_layouts(external_function, node);
                    }
                }

                template <>
                void CPULayout::LAYOUT_DECL(ngraph::op::Result)
                {
                    auto result = static_cast<const ngraph::op::Result*>(node.get());
                    auto cpu_tvl = dynamic_pointer_cast<runtime::cpu::LayoutDescriptor>(
                        node->get_inputs()[0].get_output().get_tensor_ptr()->get_tensor_layout());

                    if (result->needs_default_layout() || !cpu_tvl->is_mkldnn_layout() ||
                        cpu_tvl->get_size() * cpu_tvl->get_element_type().size() !=
                            cpu_tvl->get_allocated_size())
                    {
                        set_native_layouts(external_function, node, false);
                    }
                    else
                    {
                        auto input_md = mkldnn_utils::get_input_mkldnn_md(node.get(), 0);
                        vector<memory::desc> o_mds;
                        o_mds.push_back(input_md);
                        set_output_layouts(node, o_mds);
                    }
                }

                static bool can_be_rotated(const ngraph::op::Reshape* reshape,
                                           const mkldnn::memory::desc& md)
                {
                    auto axis_order = reshape->get_input_order();
                    auto input_shape = reshape->get_input_shape(0);
                    auto output_shape = reshape->get_output_shape();
                    if (input_shape.size() != output_shape.size())
                        return false;

                    if ((shape_size(input_shape)) == 1)
                        return false;

                    for (size_t i = 0; i < output_shape.size(); i++)
                    {
                        if (input_shape[axis_order[i]] != output_shape[i])
                            return false;
                    }
                    return true;
                }

                static bool can_be_squeezed(const ngraph::op::Reshape* reshape,
                                            const mkldnn::memory::desc& md,
                                            AxisVector& squeezed_axis)
                {
                    auto input_shape = reshape->get_input_shape(0);
                    auto output_shape = reshape->get_output_shape();

                    if (input_shape.size() <= output_shape.size())
                        return false;

                    if ((shape_size(input_shape)) == 1)
                        return false;

                    for (size_t i = 0, j = 0; i < input_shape.size(); i++)
                    {
                        if (j >= output_shape.size() || input_shape[i] != output_shape[j])
                        {
                            // Squeezed axis
                            if (input_shape[i] != 1)
                                return false;
                            squeezed_axis.push_back(i);
                        }
                        else
                        {
                            j++;
                        }
                    }

                    if (mkldnn_utils::is_mkldnn_padded_layout(md, squeezed_axis))
                    {
                        return false;
                    }

                    return true;
                }

                static bool can_be_expanded(const ngraph::op::Reshape* reshape,
                                            const mkldnn::memory::desc& md,
                                            AxisVector& expanded_axis)
                {
                    auto input_shape = reshape->get_input_shape(0);
                    auto output_shape = reshape->get_output_shape();

                    if (input_shape.size() >= output_shape.size())
                        return false;

                    if ((shape_size(input_shape)) == 1)
                        return false;

                    for (size_t i = 0, j = 0; j < output_shape.size(); j++)
                    {
                        if (i >= input_shape.size() || input_shape[i] != output_shape[j])
                        {
                            // Expanded axis
                            if (output_shape[j] != 1)
                                return false;
                            expanded_axis.push_back(j);
                        }
                        else
                        {
                            i++;
                        }
                    }
                    return true;
                }

                template <>
                void CPULayout::LAYOUT_DECL(ngraph::op::Reshape)
                {
                    auto reshape = static_cast<ngraph::op::Reshape*>(node.get());
                    bool skip_reshape = false;
                    bool skip_input_reorder = false;

                    auto tvl =
                        node->get_inputs()[0].get_output().get_tensor_ptr()->get_tensor_layout();
                    auto cpu_tvl = dynamic_cast<runtime::cpu::LayoutDescriptor*>(tvl.get());
                    if (cpu_tvl && cpu_tvl->is_mkldnn_layout())
                    {
                        auto input_md = mkldnn_utils::get_input_mkldnn_md(node.get(), 0);
                        auto input_shape = reshape->get_input_shape(0);
                        auto output_shape = reshape->get_output_shape();
                        AxisVector squeezed_axis;
                        AxisVector expanded_axis;

                        // Case 1: Transpose only. Rotate layouts
                        // Case 2: Squeeze dims. Removes size-1 dimensions. Squeeze mkldnn layout
                        // Case 3: Exapnd dims. Add size-1 dimensions. Expand mkldnn layout
                        // Default: Convert to row-major if needed
                        //if (false)
                        if (can_be_rotated(reshape, input_md))
                        {
                            auto output_md = mkldnn_utils::rotate_blocked_md(
                                input_md, reshape->get_input_order());
                            set_output_layouts(node, {output_md});
                            skip_reshape = true;
                            skip_input_reorder = true;
                        }
                        else if (can_be_squeezed(reshape, input_md, squeezed_axis))
                        {
                            auto output_md =
                                mkldnn_utils::squeeze_blocked_md(input_md, squeezed_axis);
                            set_output_layouts(node, {output_md});
                            skip_reshape = true;
                            skip_input_reorder = true;
                        }
                        else if (can_be_expanded(reshape, input_md, expanded_axis))
                        {
                            auto output_md =
                                mkldnn_utils::expand_blocked_md(input_md, expanded_axis);
                            set_output_layouts(node, {output_md});
                            skip_reshape = true;
                            skip_input_reorder = true;
                        }
                        else
                        {
                            if (!reshape->get_is_transpose())
                                skip_reshape = true;
                        }
                    }
                    else
                    {
                        // Input is in row-major layout
                        if (reshape->get_is_transpose())
                        {
                            auto input_strides = cpu_tvl->get_strides();
                            auto axis_order = reshape->get_input_order();
                            Strides output_strides(input_strides.size());
                            for (size_t i = 0; i < input_strides.size(); i++)
                            {
                                output_strides[i] = input_strides[axis_order[i]];
                            }

                            auto output_tvl = dynamic_pointer_cast<runtime::cpu::LayoutDescriptor>(
                                node->get_output_tensor_ptr()->get_tensor_layout());
                            // TODO (jbobba): For now non-MKLDNN layouts are always in row-major format
                            // Enable this once we support non row-major strided formats
                            // output_tvl->set_strides(output_strides);
                        }
                        else
                        {
                            skip_reshape = true;
                        }
                    }

                    if (skip_reshape)
                    {
                        auto op_annotations = reshape->get_op_annotations();
                        if (!op_annotations)
                        {
                            op_annotations =
                                std::make_shared<ngraph::runtime::cpu::CPUOpAnnotations>();
                            reshape->set_op_annotations(op_annotations);
                        }
                        // pass-through
                        op_annotations->add_in_place_oi_pair({0, 0, false});
                    }

                    if (!skip_input_reorder)
                    {
                        set_native_layouts(external_function, node);
                    }
                }

                template <>
                void CPULayout::LAYOUT_DECL(ngraph::op::GetOutputElement)
                {
<<<<<<< HEAD
                    auto goe = static_cast<const ngraph::op::GetOutputElement*>(node.get());
#if MKLDNN_VERSION_MAJOR < 1
=======
>>>>>>> 8dd818e5
                    if (mkldnn_utils::get_input_mkldnn_md(node.get(), 0).data.format ==
                        mkldnn_format_undef)
                    {
                        set_native_layouts(external_function, node);
                    }
#else
                    if (mkldnn_utils::get_input_mkldnn_md(node.get(), 0).data.format_kind ==
                        static_cast<mkldnn_format_kind_t>(mkldnn::memory::format_kind::undef))
                    {
                        set_native_layouts(external_function, node);
                    }
#endif
                    else
                    {
                        auto input_md = mkldnn_utils::get_input_mkldnn_md(node.get(), 0);
                        vector<memory::desc> o_mds;
                        o_mds.push_back(input_md);
                        set_output_layouts(node, o_mds);
                    }
                }

                template <>
                void CPULayout::LAYOUT_DECL(ngraph::op::LRN)
                {
                    if (runtime::cpu::mkldnn_utils::use_mkldnn_kernel(node.get()))
                    {
                        auto input_md = mkldnn_utils::get_input_mkldnn_md(node.get(), 0);
                        vector<memory::desc> o_mds;
                        o_mds.push_back(input_md);
                        set_output_layouts(node, o_mds);
                    }
                    else
                    {
                        set_native_layouts(external_function, node);
                    }
                }

                template <>
                void CPULayout::LAYOUT_DECL(ngraph::op::SigmoidBackprop)
                {
                    if (mkldnn_utils::use_mkldnn_kernel(node.get()))
                    {
                        auto input_md = mkldnn_utils::get_input_mkldnn_md(node.get(), 0);
                        vector<memory::desc> i_mds;
                        vector<memory::desc> o_mds;
                        // ensure delta and input have same layout
                        i_mds.push_back(input_md);
                        i_mds.push_back(input_md);
                        o_mds.push_back(input_md);
                        node = insert_input_conversions(external_function, node, i_mds);
                        set_output_layouts(node, o_mds);
                    }
                    else
                    {
                        set_native_layouts(external_function, node);
                    }
                }

                template <>
                void CPULayout::LAYOUT_DECL(ngraph::op::ReluBackprop)
                {
                    if (mkldnn_utils::use_mkldnn_kernel(node.get()))
                    {
                        auto kernel_md = mkldnn_utils::get_input_mkldnn_md(node.get(), 0);
#if MKLDNN_VERSION_MAJOR < 1
                        auto kernel_layout = static_cast<memory::format>(kernel_md.data.format);
                        if (!mkldnn_utils::is_mkldnn_blocked_data_format(kernel_layout))
                        {
                            // Propagate delta layout
                            kernel_md = mkldnn_utils::get_input_mkldnn_md(node.get(), 1);
                        }
#else
                        if (!mkldnn_utils::is_mkldnn_desc_blocked_data_format(kernel_md))
                        {
                            // Propagate delta layout
                            kernel_md = mkldnn_utils::get_input_mkldnn_md(node.get(), 1);
                        }
#endif

                        vector<memory::desc> i_mds;
                        vector<memory::desc> o_mds;
                        i_mds.push_back(kernel_md);
                        i_mds.push_back(kernel_md);
                        o_mds.push_back(kernel_md);
                        node = insert_input_conversions(external_function, node, i_mds);
                        set_output_layouts(node, o_mds);
                    }
                    else
                    {
                        set_native_layouts(external_function, node);
                    }
                }

                template <typename T>
                void BatchNormLayout(std::shared_ptr<ngraph::Node> node,
                                     vector<memory::desc>& i_mds,
                                     vector<memory::desc>& o_mds)
                {
                    auto input_md = mkldnn_utils::get_input_mkldnn_md(node.get(), 2);
                    auto arg0_md = mkldnn_utils::create_default_mkldnn_md(
                        node.get(), 0, false, memory::FORMAT::x);
                    auto arg1_md = mkldnn_utils::create_default_mkldnn_md(
                        node.get(), 1, false, memory::FORMAT::x);

                    if (node->get_input_size() == 3)
                    {
                        auto out1_md = mkldnn_utils::create_default_mkldnn_md(
                            node.get(), 1, true, memory::FORMAT::x);
                        auto out2_md = mkldnn_utils::create_default_mkldnn_md(
                            node.get(), 2, true, memory::FORMAT::x);

                        i_mds.push_back(arg0_md);
                        i_mds.push_back(arg1_md);
                        i_mds.push_back(input_md);
                        o_mds.push_back(input_md);
                        o_mds.push_back(out1_md);
                        o_mds.push_back(out2_md);
                    }
                    else
                    {
                        auto arg3_md = mkldnn_utils::create_default_mkldnn_md(
                            node.get(), 3, false, memory::FORMAT::x);
                        auto arg4_md = mkldnn_utils::create_default_mkldnn_md(
                            node.get(), 4, false, memory::FORMAT::x);

                        i_mds.push_back(arg0_md);
                        i_mds.push_back(arg1_md);
                        i_mds.push_back(input_md);
                        i_mds.push_back(arg3_md);
                        i_mds.push_back(arg4_md);
                        o_mds.push_back(input_md);
                    }
                }

                template <>
                void CPULayout::LAYOUT_DECL(ngraph::op::BatchNormTraining)
                {
                    if (mkldnn_utils::use_mkldnn_kernel(node.get()))
                    {
                        vector<memory::desc> i_mds;
                        vector<memory::desc> o_mds;
                        BatchNormLayout<ngraph::op::BatchNormTraining>(node, i_mds, o_mds);
                        node = insert_input_conversions(external_function, node, i_mds);
                        set_output_layouts(node, o_mds);
                    }
                    else
                    {
                        set_native_layouts(external_function, node);
                    }
                }

                template <>
                void CPULayout::LAYOUT_DECL(ngraph::op::BatchNormInference)
                {
                    if (mkldnn_utils::use_mkldnn_kernel(node.get()))
                    {
                        vector<memory::desc> i_mds;
                        vector<memory::desc> o_mds;
                        BatchNormLayout<ngraph::op::BatchNormInference>(node, i_mds, o_mds);
                        node = insert_input_conversions(external_function, node, i_mds);
                        set_output_layouts(node, o_mds);
                    }
                    else
                    {
                        set_native_layouts(external_function, node);
                    }
                }

                template <>
                void CPULayout::LAYOUT_DECL(ngraph::op::BatchNormTrainingRelu)
                {
                    if (mkldnn_utils::use_mkldnn_kernel(node.get()))
                    {
                        vector<memory::desc> i_mds;
                        vector<memory::desc> o_mds;
                        BatchNormLayout<ngraph::op::BatchNormTrainingRelu>(node, i_mds, o_mds);
                        node = insert_input_conversions(external_function, node, i_mds);
                        set_output_layouts(node, o_mds);
                    }
                    else
                    {
                        throw ngraph_error("BatchnormRelu only supported in MKLDNN for now");
                    }
                }

                template <>
                void CPULayout::LAYOUT_DECL(ngraph::op::BatchNormInferenceRelu)
                {
                    if (mkldnn_utils::use_mkldnn_kernel(node.get()))
                    {
                        vector<memory::desc> i_mds;
                        vector<memory::desc> o_mds;
                        BatchNormLayout<ngraph::op::BatchNormInferenceRelu>(node, i_mds, o_mds);
                        node = insert_input_conversions(external_function, node, i_mds);
                        set_output_layouts(node, o_mds);
                    }
                    else
                    {
                        throw ngraph_error("BatchnormRelu only supported in MKLDNN for now");
                    }
                }

                template <>
                void CPULayout::LAYOUT_DECL(ngraph::op::BatchNormTrainingBackprop)
                {
                    if (mkldnn_utils::use_mkldnn_kernel(node.get()))
                    {
                        auto kernel_md = mkldnn_utils::get_input_mkldnn_md(node.get(), 2);
                        auto arg0_md = mkldnn_utils::create_default_mkldnn_md(
                            node.get(), 0, false, memory::FORMAT::x);
                        auto arg1_md = mkldnn_utils::create_default_mkldnn_md(
                            node.get(), 1, false, memory::FORMAT::x);
                        auto arg3_md = mkldnn_utils::create_default_mkldnn_md(
                            node.get(), 3, false, memory::FORMAT::x);
                        auto arg4_md = mkldnn_utils::create_default_mkldnn_md(
                            node.get(), 4, false, memory::FORMAT::x);
                        auto out1_md = mkldnn_utils::create_default_mkldnn_md(
                            node.get(), 1, true, memory::FORMAT::x);
                        auto out2_md = mkldnn_utils::create_default_mkldnn_md(
                            node.get(), 2, true, memory::FORMAT::x);

#if MKLDNN_VERSION_MAJOR < 1
                        auto kernel_layout = static_cast<memory::format>(kernel_md.data.format);
                        if (!mkldnn_utils::is_mkldnn_blocked_data_format(kernel_layout))
                        {
                            // Propagate delta layout
                            kernel_md = mkldnn_utils::get_input_mkldnn_md(node.get(), 5);
                        }
#else
                        if (!mkldnn_utils::is_mkldnn_desc_blocked_data_format(kernel_md))
                        {
                            // Propagate delta layout
                            kernel_md = mkldnn_utils::get_input_mkldnn_md(node.get(), 5);
                        }
#endif

                        vector<memory::desc> i_mds;
                        vector<memory::desc> o_mds;

                        i_mds.push_back(arg0_md);
                        i_mds.push_back(arg1_md);
                        i_mds.push_back(kernel_md);
                        i_mds.push_back(arg3_md);
                        i_mds.push_back(arg4_md);
                        i_mds.push_back(kernel_md);

                        o_mds.push_back(kernel_md);
                        o_mds.push_back(out1_md);
                        o_mds.push_back(out2_md);

                        node = insert_input_conversions(external_function, node, i_mds);
                        set_output_layouts(node, o_mds);
                    }
                    else
                    {
                        throw ngraph_error("Batchnorm Backprop only supported in MKLDNN for now");
                    }
                }

                template <>
                void CPULayout::LAYOUT_DECL(ngraph::op::Slice)
                {
                    if (mkldnn_utils::use_mkldnn_kernel(node.get()))
                    {
                        const ngraph::op::Slice* slice =
                            static_cast<const ngraph::op::Slice*>(node.get());
                        auto lower_bounds = slice->get_lower_bounds();
                        auto result_shape = slice->get_output_shape(0);

                        auto input_md = mkldnn_utils::get_input_mkldnn_md(node.get(), 0);
#if MKLDNN_VERSION_MAJOR < 1
                        NGRAPH_DEBUG << "input memory format: " << input_md.data.format << "\n";
                        auto result_format =
                            static_cast<mkldnn::memory::format>(input_md.data.format);

                        // check lower bounds and output shape
                        for (auto i = 0; i < input_md.data.ndims; i++)
                        {
                            auto block_size = input_md.data.layout_desc.blocking.block_dims[i];
                            if (block_size != 0 && (lower_bounds[i] % block_size != 0 ||
                                                    result_shape[i] % block_size != 0))
                            {
                                NGRAPH_DEBUG << "slice: number of channels in lower bounds or "
                                                "output shape is not multiple of block size, "
                                                "set native layout\n";
                                set_native_layouts(external_function, node);
                                return;
                            }
                        }

                        if (result_format == mkldnn::memory::blocked)
                        {
                            set_native_layouts(external_function, node);
                        }
                        else
                        {
                            vector<memory::desc> o_mds;
                            auto result_desc = mkldnn_utils::create_default_mkldnn_md(
                                node.get(), 0, true, result_format);
                            o_mds.push_back(result_desc);
                            set_output_layouts(node, o_mds);
                        }
#else
                        //TODO Do we need more cases?
                        mkldnn::memory::format_tag result_format =
                            mkldnn::memory::format_tag::undef;
                        if (mkldnn_utils::is_mkldnn_desc_blocked_data_format(input_md))
                        {
                            if (input_md.data.ndims == 4 &&
                                mkldnn_utils::mkldnn_md_matches_format_tag(
                                    input_md, mkldnn::memory::format_tag::nChw8c) &&
                                lower_bounds[1] % 8 == 0)
                            {
                                result_format = mkldnn::memory::format_tag::nChw8c;
                            }
                            else if (input_md.data.ndims == 4 &&
                                     mkldnn_utils::mkldnn_md_matches_format_tag(
                                         input_md, mkldnn::memory::format_tag::nChw16c) &&
                                     lower_bounds[1] % 16 == 0)
                            {
                                result_format = mkldnn::memory::format_tag::nChw16c;
                            }
                            else if (input_md.data.ndims == 5 &&
                                     mkldnn_utils::mkldnn_md_matches_format_tag(
                                         input_md, mkldnn::memory::format_tag::nCdhw16c) &&
                                     lower_bounds[1] % 16 == 0)
                            {
                                result_format = mkldnn::memory::format_tag::nCdhw16c;
                            }
                        }
                        else
                        {
                            if (input_md.data.ndims == 1)
                            {
                                result_format = mkldnn::memory::format_tag::x;
                            }
                            else if (input_md.data.ndims == 2 &&
                                     mkldnn_utils::mkldnn_md_matches_format_tag(
                                         input_md, mkldnn::memory::format_tag::nc))
                            {
                                result_format = mkldnn::memory::format_tag::nc;
                            }
                            else if (input_md.data.ndims == 3 &&
                                     mkldnn_utils::mkldnn_md_matches_format_tag(
                                         input_md, mkldnn::memory::format_tag::tnc))
                            {
                                result_format = mkldnn::memory::format_tag::tnc;
                            }
                            else if (input_md.data.ndims == 3 &&
                                     mkldnn_utils::mkldnn_md_matches_format_tag(
                                         input_md, mkldnn::memory::format_tag::ntc))
                            {
                                result_format = mkldnn::memory::format_tag::ntc;
                            }
                            else if (input_md.data.ndims == 4 &&
                                     mkldnn_utils::mkldnn_md_matches_format_tag(
                                         input_md, mkldnn::memory::format_tag::nchw))
                            {
                                result_format = mkldnn::memory::format_tag::nchw;
                            }
                            else if (input_md.data.ndims == 4 &&
                                     mkldnn_utils::mkldnn_md_matches_format_tag(
                                         input_md, mkldnn::memory::format_tag::nchw))
                            {
                                result_format = mkldnn::memory::format_tag::nhwc;
                            }
                            else if (input_md.data.ndims == 5 &&
                                     mkldnn_utils::mkldnn_md_matches_format_tag(
                                         input_md, mkldnn::memory::format_tag::ncdhw))
                            {
                                result_format = mkldnn::memory::format_tag::ncdhw;
                            }
                            else if (input_md.data.ndims == 5 &&
                                     mkldnn_utils::mkldnn_md_matches_format_tag(
                                         input_md, mkldnn::memory::format_tag::ndhwc))
                            {
                                result_format = mkldnn::memory::format_tag::ndhwc;
                            }
                        }
                        if (result_format == mkldnn::memory::format_tag::undef)
                        {
                            set_native_layouts(external_function, node);
                        }
                        else
                        {
                            vector<memory::desc> o_mds;
                            auto result_desc = mkldnn_utils::create_default_mkldnn_md(
                                node.get(), 0, true, result_format);
                            o_mds.push_back(result_desc);
                            set_output_layouts(node, o_mds);
                        }
#endif
                    }
                    else
                    {
                        set_native_layouts(external_function, node);
                    }
                }

                template <typename T>
                void ConcatLayout(std::shared_ptr<ngraph::Node> node,
                                  vector<memory::desc>& i_mds,
                                  vector<memory::desc>& o_mds)
                {
                    auto concat = static_cast<const T*>(node.get());
                    size_t concat_dim = concat->get_concatenation_axis();
                    auto result_desc = mkldnn_utils::create_default_mkldnn_md(
                        node.get(), 0, true, memory::FORMAT::any);
#if MKLDNN_VERSION_MAJOR < 1
                    std::vector<mkldnn::memory::primitive_desc> inputs_pd;
                    for (size_t i = 0; i < node->get_input_size(); i++)
                    {
                        auto input_md = mkldnn_utils::get_input_mkldnn_md(node.get(), i);
                        inputs_pd.push_back(
                            mkldnn::memory::primitive_desc(input_md, executor::global_cpu_engine));
                    }
                    try
                    {
                        auto prim_desc = concat::primitive_desc(
                            result_desc, static_cast<int>(concat_dim), inputs_pd);

                        for (size_t i = 0; i < node->get_input_size(); i++)
                        {
                            i_mds.push_back(inputs_pd[i].desc());
                        }
                        o_mds.push_back(prim_desc.dst_primitive_desc().desc());
                    }
#else
                    std::vector<mkldnn::memory::desc> inputs_desc;
                    for (size_t i = 0; i < node->get_input_size(); i++)
                    {
                        auto input_md = mkldnn_utils::get_input_mkldnn_md(node.get(), i);
                        inputs_desc.push_back(input_md);
                        i_mds.push_back(input_md);
                    }
                    try
                    {
                        auto prim_desc = concat::primitive_desc(result_desc,
                                                                static_cast<int>(concat_dim),
                                                                inputs_desc,
                                                                executor::global_cpu_engine);
                        o_mds.push_back(prim_desc.dst_desc());
                    }
#endif
                    catch (const mkldnn::error& e)
                    {
                        throw ngraph_error(e.message);
                    }
                }

                template <>
                void CPULayout::LAYOUT_DECL(ngraph::op::Concat)
                {
                    if (mkldnn_utils::use_mkldnn_kernel(node.get()))
                    {
                        vector<memory::desc> i_mds;
                        vector<memory::desc> o_mds;
                        ConcatLayout<ngraph::op::Concat>(node, i_mds, o_mds);
                        node = insert_input_conversions(external_function, node, i_mds);
                        set_output_layouts(node, o_mds);
                    }
                    else
                    {
                        set_native_layouts(external_function, node);
                    }
                }

                template <>
                void CPULayout::LAYOUT_DECL(ngraph::op::QuantizedConcat)
                {
                    if (mkldnn_utils::use_mkldnn_kernel(node.get()))
                    {
                        vector<memory::desc> i_mds;
                        vector<memory::desc> o_mds;
                        ConcatLayout<ngraph::op::QuantizedConcat>(node, i_mds, o_mds);
                        node = insert_input_conversions(external_function, node, i_mds);
                        set_output_layouts(node, o_mds);
                    }
                    else
                    {
                        set_native_layouts(external_function, node);
                    }
                }

                template <>
                void CPULayout::LAYOUT_DECL(ngraph::op::Lstm)
                {
                    if (mkldnn_utils::use_mkldnn_kernel(node.get()))
                    {
                        // TODO: for now, framework formats for src_layer, src_iter, weights_layer and weights_iter
                        // matches to the expected mkldnn format. we need to handle a case to insert convert Op's
                        // if the format doesn't matches.
                        set_native_layouts(external_function, node, false);
                    }
                    else
                    {
                        throw ngraph_error("LSTM fused op is only supported in MKLDNN for now.");
                    }
                }

                template <>
                void CPULayout::LAYOUT_DECL(ngraph::op::Rnn)
                {
                    if (mkldnn_utils::use_mkldnn_kernel(node.get()))
                    {
                        // TODO: for now, framework formats for src_layer, src_iter, weights_layer and weights_iter
                        // matches to the expected mkldnn format. we need to handle a case to insert convert Op's
                        // if the format doesn't matches.
                        set_native_layouts(external_function, node, false);
                    }
                    else
                    {
                        throw ngraph_error("RNN fused op is only supported in MKLDNN for now.");
                    }
                }

                template <>
                void CPULayout::LAYOUT_DECL(ngraph::op::Softmax)
                {
                    // Softmax cannot use the default unary layout method since the kernels
                    // need to know the reduction dimension
                    if (mkldnn_utils::use_mkldnn_kernel(node.get()))
                    {
                        auto input_md = mkldnn_utils::get_input_mkldnn_md(node.get(), 0);
                        vector<memory::desc> o_mds;
                        o_mds.push_back(input_md);
                        set_output_layouts(node, o_mds);
                    }
                    else
                    {
                        set_native_layouts(external_function, node);
                    }
                }

                template <>
                void CPULayout::LAYOUT_DECL(ngraph::op::Convert)
                {
                    auto input_md = mkldnn_utils::get_input_mkldnn_md(node.get(), 0);
                    auto tv = node->get_output_tensor_ptr(0);

#if MKLDNN_VERSION_MAJOR < 1
                    if (input_md.data.format == mkldnn_blocked ||
                        input_md.data.format == mkldnn_format_undef ||
                        !mkldnn_utils::can_create_mkldnn_md(tv->get_element_type()))
#else
                    if (mkldnn_utils::is_mkldnn_desc_blocked_data_format(input_md) ||
                        input_md.data.format_kind ==
                            static_cast<mkldnn_format_kind_t>(mkldnn::memory::format_kind::undef) ||
                        !mkldnn_utils::can_create_mkldnn_md(tv->get_element_type()))
#endif

                    {
                        // Cannot pass through layout information for blocked layouts at the moment
                        set_native_layouts(external_function, node);
                    }
                    else
                    {
                        vector<memory::desc> o_mds;
#if MKLDNN_VERSION_MAJOR < 1
                        o_mds.push_back(mkldnn_utils::create_default_mkldnn_md(
                            node.get(),
                            0,
                            true,
                            static_cast<memory::format>(input_md.data.format)));
#else
                        auto strides = input_md.data.format_desc.blocking.strides;
                        memory::dims strides_arg;
                        for (auto i = 0; i < input_md.data.ndims; i++)
                        {
                            strides_arg.push_back(strides[i]);
                        }
                        o_mds.push_back(mkldnn_utils::create_default_mkldnn_md_with_strides(
                            node.get(), 0, strides_arg, true));
#endif
                        set_output_layouts(node, o_mds);
                    }
                }
            }
        }
    }
}

#define TI(x) type_index(typeid(x))

static const runtime::cpu::pass::LayoutOpMap s_dispatcher{
    {TI(ngraph::op::Concat), &runtime::cpu::pass::CPULayout::layout<ngraph::op::Concat>},
    {TI(ngraph::op::Convert), &runtime::cpu::pass::CPULayout::layout<ngraph::op::Convert>},
    {TI(ngraph::op::AvgPool), &runtime::cpu::pass::CPULayout::layout<ngraph::op::AvgPool>},
    {TI(ngraph::op::AvgPoolBackprop),
     &runtime::cpu::pass::CPULayout::layout<ngraph::op::AvgPoolBackprop>},
    {TI(ngraph::op::QuantizedConvolution),
     &runtime::cpu::pass::CPULayout::layout<ngraph::op::QuantizedConvolution>},
    {TI(ngraph::op::Convolution), &runtime::cpu::pass::CPULayout::layout<ngraph::op::Convolution>},
    {TI(ngraph::op::GroupConvolution),
     &runtime::cpu::pass::CPULayout::layout<ngraph::op::GroupConvolution>},
    {TI(ngraph::op::ConvolutionBackpropData),
     &runtime::cpu::pass::CPULayout::layout<ngraph::op::ConvolutionBackpropData>},
    {TI(ngraph::op::ConvolutionBackpropFilters),
     &runtime::cpu::pass::CPULayout::layout<ngraph::op::ConvolutionBackpropFilters>},
    {TI(ngraph::op::MaxPool), &runtime::cpu::pass::CPULayout::layout<ngraph::op::MaxPool>},
    {TI(ngraph::op::QuantizedMaxPool),
     &runtime::cpu::pass::CPULayout::layout<ngraph::op::QuantizedMaxPool>},
    {TI(ngraph::op::QuantizedAvgPool),
     &runtime::cpu::pass::CPULayout::layout<ngraph::op::QuantizedAvgPool>},
    {TI(ngraph::op::Quantize), &runtime::cpu::pass::CPULayout::layout<ngraph::op::Quantize>},
    {TI(ngraph::op::Dequantize), &runtime::cpu::pass::CPULayout::layout<ngraph::op::Dequantize>},
    {TI(ngraph::op::MaxPoolWithIndices),
     &runtime::cpu::pass::CPULayout::layout<ngraph::op::MaxPoolWithIndices>},
    {TI(ngraph::op::MaxPoolBackprop),
     &runtime::cpu::pass::CPULayout::layout<ngraph::op::MaxPoolBackprop>},
    {TI(ngraph::op::MaxPoolWithIndicesBackprop),
     &runtime::cpu::pass::CPULayout::layout<ngraph::op::MaxPoolWithIndicesBackprop>},
    {TI(ngraph::op::ConvolutionBias),
     &runtime::cpu::pass::CPULayout::layout<ngraph::op::ConvolutionBias>},
    {TI(ngraph::op::ConvolutionRelu),
     &runtime::cpu::pass::CPULayout::layout<ngraph::op::ConvolutionRelu>},
    {TI(ngraph::op::ConvolutionBiasAdd),
     &runtime::cpu::pass::CPULayout::layout<ngraph::op::ConvolutionBiasAdd>},
    {TI(ngraph::op::ConvolutionBiasBackpropFiltersBias),
     &runtime::cpu::pass::CPULayout::layout<ngraph::op::ConvolutionBiasBackpropFiltersBias>},
    {TI(ngraph::op::BatchNormTraining),
     &runtime::cpu::pass::CPULayout::layout<ngraph::op::BatchNormTraining>},
    {TI(ngraph::op::BatchNormInference),
     &runtime::cpu::pass::CPULayout::layout<ngraph::op::BatchNormInference>},
    {TI(ngraph::op::BatchNormInferenceRelu),
     &runtime::cpu::pass::CPULayout::layout<ngraph::op::BatchNormInferenceRelu>},
    {TI(ngraph::op::BatchNormTrainingRelu),
     &runtime::cpu::pass::CPULayout::layout<ngraph::op::BatchNormTrainingRelu>},
    {TI(ngraph::op::BatchNormTrainingBackprop),
     &runtime::cpu::pass::CPULayout::layout<ngraph::op::BatchNormTrainingBackprop>},
    {TI(ngraph::op::GetOutputElement),
     &runtime::cpu::pass::CPULayout::layout<ngraph::op::GetOutputElement>},
    {TI(ngraph::op::LRN), &runtime::cpu::pass::CPULayout::layout<ngraph::op::LRN>},
    {TI(ngraph::op::Reshape), &runtime::cpu::pass::CPULayout::layout<ngraph::op::Reshape>},
    {TI(ngraph::op::Result), &runtime::cpu::pass::CPULayout::layout<ngraph::op::Result>},
    {TI(ngraph::op::ReluBackprop),
     &runtime::cpu::pass::CPULayout::layout<ngraph::op::ReluBackprop>},
    {TI(ngraph::op::SigmoidBackprop),
     &runtime::cpu::pass::CPULayout::layout<ngraph::op::SigmoidBackprop>},
    {TI(ngraph::op::Lstm), &runtime::cpu::pass::CPULayout::layout<ngraph::op::Lstm>},
    {TI(ngraph::op::Rnn), &runtime::cpu::pass::CPULayout::layout<ngraph::op::Rnn>},
    {TI(ngraph::op::Softmax), &runtime::cpu::pass::CPULayout::layout<ngraph::op::Softmax>},
    {TI(ngraph::op::ConvolutionAdd),
     &runtime::cpu::pass::CPULayout::layout<ngraph::op::ConvolutionAdd>},
    {TI(ngraph::op::Slice), &runtime::cpu::pass::CPULayout::layout<ngraph::op::Slice>},
    {TI(ngraph::op::QuantizedConvolutionRelu),
     &runtime::cpu::pass::CPULayout::layout<ngraph::op::QuantizedConvolutionRelu>},
    {TI(ngraph::op::QuantizedConvolutionBias),
     &runtime::cpu::pass::CPULayout::layout<ngraph::op::QuantizedConvolutionBias>},
    {TI(ngraph::op::QuantizedConvolutionBiasAdd),
     &runtime::cpu::pass::CPULayout::layout<ngraph::op::QuantizedConvolutionBiasAdd>},
    {TI(ngraph::op::QuantizedConvolutionBiasSignedAdd),
     &runtime::cpu::pass::CPULayout::layout<ngraph::op::QuantizedConvolutionBiasSignedAdd>},
    {TI(ngraph::op::GroupConvolutionBias),
     &runtime::cpu::pass::CPULayout::layout<ngraph::op::GroupConvolutionBias>},
    {TI(ngraph::op::DeconvolutionBias),
     &runtime::cpu::pass::CPULayout::layout<ngraph::op::DeconvolutionBias>},
    {TI(ngraph::op::QuantizedConcat),
     &runtime::cpu::pass::CPULayout::layout<ngraph::op::QuantizedConcat>},
    {TI(ngraph::op::QuantizedDotBias),
     &runtime::cpu::pass::CPULayout::layout<ngraph::op::QuantizedDotBias>},
    {TI(ngraph::op::QuantizedMatmul),
     &runtime::cpu::pass::CPULayout::layout<ngraph::op::QuantizedMatmul>},
};

bool runtime::cpu::pass::CPULayout::run_on_call_graph(const std::list<std::shared_ptr<Node>>& nodes)
{
    for (const auto& node : nodes)
    {
        auto& n = *node;
        auto handler = s_dispatcher.find(TI(n));
        if (handler != s_dispatcher.end())
        {
            handler->second(m_external_function, node);
        }
        else if (dynamic_pointer_cast<ngraph::op::util::UnaryElementwiseArithmetic>(node) !=
                 nullptr)
        {
            set_layouts_unaryeltwise(m_external_function, node);
        }
        else if (dynamic_pointer_cast<ngraph::op::util::BinaryElementwiseArithmetic>(node) !=
                 nullptr)
        {
            set_layouts_binaryeltwise(m_external_function, node);
        }
        else
        {
            set_native_layouts(m_external_function, node);
        }
    }

    return false;
}<|MERGE_RESOLUTION|>--- conflicted
+++ resolved
@@ -612,22 +612,18 @@
                         ConvolutionLayout<ngraph::op::QuantizedConvolution, false>(
                             node, i_mds, o_mds);
 
-<<<<<<< HEAD
-                        auto scale_input_md = mkldnn_utils::create_default_mkldnn_md(
+                        auto input_scale_md = mkldnn_utils::create_default_mkldnn_md(
                             node.get(), 2, false, memory::FORMAT::x);
-=======
-                        auto input_scale_md = mkldnn_utils::create_default_mkldnn_md(
-                            node.get(), 2, false, memory::format::x);
                         auto input_zero_point_md = mkldnn_utils::create_default_mkldnn_md(
-                            node.get(), 3, false, memory::format::x);
+                            node.get(), 3, false, memory::FORMAT::x);
                         auto filter_scale_md = mkldnn_utils::create_default_mkldnn_md(
-                            node.get(), 4, false, memory::format::x);
+                            node.get(), 4, false, memory::FORMAT::x);
                         auto filter_zero_point_md = mkldnn_utils::create_default_mkldnn_md(
-                            node.get(), 5, false, memory::format::x);
+                            node.get(), 5, false, memory::FORMAT::x);
                         auto output_scale_md = mkldnn_utils::create_default_mkldnn_md(
-                            node.get(), 6, false, memory::format::x);
+                            node.get(), 6, false, memory::FORMAT::x);
                         auto output_zero_point_md = mkldnn_utils::create_default_mkldnn_md(
-                            node.get(), 7, false, memory::format::x);
+                            node.get(), 7, false, memory::FORMAT::x);
 
                         i_mds.push_back(input_scale_md);
                         i_mds.push_back(input_zero_point_md);
@@ -635,7 +631,6 @@
                         i_mds.push_back(filter_zero_point_md);
                         i_mds.push_back(output_scale_md);
                         i_mds.push_back(output_zero_point_md);
->>>>>>> 8dd818e5
 
                         node = insert_input_conversions(external_function, node, i_mds);
                         set_output_layouts(node, o_mds);
@@ -2105,11 +2100,7 @@
                 template <>
                 void CPULayout::LAYOUT_DECL(ngraph::op::GetOutputElement)
                 {
-<<<<<<< HEAD
-                    auto goe = static_cast<const ngraph::op::GetOutputElement*>(node.get());
 #if MKLDNN_VERSION_MAJOR < 1
-=======
->>>>>>> 8dd818e5
                     if (mkldnn_utils::get_input_mkldnn_md(node.get(), 0).data.format ==
                         mkldnn_format_undef)
                     {
