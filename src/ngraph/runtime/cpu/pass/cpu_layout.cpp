--- conflicted
+++ resolved
@@ -342,18 +342,8 @@
     {
         vector<memory::desc> i_mds;
         vector<memory::desc> o_mds;
-<<<<<<< HEAD
         static int32_t select =
             getenv_int(ngraph::EnvVarEnum::NGRAPH_PASS_CPU_LAYOUT_ELTWISE);
-=======
-        int select = 0;
-        char* ngraph_pass_cpu_layout_eltwise = std::getenv("NGRAPH_PASS_CPU_LAYOUT_ELTWISE");
-        if (ngraph_pass_cpu_layout_eltwise != nullptr)
-        {
-            const int user_select = std::atoi(ngraph_pass_cpu_layout_eltwise);
-            select = (user_select == 0 || user_select == 1) ? user_select : select;
-        }
->>>>>>> b5a77320
         i_mds.push_back(arg_mds[select]);
         i_mds.push_back(arg_mds[select]);
         o_mds.push_back(arg_mds[select]);
