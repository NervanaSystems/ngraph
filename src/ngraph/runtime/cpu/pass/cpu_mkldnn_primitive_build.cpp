//*****************************************************************************
// Copyright 2017-2019 Intel Corporation
//
// Licensed under the Apache License, Version 2.0 (the "License");
// you may not use this file except in compliance with the License.
// You may obtain a copy of the License at
//
//     http://www.apache.org/licenses/LICENSE-2.0
//
// Unless required by applicable law or agreed to in writing, software
// distributed under the License is distributed on an "AS IS" BASIS,
// WITHOUT WARRANTIES OR CONDITIONS OF ANY KIND, either express or implied.
// See the License for the specific language governing permissions and
// limitations under the License.
//*****************************************************************************

#include <string>

#include "cpu_mkldnn_primitive_build.hpp"

#include "ngraph/code_writer.hpp"
#include "ngraph/op/add.hpp"
#include "ngraph/op/avg_pool.hpp"
#include "ngraph/op/batch_norm.hpp"
#include "ngraph/op/concat.hpp"
#include "ngraph/op/constant.hpp"
#include "ngraph/op/constant.hpp"
#include "ngraph/op/convert.hpp"
#include "ngraph/op/convolution.hpp"
#include "ngraph/op/dequantize.hpp"
#include "ngraph/op/dequantize.hpp"
#include "ngraph/op/experimental/quantized_avg_pool.hpp"
#include "ngraph/op/experimental/quantized_avg_pool.hpp"
#include "ngraph/op/experimental/quantized_concat.hpp"
#include "ngraph/op/experimental/quantized_conv.hpp"
#include "ngraph/op/experimental/quantized_conv_bias.hpp"
#include "ngraph/op/experimental/quantized_conv_relu.hpp"
#include "ngraph/op/experimental/quantized_max_pool.hpp"
#include "ngraph/op/experimental/quantized_max_pool.hpp"
#include "ngraph/op/get_output_element.hpp"
#include "ngraph/op/lrn.hpp"
#include "ngraph/op/max_pool.hpp"
#include "ngraph/op/quantize.hpp"
#include "ngraph/op/relu.hpp"
#include "ngraph/op/replace_slice.hpp"
#include "ngraph/op/reshape.hpp"
#include "ngraph/op/slice.hpp"
#include "ngraph/op/softmax.hpp"
#include "ngraph/runtime/cpu/cpu_executor.hpp"
#include "ngraph/runtime/cpu/cpu_tensor_view_wrapper.hpp"
#include "ngraph/runtime/cpu/mkldnn_emitter.hpp"
#include "ngraph/runtime/cpu/mkldnn_utils.hpp"
#include "ngraph/runtime/cpu/op/convert_layout.hpp"
#include "ngraph/runtime/cpu/op/lstm.hpp"
#include "ngraph/runtime/cpu/op/max_pool_with_indices.hpp"
#include "ngraph/runtime/cpu/op/rnn.hpp"
#include "ngraph/runtime/cpu/op/sigmoid.hpp"
#include "ngraph/runtime/cpu/op/update_slice.hpp"

#define WRITE_MKLDNN_DIMS(X)                                                                       \
    writer << "mkldnn::memory::dims{";                                                             \
    if (X.size() > 1)                                                                              \
    {                                                                                              \
        for (auto i = 0; i < X.size() - 1; i++)                                                    \
        {                                                                                          \
            writer << std::to_string(X[i]) << ", ";                                                \
        }                                                                                          \
    }                                                                                              \
    writer << std::to_string(X[X.size() - 1]);                                                     \
    writer << "}"

using namespace ngraph;
using namespace ngraph::op;
using namespace ngraph::runtime::cpu;

namespace ngraph
{
    namespace runtime
    {
        namespace cpu
        {
            namespace pass
            {
                // serialize memory descriptors
                static void serialize_memory_descs(std::ofstream& desc_file,
                                                   std::vector<mkldnn::memory::desc>& descs,
                                                   size_t primitive_index)
                {
                    for (auto i = 0; i < descs.size(); i++)
                    {
                        desc_file << primitive_index;
                        desc_file.write(reinterpret_cast<char*>(&descs[i]),
                                        sizeof(mkldnn::memory::desc));
                        primitive_index++;
                    }
                }

                // The following functions build the MKLDNN primitive for each type of nGraph Node.

                template <>
                void MKLDNNPrimitiveBuildPass::CONSTRUCT_PRIMITIVE_BUILD_STRING_DECL(Add)
                {
                    auto input0_data_desc = mkldnn_utils::get_input_mkldnn_md(node, 0);
                    auto input1_data_desc = mkldnn_utils::get_input_mkldnn_md(node, 1);
                    auto result_desc = mkldnn_utils::get_output_mkldnn_md(node, 0);

                    // Add needs 4 primitives: input0, input1, result, and sum.
                    index = mkldnn_emitter.reserve_primitive_space_cg(4);
                    deps = mkldnn_emitter.get_primitive_deps_cg(index);

                    CodeWriter writer;

                    // Write memory descriptors to file
                    std::vector<mkldnn::memory::desc> descs = {
                        input0_data_desc, input1_data_desc, result_desc};
                    auto desc_index = mkldnn_emitter.get_mkldnn_descriptors_size();
                    mkldnn_emitter.reserve_descriptor_space(descs.size());
                    serialize_memory_descs(desc_file, descs, deps[0]);

                    writer << "std::vector<float> scale_vector(2, 1);\n";
                    writer << "std::vector<mkldnn::memory::primitive_desc> inputs_pd;\n";
                    writer << "inputs_pd.push_back(mkldnn::memory::primitive_desc("
                              "*cg_ctx->mkldnn_descriptors["
                           << desc_index << "], "
                                            "cg_ctx->global_cpu_engine));\n";
                    writer << "inputs_pd.push_back(mkldnn::memory::primitive_desc("
                              "*cg_ctx->mkldnn_descriptors["
                           << desc_index + 1 << "], "
                                                "cg_ctx->global_cpu_engine));\n";

                    // elementwise sum primitive descriptor
                    writer << "mkldnn::sum::primitive_desc sum_pd = "
                              "mkldnn::sum::primitive_desc(*cg_ctx->mkldnn_descriptors["
                           << desc_index + 2 << "], "
                                                "scale_vector, inputs_pd);\n";

                    writer << "\n// build sum primitive\n";
                    writer << "std::vector<mkldnn::memory::primitive::at> inputs_primitive;\n";
                    //emit_memory_primitive_build(writer, desc_names, deps);
                    writer << "inputs_primitive.push_back(*cg_ctx->mkldnn_primitives["
                           << std::to_string(deps[0]) << "]);\n";
                    writer << "inputs_primitive.push_back(*cg_ctx->mkldnn_primitives["
                           << std::to_string(deps[1]) << "]);\n";

                    // sum primitive
                    writer << "cg_ctx->mkldnn_primitives[" << std::to_string(index)
                           << "] = new mkldnn::sum(sum_pd, inputs_primitive, "
                              "*cg_ctx->mkldnn_primitives["
                           << std::to_string(deps[2]) << "]);\n";

                    construct_string = writer.get_code();
                }

                template <typename OP>
                void construct_primitive_build_string_rnn(
                    ngraph::runtime::cpu::MKLDNNEmitter& mkldnn_emitter,
                    ngraph::Node* node,
                    std::string& construct_string,
                    std::vector<size_t>& deps,
                    size_t& index,
                    std::ofstream& desc_file)
                {
                    const auto& out = node->get_outputs();
                    const auto& args = node->get_inputs();
                    auto rnn_node = static_cast<const OP*>(node);
                    auto src_sequence_length_max =
                        static_cast<unsigned long>(rnn_node->get_src_sequence_length());
                    auto direction = static_cast<unsigned long>(rnn_node->get_direction());
                    auto num_fused_layers =
                        static_cast<unsigned long>(rnn_node->get_num_fused_layers());
                    auto feature_size =
                        static_cast<unsigned long>(rnn_node->get_src_iter_feature_size());
                    auto batch = static_cast<unsigned long>(rnn_node->get_batch_size());
                    auto rnn_cell_n_gates =
                        static_cast<unsigned long>(rnn_node->get_gates_per_cell());
                    auto rnn_cell_n_states =
                        static_cast<unsigned long>(rnn_node->get_num_cell_states());

                    auto get_mkldnn_rnn_cell_type = [&]() {
                        switch (rnn_node->get_rnn_type())
                        {
                        case rnn_utils::rnntype::vanilla_rnn:
                            return std::string("mkldnn::algorithm::vanilla_rnn");
                        case rnn_utils::rnntype::vanilla_gru:
                            return std::string("mkldnn::algorithm::vanilla_gru");
                        case rnn_utils::rnntype::vanilla_lstm:
                            return std::string("mkldnn::algorithm::vanilla_lstm");
                        default: throw ngraph_error("unsupported mkldnn rnn algorithm");
                        }
                    };

                    auto get_mkldnn_rnn_direction = [&]() {
                        switch (direction)
                        {
                        case 1:
                            return std::string("mkldnn::rnn_direction::unidirectional_left2right");
                        case 2: return std::string("mkldnn::rnn_direction::bidirectional_concat");
                        default: throw ngraph_error("unsupported mkldnn rnn direction");
                        }
                    };

                    if (out[0].get_shape().size() == 2 &&
                        (out[0].get_shape()[1] != direction * feature_size))
                    {
                        throw ngraph_error(
                            "input slc{ht} feature size is not equal to output dlc{ht} feature "
                            "size ");
                    }

                    if (out[1].get_shape().size() == 2 && (out[1].get_shape()[1] != feature_size) &&
                        rnn_node->get_num_timesteps() != 1)
                    {
                        throw ngraph_error(
                            "input sic{ht_1|ct_1} feature size is not equal to output "
                            "dlc{ht_1|ct_1} "
                            "feature size ");
                    }

                    Shape src_layer_tz{
                        src_sequence_length_max,
                        batch,
                        static_cast<unsigned long>(rnn_node->get_src_layer_feature_size())};
                    Shape src_iter_tz{
                        num_fused_layers, direction, rnn_cell_n_states, batch, feature_size};
                    Shape wei_layer_tz{
                        num_fused_layers,
                        direction,
                        static_cast<unsigned long>(rnn_node->get_src_layer_feature_size()),
                        rnn_cell_n_gates,
                        feature_size};
                    Shape wei_iter_tz{
                        num_fused_layers, direction, feature_size, rnn_cell_n_gates, feature_size};
                    Shape bias_tz{num_fused_layers, direction, rnn_cell_n_gates, feature_size};
                    Shape dst_layer_tz{src_sequence_length_max, batch, direction * feature_size};
                    Shape dst_iter_tz{
                        num_fused_layers, direction, rnn_cell_n_states, batch, feature_size};

                    // We create the memory descriptors used by the user
                    auto src_layer_md = mkldnn_emitter.build_memory_descriptor(
                        src_layer_tz, args[0].get_element_type(), mkldnn::memory::format::tnc);
                    auto src_iter_md = mkldnn_emitter.build_memory_descriptor(
                        src_iter_tz, args[1].get_element_type(), mkldnn::memory::format::ldsnc);
                    auto wei_layer_md = mkldnn_emitter.build_memory_descriptor(
                        wei_layer_tz, args[2].get_element_type(), mkldnn::memory::format::ldigo);
                    auto wei_iter_md = mkldnn_emitter.build_memory_descriptor(
                        wei_iter_tz, args[3].get_element_type(), mkldnn::memory::format::ldigo);
                    auto bias_md = mkldnn_emitter.build_memory_descriptor(
                        bias_tz, args[4].get_element_type(), mkldnn::memory::format::ldgo);
                    auto dst_layer_md = mkldnn_emitter.build_memory_descriptor(
                        dst_layer_tz, out[0].get_element_type(), mkldnn::memory::format::tnc);
                    auto dst_iter_md = mkldnn_emitter.build_memory_descriptor(
                        dst_iter_tz, out[1].get_element_type(), mkldnn::memory::format::ldsnc);

                    // Lstm/Rnn needs 9 primitives: src_layer, src_iter, weights_layer, weights_iter, bias,
                    // dst_layer, dst_iter, workspace, and rnn_forward.
                    // It needs a new workspace.
                    index = mkldnn_emitter.reserve_primitive_space_cg(9, true /* new workspace */);
                    deps = mkldnn_emitter.get_primitive_deps_cg(index);

                    CodeWriter writer;

                    // Write memory descriptors to file
                    std::vector<mkldnn::memory::desc> descs = {src_layer_md,
                                                               src_iter_md,
                                                               wei_layer_md,
                                                               wei_iter_md,
                                                               bias_md,
                                                               dst_layer_md,
                                                               dst_iter_md};
                    auto desc_index = mkldnn_emitter.get_mkldnn_descriptors_size();
                    mkldnn_emitter.reserve_descriptor_space(descs.size());
                    serialize_memory_descs(desc_file, descs, deps[0]);

                    writer << "mkldnn::rnn_cell::desc rnn_cell_desc(" << get_mkldnn_rnn_cell_type()
                           << ");\n";
                    writer << "\n// build lstm/rnn primitive descriptor\n";
                    writer << "auto rnn_desc = "
                              "mkldnn::rnn_forward::desc(mkldnn::prop_kind::forward_training, "
                              "rnn_cell_desc, "
                           << get_mkldnn_rnn_direction() << ", "
                                                            "*cg_ctx->mkldnn_descriptors["
                           << desc_index << "], "
                                            "*cg_ctx->mkldnn_descriptors["
                           << desc_index + 1 << "], "
                                                "*cg_ctx->mkldnn_descriptors["
                           << desc_index + 2 << "], "
                                                "*cg_ctx->mkldnn_descriptors["
                           << desc_index + 3 << "], "
                                                "*cg_ctx->mkldnn_descriptors["
                           << desc_index + 4 << "], "
                                                "*cg_ctx->mkldnn_descriptors["
                           << desc_index + 5 << "], "
                                                "*cg_ctx->mkldnn_descriptors["
                           << desc_index + 6 << "]);\n";

                    writer << "auto rnn_prim_desc = mkldnn::rnn_forward::primitive_desc(rnn_desc, "
                              "cg_ctx->global_cpu_engine);\n";
                    writer << "cg_ctx->mkldnn_primitives[" << std::to_string(deps[7])
                           << "] = new "
                              "mkldnn::memory({rnn_prim_desc.workspace_primitive_desc().desc(), "
                              "cg_ctx->global_cpu_engine}, nullptr);\n";
                    writer << "auto workspace = "
                              "(char*)malloc(rnn_prim_desc.workspace_primitive_desc().get_size());"
                              "\n";
                    writer << "if (!workspace)\n";
                    writer.block_begin();
                    writer << "throw std::bad_alloc();\n";
                    writer.block_end();
                    writer << "cg_ctx->mkldnn_workspaces.push_back(workspace);\n";

                    deps[8] = mkldnn_emitter.reserve_workspace();

                    writer << "\n// build lstm/rnn primitive\n";
                    // lstm/rnn primitive
                    writer << "cg_ctx->mkldnn_primitives[" << std::to_string(index)
                           << "] = new mkldnn::rnn_forward(rnn_prim_desc, "
                              "mkldnn::primitive::at(*cg_ctx->mkldnn_primitives["
                           << std::to_string(deps[0])
                           << "]), "
                              "mkldnn::primitive::at(*cg_ctx->mkldnn_primitives["
                           << std::to_string(deps[1])
                           << "]), "
                              "mkldnn::primitive::at(*cg_ctx->mkldnn_primitives["
                           << std::to_string(deps[2])
                           << "]), "
                              "mkldnn::primitive::at(*cg_ctx->mkldnn_primitives["
                           << std::to_string(deps[3])
                           << "]), "
                              "mkldnn::primitive::at(*cg_ctx->mkldnn_primitives["
                           << std::to_string(deps[4])
                           << "]), "
                              "static_cast<mkldnn::memory>(*cg_ctx->mkldnn_primitives["
                           << std::to_string(deps[5])
                           << "]), "
                              "static_cast<mkldnn::memory>(*cg_ctx->mkldnn_primitives["
                           << std::to_string(deps[6])
                           << "]), "
                              "static_cast<mkldnn::memory>(*cg_ctx->mkldnn_primitives["
                           << std::to_string(deps[7]) << "]));\n";

                    construct_string = writer.get_code();
                }

                template <>
                void MKLDNNPrimitiveBuildPass::CONSTRUCT_PRIMITIVE_BUILD_STRING_DECL(Lstm)
                {
                    construct_primitive_build_string_rnn<Lstm>(
                        mkldnn_emitter, node, construct_string, deps, index, desc_file);
                }

                template <>
                void MKLDNNPrimitiveBuildPass::CONSTRUCT_PRIMITIVE_BUILD_STRING_DECL(Rnn)
                {
                    construct_primitive_build_string_rnn<Rnn>(
                        mkldnn_emitter, node, construct_string, deps, index, desc_file);
                }

                template <typename OP>
                void construct_primitive_build_string_batchnorm(
                    ngraph::runtime::cpu::MKLDNNEmitter& mkldnn_emitter,
                    ngraph::Node* node,
                    std::string& construct_string,
                    std::vector<size_t>& deps,
                    size_t& index,
                    std::ofstream& desc_file,
                    const bool append_relu,
                    const bool training)
                {
                    const auto& args = node->get_inputs();

                    // batchnorm forward needs 6 primitives: input, weights, result, mean,
                    // variance, and batch_normalization_forward.
                    index = mkldnn_emitter.reserve_primitive_space_cg(6);
                    deps = mkldnn_emitter.get_primitive_deps_cg(index);

                    CodeWriter writer;

                    if (append_relu)
                    {
                        writer << "mkldnn::post_ops pops;\n";
                        writer << "const float ops_scale = 1.f;\n";
                        writer << "const float ops_alpha = -0.f; // relu negative slope\n";
                        writer << "const float ops_beta = 0.f;\n";

                        writer << "pops.append_eltwise("
                                  "ops_scale, mkldnn::algorithm::eltwise_relu, ops_alpha, "
                                  "ops_beta);\n";
                    }
                    else
                    {
                        writer << "mkldnn::post_ops pops = mkldnn::post_ops();\n";
                    }

                    auto weights_shape =
                        Shape{2, args[0].get_tensor().get_tensor_layout()->get_size()};
                    auto input_desc = mkldnn_utils::get_input_mkldnn_md(node, 2);
                    auto weights_desc = mkldnn_emitter.build_memory_descriptor(
                        weights_shape, args[0].get_element_type(), mkldnn::memory::format::nc);
                    auto result_desc = mkldnn_utils::get_output_mkldnn_md(node, 0);

                    bool use_global_stats;
                    const mkldnn::memory::desc *mean_desc, *variance_desc;
                    if (training && args.size() == 3)
                    {
                        mean_desc = &mkldnn_utils::get_output_mkldnn_md(node, 1);
                        variance_desc = &mkldnn_utils::get_output_mkldnn_md(node, 2);
                        use_global_stats = false;
                    }
                    else
                    {
                        mean_desc = &mkldnn_utils::get_input_mkldnn_md(node, 3);
                        variance_desc = &mkldnn_utils::get_input_mkldnn_md(node, 4);
                        use_global_stats = true;
                    }

                    auto batchnorm = static_cast<const OP*>(node);
                    auto eps = batchnorm->get_eps_value();

                    writer << "mkldnn::primitive_attr bn_attr;\n";
                    writer << "bn_attr.set_post_ops(pops);\n";

                    writer << "\n// build batchnorm primitive descriptor\n";
                    if (use_global_stats)
                    {
                        // Write memory descriptors to file
                        std::vector<mkldnn::memory::desc> descs = {
                            input_desc, *mean_desc, *variance_desc, weights_desc, result_desc};
                        auto desc_index = mkldnn_emitter.get_mkldnn_descriptors_size();
                        mkldnn_emitter.reserve_descriptor_space(descs.size());
                        serialize_memory_descs(desc_file, descs, deps[0]);

                        writer << "auto batchnorm_desc = "
                                  "mkldnn::batch_normalization_forward::desc(mkldnn::prop_kind::"
                                  "forward_training, "
                                  "*cg_ctx->mkldnn_descriptors["
                               << desc_index << "], " << eps
                               << ", "
                                  "mkldnn::batch_normalization_flag::use_scale_shift | "
                                  "mkldnn::batch_normalization_flag::use_global_stats);\n";

                        writer << "auto batchnorm_prim_desc = "
                                  "mkldnn::batch_normalization_forward::primitive_desc(batchnorm_"
                                  "desc, "
                                  "bn_attr, cg_ctx->global_cpu_engine);\n";

                        writer << "\n// build batchnorm primitive\n";

                        // batchnorm primitive
                        writer
                            << "cg_ctx->mkldnn_primitives[" << std::to_string(index)
                            << "] = new mkldnn::batch_normalization_forward(batchnorm_prim_desc, "
                               "mkldnn::primitive::at(*cg_ctx->mkldnn_primitives["
                            << std::to_string(deps[0])
                            << "]), "
                               "mkldnn::primitive::at(*cg_ctx->mkldnn_primitives["
                            << std::to_string(deps[1])
                            << "]), "
                               "mkldnn::primitive::at(*cg_ctx->mkldnn_primitives["
                            << std::to_string(deps[2])
                            << "]), "
                               "mkldnn::primitive::at(*cg_ctx->mkldnn_primitives["
                            << std::to_string(deps[3])
                            << "]), "
                               "static_cast<mkldnn::memory>(*cg_ctx->mkldnn_primitives["
                            << std::to_string(deps[4]) << "]));\n";
                    }
                    else
                    {
                        // Write memory descriptors to file
                        std::vector<mkldnn::memory::desc> descs = {
                            input_desc, weights_desc, result_desc, *mean_desc, *variance_desc};
                        auto desc_index = mkldnn_emitter.get_mkldnn_descriptors_size();
                        mkldnn_emitter.reserve_descriptor_space(descs.size());
                        serialize_memory_descs(desc_file, descs, deps[0]);

                        writer << "auto batchnorm_desc = "
                                  "mkldnn::batch_normalization_forward::desc(mkldnn::prop_kind::"
                                  "forward_training, "
                                  "*cg_ctx->mkldnn_descriptors["
                               << desc_index << "], " << eps
                               << ", "
                                  "mkldnn::batch_normalization_flag::use_scale_shift);\n";

                        writer << "auto batchnorm_prim_desc = "
                                  "mkldnn::batch_normalization_forward::primitive_desc(batchnorm_"
                                  "desc, "
                                  "bn_attr, cg_ctx->global_cpu_engine);\n";

                        writer << "\n// build batchnorm primitive\n";

                        // batchnorm primitive
                        writer
                            << "cg_ctx->mkldnn_primitives[" << std::to_string(index)
                            << "] = new mkldnn::batch_normalization_forward(batchnorm_prim_desc, "
                               "mkldnn::primitive::at(*cg_ctx->mkldnn_primitives["
                            << std::to_string(deps[0])
                            << "]), "
                               "mkldnn::primitive::at(*cg_ctx->mkldnn_primitives["
                            << std::to_string(deps[1])
                            << "]), "
                               "static_cast<mkldnn::memory>(*cg_ctx->mkldnn_primitives["
                            << std::to_string(deps[2]) << "]), "
                                                          "*cg_ctx->mkldnn_primitives["
                            << std::to_string(deps[3]) << "], "
                                                          "*cg_ctx->mkldnn_primitives["
                            << std::to_string(deps[4]) << "]);\n";
                    }
                    construct_string = writer.get_code();
                }

                template <>
                void MKLDNNPrimitiveBuildPass::CONSTRUCT_PRIMITIVE_BUILD_STRING_DECL(
                    BatchNormTraining)
                {
                    construct_primitive_build_string_batchnorm<BatchNormTraining>(
                        mkldnn_emitter,
                        node,
                        construct_string,
                        deps,
                        index,
                        desc_file,
                        false /*Append relu*/,
                        true /*Training*/);
                }

                template <>
                void MKLDNNPrimitiveBuildPass::CONSTRUCT_PRIMITIVE_BUILD_STRING_DECL(
                    BatchNormInference)
                {
                    construct_primitive_build_string_batchnorm<BatchNormInference>(
                        mkldnn_emitter,
                        node,
                        construct_string,
                        deps,
                        index,
                        desc_file,
                        false /*Append relu*/,
                        false /*Training*/);
                }

                template <>
                void MKLDNNPrimitiveBuildPass::CONSTRUCT_PRIMITIVE_BUILD_STRING_DECL(
                    BatchNormTrainingRelu)
                {
                    construct_primitive_build_string_batchnorm<BatchNormTrainingRelu>(
                        mkldnn_emitter,
                        node,
                        construct_string,
                        deps,
                        index,
                        desc_file,
                        true /*Append relu*/,
                        true /*Training*/);
                }

                template <>
                void MKLDNNPrimitiveBuildPass::CONSTRUCT_PRIMITIVE_BUILD_STRING_DECL(
                    BatchNormInferenceRelu)
                {
                    construct_primitive_build_string_batchnorm<BatchNormInferenceRelu>(
                        mkldnn_emitter,
                        node,
                        construct_string,
                        deps,
                        index,
                        desc_file,
                        true /*Append relu*/,
                        false /*Training*/);
                }

                template <>
                void MKLDNNPrimitiveBuildPass::CONSTRUCT_PRIMITIVE_BUILD_STRING_DECL(
                    BatchNormTrainingBackprop)
                {
                    const auto& args = node->get_inputs();
                    const auto* batchnorm = static_cast<const BatchNormTrainingBackprop*>(node);
                    auto eps = batchnorm->get_eps_value();

                    auto weights_shape =
                        Shape{2, args[0].get_tensor().get_tensor_layout()->get_size()};
                    auto weights_desc = mkldnn_emitter.build_memory_descriptor(
                        weights_shape, args[0].get_element_type(), mkldnn::memory::format::nc);
                    auto input_desc = mkldnn_utils::get_input_mkldnn_md(node, 2);
                    auto mean_desc = mkldnn_utils::get_input_mkldnn_md(node, 3);
                    auto variance_desc = mkldnn_utils::get_input_mkldnn_md(node, 4);
                    auto delta_desc = mkldnn_utils::get_input_mkldnn_md(node, 5);
                    auto dinput_desc = mkldnn_utils::get_output_mkldnn_md(node, 0);
                    auto dweights_desc = mkldnn_emitter.build_memory_descriptor(
                        weights_shape, args[0].get_element_type(), mkldnn::memory::format::nc);

                    // batchnorm backward needs 8 primitives: weights, input, mean, variance,
                    // dinput, dweights, and batch_normalization_backward.
                    index = mkldnn_emitter.reserve_primitive_space_cg(8);
                    deps = mkldnn_emitter.get_primitive_deps_cg(index);

                    CodeWriter writer;

                    // Write memory descriptors to file
                    std::vector<mkldnn::memory::desc> descs = {weights_desc,
                                                               input_desc,
                                                               mean_desc,
                                                               variance_desc,
                                                               delta_desc,
                                                               dinput_desc,
                                                               dweights_desc};
                    auto desc_index = mkldnn_emitter.get_mkldnn_descriptors_size();
                    mkldnn_emitter.reserve_descriptor_space(descs.size());
                    serialize_memory_descs(desc_file, descs, deps[0]);

                    writer << "\n// build batchnorm primitives\n";
                    writer << "cg_ctx->mkldnn_primitives[" << std::to_string(index)
                           << "] = new mkldnn::batch_normalization_backward("
                           << "{{mkldnn::prop_kind::backward, "
                              "*cg_ctx->mkldnn_descriptors["
                           << desc_index + 4 << "], "
                                                "*cg_ctx->mkldnn_descriptors["
                           << desc_index + 1 << "], " << eps
                           << ", "
                              "mkldnn::batch_normalization_flag::use_scale_shift}, "
                              "cg_ctx->global_cpu_engine, "
                              "{{mkldnn::prop_kind::forward_training, "

                              "*cg_ctx->mkldnn_descriptors["
                           << desc_index + 1 << "], " << eps
                           << ", "
                              "mkldnn::batch_normalization_flag::use_scale_shift}, "
                              "cg_ctx->global_cpu_engine}}, "
                              "*cg_ctx->mkldnn_primitives["
                           << std::to_string(deps[1]) << "], "
                                                         "*cg_ctx->mkldnn_primitives["
                           << std::to_string(deps[2]) << "], "
                                                         "*cg_ctx->mkldnn_primitives["
                           << std::to_string(deps[3]) << "], "
                                                         "*cg_ctx->mkldnn_primitives["
                           << std::to_string(deps[4]) << "], "
                                                         "*cg_ctx->mkldnn_primitives["
                           << std::to_string(deps[0]) << "], "
                                                         "*cg_ctx->mkldnn_primitives["
                           << std::to_string(deps[5]) << "], "
                                                         "*cg_ctx->mkldnn_primitives["
                           << std::to_string(deps[6]) << "]);\n";

                    construct_string = writer.get_code();
                }

                template <typename OP>
                void construct_primitive_build_string_concat(
                    ngraph::runtime::cpu::MKLDNNEmitter& mkldnn_emitter,
                    ngraph::Node* node,
                    std::string& construct_string,
                    std::vector<size_t>& deps,
                    size_t& index,
                    std::ofstream& desc_file)
                {
                    auto concat = static_cast<OP*>(node);
                    size_t concat_dim = concat->get_concatenation_axis();
                    size_t nargs = node->get_inputs().size();

                    // Concat needs number of inputs plus 2 primitives; those two are for result and concat.
                    index = mkldnn_emitter.reserve_primitive_space_cg(nargs + 2);
                    deps = mkldnn_emitter.get_primitive_deps_cg(index);

                    CodeWriter writer;

                    // Write memory descriptors to file
                    std::vector<mkldnn::memory::desc> descs;
                    for (size_t i = 0; i < nargs; i++)
                    {
                        descs.push_back(mkldnn_utils::get_input_mkldnn_md(node, i));
                    }
                    auto result_desc = mkldnn_utils::get_output_mkldnn_md(node, 0);
                    descs.push_back(result_desc);
                    auto desc_index = mkldnn_emitter.get_mkldnn_descriptors_size();
                    mkldnn_emitter.reserve_descriptor_space(descs.size());
                    serialize_memory_descs(desc_file, descs, deps[0]);

                    writer << "std::vector<mkldnn::memory::primitive::at> inputs_primitive;\n";
                    writer << "std::vector<mkldnn::memory::primitive_desc> inputs_pd;\n";

                    writer << "for (size_t i = " << desc_index << "; i < " << desc_index + nargs
                           << "; i++)\n";
                    writer.block_begin();
                    writer << "inputs_pd.push_back(mkldnn::memory::primitive_desc("
                              "*cg_ctx->mkldnn_descriptors[i], "
                              "cg_ctx->global_cpu_engine));\n";
                    writer.block_end();

                    writer << "for (size_t i = " << deps[0] << "; i < " << deps[0] + nargs
                           << "; i++)\n";
                    writer.block_begin();
                    writer << "inputs_primitive.push_back(*cg_ctx->mkldnn_primitives[i]);\n";
                    writer.block_end();

                    writer << "auto concat_prim_desc = "
                              "mkldnn::concat::primitive_desc( "
                              "*cg_ctx->mkldnn_descriptors["
                           << desc_index + nargs << "], "
                           << std::to_string(static_cast<int>(concat_dim)) << ", inputs_pd);\n";

                    writer << "\n// build concat primitive\n";
                    writer << "cg_ctx->mkldnn_primitives[" << std::to_string(index)
                           << "] = new mkldnn::concat(concat_prim_desc, inputs_primitive, "
                              "*cg_ctx->mkldnn_primitives["
                           << std::to_string(deps[nargs]) << "]);\n";

                    construct_string = writer.get_code();
                }

                template <>
                void MKLDNNPrimitiveBuildPass::CONSTRUCT_PRIMITIVE_BUILD_STRING_DECL(Concat)
                {
                    construct_primitive_build_string_concat<Concat>(
                        mkldnn_emitter, node, construct_string, deps, index, desc_file);
                }

                template <>
                void MKLDNNPrimitiveBuildPass::CONSTRUCT_PRIMITIVE_BUILD_STRING_DECL(LRN)
                {
                    auto input_desc = mkldnn_utils::get_input_mkldnn_md(node, 0);
                    auto result_desc = mkldnn_utils::get_output_mkldnn_md(node, 0);

                    // LRN needs 3 primitives: input, result, and lrn_forward.
                    index = mkldnn_emitter.reserve_primitive_space_cg(3);
                    deps = mkldnn_emitter.get_primitive_deps_cg(index);

                    CodeWriter writer;

                    // Write memory descriptors to file
                    std::vector<mkldnn::memory::desc> descs = {input_desc, result_desc};
                    auto desc_index = mkldnn_emitter.get_mkldnn_descriptors_size();
                    mkldnn_emitter.reserve_descriptor_space(descs.size());
                    serialize_memory_descs(desc_file, descs, deps[0]);

                    const auto* lrn = static_cast<const LRN*>(node);
                    auto alpha = static_cast<float>(lrn->get_alpha());
                    auto beta = static_cast<float>(lrn->get_beta());
                    auto bias = static_cast<float>(lrn->get_bias());
                    auto nsize = static_cast<int>(lrn->get_nsize());

                    writer << "auto lrn_desc = "
                              "mkldnn::lrn_forward::desc(mkldnn::prop_kind::forward_scoring, "
                              "mkldnn::algorithm::lrn_across_channels, "
                              "*cg_ctx->mkldnn_descriptors["
                           << desc_index << "], " << nsize << ", " << alpha << ", " << beta << ", "
                           << bias << ");\n";

                    writer << "auto lrn_prim_desc = "
                              "mkldnn::lrn_forward::primitive_desc(lrn_desc, "
                              "cg_ctx->global_cpu_engine);\n";

                    writer << "\n// build lrn primitive\n";
                    writer << "cg_ctx->mkldnn_primitives[" << std::to_string(index)
                           << "] = new mkldnn::lrn_forward(lrn_prim_desc, "
                              "*cg_ctx->mkldnn_primitives["
                           << std::to_string(deps[0]) << "]"
                                                         ", *cg_ctx->mkldnn_primitives["
                           << std::to_string(deps[1]) << "]);\n";

                    construct_string = writer.get_code();
                }

                template <>
                void MKLDNNPrimitiveBuildPass::CONSTRUCT_PRIMITIVE_BUILD_STRING_DECL(Slice)
                {
                    const auto& out = node->get_outputs();
                    const Slice* slice = static_cast<const Slice*>(node);
                    auto result_shape = out[0].get_shape();
                    auto lower_bounds = slice->get_lower_bounds();
                    auto input_desc = mkldnn_utils::get_input_mkldnn_md(node, 0);
                    auto result_desc = mkldnn_utils::get_output_mkldnn_md(node, 0);

                    // Slice needs 3 primitives: input, result, and reorder.
                    index = mkldnn_emitter.reserve_primitive_space_cg(3);
                    deps = mkldnn_emitter.get_primitive_deps_cg(index);

                    CodeWriter writer;

                    // Write memory descriptors to file
                    std::vector<mkldnn::memory::desc> descs = {input_desc, result_desc};
                    auto desc_index = mkldnn_emitter.get_mkldnn_descriptors_size();
                    mkldnn_emitter.reserve_descriptor_space(descs.size());
                    serialize_memory_descs(desc_file, descs, deps[0]);

                    writer << "\n// create memory primitive descriptors\n";
                    writer << "mkldnn::memory::primitive_desc input_pd = "
                              "mkldnn::memory::primitive_desc(*cg_ctx->mkldnn_descriptors["
                           << desc_index << "], "
                                            "cg_ctx->global_cpu_engine);\n";
                    writer << "mkldnn::memory::primitive_desc result_pd = "
                              "mkldnn::memory::primitive_desc(*cg_ctx->mkldnn_descriptors["
                           << desc_index + 1 << "], "
                                                "cg_ctx->global_cpu_engine);\n";

                    writer << "auto view_pd = mkldnn::view::primitive_desc(input_pd, ";
                    WRITE_MKLDNN_DIMS(result_shape);
                    writer << ", ";
                    WRITE_MKLDNN_DIMS(lower_bounds);
                    writer << ").dst_primitive_desc();\n";

                    writer << "\n// create reorder primitive descriptor\n";
                    writer << "mkldnn::reorder::primitive_desc reorder_pd = "
                              "mkldnn::reorder::primitive_desc(view_pd, result_pd);\n";

                    writer << "\n// build reorder primitives\n";
                    writer << "cg_ctx->mkldnn_primitives[" << std::to_string(index)
                           << "] = new mkldnn::reorder(reorder_pd, "
                              "*cg_ctx->mkldnn_primitives["
                           << std::to_string(deps[0]) << "]"
                                                         ", *cg_ctx->mkldnn_primitives["
                           << std::to_string(deps[1]) << "]);\n";

                    construct_string = writer.get_code();
                }

                template <typename OP>
                void construct_primitive_build_string_conv(
                    ngraph::runtime::cpu::MKLDNNEmitter& mkldnn_emitter,
                    ngraph::Node* node,
                    std::string& construct_string,
                    std::vector<size_t>& deps,
                    size_t& index,
                    std::ofstream& desc_file)
                {
                    auto convolution = static_cast<const OP*>(node);
                    Strides window_dilation_strides_adjusted;

                    for (size_t s : convolution->get_window_dilation_strides())
                    {
                        window_dilation_strides_adjusted.push_back(s - 1);
                    }

                    auto data_desc = mkldnn_utils::get_input_mkldnn_md(node, 0);
                    auto weights_desc = mkldnn_utils::get_input_mkldnn_md(node, 1);
                    // MKLDNN relies on named formats for kernel selection
                    if (weights_desc.data.format == mkldnn_nchw)
                    {
                        weights_desc.data.format = mkldnn_oihw;
                    }
                    if (weights_desc.data.format == mkldnn_ncdhw)
                    {
                        weights_desc.data.format = mkldnn_oidhw;
                    }
                    auto result_desc = mkldnn_utils::get_output_mkldnn_md(node, 0);

                    auto strides = convolution->get_window_movement_strides();
                    auto pad_below = convolution->get_padding_below();
                    auto pad_above = convolution->get_padding_above();

                    if (mkldnn_emitter.has_bias<OP>())
                    {
                        index = mkldnn_emitter.reserve_primitive_space_cg(5);
                    }
                    else
                    {
                        index = mkldnn_emitter.reserve_primitive_space_cg(4);
                    }
                    deps = mkldnn_emitter.get_primitive_deps_cg(index);

                    CodeWriter writer;

                    writer << "// Write in memory descriptors\n";
                    std::vector<mkldnn::memory::desc> descs = {
                        data_desc, weights_desc, result_desc};

                    if (mkldnn_emitter.has_bias<OP>())
                    {
                        auto bias_desc = mkldnn_utils::get_input_mkldnn_md(node, 2);
                        descs.insert(descs.begin() + 2, bias_desc);
                    }

                    auto desc_index = mkldnn_emitter.get_mkldnn_descriptors_size();
                    mkldnn_emitter.reserve_descriptor_space(descs.size());
                    serialize_memory_descs(desc_file, descs, deps[0]);

                    writer << "\n// build QConv primitive descriptor\n";
                    writer << "auto conv_desc = "
                              "mkldnn::convolution_forward::desc(mkldnn::prop_kind::forward,\n"
                              "mkldnn::algorithm::convolution_direct,\n"
                              "*cg_ctx->mkldnn_descriptors["
                           << desc_index << "],\n"
                                            "*cg_ctx->mkldnn_descriptors["
                           << desc_index + 1 << "],\n";
                    if (mkldnn_emitter.has_bias<OP>())
                    {
                        writer << "*cg_ctx->mkldnn_descriptors[" << desc_index + 2 << "],\n";
                    }
                    writer << "*cg_ctx->mkldnn_descriptors[" << desc_index + (descs.size() - 1)
                           << "],\n";
                    WRITE_MKLDNN_DIMS(strides);
                    writer << ", \n";
                    WRITE_MKLDNN_DIMS(window_dilation_strides_adjusted);
                    writer << ", \n";
                    WRITE_MKLDNN_DIMS(pad_below);
                    writer << ", \n";
                    WRITE_MKLDNN_DIMS(pad_above);
                    writer << ", \nmkldnn::padding_kind::zero);\n";

                    writer << "mkldnn::post_ops ops;\n";
                    if (std::is_same<OP, ngraph::op::ConvolutionBiasAdd>() ||
                        std::is_same<OP, ngraph::op::ConvolutionAdd>())
                    {
                        writer << "ops.append_sum(1.f);\n";
                    }

                    if (std::is_same<OP, ngraph::op::QuantizedConvolutionBiasAdd>() ||
                        std::is_same<OP, ngraph::op::QuantizedConvolutionBiasSignedAdd>())
                    {
                        auto sum_scales_size = shape_size(convolution->get_input_shape(5));
                        const element::Type& et = node->get_input_element_type(5);
                        std::string type = et.c_type_string();
                        std::stringstream ss;
                        writer << "std::vector<float> dyn_post_op_scales;\n";
                        auto c = std::dynamic_pointer_cast<ngraph::op::Constant>(
                            node->get_arguments()[5]);
                        if (c)
                        {
                            auto sum_scale_val =
                                extract_scale_value<ngraph::op::QuantizedConvolutionBiasAdd>(node,
                                                                                             5);
                            writer << "dyn_post_op_scales.push_back("
                                   << std::to_string(sum_scale_val[0]) << ");\n";
                        }
                        else
                        {
                            ss << "((" << type << "*)(pool_base_ptr + "
                               << node->get_inputs()[5].get_tensor().get_pool_offset() << "))";
                            writer << "dyn_post_op_scales.assign(" << ss.str() << ", " << ss.str()
                                   << " + " << std::to_string(sum_scales_size) << ");\n";
                        }
                        writer << "ops.append_sum(dyn_post_op_scales[0]);\n";
                    }

                    if (has_relu<OP>(node))
                    {
                        writer << "const float ops_scale = 1.f;\n";
                        writer << "const float ops_alpha = -0.f; // relu negative slope\n";
                        writer << "const float ops_beta = 0.f;\n";
                        writer << "ops.append_eltwise("
                                  "ops_scale, mkldnn::algorithm::eltwise_relu, ops_alpha, "
                                  "ops_beta);\n";
                    }

                    writer << "mkldnn::primitive_attr conv_attr;\n";
                    writer << "conv_attr.set_post_ops(ops);\n";

                    if (mkldnn_emitter.is_quantized_conv<OP>())
                    {
                        auto scale_index = mkldnn_emitter.get_scale_index<OP>();
                        auto c = std::dynamic_pointer_cast<ngraph::op::Constant>(
                            node->get_arguments()[scale_index]);
                        auto scales_size = shape_size(convolution->get_input_shape(scale_index));
                        const element::Type& et = node->get_input_element_type(scale_index);
                        std::string type = et.c_type_string();
                        std::stringstream ss;
                        if (c)
                        {
                            ss << "((" << type << "*)(" << c->get_data_ptr() << "))\n";
                        }
                        else
                        {
                            ss << "((" << type << "*)(pool_base_ptr + "
                               << node->get_inputs()[scale_index].get_tensor().get_pool_offset()
                               << "))";
                        }
                        writer << "std::vector<float> dyn_scales;\n";
                        writer << "dyn_scales.assign(" << ss.str() << ", " << ss.str() << " + "
                               << std::to_string(scales_size) << ");\n";
                        writer << "// use conv channelwise (dim 1, mask=2^1) if dyn_scales is a "
                                  "vector \n";
                        writer << "const int mask = " << std::to_string(scales_size)
                               << " == 1 ? 0 : 2;\n";
                        writer << "conv_attr.set_int_output_round_mode(mkldnn::round_mode::round_"
                                  "nearest);\n";
                        writer << "conv_attr.set_output_scales(mask, dyn_scales);\n";
                    }

                    //emit_memory_primitive_build(writer, desc_names, deps);
                    writer << "mkldnn::primitive* prim;\n";
                    if (mkldnn_emitter.has_bias<OP>())
                    {
                        writer << "prim = new mkldnn::convolution_forward({conv_desc, conv_attr, "
                                  "cg_ctx->global_cpu_engine},"
                                  "*cg_ctx->mkldnn_primitives["
                               << std::to_string(deps[0]) << "],\n"
                                                             "*cg_ctx->mkldnn_primitives["
                               << std::to_string(deps[1]) << "],\n"
                                                             "*cg_ctx->mkldnn_primitives["
                               << std::to_string(deps[2]) << "],\n"
                                                             "*cg_ctx->mkldnn_primitives["
                               << std::to_string(deps[3]) << "]);\n";
                    }
                    else
                    {
                        writer << "prim = new mkldnn::convolution_forward({conv_desc, conv_attr, "
                                  "cg_ctx->global_cpu_engine},"
                                  "*cg_ctx->mkldnn_primitives["
                               << std::to_string(deps[0]) << "],\n"
                                                             "*cg_ctx->mkldnn_primitives["
                               << std::to_string(deps[1]) << "],\n"
                                                             "*cg_ctx->mkldnn_primitives["
                               << std::to_string(deps[2]) << "]);\n";
                    }
                    writer << "cg_ctx->mkldnn_primitives[" << std::to_string(index)
                           << "] = prim;\n";
                    construct_string = writer.get_code();
                }

                template <>
                void MKLDNNPrimitiveBuildPass::CONSTRUCT_PRIMITIVE_BUILD_STRING_DECL(Convolution)
                {
                    construct_primitive_build_string_conv<Convolution>(
                        mkldnn_emitter, node, construct_string, deps, index, desc_file);
                }

                template <>
                void MKLDNNPrimitiveBuildPass::CONSTRUCT_PRIMITIVE_BUILD_STRING_DECL(
                    QuantizedConvolution)
                {
                    construct_primitive_build_string_conv<QuantizedConvolution>(
                        mkldnn_emitter, node, construct_string, deps, index, desc_file);
                }

                template <>
                void
                    MKLDNNPrimitiveBuildPass::CONSTRUCT_PRIMITIVE_BUILD_STRING_DECL(ConvolutionRelu)
                {
                    construct_primitive_build_string_conv<ConvolutionRelu>(
                        mkldnn_emitter, node, construct_string, deps, index, desc_file);
                }

                template <>
                void MKLDNNPrimitiveBuildPass::CONSTRUCT_PRIMITIVE_BUILD_STRING_DECL(
                    QuantizedConvolutionRelu)
                {
                    construct_primitive_build_string_conv<QuantizedConvolutionRelu>(
                        mkldnn_emitter, node, construct_string, deps, index, desc_file);
                }

                template <>
                void
                    MKLDNNPrimitiveBuildPass::CONSTRUCT_PRIMITIVE_BUILD_STRING_DECL(ConvolutionBias)
                {
                    construct_primitive_build_string_conv<ConvolutionBias>(
                        mkldnn_emitter, node, construct_string, deps, index, desc_file);
                }

                template <>
                void MKLDNNPrimitiveBuildPass::CONSTRUCT_PRIMITIVE_BUILD_STRING_DECL(
                    QuantizedConvolutionBias)
                {
                    construct_primitive_build_string_conv<QuantizedConvolutionBias>(
                        mkldnn_emitter, node, construct_string, deps, index, desc_file);
                }

                template <>
                void MKLDNNPrimitiveBuildPass::CONSTRUCT_PRIMITIVE_BUILD_STRING_DECL(
                    ConvolutionBiasAdd)
                {
                    construct_primitive_build_string_conv<ConvolutionBiasAdd>(
                        mkldnn_emitter, node, construct_string, deps, index, desc_file);
                }

                template <>
                void MKLDNNPrimitiveBuildPass::CONSTRUCT_PRIMITIVE_BUILD_STRING_DECL(
                    QuantizedConvolutionBiasAdd)
                {
                    construct_primitive_build_string_conv<QuantizedConvolutionBiasAdd>(
                        mkldnn_emitter, node, construct_string, deps, index, desc_file);
                }

                template <>
                void MKLDNNPrimitiveBuildPass::CONSTRUCT_PRIMITIVE_BUILD_STRING_DECL(ConvolutionAdd)
                {
                    construct_primitive_build_string_conv<ConvolutionAdd>(
                        mkldnn_emitter, node, construct_string, deps, index, desc_file);
                }

                template <>
                void MKLDNNPrimitiveBuildPass::CONSTRUCT_PRIMITIVE_BUILD_STRING_DECL(
                    QuantizedConvolutionBiasSignedAdd)
                {
                    construct_primitive_build_string_conv<QuantizedConvolutionBiasSignedAdd>(
                        mkldnn_emitter, node, construct_string, deps, index, desc_file);
                }

                template <>
                void MKLDNNPrimitiveBuildPass::CONSTRUCT_PRIMITIVE_BUILD_STRING_DECL(
                    GroupConvolution)
                {
                    construct_primitive_build_string_conv<GroupConvolution>(
                        mkldnn_emitter, node, construct_string, deps, index, desc_file);
                }

                template <>
                void MKLDNNPrimitiveBuildPass::CONSTRUCT_PRIMITIVE_BUILD_STRING_DECL(
                    GroupConvolutionBias)
                {
                    construct_primitive_build_string_conv<GroupConvolutionBias>(
                        mkldnn_emitter, node, construct_string, deps, index, desc_file);
                }

                template <typename OP>
                void construct_primitive_build_string_conv_backward_filters(
                    ngraph::runtime::cpu::MKLDNNEmitter& mkldnn_emitter,
                    ngraph::Node* node,
                    std::string& construct_string,
                    std::vector<size_t>& deps,
                    size_t& index,
                    std::ofstream& desc_file)
                {
                    auto has_bias = false;
                    if (mkldnn_emitter.has_bias<OP>())
                    {
                        has_bias = true;
                    }
                    auto convolution = static_cast<const OP*>(node);

                    Strides window_dilation_strides_adjusted;
                    for (size_t s : convolution->get_window_dilation_strides_forward())
                    {
                        window_dilation_strides_adjusted.push_back(s - 1);
                    }

                    auto arg0_desc = mkldnn_utils::get_input_mkldnn_md(node, 0);
                    auto arg1_desc = mkldnn_utils::get_input_mkldnn_md(node, 1);
                    auto out0_desc = mkldnn_utils::get_output_mkldnn_md(node, 0);

                    auto strides = convolution->get_window_movement_strides_forward();
                    auto pad_below = convolution->get_padding_below_forward();
                    auto pad_above = convolution->get_padding_above_forward();
                    mkldnn::algorithm conv_algo = mkldnn_utils::get_conv_algo();
                    auto conv_algo_string = conv_algo == mkldnn::algorithm::convolution_auto
                                                ? "mkldnn::algorithm::convolution_auto,\n"
                                                : "mkldnn::algorithm::convolution_direct,\n";

                    std::vector<mkldnn::memory::desc> descs = {arg0_desc, arg1_desc, out0_desc};
                    // ConvolutionBackpropFilter needs 4 primitives: src, diff_dst, diff_weights,
                    // and convolution_backward_weights.
                    // ConvolutionBackpropFiltersBias needs 5 primitives: src, diff_dst, diff_weights,
                    // diff_bias, and convolution_backward_weights.
                    if (has_bias)
                    {
                        index = mkldnn_emitter.reserve_primitive_space_cg(5);
                        auto out1_desc = mkldnn_utils::get_output_mkldnn_md(node, 1);
                        descs.push_back(out1_desc);
                    }
                    else
                    {
                        index = mkldnn_emitter.reserve_primitive_space_cg(4);
                    }
                    deps = mkldnn_emitter.get_primitive_deps_cg(index);

                    CodeWriter writer;

                    // Write memory descriptors to file
                    auto desc_index = mkldnn_emitter.get_mkldnn_descriptors_size();
                    mkldnn_emitter.reserve_descriptor_space(descs.size());
                    serialize_memory_descs(desc_file, descs, deps[0]);

                    writer << "auto fwd_desc = "
                              "mkldnn::convolution_forward::desc(mkldnn::prop_kind::forward,\n";
                    writer << conv_algo_string;
                    writer << "*cg_ctx->mkldnn_descriptors[" << desc_index
                           << "],\n"
                              "*cg_ctx->mkldnn_descriptors["
                           << desc_index + 2 << "],\n";
                    if (has_bias)
                    {
                        writer << "*cg_ctx->mkldnn_descriptors[" << desc_index + 3 << "],\n";
                    }
                    writer << "*cg_ctx->mkldnn_descriptors[" << desc_index + 1 << "],\n";
                    WRITE_MKLDNN_DIMS(strides);
                    writer << ", \n";
                    WRITE_MKLDNN_DIMS(window_dilation_strides_adjusted);
                    writer << ", \n";
                    WRITE_MKLDNN_DIMS(pad_below);
                    writer << ", \n";
                    WRITE_MKLDNN_DIMS(pad_above);
                    writer << ", \nmkldnn::padding_kind::zero);\n";

                    writer << "\nauto bwd_desc = "
                              "mkldnn::convolution_backward_weights::desc(\n";
                    writer << conv_algo_string;
                    writer << "*cg_ctx->mkldnn_descriptors[" << desc_index
                           << "],\n"
                              "*cg_ctx->mkldnn_descriptors["
                           << desc_index + 2 << "],\n";
                    if (has_bias)
                    {
                        writer << "*cg_ctx->mkldnn_descriptors[" << desc_index + 3 << "],\n";
                    }
                    writer << "*cg_ctx->mkldnn_descriptors[" << desc_index + 1 << "],\n";
                    WRITE_MKLDNN_DIMS(strides);
                    writer << ", \n";
                    WRITE_MKLDNN_DIMS(window_dilation_strides_adjusted);
                    writer << ", \n";
                    WRITE_MKLDNN_DIMS(pad_below);
                    writer << ", \n";
                    WRITE_MKLDNN_DIMS(pad_above);
                    writer << ", \nmkldnn::padding_kind::zero);\n";

                    writer << "\n// create forward primitive descriptor\n";
                    writer << "mkldnn::convolution_forward::primitive_desc fwd_pd{fwd_desc, "
                              "cg_ctx->global_cpu_engine};\n";

                    writer << "\n// create backward primitive_descriptor\n";
                    writer
                        << "mkldnn::convolution_backward_weights::primitive_desc bwd_pd{bwd_desc, "
                           "cg_ctx->global_cpu_engine, fwd_pd};\n";

                    writer << "\n// build primitive\n";
                    writer << "cg_ctx->mkldnn_primitives[" << std::to_string(index)
                           << "] = new mkldnn::convolution_backward_weights(bwd_pd, "
                              "*cg_ctx->mkldnn_primitives["
                           << std::to_string(deps[0]) << "]"
                                                         ", *cg_ctx->mkldnn_primitives["
                           << std::to_string(deps[1]) << "]"
                                                         ", *cg_ctx->mkldnn_primitives["
                           << std::to_string(deps[2]) << "]";
                    if (has_bias)
                    {
                        writer << ", *cg_ctx->mkldnn_primitives[" << std::to_string(deps[3]) << "]";
                    }
                    writer << ");\n";

                    construct_string = writer.get_code();
                }

                template <>
                void MKLDNNPrimitiveBuildPass::CONSTRUCT_PRIMITIVE_BUILD_STRING_DECL(
                    ConvolutionBackpropFilters)
                {
                    construct_primitive_build_string_conv_backward_filters<
                        ConvolutionBackpropFilters>(
                        mkldnn_emitter, node, construct_string, deps, index, desc_file);
                }

                template <>
                void MKLDNNPrimitiveBuildPass::CONSTRUCT_PRIMITIVE_BUILD_STRING_DECL(
                    ConvolutionBiasBackpropFiltersBias)
                {
                    construct_primitive_build_string_conv_backward_filters<
                        ConvolutionBiasBackpropFiltersBias>(
                        mkldnn_emitter, node, construct_string, deps, index, desc_file);
                }

                template <>
                void MKLDNNPrimitiveBuildPass::CONSTRUCT_PRIMITIVE_BUILD_STRING_DECL(
                    ConvolutionBackpropData)
                {
                    auto convolution = static_cast<const ConvolutionBackpropData*>(node);

                    Strides window_dilation_strides_adjusted;
                    for (size_t s : convolution->get_window_dilation_strides_forward())
                    {
                        window_dilation_strides_adjusted.push_back(s - 1);
                    }

                    auto arg0_desc = mkldnn_utils::get_input_mkldnn_md(node, 0);
                    auto arg1_desc = mkldnn_utils::get_input_mkldnn_md(node, 1);
                    auto out0_desc = mkldnn_utils::get_output_mkldnn_md(node, 0);

                    // MKLDNN relies on named formats for kernel selection
                    if (arg0_desc.data.format == mkldnn_nchw)
                    {
                        arg0_desc.data.format = mkldnn_oihw;
                    }
                    if (arg0_desc.data.format == mkldnn_ncdhw)
                    {
                        arg0_desc.data.format = mkldnn_oidhw;
                    }

                    auto strides = convolution->get_window_movement_strides_forward();
                    auto pad_below = convolution->get_padding_below_forward();
                    auto pad_above = convolution->get_padding_above_forward();
                    mkldnn::algorithm conv_algo = mkldnn_utils::get_conv_algo();
                    auto conv_algo_string = conv_algo == mkldnn::algorithm::convolution_auto
                                                ? "mkldnn::algorithm::convolution_auto,\n"
                                                : "mkldnn::algorithm::convolution_direct,\n";

                    std::vector<mkldnn::memory::desc> descs = {arg0_desc, arg1_desc, out0_desc};
                    // ConvolutionBackpropData needs 4 primitives: weights, diff_dst, diff_src,
                    // and convolution_backward_data.
                    index = mkldnn_emitter.reserve_primitive_space_cg(4);
                    deps = mkldnn_emitter.get_primitive_deps_cg(index);

                    CodeWriter writer;

                    // Write memory descriptors to file
                    auto desc_index = mkldnn_emitter.get_mkldnn_descriptors_size();
                    mkldnn_emitter.reserve_descriptor_space(descs.size());
                    serialize_memory_descs(desc_file, descs, deps[0]);

                    writer << "auto fwd_desc = "
                              "mkldnn::convolution_forward::desc(mkldnn::prop_kind::forward,\n";
                    writer << conv_algo_string;
                    writer << "*cg_ctx->mkldnn_descriptors[" << desc_index + 2
                           << "],\n"
                              "*cg_ctx->mkldnn_descriptors["
                           << desc_index << "],\n";
                    writer << "*cg_ctx->mkldnn_descriptors[" << desc_index + 1 << "],\n";
                    WRITE_MKLDNN_DIMS(strides);
                    writer << ", \n";
                    WRITE_MKLDNN_DIMS(window_dilation_strides_adjusted);
                    writer << ", \n";
                    WRITE_MKLDNN_DIMS(pad_below);
                    writer << ", \n";
                    WRITE_MKLDNN_DIMS(pad_above);
                    writer << ", \nmkldnn::padding_kind::zero);\n";

                    writer << "\nauto bwd_desc = "
                              "mkldnn::convolution_backward_data::desc(\n";
                    writer << conv_algo_string;
                    writer << "*cg_ctx->mkldnn_descriptors[" << desc_index + 2
                           << "],\n"
                              "*cg_ctx->mkldnn_descriptors["
                           << desc_index << "],\n";
                    writer << "*cg_ctx->mkldnn_descriptors[" << desc_index + 1 << "],\n";
                    WRITE_MKLDNN_DIMS(strides);
                    writer << ", \n";
                    WRITE_MKLDNN_DIMS(window_dilation_strides_adjusted);
                    writer << ", \n";
                    WRITE_MKLDNN_DIMS(pad_below);
                    writer << ", \n";
                    WRITE_MKLDNN_DIMS(pad_above);
                    writer << ", \nmkldnn::padding_kind::zero);\n";

                    writer << "\n// create forward primitive descriptor\n";
                    writer << "mkldnn::convolution_forward::primitive_desc fwd_pd{fwd_desc, "
                              "cg_ctx->global_cpu_engine};\n";

                    writer << "\n// create backward primitive_descriptor\n";
                    writer << "mkldnn::convolution_backward_data::primitive_desc bwd_pd{bwd_desc, "
                              "cg_ctx->global_cpu_engine, fwd_pd};\n";

                    writer << "\n// build primitive\n";
                    writer << "cg_ctx->mkldnn_primitives[" << std::to_string(index)
                           << "] = new mkldnn::convolution_backward_data(bwd_pd, "
                              "*cg_ctx->mkldnn_primitives["
                           << std::to_string(deps[1]) << "]"
                                                         ", *cg_ctx->mkldnn_primitives["
                           << std::to_string(deps[0]) << "]"
                                                         ", *cg_ctx->mkldnn_primitives["
                           << std::to_string(deps[2]) << "]";
                    writer << ");\n";

                    construct_string = writer.get_code();
                }

                template <typename OP, bool is_training>
                void construct_primitive_build_string_max_pool(
                    ngraph::runtime::cpu::MKLDNNEmitter& mkldnn_emitter,
                    ngraph::Node* node,
                    std::string& construct_string,
                    std::vector<size_t>& deps,
                    size_t& index,
                    std::ofstream& desc_file)
                {
                    auto pool = static_cast<const OP*>(node);
                    CodeWriter writer;
                    std::vector<mkldnn::memory::desc> descs = {};

                    auto window_shape = pool->get_window_shape();
                    auto window_strides = pool->get_window_movement_strides();
                    auto padding_below = pool->get_padding_below();
                    auto padding_above = pool->get_padding_above();

                    if (is_training)
                    {
                        auto diff_dst_desc = mkldnn_utils::get_input_mkldnn_md(node, 1);
                        auto diff_src_desc = mkldnn_utils::get_output_mkldnn_md(node, 0);
                        descs.push_back(diff_dst_desc);
                        descs.push_back(diff_src_desc);
                    }
                    else
                    {
                        auto input_desc = mkldnn_utils::get_input_mkldnn_md(node, 0);
                        auto result_desc = mkldnn_utils::get_output_mkldnn_md(node, 0);
                        descs.push_back(input_desc);
                        descs.push_back(result_desc);
                    }

                    index = mkldnn_emitter.reserve_primitive_space_cg(3);
                    deps = mkldnn_emitter.get_primitive_deps_cg(index);

                    auto desc_index = mkldnn_emitter.get_mkldnn_descriptors_size();
                    mkldnn_emitter.reserve_descriptor_space(descs.size());
                    serialize_memory_descs(desc_file, descs, deps[0]);

                    writer << "\n// build Maxpool primitive descriptor\n";
                    writer << "auto max_pool_desc = ";
                    if (is_training)
                    {
                        writer << "mkldnn::pooling_forward::desc(mkldnn::prop_kind::forward_"
                                  "training,\n";
                    }
                    else
                    {
                        writer << "mkldnn::pooling_forward::desc(mkldnn::prop_kind::forward_"
                                  "inference,\n";
                    }
                    writer << "mkldnn::algorithm::pooling_max,\n"
                              "*cg_ctx->mkldnn_descriptors["
                           << desc_index << "],\n"
                                            "*cg_ctx->mkldnn_descriptors["
                           << desc_index + 1 << "],\n";
                    writer << "mkldnn::memory::dims{";
                    if (window_strides.size() > 1)
                    {
                        for (auto i = 0; i < window_strides.size() - 1; i++)
                        {
                            writer << std::to_string(window_strides[i]) << ", ";
                        }
                    }
                    writer << std::to_string(window_strides[window_strides.size() - 1]);
                    writer << "},\n";

                    writer << "mkldnn::memory::dims{";
                    if (window_shape.size() > 1)
                    {
                        for (auto i = 0; i < window_shape.size() - 1; i++)
                        {
                            writer << std::to_string(window_shape[i]) << ", ";
                        }
                    }
                    writer << std::to_string(window_shape[window_shape.size() - 1]);
                    writer << "},\n";

                    writer << "mkldnn::memory::dims{";
                    if (padding_below.size() > 1)
                    {
                        for (auto i = 0; i < padding_below.size() - 1; i++)
                        {
                            writer << std::to_string(padding_below[i]) << ", ";
                        }
                    }
                    writer << std::to_string(padding_below[padding_below.size() - 1]);
                    writer << "},\n";

                    writer << "mkldnn::memory::dims{";
                    if (padding_above.size() > 1)
                    {
                        for (auto i = 0; i < padding_above.size() - 1; i++)
                        {
                            writer << std::to_string(padding_above[i]) << ", ";
                        }
                    }
                    writer << std::to_string(padding_above[padding_above.size() - 1]);
                    writer << "},\n";
                    writer << "mkldnn::padding_kind::zero);\n";

                    writer << "mkldnn::primitive* prim;\n";
                    writer << "prim = new mkldnn::pooling_forward({max_pool_desc, "
                              "cg_ctx->global_cpu_engine},"
                              "*cg_ctx->mkldnn_primitives["
                           << std::to_string(deps[0]) << "],\n"
                                                         "*cg_ctx->mkldnn_primitives["
                           << std::to_string(deps[1]) << "]);\n";
                    writer << "cg_ctx->mkldnn_primitives[" << std::to_string(index)
                           << "] = prim;\n";
                    construct_string = writer.get_code();
                }

                template <typename OP, bool is_training>
                void construct_primitive_build_string_avg_pool(
                    ngraph::runtime::cpu::MKLDNNEmitter& mkldnn_emitter,
                    ngraph::Node* node,
                    std::string& construct_string,
                    std::vector<size_t>& deps,
                    size_t& index,
                    std::ofstream& desc_file)
                {
                    auto pool = static_cast<const OP*>(node);

                    auto input_desc = mkldnn_utils::get_input_mkldnn_md(node, 0);
                    auto result_desc = mkldnn_utils::get_output_mkldnn_md(node, 0);

                    auto window_shape = pool->get_window_shape();
                    auto window_strides = pool->get_window_movement_strides();
                    auto padding_below = pool->get_padding_below();
                    auto padding_above = pool->get_padding_above();
                    auto include_padding_in_avg_computation =
                        pool->get_include_padding_in_avg_computation();

                    CodeWriter writer;
                    std::vector<mkldnn::memory::desc> descs = {input_desc, result_desc};

                    index = mkldnn_emitter.reserve_primitive_space_cg(3);
                    deps = mkldnn_emitter.get_primitive_deps_cg(index);

                    auto desc_index = mkldnn_emitter.get_mkldnn_descriptors_size();
                    mkldnn_emitter.reserve_descriptor_space(descs.size());
                    serialize_memory_descs(desc_file, descs, deps[0]);

                    writer << "\n// build Avgpool primitive descriptor\n";
                    writer << "auto avg_pool_desc = ";
                    if (is_training)
                    {
                        writer << "mkldnn::pooling_forward::desc(mkldnn::prop_kind::forward_"
                                  "training,\n";
                    }
                    else
                    {
                        writer << "mkldnn::pooling_forward::desc(mkldnn::prop_kind::forward_"
                                  "inference,\n";
                    }
                    if (include_padding_in_avg_computation)
                    {
                        writer << "mkldnn::algorithm::pooling_avg_include_padding,\n";
                    }
                    else
                    {
                        writer << "mkldnn::algorithm::pooling_avg_exclude_padding,\n";
                    }
                    writer << "*cg_ctx->mkldnn_descriptors[" << desc_index
                           << "],\n"
                              "*cg_ctx->mkldnn_descriptors["
                           << desc_index + 1 << "],\n";
                    writer << "mkldnn::memory::dims{";
                    if (window_strides.size() > 1)
                    {
                        for (auto i = 0; i < window_strides.size() - 1; i++)
                        {
                            writer << std::to_string(window_strides[i]) << ", ";
                        }
                    }
                    writer << std::to_string(window_strides[window_strides.size() - 1]);
                    writer << "},\n";

                    writer << "mkldnn::memory::dims{";
                    if (window_shape.size() > 1)
                    {
                        for (auto i = 0; i < window_shape.size() - 1; i++)
                        {
                            writer << std::to_string(window_shape[i]) << ", ";
                        }
                    }
                    writer << std::to_string(window_shape[window_shape.size() - 1]);
                    writer << "},\n";

                    writer << "mkldnn::memory::dims{";
                    if (padding_below.size() > 1)
                    {
                        for (auto i = 0; i < padding_below.size() - 1; i++)
                        {
                            writer << std::to_string(padding_below[i]) << ", ";
                        }
                    }
                    writer << std::to_string(padding_below[padding_below.size() - 1]);
                    writer << "},\n";

                    writer << "mkldnn::memory::dims{";
                    if (padding_above.size() > 1)
                    {
                        for (auto i = 0; i < padding_above.size() - 1; i++)
                        {
                            writer << std::to_string(padding_above[i]) << ", ";
                        }
                    }
                    writer << std::to_string(padding_above[padding_above.size() - 1]);
                    writer << "},\n";
                    writer << "mkldnn::padding_kind::zero);\n";

                    writer << "mkldnn::primitive* prim;\n";
                    writer << "prim = new mkldnn::pooling_forward({avg_pool_desc, "
                              "cg_ctx->global_cpu_engine},"
                              "*cg_ctx->mkldnn_primitives["
                           << std::to_string(deps[0]) << "],\n"
                                                         "*cg_ctx->mkldnn_primitives["
                           << std::to_string(deps[1]) << "]);\n";
                    writer << "cg_ctx->mkldnn_primitives[" << std::to_string(index)
                           << "] = prim;\n";
                    construct_string = writer.get_code();
                }

                template <>
                void MKLDNNPrimitiveBuildPass::CONSTRUCT_PRIMITIVE_BUILD_STRING_DECL(MaxPool)
                {
                    construct_primitive_build_string_max_pool<MaxPool, false>(
                        mkldnn_emitter, node, construct_string, deps, index, desc_file);
                }

                template <>
                void MKLDNNPrimitiveBuildPass::CONSTRUCT_PRIMITIVE_BUILD_STRING_DECL(
                    QuantizedMaxPool)
                {
                    construct_primitive_build_string_max_pool<QuantizedMaxPool, false>(
                        mkldnn_emitter, node, construct_string, deps, index, desc_file);
                }

                template <>
                void MKLDNNPrimitiveBuildPass::CONSTRUCT_PRIMITIVE_BUILD_STRING_DECL(AvgPool)
                {
                    construct_primitive_build_string_avg_pool<AvgPool, false>(
                        mkldnn_emitter, node, construct_string, deps, index, desc_file);
                }

                template <>
                void MKLDNNPrimitiveBuildPass::CONSTRUCT_PRIMITIVE_BUILD_STRING_DECL(
                    QuantizedAvgPool)
                {
                    construct_primitive_build_string_avg_pool<QuantizedAvgPool, false>(
                        mkldnn_emitter, node, construct_string, deps, index, desc_file);
                }

                template <>
                void MKLDNNPrimitiveBuildPass::CONSTRUCT_PRIMITIVE_BUILD_STRING_DECL(
                    MaxPoolWithIndices)
                {
                    auto input_desc = mkldnn_utils::get_input_mkldnn_md(node, 0);
                    auto result_desc = mkldnn_utils::get_output_mkldnn_md(node, 0);
                    auto pool = static_cast<const ngraph::op::MaxPoolWithIndices*>(node);
                    auto window_shape = pool->get_window_shape();
                    auto window_strides = pool->get_window_movement_strides();
                    auto padding_below = pool->get_padding_below();
                    auto padding_above = pool->get_padding_above();

                    // MaxPoolWithIndices needs 4 primitives: input, result, workspace, and pooling_forward.
                    index = mkldnn_emitter.reserve_primitive_space_cg(4);
                    deps = mkldnn_emitter.get_primitive_deps_cg(index);

                    CodeWriter writer;

                    // Write memory descriptors to file
                    std::vector<mkldnn::memory::desc> descs = {input_desc, result_desc};
                    auto desc_index = mkldnn_emitter.get_mkldnn_descriptors_size();
                    mkldnn_emitter.reserve_descriptor_space(descs.size());
                    serialize_memory_descs(desc_file, descs, deps[0]);

                    writer << "auto pool_desc = "
                              "mkldnn::pooling_forward::desc(mkldnn::prop_kind::forward_training,\n"
                              "mkldnn::algorithm::pooling_max,\n"
                              "*cg_ctx->mkldnn_descriptors["
                           << desc_index << "],\n"
                                            "*cg_ctx->mkldnn_descriptors["
                           << desc_index + 1 << "],\n";
                    WRITE_MKLDNN_DIMS(window_strides);
                    writer << ", \n";
                    WRITE_MKLDNN_DIMS(window_shape);
                    writer << ", \n";
                    WRITE_MKLDNN_DIMS(padding_below);
                    writer << ", \n";
                    WRITE_MKLDNN_DIMS(padding_above);
                    writer << ", \nmkldnn::padding_kind::zero);\n";

                    writer << "\n// build primitive descriptor\n";
                    writer << "mkldnn::pooling_forward::primitive_desc fwd_pd{pool_desc, "
                              "cg_ctx->global_cpu_engine};\n";
                    writer << "cg_ctx->mkldnn_primitives[" << std::to_string(deps[2])
                           << "] = new mkldnn::memory({fwd_pd.workspace_primitive_desc().desc(), "
                              "cg_ctx->global_cpu_engine}, nullptr);\n";

                    writer << "\n// build primitive\n";
                    writer << "cg_ctx->mkldnn_primitives[" << std::to_string(index)
                           << "] = new mkldnn::pooling_forward(fwd_pd, "
                              "*cg_ctx->mkldnn_primitives["
                           << std::to_string(deps[0]) << "]"
                                                         ", *cg_ctx->mkldnn_primitives["
                           << std::to_string(deps[1]) << "]"
                                                         ", *cg_ctx->mkldnn_primitives["
                           << std::to_string(deps[2]) << "]";
                    writer << ");\n";

                    construct_string = writer.get_code();
                }

                template <>
                size_t MKLDNNPrimitiveBuildPass::BUILD_PRIMITIVE_DECL(AvgPoolBackprop)
                {
                    auto diff_dst_desc = mkldnn_utils::get_input_mkldnn_md(node, 0);
                    auto diff_src_desc = mkldnn_utils::get_output_mkldnn_md(node, 0);
                    auto apb = static_cast<const ngraph::op::AvgPoolBackprop*>(node);

                    return mkldnn_emitter.build_pooling_backward(
                        (apb->get_include_padding_in_avg_computation()
                             ? mkldnn::algorithm::pooling_avg_include_padding
                             : mkldnn::algorithm::pooling_avg_exclude_padding),
                        diff_dst_desc,
                        diff_src_desc,
                        apb->get_window_movement_strides(),
                        apb->get_window_shape(),
                        apb->get_padding_below(),
                        apb->get_padding_above());
                }

                template <>
                size_t MKLDNNPrimitiveBuildPass::BUILD_PRIMITIVE_DECL(MaxPoolBackprop)
                {
                    auto fprop_src_desc = mkldnn_utils::get_input_mkldnn_md(node, 0);
                    auto diff_dst_desc = mkldnn_utils::get_input_mkldnn_md(node, 1);
                    auto diff_src_desc = mkldnn_utils::get_output_mkldnn_md(node, 0);
                    auto mpb = static_cast<const ngraph::op::MaxPoolBackprop*>(node);

                    return mkldnn_emitter.build_max_pooling_backward(
                        mkldnn::algorithm::pooling_max,
                        fprop_src_desc,
                        diff_dst_desc,
                        diff_src_desc,
                        mpb->get_window_movement_strides(),
                        mpb->get_window_shape(),
                        mpb->get_padding_below(),
                        mpb->get_padding_above());
                }

                template <>
                void MKLDNNPrimitiveBuildPass::CONSTRUCT_PRIMITIVE_BUILD_STRING_DECL(
                    MaxPoolWithIndicesBackprop)
                {
                    auto diff_dst_desc = mkldnn_utils::get_input_mkldnn_md(node, 1);
                    auto diff_src_desc = mkldnn_utils::get_output_mkldnn_md(node, 0);
                    auto pool = static_cast<const ngraph::op::MaxPoolWithIndices*>(node);
                    auto window_shape = pool->get_window_shape();
                    auto window_strides = pool->get_window_movement_strides();
                    auto padding_below = pool->get_padding_below();
                    auto padding_above = pool->get_padding_above();

                    // MaxPoolWithIndicesBackprop needs 4 primitives: diff_dst, fprop_workspace, diff_src
                    // and pooling_backward.
                    index = mkldnn_emitter.reserve_primitive_space_cg(4);
                    deps = mkldnn_emitter.get_primitive_deps_cg(index);

                    CodeWriter writer;

                    // Write memory descriptors to file
                    std::vector<mkldnn::memory::desc> descs = {diff_dst_desc, diff_src_desc};
                    auto desc_index = mkldnn_emitter.get_mkldnn_descriptors_size();
                    mkldnn_emitter.reserve_descriptor_space(descs.size());
                    serialize_memory_descs(desc_file, descs, deps[0]);

                    writer << "auto fwd_desc = "
                              "mkldnn::pooling_forward::desc(mkldnn::prop_kind::forward_training,\n"
                              "mkldnn::algorithm::pooling_max,\n"
                              "*cg_ctx->mkldnn_descriptors["
                           << desc_index + 1 << "],\n"
                                                "*cg_ctx->mkldnn_descriptors["
                           << desc_index << "],\n";
                    WRITE_MKLDNN_DIMS(window_strides);
                    writer << ", \n";
                    WRITE_MKLDNN_DIMS(window_shape);
                    writer << ", \n";
                    WRITE_MKLDNN_DIMS(padding_below);
                    writer << ", \n";
                    WRITE_MKLDNN_DIMS(padding_above);
                    writer << ", \nmkldnn::padding_kind::zero);\n";

                    writer << "auto bwd_desc = "
                              "mkldnn::pooling_backward::desc(\n"
                              "mkldnn::algorithm::pooling_max,\n"
                              "*cg_ctx->mkldnn_descriptors["
                           << desc_index + 1 << "],\n"
                                                "*cg_ctx->mkldnn_descriptors["
                           << desc_index << "],\n";
                    WRITE_MKLDNN_DIMS(window_strides);
                    writer << ", \n";
                    WRITE_MKLDNN_DIMS(window_shape);
                    writer << ", \n";
                    WRITE_MKLDNN_DIMS(padding_below);
                    writer << ", \n";
                    WRITE_MKLDNN_DIMS(padding_above);
                    writer << ", \nmkldnn::padding_kind::zero);\n";

                    writer << "\n// build primitive descriptor\n";
                    writer << "mkldnn::pooling_forward::primitive_desc fwd_pd{fwd_desc, "
                              "cg_ctx->global_cpu_engine};\n";
                    writer << "mkldnn::pooling_backward::primitive_desc bwd_pd{bwd_desc, "
                              "cg_ctx->global_cpu_engine, fwd_pd};\n";
                    // this is different from cpu builder because we do not write workspace desc to desc_file.
                    // here workspace's mkldnn primitive index is in deps[2] in stead of deps[1].
                    writer << "cg_ctx->mkldnn_primitives[" << std::to_string(deps[2])
                           << "] = new mkldnn::memory({fwd_pd.workspace_primitive_desc().desc(), "
                              "cg_ctx->global_cpu_engine}, nullptr);\n";

                    writer << "\n// build primitive\n";
                    writer << "cg_ctx->mkldnn_primitives[" << std::to_string(index)
                           << "] = new mkldnn::pooling_backward(bwd_pd, "
                              "*cg_ctx->mkldnn_primitives["
                           << std::to_string(deps[0]) << "]"
                                                         ", *cg_ctx->mkldnn_primitives["
                           << std::to_string(deps[2]) << "]"
                                                         ", *cg_ctx->mkldnn_primitives["
                           << std::to_string(deps[1]) << "]";
                    writer << ");\n";

                    construct_string = writer.get_code();
                }

                template <>
                void MKLDNNPrimitiveBuildPass::CONSTRUCT_PRIMITIVE_BUILD_STRING_DECL(
                    ngraph::runtime::cpu::op::ConvertLayout)
                {
                    const auto& args = node->get_inputs();
                    auto input_desc = mkldnn_utils::get_input_mkldnn_md(node, 0);
                    auto result_desc = mkldnn_utils::get_output_mkldnn_md(node, 0);

                    // This is a special case to handle nchw(oihw) to goihw/Goihw16g/Goihw8g for
                    // GroupConvolution's weights.
                    if (input_desc.data.format == mkldnn_nchw &&
                        result_desc.data.format == mkldnn_goihw)
                    {
                        input_desc = result_desc;
                    }
                    else if (input_desc.data.format == mkldnn_nchw &&
                             input_desc.data.ndims == 4 /*nchw*/ &&
                             result_desc.data.ndims == 5 /*Goihw16g/Goihw8g/etc*/ &&
                             node->get_users().size() == 1)
                    {
                        Shape weights_shape_groups;
                        if (auto gconv = std::dynamic_pointer_cast<ngraph::op::GroupConvolution>(
                                node->get_users()[0]))
                        {
                            weights_shape_groups = gconv->get_weights_dimensions();
                        }
                        else if (auto gconvb =
                                     std::dynamic_pointer_cast<ngraph::op::GroupConvolutionBias>(
                                         node->get_users()[0]))
                        {
                            weights_shape_groups = gconvb->get_weights_dimensions();
                        }
                        else
                        {
                            throw ngraph_error(
                                "Incompatible input/output shape in ConvertLayout op");
                        }
                        input_desc = mkldnn::memory::desc(
                            mkldnn::memory::dims(weights_shape_groups.begin(),
                                                 weights_shape_groups.end()),
                            mkldnn_utils::get_mkldnn_data_type(args[0].get_element_type()),
                            mkldnn::memory::format::goihw);
                    }

                    // ConvertLayout needs 3 primitives: input, result, and reorder.
                    index = mkldnn_emitter.reserve_primitive_space_cg(3);
                    deps = mkldnn_emitter.get_primitive_deps_cg(index);

                    CodeWriter writer;

                    // Write memory descriptors to file
                    std::vector<mkldnn::memory::desc> descs = {input_desc, result_desc};
                    auto desc_index = mkldnn_emitter.get_mkldnn_descriptors_size();
                    mkldnn_emitter.reserve_descriptor_space(descs.size());
                    serialize_memory_descs(desc_file, descs, deps[0]);

                    writer << "\n// build reorder primitive\n";
                    writer << "cg_ctx->mkldnn_primitives[" << std::to_string(index)
                           << "] = new mkldnn::reorder("
                              "*cg_ctx->mkldnn_primitives["
                           << std::to_string(deps[0]) << "]"
                                                         ", *cg_ctx->mkldnn_primitives["
                           << std::to_string(deps[1]) << "]);\n";

                    construct_string = writer.get_code();
                }

                template <>
                void MKLDNNPrimitiveBuildPass::CONSTRUCT_PRIMITIVE_BUILD_STRING_DECL(ReluBackprop)
                {
                    auto input_desc = mkldnn_utils::get_input_mkldnn_md(node, 0);
                    auto delta_desc = mkldnn_utils::get_input_mkldnn_md(node, 1);
                    auto result_desc = mkldnn_utils::get_output_mkldnn_md(node, 0);

                    // ReluBackprop needs 4 primitives: input, delta, result, and eltwise_backward.
                    index = mkldnn_emitter.reserve_primitive_space_cg(4);
                    deps = mkldnn_emitter.get_primitive_deps_cg(index);

                    CodeWriter writer;

                    // Write memory descriptors to file
                    std::vector<mkldnn::memory::desc> descs = {input_desc, delta_desc, result_desc};
                    auto desc_index = mkldnn_emitter.get_mkldnn_descriptors_size();
                    mkldnn_emitter.reserve_descriptor_space(descs.size());
                    serialize_memory_descs(desc_file, descs, deps[0]);

                    writer << "const float negative_slope = 0.0f;\n";
                    writer << "auto fwd_desc = "
                              "mkldnn::eltwise_forward::desc(mkldnn::prop_kind::forward, "
                              "mkldnn::algorithm::eltwise_relu, "
                              "*cg_ctx->mkldnn_descriptors["
                           << desc_index << "], negative_slope);\n";
                    writer << "auto bwd_desc = "
                              "mkldnn::eltwise_backward::desc(mkldnn::algorithm::eltwise_relu, "
                              "*cg_ctx->mkldnn_descriptors["
                           << desc_index + 2 << "], "
                                                "*cg_ctx->mkldnn_descriptors["
                           << desc_index << "], negative_slope);\n";

                    writer << "\n// create forward relu primitive descriptor\n";
                    writer
                        << "auto relu_fwd_pd = mkldnn::eltwise_forward::primitive_desc(fwd_desc, "
                           "cg_ctx->global_cpu_engine);\n";

                    writer << "\n// create backward relu primitive_descriptor\n";
                    writer << "auto relu_bwd_pd = "
                              "mkldnn::eltwise_backward::primitive_desc(bwd_desc, "
                              "cg_ctx->global_cpu_engine, relu_fwd_pd);\n";

                    writer << "\n// build primitive\n";
                    writer << "cg_ctx->mkldnn_primitives[" << std::to_string(index)
                           << "] = new mkldnn::eltwise_backward(relu_bwd_pd, "
                              "*cg_ctx->mkldnn_primitives["
                           << std::to_string(deps[0]) << "]"
                                                         ", *cg_ctx->mkldnn_primitives["
                           << std::to_string(deps[1]) << "]"
                                                         ", *cg_ctx->mkldnn_primitives["
                           << std::to_string(deps[2]) << "]);\n";

                    construct_string = writer.get_code();
                }

                template <>
                void MKLDNNPrimitiveBuildPass::CONSTRUCT_PRIMITIVE_BUILD_STRING_DECL(Relu)
                {
                    auto input_desc = mkldnn_utils::get_input_mkldnn_md(node, 0);
                    auto result_desc = mkldnn_utils::get_output_mkldnn_md(node, 0);

                    // Relu needs 3 primitives: input, result, and eltwise_forward.
                    index = mkldnn_emitter.reserve_primitive_space_cg(3);
                    deps = mkldnn_emitter.get_primitive_deps_cg(index);

                    CodeWriter writer;

                    // Write memory descriptors to file
                    std::vector<mkldnn::memory::desc> descs = {input_desc, result_desc};
                    auto desc_index = mkldnn_emitter.get_mkldnn_descriptors_size();
                    mkldnn_emitter.reserve_descriptor_space(descs.size());
                    serialize_memory_descs(desc_file, descs, deps[0]);

                    writer << "const float negative_slope = 0.0f;\n";
                    writer << "auto relu_desc = "
                              "mkldnn::eltwise_forward::desc(mkldnn::prop_kind::forward, "
                              "mkldnn::algorithm::eltwise_relu, "
                              "*cg_ctx->mkldnn_descriptors["
                           << desc_index << "], negative_slope);\n";
                    writer << "\n// create relu primitive_descriptor\n";
                    writer << "auto relu_pd = "
                              "mkldnn::eltwise_forward::primitive_desc(relu_desc, "
                              "cg_ctx->global_cpu_engine);\n";

                    writer << "\n// build primitive\n";
                    writer << "cg_ctx->mkldnn_primitives[" << std::to_string(index)
                           << "] = new mkldnn::eltwise_forward(relu_pd, "
                              "*cg_ctx->mkldnn_primitives["
                           << std::to_string(deps[0]) << "]"
                                                         ", *cg_ctx->mkldnn_primitives["
                           << std::to_string(deps[1]) << "]);\n";

                    construct_string = writer.get_code();
                }

                template <>
                void MKLDNNPrimitiveBuildPass::CONSTRUCT_PRIMITIVE_BUILD_STRING_DECL(LeakyRelu)
                {
                    auto leaky_relu_node = static_cast<const ngraph::op::LeakyRelu*>(node);
                    float alpha = leaky_relu_node->get_alpha();
                    auto input_desc = mkldnn_utils::get_input_mkldnn_md(node, 0);
                    auto result_desc = mkldnn_utils::get_output_mkldnn_md(node, 0);

                    // LeakyRelu needs 3 primitives: input, result, and eltwise_forward.
                    index = mkldnn_emitter.reserve_primitive_space_cg(3);
                    deps = mkldnn_emitter.get_primitive_deps_cg(index);

                    CodeWriter writer;

                    // Write memory descriptors to file
                    std::vector<mkldnn::memory::desc> descs = {input_desc, result_desc};
                    auto desc_index = mkldnn_emitter.get_mkldnn_descriptors_size();
                    mkldnn_emitter.reserve_descriptor_space(descs.size());
                    serialize_memory_descs(desc_file, descs, deps[0]);

                    writer << "const float alpha = " << alpha << ";\n";
                    writer << "auto relu_desc = "
                              "mkldnn::eltwise_forward::desc(mkldnn::prop_kind::forward, "
                              "mkldnn::algorithm::eltwise_relu, "
                              "*cg_ctx->mkldnn_descriptors["
                           << desc_index << "], alpha, 0.0f);\n";
                    writer << "\n// create relu primitive_descriptor\n";
                    writer << "auto relu_pd = "
                              "mkldnn::eltwise_forward::primitive_desc(relu_desc, "
                              "cg_ctx->global_cpu_engine);\n";

                    writer << "\n// build primitive\n";
                    writer << "cg_ctx->mkldnn_primitives[" << std::to_string(index)
                           << "] = new mkldnn::eltwise_forward(relu_pd, "
                              "*cg_ctx->mkldnn_primitives["
                           << std::to_string(deps[0]) << "]"
                                                         ", *cg_ctx->mkldnn_primitives["
                           << std::to_string(deps[1]) << "]);\n";

                    construct_string = writer.get_code();
                }

                template <>
                void MKLDNNPrimitiveBuildPass::CONSTRUCT_PRIMITIVE_BUILD_STRING_DECL(BoundedRelu)
                {
                    auto bounded_relu_node = static_cast<const ngraph::op::BoundedRelu*>(node);
                    float alpha = bounded_relu_node->get_alpha();
                    auto input_desc = mkldnn_utils::get_input_mkldnn_md(node, 0);
                    auto result_desc = mkldnn_utils::get_output_mkldnn_md(node, 0);

                    // BoundedRelu needs 3 primitives: input, result, and eltwise_forward.
                    index = mkldnn_emitter.reserve_primitive_space_cg(3);
                    deps = mkldnn_emitter.get_primitive_deps_cg(index);

                    CodeWriter writer;

                    // Write memory descriptors to file
                    std::vector<mkldnn::memory::desc> descs = {input_desc, result_desc};
                    auto desc_index = mkldnn_emitter.get_mkldnn_descriptors_size();
                    mkldnn_emitter.reserve_descriptor_space(descs.size());
                    serialize_memory_descs(desc_file, descs, deps[0]);

                    writer << "const float alpha = " << alpha << ";\n";
                    writer << "auto relu_desc = "
                              "mkldnn::eltwise_forward::desc(mkldnn::prop_kind::forward, "
                              "mkldnn::algorithm::eltwise_bounded_relu, "
                              "*cg_ctx->mkldnn_descriptors["
                           << desc_index << "], alpha, 0.0f);\n";
                    writer << "\n// create relu primitive_descriptor\n";
                    writer << "auto relu_pd = "
                              "mkldnn::eltwise_forward::primitive_desc(relu_desc, "
                              "cg_ctx->global_cpu_engine);\n";

                    writer << "\n// build primitive\n";
                    writer << "cg_ctx->mkldnn_primitives[" << std::to_string(index)
                           << "] = new mkldnn::eltwise_forward(relu_pd, "
                              "*cg_ctx->mkldnn_primitives["
                           << std::to_string(deps[0]) << "]"
                                                         ", *cg_ctx->mkldnn_primitives["
                           << std::to_string(deps[1]) << "]);\n";

                    construct_string = writer.get_code();
                }

                template <>
                void MKLDNNPrimitiveBuildPass::CONSTRUCT_PRIMITIVE_BUILD_STRING_DECL(Sigmoid)
                {
                    auto input_desc = mkldnn_utils::get_input_mkldnn_md(node, 0);
                    auto result_desc = mkldnn_utils::get_output_mkldnn_md(node, 0);

                    // Sigmoid needs 3 primitives: input, result, and eltwise_forward.
                    index = mkldnn_emitter.reserve_primitive_space_cg(3);
                    deps = mkldnn_emitter.get_primitive_deps_cg(index);

                    CodeWriter writer;

                    // Write memory descriptors to file
                    std::vector<mkldnn::memory::desc> descs = {input_desc, result_desc};
                    auto desc_index = mkldnn_emitter.get_mkldnn_descriptors_size();
                    mkldnn_emitter.reserve_descriptor_space(descs.size());
                    serialize_memory_descs(desc_file, descs, deps[0]);

                    writer << "auto sigmoid_desc = "
                              "mkldnn::eltwise_forward::desc(mkldnn::prop_kind::forward_training, "
                              "mkldnn::algorithm::eltwise_logistic, "
                              "*cg_ctx->mkldnn_descriptors["
                           << desc_index << "], 0, 0);\n";
                    writer << "\n// create sigmoid primitive_descriptor\n";
                    writer << "auto sigmoid_pd = "
                              "mkldnn::eltwise_forward::primitive_desc(sigmoid_desc, "
                              "cg_ctx->global_cpu_engine);\n";

                    writer << "\n// build primitive\n";
                    writer << "cg_ctx->mkldnn_primitives[" << std::to_string(index)
                           << "] = new mkldnn::eltwise_forward(sigmoid_pd, "
                              "*cg_ctx->mkldnn_primitives["
                           << std::to_string(deps[0]) << "]"
                                                         ", *cg_ctx->mkldnn_primitives["
                           << std::to_string(deps[1]) << "]);\n";

                    construct_string = writer.get_code();
                }

                template <>
                void
                    MKLDNNPrimitiveBuildPass::CONSTRUCT_PRIMITIVE_BUILD_STRING_DECL(SigmoidBackprop)
                {
                    auto input_desc = mkldnn_utils::get_input_mkldnn_md(node, 0);
                    auto delta_desc = mkldnn_utils::get_input_mkldnn_md(node, 1);
                    auto result_desc = mkldnn_utils::get_output_mkldnn_md(node, 0);

                    // SigmoidBackprop needs 4 primitives: input, delta, result, and eltwise_backward.
                    index = mkldnn_emitter.reserve_primitive_space_cg(4);
                    deps = mkldnn_emitter.get_primitive_deps_cg(index);

                    CodeWriter writer;

                    // Write memory descriptors to file
                    std::vector<mkldnn::memory::desc> descs = {input_desc, delta_desc, result_desc};
                    auto desc_index = mkldnn_emitter.get_mkldnn_descriptors_size();
                    mkldnn_emitter.reserve_descriptor_space(descs.size());
                    serialize_memory_descs(desc_file, descs, deps[0]);

                    writer << "auto fwd_desc = "
                              "mkldnn::eltwise_forward::desc(mkldnn::prop_kind::forward, "
                              "mkldnn::algorithm::eltwise_logistic, "
                              "*cg_ctx->mkldnn_descriptors["
                           << desc_index << "], 0, 0);\n";
                    writer << "auto bwd_desc = "
                              "mkldnn::eltwise_backward::desc(mkldnn::algorithm::eltwise_logistic, "
                              "*cg_ctx->mkldnn_descriptors["
                           << desc_index + 1 << "], "
                                                "*cg_ctx->mkldnn_descriptors["
                           << desc_index << "], 0, 0);\n";

                    writer << "\n// create forward sigmoid primitive descriptor\n";
                    writer << "auto sigmoid_fwd_pd = "
                              "mkldnn::eltwise_forward::primitive_desc(fwd_desc, "
                              "cg_ctx->global_cpu_engine);\n";

                    writer << "\n// create backward sigmoid primitive_descriptor\n";
                    writer << "auto sigmoid_bwd_pd = "
                              "mkldnn::eltwise_backward::primitive_desc(bwd_desc, "
                              "cg_ctx->global_cpu_engine, sigmoid_fwd_pd);\n";

                    writer << "\n// build primitive\n";
                    writer << "cg_ctx->mkldnn_primitives[" << std::to_string(index)
                           << "] = new mkldnn::eltwise_backward(sigmoid_bwd_pd, "
                              "*cg_ctx->mkldnn_primitives["
                           << std::to_string(deps[0]) << "]"
                                                         ", *cg_ctx->mkldnn_primitives["
                           << std::to_string(deps[1]) << "]"
                                                         ", *cg_ctx->mkldnn_primitives["
                           << std::to_string(deps[2]) << "]);\n";

                    construct_string = writer.get_code();
                }

                template <>
                void MKLDNNPrimitiveBuildPass::CONSTRUCT_PRIMITIVE_BUILD_STRING_DECL(Softmax)
                {
                    auto softmax = static_cast<const ngraph::op::Softmax*>(node);

                    if (softmax->get_axes().size() != 1)
                    {
                        throw ngraph_error("MKLDNN supports softmax only across single axis");
                    }

                    int softmax_axis = static_cast<int>(*(softmax->get_axes().begin()));
                    auto input_desc = mkldnn_utils::get_input_mkldnn_md(node, 0);
                    auto result_desc = mkldnn_utils::get_output_mkldnn_md(node, 0);

                    // Softmax needs 3 primitives: input, result, and softmax_forward.
                    index = mkldnn_emitter.reserve_primitive_space_cg(3);
                    deps = mkldnn_emitter.get_primitive_deps_cg(index);

                    CodeWriter writer;

                    // Write memory descriptors to file
                    std::vector<mkldnn::memory::desc> descs = {input_desc, result_desc};
                    auto desc_index = mkldnn_emitter.get_mkldnn_descriptors_size();
                    mkldnn_emitter.reserve_descriptor_space(descs.size());
                    serialize_memory_descs(desc_file, descs, deps[0]);

                    writer << "auto softmax_desc = "
                              "mkldnn::softmax_forward::desc(mkldnn::prop_kind::forward_scoring, "
                              "*cg_ctx->mkldnn_descriptors["
                           << desc_index << "], " << softmax_axis << ");\n";
                    writer << "\n// create softmax primitive_descriptor\n";
                    writer << "auto softmax_pd = "
                              "mkldnn::softmax_forward::primitive_desc(softmax_desc, "
                              "cg_ctx->global_cpu_engine);\n";

                    writer << "\n// build primitive\n";
                    writer << "cg_ctx->mkldnn_primitives[" << std::to_string(index)
                           << "] = new mkldnn::softmax_forward(softmax_pd, "
                              "*cg_ctx->mkldnn_primitives["
                           << std::to_string(deps[0]) << "]"
                                                         ", *cg_ctx->mkldnn_primitives["
                           << std::to_string(deps[1]) << "]);\n";

                    construct_string = writer.get_code();
                }

                template <>
                size_t MKLDNNPrimitiveBuildPass::BUILD_PRIMITIVE_DECL(Dequantize)
                {
                    auto input_data_desc = mkldnn_utils::get_input_mkldnn_md(node, 0);
                    auto result_desc = mkldnn_utils::get_output_mkldnn_md(node, 0);
                    return mkldnn_emitter.build_dequantization(node, input_data_desc, result_desc);
                }

                template <>
                size_t MKLDNNPrimitiveBuildPass::BUILD_PRIMITIVE_DECL(Quantize)
                {
                    auto input_data_desc = mkldnn_utils::get_input_mkldnn_md(node, 0);
                    auto result_desc = mkldnn_utils::get_output_mkldnn_md(node, 0);
                    auto quantize = static_cast<const ngraph::op::Quantize*>(node);
                    auto scale_const_op =
                        std::dynamic_pointer_cast<Constant>(quantize->get_argument(1));

                    if (scale_const_op == nullptr)
                    {
                        throw ngraph_error("Quantize scale must be a constant");
                    }

                    auto scale = scale_const_op->get_vector<float>();
                    std::vector<float> scales;
                    scales.push_back(1.0 / scale[0]);

                    return mkldnn_emitter.build_quantize_reorder(
                        input_data_desc, result_desc, scales);
                }

                template <>
                void
                    MKLDNNPrimitiveBuildPass::CONSTRUCT_PRIMITIVE_BUILD_STRING_DECL(QuantizedConcat)
                {
                    construct_primitive_build_string_concat<QuantizedConcat>(
                        mkldnn_emitter, node, construct_string, deps, index, desc_file);
                }
            }
        }
    }
}

using namespace ngraph::runtime::cpu::pass;

#define TI(x) std::type_index(typeid(x))

static const PrimitiveBuildOpMap prim_build_dispatcher{
    {TI(AvgPool), &MKLDNNPrimitiveBuildPass::build_primitive<AvgPool>},
    {TI(AvgPoolBackprop), &MKLDNNPrimitiveBuildPass::build_primitive<AvgPoolBackprop>},
<<<<<<< HEAD
    {TI(MaxPool), &MKLDNNPrimitiveBuildPass::build_primitive<MaxPool>},
=======
    {TI(BoundedRelu), &MKLDNNPrimitiveBuildPass::build_primitive<BoundedRelu>},
    {TI(ConvolutionBackpropData),
     &MKLDNNPrimitiveBuildPass::build_primitive<ConvolutionBackpropData>},
    {TI(ConvolutionBackpropFilters),
     &MKLDNNPrimitiveBuildPass::build_primitive<ConvolutionBackpropFilters>},
    {TI(MaxPoolWithIndices), &MKLDNNPrimitiveBuildPass::build_primitive<MaxPoolWithIndices>},
>>>>>>> 7c337e5d
    {TI(MaxPoolBackprop), &MKLDNNPrimitiveBuildPass::build_primitive<MaxPoolBackprop>},
    {TI(QuantizedMaxPool), &MKLDNNPrimitiveBuildPass::build_primitive<QuantizedMaxPool>},
    {TI(QuantizedAvgPool), &MKLDNNPrimitiveBuildPass::build_primitive<QuantizedAvgPool>},
    {TI(Quantize), &MKLDNNPrimitiveBuildPass::build_primitive<Quantize>},
    {TI(Dequantize), &MKLDNNPrimitiveBuildPass::build_primitive<Dequantize>},
};

static const PrimitiveBuildStringConstructOpMap prim_build_string_construct_dispatcher{
    {TI(Add), &MKLDNNPrimitiveBuildPass::construct_primitive_build_string<Add>},
    {TI(BoundedRelu), &MKLDNNPrimitiveBuildPass::construct_primitive_build_string<BoundedRelu>},
    {TI(Concat), &MKLDNNPrimitiveBuildPass::construct_primitive_build_string<Concat>},
    {TI(runtime::cpu::op::ConvertLayout),
     &MKLDNNPrimitiveBuildPass::construct_primitive_build_string<runtime::cpu::op::ConvertLayout>},
    {TI(BatchNormInference),
     &MKLDNNPrimitiveBuildPass::construct_primitive_build_string<BatchNormInference>},
    {TI(BatchNormTraining),
     &MKLDNNPrimitiveBuildPass::construct_primitive_build_string<BatchNormTraining>},
    {TI(BatchNormInferenceRelu),
     &MKLDNNPrimitiveBuildPass::construct_primitive_build_string<BatchNormInferenceRelu>},
    {TI(BatchNormTrainingRelu),
     &MKLDNNPrimitiveBuildPass::construct_primitive_build_string<BatchNormTrainingRelu>},
    {TI(BatchNormTrainingBackprop),
     &MKLDNNPrimitiveBuildPass::construct_primitive_build_string<BatchNormTrainingBackprop>},
    {TI(LeakyRelu), &MKLDNNPrimitiveBuildPass::construct_primitive_build_string<LeakyRelu>},
    {TI(LRN), &MKLDNNPrimitiveBuildPass::construct_primitive_build_string<LRN>},
    {TI(Lstm), &MKLDNNPrimitiveBuildPass::construct_primitive_build_string<Lstm>},
    {TI(Relu), &MKLDNNPrimitiveBuildPass::construct_primitive_build_string<Relu>},
    {TI(ReluBackprop), &MKLDNNPrimitiveBuildPass::construct_primitive_build_string<ReluBackprop>},
    {TI(Rnn), &MKLDNNPrimitiveBuildPass::construct_primitive_build_string<Rnn>},
    {TI(Convolution), &MKLDNNPrimitiveBuildPass::construct_primitive_build_string<Convolution>},
    {TI(ConvolutionRelu),
     &MKLDNNPrimitiveBuildPass::construct_primitive_build_string<ConvolutionRelu>},
    {TI(ConvolutionBias),
     &MKLDNNPrimitiveBuildPass::construct_primitive_build_string<ConvolutionBias>},
    {TI(ConvolutionBiasAdd),
     &MKLDNNPrimitiveBuildPass::construct_primitive_build_string<ConvolutionBiasAdd>},
    {TI(ConvolutionAdd),
     &MKLDNNPrimitiveBuildPass::construct_primitive_build_string<ConvolutionAdd>},
    {TI(GroupConvolution),
     &MKLDNNPrimitiveBuildPass::construct_primitive_build_string<GroupConvolution>},
    {TI(GroupConvolutionBias),
     &MKLDNNPrimitiveBuildPass::construct_primitive_build_string<GroupConvolutionBias>},
    {TI(QuantizedConvolution),
     &MKLDNNPrimitiveBuildPass::construct_primitive_build_string<QuantizedConvolution>},
    {TI(QuantizedConvolutionRelu),
     &MKLDNNPrimitiveBuildPass::construct_primitive_build_string<QuantizedConvolutionRelu>},
    {TI(QuantizedConvolutionBias),
     &MKLDNNPrimitiveBuildPass::construct_primitive_build_string<QuantizedConvolutionBias>},
    {TI(QuantizedConvolutionBiasAdd),
     &MKLDNNPrimitiveBuildPass::construct_primitive_build_string<QuantizedConvolutionBiasAdd>},
    {TI(QuantizedConvolutionBiasSignedAdd),
     &MKLDNNPrimitiveBuildPass::construct_primitive_build_string<
         QuantizedConvolutionBiasSignedAdd>},
<<<<<<< HEAD
    {TI(ConvolutionBackpropData),
     &MKLDNNPrimitiveBuildPass::construct_primitive_build_string<ConvolutionBackpropData>},
    {TI(ConvolutionBackpropFilters),
     &MKLDNNPrimitiveBuildPass::construct_primitive_build_string<ConvolutionBackpropFilters>},
    {TI(ConvolutionBiasBackpropFiltersBias),
     &MKLDNNPrimitiveBuildPass::construct_primitive_build_string<
         ConvolutionBiasBackpropFiltersBias>},
    {TI(QuantizedConcat),
     &MKLDNNPrimitiveBuildPass::construct_primitive_build_string<QuantizedConcat>},
    {TI(MaxPoolWithIndices),
     &MKLDNNPrimitiveBuildPass::construct_primitive_build_string<MaxPoolWithIndices>},
    {TI(MaxPoolWithIndicesBackprop),
     &MKLDNNPrimitiveBuildPass::construct_primitive_build_string<MaxPoolWithIndicesBackprop>},
    {TI(Sigmoid), &MKLDNNPrimitiveBuildPass::construct_primitive_build_string<Sigmoid>},
    {TI(SigmoidBackprop),
     &MKLDNNPrimitiveBuildPass::construct_primitive_build_string<SigmoidBackprop>},
    {TI(Slice), &MKLDNNPrimitiveBuildPass::construct_primitive_build_string<Slice>},
    {TI(Softmax), &MKLDNNPrimitiveBuildPass::construct_primitive_build_string<Softmax>},
=======
    {TI(MaxPool), &MKLDNNPrimitiveBuildPass::construct_primitive_build_string<MaxPool>},
    {TI(QuantizedMaxPool),
     &MKLDNNPrimitiveBuildPass::construct_primitive_build_string<QuantizedMaxPool>},
    {TI(AvgPool), &MKLDNNPrimitiveBuildPass::construct_primitive_build_string<AvgPool>},
    {TI(QuantizedAvgPool),
     &MKLDNNPrimitiveBuildPass::construct_primitive_build_string<QuantizedAvgPool>},
>>>>>>> 7c337e5d
};

// Check if the node builds primitives at first iteration.
// Needed during transition when there are two maps.
static bool in_new_map(const std::shared_ptr<Node>& node)
{
    if (std::dynamic_pointer_cast<ngraph::op::Add>(node) ||
        std::dynamic_pointer_cast<ngraph::op::BoundedRelu>(node) ||
        std::dynamic_pointer_cast<ngraph::op::Concat>(node) ||
        std::dynamic_pointer_cast<ngraph::runtime::cpu::op::ConvertLayout>(node) ||
        std::dynamic_pointer_cast<ngraph::op::BatchNormInference>(node) ||
        std::dynamic_pointer_cast<ngraph::op::BatchNormTraining>(node) ||
        std::dynamic_pointer_cast<ngraph::op::BatchNormInferenceRelu>(node) ||
        std::dynamic_pointer_cast<ngraph::op::BatchNormTrainingRelu>(node) ||
        std::dynamic_pointer_cast<ngraph::op::BatchNormTrainingBackprop>(node) ||
        std::dynamic_pointer_cast<ngraph::op::LeakyRelu>(node) ||
        std::dynamic_pointer_cast<ngraph::op::LRN>(node) ||
        std::dynamic_pointer_cast<ngraph::op::Lstm>(node) ||
        std::dynamic_pointer_cast<ngraph::op::Rnn>(node) ||
        std::dynamic_pointer_cast<ngraph::op::Convolution>(node) ||
        std::dynamic_pointer_cast<ngraph::op::ConvolutionRelu>(node) ||
        std::dynamic_pointer_cast<ngraph::op::ConvolutionBias>(node) ||
        std::dynamic_pointer_cast<ngraph::op::ConvolutionBiasAdd>(node) ||
        std::dynamic_pointer_cast<ngraph::op::ConvolutionAdd>(node) ||
        std::dynamic_pointer_cast<ngraph::op::QuantizedConvolution>(node) ||
        std::dynamic_pointer_cast<ngraph::op::QuantizedConvolutionRelu>(node) ||
        std::dynamic_pointer_cast<ngraph::op::QuantizedConvolutionBias>(node) ||
        std::dynamic_pointer_cast<ngraph::op::QuantizedConvolutionBiasAdd>(node) ||
        std::dynamic_pointer_cast<ngraph::op::QuantizedConvolutionBiasSignedAdd>(node) ||
        std::dynamic_pointer_cast<ngraph::op::GroupConvolution>(node) ||
        std::dynamic_pointer_cast<ngraph::op::GroupConvolutionBias>(node) ||
<<<<<<< HEAD
        std::dynamic_pointer_cast<ngraph::op::ConvolutionBackpropData>(node) ||
        std::dynamic_pointer_cast<ngraph::op::ConvolutionBackpropFilters>(node) ||
        std::dynamic_pointer_cast<ngraph::op::ConvolutionBiasBackpropFiltersBias>(node) ||
        std::dynamic_pointer_cast<ngraph::op::QuantizedConcat>(node) ||
        std::dynamic_pointer_cast<ngraph::op::MaxPoolWithIndices>(node) ||
        std::dynamic_pointer_cast<ngraph::op::MaxPoolWithIndicesBackprop>(node) ||
        std::dynamic_pointer_cast<ngraph::op::Relu>(node) ||
        std::dynamic_pointer_cast<ngraph::op::ReluBackprop>(node) ||
        std::dynamic_pointer_cast<ngraph::op::Sigmoid>(node) ||
        std::dynamic_pointer_cast<ngraph::op::SigmoidBackprop>(node) ||
        std::dynamic_pointer_cast<ngraph::op::Slice>(node) ||
        std::dynamic_pointer_cast<ngraph::op::Softmax>(node))
=======
        std::dynamic_pointer_cast<ngraph::op::MaxPool>(node) ||
        std::dynamic_pointer_cast<ngraph::op::QuantizedMaxPool>(node) ||
        std::dynamic_pointer_cast<ngraph::op::AvgPool>(node) ||
        std::dynamic_pointer_cast<ngraph::op::QuantizedAvgPool>(node))
>>>>>>> 7c337e5d
    {
        return true;
    }
    return false;
}

bool MKLDNNPrimitiveBuildPass::run_on_call_graph(const std::list<std::shared_ptr<Node>>& nodes)
{
    for (const auto& shp_node : nodes)
    {
        if (in_new_map(shp_node))
        {
            continue;
        }

        Node* node = shp_node.get();

        if (mkldnn_utils::use_mkldnn_kernel(node))
        {
            auto handler = prim_build_dispatcher.find(TI(*node));
            NGRAPH_CHECK(handler != prim_build_dispatcher.end(),
                         "Unsupported node '",
                         node->description(),
                         "' in MKLDNNPrimitiveBuildPass");

            size_t primitive_idx = handler->second(m_mkldnn_emitter, node);
            m_node_primitive_idx_map[node] = primitive_idx;
        }
    }

    std::ofstream desc_file(m_desc_filename, std::ios::out | std::ios::binary);
    for (const auto& shp_node : nodes)
    {
        if (!in_new_map(shp_node))
        {
            continue;
        }

        Node* node = shp_node.get();

        if (mkldnn_utils::use_mkldnn_kernel(node))
        {
            auto handler = prim_build_string_construct_dispatcher.find(TI(*node));
            NGRAPH_CHECK(handler != prim_build_string_construct_dispatcher.end(),
                         "Unsupported node '",
                         node->description(),
                         "' in MKLDNNPrimitiveBuildPass");

            std::string construct_string;
            std::vector<size_t> deps;
            size_t index;
            handler->second(m_mkldnn_emitter, node, construct_string, deps, index, desc_file);
            m_node_primitive_string_deps_index_map[node] =
                std::tuple<std::string, std::vector<size_t>, size_t>(construct_string, deps, index);
        }
    }

    return false;
}

#undef TI<|MERGE_RESOLUTION|>--- conflicted
+++ resolved
@@ -2219,16 +2219,6 @@
 static const PrimitiveBuildOpMap prim_build_dispatcher{
     {TI(AvgPool), &MKLDNNPrimitiveBuildPass::build_primitive<AvgPool>},
     {TI(AvgPoolBackprop), &MKLDNNPrimitiveBuildPass::build_primitive<AvgPoolBackprop>},
-<<<<<<< HEAD
-    {TI(MaxPool), &MKLDNNPrimitiveBuildPass::build_primitive<MaxPool>},
-=======
-    {TI(BoundedRelu), &MKLDNNPrimitiveBuildPass::build_primitive<BoundedRelu>},
-    {TI(ConvolutionBackpropData),
-     &MKLDNNPrimitiveBuildPass::build_primitive<ConvolutionBackpropData>},
-    {TI(ConvolutionBackpropFilters),
-     &MKLDNNPrimitiveBuildPass::build_primitive<ConvolutionBackpropFilters>},
-    {TI(MaxPoolWithIndices), &MKLDNNPrimitiveBuildPass::build_primitive<MaxPoolWithIndices>},
->>>>>>> 7c337e5d
     {TI(MaxPoolBackprop), &MKLDNNPrimitiveBuildPass::build_primitive<MaxPoolBackprop>},
     {TI(QuantizedMaxPool), &MKLDNNPrimitiveBuildPass::build_primitive<QuantizedMaxPool>},
     {TI(QuantizedAvgPool), &MKLDNNPrimitiveBuildPass::build_primitive<QuantizedAvgPool>},
@@ -2282,7 +2272,6 @@
     {TI(QuantizedConvolutionBiasSignedAdd),
      &MKLDNNPrimitiveBuildPass::construct_primitive_build_string<
          QuantizedConvolutionBiasSignedAdd>},
-<<<<<<< HEAD
     {TI(ConvolutionBackpropData),
      &MKLDNNPrimitiveBuildPass::construct_primitive_build_string<ConvolutionBackpropData>},
     {TI(ConvolutionBackpropFilters),
@@ -2301,14 +2290,12 @@
      &MKLDNNPrimitiveBuildPass::construct_primitive_build_string<SigmoidBackprop>},
     {TI(Slice), &MKLDNNPrimitiveBuildPass::construct_primitive_build_string<Slice>},
     {TI(Softmax), &MKLDNNPrimitiveBuildPass::construct_primitive_build_string<Softmax>},
-=======
     {TI(MaxPool), &MKLDNNPrimitiveBuildPass::construct_primitive_build_string<MaxPool>},
     {TI(QuantizedMaxPool),
      &MKLDNNPrimitiveBuildPass::construct_primitive_build_string<QuantizedMaxPool>},
     {TI(AvgPool), &MKLDNNPrimitiveBuildPass::construct_primitive_build_string<AvgPool>},
     {TI(QuantizedAvgPool),
      &MKLDNNPrimitiveBuildPass::construct_primitive_build_string<QuantizedAvgPool>},
->>>>>>> 7c337e5d
 };
 
 // Check if the node builds primitives at first iteration.
@@ -2340,7 +2327,6 @@
         std::dynamic_pointer_cast<ngraph::op::QuantizedConvolutionBiasSignedAdd>(node) ||
         std::dynamic_pointer_cast<ngraph::op::GroupConvolution>(node) ||
         std::dynamic_pointer_cast<ngraph::op::GroupConvolutionBias>(node) ||
-<<<<<<< HEAD
         std::dynamic_pointer_cast<ngraph::op::ConvolutionBackpropData>(node) ||
         std::dynamic_pointer_cast<ngraph::op::ConvolutionBackpropFilters>(node) ||
         std::dynamic_pointer_cast<ngraph::op::ConvolutionBiasBackpropFiltersBias>(node) ||
@@ -2353,12 +2339,10 @@
         std::dynamic_pointer_cast<ngraph::op::SigmoidBackprop>(node) ||
         std::dynamic_pointer_cast<ngraph::op::Slice>(node) ||
         std::dynamic_pointer_cast<ngraph::op::Softmax>(node))
-=======
         std::dynamic_pointer_cast<ngraph::op::MaxPool>(node) ||
         std::dynamic_pointer_cast<ngraph::op::QuantizedMaxPool>(node) ||
         std::dynamic_pointer_cast<ngraph::op::AvgPool>(node) ||
         std::dynamic_pointer_cast<ngraph::op::QuantizedAvgPool>(node))
->>>>>>> 7c337e5d
     {
         return true;
     }
