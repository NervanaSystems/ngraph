--- conflicted
+++ resolved
@@ -124,16 +124,7 @@
                               "scale_vector, inputs_desc, cg_ctx->global_cpu_engine, attr);\n";
 
                     writer << "\n// build sum primitive\n";
-<<<<<<< HEAD
-=======
-                    writer << "std::vector<mkldnn::memory::primitive::at> inputs_primitive;\n";
-                    // emit_memory_primitive_build(writer, desc_names, deps);
-                    writer << "inputs_primitive.push_back(*cg_ctx->mkldnn_primitives["
-                           << std::to_string(deps[0]) << "]);\n";
-                    writer << "inputs_primitive.push_back(*cg_ctx->mkldnn_primitives["
-                           << std::to_string(deps[1]) << "]);\n";
-
->>>>>>> 7730eb90
+
                     // sum primitive
                     writer << "cg_ctx->mkldnn_primitives[" << std::to_string(index)
                            << "] = new mkldnn::sum(sum_pd);\n";
@@ -259,13 +250,8 @@
                                                                dst_iter_c_md);
                     mkldnn_emitter.query_scratchpad_rnn_forward(rnn_desc);
 
-<<<<<<< HEAD
                     // Lstm/Rnn needs 11 primitives: src_layer, src_iter, src_iter_c, weights_layer, weights_iter, bias,
                     // dst_layer, dst_iter, dst_iter_c, workspace, and rnn_forward.
-=======
-                    // Lstm/Rnn needs 9 primitives: src_layer, src_iter, weights_layer,
-                    // weights_iter, bias, dst_layer, dst_iter, workspace, and rnn_forward.
->>>>>>> 7730eb90
                     // It needs a new workspace.
                     index = mkldnn_emitter.reserve_primitive_space(11, true /* new workspace */);
                     deps = mkldnn_emitter.get_primitive_deps(index);
@@ -651,7 +637,6 @@
                     size_t concat_dim = concat->get_concatenation_axis();
                     size_t nargs = node->get_inputs().size();
 
-<<<<<<< HEAD
                     // query scratchpad size
                     auto concat_pd = mkldnn_emitter.get_concat_desc<OP>(node, nargs);
                     mkldnn_emitter.query_scratchpad_concat(concat_pd);
@@ -659,12 +644,6 @@
                     // Concat needs number of inputs plus 2 primitives; those two are for result and concat.
                     index = mkldnn_emitter.reserve_primitive_space(nargs + 2);
                     deps = mkldnn_emitter.get_primitive_deps(index);
-=======
-                    // Concat needs number of inputs plus 2 primitives; those two are for result and
-                    // concat.
-                    index = mkldnn_emitter.reserve_primitive_space_cg(nargs + 2);
-                    deps = mkldnn_emitter.get_primitive_deps_cg(index);
->>>>>>> 7730eb90
 
                     CodeWriter writer;
 
@@ -918,38 +897,9 @@
                         writer << "conv_attr.set_output_scales(mask, dyn_scales);\n";
                     }
 
-<<<<<<< HEAD
                     writer << "auto conv_pd = mkldnn::convolution_forward::primitive_desc("
                               "conv_desc, conv_attr, "
                               "cg_ctx->global_cpu_engine);\n";
-=======
-                    // emit_memory_primitive_build(writer, desc_names, deps);
-                    writer << "mkldnn::primitive* prim;\n";
-                    if (mkldnn_emitter.has_bias<OP>())
-                    {
-                        writer << "prim = new mkldnn::convolution_forward({conv_desc, conv_attr, "
-                                  "cg_ctx->global_cpu_engine},"
-                                  "*cg_ctx->mkldnn_primitives["
-                               << std::to_string(deps[0]) << "],\n"
-                                                             "*cg_ctx->mkldnn_primitives["
-                               << std::to_string(deps[1]) << "],\n"
-                                                             "*cg_ctx->mkldnn_primitives["
-                               << std::to_string(deps[2]) << "],\n"
-                                                             "*cg_ctx->mkldnn_primitives["
-                               << std::to_string(deps[3]) << "]);\n";
-                    }
-                    else
-                    {
-                        writer << "prim = new mkldnn::convolution_forward({conv_desc, conv_attr, "
-                                  "cg_ctx->global_cpu_engine},"
-                                  "*cg_ctx->mkldnn_primitives["
-                               << std::to_string(deps[0]) << "],\n"
-                                                             "*cg_ctx->mkldnn_primitives["
-                               << std::to_string(deps[1]) << "],\n"
-                                                             "*cg_ctx->mkldnn_primitives["
-                               << std::to_string(deps[2]) << "]);\n";
-                    }
->>>>>>> 7730eb90
                     writer << "cg_ctx->mkldnn_primitives[" << std::to_string(index)
                            << "] = new mkldnn::convolution_forward(conv_pd);\n";
                     writer << "cg_ctx->mkldnn_scratchpad_mds[" << std::to_string(index)
@@ -1289,7 +1239,6 @@
                 {
                     auto dconv = static_cast<const DeconvolutionBias*>(node);
 
-<<<<<<< HEAD
                     // query scratchpad size
                     auto deconvbias_desc =
                         mkldnn_emitter
@@ -1299,11 +1248,6 @@
 
                     // For dilation, MKLDNN wants to know how many elements to insert between, not how far
                     // apart to space the elements like nGraph. So we have to subtract 1 from each pos.
-=======
-                    // For dilation, MKLDNN wants to know how many elements to insert between, not
-                    // how far apart to space the elements like nGraph. So we have to subtract 1
-                    // from each pos.
->>>>>>> 7730eb90
                     Strides window_dilation_strides_adjusted;
 
                     for (size_t s : dconv->get_window_dilation_strides_forward())
@@ -1548,7 +1492,6 @@
                     auto padding_below = pool->get_padding_below();
                     auto padding_above = pool->get_padding_above();
 
-<<<<<<< HEAD
                     // query scratchpad size
                     auto max_pool_desc = mkldnn_emitter.get_max_pooling_with_indices_forward_desc<
                         ngraph::op::MaxPoolWithIndices>(node);
@@ -1557,12 +1500,6 @@
                     // MaxPoolWithIndices needs 4 primitives: input, result, workspace, and pooling_forward.
                     index = mkldnn_emitter.reserve_primitive_space(4);
                     deps = mkldnn_emitter.get_primitive_deps(index);
-=======
-                    // MaxPoolWithIndices needs 4 primitives: input, result, workspace, and
-                    // pooling_forward.
-                    index = mkldnn_emitter.reserve_primitive_space_cg(4);
-                    deps = mkldnn_emitter.get_primitive_deps_cg(index);
->>>>>>> 7730eb90
 
                     CodeWriter writer;
 
@@ -1797,7 +1734,6 @@
                     auto padding_below = pool->get_padding_below();
                     auto padding_above = pool->get_padding_above();
 
-<<<<<<< HEAD
                     //query scratchpad size
                     auto fwd_pool_desc =
                         mkldnn_emitter
@@ -1811,10 +1747,6 @@
                         fwd_pool_desc, bwd_pool_desc);
 
                     // MaxPoolWithIndicesBackprop needs 4 primitives: diff_dst, fprop_workspace, diff_src
-=======
-                    // MaxPoolWithIndicesBackprop needs 4 primitives: diff_dst, fprop_workspace,
-                    // diff_src
->>>>>>> 7730eb90
                     // and pooling_backward.
                     index = mkldnn_emitter.reserve_primitive_space(4);
                     deps = mkldnn_emitter.get_primitive_deps(index);
@@ -2220,7 +2152,6 @@
                     auto delta_desc = mkldnn_utils::get_input_mkldnn_md(node, 1);
                     auto result_desc = mkldnn_utils::get_output_mkldnn_md(node, 0);
 
-<<<<<<< HEAD
                     // query scratchpad size
                     auto fwd_desc = mkldnn_emitter.get_sigmoid_forward_desc(node, true);
                     auto bwd_desc = mkldnn_emitter.get_sigmoid_backward_desc(node);
@@ -2229,12 +2160,6 @@
                     // SigmoidBackprop needs 4 primitives: input, delta, result, and eltwise_backward.
                     index = mkldnn_emitter.reserve_primitive_space(4);
                     deps = mkldnn_emitter.get_primitive_deps(index);
-=======
-                    // SigmoidBackprop needs 4 primitives: input, delta, result, and
-                    // eltwise_backward.
-                    index = mkldnn_emitter.reserve_primitive_space_cg(4);
-                    deps = mkldnn_emitter.get_primitive_deps_cg(index);
->>>>>>> 7730eb90
 
                     CodeWriter writer;
 
@@ -2443,7 +2368,6 @@
 
                     if (has_bias)
                     {
-<<<<<<< HEAD
                         // QuantizedDotBias needs 5 primitives: input, weights, bias, result, and inner_product.
                         index = mkldnn_emitter.reserve_primitive_space(5);
                     }
@@ -2451,17 +2375,6 @@
                     {
                         // QuantizedDot needs 4 primitives: input, weights, result, and inner_product.
                         index = mkldnn_emitter.reserve_primitive_space(4);
-=======
-                        // QuantizedDotBias needs 5 primitives: input, weights, bias, result, and
-                        // inner_product.
-                        index = mkldnn_emitter.reserve_primitive_space_cg(5);
-                    }
-                    else
-                    {
-                        // QuantizedDot needs 4 primitives: input, weights, result, and
-                        // inner_product.
-                        index = mkldnn_emitter.reserve_primitive_space_cg(4);
->>>>>>> 7730eb90
                     }
                     deps = mkldnn_emitter.get_primitive_deps(index);
 
