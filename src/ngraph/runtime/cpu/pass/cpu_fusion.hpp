//*****************************************************************************
// Copyright 2017-2018 Intel Corporation
//
// Licensed under the Apache License, Version 2.0 (the "License");
// you may not use this file except in compliance with the License.
// You may obtain a copy of the License at
//
//     http://www.apache.org/licenses/LICENSE-2.0
//
// Unless required by applicable law or agreed to in writing, software
// distributed under the License is distributed on an "AS IS" BASIS,
// WITHOUT WARRANTIES OR CONDITIONS OF ANY KIND, either express or implied.
// See the License for the specific language governing permissions and
// limitations under the License.
//*****************************************************************************

#pragma once

#include "ngraph/pass/graph_rewrite.hpp"

namespace ngraph
{
    namespace runtime
    {
        namespace cpu
        {
            namespace pass
            {
                class CPUFusion;
            }
        }
    }
}

class ngraph::runtime::cpu::pass::CPUFusion : public ngraph::pass::GraphRewrite
{
public:
    // 30 different fusion groups that we can nest/mix&match/etc
    // should be good enough for quite a while
    enum fusions
    {
        //`DIFFERENTIABLE_FUSIONS` produce ops that support autodiff
        // i.e. implement `generate_adjoints`
        DIFFERENTIABLE_FUSIONS = 0x1,
        REGULAR_FUSIONS = 0x2,
        ALL = 0xFFFFFFFF
    };

    CPUFusion(int fusions = ALL)
        : GraphRewrite()
    {
        if (fusions & DIFFERENTIABLE_FUSIONS)
        {
            construct_conv_bias();
            construct_sigmoid_multiply();
        }

        if (fusions & REGULAR_FUSIONS)
        {
            construct_matmul();
            construct_matmulbias();
            construct_fprop_bn();
            construct_zero_padded_reshaped_conv();
            construct_zero_padded_conv();
            construct_zero_padded_conv_backprop_filters();
            construct_conv_bias_bprop();
            construct_batch_norm_relu();
            construct_batch_norm_relu_global_stats();
            construct_conv_relu();
            construct_conv_bias_relu();
            construct_conv_bias_add();
            construct_conv_bias_add_relu();
            construct_bounded_relu();
<<<<<<< HEAD
            construct_horizontal_fusion();
        }

        if (fusions & DIFFERENTIABLE_FUSIONS)
        {
            construct_conv_bias();
            construct_sigmoid_multiply();
=======
            // construct_conv_add() should always be after construct_conv_bias()
            construct_conv_add();
            construct_conv_add_relu();
>>>>>>> 5032f343
        }
    }

private:
    void construct_matmul();
    void construct_matmulbias();
    void construct_conv_bias();
    void construct_conv_bias_bprop();
    void construct_fprop_bn();
    void construct_sigmoid_multiply();
    void construct_zero_padded_reshaped_conv();
    void construct_zero_padded_conv();
    void construct_zero_padded_conv_backprop_filters();
    void construct_batch_norm_relu();
    void construct_batch_norm_relu_global_stats();
    void construct_conv_relu();
    void construct_conv_bias_relu();
    void construct_conv_bias_add();
    void construct_conv_bias_add_relu();
    void construct_conv_add();
    void construct_conv_add_relu();
    void construct_bounded_relu();
    void construct_horizontal_fusion();
};<|MERGE_RESOLUTION|>--- conflicted
+++ resolved
@@ -71,7 +71,6 @@
             construct_conv_bias_add();
             construct_conv_bias_add_relu();
             construct_bounded_relu();
-<<<<<<< HEAD
             construct_horizontal_fusion();
         }
 
@@ -79,11 +78,9 @@
         {
             construct_conv_bias();
             construct_sigmoid_multiply();
-=======
             // construct_conv_add() should always be after construct_conv_bias()
             construct_conv_add();
             construct_conv_add_relu();
->>>>>>> 5032f343
         }
     }
 
