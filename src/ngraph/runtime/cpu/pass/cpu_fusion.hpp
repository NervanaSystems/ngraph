/*******************************************************************************
* Copyright 2017-2018 Intel Corporation
*
* Licensed under the Apache License, Version 2.0 (the "License");
* you may not use this file except in compliance with the License.
* You may obtain a copy of the License at
*
*     http://www.apache.org/licenses/LICENSE-2.0
*
* Unless required by applicable law or agreed to in writing, software
* distributed under the License is distributed on an "AS IS" BASIS,
* WITHOUT WARRANTIES OR CONDITIONS OF ANY KIND, either express or implied.
* See the License for the specific language governing permissions and
* limitations under the License.
*******************************************************************************/

#pragma once

#include "ngraph/pass/graph_rewrite.hpp"

namespace ngraph
{
    namespace runtime
    {
        namespace cpu
        {
            namespace pass
            {
                class CPUFusion;
            }
        }
    }
}

class ngraph::runtime::cpu::pass::CPUFusion : public ngraph::pass::GraphRewrite
{
public:
    //30 different fusion groups that we can nest/mix&match/etc
    //should be good enough for quite a while
    enum fusions
    {
        //`DIFFERENTIABLE_FUSIONS` produce ops that support autodiff
        //i.e. implement `generate_adjoints`
        DIFFERENTIABLE_FUSIONS = 0x1,
        REGULAR_FUSIONS = 0x2,
        ALL = 0xFFFFFFFF
    };

    CPUFusion(int fusions = ALL)
        : GraphRewrite()
    {
<<<<<<< HEAD
        construct_matmul();
        construct_matmulbias();
        construct_fprop_bn();
        construct_zero_padded_reshaped_conv();
        construct_zero_padded_conv();
        construct_zero_padded_conv_backprop_filters();
        construct_sigmoid();
        construct_sigmoid_bprop();
        construct_conv_bias();
        construct_batch_norm_relu();
        construct_batch_norm_relu_global_stats();
        construct_conv_relu();
        construct_conv_bias_relu();
=======
        if (fusions & REGULAR_FUSIONS)
        {
            construct_matmul();
            construct_matmulbias();
            construct_fprop_bn();
            construct_zero_padded_reshaped_conv();
            construct_zero_padded_conv();
            construct_zero_padded_conv_backprop_filters();
            construct_sigmoid();
            construct_sigmoid_bprop();

            construct_batch_norm_relu();
            construct_batch_norm_relu_global_stats();
            construct_conv_relu();
        }

        if (fusions & DIFFERENTIABLE_FUSIONS)
        {
            construct_conv_bias();
        }
>>>>>>> 57fd873d
    }

private:
    void construct_matmul();
    void construct_matmulbias();
    void construct_conv_bias();
    void construct_fprop_bn();
    void construct_sigmoid();
    void construct_sigmoid_bprop();
    void construct_zero_padded_reshaped_conv();
    void construct_zero_padded_conv();
    void construct_zero_padded_conv_backprop_filters();
    void construct_batch_norm_relu();
    void construct_batch_norm_relu_global_stats();
    void construct_conv_relu();
    void construct_conv_bias_relu();
};<|MERGE_RESOLUTION|>--- conflicted
+++ resolved
@@ -49,21 +49,6 @@
     CPUFusion(int fusions = ALL)
         : GraphRewrite()
     {
-<<<<<<< HEAD
-        construct_matmul();
-        construct_matmulbias();
-        construct_fprop_bn();
-        construct_zero_padded_reshaped_conv();
-        construct_zero_padded_conv();
-        construct_zero_padded_conv_backprop_filters();
-        construct_sigmoid();
-        construct_sigmoid_bprop();
-        construct_conv_bias();
-        construct_batch_norm_relu();
-        construct_batch_norm_relu_global_stats();
-        construct_conv_relu();
-        construct_conv_bias_relu();
-=======
         if (fusions & REGULAR_FUSIONS)
         {
             construct_matmul();
@@ -78,13 +63,13 @@
             construct_batch_norm_relu();
             construct_batch_norm_relu_global_stats();
             construct_conv_relu();
+        construct_conv_bias_relu();
         }
 
         if (fusions & DIFFERENTIABLE_FUSIONS)
         {
             construct_conv_bias();
         }
->>>>>>> 57fd873d
     }
 
 private:
