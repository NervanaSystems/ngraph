--- conflicted
+++ resolved
@@ -79,11 +79,8 @@
             // construct_conv_add() should always be after construct_conv_bias()
             construct_conv_add();
             construct_conv_add_relu();
-<<<<<<< HEAD
             construct_update_slice();
-=======
             construct_fuse_lstm_recurrent_state();
->>>>>>> e0933553
         }
     }
 
@@ -111,9 +108,6 @@
     void construct_conv_bias_affine_folding();
     void construct_groupconv_batchnorm_global_stats_folding();
     void construct_groupconv_batchnorm_global_stats_folding_relu();
-<<<<<<< HEAD
     void construct_update_slice();
-=======
     void construct_fuse_lstm_recurrent_state();
->>>>>>> e0933553
 };