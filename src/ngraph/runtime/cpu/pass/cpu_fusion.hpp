--- conflicted
+++ resolved
@@ -80,15 +80,12 @@
     void construct_fprop_bn();
     void construct_sigmoid();
     void construct_sigmoid_bprop();
+	void construct_sigmoid_multiply();
     void construct_zero_padded_reshaped_conv();
     void construct_zero_padded_conv();
     void construct_zero_padded_conv_backprop_filters();
     void construct_batch_norm_relu();
     void construct_batch_norm_relu_global_stats();
     void construct_conv_relu();
-<<<<<<< HEAD
-    void construct_sigmoid_multiply();
-=======
     void construct_conv_bias_relu();
->>>>>>> 1d08f073
 };