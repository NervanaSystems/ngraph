//*****************************************************************************
// Copyright 2017-2020 Intel Corporation
//
// Licensed under the Apache License, Version 2.0 (the "License");
// you may not use this file except in compliance with the License.
// You may obtain a copy of the License at
//
//     http://www.apache.org/licenses/LICENSE-2.0
//
// Unless required by applicable law or agreed to in writing, software
// distributed under the License is distributed on an "AS IS" BASIS,
// WITHOUT WARRANTIES OR CONDITIONS OF ANY KIND, either express or implied.
// See the License for the specific language governing permissions and
// limitations under the License.
//*****************************************************************************

#pragma once

#include "ngraph/pass/graph_rewrite.hpp"
#include "ngraph/runtime/cpu/cpu_backend_visibility.h"
#include "ngraph/runtime/cpu/mkldnn_utils.hpp"

namespace ngraph
{
    namespace runtime
    {
        namespace cpu
        {
            namespace pass
            {
                class CPUPreFusion;
                class CPUFusion;
                class CPUQuantFusion;
            }
        }
    }
}

class CPU_BACKEND_API ngraph::runtime::cpu::pass::CPUPreFusion : public ngraph::pass::GraphRewrite
{
public:
    CPUPreFusion()
        : GraphRewrite()
    {
        construct_maxpool_relu_switch();
    }

private:
    void construct_maxpool_relu_switch();
};

class CPU_BACKEND_API ngraph::runtime::cpu::pass::CPUFusion : public ngraph::pass::GraphRewrite
{
public:
    typedef ngraph::pass::FusionType FusionType;
    typedef ngraph::pass::FusionTypeMask FusionTypeMask;
    CPUFusion(FusionTypeMask fusions = FusionType::ALL_FUSIONS)
        : GraphRewrite()
    {
        if (fusions.is_set(FusionType::DIFFERENTIABLE_FUSIONS))
        {
            construct_conv_bias(); // DEPRECATED - Use CoreFusion
            construct_sigmoid_multiply();
        }

        if (fusions.is_set(FusionType::REGULAR_FUSIONS))
        {
            construct_matmul();
            construct_matmulbias();
            construct_fprop_bn();
            construct_conv_bias_bprop();
            construct_conv_bias_folded_batch_norm();
            construct_conv_bias_affine_folding();
            construct_groupconv_batchnorm_global_stats_folding();
            construct_groupconv_batchnorm_global_stats_folding_relu();
            construct_batch_norm_relu();
            construct_batch_norm_relu_global_stats();
            construct_conv_relu();
            construct_conv_bias_relu();
            construct_conv_bias_add(); // DEPRECATED - Use CoreFusion
            construct_conv_bias_add_relu();
            construct_leaky_relu();
            construct_bounded_relu();
            // construct_conv_add() should always be after construct_conv_bias()
            construct_conv_add();
            construct_conv_add_relu();
            construct_update_slice();
#if MKLDNN_VERSION_MAJOR < 1
            construct_fuse_lstm_recurrent_state();
#endif
<<<<<<< HEAD
            if (getenv_bool(ngraph::EnvVarEnum::NGRAPH_DECONV_FUSE))
=======
            if (std::getenv("NGRAPH_DECONV_FUSE") != nullptr)
>>>>>>> b5a77320
            {
                // Note: enable when the deconv perf is better than convbackpropdata
                construct_deconvolution_affine_folding();
                construct_deconvolution_affine_folding_relu();
            }
            construct_dropout();
            construct_batch_norm_infer_relu_with_multiply_add();
#if MKLDNN_VERSION_MAJOR < 1
            construct_gelubackprop();
#endif
        }
    }

private:
    void construct_matmul();
    void construct_matmulbias();
    void construct_conv_bias();
    void construct_conv_bias_bprop();
    void construct_fprop_bn();
    void construct_sigmoid_multiply();
    void construct_batch_norm_relu();
    void construct_batch_norm_relu_global_stats();
    void construct_batch_norm_infer_relu_with_multiply_add();
    void construct_conv_relu();
    void construct_conv_bias_relu();
    void construct_conv_bias_add();
    void construct_conv_bias_add_relu();
    void construct_conv_add();
    void construct_conv_add_relu();
    void construct_leaky_relu();
    void construct_bounded_relu();
    void construct_conv_bias_folded_batch_norm();
    void construct_conv_bias_affine_folding();
    void construct_groupconv_batchnorm_global_stats_folding();
    void construct_groupconv_batchnorm_global_stats_folding_relu();
    void construct_update_slice();
#if MKLDNN_VERSION_MAJOR < 1
    void construct_fuse_lstm_recurrent_state();
#endif
    void construct_deconvolution_affine_folding();
    void construct_deconvolution_affine_folding_relu();
    void construct_dropout();
#if MKLDNN_VERSION_MAJOR < 1
    void construct_gelubackprop();
#endif
};

class CPU_BACKEND_API ngraph::runtime::cpu::pass::CPUQuantFusion : public ngraph::pass::GraphRewrite
{
public:
    CPUQuantFusion()
        : GraphRewrite()
    {
        construct_qconv_relu(true);
        construct_qconv_relu(false);
        construct_qavg_pool();
        construct_qmax_pool();
        construct_qconcat();
        construct_qconvb_add();
        construct_dq_q();
        construct_quantized_matmul();
    }

private:
    void construct_qconv_relu(bool with_bias);
    void construct_qavg_pool();
    void construct_qmax_pool();
    void construct_qconcat();
    void construct_dq_q();
    void construct_qconvb_add();
    void construct_quantized_matmul();
};<|MERGE_RESOLUTION|>--- conflicted
+++ resolved
@@ -88,11 +88,7 @@
 #if MKLDNN_VERSION_MAJOR < 1
             construct_fuse_lstm_recurrent_state();
 #endif
-<<<<<<< HEAD
             if (getenv_bool(ngraph::EnvVarEnum::NGRAPH_DECONV_FUSE))
-=======
-            if (std::getenv("NGRAPH_DECONV_FUSE") != nullptr)
->>>>>>> b5a77320
             {
                 // Note: enable when the deconv perf is better than convbackpropdata
                 construct_deconvolution_affine_folding();
