/*******************************************************************************
* Copyright 2017-2018 Intel Corporation
*
* Licensed under the Apache License, Version 2.0 (the "License");
* you may not use this file except in compliance with the License.
* You may obtain a copy of the License at
*
*     http://www.apache.org/licenses/LICENSE-2.0
*
* Unless required by applicable law or agreed to in writing, software
* distributed under the License is distributed on an "AS IS" BASIS,
* WITHOUT WARRANTIES OR CONDITIONS OF ANY KIND, either express or implied.
* See the License for the specific language governing permissions and
* limitations under the License.
*******************************************************************************/

#pragma once

#include "ngraph/pass/graph_rewrite.hpp"

namespace ngraph
{
    namespace runtime
    {
        namespace cpu
        {
            namespace pass
            {
                class CPUFusion;
            }
        }
    }
}

class ngraph::runtime::cpu::pass::CPUFusion : public ngraph::pass::GraphRewrite
{
public:
    CPUFusion()
        : GraphRewrite()
    {
        construct_matmul_pattern();
        construct_matmulbias_pattern();
        construct_fprop_bn();
        construct_zero_padded_reshaped_conv();
        construct_zero_padded_conv();
<<<<<<< HEAD
        construct_conv_bias();
=======
        construct_sigmoid();
>>>>>>> b3d2ff59
    }

private:
    void construct_matmul_pattern();
    void construct_matmulbias_pattern();
    void construct_fprop_bn();
    void construct_sigmoid();
    void construct_zero_padded_reshaped_conv();
    void construct_zero_padded_conv();
    void construct_conv_bias();
};<|MERGE_RESOLUTION|>--- conflicted
+++ resolved
@@ -43,19 +43,16 @@
         construct_fprop_bn();
         construct_zero_padded_reshaped_conv();
         construct_zero_padded_conv();
-<<<<<<< HEAD
+        construct_sigmoid();
         construct_conv_bias();
-=======
-        construct_sigmoid();
->>>>>>> b3d2ff59
     }
 
 private:
     void construct_matmul_pattern();
     void construct_matmulbias_pattern();
+    void construct_conv_bias();
     void construct_fprop_bn();
     void construct_sigmoid();
     void construct_zero_padded_reshaped_conv();
     void construct_zero_padded_conv();
-    void construct_conv_bias();
 };