/*******************************************************************************
* Copyright 2017-2018 Intel Corporation
*
* Licensed under the Apache License, Version 2.0 (the "License");
* you may not use this file except in compliance with the License.
* You may obtain a copy of the License at
*
*     http://www.apache.org/licenses/LICENSE-2.0
*
* Unless required by applicable law or agreed to in writing, software
* distributed under the License is distributed on an "AS IS" BASIS,
* WITHOUT WARRANTIES OR CONDITIONS OF ANY KIND, either express or implied.
* See the License for the specific language governing permissions and
* limitations under the License.
*******************************************************************************/

#include "ngraph/runtime/cpu/pass/cpu_assignment.hpp"
#include <algorithm>
#include <cassert>
#include <memory>
#include <typeindex>
#include <typeinfo>
#include <unordered_map>

#include <mkldnn.hpp>

#include "ngraph/descriptor/output.hpp"
#include "ngraph/op/add.hpp"
#include "ngraph/op/avg_pool.hpp"
#include "ngraph/op/batch_norm.hpp"
#include "ngraph/op/concat.hpp"
#include "ngraph/op/convolution.hpp"
#include "ngraph/op/max_pool.hpp"
#include "ngraph/op/relu.hpp"
#include "ngraph/op/reshape.hpp"
#include "ngraph/op/softmax.hpp"
#include "ngraph/runtime/cpu/cpu_op_annotations.hpp"
#include "ngraph/runtime/cpu/mkldnn_utils.hpp"
#include "ngraph/runtime/cpu/op/batch_norm_relu.hpp"
#include "ngraph/runtime/cpu/op/bounded_relu.hpp"
#include "ngraph/runtime/cpu/op/conv_bias.hpp"
#include "ngraph/runtime/cpu/op/conv_relu.hpp"
#include "ngraph/runtime/cpu/op/group_conv.hpp"
#include "ngraph/runtime/cpu/op/lstm.hpp"
#include "ngraph/runtime/cpu/op/max_pool_with_indices.hpp"
#include "ngraph/runtime/cpu/op/rnn.hpp"
#include "ngraph/runtime/cpu/op/sigmoid.hpp"

using namespace std;
using namespace ngraph;

namespace ngraph
{
    namespace runtime
    {
        namespace cpu
        {
            namespace pass
            {
                template <>
                void CPUAssignment::ASSIGN_DECL(ngraph::op::Add)
                {
                    auto add = static_cast<op::Add*>(node);
                    auto arg0_shape = node->get_input_shape(0);
                    auto arg1_shape = node->get_input_shape(1);
                    auto arg0_rank = arg0_shape.size();
                    auto arg1_rank = arg1_shape.size();

                    auto src_size = shape_size(arg0_shape);

                    // insert Add as MKLDNN op, only if the src_size is big. this is to avoid MKLDNN overhead
                    // for smaller tensor sizes
                    if (node->get_input_element_type(0) == element::f32 &&
                        node->get_input_element_type(1) == element::f32 && arg0_rank == 4 &&
                        arg1_rank == 4 && src_size > 64000)
                    {
                        auto op_annotations =
                            std::make_shared<ngraph::runtime::cpu::CPUOpAnnotations>();
                        op_annotations->set_mkldnn_op(true);
                        add->set_op_annotations(op_annotations);
                    }
                }

                template <>
                void CPUAssignment::ASSIGN_DECL(ngraph::op::Concat)
                {
                    auto concat = static_cast<op::Concat*>(node);

                    if (node->get_input_element_type(0) == element::f32 &&
                        ((node->get_input_shape(0)).size() == 4 ||
                         (node->get_input_shape(0)).size() == 2))
                    {
                        // MKLDNN seems to throw an exception when given tensors with 0-length
                        // dimensions, so don't assign it in such cases.
                        bool any_zero = false;

                        for (size_t i = 0; i < node->get_input_size(); i++)
                        {
                            if (shape_size(node->get_input_shape(i)) == 0)
                            {
                                any_zero = true;
                                break;
                            }
                        }

                        if (!any_zero)
                        {
                            auto op_annotations =
                                std::make_shared<ngraph::runtime::cpu::CPUOpAnnotations>();
                            op_annotations->set_mkldnn_op(true);
                            concat->set_op_annotations(op_annotations);
                        }
                    }
                }

                template <>
                void CPUAssignment::ASSIGN_DECL(ngraph::op::Convolution)
                {
                    auto convolution = static_cast<op::Convolution*>(node);

                    auto arg0_shape = node->get_input_shape(0);
                    auto arg1_shape = node->get_input_shape(1);
                    auto result_shape = node->get_output_shape(0);
                    auto arg0_rank = arg0_shape.size();
                    auto arg1_rank = arg1_shape.size();

                    bool data_dilated = false;
                    for (size_t s : convolution->get_data_dilation_strides())
                    {
                        data_dilated = data_dilated || (s != 1);
                    }

                    if (!data_dilated && ((arg0_rank == 4 && arg1_rank == 4) ||
                                          (arg0_rank == 5 && arg1_rank == 5)) &&
                        node->get_input_element_type(0) == element::f32)
                    {
                        auto op_annotations =
                            std::make_shared<ngraph::runtime::cpu::CPUOpAnnotations>();
                        op_annotations->set_mkldnn_op(true);
                        convolution->set_op_annotations(op_annotations);
                    }
                }

                template <>
                void CPUAssignment::ASSIGN_DECL(ngraph::op::GroupConvolution)
                {
                    auto convolution = static_cast<op::GroupConvolution*>(node);

                    auto arg0_shape = node->get_input_shape(0);
                    auto arg1_shape = node->get_input_shape(1);
                    auto result_shape = node->get_output_shape(0);
                    auto arg0_rank = arg0_shape.size();
                    auto arg1_rank = arg1_shape.size();

                    bool data_dilated = false;
                    for (size_t s : convolution->get_data_dilation_strides())
                    {
                        data_dilated = data_dilated || (s != 1);
                    }

                    if (!data_dilated && arg0_rank == 4 && arg1_rank == 4 &&
                        node->get_input_element_type(0) == element::f32)
                    {
                        auto op_annotations =
                            std::make_shared<ngraph::runtime::cpu::CPUOpAnnotations>();
                        op_annotations->set_mkldnn_op(true);
                        convolution->set_op_annotations(op_annotations);
                    }
                }

                template <>
                void CPUAssignment::ASSIGN_DECL(ngraph::op::ConvolutionRelu)
                {
                    auto convolution = static_cast<op::ConvolutionRelu*>(node);

                    auto arg0_rank = node->get_input_shape(0).size();
                    auto arg1_rank = node->get_input_shape(1).size();

                    bool data_dilated = false;
                    for (size_t s : convolution->get_data_dilation_strides())
                    {
                        data_dilated = data_dilated || (s != 1);
                    }

                    if (!data_dilated && arg0_rank == 4 && arg1_rank == 4 &&
                        node->get_input_element_type(0) == element::f32)
                    {
                        auto op_annotations =
                            std::make_shared<ngraph::runtime::cpu::CPUOpAnnotations>();
                        op_annotations->set_mkldnn_op(true);
                        convolution->set_op_annotations(op_annotations);
                    }
                }

                template <>
                void CPUAssignment::ASSIGN_DECL(ngraph::op::ConvolutionBiasRelu)
                {
                    auto convolution = static_cast<op::ConvolutionBiasRelu*>(node);

                    auto arg0_rank = node->get_input_shape(0).size();
                    auto arg1_rank = node->get_input_shape(1).size();

                    bool data_dilated = false;
                    for (size_t s : convolution->get_data_dilation_strides())
                    {
                        data_dilated = data_dilated || (s != 1);
                    }

                    if (!data_dilated && arg0_rank == 4 && arg1_rank == 4 &&
                        node->get_input_element_type(0) == element::f32)
                    {
                        auto op_annotations =
                            std::make_shared<ngraph::runtime::cpu::CPUOpAnnotations>();
                        op_annotations->set_mkldnn_op(true);
                        convolution->set_op_annotations(op_annotations);
                    }
                }

                template <>
                void CPUAssignment::ASSIGN_DECL(ngraph::op::ConvolutionBiasAdd)
                {
                    auto convolution = static_cast<op::ConvolutionBiasAdd*>(node);

                    auto arg0_rank = node->get_input_shape(0).size();
                    auto arg1_rank = node->get_input_shape(1).size();

                    bool data_dilated = false;
                    for (size_t s : convolution->get_data_dilation_strides())
                    {
                        data_dilated = data_dilated || (s != 1);
                    }

                    if (!data_dilated && arg0_rank == 4 && arg1_rank == 4 &&
                        node->get_input_element_type(0) == element::f32)
                    {
                        auto op_annotations =
                            std::make_shared<ngraph::runtime::cpu::CPUOpAnnotations>();
                        op_annotations->set_mkldnn_op(true);
                        const int ADD_INPUT = 3;
                        // Accumulates conv into the second input of the unfused add
                        std::map<size_t, size_t> oi_pairs = {{0, ADD_INPUT}};
                        op_annotations->set_in_place_oi_pairs(oi_pairs);
                        convolution->set_op_annotations(op_annotations);
                    }
                }

                template <>
                void CPUAssignment::ASSIGN_DECL(ngraph::op::BatchNormRelu)
                {
                    if (node->get_argument(2 /*input data*/)->get_shape().size() == 4)
                    {
                        auto bn_relu = static_cast<op::BatchNormRelu*>(node);
                        auto op_annotations =
                            std::make_shared<ngraph::runtime::cpu::CPUOpAnnotations>();
                        op_annotations->set_mkldnn_op(true);
                        bn_relu->set_op_annotations(op_annotations);
                    }
                }

                template <>
                void CPUAssignment::ASSIGN_DECL(ngraph::op::ConvolutionBackpropData)
                {
                    auto convolution = static_cast<op::ConvolutionBackpropData*>(node);

                    auto arg0_shape = node->get_input_shape(0);
                    auto arg1_shape = node->get_input_shape(1);
                    auto result_shape = node->get_output_shape(0);
                    auto arg0_rank = arg0_shape.size();
                    auto arg1_rank = arg1_shape.size();

                    bool data_dilated = false;
                    for (size_t s : convolution->get_data_dilation_strides_forward())
                    {
                        data_dilated = data_dilated || (s != 1);
                    }

                    if (!data_dilated && ((arg0_rank == 4 && arg1_rank == 4) ||
                                          (arg0_rank == 5 && arg1_rank == 5)) &&
                        node->get_input_element_type(0) == element::f32)
                    {
                        auto op_annotations =
                            std::make_shared<ngraph::runtime::cpu::CPUOpAnnotations>();
                        op_annotations->set_mkldnn_op(true);
                        convolution->set_op_annotations(op_annotations);
                    }
                }

                template <>
                void CPUAssignment::ASSIGN_DECL(ngraph::op::ConvolutionBackpropFilters)
                {
                    auto convolution = static_cast<op::ConvolutionBackpropFilters*>(node);

                    auto arg0_shape = node->get_input_shape(0);
                    auto arg1_shape = node->get_input_shape(1);
                    auto result_shape = node->get_output_shape(0);
                    auto arg0_rank = arg0_shape.size();
                    auto arg1_rank = arg1_shape.size();

                    bool data_dilated = false;
                    for (size_t s : convolution->get_data_dilation_strides_forward())
                    {
                        data_dilated = data_dilated || (s != 1);
                    }

                    if (!data_dilated && ((arg0_rank == 4 && arg1_rank == 4) ||
                                          (arg0_rank == 5 && arg1_rank == 5)) &&
                        node->get_input_element_type(0) == element::f32)
                    {
                        auto op_annotations =
                            std::make_shared<ngraph::runtime::cpu::CPUOpAnnotations>();
                        op_annotations->set_mkldnn_op(true);
                        convolution->set_op_annotations(op_annotations);
                    }
                }

                template <>
                void CPUAssignment::ASSIGN_DECL(ngraph::op::ConvolutionBias)
                {
                    auto convolution = static_cast<op::ConvolutionBias*>(node);

                    auto data_shape = node->get_input_shape(0);
                    auto weights_shape = node->get_input_shape(1);
                    auto result_shape = node->get_output_shape(0);
                    auto data_rank = data_shape.size();
                    auto weights_rank = weights_shape.size();

                    bool data_dilated = false;
                    for (size_t s : convolution->get_data_dilation_strides())
                    {
                        data_dilated = data_dilated || (s != 1);
                    }

                    if (!data_dilated && data_rank == 4 && weights_rank == 4 &&
                        node->get_input_element_type(0) == element::f32)
                    {
                        auto op_annotations =
                            std::make_shared<ngraph::runtime::cpu::CPUOpAnnotations>();
                        op_annotations->set_mkldnn_op(true);
                        convolution->set_op_annotations(op_annotations);
                    }
                }

                template <>
                void CPUAssignment::ASSIGN_DECL(ngraph::op::ConvolutionBiasBackpropFiltersBias)
                {
                    auto convolution = static_cast<op::ConvolutionBiasBackpropFiltersBias*>(node);

                    auto data_shape = node->get_input_shape(0);
                    auto delta_shape = node->get_input_shape(1);
                    auto data_rank = data_shape.size();
                    auto delta_rank = delta_shape.size();

                    bool data_dilated = false;
                    for (size_t s : convolution->get_data_dilation_strides_forward())
                    {
                        data_dilated = data_dilated || (s != 1);
                    }

                    if (!data_dilated && data_rank == 4 && delta_rank == 4 &&
                        node->get_input_element_type(0) == element::f32)
                    {
                        auto op_annotations =
                            std::make_shared<ngraph::runtime::cpu::CPUOpAnnotations>();
                        op_annotations->set_mkldnn_op(true);
                        convolution->set_op_annotations(op_annotations);
                    }
                }

                template <>
                void CPUAssignment::ASSIGN_DECL(ngraph::op::AvgPool)
                {
                    auto avg_pool = static_cast<op::AvgPool*>(node);

                    auto arg0_shape = node->get_input_shape(0);
                    auto arg0_rank = arg0_shape.size();
                    auto result_shape = node->get_output_shape(0);

                    if (((arg0_rank == 4 && avg_pool->get_window_shape().size() == 2) ||
                         (arg0_rank == 5 && avg_pool->get_window_shape().size() == 3)) &&
                        node->get_input_element_type(0) == element::f32)
                    {
                        auto op_annotations =
                            std::make_shared<ngraph::runtime::cpu::CPUOpAnnotations>();
                        op_annotations->set_mkldnn_op(true);
                        avg_pool->set_op_annotations(op_annotations);
                    }
                }

                template <>
                void CPUAssignment::ASSIGN_DECL(ngraph::op::AvgPoolBackprop)
                {
                    auto avg_pool = static_cast<op::AvgPoolBackprop*>(node);

                    auto arg0_shape = node->get_input_shape(0);
                    auto arg0_rank = arg0_shape.size();
                    auto result_shape = node->get_output_shape(0);

                    if (((arg0_rank == 4 && avg_pool->get_window_shape().size() == 2) ||
                         (arg0_rank == 5 && avg_pool->get_window_shape().size() == 3)) &&
                        node->get_input_element_type(0) == element::f32)
                    {
                        auto op_annotations =
                            std::make_shared<ngraph::runtime::cpu::CPUOpAnnotations>();
                        op_annotations->set_mkldnn_op(true);
                        avg_pool->set_op_annotations(op_annotations);
                    }
                }

                template <>
                void CPUAssignment::ASSIGN_DECL(ngraph::op::MaxPool)
                {
                    auto max_pool = static_cast<op::MaxPool*>(node);

                    auto arg0_shape = node->get_input_shape(0);
                    auto arg0_rank = arg0_shape.size();
                    auto result_shape = node->get_output_shape(0);

                    if (((arg0_rank == 4 && max_pool->get_window_shape().size() == 2) ||
                         (arg0_rank == 5 && max_pool->get_window_shape().size() == 3)) &&
                        node->get_input_element_type(0) == element::f32)
                    {
                        auto op_annotations =
                            std::make_shared<ngraph::runtime::cpu::CPUOpAnnotations>();
                        op_annotations->set_mkldnn_op(true);
                        max_pool->set_op_annotations(op_annotations);
                    }
                }

                template <>
                void CPUAssignment::ASSIGN_DECL(ngraph::op::MaxPoolWithIndices)
                {
                    auto max_pool = static_cast<op::MaxPoolWithIndices*>(node);

                    auto arg0_shape = node->get_input_shape(0);
                    auto arg0_rank = arg0_shape.size();
                    auto result_shape = node->get_output_shape(0);

                    if (arg0_rank == 4 && max_pool->get_window_shape().size() == 2 &&
                        node->get_input_element_type(0) == element::f32)
                    {
                        auto op_annotations =
                            std::make_shared<ngraph::runtime::cpu::CPUOpAnnotations>();
                        op_annotations->set_mkldnn_op(true);
                        max_pool->set_op_annotations(op_annotations);
                    }
                }

                template <>
                void CPUAssignment::ASSIGN_DECL(ngraph::op::MaxPoolBackprop)
                {
                    auto max_pool = static_cast<op::MaxPoolBackprop*>(node);

                    auto arg1_shape = node->get_input_shape(1);
                    auto arg1_rank = arg1_shape.size();
                    auto result_shape = node->get_output_shape(0);

                    if (((arg1_rank == 4 && max_pool->get_window_shape().size() == 2) ||
                         (arg1_rank == 5 && max_pool->get_window_shape().size() == 3)) &&
                        node->get_input_element_type(1) == element::f32)
                    {
                        auto op_annotations =
                            std::make_shared<ngraph::runtime::cpu::CPUOpAnnotations>();
                        op_annotations->set_mkldnn_op(true);
                        max_pool->set_op_annotations(op_annotations);
                    }
                }

                template <>
                void CPUAssignment::ASSIGN_DECL(ngraph::op::MaxPoolWithIndicesBackprop)
                {
                    auto max_pool = static_cast<op::MaxPoolWithIndicesBackprop*>(node);

                    auto arg1_shape = node->get_input_shape(1);
                    auto arg1_rank = arg1_shape.size();
                    auto result_shape = node->get_output_shape(0);

                    if (arg1_rank == 4 && max_pool->get_window_shape().size() == 2 &&
                        node->get_input_element_type(1) == element::f32)
                    {
                        auto op_annotations =
                            std::make_shared<ngraph::runtime::cpu::CPUOpAnnotations>();
                        op_annotations->set_mkldnn_op(true);
                        max_pool->set_op_annotations(op_annotations);
                    }
                }

                template <>
                void CPUAssignment::ASSIGN_DECL(ngraph::op::Relu)
                {
                    auto relu = static_cast<op::Relu*>(node);

                    auto arg0_shape = node->get_input_shape(0);
                    auto arg0_rank = arg0_shape.size();
                    auto result_shape = node->get_output_shape(0);

                    if ((arg0_rank == 4 || arg0_rank == 2) &&
                        node->get_input_element_type(0) == element::f32)
                    {
                        auto op_annotations =
                            std::make_shared<ngraph::runtime::cpu::CPUOpAnnotations>();
                        op_annotations->set_mkldnn_op(true);
                        if (get_user_count(node->get_argument(0).get()) == 1)
                        {
                            // Safe to overwrite input
                            std::map<size_t, size_t> oi_pairs = {{0, 0}};
                            op_annotations->set_in_place_oi_pairs(oi_pairs);
                        }
                        relu->set_op_annotations(op_annotations);
                    }
                }

                template <>
                void CPUAssignment::ASSIGN_DECL(ngraph::op::Sigmoid)
                {
                    auto sigmoid = static_cast<op::Sigmoid*>(node);
                    if (node->get_input_element_type(0) == element::f32)
                    {
                        auto op_annotations =
                            std::make_shared<ngraph::runtime::cpu::CPUOpAnnotations>();
                        op_annotations->set_mkldnn_op(true);
                        sigmoid->set_op_annotations(op_annotations);
                    }
                }

                template <>
                void CPUAssignment::ASSIGN_DECL(ngraph::op::SigmoidBackprop)
                {
                    auto sigmoid = static_cast<op::SigmoidBackprop*>(node);
                    if (node->get_input_element_type(0) == element::f32)
                    {
                        auto op_annotations =
                            std::make_shared<ngraph::runtime::cpu::CPUOpAnnotations>();
                        op_annotations->set_mkldnn_op(true);
                        sigmoid->set_op_annotations(op_annotations);
                    }
                }

                template <>
                void CPUAssignment::ASSIGN_DECL(ngraph::op::ReluBackprop)
                {
                    auto relu_bprop = static_cast<op::ReluBackprop*>(node);

                    auto arg0_shape = node->get_input_shape(0);
                    auto arg0_rank = arg0_shape.size();
                    auto result_shape = node->get_output_shape(0);

                    if ((arg0_rank == 4 || arg0_rank == 2) &&
                        node->get_input_element_type(0) == element::f32)
                    {
                        auto op_annotations =
                            std::make_shared<ngraph::runtime::cpu::CPUOpAnnotations>();
                        op_annotations->set_mkldnn_op(true);
                        relu_bprop->set_op_annotations(op_annotations);
                    }
                }

                template <>
                void CPUAssignment::ASSIGN_DECL(ngraph::op::Reshape)
                {
                    auto reshape = static_cast<op::Reshape*>(node);
                    auto arg0_shape = node->get_input_shape(0);
                    auto result_shape = node->get_output_shape(0);
                    auto axis_order = reshape->get_input_order();
                    bool flag = true;

                    // XXX lfeng9: check for cpu layout?
                    auto op_annotations =
                        std::make_shared<ngraph::runtime::cpu::CPUOpAnnotations>();
                    auto users = reshape->get_users();
                    bool need_copy = reshape->get_is_transpose();
                    for (auto n : users) {
                        if (n->is_output()) {
                            need_copy = true;
                        }
                    }
                    if (!need_copy) {
                        std::map<size_t, size_t> oi_pairs = {{0, 0}};
                        op_annotations->set_in_place_oi_pairs(oi_pairs);
                        reshape->set_op_annotations(op_annotations);
                    }
                    // Use Eigen for 3D
                    if (node->get_input_element_type(0) == element::f32 &&
                        arg0_shape.size() < TENSOR_MAX_DIMS && arg0_shape.size() > 3 &&
                        arg0_shape.size() == result_shape.size())
                    {
<<<<<<< HEAD
                        op_annotations->set_mkldnn_op(true);
                        reshape->set_op_annotations(op_annotations);
=======
                        for (size_t i = 0; i < axis_order.size(); i++)
                        {
                            if (arg0_shape[axis_order[i]] != result_shape[i])
                            {
                                flag = false;
                                break;
                            }
                        }

                        if (flag)
                        {
                            auto op_annotations =
                                std::make_shared<ngraph::runtime::cpu::CPUOpAnnotations>();
                            op_annotations->set_mkldnn_op(true);
                            reshape->set_op_annotations(op_annotations);
                        }
>>>>>>> 785c1ce7
                    }
                }

                template <>
                void CPUAssignment::ASSIGN_DECL(ngraph::op::BatchNorm)
                {
                    auto input_shape = node->get_input_shape(2);
                    auto input_rank = input_shape.size();
                    if ((input_rank == 4 && node->get_input_element_type(2) == element::f32))
                    {
                        auto batchnorm = static_cast<op::BatchNorm*>(node);
                        auto op_annotations =
                            std::make_shared<ngraph::runtime::cpu::CPUOpAnnotations>();
                        op_annotations->set_mkldnn_op(true);
                        batchnorm->set_op_annotations(op_annotations);
                    }
                }

                template <>
                void CPUAssignment::ASSIGN_DECL(ngraph::op::BatchNormBackprop)
                {
                    auto input_shape = node->get_input_shape(2);
                    auto input_rank = input_shape.size();
                    auto delta_shape = node->get_input_shape(5);
                    auto delta_rank = delta_shape.size();
                    if ((input_rank == 4 && delta_rank == 4 &&
                         node->get_input_element_type(5) == element::f32 &&
                         node->get_input_element_type(2) == element::f32))
                    {
                        auto batchnorm = static_cast<op::BatchNormBackprop*>(node);
                        auto op_annotations =
                            std::make_shared<ngraph::runtime::cpu::CPUOpAnnotations>();
                        op_annotations->set_mkldnn_op(true);
                        batchnorm->set_op_annotations(op_annotations);
                    }
                }

                template <>
                void CPUAssignment::ASSIGN_DECL(ngraph::op::Lstm)
                {
                    auto src_layer_rank = node->get_input_shape(0).size();
                    auto src_iter_rank = node->get_input_shape(1).size();
                    auto weights_layer_rank = node->get_input_shape(2).size();
                    auto weights_iter_rank = node->get_input_shape(3).size();
                    auto bias_rank = node->get_input_shape(4).size();
                    if ((src_layer_rank == 2 && src_iter_rank == 2 && weights_layer_rank == 2 &&
                         weights_iter_rank == 2 && bias_rank == 1 &&
                         node->get_input_element_type(0) == element::f32 &&
                         node->get_input_element_type(1) == element::f32))
                    {
                        auto lstm_node = static_cast<op::Lstm*>(node);
                        auto op_annotations =
                            std::make_shared<ngraph::runtime::cpu::CPUOpAnnotations>();
                        op_annotations->set_mkldnn_op(true);
                        lstm_node->set_op_annotations(op_annotations);
                    }
                }

                template <>
                void CPUAssignment::ASSIGN_DECL(ngraph::op::Rnn)
                {
                    auto src_layer_rank = node->get_input_shape(0).size();
                    auto src_iter_rank = node->get_input_shape(1).size();
                    auto weights_layer_rank = node->get_input_shape(2).size();
                    auto weights_iter_rank = node->get_input_shape(3).size();
                    auto bias_rank = node->get_input_shape(4).size();
                    if ((src_layer_rank == 2 && src_iter_rank == 2 && weights_layer_rank == 2 &&
                         weights_iter_rank == 2 && bias_rank == 1 &&
                         node->get_input_element_type(0) == element::f32 &&
                         node->get_input_element_type(1) == element::f32))
                    {
                        auto rnn_node = static_cast<op::Rnn*>(node);
                        auto op_annotations =
                            std::make_shared<ngraph::runtime::cpu::CPUOpAnnotations>();
                        op_annotations->set_mkldnn_op(true);
                        rnn_node->set_op_annotations(op_annotations);
                    }
                }

                template <>
                void CPUAssignment::ASSIGN_DECL(ngraph::op::Softmax)
                {
                    auto softmax = static_cast<op::Softmax*>(node);

                    auto arg0_shape = node->get_input_shape(0);
                    auto arg0_rank = arg0_shape.size();
                    auto result_shape = node->get_output_shape(0);

                    if ((arg0_rank == 4 || arg0_rank == 2) &&
                        node->get_input_element_type(0) == element::f32 &&
                        softmax->get_axes().size() == 1)
                    {
                        auto op_annotations =
                            std::make_shared<ngraph::runtime::cpu::CPUOpAnnotations>();
                        op_annotations->set_mkldnn_op(true);
                        softmax->set_op_annotations(op_annotations);
                    }
                }

                template <>
                void CPUAssignment::ASSIGN_DECL(ngraph::op::BoundedRelu)
                {
                    auto bounded_relu = static_cast<op::BoundedRelu*>(node);

                    auto arg0_shape = node->get_input_shape(0);
                    auto arg0_rank = arg0_shape.size();
                    auto result_shape = node->get_output_shape(0);

                    if ((arg0_rank == 4 || arg0_rank == 2) &&
                        node->get_input_element_type(0) == element::f32)
                    {
                        auto op_annotations =
                            std::make_shared<ngraph::runtime::cpu::CPUOpAnnotations>();
                        op_annotations->set_mkldnn_op(true);
                        bounded_relu->set_op_annotations(op_annotations);
                    }
                }
            }
        }
    }
}

#define TI(x) type_index(typeid(x))

static const runtime::cpu::pass::AssignOpMap s_dispatcher{
    {TI(ngraph::op::Add), &runtime::cpu::pass::CPUAssignment::assign<ngraph::op::Add>},
    {TI(ngraph::op::Concat), &runtime::cpu::pass::CPUAssignment::assign<ngraph::op::Concat>},
    {TI(ngraph::op::AvgPool), &runtime::cpu::pass::CPUAssignment::assign<ngraph::op::AvgPool>},
    {TI(ngraph::op::AvgPoolBackprop),
     &runtime::cpu::pass::CPUAssignment::assign<ngraph::op::AvgPoolBackprop>},
    {TI(ngraph::op::BatchNorm), &runtime::cpu::pass::CPUAssignment::assign<ngraph::op::BatchNorm>},
    {TI(ngraph::op::BoundedRelu),
     &runtime::cpu::pass::CPUAssignment::assign<ngraph::op::BoundedRelu>},
    {TI(ngraph::op::BatchNormBackprop),
     &runtime::cpu::pass::CPUAssignment::assign<ngraph::op::BatchNormBackprop>},
    {TI(ngraph::op::Convolution),
     &runtime::cpu::pass::CPUAssignment::assign<ngraph::op::Convolution>},
    {TI(ngraph::op::GroupConvolution),
     &runtime::cpu::pass::CPUAssignment::assign<ngraph::op::GroupConvolution>},
    {TI(ngraph::op::ConvolutionRelu),
     &runtime::cpu::pass::CPUAssignment::assign<ngraph::op::ConvolutionRelu>},
    {TI(ngraph::op::ConvolutionBiasRelu),
     &runtime::cpu::pass::CPUAssignment::assign<ngraph::op::ConvolutionBiasRelu>},
    {TI(ngraph::op::ConvolutionBiasAdd),
     &runtime::cpu::pass::CPUAssignment::assign<ngraph::op::ConvolutionBiasAdd>},
    {TI(ngraph::op::BatchNormRelu),
     &runtime::cpu::pass::CPUAssignment::assign<ngraph::op::BatchNormRelu>},
    {TI(ngraph::op::ConvolutionBackpropData),
     &runtime::cpu::pass::CPUAssignment::assign<ngraph::op::ConvolutionBackpropData>},
    {TI(ngraph::op::ConvolutionBackpropFilters),
     &runtime::cpu::pass::CPUAssignment::assign<ngraph::op::ConvolutionBackpropFilters>},
    {TI(ngraph::op::MaxPool), &runtime::cpu::pass::CPUAssignment::assign<ngraph::op::MaxPool>},
    {TI(ngraph::op::MaxPoolWithIndices),
     &runtime::cpu::pass::CPUAssignment::assign<ngraph::op::MaxPoolWithIndices>},
    {TI(ngraph::op::MaxPoolBackprop),
     &runtime::cpu::pass::CPUAssignment::assign<ngraph::op::MaxPoolBackprop>},
    {TI(ngraph::op::MaxPoolWithIndicesBackprop),
     &runtime::cpu::pass::CPUAssignment::assign<ngraph::op::MaxPoolWithIndicesBackprop>},
    {TI(ngraph::op::ConvolutionBias),
     &runtime::cpu::pass::CPUAssignment::assign<ngraph::op::ConvolutionBias>},
    {TI(ngraph::op::ConvolutionBiasBackpropFiltersBias),
     &runtime::cpu::pass::CPUAssignment::assign<ngraph::op::ConvolutionBiasBackpropFiltersBias>},
    {TI(ngraph::op::Relu), &runtime::cpu::pass::CPUAssignment::assign<ngraph::op::Relu>},
    {TI(ngraph::op::ReluBackprop),
     &runtime::cpu::pass::CPUAssignment::assign<ngraph::op::ReluBackprop>},
    {TI(ngraph::op::Sigmoid), &runtime::cpu::pass::CPUAssignment::assign<ngraph::op::Sigmoid>},
    {TI(ngraph::op::SigmoidBackprop),
     &runtime::cpu::pass::CPUAssignment::assign<ngraph::op::SigmoidBackprop>},
    {TI(ngraph::op::Lstm), &runtime::cpu::pass::CPUAssignment::assign<ngraph::op::Lstm>},
    {TI(ngraph::op::Rnn), &runtime::cpu::pass::CPUAssignment::assign<ngraph::op::Rnn>},
    {TI(ngraph::op::Reshape), &runtime::cpu::pass::CPUAssignment::assign<ngraph::op::Reshape>},
    {TI(ngraph::op::Softmax), &runtime::cpu::pass::CPUAssignment::assign<ngraph::op::Softmax>},
};

bool runtime::cpu::pass::CPUAssignment::run_on_call_graph(
    const std::list<std::shared_ptr<Node>>& nodes)
{
    for (const auto& node : nodes)
    {
        auto& n = *node;
        auto handler = s_dispatcher.find(TI(n));
        if (handler != s_dispatcher.end())
        {
            handler->second(m_external_function, node.get());
        }
    }

    return false;
}<|MERGE_RESOLUTION|>--- conflicted
+++ resolved
@@ -563,7 +563,6 @@
                     auto axis_order = reshape->get_input_order();
                     bool flag = true;
 
-                    // XXX lfeng9: check for cpu layout?
                     auto op_annotations =
                         std::make_shared<ngraph::runtime::cpu::CPUOpAnnotations>();
                     auto users = reshape->get_users();
@@ -578,15 +577,12 @@
                         op_annotations->set_in_place_oi_pairs(oi_pairs);
                         reshape->set_op_annotations(op_annotations);
                     }
+					
                     // Use Eigen for 3D
                     if (node->get_input_element_type(0) == element::f32 &&
                         arg0_shape.size() < TENSOR_MAX_DIMS && arg0_shape.size() > 3 &&
                         arg0_shape.size() == result_shape.size())
                     {
-<<<<<<< HEAD
-                        op_annotations->set_mkldnn_op(true);
-                        reshape->set_op_annotations(op_annotations);
-=======
                         for (size_t i = 0; i < axis_order.size(); i++)
                         {
                             if (arg0_shape[axis_order[i]] != result_shape[i])
@@ -598,12 +594,9 @@
 
                         if (flag)
                         {
-                            auto op_annotations =
-                                std::make_shared<ngraph::runtime::cpu::CPUOpAnnotations>();
                             op_annotations->set_mkldnn_op(true);
                             reshape->set_op_annotations(op_annotations);
                         }
->>>>>>> 785c1ce7
                     }
                 }
 
