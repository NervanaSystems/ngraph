--- conflicted
+++ resolved
@@ -611,9 +611,6 @@
                     if ((arg0_rank == 4 || arg0_rank == 2) &&
                         node->get_input_element_type(0) == element::f32)
                     {
-<<<<<<< HEAD
-                        runtime::cpu::mkldnn_utils::assign_mkldnn_kernel(node);
-=======
                         auto op_annotations =
                             std::make_shared<ngraph::runtime::cpu::CPUOpAnnotations>();
                         op_annotations->set_mkldnn_op(true);
@@ -623,7 +620,6 @@
                             op_annotations->add_in_place_oi_pair({0, 0, true});
                         }
                         bounded_relu->set_op_annotations(op_annotations);
->>>>>>> 08e627f2
                     }
                 }
 
@@ -699,20 +695,13 @@
                         if (offset[0] != 0)
                             return;
                     }
-<<<<<<< HEAD
-                    runtime::cpu::mkldnn_utils::assign_mkldnn_kernel(node);
-=======
                     if (node->get_input_element_type(0) == element::i32)
                     {
                         auto offset = offset_const_op->get_vector<int32_t>();
                         if (offset[0] != 0)
                             return;
                     }
-                    auto op_annotations =
-                        std::make_shared<ngraph::runtime::cpu::CPUOpAnnotations>();
-                    op_annotations->set_mkldnn_op(true);
-                    dequantize->set_op_annotations(op_annotations);
->>>>>>> 08e627f2
+                    runtime::cpu::mkldnn_utils::assign_mkldnn_kernel(node);
                 }
 
                 template <>
@@ -742,9 +731,6 @@
                             return;
                         }
                     }
-<<<<<<< HEAD
-                    runtime::cpu::mkldnn_utils::assign_mkldnn_kernel(node);
-=======
                     if (node->get_output_element_type(0) == element::i32)
                     {
                         auto offset = offset_const_op->get_vector<int32_t>();
@@ -753,11 +739,7 @@
                             return;
                         }
                     }
-                    auto op_annotations =
-                        std::make_shared<ngraph::runtime::cpu::CPUOpAnnotations>();
-                    op_annotations->set_mkldnn_op(true);
-                    quantize->set_op_annotations(op_annotations);
->>>>>>> 08e627f2
+                    runtime::cpu::mkldnn_utils::assign_mkldnn_kernel(node);
                 }
             }
         }
