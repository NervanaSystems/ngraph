--- conflicted
+++ resolved
@@ -183,11 +183,7 @@
         std::make_shared<ngraph::op::Multiply>(ot, std::make_shared<ngraph::op::Tanh>(ct_label));
 
     // Define a call back that needs to called once the DFG matches the pattern
-<<<<<<< HEAD
-    auto callback = [ct_label, w_i2h, bias_i2h, w_h2h, bias_h2h, xt, ht_1, ct_1](
-        pattern::Matcher& m) {
-=======
-    pattern::graph_rewrite_callback callback = [ct_label,
+    auto callback = [ct_label,
                                                 w_i2h,
                                                 bias_i2h,
                                                 w_h2h,
@@ -195,7 +191,6 @@
                                                 xt,
                                                 ht_1,
                                                 ct_1](pattern::Matcher& m) {
->>>>>>> 870f5000
         NGRAPH_DEBUG << "In a callback for construct_fprop_lstm pattern against "
                      << m.get_match_root()->get_name();
 
@@ -225,17 +220,10 @@
         // this checks avoids fusing of LSTM cells if its a part of decoder, we
         // will remove this once mkldnn optimizes individual LSTM cell or once
         // we have decoder pattern for GNMT.
-<<<<<<< HEAD
-        if (!(std::dynamic_pointer_cast<op::Broadcast>(cell_state) &&
-              std::dynamic_pointer_cast<op::Constant>(cell_state->get_argument(0))) &&
-            !(std::dynamic_pointer_cast<op::Slice>(cell_state) &&
-              std::dynamic_pointer_cast<op::GetOutputElement>(cell_state->get_argument(0))))
-=======
         if (!(std::dynamic_pointer_cast<ngraph::op::Broadcast>(cell_state) &&
               std::dynamic_pointer_cast<ngraph::op::Constant>(cell_state->get_argument(0))) &&
             !(std::dynamic_pointer_cast<ngraph::op::Slice>(cell_state) &&
               std::dynamic_pointer_cast<ngraph::op::GetOutputElement>(cell_state->get_argument(0))))
->>>>>>> 870f5000
         {
             return false;
         }
@@ -251,13 +239,8 @@
         // pattern matcher cannot guarantee this since the computations are
         // symmetric around x_t and ht_1. Use heuristics to swap the matched
         // labels
-<<<<<<< HEAD
-        if (std::dynamic_pointer_cast<op::Broadcast>(src_layer) &&
-            std::dynamic_pointer_cast<op::Constant>(src_layer->get_argument(0)))
-=======
         if (std::dynamic_pointer_cast<ngraph::op::Broadcast>(src_layer) &&
             std::dynamic_pointer_cast<ngraph::op::Constant>(src_layer->get_argument(0)))
->>>>>>> 870f5000
         {
             // First timestep of an RNN layer
             swap_lstm_inputs();
@@ -266,12 +249,8 @@
         {
             swap_lstm_inputs();
         }
-<<<<<<< HEAD
-        else if (std::dynamic_pointer_cast<op::GetOutputElement>(cell_state->get_argument(0)))
-=======
         else if (std::dynamic_pointer_cast<ngraph::op::GetOutputElement>(
                      cell_state->get_argument(0)))
->>>>>>> 870f5000
         {
             // swap the inputs if the cell_state and hidden state does not
             // belong to the same Lstm
@@ -298,11 +277,8 @@
         auto slc = weights_layer->get_shape()[0];
         auto dic = weights_iter->get_shape()[1] / (lstm_n_gates * direction * layers);
         auto sic = weights_iter->get_shape()[0];
-<<<<<<< HEAD
-=======
         ngraph::runtime::cpu::rnn_utils::rnntype rnn_type =
             ngraph::runtime::cpu::rnn_utils::rnntype::vanilla_lstm;
->>>>>>> 870f5000
 
         if (dlc != dic)
         {
@@ -312,32 +288,13 @@
         }
 
         std::shared_ptr<Node> src_iter =
-<<<<<<< HEAD
-            std::make_shared<op::Concat>(NodeVector{hidden_state, cell_state}, 0);
-=======
             std::make_shared<ngraph::op::Concat>(NodeVector{hidden_state, cell_state}, 0);
->>>>>>> 870f5000
         if (src_layer->get_shape()[1] != slc || src_iter->get_shape()[1] != sic)
         {
             NGRAPH_DEBUG << "Feature size mismatch between weights and input tensors";
             return false;
         }
 
-<<<<<<< HEAD
-        auto bias = std::make_shared<op::Add>(pattern_map[bias_i2h], pattern_map[bias_h2h]);
-
-        auto lstm_node =
-            std::make_shared<op::Lstm>(src_layer, src_iter, weights_layer, weights_iter, bias);
-
-        auto lstm_ht_output = std::make_shared<op::GetOutputElement>(lstm_node, 0);
-        auto lstm_ht_ct_output = std::make_shared<op::GetOutputElement>(lstm_node, 1);
-
-        // dst_iter of lstm mkldnn output holds the results of both recurrent state
-        // tensor outputs. we need to slice the ct.
-        auto ht_slice = std::make_shared<op::Slice>(
-            lstm_ht_output, Coordinate{0, 0}, Coordinate{batch_size, dlc});
-        auto ct_slice = std::make_shared<op::Slice>(
-=======
         auto bias = std::make_shared<ngraph::op::Add>(pattern_map[bias_i2h], pattern_map[bias_h2h]);
 
         auto lstm_node = std::make_shared<ngraph::op::Lstm>(
@@ -351,7 +308,6 @@
         auto ht_slice = std::make_shared<ngraph::op::Slice>(
             lstm_ht_output, Coordinate{0, 0}, Coordinate{batch_size, dlc});
         auto ct_slice = std::make_shared<ngraph::op::Slice>(
->>>>>>> 870f5000
             lstm_ht_ct_output, Coordinate{batch_size, 0}, Coordinate{(2 * batch_size), dic});
 
         if (lstm_node->get_outputs().at(0).get_inputs().size() != 2)
@@ -369,13 +325,8 @@
         ngraph::replace_node(m.get_match_root(), ht_slice);
         return true;
     };
-<<<<<<< HEAD
     auto m = std::make_shared<pattern::Matcher>(ht, "LSTMFusion.Fprop");
     this->add_matcher(m, callback);
-=======
-    auto m = std::make_shared<pattern::Matcher>(ht, callback, "LSTMFusion.Fprop");
-    this->add_matcher(m);
->>>>>>> 870f5000
 }
 
 void ngraph::runtime::cpu::pass::RNNFusion::construct_rnn_lstm_fprop()
