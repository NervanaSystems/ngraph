/*******************************************************************************
* Copyright 2017-2018 Intel Corporation
*
* Licensed under the Apache License, Version 2.0 (the "License");
* you may not use this file except in compliance with the License.
* You may obtain a copy of the License at
*
*     http://www.apache.org/licenses/LICENSE-2.0
*
* Unless required by applicable law or agreed to in writing, software
* distributed under the License is distributed on an "AS IS" BASIS,
* WITHOUT WARRANTIES OR CONDITIONS OF ANY KIND, either express or implied.
* See the License for the specific language governing permissions and
* limitations under the License.
*******************************************************************************/

#include <algorithm>
#include <iostream>
#include <numeric>
#include <typeindex>
#include <typeinfo>
#include <unordered_set>

#include "cpu_rnn_fusion.hpp"
#include "ngraph/graph_util.hpp"
#include "ngraph/log.hpp"
#include "ngraph/op/add.hpp"
#include "ngraph/op/broadcast.hpp"
#include "ngraph/op/concat.hpp"
#include "ngraph/op/constant.hpp"
#include "ngraph/op/divide.hpp"
#include "ngraph/op/dot.hpp"
#include "ngraph/op/exp.hpp"
#include "ngraph/op/get_output_element.hpp"
#include "ngraph/op/multiply.hpp"
#include "ngraph/op/negative.hpp"
#include "ngraph/op/parameter.hpp"
#include "ngraph/op/relu.hpp"
#include "ngraph/op/reshape.hpp"
#include "ngraph/op/result.hpp"
#include "ngraph/op/slice.hpp"
#include "ngraph/op/sum.hpp"
#include "ngraph/op/tanh.hpp"
#include "ngraph/pattern/matcher.hpp"
#include "ngraph/pattern/op/label.hpp"
#include "ngraph/pattern/op/skip.hpp"
#include "ngraph/runtime/cpu/op/lstm.hpp"
#include "ngraph/runtime/cpu/op/rnn.hpp"
#include "ngraph/runtime/cpu/op/sigmoid.hpp"

using namespace ngraph;
void ngraph::runtime::cpu::pass::LSTMFusion::construct_sigmoid()
{
    //construct variance
    auto input = std::make_shared<pattern::op::Label>(element::f32, Shape{3, 4});
    auto neg_input = std::make_shared<op::Negative>(input);
    auto exp_neg_input = std::make_shared<op::Exp>(neg_input);

    // broadcast input
    auto constant = std::make_shared<pattern::op::Label>(element::f32, Shape{});
    auto broadcast_constant = std::make_shared<op::Broadcast>(constant, Shape{3, 4}, AxisSet{0, 1});

    auto add_exp = std::make_shared<op::Add>(exp_neg_input, broadcast_constant);
    auto divide_1_over_exp = std::make_shared<op::Divide>(broadcast_constant, add_exp);

    //Define a call back that needs to called once the DFG matches the pattern
    ngraph::pattern::graph_rewrite_callback callback = [input](pattern::Matcher& m) {
        NGRAPH_DEBUG << "In a callback for construct_fprop_sigmoid pattern against "
                     << m.get_match_root()->get_name();
        auto pattern_map = m.get_pattern_map();

        if (m.get_match_root()->get_element_type() != element::f32)
        {
            NGRAPH_DEBUG << "mpattern = " << m.get_match_root()->get_name()
                         << " type is not float!";
            return false;
        }

        if (m.get_match_root()->get_outputs().size() != pattern_map[input]->get_outputs().size())
        {
            NGRAPH_DEBUG << "mpattern = " << m.get_match_root()->get_name()
                         << "input= " << pattern_map[input]->get_name() << "size dont match!";
            return false;
        }

        auto sigmoid_node = std::make_shared<op::Sigmoid>(pattern_map[input]);
        ngraph::replace_node(m.get_match_root(), sigmoid_node);
        return true;
    };

    auto m = std::make_shared<ngraph::pattern::Matcher>(divide_1_over_exp, callback);
    this->add_matcher(m);
}

void ngraph::runtime::cpu::pass::LSTMFusion::construct_lstm_fprop()
{
    auto input_xt = std::make_shared<pattern::op::Label>(element::f32, Shape{10, 100});
    auto weights_i2h = std::make_shared<pattern::op::Label>(element::f32, Shape{400, 100});
    auto weights_i2h_reshape =
        std::make_shared<op::Reshape>(weights_i2h, AxisVector{1, 0}, Shape{100, 400});
    auto dot_1 = std::make_shared<op::Dot>(input_xt, weights_i2h_reshape);

    auto bias_i2h = std::make_shared<pattern::op::Label>(element::f32, Shape{400});
    auto broadcast_bias_i2h = std::make_shared<op::Broadcast>(bias_i2h, Shape{10, 400}, AxisSet{0});
    auto add_1 = std::make_shared<op::Add>(dot_1, broadcast_bias_i2h);

    auto hidden_ht = std::make_shared<pattern::op::Label>(element::f32, Shape{10, 50});
    auto weights_h2h = std::make_shared<pattern::op::Label>(element::f32, Shape{400, 50});
    auto param2_2_reshape =
        std::make_shared<op::Reshape>(weights_h2h, AxisVector{1, 0}, Shape{50, 400});
    auto dot_2 = std::make_shared<op::Dot>(hidden_ht, param2_2_reshape);
    auto bias_h2h = std::make_shared<pattern::op::Label>(element::f32, Shape{400});
    auto broadcast_bias_h2h = std::make_shared<op::Broadcast>(bias_h2h, Shape{10, 400}, AxisSet{0});
    auto add_2 = std::make_shared<op::Add>(dot_2, broadcast_bias_h2h);

    auto X = std::make_shared<op::Add>(add_2, add_1);
    // construct forget gate
    auto input_slice_0 = std::make_shared<op::Slice>(X, Coordinate{0, 0}, Coordinate{10, 100});
    auto forget_gate = std::make_shared<op::Sigmoid>(input_slice_0);

    //ct-1 -> cell state (src_iter -> {ht | ct-1}
    auto ct_1 = std::make_shared<pattern::op::Label>(element::f32, Shape{10, 100});
    auto multiply_forget_gate_ct_1 = std::make_shared<op::Multiply>(forget_gate, ct_1);

    // construct input gate
    auto input_slice_1 = std::make_shared<op::Slice>(X, Coordinate{0, 100}, Coordinate{10, 200});
    auto input_gate = std::make_shared<op::Sigmoid>(input_slice_1);
    auto input_slice_2 = std::make_shared<op::Slice>(X, Coordinate{0, 200}, Coordinate{10, 300});
    auto tanh_1 = std::make_shared<op::Tanh>(input_slice_2);
    auto multiply_input_gate_tanh_1 = std::make_shared<op::Multiply>(input_gate, tanh_1);

    auto add_ct_1_input_gate_tanh_1 =
        std::make_shared<op::Add>(multiply_forget_gate_ct_1, multiply_input_gate_tanh_1);
    auto ct_label = std::make_shared<pattern::op::Label>(
        add_ct_1_input_gate_tanh_1, nullptr, NodeVector{add_ct_1_input_gate_tanh_1});

    // construct output gate
    auto input_slice_3 = std::make_shared<op::Slice>(X, Coordinate{0, 300}, Coordinate{10, 400});
    auto output_gate = std::make_shared<op::Sigmoid>(input_slice_3);
    auto tanh_2 = std::make_shared<op::Tanh>(ct_label);
    auto ht = std::make_shared<op::Multiply>(output_gate, tanh_2);
    auto ht_label = std::make_shared<pattern::op::Label>(ht, nullptr, NodeVector{ht});

    //Define a call back that needs to called once the DFG matches the pattern
    pattern::graph_rewrite_callback callback = [ct_label,
                                                input_xt,
                                                weights_i2h,
                                                hidden_ht,
                                                weights_h2h,
                                                bias_i2h,
                                                bias_h2h,
                                                ct_1](pattern::Matcher& m) {
        NGRAPH_DEBUG << "In a callback for construct_fprop_lstm pattern against "
                     << m.get_match_root()->get_name();

        auto pattern_map = m.get_pattern_map();
        NGRAPH_DEBUG << "In Lstm fprop call back";

        if (m.get_match_root()->get_element_type() != element::f32)
        {
            NGRAPH_DEBUG << "mpattern = " << m.get_match_root()->get_name()
                         << " type is not float!";
            return false;
        }

        auto input_xt_rank = input_xt->get_shape().size();
        auto hidden_ht_rank = hidden_ht->get_shape().size();
        auto weights_i2h_rank = weights_i2h->get_shape().size();
        auto weights_h2h_rank = weights_h2h->get_shape().size();
        if (input_xt_rank != 2 || hidden_ht_rank != 2 || weights_i2h_rank != 2 ||
            weights_h2h_rank != 2)
        {
            return false;
        }

        if (bias_i2h->get_shape().size() != 1 || bias_h2h->get_shape().size() != 1)
        {
            throw ngraph_error("Bias should have rank of 1 for MKLDNN Rnn op");
        }

        // Determine which is ht_1 and xt. but if both xt and ht_1 have the same shape we need to capture this
        // reliably in the RNN fusion.
        std::shared_ptr<op::Lstm> lstm = nullptr;
        bool intermediate_lstm = false;

        if (std::dynamic_pointer_cast<op::GetOutputElement>(pattern_map[ct_1]))
        {
            intermediate_lstm = true;
        }

        // this checks if its a first LSTM cell and uses constant initialization of hidden states to
        // differentiate between hidden state ht and input symbols xt.
        if (!intermediate_lstm &&
            (std::dynamic_pointer_cast<op::Broadcast>(pattern_map[hidden_ht]) &&
             std::dynamic_pointer_cast<op::Constant>(pattern_map[hidden_ht]->get_argument(0))))
        {
            lstm = std::make_shared<op::Lstm>(pattern_map[input_xt],
                                              pattern_map[weights_i2h],
                                              pattern_map[hidden_ht],
                                              pattern_map[weights_h2h],
                                              pattern_map[bias_i2h],
                                              pattern_map[bias_h2h],
                                              pattern_map[ct_1]);
        }
        else if (!intermediate_lstm &&
                 (std::dynamic_pointer_cast<op::Broadcast>(pattern_map[input_xt]) &&
                  std::dynamic_pointer_cast<op::Constant>(pattern_map[input_xt]->get_argument(0))))
        {
            lstm = std::make_shared<op::Lstm>(pattern_map[hidden_ht],
                                              pattern_map[weights_h2h],
                                              pattern_map[input_xt],
                                              pattern_map[weights_i2h],
                                              pattern_map[bias_h2h],
                                              pattern_map[bias_i2h],
                                              pattern_map[ct_1]);
        }
        else if (pattern_map[ct_1]->get_shape() == pattern_map[hidden_ht]->get_shape())
        {
            NGRAPH_DEBUG << "ct_shape : " << join(pattern_map[ct_1]->get_shape())
                         << " hidden state shape: " << join(pattern_map[hidden_ht]->get_shape());
            lstm = std::make_shared<op::Lstm>(pattern_map[input_xt],
                                              pattern_map[weights_i2h],
                                              pattern_map[hidden_ht],
                                              pattern_map[weights_h2h],
                                              pattern_map[bias_i2h],
                                              pattern_map[bias_h2h],
                                              pattern_map[ct_1]);
        }
        else
        {
            NGRAPH_DEBUG << "ct_shape: " << join(pattern_map[ct_1]->get_shape())
                         << " hidden state shape: " << join(pattern_map[input_xt]->get_shape());
            lstm = std::make_shared<op::Lstm>(pattern_map[hidden_ht],
                                              pattern_map[weights_h2h],
                                              pattern_map[input_xt],
                                              pattern_map[weights_i2h],
                                              pattern_map[bias_h2h],
                                              pattern_map[bias_i2h],
                                              pattern_map[ct_1]);
        }

        auto ht_output = std::make_shared<op::GetOutputElement>(lstm, 0);
        auto ct_output = std::make_shared<op::GetOutputElement>(lstm, 1);

        if (lstm->get_outputs().at(0).get_inputs().size() != 2)
        {
            throw ngraph_error("Lstm node doesnt have two outputs");
        }
        // Now identify the nodes which consumes the output of LSTM nodes
        // and replace them accordingly
        // find the user's for {ht|ct} and replace them with lstm_goe_1
        for (auto node : pattern_map[ct_label]->get_users())
        {
            NGRAPH_DEBUG << "node_name: " << node->get_name();
            for (size_t i = 0; i < node->get_input_size(); i++)
            {
                if (node->get_argument(i) == pattern_map[ct_label])
                {
                    node->get_inputs().at(i).replace_output(ct_output->get_outputs().at(0));
                }
            }
        }

        // find the user's for {ht} and replace them with lstm_goe_0
        ngraph::replace_node(m.get_match_root(), ht_output);
        return true;
    };
    auto m = std::make_shared<pattern::Matcher>(ht, callback);
    this->add_matcher(m);
}

static std::shared_ptr<ngraph::Node>
    compute_rnn_args(std::vector<std::shared_ptr<pattern::op::Label>>& rnn_labels,
                     pattern::RecurrentMatcher& m,
                     bool concat_all = false)
{
    NGRAPH_DEBUG << "Inside compute arg " << rnn_labels.size();
    NodeVector concat_args;

    // src_layer -> concatenate input symbols from different LSTM cells belonging to same RNN layer
    // in the order 0, 1, 2... t time slice
    if (concat_all)
    {
        auto node_labels = m.get_bound_nodes_for_pattern(rnn_labels[0]);
        if (node_labels.size() > 1)
        {
            std::reverse(node_labels.begin(), node_labels.end());
            return std::make_shared<op::Concat>(node_labels, 0);
        }
        else
        {
            return node_labels[0];
        }
    }

    // src_iter -> concatenate ht_1|ct_1 of the first LSTM cells belonging to same RNN layer
    if (rnn_labels.size() == 2)
    {
        for (size_t i = 0; i < rnn_labels.size(); i++)
        {
            auto node_labels = m.get_bound_nodes_for_pattern(rnn_labels[i]);
            // this is to make sure, we are not capturing any intermediate op's as Cell states.
            if (std::dynamic_pointer_cast<op::GetOutputElement>(
                    node_labels[node_labels.size() - 1]))
            {
                throw ngraph_error(
                    "pattern matcher error, ht_1|ct_1 of the first LSTM cell should not match "
                    "intermediate LSTM outputs");
            }
            concat_args.push_back(node_labels[node_labels.size() - 1]);
        }
        return std::make_shared<op::Concat>(concat_args, 0);
    }
    // i2h or h2h weights shared between LSTM cells
    else
    {
        auto node_labels = m.get_bound_nodes_for_pattern(rnn_labels[0]);
        return node_labels[node_labels.size() - 1];
    }
}

static bool is_unreachable(std::shared_ptr<ngraph::Node> node)
{
    std::unordered_set<std::shared_ptr<ngraph::Node>> instances_seen;
    std::deque<std::shared_ptr<ngraph::Node>> stack;
    stack.push_front(node);

    while (stack.size() > 0)
    {
        std::shared_ptr<ngraph::Node> n = stack.front();
        if (instances_seen.count(n) == 0)
        {
            if (n->is_output())
            {
                return false;
            }
            instances_seen.insert(n);
        }
        stack.pop_front();
        for (auto arg : n->get_users())
        {
            if (instances_seen.count(arg) == 0)
            {
                stack.push_front(arg);
            }
        }
    }
    return true;
}

void ngraph::runtime::cpu::pass::RNNFusion::construct_rnn_lstm_fprop()
{
    auto ht_1 = std::make_shared<pattern::op::Label>(element::f32, Shape{32, 100});
    auto weights_h2h = std::make_shared<pattern::op::Label>(element::f32, Shape{400, 100});
    auto xt = std::make_shared<pattern::op::Label>(element::f32, Shape{32, 100});
    auto weights_i2h = std::make_shared<pattern::op::Label>(element::f32, Shape{400, 100});
    auto bias_i2h = std::make_shared<pattern::op::Label>(element::f32, Shape{400});
    auto bias_h2h = std::make_shared<pattern::op::Label>(element::f32, Shape{400});
    auto rpattern_ct_1 = std::make_shared<pattern::op::Label>(element::f32, Shape{32, 100});

    auto lstm = std::make_shared<op::Lstm>(
        xt, weights_i2h, ht_1, weights_h2h, bias_i2h, bias_h2h, rpattern_ct_1);
    auto goe = std::make_shared<op::GetOutputElement>(lstm, 0);
    auto lstm_node_label = std::make_shared<pattern::op::Label>(goe, nullptr, NodeVector{goe});

    pattern::recurrent_graph_rewrite_callback callback = [lstm_node_label,
                                                          xt,
                                                          weights_h2h,
                                                          ht_1,
                                                          weights_i2h,
                                                          bias_i2h,
                                                          bias_h2h,
                                                          rpattern_ct_1](
        pattern::RecurrentMatcher& m) {

        NGRAPH_DEBUG << " In recurrent RNN fusion callback";

        auto ht_1_label = m.get_bound_nodes_for_pattern(ht_1);

        // determine the ht and xt
        std::shared_ptr<ngraph::Node> src_layer = nullptr;
        std::shared_ptr<ngraph::Node> src_iter = nullptr;

        auto xt_node_array = m.get_bound_nodes_for_pattern(xt);
        auto hidden_ht_array = m.get_bound_nodes_for_pattern(ht_1);

        // since we dont have metadata to differentiate between xt and ht_1
        // we will be using the broadcasted constant initilization of the first LSTM cell
        // in the RNN layer to identify ht_1
        if (std::dynamic_pointer_cast<op::Broadcast>(xt_node_array[xt_node_array.size() - 1]) &&
            std::dynamic_pointer_cast<op::Constant>(
                xt_node_array[xt_node_array.size() - 1]->get_argument(0)))
        {
            std::vector<std::shared_ptr<pattern::op::Label>> src_layer_labels{ht_1};
            src_layer = compute_rnn_args(src_layer_labels, m, true);

            std::vector<std::shared_ptr<pattern::op::Label>> src_iter_labels{xt, rpattern_ct_1};
            src_iter = compute_rnn_args(src_iter_labels, m);
        }
        else if (std::dynamic_pointer_cast<op::Broadcast>(
                     hidden_ht_array[hidden_ht_array.size() - 1]) &&
                 std::dynamic_pointer_cast<op::Constant>(
                     hidden_ht_array[hidden_ht_array.size() - 1]->get_argument(0)))
        {
            std::vector<std::shared_ptr<pattern::op::Label>> src_layer_labels{xt};
            src_layer = compute_rnn_args(src_layer_labels, m, true);

            std::vector<std::shared_ptr<pattern::op::Label>> src_iter_labels{ht_1, rpattern_ct_1};
            src_iter = compute_rnn_args(src_iter_labels, m);
        }
        else
        {
            // dont fuse, if the PM didn't discover all the cells belonging to RNN layer.
            // we dont want to throw an assertion, if pattern matcher cannot discover all
            // nodes belonging to RNN, instead we will return and can compute LSTM cell wise
            return false;
        }

        std::vector<std::shared_ptr<pattern::op::Label>> weights_layer_labels{weights_i2h};
        auto weights_layer = compute_rnn_args(weights_layer_labels, m);

        std::vector<std::shared_ptr<pattern::op::Label>> weights_iter_labels{weights_h2h};
        auto weights_iter = compute_rnn_args(weights_iter_labels, m);
        auto bias_i2h_label = m.get_bound_nodes_for_pattern(bias_i2h);
        auto bias_h2h_label = m.get_bound_nodes_for_pattern(bias_h2h);
        auto bias = std::make_shared<op::Add>(bias_i2h_label[0], bias_h2h_label[0]);

        auto num_of_lstm_matched = m.get_number_of_recurrent_matches();
        size_t num_gates_in_lstm = 4;
        // TODO: assert for batch_size, sequence length and num_of_lstm's fused
        size_t batch_size = src_layer->get_shape()[0] / num_of_lstm_matched;
        size_t sequence_len = num_of_lstm_matched;
        size_t src_layer_feature_size = src_layer->get_shape()[1];
        size_t feature_size = ht_1_label[0]->get_shape()[1];
        // number of states for LSTM is 2
        size_t num_cell_states = 2;
        size_t direction = 1;
        size_t num_fused_rnn_layers = 1;

        NGRAPH_DEBUG << "src_layer: " << join(src_layer->get_shape());
        NGRAPH_DEBUG << "src_iter: " << join(src_iter->get_shape());
        NGRAPH_DEBUG << "weights_layer: " << join(weights_layer->get_shape());
        NGRAPH_DEBUG << "weights_iter: " << join(weights_iter->get_shape());
        NGRAPH_DEBUG << "bias: " << join(bias->get_shape());
        NGRAPH_DEBUG << "src_seq_len: " << sequence_len;
        NGRAPH_DEBUG << "batch_size: " << batch_size;
        NGRAPH_DEBUG << "feature_size: " << feature_size;

        if ((src_layer->get_arguments().size()) != sequence_len &&
            !std::dynamic_pointer_cast<op::Parameter>(src_layer))
        {
            throw ngraph_error(
                "number of lstm inputs captured in the RNN fusion is not equal to "
                "src_sequence_length");
        }

        if (std::dynamic_pointer_cast<op::Parameter>(src_layer) && sequence_len != 1)
        {
            throw ngraph_error(
                "number of lstm inputs captured in the RNN fusion is not equal to "
                "src_sequence_length");
        }

        if ((src_iter->get_arguments().size()) != num_cell_states)
        {
            throw ngraph_error("number of states for RNN op is not equal to (ht_1|ct_1)");
        }

        auto src_layer_rank = src_layer->get_shape().size();
        auto src_iter_rank = src_iter->get_shape().size();
        auto weights_layer_rank = weights_layer->get_shape().size();
        auto weights_iter_rank = weights_iter->get_shape().size();
        auto bias_rank = bias->get_shape().size();
        if (src_layer_rank != 2 || src_iter_rank != 2 || weights_layer_rank != 2 ||
            weights_iter_rank != 2)
        {
            throw ngraph_error(
                "Pattern matcher error src_layer, weights_layer, src_iter, weights_iter should "
                "have rank 2 for MKLDNN RNN op");
        }

        if (bias_rank != 1)
        {
            throw ngraph_error("Bias should have rank of 1 for MKLDNN Rnn op");
        }

        if (src_layer->get_element_type() != element::f32 ||
            src_iter->get_element_type() != element::f32)
        {
            throw ngraph_error(
                "input tensor type and input recurrent state tensor type for MKLDNN RNN op should "
                "be float32");
        }

        auto rnn = std::make_shared<op::Rnn>(src_layer,
                                             src_iter,
                                             weights_layer,
                                             weights_iter,
                                             bias,
                                             num_of_lstm_matched,
                                             num_gates_in_lstm,
                                             sequence_len,
                                             src_layer_feature_size,
                                             feature_size,
                                             num_cell_states,
                                             direction,
                                             num_fused_rnn_layers);

        std::vector<std::shared_ptr<op::Slice>> ht_slice_per_timestep(num_of_lstm_matched, nullptr);
        auto rnn_ht_out = std::make_shared<op::GetOutputElement>(rnn, 0);
        auto rnn_ht_ct_out = std::make_shared<op::GetOutputElement>(rnn, 1);

        //slice the rnn ht's
        size_t start_index = 0;
        size_t end_index = batch_size;
        // capture the slices in the reverse order, so it corrosponds to lstm_goes order captured by the Pattern matcher
        for (size_t i = 0; i < num_of_lstm_matched; i++)
        {
            ht_slice_per_timestep[i] = (std::make_shared<op::Slice>(
                rnn_ht_out, Coordinate{start_index, 0}, Coordinate{end_index, feature_size}));
            start_index += batch_size;
            end_index += batch_size;
        }
        std::reverse(ht_slice_per_timestep.begin(), ht_slice_per_timestep.end());

        NGRAPH_DEBUG << "rnn_time_slice: " << ht_slice_per_timestep.size();

        // find the lstm's nodes captured in PM
        auto lstm_goes = m.get_bound_nodes_for_pattern(lstm_node_label);
        std::vector<std::shared_ptr<ngraph::Node>> lstm_nodes;

        // we need to collect LSTM from GOE's, in order to deterministicaly determine
        // the individaual time slice output ht. lstm_goes will hold the GOE in the decreasing
        // order of the time slices
        for (size_t i = 0; i < lstm_goes.size(); i++)
        {
            // lstm's will be the input to GOE's
            lstm_nodes.push_back(lstm_goes[i]->get_arguments()[0]);
        }

        if (sequence_len != lstm_nodes.size())
        {
            throw ngraph_error(" Number of lstm nodes in RNN layer is not equal to time slices");
        }

        if (lstm_nodes.size() != lstm_goes.size() &&
            lstm_goes.size() != ht_slice_per_timestep.size())
        {
            throw ngraph_error(
                "Number of slices of rnn output ht is not equal to the time slices in RNN layer");
        }

        // collect all the consumers of LSTM goe's (ht)
        std::set<std::shared_ptr<ngraph::Node>> lstm_goe0_user;
        std::unordered_map<std::shared_ptr<Node>, std::shared_ptr<Node>> map_goe_to_lstm_slices;
        std::shared_ptr<Node> goe_0;
        for (size_t index = 0; index < lstm_nodes.size(); index++)
        {
            // now get the GOE0 which is the first output of lstm (ht)
            for (auto& goes : lstm_nodes[index]->get_outputs().at(0).get_inputs())
            {
                auto goe_node = std::dynamic_pointer_cast<op::GetOutputElement>(goes->get_node());
                // first output node of lstm
                if (goe_node->get_n() == 0)
                {
                    goe_0 = goes->get_node();
                    for (auto goe0_user : goe_0->get_users())
                    {
                        if (std::find(lstm_nodes.begin(), lstm_nodes.end(), goe0_user) ==
                                lstm_nodes.end() &&
                            !is_unreachable(goe0_user))
                        {
                            lstm_goe0_user.insert(goe0_user);
                            map_goe_to_lstm_slices[goe_0] = ht_slice_per_timestep[index];
                            NGRAPH_DEBUG << "ht_slice: " << ht_slice_per_timestep[index]->get_name()
                                         << " goe0_user " << goe0_user->get_name() << " ";
                        }
                    }
                }
                // we need to only check the last LSTM cell Ct user and replace if needed.
                if ((index == 0) && (goe_node->get_n() == 1))
                {
                    // dst_iter of lstm mkldnn output holds the results of both recurrent state
                    // tensor outputs. we need to slice the ct.
                    auto ht_slice = std::make_shared<op::Slice>(
                        rnn_ht_ct_out,
                        Coordinate{0, 0},
                        Coordinate{static_cast<unsigned long>(batch_size * direction *
                                                              num_fused_rnn_layers),
                                   static_cast<unsigned long>(feature_size)});
                    auto ct_slice = std::make_shared<op::Slice>(
                        rnn_ht_ct_out,
                        Coordinate{static_cast<unsigned long>(batch_size * direction *
                                                              num_fused_rnn_layers),
                                   0},
                        Coordinate{static_cast<unsigned long>(2 * batch_size * direction *
                                                              num_fused_rnn_layers),
                                   static_cast<unsigned long>(feature_size)});

                    // check if the last LSTM cell has any consumers
                    auto n_time_step_lstm_ct_goe = goes->get_node();
                    ngraph::replace_node(n_time_step_lstm_ct_goe, ct_slice);
                }
            }
        }

        //now go through the lstm goe_0 consumers and replace them with the slice
        for (auto& node : lstm_goe0_user)
        {
            for (size_t i = 0; i < node->get_input_size(); i++)
            {
                if (map_goe_to_lstm_slices.find(node->get_argument(i)) !=
                    map_goe_to_lstm_slices.end())
                {
                    node->get_inputs().at(i).replace_output(
                        map_goe_to_lstm_slices[node->get_argument(i)]->get_outputs().at(0));
                }
            }
        }

        NGRAPH_DEBUG << "End of recurrent fusion call back "
                     << "matched_node: " << m.get_match_root()->get_name();
        return true;

    };

    std::set<std::shared_ptr<pattern::op::Label>> empty_correlated_matches;
    auto m = std::make_shared<pattern::RecurrentMatcher>(
        lstm_node_label, rpattern_ct_1, empty_correlated_matches, callback);
    this->add_matcher(m);
}

static std::shared_ptr<Node>
    compute_multi_layer_rnn_inputs(const std::shared_ptr<pattern::op::Label>& rnn_label,
                                   pattern::RecurrentMatcher& m)
{
    auto node_labels = m.get_bound_nodes_for_pattern(rnn_label);
    std::reverse(node_labels.begin(), node_labels.end());
    return std::make_shared<op::Concat>(node_labels, 0);
}

void ngraph::runtime::cpu::pass::MultiLayerRNNFusion::construct_multi_layer_rnn_fusion_fprop()
{
    auto src_layer_label = std::make_shared<pattern::op::Label>(element::f32, Shape{30, 100});
    auto slice_pred = [](std::shared_ptr<Node> n) {
        return static_cast<bool>(std::dynamic_pointer_cast<op::Slice>(n));
    };
    auto src_slice = std::make_shared<pattern::op::Skip>(src_layer_label, slice_pred);

    auto src_iter_label = std::make_shared<pattern::op::Label>(element::f32, Shape{20, 100});
    auto weights_layer_label = std::make_shared<pattern::op::Label>(element::f32, Shape{400, 100});
    auto weights_iter_label = std::make_shared<pattern::op::Label>(element::f32, Shape{400, 100});
    auto bias_label = std::make_shared<pattern::op::Label>(element::f32, Shape{400});

    size_t ref_number_of_timesteps = 3;
    size_t ref_number_of_gates_per_cell = 4;
    size_t ref_src_seq_length = 3;
    size_t ref_src_layer_feature_size = 100;
    size_t ref_feature_size = 100;
    size_t ref_num_rnn_cell_states = 2;
    size_t ref_rnn_direction = 1;
    size_t ref_num_of_rnn_fused_layer = 1;

    auto ref_rnn_node = std::make_shared<op::Rnn>(src_slice,
                                                  src_iter_label,
                                                  weights_layer_label,
                                                  weights_iter_label,
                                                  bias_label,
                                                  ref_number_of_timesteps,
                                                  ref_number_of_gates_per_cell,
                                                  ref_src_seq_length,
                                                  ref_src_layer_feature_size,
                                                  ref_feature_size,
                                                  ref_num_rnn_cell_states,
                                                  ref_rnn_direction,
                                                  ref_num_of_rnn_fused_layer);

    NodeVector ht_slice_per_timestep;
    auto rnn_ht_out = std::make_shared<op::GetOutputElement>(ref_rnn_node, 0);
    auto rnn_ht_label =
        std::make_shared<pattern::op::Label>(rnn_ht_out, nullptr, NodeVector{rnn_ht_out});
    auto rnn_ct_out = std::make_shared<op::GetOutputElement>(ref_rnn_node, 1);

    pattern::recurrent_graph_rewrite_callback callback = [src_layer_label,
                                                          src_iter_label,
                                                          weights_layer_label,
                                                          weights_iter_label,
                                                          bias_label,
                                                          rnn_ht_label](
        pattern::RecurrentMatcher& m) {

        if (m.get_number_of_recurrent_matches() <= 1)
        {
            return false;
        }

        auto src_nodes = m.get_bound_nodes_for_pattern(src_layer_label);
        auto rnn_ht_out_nodes = m.get_bound_nodes_for_pattern(rnn_ht_label);
        auto number_of_rnn_cell_matched = m.get_number_of_recurrent_matches();
        NGRAPH_DEBUG << " In Recurrent multi layer RNN fusion callback ";
        NGRAPH_DEBUG << "Number of RNN's Matched: " << number_of_rnn_cell_matched;
        NGRAPH_DEBUG << "matched_root: " << m.get_match_root()->get_name();
        NGRAPH_DEBUG << "src_layer_node: " << src_nodes[0]->get_name();

        //  we can fuse across different RNN layers only if SLC == DLC
        for (size_t i = 0; i < number_of_rnn_cell_matched; i++)
        {
            if (src_nodes[i]->get_shape()[1] != rnn_ht_out_nodes[i]->get_shape()[1])
            {
                NGRAPH_DEBUG << "Not fusing since the feature sizes for xt and ht_1 dont match";
                return false;
            }
        }

        // we just need to capture the input symbols {x0 | x1.....| xt} of the first lstm layer
        // the intermediate inputs for the next layer will be computed by the MKLDNN
        auto src_layer_nodes = m.get_bound_nodes_for_pattern(src_layer_label);
        auto src_layer = src_layer_nodes[src_layer_nodes.size() - 1];

        auto src_iter = compute_multi_layer_rnn_inputs(src_iter_label, m);
        auto weights_layer = compute_multi_layer_rnn_inputs(weights_layer_label, m);
        auto weights_iter = compute_multi_layer_rnn_inputs(weights_iter_label, m);
        auto bias = compute_multi_layer_rnn_inputs(bias_label, m);

        std::vector<std::shared_ptr<op::Rnn>> rnn_nodes;
        std::set<std::shared_ptr<op::Rnn>> uniq_rnn_nodes;
        for (auto& rnn_goe_input : m.get_bound_nodes_for_pattern(rnn_ht_label))
        {
            auto rnn_op = std::dynamic_pointer_cast<op::Rnn>(rnn_goe_input->get_arguments()[0]);
            if (rnn_op)
            {
                if (uniq_rnn_nodes.find(rnn_op) == uniq_rnn_nodes.end())
                    rnn_nodes.push_back(rnn_op);
            }
            else
            {
                throw ngraph_error("Input for RNN output GetOuputElement Op should be RNN");
            }
        }

        size_t num_time_steps = rnn_nodes[0]->get_num_timesteps();
        size_t num_gates_in_lstm = rnn_nodes[0]->get_gates_per_cell();
        size_t batch_size = rnn_nodes[0]->get_batch_size();
        size_t sequence_len = rnn_nodes[0]->get_src_sequence_length();
        size_t src_layer_feature_size = rnn_nodes[0]->get_src_layer_feature_size();
        size_t feature_size = rnn_nodes[0]->get_src_iter_feature_size();
        size_t num_rnn_cell_states = rnn_nodes[0]->get_num_cell_states();
        size_t rnn_direction = rnn_nodes[0]->get_direction();
        size_t num_fused_rnn_layers = m.get_number_of_recurrent_matches();

        NGRAPH_DEBUG << "src_layer: " << join(src_layer->get_shape());
        NGRAPH_DEBUG << "src_iter: " << join(src_iter->get_shape());
        NGRAPH_DEBUG << "weights_layer: " << join(weights_layer->get_shape());
        NGRAPH_DEBUG << "weights_iter: " << join(weights_iter->get_shape());
        NGRAPH_DEBUG << "bias: " << join(bias->get_shape());
        NGRAPH_DEBUG << "src_seq_len: " << sequence_len;
        NGRAPH_DEBUG << "batch_size: " << batch_size;
        NGRAPH_DEBUG << "feature_size: " << feature_size;

        if ((src_layer->get_arguments().size()) != rnn_nodes[0]->get_num_timesteps() &&
            !std::dynamic_pointer_cast<op::Parameter>(src_layer))
        {
            throw ngraph_error(
                " input symbols for the layer fused RNN op, should be captured only for the first "
                "layer");
        }

        if (std::dynamic_pointer_cast<op::Parameter>(src_layer) &&
            rnn_nodes[0]->get_num_timesteps() != 1)
        {
            throw ngraph_error(
                " input symbols for the layer fused RNN op, should be captured only for the first "
                "layer");
        }

        if ((src_iter->get_arguments().size()) != num_fused_rnn_layers)
        {
            throw ngraph_error(
                "number of states(ht_1|ct_1) for RNN op in the layer fusion is not equal to num of "
                "fused_rnn_layers");
        }

        if ((weights_layer->get_arguments().size()) != num_fused_rnn_layers)
        {
            throw ngraph_error(
                "weights w.r.to input symbols of RNN op in the layer fusion is not equal to num of "
                "fused_rnn_layers");
        }

        if ((weights_iter->get_arguments().size()) != num_fused_rnn_layers)
        {
            throw ngraph_error(
                "weights w.r.to cell states of RNN op in the layer fusion is not equal to num of "
                "fused_rnn_layers");
        }

        if ((bias->get_arguments().size()) != num_fused_rnn_layers)
        {
            throw ngraph_error(
                "bias of RNN op in the layer fusion is not equal to num of fused_rnn_layers");
        }

        auto rnn = std::make_shared<op::Rnn>(src_layer,
                                             src_iter,
                                             weights_layer,
                                             weights_iter,
                                             bias,
                                             num_time_steps,
                                             num_gates_in_lstm,
                                             sequence_len,
                                             src_layer_feature_size,
                                             feature_size,
                                             num_rnn_cell_states,
                                             rnn_direction,
                                             num_fused_rnn_layers);

        auto layer_rnn_ht = std::make_shared<op::GetOutputElement>(rnn, 0);
        auto layer_rnn_ht_ct = std::make_shared<op::GetOutputElement>(rnn, 1);

<<<<<<< HEAD
        // multi layerd fused rnn second output {GOE1} holds the recurrent output state tensors for the last cell
        // of all the layers, we will slice the cell state output tensor {ht | ct} -> {ct} and feeds
        // {ct} consumer from the fused RNN output.
        auto ht_slice_across_layer = std::make_shared<op::Slice>(
            layer_rnn_ht_ct,
            Coordinate{0, 0},
            Coordinate{
                static_cast<unsigned long>(batch_size * rnn_direction * num_fused_rnn_layers),
                static_cast<unsigned long>(feature_size)});
        auto ct_slice_across_layer = std::make_shared<op::Slice>(
            layer_rnn_ht_ct,
            Coordinate{
                static_cast<unsigned long>(batch_size * rnn_direction * num_fused_rnn_layers), 0},
            Coordinate{
                static_cast<unsigned long>(2 * batch_size * rnn_direction * num_fused_rnn_layers),
                static_cast<unsigned long>(feature_size)});

        // Replace all the users of RNN cell state {ct} across different user.
        auto replace_rnn_output_cellstate = [&](std::shared_ptr<Node>& rnn_ct, size_t layer) {
            std::shared_ptr<Node> node_to_replace = rnn_ct;
            auto ct_slice = std::make_shared<op::Slice>(
                ct_slice_across_layer,
                Coordinate{static_cast<unsigned long>(batch_size * (layer - 1)), 0},
                Coordinate{static_cast<unsigned long>(batch_size * rnn_direction * layer),
                           static_cast<unsigned long>(feature_size)});

            if (rnn_ct->get_users().size() == 1)
=======
        // find the last RNN cell GOE's and replace them with the layer fused RNN GOE.
        for (auto& rnn_goes : rnn_node->get_users())
        {
            NGRAPH_DEBUG << "rnn_goes: " << rnn_goes->get_name();
            if (rnn_goes->get_users().size() == 0)
            {
                continue;
            }
            if (auto rnn_goe_node = std::dynamic_pointer_cast<op::GetOutputElement>(rnn_goes))
>>>>>>> 9be92aae
            {
                if (std::dynamic_pointer_cast<op::Slice>(rnn_ct->get_users()[0]))
                {
                    node_to_replace = rnn_ct->get_users()[0];
                }
            }
            ngraph::replace_node(node_to_replace, ct_slice);
        };

        for (size_t index = 0; index < rnn_nodes.size(); index++)
        {
            for (auto& rnn_goes : rnn_nodes[index]->get_users())
            {
                if (auto rnn_goe_node = std::dynamic_pointer_cast<op::GetOutputElement>(rnn_goes))
                {
                    // we need to only replace the {ht} consumers of the last RNN layer,
                    // since for other layers the intermediate outputs {ht} will be computed
                    // within MKLDNN
                    if (index == 0)
                    {
                        if (rnn_goe_node->get_n() == 0)
                        {
                            ngraph::replace_node(rnn_goes, layer_rnn_ht);
                        }
                    }
                    if (rnn_goe_node->get_n() == 1)
                    {
                        replace_rnn_output_cellstate(rnn_goes, num_fused_rnn_layers - index);
                    }
                }
            }
        }

        return true;
    };

    std::set<std::shared_ptr<pattern::op::Label>> empty_correlated_matches;
    auto m = std::make_shared<pattern::RecurrentMatcher>(
        rnn_ht_label, src_layer_label, empty_correlated_matches, callback);
    this->add_matcher(m);
}<|MERGE_RESOLUTION|>--- conflicted
+++ resolved
@@ -817,7 +817,6 @@
         auto layer_rnn_ht = std::make_shared<op::GetOutputElement>(rnn, 0);
         auto layer_rnn_ht_ct = std::make_shared<op::GetOutputElement>(rnn, 1);
 
-<<<<<<< HEAD
         // multi layerd fused rnn second output {GOE1} holds the recurrent output state tensors for the last cell
         // of all the layers, we will slice the cell state output tensor {ht | ct} -> {ct} and feeds
         // {ct} consumer from the fused RNN output.
@@ -845,17 +844,6 @@
                            static_cast<unsigned long>(feature_size)});
 
             if (rnn_ct->get_users().size() == 1)
-=======
-        // find the last RNN cell GOE's and replace them with the layer fused RNN GOE.
-        for (auto& rnn_goes : rnn_node->get_users())
-        {
-            NGRAPH_DEBUG << "rnn_goes: " << rnn_goes->get_name();
-            if (rnn_goes->get_users().size() == 0)
-            {
-                continue;
-            }
-            if (auto rnn_goe_node = std::dynamic_pointer_cast<op::GetOutputElement>(rnn_goes))
->>>>>>> 9be92aae
             {
                 if (std::dynamic_pointer_cast<op::Slice>(rnn_ct->get_users()[0]))
                 {
@@ -869,6 +857,12 @@
         {
             for (auto& rnn_goes : rnn_nodes[index]->get_users())
             {
+                NGRAPH_DEBUG << "rnn_goes: " << rnn_goes->get_name();
+                if (rnn_goes->get_users().size() == 0)
+                {
+                    continue;
+                }
+
                 if (auto rnn_goe_node = std::dynamic_pointer_cast<op::GetOutputElement>(rnn_goes))
                 {
                     // we need to only replace the {ht} consumers of the last RNN layer,
