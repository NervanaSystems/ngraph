/*******************************************************************************
* Copyright 2017-2018 Intel Corporation
*
* Licensed under the Apache License, Version 2.0 (the "License");
* you may not use this file except in compliance with the License.
* You may obtain a copy of the License at
*
*     http://www.apache.org/licenses/LICENSE-2.0
*
* Unless required by applicable law or agreed to in writing, software
* distributed under the License is distributed on an "AS IS" BASIS,
* WITHOUT WARRANTIES OR CONDITIONS OF ANY KIND, either express or implied.
* See the License for the specific language governing permissions and
* limitations under the License.
*******************************************************************************/

#include "cpu_fusion.hpp"
#include <algorithm>
#include <iostream>
#include <numeric>
#include <unordered_set>
#include "ngraph/graph_util.hpp"
#include "ngraph/log.hpp"
#include "ngraph/ops/add.hpp"
#include "ngraph/ops/add.hpp"
#include "ngraph/ops/batch_norm.hpp"
#include "ngraph/ops/broadcast.hpp"
#include "ngraph/ops/broadcast.hpp"
#include "ngraph/ops/constant.hpp"
#include "ngraph/ops/convolution.hpp"
#include "ngraph/ops/divide.hpp"
#include "ngraph/ops/dot.hpp"
#include "ngraph/ops/exp.hpp"
#include "ngraph/ops/get_output_element.hpp"
#include "ngraph/ops/multiply.hpp"
#include "ngraph/ops/negative.hpp"
#include "ngraph/ops/pad.hpp"
#include "ngraph/ops/parameter.hpp"
#include "ngraph/ops/reshape.hpp"
#include "ngraph/ops/sqrt.hpp"
#include "ngraph/ops/subtract.hpp"
#include "ngraph/ops/sum.hpp"
#include "ngraph/pattern/matcher.hpp"
#include "ngraph/pattern/op/any.hpp"
#include "ngraph/pattern/op/label.hpp"
#include "ngraph/runtime/cpu/ops/conv_bias.hpp"
#include "ngraph/runtime/cpu/ops/matmul_bias.hpp"
#include "ngraph/runtime/cpu/ops/sigmoid.hpp"

static bool init_cblas_arg(std::shared_ptr<ngraph::Node> reshape,
                           std::shared_ptr<ngraph::Node> arg,
                           bool& transpose_w,
                           ngraph::Shape& shape_w)
{
    auto r_w = std::dynamic_pointer_cast<ngraph::op::Reshape>(reshape);

    if (!r_w)
    {
        if (arg->get_shape().size() != 2)
        {
            NGRAPH_DEBUG << arg->get_name() << " 's rank != 2 "
                         << ngraph::vector_to_string(arg->get_shape());
            return false;
        }
        return true; //nth to do; reshape isn't a reshape
    }

    if (r_w->get_shape().size() != 2)
    {
        NGRAPH_DEBUG << "Reshape for " << reshape->get_name() << " doesn't reshape into matrix"
                     << ngraph::vector_to_string(r_w->get_shape());
        return false;
    }

    auto io = r_w->get_input_order();
    if (r_w->get_shape().size() != arg->get_shape().size()) //reshape
    {
        ngraph::AxisVector dio(io.size());
        std::iota(begin(dio), end(dio), 0);

        if (io != dio) //we can't reshape and transpose at the same time
        {
            NGRAPH_DEBUG << "Reshape for " << reshape->get_name() << " is not in default order "
                         << ngraph::vector_to_string(io);
            NGRAPH_DEBUG << "r_w shape = " << ngraph::vector_to_string(r_w->get_shape());
            NGRAPH_DEBUG << "arg shape = " << ngraph::vector_to_string(arg->get_shape());
            return false;
        }

        shape_w = r_w->get_shape();
    }
    else
    {
        if (io == ngraph::AxisVector{1, 0})
        {
            transpose_w = true;
        }
        //otherwise no-op reshape
    }

    return true;
}

template <typename T>
static std::vector<T> apply_permutation(std::vector<T> input, ngraph::AxisVector order)
{
    if (input.size() != order.size())
    {
        throw "input and order sizes don't match!";
    }

    std::vector<T> output(input.size());

    for (size_t i = 0; i < order.size(); i++)
    {
        output[i] = input.at(order.at(i));
    }

    return output;
}

void ngraph::runtime::cpu::pass::CPUFusion::construct_matmulbias_pattern()
{
    Shape shape_w{2, 4};
    Shape shape_x{4, 1};
    Shape shape_b{1};
    auto W = std::make_shared<pattern::op::Label>(element::f32, shape_w);
    auto x = std::make_shared<pattern::op::Label>(element::f32, shape_x);
    auto b = std::make_shared<pattern::op::Label>(element::f32, shape_b);

    auto pmmb = std::make_shared<op::MatmulBias>(
        W, x, nullptr, W->get_shape(), x->get_shape(), false, false);
    auto pbroadcast = std::make_shared<op::Broadcast>(b, pmmb->get_shape(), AxisSet{0});
    auto padd = pmmb + pbroadcast;

    ngraph::pattern::gr_callback_fn callback = [W, x](pattern::Matcher& m) {
        NGRAPH_DEBUG << "In callback for construct_matmulbias_pattern against node = "
                     << m.match_root()->get_name();

        auto mpattern = m.match_root(); //add
        auto m_matmul = std::dynamic_pointer_cast<op::MatmulBias>(mpattern->get_input_op(0));
        auto m_broadcast = std::dynamic_pointer_cast<op::Broadcast>(mpattern->get_input_op(1));
        auto m_bias = m_broadcast->get_input_op(0);
        auto pattern_map = m.get_pattern_map();

        auto mmb = std::make_shared<op::MatmulBias>(pattern_map[W],
                                                    pattern_map[x],
                                                    m_bias,
                                                    m_matmul->get_arg0_shape(),
                                                    m_matmul->get_arg1_shape(),
                                                    m_matmul->get_is_arg0_transposed(),
                                                    m_matmul->get_is_arg1_transposed(),
                                                    m_broadcast->get_broadcast_axes());

        return mmb;
    };

    auto m = std::make_shared<ngraph::pattern::Matcher>(padd, callback);
    this->add_matcher(m);
}

void ngraph::runtime::cpu::pass::CPUFusion::construct_matmul_pattern()
{
    Shape shape_w{2, 4};
    Shape shape_x{4, 1};
    Shape shape_b{1};
    Shape shape_dot{2, 1};

    auto W = std::make_shared<pattern::op::Label>(element::f32, shape_w);
    auto x = std::make_shared<pattern::op::Label>(element::f32, shape_x);

    auto reshape_pred = [](std::shared_ptr<Node> n) {
        return static_cast<bool>(std::dynamic_pointer_cast<op::Reshape>(n));
    };

    auto skip_w = std::make_shared<pattern::op::Any>(W, reshape_pred);
    auto skip_x = std::make_shared<pattern::op::Any>(x, reshape_pred);

    auto pdot = std::make_shared<op::Dot>(skip_w, skip_x);

    ngraph::pattern::gr_callback_fn callback = [W, x](pattern::Matcher& m) {
        NGRAPH_DEBUG << "In callback for construct_matmul_pattern against node = "
                     << m.match_root()->get_name();
        auto pattern_map = m.get_pattern_map();
        std::shared_ptr<Node> nn;

        auto mpattern = m.match_root();
        auto dot = m.match_root();

        if (mpattern->get_element_type() != element::f32)
        {
            NGRAPH_DEBUG << "mpattern = " << mpattern->get_name() << " type is not float!";
            return nn;
        }

        if (dot->get_shape().size() != 2)
        {
            NGRAPH_DEBUG << "dot = " << dot->get_name() << " shape is not equal to 2!";
            return nn;
        }

        if (shape_size(dot->get_shape()) == 0)
        {
            NGRAPH_DEBUG << "dot has a zero dimension";
            return nn;
        }

        bool transpose_w = false;
        Shape shape_arg0{pattern_map[W]->get_shape()};
        if (!init_cblas_arg(dot->get_input_op(0), pattern_map[W], transpose_w, shape_arg0))
        {
            return nn;
        }

        bool transpose_x = false;
        Shape shape_arg1{pattern_map[x]->get_shape()};
        if (!init_cblas_arg(dot->get_input_op(1), pattern_map[x], transpose_x, shape_arg1))
        {
            return nn;
        }

        auto cg = std::shared_ptr<Node>(new op::MatmulBias(pattern_map[W],
                                                           pattern_map[x],
                                                           nullptr,
                                                           shape_arg0,
                                                           shape_arg1,
                                                           transpose_w,
                                                           transpose_x));
        return cg;
    };

    auto m = std::make_shared<ngraph::pattern::Matcher>(pdot, callback);
    this->add_matcher(m);
}

void ngraph::runtime::cpu::pass::CPUFusion::construct_fprop_bn()
{
    // construct varaiance
    auto N = op::Constant::create(element::f32, Shape{3}, {2, 2, 2});
    auto input = std::make_shared<pattern::op::Label>(element::f32, Shape{2, 3});
    auto input_sq = std::make_shared<op::Multiply>(input, input);
    auto sum_input = std::make_shared<op::Sum>(input, AxisSet{0});
    auto square_sumed_input = std::make_shared<op::Multiply>(sum_input, sum_input);
    auto sum_squared_input = std::make_shared<op::Sum>(input_sq, AxisSet{0});
    auto avg_input_sum_sq = std::make_shared<op::Divide>(square_sumed_input, N);
    auto xmu = std::make_shared<op::Subtract>(sum_squared_input, avg_input_sum_sq);
    auto variance = std::make_shared<op::Divide>(xmu, N);
    auto variance_label =
        std::make_shared<pattern::op::Label>(variance, nullptr, NodeVector{variance});
    auto variance_with_broadcast =
        std::make_shared<op::Broadcast>(variance_label, Shape{2, 3}, AxisSet{0});

    // construct mean
    auto sum_input1 = std::make_shared<op::Sum>(input, AxisSet{0});
    auto mean = std::make_shared<op::Divide>(sum_input1, N);
    auto mean_label = std::make_shared<pattern::op::Label>(mean, nullptr, NodeVector{mean});
    auto mean_with_broadcast = std::make_shared<op::Broadcast>(mean_label, Shape{2, 3}, AxisSet{0});
    auto input_diff_mean = std::make_shared<op::Subtract>(input, mean_with_broadcast);

    // Eps
    auto eps_label = std::make_shared<pattern::op::Label>(element::f32, Shape{3});
    auto eps_with_broadcast = std::make_shared<op::Broadcast>(eps_label, Shape{2, 3}, AxisSet{0});

    auto add1 = std::make_shared<op::Add>(eps_with_broadcast, variance_with_broadcast);
    auto sqrt_variance_eps = std::make_shared<op::Sqrt>(add1);
    auto divide_mean_variance = std::make_shared<op::Divide>(input_diff_mean, sqrt_variance_eps);

    //Gamma
    auto gamma_label = std::make_shared<pattern::op::Label>(element::f32, Shape{3});
    auto gamma_with_broadcast =
        std::make_shared<op::Broadcast>(gamma_label, Shape{2, 3}, AxisSet{0});
    auto multiply_gamma =
        std::make_shared<op::Multiply>(gamma_with_broadcast, divide_mean_variance);

    //Beta
    auto beta_label = std::make_shared<pattern::op::Label>(element::f32, Shape{3});
    auto beta_with_broadcast = std::make_shared<op::Broadcast>(beta_label, Shape{2, 3}, AxisSet{0});

    auto add_beta = std::make_shared<op::Add>(beta_with_broadcast, multiply_gamma);
    // This completes fprop bn pattern

    //Define a call back that needs to called once the DFG matches the pattern
    ngraph::pattern::gr_callback_fn callback =
        [variance_label, mean_label, input, eps_label, gamma_label, beta_label](
            pattern::Matcher& m) {
            NGRAPH_DEBUG << "In a callback for construct_fprop_bn pattern against "
                         << m.match_root()->get_name();

            std::shared_ptr<Node> nn = nullptr;
            //TODO - add assert's based on the matched node
            auto pattern_map = m.get_pattern_map();
            NGRAPH_DEBUG << "Input: " << pattern_map[input]->get_name() << " "
                         << pattern_map[input]->get_shape().size();
            NGRAPH_DEBUG << "Variance: " << pattern_map[variance_label]->get_name() << " "
                         << pattern_map[variance_label]->get_shape().size();
            NGRAPH_DEBUG << "Mean: " << pattern_map[mean_label]->get_name() << " "
                         << pattern_map[mean_label]->get_shape().size();
            NGRAPH_DEBUG << "eps: " << pattern_map[eps_label]->get_name() << " "
                         << pattern_map[eps_label]->get_shape().size();
            NGRAPH_DEBUG << "gamma: " << pattern_map[gamma_label]->get_name() << " "
                         << pattern_map[gamma_label]->get_shape().size();
            NGRAPH_DEBUG << "beta: " << pattern_map[beta_label]->get_name() << " "
                         << pattern_map[beta_label]->get_shape().size();

            // dont fuse if the inout doesnt have 4dims
            if (pattern_map[input]->get_shape().size() != 4)
            {
                NGRAPH_DEBUG << "Input to bn doesnt not have a rank=4, so not fusing";
                return nn;
            }
            Shape bn_output_shape{m.match_root()->get_shape()};
            Shape m_bn_mean_shape{pattern_map[mean_label]->get_shape()};
            Shape m_bn_variance_shape{pattern_map[variance_label]->get_shape()};

            // get epsilon value
            auto eps_ptr = std::dynamic_pointer_cast<op::Constant>(pattern_map[eps_label]);
            double epsilon = *(reinterpret_cast<const double*>(eps_ptr->get_data_ptr()));
            auto bn_node = std::make_shared<op::BatchNorm>(
                epsilon, pattern_map[gamma_label], pattern_map[beta_label], pattern_map[input]);

            auto normalized_output = std::shared_ptr<Node>(new op::GetOutputElement(bn_node, 0));

            return normalized_output;
        };

    auto m = std::make_shared<ngraph::pattern::Matcher>(add_beta, callback);
    this->add_matcher(m);
}

static bool
    zero_padded_conv_consistency_check(const std::shared_ptr<ngraph::Node>& match_root,
                                       const std::shared_ptr<ngraph::op::Constant>& pad_value_op,
                                       const std::shared_ptr<ngraph::Node>& pad_input,
                                       const std::shared_ptr<ngraph::op::Pad>& matched_pad,
                                       const std::shared_ptr<ngraph::op::Convolution>& matched_conv,
                                       size_t batch_index,
                                       size_t channel_index)
{
    // Only match float32 convolutions
    if (match_root->get_element_type() != ngraph::element::f32)
    {
        return false;
    }

    // Only match zero padding
    if (pad_value_op->get_vector<float>().at(0) != 0.0f)
    {
        return false;
    }

    // Only match 4D tensors
    if (pad_input->get_shape().size() != 4)
    {
        return false;
    }

    // Only match no interior padding
    if (matched_pad->get_padding_interior() != ngraph::Shape(pad_input->get_shape().size()))
    {
        return false;
    }

    // Only match convolutions with no padding specification
    if (matched_conv->get_padding_below() != ngraph::CoordinateDiff(2) ||
        matched_conv->get_padding_above() != ngraph::CoordinateDiff(2))
    {
        return false;
    }

    // Only match no padding in the batch dimension
    if (matched_pad->get_padding_above().at(batch_index) != 0 ||
        matched_pad->get_padding_below().at(batch_index) != 0)
    {
        return false;
    }

    // Only match no padding in the channel dimension
    if (matched_pad->get_padding_above().at(channel_index) != 0 ||
        matched_pad->get_padding_below().at(channel_index) != 0)
    {
        return false;
    }

    return true;
}

void ngraph::runtime::cpu::pass::CPUFusion::construct_zero_padded_reshaped_conv()
{
    auto pad_input = std::make_shared<pattern::op::Label>(element::f32, Shape{});
    auto pad_value = std::make_shared<pattern::op::Label>(element::f32, Shape{});
    auto pad = std::make_shared<op::Pad>(pad_input, pad_value, Shape{}, Shape{}, Shape{});
    auto pad_label = std::make_shared<pattern::op::Label>(pad, nullptr, NodeVector{pad});

    auto reshape = std::make_shared<op::Reshape>(pad_label, AxisVector{}, Shape{1, 1, 1, 1});
    auto reshape_label =
        std::make_shared<pattern::op::Label>(reshape, nullptr, NodeVector{reshape});

    auto conv_filter = std::make_shared<pattern::op::Label>(element::f32, Shape{1, 1, 1, 1});

    auto conv = std::make_shared<op::Convolution>(reshape_label,
                                                  conv_filter,
                                                  Strides{1, 1},
                                                  Strides{1, 1},
                                                  CoordinateDiff{1, 1},
                                                  CoordinateDiff{1, 1},
                                                  Strides{1, 1});
    auto conv_label = std::make_shared<pattern::op::Label>(conv, nullptr, NodeVector{conv});

    ngraph::pattern::gr_callback_fn callback =
        [pad_input, pad_value, pad_label, reshape_label, conv_filter, conv_label](
            pattern::Matcher& m) -> std::shared_ptr<Node> {
        auto pattern_map = m.get_pattern_map();

        auto pad_value_op = std::dynamic_pointer_cast<op::Constant>(pattern_map[pad_value]);

        const auto& matched_conv =
            std::dynamic_pointer_cast<op::Convolution>(pattern_map[conv_label]);
        const auto& matched_pad = std::dynamic_pointer_cast<op::Pad>(pattern_map[pad_label]);
        const auto& matched_reshape =
            std::dynamic_pointer_cast<op::Reshape>(pattern_map[reshape_label]);

        const auto& input_order = matched_reshape->get_input_order();
        auto hoisted_reshape_output_shape =
            apply_permutation<Shape::value_type>(pattern_map[pad_input]->get_shape(), input_order);

        auto hoisted_reshape = std::make_shared<op::Reshape>(
            pattern_map[pad_input],
            input_order,
            Shape(hoisted_reshape_output_shape.begin(), hoisted_reshape_output_shape.end()));

        if (!zero_padded_conv_consistency_check(m.match_root(),
                                                pad_value_op,
                                                pattern_map[pad_input],
                                                matched_pad,
                                                matched_conv,
                                                input_order[0],
                                                input_order[1]))
        {
            return nullptr;
        }

        CoordinateDiff padding_below{static_cast<CoordinateDiff::value_type>(
                                         matched_pad->get_padding_below().at(input_order[2])),
                                     static_cast<CoordinateDiff::value_type>(
                                         matched_pad->get_padding_below().at(input_order[3]))};
        CoordinateDiff padding_above{static_cast<CoordinateDiff::value_type>(
                                         matched_pad->get_padding_above().at(input_order[2])),
                                     static_cast<CoordinateDiff::value_type>(
                                         matched_pad->get_padding_above().at(input_order[3]))};

        auto zero_padded_conv =
            std::make_shared<op::Convolution>(hoisted_reshape,
                                              pattern_map[conv_filter],
                                              matched_conv->get_window_movement_strides(),
                                              matched_conv->get_window_dilation_strides(),
                                              padding_below,
                                              padding_above,
                                              matched_conv->get_data_dilation_strides());

        return zero_padded_conv;
    };

    this->add_matcher(std::make_shared<ngraph::pattern::Matcher>(conv_label, callback));
}

void ngraph::runtime::cpu::pass::CPUFusion::construct_zero_padded_conv()
{
    auto pad_input = std::make_shared<pattern::op::Label>(element::f32, Shape{1, 1, 1, 1});
    auto pad_value = std::make_shared<pattern::op::Label>(element::f32, Shape{});
    auto pad = std::make_shared<op::Pad>(
        pad_input, pad_value, Shape{0, 0, 0, 0}, Shape{0, 0, 0, 0}, Shape{0, 0, 0, 0});
    auto pad_label = std::make_shared<pattern::op::Label>(pad, nullptr, NodeVector{pad});

    auto conv_filter = std::make_shared<pattern::op::Label>(element::f32, Shape{1, 1, 1, 1});

    auto conv = std::make_shared<op::Convolution>(pad_label,
                                                  conv_filter,
                                                  Strides{1, 1},
                                                  Strides{1, 1},
                                                  CoordinateDiff{1, 1},
                                                  CoordinateDiff{1, 1},
                                                  Strides{1, 1});
    auto conv_label = std::make_shared<pattern::op::Label>(conv, nullptr, NodeVector{conv});

    ngraph::pattern::gr_callback_fn callback =
        [pad_input, pad_value, pad_label, conv_filter, conv_label](
            pattern::Matcher& m) -> std::shared_ptr<Node> {
        auto pattern_map = m.get_pattern_map();

        auto pad_value_op = std::dynamic_pointer_cast<op::Constant>(pattern_map[pad_value]);

        const auto& matched_conv =
            std::dynamic_pointer_cast<op::Convolution>(pattern_map[conv_label]);
        const auto& matched_pad = std::dynamic_pointer_cast<op::Pad>(pattern_map[pad_label]);

        if (!zero_padded_conv_consistency_check(m.match_root(),
                                                pad_value_op,
                                                pattern_map[pad_input],
                                                matched_pad,
                                                matched_conv,
                                                0,
                                                1))
        {
            return nullptr;
        }

        CoordinateDiff padding_below{
            static_cast<CoordinateDiff::value_type>(matched_pad->get_padding_below().at(2)),
            static_cast<CoordinateDiff::value_type>(matched_pad->get_padding_below().at(3))};
        CoordinateDiff padding_above{
            static_cast<CoordinateDiff::value_type>(matched_pad->get_padding_above().at(2)),
            static_cast<CoordinateDiff::value_type>(matched_pad->get_padding_above().at(3))};

        auto zero_padded_conv =
            std::make_shared<op::Convolution>(pattern_map[pad_input],
                                              pattern_map[conv_filter],
                                              matched_conv->get_window_movement_strides(),
                                              matched_conv->get_window_dilation_strides(),
                                              padding_below,
                                              padding_above,
                                              matched_conv->get_data_dilation_strides());

        return zero_padded_conv;
    };

    this->add_matcher(std::make_shared<ngraph::pattern::Matcher>(conv_label, callback));
}

void ngraph::runtime::cpu::pass::CPUFusion::construct_sigmoid()
{
    //construct variance
    auto input = std::make_shared<pattern::op::Label>(element::f32, Shape{3, 4});
    auto neg_input = std::make_shared<op::Negative>(input);
    auto exp_neg_input = std::make_shared<op::Exp>(neg_input);

    // broadcast input
    auto constant = std::make_shared<pattern::op::Label>(element::f32, Shape{});
    auto broadcast_constant = std::make_shared<op::Broadcast>(constant, Shape{3, 4}, AxisSet{0, 1});

    auto add_exp = std::make_shared<op::Add>(exp_neg_input, broadcast_constant);
    auto divide_1_over_exp = std::make_shared<op::Divide>(broadcast_constant, add_exp);

    //Define a call back that needs to called once the DFG matches the pattern
    ngraph::pattern::gr_callback_fn callback =
        [input](pattern::Matcher& m) -> std::shared_ptr<Node> {
        NGRAPH_DEBUG << "In a callback for construct_fprop_sigmoid pattern against "
                     << m.match_root()->get_name();
        auto pattern_map = m.get_pattern_map();

        if (m.match_root()->get_element_type() != element::f32)
        {
            NGRAPH_DEBUG << "mpattern = " << m.match_root()->get_name() << " type is not float!";
            return nullptr;
        }

        if (m.match_root()->get_outputs().size() != pattern_map[input]->get_outputs().size())
        {
            NGRAPH_DEBUG << "mpattern = " << m.match_root()->get_name()
                         << "input= " << pattern_map[input]->get_name() << "size dont match!";
            return nullptr;
        }

        auto sigmoid_node = std::make_shared<op::Sigmoid>(pattern_map[input]);
        return sigmoid_node;
    };

    auto m = std::make_shared<ngraph::pattern::Matcher>(divide_1_over_exp, callback);
    this->add_matcher(m);
}

<<<<<<< HEAD
void ngraph::runtime::cpu::pass::CPUFusion::construct_sigmoid_bprop()
{
    //construct variance
    auto input = std::make_shared<pattern::op::Label>(element::f32, Shape{3, 4});
    auto neg_input = std::make_shared<op::Negative>(input);
    auto exp_neg_input = std::make_shared<op::Exp>(neg_input);

    // broadcast input
    auto constant = std::make_shared<pattern::op::Label>(element::f32, Shape{});
    auto broadcast_constant = std::make_shared<op::Broadcast>(constant, Shape{3, 4}, AxisSet{0, 1});

    auto add_exp = std::make_shared<op::Add>(exp_neg_input, broadcast_constant);
    // //auto divide_1_over_exp = std::make_shared<op::Divide>(broadcast_constant, add_exp);
    auto sigmoid_fwd = std::make_shared<pattern::op::Label>(element::f32, Shape{3, 4});

    auto delta = std::make_shared<pattern::op::Label>(element::f32, Shape{3, 4});
    auto neg_delta = std::make_shared<op::Negative>(delta);

    auto multiply_sigmoid_delta = std::make_shared<op::Multiply>(sigmoid_fwd, neg_delta);
    auto divide_2 = std::make_shared<op::Divide>(multiply_sigmoid_delta, add_exp);

    auto multiply_2 = std::make_shared<op::Multiply>(divide_2, exp_neg_input);
    auto negtive_2 = std::make_shared<op::Negative>(multiply_2);

    //Define a call back that needs to called once the DFG matches the pattern
    ngraph::pattern::gr_callback_fn callback =
        [input, delta](pattern::Matcher& m) -> std::shared_ptr<Node> {
        NGRAPH_DEBUG << "In a callback for construct_fprop_sigmoid pattern against "
                     << m.match_root()->get_name();
        auto pattern_map = m.get_pattern_map();
        if (m.match_root()->get_element_type() != element::f32)
        {
            NGRAPH_DEBUG << "mpattern = " << m.match_root()->get_name() << " type is not float!";
            return nullptr;
        }

        if (m.match_root()->get_shape().size() != pattern_map[input]->get_shape().size())
        {
            NGRAPH_DEBUG << "mpattern = " << m.match_root()->get_name()
                         << "input= " << pattern_map[input]->get_name() << "size dont match!";
            return nullptr;
        }
        auto dsigmoid =
            std::make_shared<op::SigmoidBackprop>(pattern_map[input], pattern_map[delta]);
        return dsigmoid;
    };

    auto m = std::make_shared<ngraph::pattern::Matcher>(negtive_2, callback);
=======
void ngraph::runtime::cpu::pass::CPUFusion::construct_conv_bias()
{
    Shape shape{2, 2, 1, 1};
    auto data_batch = std::make_shared<pattern::op::Label>(element::f32, shape);
    auto filters = std::make_shared<pattern::op::Label>(element::f32, shape);
    auto pbias = std::make_shared<pattern::op::Label>(element::f32, Shape{});

    auto pbroadcast = std::make_shared<op::Broadcast>(pbias, shape, AxisSet{0, 1, 2, 3});

    auto pconv1 = std::make_shared<op::Convolution>(data_batch,
                                                    filters,
                                                    Strides{1, 1},
                                                    Strides{1, 1},
                                                    CoordinateDiff{0, 0},
                                                    CoordinateDiff{0, 0},
                                                    Strides{1, 1});
    auto p_conv_bias = pbroadcast + pconv1;

    ngraph::pattern::gr_callback_fn callback = [](pattern::Matcher& m) {
        NGRAPH_DEBUG << "In callback for construct_conv_bias against node = "
                     << m.match_root()->get_name();
        auto pattern_map = m.get_pattern_map();
        std::shared_ptr<Node> nn;

        auto conv = std::dynamic_pointer_cast<op::Convolution>(m.match_root()->get_input_op(0));
        auto bias = m.match_root()->get_input_op(1)->get_input_op(0);
        auto conv_bias = std::shared_ptr<Node>(new op::ConvolutionBias(conv, bias));
        return conv_bias;
    };

    auto m = std::make_shared<ngraph::pattern::Matcher>(p_conv_bias, callback);
>>>>>>> 41a883b1
    this->add_matcher(m);
}<|MERGE_RESOLUTION|>--- conflicted
+++ resolved
@@ -568,7 +568,6 @@
     this->add_matcher(m);
 }
 
-<<<<<<< HEAD
 void ngraph::runtime::cpu::pass::CPUFusion::construct_sigmoid_bprop()
 {
     //construct variance
@@ -617,7 +616,9 @@
     };
 
     auto m = std::make_shared<ngraph::pattern::Matcher>(negtive_2, callback);
-=======
+    this->add_matcher(m);
+}
+
 void ngraph::runtime::cpu::pass::CPUFusion::construct_conv_bias()
 {
     Shape shape{2, 2, 1, 1};
@@ -649,6 +650,5 @@
     };
 
     auto m = std::make_shared<ngraph::pattern::Matcher>(p_conv_bias, callback);
->>>>>>> 41a883b1
     this->add_matcher(m);
 }