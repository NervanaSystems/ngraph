//*****************************************************************************
// Copyright 2017-2020 Intel Corporation
//
// Licensed under the Apache License, Version 2.0 (the "License");
// you may not use this file except in compliance with the License.
// You may obtain a copy of the License at
//
//     http://www.apache.org/licenses/LICENSE-2.0
//
// Unless required by applicable law or agreed to in writing, software
// distributed under the License is distributed on an "AS IS" BASIS,
// WITHOUT WARRANTIES OR CONDITIONS OF ANY KIND, either express or implied.
// See the License for the specific language governing permissions and
// limitations under the License.
//*****************************************************************************

#include <algorithm>
#include <iostream>
#include <numeric>
#include <string>
#include <unordered_set>

#include "cpu_fusion.hpp"
#include "ngraph/builder/make_constant.hpp"

#include "ngraph/descriptor/input.hpp"
#include "ngraph/descriptor/output.hpp"
#include "ngraph/graph_util.hpp"
#include "ngraph/log.hpp"
#include "ngraph/node.hpp"
#include "ngraph/op/add.hpp"
#include "ngraph/op/avg_pool.hpp"
#include "ngraph/op/batch_norm.hpp"
#include "ngraph/op/broadcast.hpp"
#include "ngraph/op/concat.hpp"
#include "ngraph/op/constant.hpp"
#include "ngraph/op/conv_fused.hpp"
#include "ngraph/op/convert.hpp"
#include "ngraph/op/convolution.hpp"
#include "ngraph/op/dequantize.hpp"
#include "ngraph/op/divide.hpp"
#include "ngraph/op/dot.hpp"
#include "ngraph/op/exp.hpp"
#include "ngraph/op/experimental/generate_mask.hpp"
#include "ngraph/op/experimental/quantized_conv_bias.hpp"
#include "ngraph/op/experimental/quantized_conv_relu.hpp"
#include "ngraph/op/gelu.hpp"
#include "ngraph/op/get_output_element.hpp"
#include "ngraph/op/group_conv.hpp"
#include "ngraph/op/max_pool.hpp"
#include "ngraph/op/maximum.hpp"
#include "ngraph/op/minimum.hpp"
#include "ngraph/op/multiply.hpp"
#include "ngraph/op/negative.hpp"
#include "ngraph/op/pad.hpp"
#include "ngraph/op/parameter.hpp"
#include "ngraph/op/quantize.hpp"
#include "ngraph/op/quantized_convolution.hpp"
#include "ngraph/op/quantized_dot.hpp"
#include "ngraph/op/relu.hpp"
#include "ngraph/op/replace_slice.hpp"
#include "ngraph/op/reshape.hpp"
#include "ngraph/op/sigmoid.hpp"
#include "ngraph/op/slice.hpp"
#include "ngraph/op/sqrt.hpp"
#include "ngraph/op/subtract.hpp"
#include "ngraph/op/sum.hpp"
#include "ngraph/op/tanh.hpp"
#include "ngraph/pattern/matcher.hpp"
#include "ngraph/pattern/op/label.hpp"
#include "ngraph/pattern/op/skip.hpp"
#include "ngraph/runtime/cpu/mkldnn_utils.hpp"
#include "ngraph/runtime/cpu/op/batch_norm_relu.hpp"
#include "ngraph/runtime/cpu/op/bounded_relu.hpp"
#include "ngraph/runtime/cpu/op/conv_add.hpp"
#include "ngraph/runtime/cpu/op/conv_relu.hpp"
#include "ngraph/runtime/cpu/op/deconv.hpp"
#include "ngraph/runtime/cpu/op/dropout.hpp"
#include "ngraph/runtime/cpu/op/gelu_backprop.hpp"
#include "ngraph/runtime/cpu/op/group_conv_bias.hpp"
#include "ngraph/runtime/cpu/op/leaky_relu.hpp"
#include "ngraph/runtime/cpu/op/lstm.hpp"
#include "ngraph/runtime/cpu/op/matmul_bias.hpp"
#include "ngraph/runtime/cpu/op/quantized_matmul.hpp"
#include "ngraph/runtime/cpu/op/rnn_utils.hpp"
#include "ngraph/runtime/cpu/op/sigmoid_mul.hpp"
#include "ngraph/runtime/cpu/op/update_slice.hpp"
#include "ngraph/util.hpp"

static bool init_cblas_arg(std::shared_ptr<ngraph::Node> reshape,
                           std::shared_ptr<ngraph::Node> arg,
                           bool& transpose_w,
                           ngraph::Shape& shape_w)
{
    auto r_w = ngraph::as_type_ptr<ngraph::op::Reshape>(reshape);

    if (!r_w)
    {
        if (arg->get_output_shape(0).size() != 2)
        {
            NGRAPH_DEBUG << arg->get_name() << " 's rank != 2 "
                         << ngraph::vector_to_string(arg->get_output_shape(0));
            return false;
        }
        return true; // nth to do; reshape isn't a reshape
    }

    if (r_w->get_output_shape(0).size() != 2)
    {
        NGRAPH_DEBUG << "Reshape for " << reshape->get_name() << " doesn't reshape into matrix"
                     << ngraph::vector_to_string(r_w->get_output_shape(0));
        return false;
    }

    auto io = r_w->get_input_order();
    if (r_w->get_output_shape(0).size() != arg->get_output_shape(0).size()) // reshape
    {
        auto dio = ngraph::get_default_order(io);
        if (io != dio) // we can't reshape and transpose at the same time
        {
            NGRAPH_DEBUG << "Reshape for " << reshape->get_name() << " is not in default order "
                         << ngraph::vector_to_string(io);
            NGRAPH_DEBUG << "r_w shape = " << ngraph::vector_to_string(r_w->get_output_shape(0));
            NGRAPH_DEBUG << "arg shape = " << ngraph::vector_to_string(arg->get_output_shape(0));
            return false;
        }

        shape_w = r_w->get_output_shape(0);
    }
    else
    {
        if (io == ngraph::AxisVector{1, 0})
        {
            transpose_w = true;
        }
        // otherwise no-op reshape
    }

    return true;
}

void ngraph::runtime::cpu::pass::CPUFusion::construct_matmulbias()
{
    Shape shape_w{2, 4};
    Shape shape_x{4, 1};
    Shape shape_b{1};
    auto W = std::make_shared<pattern::op::Label>(element::f32, shape_w);
    auto x = std::make_shared<pattern::op::Label>(element::f32, shape_x);
    auto b = std::make_shared<pattern::op::Label>(element::f32, shape_b);

    auto pmmb = std::make_shared<ngraph::op::MatmulBias>(
        W, x, Output<Node>(), W->get_output_shape(0), x->get_output_shape(0), false, false);
    auto pbroadcast =
        std::make_shared<ngraph::op::Broadcast>(b, pmmb->get_output_shape(0), AxisSet{0});
    auto padd = pmmb + pbroadcast;

    auto callback = [W, x](pattern::Matcher& m) {
        NGRAPH_DEBUG << "In callback for construct_matmulbias_pattern against node = "
                     << m.get_match_root()->get_name();

        auto mpattern = m.get_match_root(); // add
        auto m_matmul = ngraph::pattern::Matcher::unique_match<ngraph::op::MatmulBias>(mpattern);
        auto m_broadcast = ngraph::pattern::Matcher::unique_match<ngraph::op::Broadcast>(mpattern);
        auto m_bias = m_broadcast->get_argument(0);
        auto pattern_map = m.get_pattern_map();

        NGRAPH_CHECK(mpattern->get_output_element_type(0) != element::f64 || m_bias == nullptr,
                     "Bias in DP MatMulBias is not supported yet");

        auto mmb = std::make_shared<ngraph::op::MatmulBias>(pattern_map[W],
                                                            pattern_map[x],
                                                            m_bias,
                                                            m_matmul->get_a_shape(),
                                                            m_matmul->get_b_shape(),
                                                            m_matmul->get_is_a_transposed(),
                                                            m_matmul->get_is_b_transposed(),
                                                            m_broadcast->get_broadcast_axes());

        ngraph::replace_node(m.get_match_root(), mmb);
        return true;
    };

    auto m = std::make_shared<ngraph::pattern::Matcher>(padd, "CPUFusion.MatMulBias");
    this->add_matcher(m, callback);
}

void ngraph::runtime::cpu::pass::CPUFusion::construct_matmul()
{
    Shape shape_w{2, 4};
    Shape shape_x{4, 1};
    Shape shape_b{1};
    Shape shape_dot{2, 1};

    auto W = std::make_shared<pattern::op::Label>(element::f32, shape_w);
    auto x = std::make_shared<pattern::op::Label>(element::f32, shape_x);

    auto reshape_pred = pattern::has_class<ngraph::op::Reshape>();

    auto skip_w = std::make_shared<pattern::op::Skip>(W, reshape_pred);
    auto skip_x = std::make_shared<pattern::op::Skip>(x, reshape_pred);

    auto pdot = std::make_shared<ngraph::op::Dot>(skip_w, skip_x);

    auto callback = [W, x](pattern::Matcher& m) {
        NGRAPH_DEBUG << "In callback for construct_matmul_pattern against node = "
                     << m.get_match_root()->get_name();
        auto pattern_map = m.get_pattern_map();

        auto mpattern = m.get_match_root();
        auto dot = m.get_match_root();
        auto element_type = mpattern->get_output_element_type(0);

        if (element_type != element::f32 && element_type != element::f64)
        {
            NGRAPH_DEBUG << "mpattern = " << mpattern->get_name()
                         << " type is not float or double!";
            return false;
        }

        if (dot->get_output_shape(0).size() != 2)
        {
            NGRAPH_DEBUG << "dot = " << dot->get_name() << " shape is not equal to 2!";
            return false;
        }

        if (shape_size(dot->get_output_shape(0)) == 0)
        {
            NGRAPH_DEBUG << "dot has a zero dimension";
            return false;
        }

        bool transpose_w = false;
        Shape shape_arg0{pattern_map[W]->get_output_shape(0)};
        if (!init_cblas_arg(dot->get_argument(0), pattern_map[W], transpose_w, shape_arg0))
        {
            return false;
        }

        bool transpose_x = false;
        Shape shape_arg1{pattern_map[x]->get_output_shape(0)};
        if (!init_cblas_arg(dot->get_argument(1), pattern_map[x], transpose_x, shape_arg1))
        {
            return false;
        }

        auto cg = std::shared_ptr<Node>(new ngraph::op::MatmulBias(pattern_map[W],
                                                                   pattern_map[x],
                                                                   Output<Node>(),
                                                                   shape_arg0,
                                                                   shape_arg1,
                                                                   transpose_w,
                                                                   transpose_x));

        ngraph::replace_node(mpattern, cg);
        return true;
    };

    auto m = std::make_shared<ngraph::pattern::Matcher>(pdot, "CPUFusion.MatMul");
    this->add_matcher(m, callback);
}

void ngraph::runtime::cpu::pass::CPUFusion::construct_fprop_bn()
{
    // construct varaiance
    auto N = ngraph::op::Constant::create(element::f32, Shape{3}, {2, 2, 2});
    auto input = std::make_shared<pattern::op::Label>(element::f32, Shape{2, 3});
    auto input_sq = std::make_shared<ngraph::op::Multiply>(input, input);
    auto sum_input = std::make_shared<ngraph::op::Sum>(input, AxisSet{0});
    auto square_sumed_input = std::make_shared<ngraph::op::Multiply>(sum_input, sum_input);
    auto sum_squared_input = std::make_shared<ngraph::op::Sum>(input_sq, AxisSet{0});
    auto avg_input_sum_sq = std::make_shared<ngraph::op::Divide>(square_sumed_input, N);
    auto xmu = std::make_shared<ngraph::op::Subtract>(sum_squared_input, avg_input_sum_sq);
    auto variance = std::make_shared<ngraph::op::Divide>(xmu, N);
    auto variance_label =
        std::make_shared<pattern::op::Label>(variance, nullptr, NodeVector{variance});
    auto variance_with_broadcast =
        std::make_shared<ngraph::op::Broadcast>(variance_label, Shape{2, 3}, AxisSet{0});

    // construct mean
    auto sum_input1 = std::make_shared<ngraph::op::Sum>(input, AxisSet{0});
    auto mean = std::make_shared<ngraph::op::Divide>(sum_input1, N);
    auto mean_label = std::make_shared<pattern::op::Label>(mean, nullptr, NodeVector{mean});
    auto mean_with_broadcast =
        std::make_shared<ngraph::op::Broadcast>(mean_label, Shape{2, 3}, AxisSet{0});
    auto input_diff_mean = std::make_shared<ngraph::op::Subtract>(input, mean_with_broadcast);

    // Eps
    auto eps_label = std::make_shared<pattern::op::Label>(element::f32, Shape{3});
    auto eps_with_broadcast =
        std::make_shared<ngraph::op::Broadcast>(eps_label, Shape{2, 3}, AxisSet{0});

    auto add1 = std::make_shared<ngraph::op::Add>(eps_with_broadcast, variance_with_broadcast);
    auto sqrt_variance_eps = std::make_shared<ngraph::op::Sqrt>(add1);
    auto divide_mean_variance =
        std::make_shared<ngraph::op::Divide>(input_diff_mean, sqrt_variance_eps);

    // Gamma
    auto gamma_label = std::make_shared<pattern::op::Label>(element::f32, Shape{3});
    auto gamma_with_broadcast =
        std::make_shared<ngraph::op::Broadcast>(gamma_label, Shape{2, 3}, AxisSet{0});
    auto multiply_gamma =
        std::make_shared<ngraph::op::Multiply>(gamma_with_broadcast, divide_mean_variance);

    // Beta
    auto beta_label = std::make_shared<pattern::op::Label>(element::f32, Shape{3});
    auto beta_with_broadcast =
        std::make_shared<ngraph::op::Broadcast>(beta_label, Shape{2, 3}, AxisSet{0});

    auto add_beta = std::make_shared<ngraph::op::Add>(beta_with_broadcast, multiply_gamma);
    // This completes fprop bn pattern

    // Define a call back that needs to called once the DFG matches the pattern
    auto callback = [variance_label, mean_label, input, eps_label, gamma_label, beta_label](
        pattern::Matcher& m) {
        NGRAPH_DEBUG << "In a callback for construct_fprop_bn pattern against "
                     << m.get_match_root()->get_name();

        // TODO - add assert's based on the matched node
        auto pattern_map = m.get_pattern_map();
        NGRAPH_DEBUG << "Input: " << pattern_map[input]->get_name() << " "
                     << pattern_map[input]->get_output_shape(0).size();
        NGRAPH_DEBUG << "Variance: " << pattern_map[variance_label]->get_name() << " "
                     << pattern_map[variance_label]->get_output_shape(0).size();
        NGRAPH_DEBUG << "Mean: " << pattern_map[mean_label]->get_name() << " "
                     << pattern_map[mean_label]->get_output_shape(0).size();
        NGRAPH_DEBUG << "eps: " << pattern_map[eps_label]->get_name() << " "
                     << pattern_map[eps_label]->get_output_shape(0).size();
        NGRAPH_DEBUG << "gamma: " << pattern_map[gamma_label]->get_name() << " "
                     << pattern_map[gamma_label]->get_output_shape(0).size();
        NGRAPH_DEBUG << "beta: " << pattern_map[beta_label]->get_name() << " "
                     << pattern_map[beta_label]->get_output_shape(0).size();

        Shape bn_output_shape{m.get_match_root()->get_output_shape(0)};
        Shape m_bn_mean_shape{pattern_map[mean_label]->get_output_shape(0)};
        Shape m_bn_variance_shape{pattern_map[variance_label]->get_output_shape(0)};

        // get epsilon value
        auto eps_ptr = as_type_ptr<ngraph::op::Constant>(pattern_map[eps_label]);
        if (!eps_ptr)
        {
            NGRAPH_DEBUG << "Eps must be a constant";
            return false;
        }
        double epsilon = *(reinterpret_cast<const double*>(eps_ptr->get_data_ptr()));
        auto bn_node = std::make_shared<ngraph::op::BatchNormTraining>(
            epsilon, pattern_map[gamma_label], pattern_map[beta_label], pattern_map[input]);

        if (!mkldnn_utils::can_use_mkldnn_batchnorm_fprop(bn_node.get()))
        {
            return false;
        }
        auto normalized_output =
            std::shared_ptr<Node>(new ngraph::op::GetOutputElement(bn_node, 0));

        ngraph::replace_node(m.get_match_root(), normalized_output);
        return true;
    };

    auto m = std::make_shared<ngraph::pattern::Matcher>(add_beta, "CPUFusion.FpropBN");
    this->add_matcher(m, callback);
}

void ngraph::runtime::cpu::pass::CPUFusion::construct_conv_bias()
{
    Shape shape{2, 2, 1, 1};
    auto data_batch = std::make_shared<pattern::op::Label>(element::f32, shape);
    auto filters = std::make_shared<pattern::op::Label>(element::f32, shape);
    auto pbias = std::make_shared<pattern::op::Label>(element::f32, Shape{});

    auto pbroadcast = std::make_shared<ngraph::op::Broadcast>(pbias, shape, AxisSet{0, 1, 2, 3});

    auto pconv1 = std::make_shared<ngraph::op::Convolution>(data_batch,
                                                            filters,
                                                            Strides{1, 1},
                                                            Strides{1, 1},
                                                            CoordinateDiff{0, 0},
                                                            CoordinateDiff{0, 0},
                                                            Strides{1, 1});
    auto p_conv_bias = pbroadcast + pconv1;

    auto callback = [](pattern::Matcher& m) {
        NGRAPH_DEBUG << "In callback for construct_conv_bias against node = "
                     << m.get_match_root()->get_name();
        auto pattern_map = m.get_pattern_map();

        auto conv_m = as_type_ptr<ngraph::op::Convolution>(m.get_match_root()->get_argument(0));
        auto bcast_m = as_type_ptr<op::Broadcast>(m.get_match_root()->get_argument(1));

        if (conv_m == nullptr)
        {
            conv_m = as_type_ptr<ngraph::op::Convolution>(m.get_match_root()->get_argument(1));
            bcast_m = as_type_ptr<op::Broadcast>(m.get_match_root()->get_argument(0));
        }

        if (!runtime::cpu::mkldnn_utils::can_use_mkldnn_conv<ngraph::op::Convolution>(conv_m.get()))
        {
            NGRAPH_DEBUG << "Convolution not supported by MKLDNN";
            return false;
        }

        // Except for the 2nd axis (channel dimension), we should either be broadcasting
        // to it or the dimension size should be 1.
        auto bcast_axes = bcast_m->get_broadcast_axes();
        for (size_t i = 0; i < bcast_m->get_output_shape(0).size(); i++)
        {
            if (i != 1 && bcast_axes.find(i) == bcast_axes.end() &&
                bcast_m->get_output_shape(0)[i] != 1)
            {
                return false;
            }
        }

        auto bias = bcast_m->get_argument(0);
        auto bias_shape = bias->get_output_shape(0);
        if (bias_shape.size() > 1)
        {
            NGRAPH_DEBUG << "mpattern = " << m.get_match_root()->get_name()
                         << "conv_bias bias shape != 1, requires reshape to match filter count.";
            auto order = ngraph::get_default_order(bias_shape);
            auto bias_reshape = std::make_shared<ngraph::op::Reshape>(
                bias, order, Shape{conv_m->get_input_shape(1)[0]});
            auto conv_bias =
                std::shared_ptr<Node>(new ngraph::op::ConvolutionBias(conv_m, bias_reshape));
            ngraph::replace_node(m.get_match_root(), conv_bias);
        }
        else
        {
            auto conv_bias = std::shared_ptr<Node>(new ngraph::op::ConvolutionBias(conv_m, bias));
            ngraph::replace_node(m.get_match_root(), conv_bias);
        }
        return true;
    };

    auto m = std::make_shared<ngraph::pattern::Matcher>(p_conv_bias, "CPUFusion.ConvBias");
    this->add_matcher(m, callback);
}

void ngraph::runtime::cpu::pass::CPUFusion::construct_conv_bias_bprop()
{
    Shape shape{2, 2, 1, 1};
    auto data_batch = std::make_shared<pattern::op::Label>(element::f32, shape);
    auto delta = std::make_shared<pattern::op::Label>(element::f32, shape);
    auto conv_bprop_filter =
        std::make_shared<ngraph::op::ConvolutionBackpropFilters>(data_batch,
                                                                 shape,
                                                                 delta,
                                                                 Strides{1, 1},
                                                                 Strides{1, 1},
                                                                 CoordinateDiff{0, 0},
                                                                 CoordinateDiff{0, 0},
                                                                 Strides{1, 1});

    auto callback = [data_batch, delta](pattern::Matcher& m) {
        NGRAPH_DEBUG << "In callback for construct_conv_bias_bprop against node = "
                     << m.get_match_root()->get_name();

        auto pattern_map = m.get_pattern_map();
        auto conv_bprop =
            std::static_pointer_cast<ngraph::op::ConvolutionBackpropFilters>(m.get_match_root());

        if (conv_bprop->get_input_shape(0).size() == 4 &&
            conv_bprop->get_input_shape(1).size() == 4 &&
            conv_bprop->get_input_element_type(0) == element::f32)
        {
            for (auto delta_user : pattern_map[delta]->get_users())
            {
                if (is_type<ngraph::op::Sum>(delta_user))
                {
                    auto bias = as_type_ptr<ngraph::op::Sum>(delta_user);
                    auto bias_shape = bias->get_output_shape(0);
                    bool flag = false;
                    if (bias_shape.size() > 1)
                    {
                        NGRAPH_DEBUG
                            << "mpattern = " << m.get_match_root()->get_name()
                            << "conv_bias bias shape != 1, requires reshape to match filter count.";
                        auto order = ngraph::get_default_order(bias_shape);
                        auto bias_reshape = std::make_shared<ngraph::op::Reshape>(
                            bias, order, Shape{conv_bprop->get_filters_shape()[0]});
                        bias_shape = bias_reshape->get_output_shape(0);
                        flag = true;
                    }
                    auto conv_bias_bprop =
                        std::make_shared<ngraph::op::ConvolutionBiasBackpropFiltersBias>(
                            pattern_map[data_batch],
                            conv_bprop->get_filters_shape(),
                            bias_shape,
                            pattern_map[delta],
                            conv_bprop->get_window_movement_strides_forward(),
                            conv_bprop->get_window_dilation_strides_forward(),
                            conv_bprop->get_padding_below_forward(),
                            conv_bprop->get_padding_above_forward(),
                            conv_bprop->get_data_dilation_strides_forward());
                    auto out0 = conv_bias_bprop->output(0);
                    auto out1 = conv_bias_bprop->output(1);
                    NGRAPH_DEBUG << "Replacing " << m.get_match_root()->get_name()
                                 << "with ConvolutionBiasBackpropFiltersBias";
                    ngraph::replace_node(m.get_match_root(), {out0});
                    NGRAPH_DEBUG << "Replacing bias and adding it as a second o/p of "
                                    "ConvolutionBiasBackpropFiltersBias";
                    if (flag)
                    {
                        auto out1_reshape = std::make_shared<ngraph::op::Reshape>(
                            out1, AxisVector{0}, delta_user->get_output_shape(0));
                        ngraph::replace_node(delta_user, out1_reshape);
                    }
                    else
                    {
                        ngraph::replace_node(delta_user, {out1});
                    }
                    return true;
                }
            }
        }
        return false;
    };

    auto m =
        std::make_shared<ngraph::pattern::Matcher>(conv_bprop_filter, "CPUFusion.ConvBiasBprop");
    this->add_matcher(m, callback);
}

static bool switch_nodes(std::shared_ptr<ngraph::Node> node1,
                         std::shared_ptr<ngraph::Node> node2,
                         size_t source_input_index = 0)
{
    // check if node1 has only 1 argument, not sure how it will work with >1 args
    if (node1->inputs().size() > 1)
    {
        NGRAPH_DEBUG << "Cannot switch. More than 1 inputs to this node\n";
        return false;
    }
    if (node1->get_users().size() > 1)
    {
        NGRAPH_DEBUG << "Cannot switch. More than 1 user of this node\n";
        return false;
    }
    if (node1->outputs().size() > 1)
    {
        NGRAPH_DEBUG << "Cannot switch. More than 1 output of this node\n";
        return false;
    }
    if (node2->outputs().size() > 1)
    {
        NGRAPH_DEBUG << "Cannot switch. More than 1 output of this node\n";
        return false;
    }

    auto target_inputs = node2->get_output_target_inputs(0);
    // Remove the control_dependency, which shouldn't be there, but in case
    // Other control_dependencies will work out fine even after switch.
    node2->remove_control_dependency(node1);

    // actual switch happening after this
    auto arg = node1->get_argument(source_input_index);
    node2->input(0).replace_source_output(arg);

    node1->input(0).replace_source_output(node2->output(0));

    // used implementation ref from replace_node
    for (auto& input : target_inputs)
    {
        input.replace_source_output(node1->output(0));
    }
    return true;
}

void ngraph::runtime::cpu::pass::CPUPreFusion::construct_maxpool_relu_switch()
{
    auto input_shape = Shape{1, 2, 2, 2};
    auto input = std::make_shared<pattern::op::Label>(element::f32, input_shape);
    Shape window_shape{2, 2};
    auto max_pool = std::make_shared<ngraph::op::MaxPool>(input, window_shape);
    auto prelu = std::make_shared<ngraph::op::Relu>(max_pool);

    auto callback = [input](pattern::Matcher& m) {
        NGRAPH_DEBUG << "In callback for construct_maxpool_relu_switch against node = "
                     << m.get_match_root()->get_name();

        return switch_nodes(m.get_match_root()->get_argument(0), m.get_match_root());
    };

    auto m = std::make_shared<ngraph::pattern::Matcher>(prelu, "CPUPreFusion.MaxpoolReluSwitch");
    this->add_matcher(m, callback);
}

void ngraph::runtime::cpu::pass::CPUFusion::construct_batch_norm_relu()
{
    auto input_shape = Shape{1, 2, 2, 2};
    auto input = std::make_shared<pattern::op::Label>(element::f32, input_shape);
    auto mean_shape = Shape{2};
    auto var_shape = Shape{2};
    auto gamma_shape = Shape{2};
    auto gamma = std::make_shared<pattern::op::Label>(element::f32, gamma_shape);
    auto beta_shape = Shape{2};
    auto beta = std::make_shared<pattern::op::Label>(element::f32, beta_shape);
    double eps = 0.001;
    auto bn = std::make_shared<ngraph::op::BatchNormTraining>(eps, gamma, beta, input);
    auto goe = std::make_shared<ngraph::op::GetOutputElement>(bn, 0);
    auto prelu = std::make_shared<ngraph::op::Relu>(goe);

    auto callback = [input, gamma, beta](pattern::Matcher& m) {
        NGRAPH_DEBUG << "In callback for construct_batch_norm_relu against node = "
                     << m.get_match_root()->get_name();

        auto pattern_map = m.get_pattern_map();
        auto m_bn = std::static_pointer_cast<ngraph::op::BatchNormTraining>(
            m.get_match_root()->get_input_node_shared_ptr(0)->get_input_node_shared_ptr(0));

        if (!mkldnn_utils::can_use_mkldnn_batchnorm_fprop(m_bn.get()))
        {
            return false;
        }
        if (m_bn->output(0).get_target_inputs().size() > 1)
        {
            NGRAPH_DEBUG << "Relu isn't the only user of BatchNorm's output";
            return false;
        }

        auto bn_relu = std::make_shared<ngraph::op::BatchNormTrainingRelu>(
            m_bn->get_eps_value(), pattern_map[gamma], pattern_map[beta], pattern_map[input]);

        m_bn->output(0).replace(bn_relu->output(0));
        m_bn->output(1).replace(bn_relu->output(1));
        m_bn->output(2).replace(bn_relu->output(2));

        return true;
    };

    auto m = std::make_shared<ngraph::pattern::Matcher>(prelu, "CPUFusion.BatchNormRelu");
    this->add_matcher(m, callback);
}

void ngraph::runtime::cpu::pass::CPUFusion::construct_batch_norm_relu_global_stats()
{
    auto input_shape = Shape{1, 2, 2, 2};
    auto input = std::make_shared<pattern::op::Label>(element::f32, input_shape);
    auto mean_shape = Shape{2};
    auto mean = std::make_shared<pattern::op::Label>(element::f32, mean_shape);
    auto var_shape = Shape{2};
    auto var = std::make_shared<pattern::op::Label>(element::f32, var_shape);
    auto gamma_shape = Shape{2};
    auto gamma = std::make_shared<pattern::op::Label>(element::f32, gamma_shape);
    auto beta_shape = Shape{2};
    auto beta = std::make_shared<pattern::op::Label>(element::f32, beta_shape);
    auto bn_pred = [](std::shared_ptr<Node> node) {
        return pattern::has_class<ngraph::op::BatchNormInference>()(node) ||
               pattern::has_class<ngraph::op::BatchNormTraining>()(node);
    };
    auto bn = std::make_shared<pattern::op::Any>(
        input, bn_pred, NodeVector{gamma, beta, input, mean, var});
    auto prelu = std::make_shared<ngraph::op::Relu>(bn);

    auto callback = [input, mean, var, gamma, beta](pattern::Matcher& m) {
        NGRAPH_DEBUG << "In callback for construct_batch_norm_relu against node = "
                     << m.get_match_root()->get_name();

        auto pattern_map = m.get_pattern_map();

        auto bn_match = m.get_match_root()->get_input_node_shared_ptr(0);
        if (bn_match->get_users().size() > 1)
        {
            NGRAPH_DEBUG << "Relu isn't the only user of BatchNorm's output";
            return false;
        }

        std::shared_ptr<Node> bn_relu;
        if (auto bn_inference = as_type_ptr<ngraph::op::BatchNormInference>(bn_match))
        {
            if (!mkldnn_utils::can_use_mkldnn_batchnorm_fprop(bn_inference.get()))
            {
                return false;
            }
            bn_relu =
                std::make_shared<ngraph::op::BatchNormInferenceRelu>(bn_inference->get_eps_value(),
                                                                     pattern_map[gamma],
                                                                     pattern_map[beta],
                                                                     pattern_map[input],
                                                                     pattern_map[mean],
                                                                     pattern_map[var]);
        }

        if (bn_relu)
        {
            ngraph::replace_node(m.get_match_root(), bn_relu);
            return true;
        }

        return false;
    };

    auto m =
        std::make_shared<ngraph::pattern::Matcher>(prelu, "CPUFusion.BatchNormReluGlobalStats");
    this->add_matcher(m, callback);
}

// graph before this fusion:
// input mean var gamma beta        broadcast1_input       broadcast2_input
//  \     \   |    /     /              /                        \
//       BatchNormInference          Broadcast1              Broadcast2
//             \                        /                        /
//                    Multiply                                 /
//                       \                                   /
//                                     Add
//                                      |
//                                     Relu
//
//
// graph after this fusion:
// input  mean var     gamma    broadcast1_input   beta     broadcast2_input
//  \      \    |        \          / \             /            /
//   \      \   |          Mulitply1      Multiply2             /
//    \      \  |             /              \                 /
//     \      \ |            /                    newAdd
//      \      \|           /                      /
//            BatchNormInferenceRelu
//
// Multiply1, Multiply2, and newAdd operate on vectors while Multiply an Add operate on
// multi-dimensional matrices.
// Multiply1, Multiply2, and newAdd may be folded away with constant folding pass later.
void ngraph::runtime::cpu::pass::CPUFusion::construct_batch_norm_infer_relu_with_multiply_add()
{
    auto input_shape = Shape{1, 3, 2, 2};
    auto input = std::make_shared<pattern::op::Label>(element::f32, input_shape);
    auto mean_shape = Shape{3};
    auto mean = std::make_shared<pattern::op::Label>(element::f32, mean_shape);
    auto var_shape = Shape{3};
    auto var = std::make_shared<pattern::op::Label>(element::f32, var_shape);
    auto gamma_shape = Shape{3};
    auto gamma = std::make_shared<pattern::op::Label>(element::f32, gamma_shape);
    auto beta_shape = Shape{3};
    auto beta = std::make_shared<pattern::op::Label>(element::f32, beta_shape);
    double eps = 0.001;
    auto bn = std::make_shared<ngraph::op::BatchNormInference>(eps, gamma, beta, input, mean, var);
    auto bn_label = std::make_shared<pattern::op::Label>(bn, nullptr, NodeVector{bn});

    auto broadcast1_input = std::make_shared<pattern::op::Label>(element::f32, gamma_shape);
    auto broadcast1 =
        std::make_shared<ngraph::op::Broadcast>(broadcast1_input, input_shape, AxisSet{0, 2, 3});
    auto broadcast1_label =
        std::make_shared<pattern::op::Label>(broadcast1, nullptr, NodeVector{broadcast1});
    auto multiply = std::make_shared<ngraph::op::Multiply>(bn_label, broadcast1_label);
    auto multi_label =
        std::make_shared<pattern::op::Label>(multiply, nullptr, NodeVector{multiply});

    auto broadcast2_input = std::make_shared<pattern::op::Label>(element::f32, gamma_shape);
    auto broadcast2 =
        std::make_shared<ngraph::op::Broadcast>(broadcast2_input, input_shape, AxisSet{0, 2, 3});
    auto broadcast2_label =
        std::make_shared<pattern::op::Label>(broadcast2, nullptr, NodeVector{broadcast2});
    auto add = std::make_shared<ngraph::op::Add>(multi_label, broadcast2_label);
    auto prelu = std::make_shared<ngraph::op::Relu>(add);

    auto callback = [input,
                     mean,
                     var,
                     gamma,
                     beta,
                     bn_label,
                     multi_label,
                     broadcast1_input,
                     broadcast2_input,
                     broadcast1_label,
                     broadcast2_label](pattern::Matcher& m) {
        NGRAPH_DEBUG
            << "In callback for construct_batch_norm_infer_relu_with_multi_add against node = "
            << m.get_match_root()->get_name();

        auto pattern_map = m.get_pattern_map();

        auto bn_match = pattern_map[bn_label];
        if (bn_match->get_users().size() > 1)
        {
            NGRAPH_DEBUG << "Multiply isn't the only user of BatchNorm's output";
            return false;
        }
        auto multi_match = pattern_map[multi_label];
        if (multi_match->get_users().size() > 1)
        {
            NGRAPH_DEBUG << "Add isn't the only user of Multiply's output";
            return false;
        }

        std::vector<size_t> vec{0};
        for (size_t i = 2; i < pattern_map[input]->get_output_shape(0).size(); i++)
        {
            vec.push_back(i);
        }
        AxisSet axisSet{vec};
        if (std::static_pointer_cast<ngraph::op::Broadcast>(pattern_map[broadcast1_label])
                    ->get_broadcast_axes() != axisSet ||
            std::static_pointer_cast<ngraph::op::Broadcast>(pattern_map[broadcast2_label])
                    ->get_broadcast_axes() != axisSet)
        {
            NGRAPH_DEBUG << "Broadcast axes is not {0, 2, ...}";
            return false;
        }

        auto new_gamma = std::make_shared<ngraph::op::Multiply>(pattern_map[gamma],
                                                                pattern_map[broadcast1_input]);
        auto new_multi = std::make_shared<ngraph::op::Multiply>(pattern_map[beta],
                                                                pattern_map[broadcast1_input]);
        auto new_beta = std::make_shared<ngraph::op::Add>(new_multi, pattern_map[broadcast2_input]);

        std::shared_ptr<Node> bn_relu;
        if (auto bn_inference = as_type_ptr<ngraph::op::BatchNormInference>(bn_match))
        {
            if (!mkldnn_utils::can_use_mkldnn_batchnorm_fprop(bn_inference.get()))
            {
                return false;
            }
            bn_relu =
                std::make_shared<ngraph::op::BatchNormInferenceRelu>(bn_inference->get_eps_value(),
                                                                     new_gamma,
                                                                     new_beta,
                                                                     pattern_map[input],
                                                                     pattern_map[mean],
                                                                     pattern_map[var]);
        }

        if (bn_relu)
        {
            ngraph::replace_node(m.get_match_root(), bn_relu);
            return true;
        }

        return false;
    };

    auto m = std::make_shared<ngraph::pattern::Matcher>(prelu,
                                                        "CPUFusion.BatchNormInferReluWithMultiAdd");
    this->add_matcher(m, callback);
}

void ngraph::runtime::cpu::pass::CPUFusion::construct_conv_relu()
{
    Shape shape{2, 2, 1, 1};
    auto data_batch = std::make_shared<pattern::op::Label>(element::f32, shape);
    auto filters = std::make_shared<pattern::op::Label>(element::f32, shape);

    auto pconv = std::make_shared<ngraph::op::Convolution>(data_batch,
                                                           filters,
                                                           Strides{1, 1},
                                                           Strides{1, 1},
                                                           CoordinateDiff{0, 0},
                                                           CoordinateDiff{0, 0},
                                                           Strides{1, 1});

    auto prelu = std::make_shared<ngraph::op::Relu>(pconv);

    auto callback = [](pattern::Matcher& m) {
        NGRAPH_DEBUG << "In a callback for construct_conv_relu against "
                     << m.get_match_root()->get_name();

        auto conv =
            std::static_pointer_cast<ngraph::op::Convolution>(m.get_match_root()->get_argument(0));

        if (!runtime::cpu::mkldnn_utils::can_use_mkldnn_conv<ngraph::op::Convolution>(conv.get()))
        {
            NGRAPH_DEBUG << "Convolution not supported by MKLDNN";
            return false;
        }

        if (conv->get_users().size() > 1)
        {
            NGRAPH_DEBUG << "Convolution has more than one user";
            return false;
        }

        auto conv_relu = std::shared_ptr<Node>(new ngraph::op::ConvolutionRelu(conv));
        ngraph::replace_node(m.get_match_root(), conv_relu);
        return true;
    };

    auto m = std::make_shared<pattern::Matcher>(prelu, "CPUFusion.ConvRelu");
    this->add_matcher(m, callback);
}

void ngraph::runtime::cpu::pass::CPUFusion::construct_conv_bias_relu()
{
    Shape shape{2, 2, 1, 1};
    auto data_batch = std::make_shared<pattern::op::Label>(element::f32, shape);
    auto filters = std::make_shared<pattern::op::Label>(element::f32, shape);
    auto bias = std::make_shared<pattern::op::Label>(element::f32, Shape{shape[0]});

    auto conv_bias = std::make_shared<ngraph::op::ConvolutionBias>(data_batch,
                                                                   filters,
                                                                   bias,
                                                                   Strides{1, 1},
                                                                   Strides{1, 1},
                                                                   CoordinateDiff{0, 0},
                                                                   CoordinateDiff{0, 0},
                                                                   Strides{1, 1});

    auto prelu = std::make_shared<ngraph::op::Relu>(conv_bias);

    auto callback = [](pattern::Matcher& m) {
        NGRAPH_DEBUG << "In a callback for construct_conv_relu against "
                     << m.get_match_root()->get_name();

        auto conv = std::static_pointer_cast<ngraph::op::ConvolutionBias>(
            m.get_match_root()->get_argument(0));

        if (conv->get_users().size() > 1)
        {
            NGRAPH_DEBUG << "Convolution has more than one user";
            return false;
        }

        // ConvolutionBias created only if it can run with MKLDNN.
        // No further checks needed.
        auto conv_relu =
            std::make_shared<ngraph::op::ConvolutionBias>(conv->get_argument(0),
                                                          conv->get_argument(1),
                                                          conv->get_argument(2),
                                                          conv->get_window_movement_strides(),
                                                          conv->get_window_dilation_strides(),
                                                          conv->get_padding_below(),
                                                          conv->get_padding_above(),
                                                          conv->get_data_dilation_strides(),
                                                          true);
        ngraph::replace_node(m.get_match_root(), conv_relu);
        return true;
    };

    auto m = std::make_shared<pattern::Matcher>(prelu, "CPUFusion.ConvBiasRelu");
    this->add_matcher(m, callback);
}

void ngraph::runtime::cpu::pass::CPUFusion::construct_conv_add()
{
    Shape shape{2, 2, 1, 1};
    auto data_batch = std::make_shared<pattern::op::Label>(element::f32, shape);
    auto filters = std::make_shared<pattern::op::Label>(element::f32, shape);

    auto pconv = std::make_shared<ngraph::op::Convolution>(data_batch,
                                                           filters,
                                                           Strides{1, 1},
                                                           Strides{1, 1},
                                                           CoordinateDiff{0, 0},
                                                           CoordinateDiff{0, 0},
                                                           Strides{1, 1});
    auto add_input = std::make_shared<pattern::op::Label>(element::f32, pconv->get_output_shape(0));
    auto padd = std::make_shared<ngraph::op::Add>(add_input, pconv);

    auto callback = [data_batch, filters](pattern::Matcher& m) {
        NGRAPH_DEBUG << "In a callback for construct_conv_add against "
                     << m.get_match_root()->get_name();

        auto add_m = m.get_match_root();
        auto pattern_map = m.get_pattern_map();
        auto conv_m = as_type_ptr<ngraph::op::Convolution>(add_m->get_argument(1));
        auto inplace_input = add_m->get_argument(0);

        if (!conv_m)
        {
            conv_m = as_type_ptr<ngraph::op::Convolution>(add_m->get_argument(0));
            inplace_input = add_m->get_argument(1);
        }

        if (!runtime::cpu::mkldnn_utils::can_use_mkldnn_conv<ngraph::op::Convolution>(conv_m.get()))
        {
            NGRAPH_DEBUG << "Convolution not supported by MKLDNN";
            return false;
        }

        if (get_user_count(conv_m.get()) > 1)
        {
            NGRAPH_DEBUG << "Convolution has more than one user";
            return false;
        }

        if (inplace_input->is_parameter())
        {
            NGRAPH_DEBUG << "Skipping Convolution Add fusion due to parameter input";
            return false;
        }

        auto conv_add =
            std::shared_ptr<Node>(new ngraph::op::ConvolutionAdd(conv_m, inplace_input, false));
        ngraph::replace_node(m.get_match_root(), conv_add);
        return true;
    };

    auto m = std::make_shared<pattern::Matcher>(padd, "CPUFusion.ConvAdd");
    this->add_matcher(m, callback);
}

void ngraph::runtime::cpu::pass::CPUFusion::construct_conv_add_relu()
{
    Shape shape{2, 2, 1, 1};
    auto data_batch = std::make_shared<pattern::op::Label>(element::f32, shape);
    auto filters = std::make_shared<pattern::op::Label>(element::f32, shape);
    auto add_input = std::make_shared<pattern::op::Label>(element::f32, shape);

    auto pconv = std::make_shared<ngraph::op::ConvolutionAdd>(data_batch,
                                                              filters,
                                                              add_input,
                                                              Strides{1, 1},
                                                              Strides{1, 1},
                                                              CoordinateDiff{0, 0},
                                                              CoordinateDiff{0, 0},
                                                              Strides{1, 1},
                                                              false);
    auto prelu = std::make_shared<ngraph::op::Relu>(pconv);

    auto callback = [](pattern::Matcher& m) {
        NGRAPH_DEBUG << "In a callback for construct_conv_add_relu against "
                     << m.get_match_root()->get_name();

        auto conv_m = std::static_pointer_cast<ngraph::op::ConvolutionAdd>(
            m.get_match_root()->get_argument(0));
        if (conv_m->get_users().size() > 1)
        {
            NGRAPH_DEBUG << "Convolution has more than one user";
            return false;
        }

        // ConvolutionAdd created only if it can run with MKLDNN.
        // No further checks needed.
        auto conv_n =
            std::make_shared<ngraph::op::ConvolutionAdd>(conv_m->get_argument(0),
                                                         conv_m->get_argument(1),
                                                         conv_m->get_argument(2),
                                                         conv_m->get_window_movement_strides(),
                                                         conv_m->get_window_dilation_strides(),
                                                         conv_m->get_padding_below(),
                                                         conv_m->get_padding_above(),
                                                         conv_m->get_data_dilation_strides(),
                                                         true);
        ngraph::replace_node(m.get_match_root(), conv_n);
        return true;
    };

    auto m = std::make_shared<pattern::Matcher>(prelu, "CPUFusion.ConvAddRelu");
    this->add_matcher(m, callback);
}

void ngraph::runtime::cpu::pass::CPUFusion::construct_conv_bias_add()
{
    Shape shape{2, 2, 1, 1};
    auto data_batch = std::make_shared<pattern::op::Label>(element::f32, shape);
    auto filters = std::make_shared<pattern::op::Label>(element::f32, shape);
    auto bias = std::make_shared<pattern::op::Label>(element::f32, Shape{shape[0]});

    auto pconv = std::make_shared<ngraph::op::ConvolutionBias>(data_batch,
                                                               filters,
                                                               bias,
                                                               Strides{1, 1},
                                                               Strides{1, 1},
                                                               CoordinateDiff{0, 0},
                                                               CoordinateDiff{0, 0},
                                                               Strides{1, 1});
    auto add_input = std::make_shared<pattern::op::Label>(element::f32, pconv->get_output_shape(0));
    auto padd = std::make_shared<ngraph::op::Add>(add_input, pconv);

    auto callback = [data_batch, filters](pattern::Matcher& m) {
        NGRAPH_DEBUG << "In a callback for construct_conv_sum against "
                     << m.get_match_root()->get_name();

        auto add_m = m.get_match_root();
        auto pattern_map = m.get_pattern_map();
        auto conv_m = as_type_ptr<ngraph::op::ConvolutionBias>(add_m->get_argument(1));
        auto inplace_input = add_m->get_argument(0);

        if (!conv_m)
        {
            conv_m = as_type_ptr<ngraph::op::ConvolutionBias>(add_m->get_argument(0));
            inplace_input = add_m->get_argument(1);
        }

        if (!runtime::cpu::mkldnn_utils::can_use_mkldnn_conv<ngraph::op::ConvolutionBias>(
                conv_m.get()))
        {
            NGRAPH_DEBUG << "Convolution not supported by MKLDNN";
            return false;
        }

        if (get_user_count(conv_m.get()) > 1)
        {
            NGRAPH_DEBUG << "Convolution has more than one user";
            return false;
        }

        if (inplace_input->is_parameter())
        {
            NGRAPH_DEBUG << "Skipping Convolution Add fusion due to parameter input";
            return false;
        }

        auto conv_add =
            std::shared_ptr<Node>(new ngraph::op::ConvolutionBiasAdd(conv_m, inplace_input, false));
        ngraph::replace_node(m.get_match_root(), conv_add);
        return true;
    };

    auto m = std::make_shared<pattern::Matcher>(padd, "CPUFusion.ConvBiasAdd");
    this->add_matcher(m, callback);
}

void ngraph::runtime::cpu::pass::CPUFusion::construct_dropout()
{
    Shape shape{1, 1, 2, 2};
    auto x = std::make_shared<pattern::op::Label>(element::f32, shape);
    auto x_label = std::make_shared<pattern::op::Label>(x, nullptr, NodeVector{x});

    uint64_t seed = 1234;
    auto seed_label = std::make_shared<pattern::op::Label>(element::u64, Shape{0});

    double value = 0.9;
    auto value_const = ngraph::op::Constant::create(element::f32, Shape{1, 1, 2, 2}, {value});
    auto value_label = std::make_shared<pattern::op::Label>(value_const);

    auto const1 = ngraph::op::Constant::create(x->get_output_element_type(0), Shape{}, {1});
    auto const1_label = std::make_shared<pattern::op::Label>(const1);

    bool use_seed = false;
    auto use_seed_const = ngraph::op::Constant::create(element::i32, Shape{}, {use_seed});
    auto use_seed_label = std::make_shared<pattern::op::Label>(use_seed_const);

    auto genmask = std::make_shared<op::GenerateMask>(
<<<<<<< HEAD
        const1_label, x->get_shape(), x->get_output_element_type(0), seed, value, use_seed);
=======
        const1_label, x->get_output_shape(0), x->get_element_type(), seed, value, use_seed);
>>>>>>> cbe47149
    auto genmask_label =
        std::make_shared<pattern::op::Label>(genmask, nullptr, NodeVector{genmask});

    auto mult = std::make_shared<ngraph::op::Multiply>(genmask_label, x_label);

    auto pdivide = std::make_shared<ngraph::op::Divide>(mult, value_label);

    auto callback = [x, const1_label, seed_label, value_label, genmask_label](pattern::Matcher& m) {
        NGRAPH_DEBUG << "In a callback for construct_dropout against "
                     << m.get_match_root()->get_name();
        auto pattern_map = m.get_pattern_map();

        auto m_div = std::static_pointer_cast<ngraph::op::Divide>(m.get_match_root());

        auto gm = std::static_pointer_cast<ngraph::op::GenerateMask>(pattern_map[genmask_label]);

        if (!is_type<ngraph::op::Constant>(gm->get_argument(0)))
        {
            NGRAPH_DEBUG << "training argument to GenerateMask must be constant";
            return false;
        }
        if (!is_type<ngraph::op::Constant>(gm->get_argument(2)))
        {
            NGRAPH_DEBUG << "use_seed argument to GenerateMask must be constant";
            return false;
        }
        if (!is_type<ngraph::op::Constant>(gm->get_argument(3)))
        {
            NGRAPH_DEBUG << "seed argument to GenerateMask must be constant";
            return false;
        }
        if (!is_type<ngraph::op::Constant>(gm->get_argument(4)))
        {
            NGRAPH_DEBUG << "probability argument to GenerateMask must be constant";
            return false;
        }

        auto dropout_n = std::make_shared<ngraph::op::Dropout>(pattern_map[x],
                                                               gm->get_argument(0),
                                                               gm->get_argument(2),
                                                               gm->get_argument(3),
                                                               gm->get_argument(4));

        auto goe1 = std::make_shared<ngraph::op::GetOutputElement>(dropout_n, 0);
        ngraph::replace_node(m.get_match_root(), goe1);

        auto goe2 = std::make_shared<ngraph::op::GetOutputElement>(dropout_n, 1);
        ngraph::replace_node(pattern_map[genmask_label], goe2);

        return true;
    };

    auto m = std::make_shared<pattern::Matcher>(pdivide, "CPUFusion.Dropout");
    this->add_matcher(m, callback);
}

void ngraph::runtime::cpu::pass::CPUFusion::construct_conv_bias_add_relu()
{
    Shape shape{2, 2, 1, 1};
    auto data_batch = std::make_shared<pattern::op::Label>(element::f32, shape);
    auto filters = std::make_shared<pattern::op::Label>(element::f32, shape);
    auto bias = std::make_shared<pattern::op::Label>(element::f32, Shape{shape[0]});
    auto add_input = std::make_shared<pattern::op::Label>(element::f32, shape);

    auto pconv = std::make_shared<ngraph::op::ConvolutionBiasAdd>(data_batch,
                                                                  filters,
                                                                  bias,
                                                                  add_input,
                                                                  Strides{1, 1},
                                                                  Strides{1, 1},
                                                                  CoordinateDiff{0, 0},
                                                                  CoordinateDiff{0, 0},
                                                                  Strides{1, 1},
                                                                  false);
    auto prelu = std::make_shared<ngraph::op::Relu>(pconv);

    auto callback = [](pattern::Matcher& m) {
        NGRAPH_DEBUG << "In a callback for construct_conv_sum against "
                     << m.get_match_root()->get_name();

        auto conv_m = std::static_pointer_cast<ngraph::op::ConvolutionBiasAdd>(
            m.get_match_root()->get_argument(0));
        if (conv_m->get_users().size() > 1)
        {
            NGRAPH_DEBUG << "Convolution has more than one user";
            return false;
        }

        for (auto conv_bias_user : m.get_match_root()->get_users())
        {
            if (conv_bias_user->is_output())
            {
                // TODO: Remove restriction once we handle this case in codegen
                NGRAPH_DEBUG << "Unsafe to use in-place kernel since in-place output is a result";
                return false;
            }
        }

        // ConvolutionBiasAdd created only if it can run with MKLDNN.
        // No further checks needed.
        auto conv_n =
            std::make_shared<ngraph::op::ConvolutionBiasAdd>(conv_m->get_argument(0),
                                                             conv_m->get_argument(1),
                                                             conv_m->get_argument(2),
                                                             conv_m->get_argument(3),
                                                             conv_m->get_window_movement_strides(),
                                                             conv_m->get_window_dilation_strides(),
                                                             conv_m->get_padding_below(),
                                                             conv_m->get_padding_above(),
                                                             conv_m->get_data_dilation_strides(),
                                                             true);
        ngraph::replace_node(m.get_match_root(), conv_n);
        return true;
    };

    auto m = std::make_shared<pattern::Matcher>(prelu, "CPUFusion.ConvBiasAddRelu");
    this->add_matcher(m, callback);
}

void ngraph::runtime::cpu::pass::CPUFusion::construct_sigmoid_multiply()
{
    // Construct predicate to match sigmoid and tanh
    auto sigmoid_pred = [](std::shared_ptr<Node> n) {
        return (is_type<ngraph::op::Sigmoid>(n)) || (is_type<ngraph::op::Tanh>(n));
    };
    // Construct predicate to match other valid nodes
    auto other_pred = [](std::shared_ptr<Node> n) {
        return (is_type<ngraph::op::Sigmoid>(n)) || (is_type<ngraph::op::Tanh>(n)) ||
               (is_type<ngraph::op::Add>(n)) || (is_type<ngraph::op::Broadcast>(n));
    };
    auto sigmoid_0 = std::make_shared<pattern::op::Label>(element::f32, Shape{1, 1}, sigmoid_pred);
    auto sigmoid_1 = std::make_shared<pattern::op::Label>(element::f32, Shape{1, 1}, other_pred);
    auto elem_mul = std::make_shared<ngraph::op::Multiply>(sigmoid_0, sigmoid_1);

    auto callback = [sigmoid_0, sigmoid_1](pattern::Matcher& m) {
        NGRAPH_DEBUG << "In a callback for construct_sigmoid_multiply pattern against "
                     << m.get_match_root()->get_name();
        auto pattern_map = m.get_pattern_map();

        if (m.get_match_root()->get_output_element_type(0) != element::f32)
        {
            NGRAPH_DEBUG << "mpattern = " << m.get_match_root()->get_name()
                         << " type is not float!";
            return false;
        }

        using FunctionType = ngraph::op::SigmoidMultiply::FunctionType;
        const int max_inputs{2};
        std::array<std::shared_ptr<ngraph::Node>, max_inputs> match_nodes{
            {pattern_map[sigmoid_0], pattern_map[sigmoid_1]}};
        std::array<std::shared_ptr<ngraph::Node>, max_inputs> input_nodes;
        std::array<FunctionType, max_inputs> input_type;
        for (int i = 0; i < max_inputs; ++i)
        {
            input_type[i] = ngraph::op::SigmoidMultiply::identify_node_type(match_nodes[i]);
            if (input_type[i] != FunctionType::Identity)
            {
                if (match_nodes[i]->get_users().size() > 1)
                {
                    NGRAPH_DEBUG << "input node has multiple users, skipping fusion.";
                    return false;
                }
                input_nodes[i] = match_nodes[i]->get_argument(0);
            }
            else
            {
                input_nodes[i] = match_nodes[i];
            }
        }
        auto sigmoid_mul_node = std::make_shared<ngraph::op::SigmoidMultiply>(
            input_nodes[0], input_nodes[1], input_type[0], input_type[1]);
        ngraph::replace_node(m.get_match_root(), sigmoid_mul_node);
        return true;
    };

    auto m = std::make_shared<ngraph::pattern::Matcher>(elem_mul, "CPUFusion.SigmoidMultiply");
    this->add_matcher(m, callback);
}

void ngraph::runtime::cpu::pass::CPUFusion::construct_leaky_relu()
{
    auto input = std::make_shared<pattern::op::Label>(element::f32, Shape{});
    auto iconst1 = ngraph::op::Constant::create(element::f32, Shape{}, {1});
    auto alpha = std::make_shared<pattern::op::Label>(iconst1);
    auto broadcast_pred = [](std::shared_ptr<Node> n) {
        return (is_type<ngraph::op::Broadcast>(n));
    };
    auto skip_broadcast = std::make_shared<pattern::op::Skip>(alpha, broadcast_pred);
    auto leaky_relu = std::make_shared<ngraph::op::Maximum>(
        input, std::make_shared<ngraph::op::Multiply>(input, skip_broadcast));

    auto callback = [input, alpha](pattern::Matcher& m) {
        NGRAPH_DEBUG << "In a callback for construct_leaky_relu against "
                     << m.get_match_root()->get_name();

        auto pattern_map = m.get_pattern_map();
        if (!is_type<ngraph::op::Constant>(pattern_map[alpha]))
        {
            NGRAPH_DEBUG << "alpha must be constant for leaky relu";
            return false;
        }

        if (pattern_map[alpha]->get_output_element_type(0) != element::f32)
        {
            NGRAPH_DEBUG << "Only float negative slope supported for leaky relu";
            return false;
        }

        auto alpha_const_op = std::static_pointer_cast<ngraph::op::Constant>(pattern_map[alpha]);
        auto alpha_vec = alpha_const_op->get_vector<float>();
        for (auto val : alpha_vec)
        {
#if defined(__GNUC__)
#pragma GCC diagnostic push
#pragma GCC diagnostic ignored "-Wfloat-equal"
#endif
            if (val != alpha_vec[0])
            {
                NGRAPH_DEBUG << "alpha is not a singular constant";
                return false;
            }
#if defined(__GNUC__)
#pragma GCC diagnostic pop
#endif
        }

        if (alpha_vec[0] < 0)
        {
            NGRAPH_DEBUG << "alpha is not positive";
            return false;
        }

        auto cg =
            std::shared_ptr<Node>(new ngraph::op::CPULeakyRelu(pattern_map[input], alpha_vec[0]));
        ngraph::replace_node(m.get_match_root(), cg);
        return true;
    };

    auto m = std::make_shared<pattern::Matcher>(leaky_relu, "CPUFusion.CPULeakyRelu");
    this->add_matcher(m, callback);
}
void ngraph::runtime::cpu::pass::CPUFusion::construct_bounded_relu()
{
    auto relu_input = std::make_shared<pattern::op::Label>(element::f32, Shape{});
    auto relu = std::make_shared<ngraph::op::Relu>(relu_input);
    auto iconst1 = ngraph::op::Constant::create(element::f32, Shape{}, {1});
    auto alpha = std::make_shared<pattern::op::Label>(iconst1);
    auto broadcast_pred = [](std::shared_ptr<Node> n) {
        return (is_type<ngraph::op::Broadcast>(n));
    };
    auto skip_broadcast = std::make_shared<pattern::op::Skip>(alpha, broadcast_pred);
    auto min = std::make_shared<ngraph::op::Minimum>(relu, skip_broadcast);

    auto callback = [relu_input, alpha](pattern::Matcher& m) {
        NGRAPH_DEBUG << "In a callback for construct_bounded_relu against "
                     << m.get_match_root()->get_name();

        if (m.get_match_root()->get_output_element_type(0) != element::f32)
        {
            NGRAPH_DEBUG << "mpattern = " << m.get_match_root()->get_name()
                         << " type is not float!";
            return false;
        }
        auto pattern_map = m.get_pattern_map();
        if (!is_type<ngraph::op::Constant>(pattern_map[alpha]))
        {
            NGRAPH_DEBUG << "alpha must be constant for bounded relu";
            return false;
        }

        // we wont fuse if the alpha and the Relu output element type are not same
        if (pattern_map[alpha]->get_output_element_type(0) !=
            pattern_map[relu_input]->get_output_element_type(0))
        {
            return false;
        }
        if (pattern_map[alpha]->get_output_shape(0) != pattern_map[relu_input]->get_output_shape(0))
        {
            return false;
        }

        auto alpha_const_op = std::static_pointer_cast<ngraph::op::Constant>(pattern_map[alpha]);
        float alpha_val = *(static_cast<float const*>(alpha_const_op->get_data_ptr()));
        NGRAPH_DEBUG << "relu_input: " << pattern_map[relu_input] << " min_val: "
                     << *(static_cast<float const*>(alpha_const_op->get_data_ptr()));

        auto cg =
            std::shared_ptr<Node>(new ngraph::op::BoundedRelu(pattern_map[relu_input], alpha_val));
        ngraph::replace_node(m.get_match_root(), cg);
        return true;
    };

    auto m = std::make_shared<pattern::Matcher>(min, "CPUFusion.BoundedRelu");
    this->add_matcher(m, callback);
}

void ngraph::runtime::cpu::pass::CPUFusion::construct_conv_bias_folded_batch_norm()
{
    auto input = std::make_shared<pattern::op::Label>(element::f32, Shape{2, 2, 1, 1});
    auto filters = std::make_shared<pattern::op::Label>(element::f32, Shape{2, 2, 1, 1});
    auto bias = std::make_shared<pattern::op::Label>(element::f32, Shape{2});

    auto pconv = std::make_shared<ngraph::op::ConvolutionBias>(input,
                                                               filters,
                                                               bias,
                                                               Strides{1, 1},
                                                               Strides{1, 1},
                                                               CoordinateDiff{0, 0},
                                                               CoordinateDiff{0, 0},
                                                               Strides{1, 1});

    auto mean = std::make_shared<pattern::op::Label>(element::f32, Shape{2});
    auto var = std::make_shared<pattern::op::Label>(element::f32, Shape{2});
    auto gamma = std::make_shared<pattern::op::Label>(element::f32, Shape{2});
    auto beta = std::make_shared<pattern::op::Label>(element::f32, Shape{2});
    double eps = 0.001;
    auto bn = std::make_shared<ngraph::op::BatchNormInference>(eps, gamma, beta, pconv, mean, var);

    auto callback = [input, filters, bias, mean, var, gamma, beta](pattern::Matcher& m) {
        NGRAPH_DEBUG << "In callback for folded batch norm against node = "
                     << m.get_match_root()->get_name();
        auto pattern_map = m.get_pattern_map();

        auto m_bn = std::static_pointer_cast<ngraph::op::BatchNormInference>(m.get_match_root());
        auto m_conv = std::static_pointer_cast<ngraph::op::ConvolutionBias>(m_bn->get_argument(2));

        if (m_conv->get_users().size() > 1)
        {
            return false;
        }

        if (m_conv->get_output_shape(0).size() != 4)
        {
            return false;
        }

        // new weights = old weights * gamma / sqrt(variance + epsilon)
        // new biases = (old_bias-mean) * gamma / sqrt(variance + epsilon) + beta

        auto bn_eps = ngraph::op::Constant::create(element::f32, Shape{}, {m_bn->get_eps_value()});
        auto var_eps = std::make_shared<ngraph::op::Add>(
            pattern_map[var],
            std::make_shared<ngraph::op::Broadcast>(
                bn_eps, pattern_map[var]->get_output_shape(0), AxisSet{0}));
        auto sqrt_var_eps = std::make_shared<ngraph::op::Sqrt>(var_eps);

        auto mean_gamma = std::make_shared<ngraph::op::Multiply>(
            std::make_shared<ngraph::op::Subtract>(pattern_map[bias], pattern_map[mean]),
            pattern_map[gamma]);
        auto new_biases = std::make_shared<ngraph::op::Add>(
            pattern_map[beta], std::make_shared<ngraph::op::Divide>(mean_gamma, sqrt_var_eps));
        auto weight_scaling =
            std::make_shared<ngraph::op::Divide>(pattern_map[gamma], sqrt_var_eps);
        auto new_weights = std::make_shared<ngraph::op::Multiply>(
            pattern_map[filters],
            std::make_shared<ngraph::op::Broadcast>(
                weight_scaling, pattern_map[filters]->get_output_shape(0), AxisSet{1, 2, 3}));

        auto conv_bias =
            std::make_shared<ngraph::op::ConvolutionBias>(pattern_map[input],
                                                          new_weights,
                                                          new_biases,
                                                          m_conv->get_window_movement_strides(),
                                                          m_conv->get_window_dilation_strides(),
                                                          m_conv->get_padding_below(),
                                                          m_conv->get_padding_above(),
                                                          m_conv->get_data_dilation_strides());
        ngraph::replace_node(m.get_match_root(), conv_bias);

        return true;

    };

    auto m = std::make_shared<ngraph::pattern::Matcher>(bn, "CPUFusion.ConvBiasFoldedBatchNorm");
    this->add_matcher(m, callback);
}

void ngraph::runtime::cpu::pass::CPUFusion::construct_conv_bias_affine_folding()
{
    // A * ConvBias (input, filters, bias) -> ConvBias (input, filters * A_c)
    Shape shape{2, 2, 1, 1};
    auto input = std::make_shared<pattern::op::Label>(element::f32, shape);
    auto filters = std::make_shared<pattern::op::Label>(element::f32, shape);
    auto bias = std::make_shared<pattern::op::Label>(element::f32, Shape{2});

    auto conv = std::make_shared<ngraph::op::ConvolutionBias>(input,
                                                              filters,
                                                              bias,
                                                              Strides{1, 1},
                                                              Strides{1, 1},
                                                              CoordinateDiff{0, 0},
                                                              CoordinateDiff{0, 0},
                                                              Strides{1, 1});
    auto conv_label = std::make_shared<pattern::op::Label>(conv, nullptr, NodeVector{conv});

    auto Ac = std::make_shared<pattern::op::Label>(element::f32, Shape{2});
    auto A = std::make_shared<ngraph::op::Broadcast>(Ac, Shape{2, 2, 1, 1}, AxisSet{0, 2, 3});
    auto A_label = std::make_shared<pattern::op::Label>(A, nullptr, NodeVector{A});
    auto multiply = std::make_shared<ngraph::op::Multiply>(conv_label, A_label);

    auto callback = [input, filters, bias, conv_label, A_label](pattern::Matcher& m) {
        NGRAPH_DEBUG << "In callback for conv affine folding against node = "
                     << m.get_match_root()->get_name();
        auto pattern_map = m.get_pattern_map();

        auto conv_m =
            std::static_pointer_cast<ngraph::op::ConvolutionBias>(pattern_map[conv_label]);

        if (conv_m->get_users().size() > 1)
        {
            return false;
        }

        if (conv_m->get_output_shape(0).size() != 4)
        {
            return false;
        }

        if (conv_m->with_relu())
        {
            return false;
        }

        auto A_m = std::static_pointer_cast<ngraph::op::Broadcast>(pattern_map[A_label]);

        // Check if values are being broadcast along channel (2nd) dimension
        auto is_channel_bcast = [](const std::shared_ptr<ngraph::op::Broadcast>& bcast) {
            auto input_shape = bcast->get_input_shape(0);
            if (input_shape.size() == 0 || shape_size(input_shape) == 1)
            {
                return true;
            }

            if (input_shape.size() == 1 && bcast->get_broadcast_axes() == AxisSet{0, 2, 3})
            {
                return true;
            }

            if (input_shape.size() == 2)
            {
                if (input_shape[0] == 1 && bcast->get_broadcast_axes() == AxisSet{2, 3})
                    return true;
            }
            return false;
        };

        if (!is_channel_bcast(A_m))
        {
            return false;
        }

        auto get_bcast_input = [](const std::shared_ptr<ngraph::op::Broadcast>& bcast) {
            auto input_shape = bcast->get_input_shape(0);
            if (input_shape.size() == 0)
            {
                Shape bshape{bcast->get_output_shape(0)[1]};
                return std::static_pointer_cast<ngraph::Node>(
                    std::make_shared<ngraph::op::Broadcast>(
                        bcast->get_argument(0), bshape, AxisSet{0}));
            }
            if (shape_size(input_shape) == 1)
            {
                Shape bshape{bcast->get_output_shape(0)[1]};
                return std::static_pointer_cast<ngraph::Node>(
                    std::make_shared<ngraph::op::Broadcast>(
                        std::make_shared<ngraph::op::Reshape>(
                            bcast->get_argument(0), get_default_order(input_shape), Shape{}),
                        bshape,
                        AxisSet{0}));
            }
            if (input_shape.size() == 1)
            {
                return bcast->get_argument(0);
            }
            if (input_shape.size() == 2)
            {
                Shape bshape{input_shape[1]};
                return std::static_pointer_cast<ngraph::Node>(std::make_shared<ngraph::op::Reshape>(
                    bcast->get_argument(0), AxisVector{0, 1}, bshape));
            }
            throw ngraph_error("Unexpected shape for bcast input");
        };

        auto Ac_m = get_bcast_input(A_m);

        // new weights = old weights * Ac_m
        // new_bias = old_bias * Ac_m;

        auto filters_n = std::make_shared<ngraph::op::Multiply>(
            pattern_map[filters],
            std::make_shared<ngraph::op::Broadcast>(
                Ac_m, pattern_map[filters]->get_output_shape(0), AxisSet{1, 2, 3}));

        auto bias_n = std::make_shared<ngraph::op::Multiply>(pattern_map[bias], Ac_m);

        auto convbias_n =
            std::make_shared<ngraph::op::ConvolutionBias>(pattern_map[input],
                                                          filters_n,
                                                          bias_n,
                                                          conv_m->get_window_movement_strides(),
                                                          conv_m->get_window_dilation_strides(),
                                                          conv_m->get_padding_below(),
                                                          conv_m->get_padding_above(),
                                                          conv_m->get_data_dilation_strides());
        ngraph::replace_node(m.get_match_root(), convbias_n);

        return true;

    };

    auto m =
        std::make_shared<ngraph::pattern::Matcher>(multiply, "CPUFusion.ConvBiasAffineFolding");
    this->add_matcher(m, callback);
}

void ngraph::runtime::cpu::pass::CPUFusion::construct_groupconv_batchnorm_global_stats_folding()
{
    Shape shape_a{1, 32, 2, 2};
    Shape shape_b{32, 1, 1, 1};
    Shape shape_r{1, 32, 2, 2};

    auto input = std::make_shared<pattern::op::Label>(element::f32, shape_a);
    auto filters = std::make_shared<pattern::op::Label>(element::f32, shape_b);
    auto resShape = std::make_shared<pattern::op::Label>(element::f32, shape_r);

    auto conv = std::make_shared<ngraph::op::GroupConvolution>(input,
                                                               filters,
                                                               Strides{1, 1},
                                                               Strides{1, 1},
                                                               CoordinateDiff{0, 0},
                                                               CoordinateDiff{0, 0},
                                                               Strides{1, 1},
                                                               32);
    auto conv_label = std::make_shared<pattern::op::Label>(conv, nullptr, NodeVector{conv});

    auto mean = std::make_shared<pattern::op::Label>(element::f32, Shape{32});
    auto var = std::make_shared<pattern::op::Label>(element::f32, Shape{32});
    auto gamma = std::make_shared<pattern::op::Label>(element::f32, Shape{32});
    auto beta = std::make_shared<pattern::op::Label>(element::f32, Shape{32});
    double eps = 0.001;
    auto bn =
        std::make_shared<ngraph::op::BatchNormInference>(eps, gamma, beta, conv_label, mean, var);

    auto callback = [input, filters, conv_label, mean, var, gamma, beta](pattern::Matcher& m) {

        NGRAPH_DEBUG << "In callback for groupconv BatchNorm folding against node = "
                     << m.get_match_root()->get_name();
        auto pattern_map = m.get_pattern_map();

        auto m_bn = std::static_pointer_cast<ngraph::op::BatchNormInference>(m.get_match_root());
        auto conv_m =
            std::static_pointer_cast<ngraph::op::GroupConvolution>(pattern_map[conv_label]);

        if (conv_m->get_users().size() > 1)
        {
            return false;
        }

        if (conv_m->get_output_shape(0).size() != 4)
        {
            return false;
        }

        if (conv_m->get_groups() == 0)
        {
            return false;
        }

        if (conv_m->has_groups_in_filters())
        {
            return false;
        }

        // new weights = old weights * gamma / sqrt(variance + epsilon)
        // new biases = (-mean) * gamma / sqrt(variance + epsilon) + beta

        auto bn_eps = ngraph::op::Constant::create(element::f32, Shape{}, {m_bn->get_eps_value()});

        auto var_eps = std::make_shared<ngraph::op::Add>(
            pattern_map[var],
            std::make_shared<ngraph::op::Broadcast>(
                bn_eps, pattern_map[var]->get_output_shape(0), AxisSet{0}));
        auto sqrt_var_eps = std::make_shared<ngraph::op::Sqrt>(var_eps);

        auto weight_scaling =
            std::make_shared<ngraph::op::Divide>(pattern_map[gamma], sqrt_var_eps);

        auto weight_scaling_bcast = std::make_shared<ngraph::op::Broadcast>(
            weight_scaling, pattern_map[filters]->get_output_shape(0), AxisSet{1, 2, 3});

        auto new_weights =
            std::make_shared<ngraph::op::Multiply>(pattern_map[filters], weight_scaling_bcast);
        auto mean_gamma = std::make_shared<ngraph::op::Multiply>(pattern_map[mean], weight_scaling);
        auto new_biases = std::make_shared<ngraph::op::Subtract>(pattern_map[beta], mean_gamma);

        auto g_conv_bias = std::make_shared<ngraph::op::GroupConvolutionBias>(
            pattern_map[input],
            new_weights,
            new_biases,
            conv_m->get_window_movement_strides(),
            conv_m->get_window_dilation_strides(),
            conv_m->get_padding_below(),
            conv_m->get_padding_above(),
            conv_m->get_data_dilation_strides(),
            conv_m->get_groups(),
            conv_m->get_output_shape(0),
            false,
            1.0);
        ngraph::replace_node(m.get_match_root(), g_conv_bias);

        return true;
    };

    auto m = std::make_shared<ngraph::pattern::Matcher>(
        bn, "CPUFusion.GroupconvBatchNormGlobalStatsFolding");
    this->add_matcher(m, callback);
}

void ngraph::runtime::cpu::pass::CPUFusion::
    construct_groupconv_batchnorm_global_stats_folding_relu()
{
    Shape shape_a{1, 32, 2, 2};
    Shape shape_b{32, 1, 1, 1};
    Shape shape_r{1, 32, 2, 2};
    Shape shape_bias{32};
    Shape shape_num{0};

    auto input = std::make_shared<pattern::op::Label>(element::f32, shape_a);
    auto filters = std::make_shared<pattern::op::Label>(element::f32, shape_b);
    auto bias = std::make_shared<pattern::op::Label>(element::f32, shape_bias);
    auto num = std::make_shared<pattern::op::Label>(element::f32, shape_num);

    auto conv = std::make_shared<ngraph::op::GroupConvolutionBias>(input,
                                                                   filters,
                                                                   bias,
                                                                   Strides{1, 1},
                                                                   Strides{1, 1},
                                                                   CoordinateDiff{0, 0},
                                                                   CoordinateDiff{0, 0},
                                                                   Strides{1, 1},
                                                                   32,
                                                                   shape_r,
                                                                   false,
                                                                   1.0);
    auto conv_label = std::make_shared<pattern::op::Label>(conv, nullptr, NodeVector{conv});

    // GroupConv + BatchNorm + Relu -> GroupConvBias
    auto prelu = std::make_shared<ngraph::op::Relu>(conv_label);

    auto callback = [input, filters, bias, num, conv_label, prelu](pattern::Matcher& m) {

        NGRAPH_DEBUG << "In callback for GroupConvBias + Relu folding against node = "
                     << m.get_match_root()->get_name();
        auto pattern_map = m.get_pattern_map();

        auto conv_m =
            std::static_pointer_cast<ngraph::op::GroupConvolutionBias>(pattern_map[conv_label]);
        auto relu_m = as_type_ptr<ngraph::op::Relu>(m.get_match_root());

        auto g_conv_bias_relu = std::make_shared<ngraph::op::GroupConvolutionBias>(
            conv_m->get_argument(0),
            conv_m->get_argument(1),
            conv_m->get_argument(2),
            conv_m->get_window_movement_strides(),
            conv_m->get_window_dilation_strides(),
            conv_m->get_padding_below(),
            conv_m->get_padding_above(),
            conv_m->get_data_dilation_strides(),
            conv_m->get_groups(),
            conv_m->get_output_shape(0),
            true);
        ngraph::replace_node(m.get_match_root(), g_conv_bias_relu);
        return true;
    };

    auto m = std::make_shared<ngraph::pattern::Matcher>(
        prelu, "CPUFusion.GroupconvBatchNormGlobalStatsFoldingRelu");
    this->add_matcher(m, callback);
}

void ngraph::runtime::cpu::pass::CPUFusion::construct_deconvolution_affine_folding()
{
    Shape data_batch_shape{100, 512, 4, 4};
    Shape filters_shape{64, 512, 4, 4};
    auto data_label = std::make_shared<pattern::op::Label>(element::f32, data_batch_shape);
    auto filters = std::make_shared<pattern::op::Label>(element::f32, filters_shape);
    Shape conv_out_shape{100, 64, 1, 1};
    auto out_delta = std::make_shared<pattern::op::Label>(element::f32, conv_out_shape);

    auto conv = std::make_shared<op::ConvolutionBackpropData>(data_label->get_output_shape(0),
                                                              filters,
                                                              out_delta,
                                                              Strides{1, 1},
                                                              Strides{1, 1},
                                                              CoordinateDiff{0, 0},
                                                              CoordinateDiff{0, 0},
                                                              Strides{1, 1});
    auto conv_label = std::make_shared<pattern::op::Label>(conv, nullptr, NodeVector{conv});

    auto mean = std::make_shared<pattern::op::Label>(element::f32, Shape{512});
    auto var = std::make_shared<pattern::op::Label>(element::f32, Shape{512});
    auto gamma = std::make_shared<pattern::op::Label>(element::f32, Shape{512});
    auto beta = std::make_shared<pattern::op::Label>(element::f32, Shape{512});
    double eps = 0.001;
    auto bn = std::make_shared<op::BatchNormInference>(eps, gamma, beta, conv_label, mean, var);

    auto callback = [data_label, filters, out_delta, conv_label, mean, var, gamma, beta](
        pattern::Matcher& m) {
        NGRAPH_DEBUG << "In callback for deconv affine folding against node = "
                     << m.get_match_root()->get_name();
        auto pattern_map = m.get_pattern_map();

        // Matcher guarantees this is the right type
        auto m_bn = std::static_pointer_cast<op::BatchNormInference>(m.get_match_root());
        auto conv_m =
            std::static_pointer_cast<op::ConvolutionBackpropData>(pattern_map[conv_label]);

        if (conv_m->get_users().size() > 1)
        {
            return false;
        }

        if (conv_m->get_output_shape(0).size() != 4)
        {
            return false;
        }

        // new weights = old weights * gamma / sqrt(variance + epsilon)
        // new biases = (-mean) * gamma / sqrt(variance + epsilon) + beta

        auto bn_eps = op::Constant::create(element::f32, Shape{}, {m_bn->get_eps_value()});

        auto var_eps = std::make_shared<op::Add>(
            pattern_map[var],
            std::make_shared<op::Broadcast>(
                bn_eps, pattern_map[var]->get_output_shape(0), AxisSet{0}));
        auto sqrt_var_eps = std::make_shared<op::Sqrt>(var_eps);

        auto weight_scaling = std::make_shared<op::Divide>(pattern_map[gamma], sqrt_var_eps);

        auto weight_scaling_bcast = std::make_shared<op::Broadcast>(
            weight_scaling, pattern_map[filters]->get_output_shape(0), AxisSet{0, 2, 3});

        auto new_weights =
            std::make_shared<op::Multiply>(pattern_map[filters], weight_scaling_bcast);
        auto mean_gamma = std::make_shared<op::Multiply>(pattern_map[mean], weight_scaling);
        auto new_biases = std::make_shared<op::Subtract>(pattern_map[beta], mean_gamma);

        // Weights are in i,o,h,w relative to deconvolution. Flip them to o,i,h,w
        auto new_weights_reshape =
            std::make_shared<op::Reshape>(new_weights,
                                          AxisVector{1, 0, 2, 3},
                                          Shape{new_weights->get_output_shape(0).at(1),
                                                new_weights->get_output_shape(0).at(0),
                                                new_weights->get_output_shape(0).at(2),
                                                new_weights->get_output_shape(0).at(3)});

        auto g_conv_bprop_data_bias =
            std::make_shared<op::DeconvolutionBias>(conv_m->get_data_batch_shape(),
                                                    new_weights_reshape,
                                                    pattern_map[out_delta],
                                                    new_biases,
                                                    conv_m->get_window_movement_strides_forward(),
                                                    conv_m->get_window_dilation_strides_forward(),
                                                    conv_m->get_padding_below_forward(),
                                                    conv_m->get_padding_above_forward(),
                                                    conv_m->get_data_dilation_strides_forward(),
                                                    false);
        ngraph::replace_node(m.get_match_root(), g_conv_bprop_data_bias);
        return true;
    };

    auto m =
        std::make_shared<ngraph::pattern::Matcher>(bn, "CPUFusion.deconvolution_affine_folding");
    this->add_matcher(m, callback);
}

void ngraph::runtime::cpu::pass::CPUFusion::construct_deconvolution_affine_folding_relu()
{
    Shape data_batch_shape{100, 512, 4, 4};
    Shape filters_shape{512, 64, 4, 4}; // Note: the weights are in o,i,h,w
    auto data_label = std::make_shared<pattern::op::Label>(element::f32, data_batch_shape);
    auto filters = std::make_shared<pattern::op::Label>(element::f32, filters_shape);
    Shape conv_out_shape{100, 64, 1, 1};
    auto out_delta = std::make_shared<pattern::op::Label>(element::f32, conv_out_shape);

    auto bias = std::make_shared<pattern::op::Label>(element::f32, Shape{512});

    auto deconvb = std::make_shared<op::DeconvolutionBias>(data_label->get_output_shape(0),
                                                           filters,
                                                           out_delta,
                                                           bias,
                                                           Strides{1, 1},
                                                           Strides{1, 1},
                                                           CoordinateDiff{0, 0},
                                                           CoordinateDiff{0, 0},
                                                           Strides{1, 1},
                                                           false);
    auto deconvb_label =
        std::make_shared<pattern::op::Label>(deconvb, nullptr, NodeVector{deconvb});
    auto prelu = std::make_shared<op::Relu>(deconvb_label);

    auto callback = [data_label, filters, out_delta, deconvb_label](pattern::Matcher& m) {
        NGRAPH_DEBUG << "In callback for deconvbias+relu against node = "
                     << m.get_match_root()->get_name();
        auto pattern_map = m.get_pattern_map();

        auto deconvb_m =
            std::static_pointer_cast<op::DeconvolutionBias>(pattern_map[deconvb_label]);

        if (deconvb_m->get_users().size() > 1)
        {
            return false;
        }

        auto g_deconvbias_relu = std::make_shared<op::DeconvolutionBias>(
            deconvb_m->get_data_batch_shape(),
            deconvb_m->get_argument(0),
            deconvb_m->get_argument(1),
            deconvb_m->get_argument(2),
            deconvb_m->get_window_movement_strides_forward(),
            deconvb_m->get_window_dilation_strides_forward(),
            deconvb_m->get_padding_below_forward(),
            deconvb_m->get_padding_above_forward(),
            deconvb_m->get_data_dilation_strides_forward(),
            true);
        ngraph::replace_node(m.get_match_root(), g_deconvbias_relu);
        return true;
    };

    auto m = std::make_shared<ngraph::pattern::Matcher>(
        prelu, "CPUFusion.deconvolution_affine_folding_relu");
    this->add_matcher(m, callback);
}

void ngraph::runtime::cpu::pass::CPUFusion::construct_update_slice()
{
    Shape shape_a{2, 32, 2};
    Shape shape_b{1, 32, 2};

    auto input = std::make_shared<pattern::op::Label>(element::f32, shape_a);
    auto slice =
        std::make_shared<ngraph::op::Slice>(input, Coordinate{1, 0, 0}, Coordinate{2, 32, 2});
    auto slice_label = std::make_shared<pattern::op::Label>(slice, nullptr, NodeVector{slice});
    auto update_input = std::make_shared<pattern::op::Label>(element::f32, shape_b);
    auto update = std::make_shared<ngraph::op::Add>(update_input, slice_label);
    auto replace_slice = std::make_shared<ngraph::op::ReplaceSlice>(
        input, update, Coordinate{1, 0, 0}, Coordinate{2, 32, 2});

    auto callback = [input, update_input, slice_label](pattern::Matcher& m) {
        NGRAPH_DEBUG << "In callback for update_slice = " << m.get_match_root()->get_name();
        auto pattern_map = m.get_pattern_map();
        auto slice_m = std::static_pointer_cast<ngraph::op::Slice>(pattern_map[slice_label]);
        auto replace_m = std::static_pointer_cast<ngraph::op::ReplaceSlice>(m.get_match_root());
        if (replace_m->get_lower_bounds() != slice_m->get_lower_bounds() ||
            replace_m->get_upper_bounds() != slice_m->get_upper_bounds() ||
            replace_m->get_strides() != slice_m->get_strides())
        {
            NGRAPH_DEBUG
                << "Update slice cannot be created, slice and replace_slice are not compatible";
            return false;
        }

        if (slice_m->get_users().size() > 1 || replace_m->get_argument(1)->get_users().size() > 1)
        {
            NGRAPH_DEBUG << "Update slice cannot be created, intermediate values required";
            return false;
        }

        auto update_slice = std::make_shared<ngraph::op::UpdateSlice>(pattern_map[input],
                                                                      pattern_map[update_input],
                                                                      replace_m->get_lower_bounds(),
                                                                      replace_m->get_upper_bounds(),
                                                                      replace_m->get_strides());
        ngraph::replace_node(m.get_match_root(), update_slice);
        return true;
    };

    auto m = std::make_shared<ngraph::pattern::Matcher>(replace_slice, "CPUFusion.UpdateSlice");
    this->add_matcher(m, callback);
}

// QuantizedConvolution + Dequantize + Relu -> QuantizedConvolutionRelu + Dequantize
void ngraph::runtime::cpu::pass::CPUQuantFusion::construct_qconv_relu(bool with_bias)
{
    Shape shape{2, 2, 1, 1};
    auto data_batch = std::make_shared<pattern::op::Label>(element::u8, shape);
    auto filters = std::make_shared<pattern::op::Label>(element::i8, shape);
    auto input_scale = std::make_shared<pattern::op::Label>(element::f32, Shape{});
    auto filter_scale = std::make_shared<pattern::op::Label>(element::f32, Shape{});
    auto output_scale = std::make_shared<pattern::op::Label>(element::f32, Shape{});
    auto requant_scale = std::make_shared<pattern::op::Label>(element::f32, Shape{});
    auto int8_zero = op::Constant::create(element::i8, Shape{}, {0});
    auto uint8_zero = op::Constant::create(element::u8, Shape{}, {0});
    auto dq_scale = std::make_shared<pattern::op::Label>(element::f32, Shape{});
    auto dq_zp = std::make_shared<pattern::op::Label>(element::i8, Shape{});

    std::shared_ptr<ngraph::op::Op> qconv;
    if (with_bias)
    {
        auto bias = std::make_shared<pattern::op::Label>(element::i32, Shape{shape[0]});
        qconv = std::make_shared<ngraph::op::QuantizedConvolutionBias>(data_batch,
                                                                       filters,
                                                                       bias,
                                                                       Strides{1, 1},
                                                                       Strides{1, 1},
                                                                       CoordinateDiff{0, 0},
                                                                       CoordinateDiff{0, 0},
                                                                       Strides{1, 1},
                                                                       requant_scale,
                                                                       false);
    }
    else
    {
        qconv = std::make_shared<ngraph::op::QuantizedConvolution>(data_batch,
                                                                   filters,
                                                                   Strides{1, 1},
                                                                   Strides{1, 1},
                                                                   CoordinateDiff{0, 0},
                                                                   CoordinateDiff{0, 0},
                                                                   Strides{1, 1},
                                                                   input_scale,
                                                                   uint8_zero,
                                                                   filter_scale,
                                                                   int8_zero,
                                                                   output_scale,
                                                                   int8_zero,
                                                                   element::i8,
                                                                   AxisSet{},
                                                                   AxisSet{},
                                                                   AxisSet{});
    }
    auto dq =
        std::make_shared<ngraph::op::Dequantize>(qconv, dq_scale, dq_zp, element::f32, AxisSet{});
    auto relu = std::make_shared<ngraph::op::Relu>(dq);

    auto callback = [with_bias](pattern::Matcher& m) {
        NGRAPH_DEBUG << "In a callback for construct_qconv_relu against "
                     << m.get_match_root()->get_name();

        auto dq_m =
            std::static_pointer_cast<ngraph::op::Dequantize>(m.get_match_root()->get_argument(0));

        if (!(ngraph::is_zero(dq_m->get_argument(2))))
        {
            NGRAPH_DEBUG << "Non-zero zero point";
            return false;
        }

        if (dq_m->get_argument(0)->get_users().size() > 1)
        {
            NGRAPH_DEBUG << "QuantizedConvolutionBias has more than one user";
            return false;
        }

        if (!with_bias)
        {
            if (!runtime::cpu::mkldnn_utils::can_use_mkldnn_conv<ngraph::op::QuantizedConvolution>(
                    dq_m->get_argument(0).get()))
            {
                NGRAPH_DEBUG << "Quantized Convolution not supported by MKLDNN";
                return false;
            }
        }

        std::shared_ptr<ngraph::op::Op> qconv_n;
        if (with_bias)
        {
            auto qconv_m = std::static_pointer_cast<ngraph::op::QuantizedConvolutionBias>(
                dq_m->get_argument(0));
            qconv_n = std::make_shared<ngraph::op::QuantizedConvolutionBias>(
                qconv_m->get_argument(0),
                qconv_m->get_argument(1),
                qconv_m->get_argument(2),
                qconv_m->get_window_movement_strides(),
                qconv_m->get_window_dilation_strides(),
                qconv_m->get_padding_below(),
                qconv_m->get_padding_above(),
                qconv_m->get_data_dilation_strides(),
                qconv_m->get_argument(3),
                true);
        }
        else
        {
            auto qconv_m =
                std::static_pointer_cast<ngraph::op::QuantizedConvolution>(dq_m->get_argument(0));
            auto requantization_scale =
                qconv_m->get_argument(2) * qconv_m->get_argument(4) / qconv_m->get_argument(6);
            qconv_n = std::make_shared<ngraph::op::QuantizedConvolutionRelu>(
                qconv_m->get_argument(0),
                qconv_m->get_argument(1),
                qconv_m->get_window_movement_strides(),
                qconv_m->get_window_dilation_strides(),
                qconv_m->get_padding_below(),
                qconv_m->get_padding_above(),
                qconv_m->get_data_dilation_strides(),
                requantization_scale);
        }
        auto zp = builder::make_constant<uint8_t>(element::u8, dq_m->get_input_shape(1), 0);
        auto dq_n = std::make_shared<ngraph::op::Dequantize>(
            qconv_n, dq_m->get_argument(1), zp, dq_m->get_output_element_type(0), dq_m->get_axes());
        ngraph::replace_node(m.get_match_root(), dq_n);
        return true;
    };

    std::shared_ptr<pattern::Matcher> m;
    if (with_bias)
    {
        m = std::make_shared<pattern::Matcher>(relu, "CPUQuantFusion.QConvBiasRelu");
    }
    else
    {
        m = std::make_shared<pattern::Matcher>(relu, "CPUQuantFusion.QConvRelu");
    }
    this->add_matcher(m, callback);
}

// Dequantize + AvgPool -> AvgPool + Dequantize
void ngraph::runtime::cpu::pass::CPUQuantFusion::construct_qavg_pool()
{
    Shape shape{2, 2, 1, 1};
    auto input = std::make_shared<pattern::op::Label>(element::i8, shape);
    auto dq_scale = std::make_shared<pattern::op::Label>(element::f32, Shape{});
    auto dq_zp = std::make_shared<pattern::op::Label>(element::i8, Shape{});
    auto dq =
        std::make_shared<ngraph::op::Dequantize>(input, dq_scale, dq_zp, element::f32, AxisSet{});
    auto avg_pool = std::make_shared<ngraph::op::AvgPool>(dq, Shape{1, 1});

    auto callback = [](pattern::Matcher& m) {
        NGRAPH_DEBUG << "In a callback for construct_qavg_pool against "
                     << m.get_match_root()->get_name();

        auto avg_pool_m = std::static_pointer_cast<ngraph::op::AvgPool>(m.get_match_root());
        auto dq_m = std::static_pointer_cast<ngraph::op::Dequantize>(avg_pool_m->get_argument(0));

        auto qavg_pool_n = std::make_shared<ngraph::op::AvgPool>(
            dq_m->get_argument(0),
            avg_pool_m->get_window_shape(),
            avg_pool_m->get_window_movement_strides(),
            avg_pool_m->get_padding_below(),
            avg_pool_m->get_padding_above(),
            avg_pool_m->get_include_padding_in_avg_computation());
        auto dq_n = std::make_shared<ngraph::op::Dequantize>(qavg_pool_n,
                                                             dq_m->get_argument(1),
                                                             dq_m->get_argument(2),
                                                             dq_m->get_output_element_type(0),
                                                             dq_m->get_axes());
        ngraph::replace_node(m.get_match_root(), dq_n);
        return true;
    };

    this->add_matcher(std::make_shared<pattern::Matcher>(avg_pool, "CPUQuantFusion.QAvgPool"),
                      callback);
}

// Dequantize + Maxpool -> Maxpool + Dequantize
void ngraph::runtime::cpu::pass::CPUQuantFusion::construct_qmax_pool()
{
    Shape shape{2, 2, 1, 1};
    auto input = std::make_shared<pattern::op::Label>(element::i8, shape);
    auto dq_scale = std::make_shared<pattern::op::Label>(element::f32, Shape{});
    auto dq_zp = std::make_shared<pattern::op::Label>(element::i8, Shape{});
    auto dq =
        std::make_shared<ngraph::op::Dequantize>(input, dq_scale, dq_zp, element::f32, AxisSet{});
    auto max_pool = std::make_shared<ngraph::op::MaxPool>(dq, Shape{1, 1});

    auto callback = [](pattern::Matcher& m) {
        NGRAPH_DEBUG << "In a callback for construct_qmax_pool against "
                     << m.get_match_root()->get_name();

        auto max_pool_m = std::static_pointer_cast<ngraph::op::MaxPool>(m.get_match_root());
        auto dq_m = std::static_pointer_cast<ngraph::op::Dequantize>(max_pool_m->get_argument(0));

        auto qmax_pool_n =
            std::make_shared<ngraph::op::MaxPool>(dq_m->get_argument(0),
                                                  max_pool_m->get_window_shape(),
                                                  max_pool_m->get_window_movement_strides(),
                                                  max_pool_m->get_padding_below(),
                                                  max_pool_m->get_padding_above());
        auto dq_n = std::make_shared<ngraph::op::Dequantize>(qmax_pool_n,
                                                             dq_m->get_argument(1),
                                                             dq_m->get_argument(2),
                                                             dq_m->get_output_element_type(0),
                                                             dq_m->get_axes());
        ngraph::replace_node(m.get_match_root(), dq_n);
        return true;
    };

    this->add_matcher(std::make_shared<pattern::Matcher>(max_pool, "CPUQuantFusion.QMaxPool"),
                      callback);
}

// {Dequantize}* + Concat -> Concat + Dequantize
void ngraph::runtime::cpu::pass::CPUQuantFusion::construct_qconcat()
{
    Shape shape{2, 2, 1, 1};
    NodeVector inputs;
    NodeVector concats;
    // Pattern matcher looks for concats with exact number of inputs
    inputs.push_back(std::make_shared<pattern::op::Label>(element::f32, shape));
    // Concat2, Concat3, ... Concat6
    for (size_t i = 0; i < 5; i++)
    {
        inputs.push_back(std::make_shared<pattern::op::Label>(element::f32, shape));
        concats.push_back(std::make_shared<ngraph::op::Concat>(inputs, 0));
    }

    auto callback = [](pattern::Matcher& m) {
        NGRAPH_DEBUG << "In a callback for construct_qconcat against "
                     << m.get_match_root()->get_name();

        auto concat_m = std::static_pointer_cast<ngraph::op::Concat>(m.get_match_root());
        auto dq_m = std::static_pointer_cast<ngraph::op::Dequantize>(concat_m->get_argument(0));
        NodeVector new_args;
        for (auto arg : concat_m->get_arguments())
        {
            if (arg->description() != "Dequantize")
            {
                return false;
            }

            // ensure dequant scales are same
            if (!ngraph::compare_constants(arg->get_argument(1), dq_m->get_argument(1)))
            {
                NGRAPH_DEBUG << "Concat: Dequantize scale must be same";
                return false;
            }

            new_args.push_back(arg->get_argument(0));
        }
        auto concat_n =
            std::make_shared<ngraph::op::Concat>(new_args, concat_m->get_concatenation_axis());
        auto dq_n = std::make_shared<ngraph::op::Dequantize>(concat_n,
                                                             dq_m->get_argument(1),
                                                             dq_m->get_argument(2),
                                                             dq_m->get_output_element_type(0),
                                                             dq_m->get_axes());
        ngraph::replace_node(m.get_match_root(), dq_n);

        return true;
    };

    for (size_t i = 0; i < 5; i++)
    {
        this->add_matcher(std::make_shared<pattern::Matcher>(
                              concats[i], "CPUQuantFusion.QConcat" + std::to_string(i + 2)),
                          callback);
    }
}

void ngraph::runtime::cpu::pass::CPUQuantFusion::construct_dq_q()
{
    Shape shape{2, 2, 1, 1};
    auto input = std::make_shared<pattern::op::Label>(element::i8, shape);
    auto dq_scale = std::make_shared<pattern::op::Label>(element::f32, Shape{});
    auto dq_zp = std::make_shared<pattern::op::Label>(element::i8, Shape{});

    auto q_scale = std::make_shared<pattern::op::Label>(element::f32, Shape{});
    auto q_zp = std::make_shared<pattern::op::Label>(element::i8, Shape{});

    auto dq =
        std::make_shared<ngraph::op::Dequantize>(input, dq_scale, dq_zp, element::f32, AxisSet{});
    ngraph::op::Quantize::RoundMode round_mode =
        ngraph::op::Quantize::RoundMode::ROUND_NEAREST_TOWARD_EVEN;
    auto q = std::make_shared<ngraph::op::Quantize>(
        dq, q_scale, q_zp, element::i8, AxisSet{}, round_mode);

    auto callback = [input](pattern::Matcher& m) {
        NGRAPH_DEBUG << "In a callback for construct_dq_q against "
                     << m.get_match_root()->get_name();

        auto q_m = std::static_pointer_cast<ngraph::op::Quantize>(m.get_match_root());
        auto dq_m = std::static_pointer_cast<ngraph::op::Dequantize>(q_m->get_argument(0));
        if (!(ngraph::is_zero(q_m->get_argument(2)) && ngraph::is_zero(dq_m->get_argument(2))))
        {
            NGRAPH_DEBUG << "Non-zero zero points";
            return false;
        }

        if (m.get_match_root()->get_output_element_type(0) !=
            m.get_pattern_map()[input]->get_output_element_type(0))
        {
            NGRAPH_DEBUG << "Type mismatch between input and quantize output";
            return false;
        }

        if (!ngraph::compare_constants(q_m->get_argument(1), dq_m->get_argument(1)))
        {
            NGRAPH_DEBUG << "Scales dont match";
            return false;
        }

        ngraph::replace_node(m.get_match_root(), m.get_pattern_map()[input]);
        return true;
    };

    auto m = std::make_shared<pattern::Matcher>(q, "CPUQuantFusion.DQandQ");
    this->add_matcher(m, callback);
}

// Left Branch(LB): QCONVB + DQ + {Reshape/Broadcast}
// Right Branch(RB): DQ + {Reshape/Broadcast}
// Relu(LB + RB) -> QCB{S}A
void ngraph::runtime::cpu::pass::CPUQuantFusion::construct_qconvb_add()
{
    Shape shape{2, 2, 1, 1};
    auto data_batch = std::make_shared<pattern::op::Label>(element::u8, shape);
    auto filters = std::make_shared<pattern::op::Label>(element::i8, shape);
    auto bias = std::make_shared<pattern::op::Label>(element::i32, Shape{shape[1]});
    auto requantization_scale = std::make_shared<pattern::op::Label>(element::f32, Shape{});
    auto output_scale = std::make_shared<pattern::op::Label>(element::f32, Shape{});
    auto dq_scale1 = std::make_shared<pattern::op::Label>(element::f32, Shape{});
    auto dq_zp1 = std::make_shared<pattern::op::Label>(element::i8, Shape{});
    auto dq_scale2 = std::make_shared<pattern::op::Label>(element::f32, Shape{});
    auto dq_zp2 = std::make_shared<pattern::op::Label>(element::i8, Shape{});

    // Left Graph
    auto qconvb = std::make_shared<ngraph::op::QuantizedConvolutionBias>(data_batch,
                                                                         filters,
                                                                         bias,
                                                                         Strides{1, 1},
                                                                         Strides{1, 1},
                                                                         CoordinateDiff{0, 0},
                                                                         CoordinateDiff{0, 0},
                                                                         Strides{1, 1},
                                                                         requantization_scale,
                                                                         false);
    auto qconvb_label = std::make_shared<pattern::op::Label>(qconvb, nullptr, NodeVector{qconvb});
    auto dq_l = std::make_shared<ngraph::op::Dequantize>(
        qconvb_label, dq_scale1, dq_zp1, element::f32, AxisSet{});
    auto dq_l_label = std::make_shared<pattern::op::Label>(dq_l, nullptr, NodeVector{dq_l});
    auto skipr_l = std::make_shared<pattern::op::Skip>(
        dq_l_label, [](std::shared_ptr<Node> n) { return n->description() == "Reshape"; });
    auto skipb_l = std::make_shared<pattern::op::Skip>(
        skipr_l, [](std::shared_ptr<Node> n) { return n->description() == "Broadcast"; });

    // Right Graph
    auto summand = std::make_shared<pattern::op::Label>(element::i8, qconvb->get_output_shape(0));
    auto dq_r = std::make_shared<ngraph::op::Dequantize>(
        summand, dq_scale2, dq_zp2, element::f32, AxisSet{});
    auto dq_r_label = std::make_shared<pattern::op::Label>(dq_r, nullptr, NodeVector{dq_r});
    auto skipr_r = std::make_shared<pattern::op::Skip>(
        dq_r_label, [](std::shared_ptr<Node> n) { return n->description() == "Reshape"; });
    auto skipb_r = std::make_shared<pattern::op::Skip>(
        skipr_r, [](std::shared_ptr<Node> n) { return n->description() == "Broadcast"; });

    // Add left + right
    auto add = skipb_l + skipb_r;
    auto prelu = std::make_shared<ngraph::op::Relu>(add);

    auto callback = [dq_l_label, dq_r_label](pattern::Matcher& m) {
        NGRAPH_DEBUG << "In a callback for construct_qconvb_dq_add_relu against "
                     << m.get_match_root()->get_name();
        auto pattern_map = m.get_pattern_map();
        auto add_m = as_type_ptr<ngraph::op::Add>(m.get_match_root()->get_argument(0));
        auto dq_l_m = as_type_ptr<ngraph::op::Dequantize>(pattern_map[dq_l_label]);
        auto dq_r_m = as_type_ptr<ngraph::op::Dequantize>(pattern_map[dq_r_label]);

        // both left and right are QuantizedConvolutionBias
        if (dq_r_m->get_argument(0)->description() == "QuantizedConvolutionBias")
        {
            for (auto user : m.get_match_root()->get_users())
            {
                auto q_m = as_type_ptr<ngraph::op::Quantize>(user);
                if (q_m)
                {
                    auto q_m_scale = q_m->get_argument(1);
                    auto dq_l_m_scale = dq_l_m->get_argument(1);
                    auto dq_r_m_scale = dq_r_m->get_argument(1);
                    if (!ngraph::compare_constants(q_m_scale, dq_l_m_scale) &&
                        ngraph::compare_constants(q_m_scale, dq_r_m_scale))
                    {
                        NGRAPH_DEBUG << "Scales of Q and DQ of right branch match";
                        // switch left and right branch
                        auto temp = dq_l_m;
                        dq_l_m = dq_r_m;
                        dq_r_m = temp;
                    }
                    break;
                }
            }
        }

        auto qconv =
            std::static_pointer_cast<ngraph::op::QuantizedConvolutionBias>(dq_l_m->get_argument(0));
        auto inplace_input = dq_r_m->get_argument(0);

        if (!(ngraph::is_zero(dq_l_m->get_argument(2)) && ngraph::is_zero(dq_r_m->get_argument(2))))
        {
            NGRAPH_DEBUG << "Non-zero zero points";
            return false;
        }

        if (dq_r_m->get_input_element_type(0) != element::i8 &&
            dq_r_m->get_input_element_type(0) != element::u8)
        {
            NGRAPH_DEBUG << "Non int8/uint8 summand";
            return false;
        }

        if (get_user_count(qconv.get()) > 1)
        {
            NGRAPH_DEBUG << "QuantizedConvolutionBias has more than one user";
            return false;
        }

        // The next two checks are not required once we support fallbacks in dex/codegen
        // for non in-place input
        if (!is_post_dominated(inplace_input.get(), add_m.get()))
        {
            NGRAPH_DEBUG << "Unsafe to use in-place kernel since add's in-place input has "
                            "potential live users";
            return false;
        }

        if (inplace_input->is_parameter())
        {
            NGRAPH_DEBUG
                << "Unsafe to use in-place kernel since add's in-place input is a parameter";
            return false;
        }

        if (inplace_input->get_output_shape(0) != qconv->get_output_shape(0))
        {
            NGRAPH_DEBUG << "Summand shape doesn't match convolution shape";
            return false;
        }

        auto requant_scale = qconv->get_argument(3);
        auto dq_l_scale = dq_l_m->get_argument(1);
        auto dq_r_scale = dq_r_m->get_argument(1);
        auto sum_scale = (dq_r_scale / dq_l_scale);

        std::shared_ptr<ngraph::op::Op> qconvba;
        if (dq_r_m->get_input_element_type(2) == element::i8)
        {
            // TODO (jbobba): Investigate the need for Convert op
            qconvba = std::make_shared<ngraph::op::Convert>(
                std::make_shared<ngraph::op::QuantizedConvolutionBiasSignedAdd>(
                    qconv->get_argument(0),
                    qconv->get_argument(1),
                    qconv->get_argument(2),
                    inplace_input,
                    qconv->get_window_movement_strides(),
                    qconv->get_window_dilation_strides(),
                    qconv->get_padding_below(),
                    qconv->get_padding_above(),
                    qconv->get_data_dilation_strides(),
                    requant_scale,
                    sum_scale,
                    true),
                element::u8);
        }
        else
        {
            qconvba = std::make_shared<ngraph::op::QuantizedConvolutionBiasAdd>(
                qconv->get_argument(0),
                qconv->get_argument(1),
                qconv->get_argument(2),
                inplace_input,
                qconv->get_window_movement_strides(),
                qconv->get_window_dilation_strides(),
                qconv->get_padding_below(),
                qconv->get_padding_above(),
                qconv->get_data_dilation_strides(),
                requant_scale,
                sum_scale,
                true);
        }
        auto zp = ngraph::op::Constant::create(element::u8, Shape{}, {0});
        auto DQ = std::make_shared<ngraph::op::Dequantize>(
            qconvba, dq_l_scale, zp, element::f32, AxisSet{});
        ngraph::replace_node(m.get_match_root(), DQ);

        return true;
    };

    auto m = std::make_shared<pattern::Matcher>(prelu, "CPUQuantFusion.QConvBiasSignedAdd");
    this->add_matcher(m, callback);
}

// Convert a QuantizedDot which takes [m,n]*[n,k] to
// QuantizedMatmul which reorders input1 and does [m,n]*[k,n]
// which is what mkldnn wants
void ngraph::runtime::cpu::pass::CPUQuantFusion::construct_quantized_matmul()
{
    Shape shape_input0{2, 3};
    Shape shape_input1{3, 4};
    auto input0 = std::make_shared<pattern::op::Label>(element::u8, shape_input0);
    auto input1 = std::make_shared<pattern::op::Label>(element::i8, shape_input1);
    auto input0_scale = std::make_shared<pattern::op::Label>(element::f32, Shape{});
    auto input1_scale = std::make_shared<pattern::op::Label>(element::f32, Shape{});
    auto output_scale = std::make_shared<pattern::op::Label>(element::f32, Shape{});

    auto int8_zero = op::Constant::create(element::i8, Shape{}, {0});
    auto uint8_zero = op::Constant::create(element::u8, Shape{}, {0});

    auto q_dot = std::make_shared<ngraph::op::QuantizedDot>(input0,
                                                            input1,
                                                            1,
                                                            input0_scale,
                                                            uint8_zero,
                                                            input1_scale,
                                                            int8_zero,
                                                            output_scale,
                                                            int8_zero,
                                                            element::i8,
                                                            AxisSet{},
                                                            AxisSet{},
                                                            AxisSet{});
    auto callback = [input0, input1, input0_scale, input1_scale, output_scale](
        pattern::Matcher& m) {
        NGRAPH_DEBUG << "In callback for Qdot against node = " << m.get_match_root()->get_name();
        auto pattern_map = m.get_pattern_map();

        auto qdot = std::static_pointer_cast<ngraph::op::QuantizedDot>(m.get_match_root());
        auto input_0 = pattern_map[input0];
        auto input_1 = pattern_map[input1];
        auto input_0_scale = pattern_map[input0_scale];
        auto input_1_scale = pattern_map[input1_scale];
        auto scale_output = pattern_map[output_scale];
        auto scale_new = input_0_scale * input_1_scale / scale_output;

        if (input_0->get_output_shape(0).size() != 2 || input_1->get_output_shape(0).size() != 2)
        {
            return false;
        }
        if (input_0->get_output_element_type(0) == element::u8 &&
            input_1->get_output_element_type(0) == element::u8)
        {
            return false;
        }

        auto reshape_input1 = std::make_shared<op::Reshape>(
            input_1,
            AxisVector{1, 0},
            Shape{input_1->get_output_shape(0)[1], input_1->get_output_shape(0)[0]});
        auto qmatmul = std::make_shared<ngraph::op::QuantizedMatmul>(
            input_0, reshape_input1, scale_new, qdot->get_output_type());

        ngraph::replace_node(m.get_match_root(), qmatmul);
        return true;
    };

    auto m = std::make_shared<pattern::Matcher>(q_dot, "CPUQuantFusion.QDot");
    this->add_matcher(m, callback);
}<|MERGE_RESOLUTION|>--- conflicted
+++ resolved
@@ -1119,11 +1119,7 @@
     auto use_seed_label = std::make_shared<pattern::op::Label>(use_seed_const);
 
     auto genmask = std::make_shared<op::GenerateMask>(
-<<<<<<< HEAD
-        const1_label, x->get_shape(), x->get_output_element_type(0), seed, value, use_seed);
-=======
-        const1_label, x->get_output_shape(0), x->get_element_type(), seed, value, use_seed);
->>>>>>> cbe47149
+        const1_label, x->get_output_shape(0), x->get_output_element_type(0), seed, value, use_seed);
     auto genmask_label =
         std::make_shared<pattern::op::Label>(genmask, nullptr, NodeVector{genmask});
 
