//*****************************************************************************
// Copyright 2017-2020 Intel Corporation
//
// Licensed under the Apache License, Version 2.0 (the "License");
// you may not use this file except in compliance with the License.
// You may obtain a copy of the License at
//
//     http://www.apache.org/licenses/LICENSE-2.0
//
// Unless required by applicable law or agreed to in writing, software
// distributed under the License is distributed on an "AS IS" BASIS,
// WITHOUT WARRANTIES OR CONDITIONS OF ANY KIND, either express or implied.
// See the License for the specific language governing permissions and
// limitations under the License.
//*****************************************************************************

#include <algorithm>
#include <iostream>
#include <numeric>
#include <string>
#include <unordered_set>

#include "cpu_fusion.hpp"
#include "ngraph/builder/make_constant.hpp"

#include "ngraph/descriptor/input.hpp"
#include "ngraph/descriptor/output.hpp"
#include "ngraph/graph_util.hpp"
#include "ngraph/log.hpp"
#include "ngraph/node.hpp"
#include "ngraph/op/add.hpp"
#include "ngraph/op/avg_pool.hpp"
#include "ngraph/op/batch_norm.hpp"
#include "ngraph/op/broadcast.hpp"
#include "ngraph/op/concat.hpp"
#include "ngraph/op/constant.hpp"
#include "ngraph/op/conv_fused.hpp"
#include "ngraph/op/convert.hpp"
#include "ngraph/op/convolution.hpp"
#include "ngraph/op/dequantize.hpp"
#include "ngraph/op/divide.hpp"
#include "ngraph/op/dot.hpp"
#include "ngraph/op/exp.hpp"
#include "ngraph/op/experimental/generate_mask.hpp"
#include "ngraph/op/experimental/quantized_conv_bias.hpp"
#include "ngraph/op/experimental/quantized_conv_relu.hpp"
#include "ngraph/op/gelu.hpp"
#include "ngraph/op/get_output_element.hpp"
#include "ngraph/op/group_conv.hpp"
#include "ngraph/op/max_pool.hpp"
#include "ngraph/op/maximum.hpp"
#include "ngraph/op/minimum.hpp"
#include "ngraph/op/multiply.hpp"
#include "ngraph/op/negative.hpp"
#include "ngraph/op/pad.hpp"
#include "ngraph/op/parameter.hpp"
#include "ngraph/op/quantize.hpp"
#include "ngraph/op/quantized_convolution.hpp"
#include "ngraph/op/quantized_dot.hpp"
#include "ngraph/op/relu.hpp"
#include "ngraph/op/replace_slice.hpp"
#include "ngraph/op/reshape.hpp"
#include "ngraph/op/sigmoid.hpp"
#include "ngraph/op/slice.hpp"
#include "ngraph/op/sqrt.hpp"
#include "ngraph/op/subtract.hpp"
#include "ngraph/op/sum.hpp"
#include "ngraph/op/tanh.hpp"
#include "ngraph/pattern/matcher.hpp"
#include "ngraph/pattern/op/label.hpp"
#include "ngraph/pattern/op/skip.hpp"
#include "ngraph/runtime/cpu/mkldnn_utils.hpp"
#include "ngraph/runtime/cpu/op/batch_norm_relu.hpp"
#include "ngraph/runtime/cpu/op/bounded_relu.hpp"
#include "ngraph/runtime/cpu/op/conv_add.hpp"
#include "ngraph/runtime/cpu/op/conv_relu.hpp"
#include "ngraph/runtime/cpu/op/deconv.hpp"
#include "ngraph/runtime/cpu/op/dropout.hpp"
#include "ngraph/runtime/cpu/op/gelu_backprop.hpp"
#include "ngraph/runtime/cpu/op/group_conv_bias.hpp"
#include "ngraph/runtime/cpu/op/leaky_relu.hpp"
#include "ngraph/runtime/cpu/op/lstm.hpp"
#include "ngraph/runtime/cpu/op/matmul_bias.hpp"
#include "ngraph/runtime/cpu/op/quantized_matmul.hpp"
#include "ngraph/runtime/cpu/op/rnn_utils.hpp"
#include "ngraph/runtime/cpu/op/sigmoid_mul.hpp"
#include "ngraph/runtime/cpu/op/update_slice.hpp"
#include "ngraph/util.hpp"

static bool init_cblas_arg(std::shared_ptr<ngraph::Node> reshape,
                           ngraph::Output<ngraph::Node> arg,
                           bool& transpose_w,
                           ngraph::Shape& shape_w)
{
    auto r_w = ngraph::as_type_ptr<ngraph::op::Reshape>(reshape);

    if (!r_w)
    {
        if (arg.get_shape().size() != 2)
        {
            NGRAPH_DEBUG << arg << " 's rank != 2 " << ngraph::vector_to_string(arg.get_shape());
            return false;
        }
        return true; // nth to do; reshape isn't a reshape
    }

    if (r_w->get_output_shape(0).size() != 2)
    {
        NGRAPH_DEBUG << "Reshape for " << reshape->get_name() << " doesn't reshape into matrix"
                     << ngraph::vector_to_string(r_w->get_output_shape(0));
        return false;
    }

    auto io = r_w->get_input_order();
    if (r_w->get_output_shape(0).size() != arg.get_shape().size()) // reshape
    {
        auto dio = ngraph::get_default_order(io);
        if (io != dio) // we can't reshape and transpose at the same time
        {
            NGRAPH_DEBUG << "Reshape for " << reshape->get_name() << " is not in default order "
                         << ngraph::vector_to_string(io);
            NGRAPH_DEBUG << "r_w shape = " << ngraph::vector_to_string(r_w->get_output_shape(0));
            NGRAPH_DEBUG << "arg shape = " << ngraph::vector_to_string(arg.get_shape());
            return false;
        }

        shape_w = r_w->get_output_shape(0);
    }
    else
    {
        if (io == ngraph::AxisVector{1, 0})
        {
            transpose_w = true;
        }
        // otherwise no-op reshape
    }

    return true;
}

void ngraph::runtime::cpu::pass::CPUFusion::construct_matmulbias()
{
    Shape shape_w{2, 4};
    Shape shape_x{4, 1};
    Shape shape_b{1};
    auto W = std::make_shared<pattern::op::Label>(element::f32, shape_w);
    auto x = std::make_shared<pattern::op::Label>(element::f32, shape_x);
    auto b = std::make_shared<pattern::op::Label>(element::f32, shape_b);

    auto pmmb = std::make_shared<ngraph::op::MatmulBias>(
        W, x, Output<Node>(), W->get_output_shape(0), x->get_output_shape(0), false, false);
    auto pbroadcast =
        std::make_shared<ngraph::op::Broadcast>(b, pmmb->get_output_shape(0), AxisSet{0});
    auto padd = pmmb + pbroadcast;

    auto callback = [W, x](pattern::Matcher& m) {
        NGRAPH_DEBUG << "In callback for construct_matmulbias_pattern against node = "
                     << m.get_match_root()->get_name();

        auto mpattern = m.get_match_root(); // add
        auto m_matmul = ngraph::pattern::Matcher::unique_match<ngraph::op::MatmulBias>(mpattern);
        auto m_broadcast = ngraph::pattern::Matcher::unique_match<ngraph::op::Broadcast>(mpattern);
<<<<<<< HEAD
        auto m_bias = m_broadcast->input_value(0);
        auto pattern_map = m.get_pattern_map();
=======
        auto m_bias = m_broadcast->get_argument(0);
        auto pvm = m.get_pattern_value_map();
>>>>>>> 5d839474

        NGRAPH_CHECK(mpattern->get_output_element_type(0) != element::f64,
                     "Bias in DP MatMulBias is not supported yet");

        auto mmb = std::make_shared<ngraph::op::MatmulBias>(pvm[W],
                                                            pvm[x],
                                                            m_bias,
                                                            m_matmul->get_a_shape(),
                                                            m_matmul->get_b_shape(),
                                                            m_matmul->get_is_a_transposed(),
                                                            m_matmul->get_is_b_transposed(),
                                                            m_broadcast->get_broadcast_axes());

        m.get_match_value().replace(mmb->output(0));
        return true;
    };

    auto m = std::make_shared<ngraph::pattern::Matcher>(padd, "CPUFusion.MatMulBias");
    this->add_matcher(m, callback);
}

void ngraph::runtime::cpu::pass::CPUFusion::construct_matmul()
{
    Shape shape_w{2, 4};
    Shape shape_x{4, 1};
    Shape shape_b{1};
    Shape shape_dot{2, 1};

    auto W = std::make_shared<pattern::op::Label>(element::f32, shape_w);
    auto x = std::make_shared<pattern::op::Label>(element::f32, shape_x);

    auto reshape_pred = pattern::has_class<ngraph::op::Reshape>();

    auto skip_w = std::make_shared<pattern::op::Skip>(W, reshape_pred);
    auto skip_x = std::make_shared<pattern::op::Skip>(x, reshape_pred);

    auto pdot = std::make_shared<ngraph::op::Dot>(skip_w, skip_x);

    auto callback = [W, x](pattern::Matcher& m) {
        NGRAPH_DEBUG << "In callback for construct_matmul_pattern against node = "
                     << m.get_match_root()->get_name();
        auto pattern_map = m.get_pattern_map();
        auto pvm = m.get_pattern_value_map();

        auto mpattern = m.get_match_root();
        auto dot = m.get_match_root();
        auto element_type = mpattern->get_output_element_type(0);

        if (element_type != element::f32 && element_type != element::f64)
        {
            NGRAPH_DEBUG << "mpattern = " << mpattern->get_name()
                         << " type is not float or double!";
            return false;
        }

        if (dot->get_output_shape(0).size() != 2)
        {
            NGRAPH_DEBUG << "dot = " << dot->get_name() << " shape is not equal to 2!";
            return false;
        }

        if (shape_size(dot->get_output_shape(0)) == 0)
        {
            NGRAPH_DEBUG << "dot has a zero dimension";
            return false;
        }

        bool transpose_w = false;
        Shape shape_arg0{pvm[W].get_shape()};
        if (!init_cblas_arg(dot->get_argument(0), pattern_map[W], transpose_w, shape_arg0))
        {
            return false;
        }

        bool transpose_x = false;
        Shape shape_arg1{pvm[x].get_shape()};
        if (!init_cblas_arg(dot->get_argument(1), pattern_map[x], transpose_x, shape_arg1))
        {
            return false;
        }

        auto cg = std::make_shared<ngraph::op::MatmulBias>(
            pvm[W], pvm[x], Output<Node>(), shape_arg0, shape_arg1, transpose_w, transpose_x);

        ngraph::replace_node(mpattern, cg);
        return true;
    };

    auto m = std::make_shared<ngraph::pattern::Matcher>(pdot, "CPUFusion.MatMul");
    this->add_matcher(m, callback);
}

void ngraph::runtime::cpu::pass::CPUFusion::construct_fprop_bn()
{
    // construct varaiance
    auto N = ngraph::op::Constant::create(element::f32, Shape{3}, {2, 2, 2});
    auto input = std::make_shared<pattern::op::Label>(element::f32, Shape{2, 3});
    auto input_sq = std::make_shared<ngraph::op::Multiply>(input, input);
    auto sum_input = std::make_shared<ngraph::op::Sum>(input, AxisSet{0});
    auto square_sumed_input = std::make_shared<ngraph::op::Multiply>(sum_input, sum_input);
    auto sum_squared_input = std::make_shared<ngraph::op::Sum>(input_sq, AxisSet{0});
    auto avg_input_sum_sq = std::make_shared<ngraph::op::Divide>(square_sumed_input, N);
    auto xmu = std::make_shared<ngraph::op::Subtract>(sum_squared_input, avg_input_sum_sq);
    auto variance = std::make_shared<ngraph::op::Divide>(xmu, N);
    auto variance_label =
        std::make_shared<pattern::op::Label>(variance, nullptr, NodeVector{variance});
    auto variance_with_broadcast =
        std::make_shared<ngraph::op::Broadcast>(variance_label, Shape{2, 3}, AxisSet{0});

    // construct mean
    auto sum_input1 = std::make_shared<ngraph::op::Sum>(input, AxisSet{0});
    auto mean = std::make_shared<ngraph::op::Divide>(sum_input1, N);
    auto mean_label = std::make_shared<pattern::op::Label>(mean, nullptr, NodeVector{mean});
    auto mean_with_broadcast =
        std::make_shared<ngraph::op::Broadcast>(mean_label, Shape{2, 3}, AxisSet{0});
    auto input_diff_mean = std::make_shared<ngraph::op::Subtract>(input, mean_with_broadcast);

    // Eps
    auto eps_label = std::make_shared<pattern::op::Label>(element::f32, Shape{3});
    auto eps_with_broadcast =
        std::make_shared<ngraph::op::Broadcast>(eps_label, Shape{2, 3}, AxisSet{0});

    auto add1 = std::make_shared<ngraph::op::Add>(eps_with_broadcast, variance_with_broadcast);
    auto sqrt_variance_eps = std::make_shared<ngraph::op::Sqrt>(add1);
    auto divide_mean_variance =
        std::make_shared<ngraph::op::Divide>(input_diff_mean, sqrt_variance_eps);

    // Gamma
    auto gamma_label = std::make_shared<pattern::op::Label>(element::f32, Shape{3});
    auto gamma_with_broadcast =
        std::make_shared<ngraph::op::Broadcast>(gamma_label, Shape{2, 3}, AxisSet{0});
    auto multiply_gamma =
        std::make_shared<ngraph::op::Multiply>(gamma_with_broadcast, divide_mean_variance);

    // Beta
    auto beta_label = std::make_shared<pattern::op::Label>(element::f32, Shape{3});
    auto beta_with_broadcast =
        std::make_shared<ngraph::op::Broadcast>(beta_label, Shape{2, 3}, AxisSet{0});

    auto add_beta = std::make_shared<ngraph::op::Add>(beta_with_broadcast, multiply_gamma);
    // This completes fprop bn pattern

    // Define a call back that needs to called once the DFG matches the pattern
    auto callback = [variance_label, mean_label, input, eps_label, gamma_label, beta_label](
        pattern::Matcher& m) {
        NGRAPH_DEBUG << "In a callback for construct_fprop_bn pattern against "
                     << m.get_match_root()->get_name();

        // TODO - add assert's based on the matched node
        auto pattern_map = m.get_pattern_map();
        auto pvm = m.get_pattern_value_map();
        NGRAPH_DEBUG << "Input: " << pattern_map[input]->get_name() << " "
                     << pvm[input].get_shape().size();
        NGRAPH_DEBUG << "Variance: " << pattern_map[variance_label]->get_name() << " "
                     << pvm[variance_label].get_shape().size();
        NGRAPH_DEBUG << "Mean: " << pattern_map[mean_label]->get_name() << " "
                     << pvm[mean_label].get_shape().size();
        NGRAPH_DEBUG << "eps: " << pattern_map[eps_label]->get_name() << " "
                     << pvm[eps_label].get_shape().size();
        NGRAPH_DEBUG << "gamma: " << pattern_map[gamma_label]->get_name() << " "
                     << pvm[gamma_label].get_shape().size();
        NGRAPH_DEBUG << "beta: " << pattern_map[beta_label]->get_name() << " "
                     << pvm[beta_label].get_shape().size();

        Shape bn_output_shape{m.get_match_value().get_shape()};
        Shape m_bn_mean_shape{pvm[mean_label].get_shape()};
        Shape m_bn_variance_shape{pvm[variance_label].get_shape()};

        // get epsilon value
        auto eps_ptr = as_type_ptr<ngraph::op::Constant>(pattern_map[eps_label]);
        if (!eps_ptr)
        {
            NGRAPH_DEBUG << "Eps must be a constant";
            return false;
        }
        double epsilon = *(reinterpret_cast<const double*>(eps_ptr->get_data_ptr()));
        auto bn_node = std::make_shared<ngraph::op::BatchNormTraining>(
            epsilon, pvm[gamma_label], pvm[beta_label], pvm[input]);

        if (!mkldnn_utils::can_use_mkldnn_batchnorm_fprop(bn_node.get()))
        {
            return false;
        }

        m.get_match_value().replace(bn_node->output(0));
        return true;
    };

    auto m = std::make_shared<ngraph::pattern::Matcher>(add_beta, "CPUFusion.FpropBN");
    this->add_matcher(m, callback);
}

void ngraph::runtime::cpu::pass::CPUFusion::construct_conv_bias()
{
    Shape shape{2, 2, 1, 1};
    auto data_batch = std::make_shared<pattern::op::Label>(element::f32, shape);
    auto filters = std::make_shared<pattern::op::Label>(element::f32, shape);
    auto pbias = std::make_shared<pattern::op::Label>(element::f32, Shape{});

    auto pbroadcast = std::make_shared<ngraph::op::Broadcast>(pbias, shape, AxisSet{0, 1, 2, 3});

    auto pconv1 = std::make_shared<ngraph::op::Convolution>(data_batch,
                                                            filters,
                                                            Strides{1, 1},
                                                            Strides{1, 1},
                                                            CoordinateDiff{0, 0},
                                                            CoordinateDiff{0, 0},
                                                            Strides{1, 1});
    auto p_conv_bias = pbroadcast + pconv1;

    auto callback = [](pattern::Matcher& m) {
        NGRAPH_DEBUG << "In callback for construct_conv_bias against node = "
                     << m.get_match_root()->get_name();
        auto pattern_map = m.get_pattern_map();

        auto conv_m =
            as_type_ptr<ngraph::op::Convolution>(m.get_match_value().get_node()->get_argument(0));
        auto bcast_m = as_type_ptr<op::Broadcast>(m.get_match_value().get_node()->get_argument(1));

        if (conv_m == nullptr)
        {
            conv_m = as_type_ptr<ngraph::op::Convolution>(
                m.get_match_value().get_node()->get_argument(1));
            bcast_m = as_type_ptr<op::Broadcast>(m.get_match_value().get_node()->get_argument(0));
        }

        if (!runtime::cpu::mkldnn_utils::can_use_mkldnn_conv<ngraph::op::Convolution>(conv_m.get()))
        {
            NGRAPH_DEBUG << "Convolution not supported by MKLDNN";
            return false;
        }

        // Except for the 2nd axis (channel dimension), we should either be broadcasting
        // to it or the dimension size should be 1.
        auto bcast_axes = bcast_m->get_broadcast_axes();
        for (size_t i = 0; i < bcast_m->get_output_shape(0).size(); i++)
        {
            if (i != 1 && bcast_axes.find(i) == bcast_axes.end() &&
                bcast_m->get_output_shape(0)[i] != 1)
            {
                return false;
            }
        }

        auto bias = bcast_m->get_argument(0);
        auto bias_shape = bias->get_output_shape(0);
        if (bias_shape.size() > 1)
        {
            NGRAPH_DEBUG << "mpattern = " << m.get_match_root()->get_name()
                         << "conv_bias bias shape != 1, requires reshape to match filter count.";
            auto order = ngraph::get_default_order(bias_shape);
            auto bias_reshape = std::make_shared<ngraph::op::Reshape>(
                bias, order, Shape{conv_m->get_input_shape(1)[0]});
            auto conv_bias = std::make_shared<ngraph::op::ConvolutionBias>(conv_m, bias_reshape);
            m.get_match_value().replace(conv_bias->output(0));
        }
        else
        {
            auto conv_bias = std::make_shared<ngraph::op::ConvolutionBias>(conv_m, bias);
            m.get_match_value().replace(conv_bias->output(0));
        }
        return true;
    };

    auto m = std::make_shared<ngraph::pattern::Matcher>(p_conv_bias, "CPUFusion.ConvBias");
    this->add_matcher(m, callback);
}

void ngraph::runtime::cpu::pass::CPUFusion::construct_conv_bias_bprop()
{
    Shape shape{2, 2, 1, 1};
    auto data_batch = std::make_shared<pattern::op::Label>(element::f32, shape);
    auto delta = std::make_shared<pattern::op::Label>(element::f32, shape);
    auto conv_bprop_filter =
        std::make_shared<ngraph::op::ConvolutionBackpropFilters>(data_batch,
                                                                 shape,
                                                                 delta,
                                                                 Strides{1, 1},
                                                                 Strides{1, 1},
                                                                 CoordinateDiff{0, 0},
                                                                 CoordinateDiff{0, 0},
                                                                 Strides{1, 1});

    auto callback = [data_batch, delta](pattern::Matcher& m) {
        NGRAPH_DEBUG << "In callback for construct_conv_bias_bprop against node = "
                     << m.get_match_root()->get_name();

        auto pattern_map = m.get_pattern_map();
        auto pvm = m.get_pattern_value_map();
        auto conv_bprop = m.get_match_root_as<ngraph::op::ConvolutionBackpropFilters>();
        NGRAPH_CHECK(conv_bprop,
                     "match root node ",
                     *m.get_match_root(),
                     " not of type `ngraph::op::ConvolutionBackpropFilters`");

        if (conv_bprop->get_input_shape(0).size() == 4 &&
            conv_bprop->get_input_shape(1).size() == 4 &&
            conv_bprop->get_input_element_type(0) == element::f32)
        {
            for (auto delta_user : pattern_map[delta]->get_users())
            {
                if (is_type<ngraph::op::Sum>(delta_user))
                {
                    auto bias = as_type_ptr<ngraph::op::Sum>(delta_user);
                    auto bias_shape = bias->get_output_shape(0);
                    bool flag = false;
                    if (bias_shape.size() > 1)
                    {
                        NGRAPH_DEBUG
                            << "mpattern = " << m.get_match_root()->get_name()
                            << "conv_bias bias shape != 1, requires reshape to match filter count.";
                        auto order = ngraph::get_default_order(bias_shape);
                        auto bias_reshape = std::make_shared<ngraph::op::Reshape>(
                            bias, order, Shape{conv_bprop->get_filters_shape()[0]});
                        bias_shape = bias_reshape->get_output_shape(0);
                        flag = true;
                    }
                    auto conv_bias_bprop =
                        std::make_shared<ngraph::op::ConvolutionBiasBackpropFiltersBias>(
                            pvm[data_batch],
                            conv_bprop->get_filters_shape(),
                            bias_shape,
                            pvm[delta],
                            conv_bprop->get_window_movement_strides_forward(),
                            conv_bprop->get_window_dilation_strides_forward(),
                            conv_bprop->get_padding_below_forward(),
                            conv_bprop->get_padding_above_forward(),
                            conv_bprop->get_data_dilation_strides_forward());
                    auto out0 = conv_bias_bprop->output(0);
                    auto out1 = conv_bias_bprop->output(1);
                    NGRAPH_DEBUG << "Replacing " << m.get_match_root()->get_name()
                                 << "with ConvolutionBiasBackpropFiltersBias";
                    m.get_match_value().replace(out0);
                    NGRAPH_DEBUG << "Replacing bias and adding it as a second o/p of "
                                    "ConvolutionBiasBackpropFiltersBias";
                    if (flag)
                    {
                        auto out1_reshape = std::make_shared<ngraph::op::Reshape>(
                            out1, AxisVector{0}, delta_user->get_output_shape(0));
                        ngraph::replace_node(delta_user, out1_reshape);
                    }
                    else
                    {
                        ngraph::replace_node(delta_user, {out1});
                    }
                    return true;
                }
            }
        }
        return false;
    };

    auto m =
        std::make_shared<ngraph::pattern::Matcher>(conv_bprop_filter, "CPUFusion.ConvBiasBprop");
    this->add_matcher(m, callback);
}

static bool switch_nodes(std::shared_ptr<ngraph::Node> node1,
                         std::shared_ptr<ngraph::Node> node2,
                         size_t source_input_index = 0)
{
    // check if node1 has only 1 argument, not sure how it will work with >1 args
    if (node1->inputs().size() > 1)
    {
        NGRAPH_DEBUG << "Cannot switch. More than 1 inputs to this node\n";
        return false;
    }
    if (node1->get_users().size() > 1)
    {
        NGRAPH_DEBUG << "Cannot switch. More than 1 user of this node\n";
        return false;
    }
    if (node1->outputs().size() > 1)
    {
        NGRAPH_DEBUG << "Cannot switch. More than 1 output of this node\n";
        return false;
    }
    if (node2->outputs().size() > 1)
    {
        NGRAPH_DEBUG << "Cannot switch. More than 1 output of this node\n";
        return false;
    }

    auto target_inputs = node2->get_output_target_inputs(0);
    // Remove the control_dependency, which shouldn't be there, but in case
    // Other control_dependencies will work out fine even after switch.
    node2->remove_control_dependency(node1);

    // actual switch happening after this
    auto arg = node1->get_argument(source_input_index);
    node2->input(0).replace_source_output(arg);

    node1->input(0).replace_source_output(node2->output(0));

    // used implementation ref from replace_node
    for (auto& input : target_inputs)
    {
        input.replace_source_output(node1->output(0));
    }
    return true;
}

void ngraph::runtime::cpu::pass::CPUPreFusion::construct_maxpool_relu_switch()
{
    auto input_shape = Shape{1, 2, 2, 2};
    auto input = std::make_shared<pattern::op::Label>(element::f32, input_shape);
    Shape window_shape{2, 2};
    auto max_pool = std::make_shared<ngraph::op::MaxPool>(input, window_shape);
    auto prelu = std::make_shared<ngraph::op::Relu>(max_pool);

    auto callback = [input](pattern::Matcher& m) {
        NGRAPH_DEBUG << "In callback for construct_maxpool_relu_switch against node = "
                     << m.get_match_root()->get_name();

        return switch_nodes(m.get_match_value().get_node()->get_argument(0), m.get_match_root());
    };

    auto m = std::make_shared<ngraph::pattern::Matcher>(prelu, "CPUPreFusion.MaxpoolReluSwitch");
    this->add_matcher(m, callback);
}

void ngraph::runtime::cpu::pass::CPUFusion::construct_batch_norm_relu()
{
    auto input_shape = Shape{1, 2, 2, 2};
    auto input = std::make_shared<pattern::op::Label>(element::f32, input_shape);
    auto mean_shape = Shape{2};
    auto var_shape = Shape{2};
    auto gamma_shape = Shape{2};
    auto gamma = std::make_shared<pattern::op::Label>(element::f32, gamma_shape);
    auto beta_shape = Shape{2};
    auto beta = std::make_shared<pattern::op::Label>(element::f32, beta_shape);
    double eps = 0.001;
    auto bn = std::make_shared<ngraph::op::BatchNormTraining>(eps, gamma, beta, input);
    auto prelu = std::make_shared<ngraph::op::Relu>(bn->output(0));

    auto callback = [input, gamma, beta](pattern::Matcher& m) {
        NGRAPH_DEBUG << "In callback for construct_batch_norm_relu against node = "
                     << m.get_match_root()->get_name();

        auto pvm = m.get_pattern_value_map();
        auto m_bn = std::static_pointer_cast<ngraph::op::BatchNormTraining>(
            m.get_match_root()->get_input_node_shared_ptr(0));
        if (!mkldnn_utils::can_use_mkldnn_batchnorm_fprop(m_bn.get()))
        {
            return false;
        }
        if (m_bn->output(0).get_target_inputs().size() > 1)
        {
            NGRAPH_DEBUG << "Relu isn't the only user of BatchNorm's output";
            return false;
        }

        auto bn_relu = std::make_shared<ngraph::op::BatchNormTrainingRelu>(
            m_bn->get_eps_value(), pvm[gamma], pvm[beta], pvm[input]);

        m_bn->output(0).replace(bn_relu->output(0));
        m_bn->output(1).replace(bn_relu->output(1));
        m_bn->output(2).replace(bn_relu->output(2));

        return true;
    };

    auto m = std::make_shared<ngraph::pattern::Matcher>(prelu, "CPUFusion.BatchNormRelu");
    this->add_matcher(m, callback);
}

void ngraph::runtime::cpu::pass::CPUFusion::construct_batch_norm_relu_global_stats()
{
    auto input_shape = Shape{1, 2, 2, 2};
    auto input = std::make_shared<pattern::op::Label>(element::f32, input_shape);
    auto mean_shape = Shape{2};
    auto mean = std::make_shared<pattern::op::Label>(element::f32, mean_shape);
    auto var_shape = Shape{2};
    auto var = std::make_shared<pattern::op::Label>(element::f32, var_shape);
    auto gamma_shape = Shape{2};
    auto gamma = std::make_shared<pattern::op::Label>(element::f32, gamma_shape);
    auto beta_shape = Shape{2};
    auto beta = std::make_shared<pattern::op::Label>(element::f32, beta_shape);
    auto bn_pred = [](std::shared_ptr<Node> node) {
        return pattern::has_class<ngraph::op::BatchNormInference>()(node) ||
               pattern::has_class<ngraph::op::BatchNormTraining>()(node);
    };
    auto bn = std::make_shared<pattern::op::Any>(
        input, bn_pred, NodeVector{gamma, beta, input, mean, var});
    auto prelu = std::make_shared<ngraph::op::Relu>(bn);

    auto callback = [input, mean, var, gamma, beta](pattern::Matcher& m) {
        NGRAPH_DEBUG << "In callback for construct_batch_norm_relu against node = "
                     << m.get_match_root()->get_name();

        auto pvm = m.get_pattern_value_map();

        auto bn_match = m.get_match_root()->get_input_node_shared_ptr(0);
        if (bn_match->get_users().size() > 1)
        {
            NGRAPH_DEBUG << "Relu isn't the only user of BatchNorm's output";
            return false;
        }

        std::shared_ptr<Node> bn_relu;
        if (auto bn_inference = as_type_ptr<ngraph::op::BatchNormInference>(bn_match))
        {
            if (!mkldnn_utils::can_use_mkldnn_batchnorm_fprop(bn_inference.get()))
            {
                return false;
            }
            bn_relu =
                std::make_shared<ngraph::op::BatchNormInferenceRelu>(bn_inference->get_eps_value(),
                                                                     pvm[gamma],
                                                                     pvm[beta],
                                                                     pvm[input],
                                                                     pvm[mean],
                                                                     pvm[var]);
        }

        if (bn_relu)
        {
            m.get_match_value().replace(bn_relu->output(0));
            return true;
        }

        return false;
    };

    auto m =
        std::make_shared<ngraph::pattern::Matcher>(prelu, "CPUFusion.BatchNormReluGlobalStats");
    this->add_matcher(m, callback);
}

// graph before this fusion:
// input mean var gamma beta        broadcast1_input       broadcast2_input
//  \     \   |    /     /              /                        \
//       BatchNormInference          Broadcast1              Broadcast2
//             \                        /                        /
//                    Multiply                                 /
//                       \                                   /
//                                     Add
//                                      |
//                                     Relu
//
//
// graph after this fusion:
// input  mean var     gamma    broadcast1_input   beta     broadcast2_input
//  \      \    |        \          / \             /            /
//   \      \   |          Mulitply1      Multiply2             /
//    \      \  |             /              \                 /
//     \      \ |            /                    newAdd
//      \      \|           /                      /
//            BatchNormInferenceRelu
//
// Multiply1, Multiply2, and newAdd operate on vectors while Multiply an Add operate on
// multi-dimensional matrices.
// Multiply1, Multiply2, and newAdd may be folded away with constant folding pass later.
void ngraph::runtime::cpu::pass::CPUFusion::construct_batch_norm_infer_relu_with_multiply_add()
{
    auto input_shape = Shape{1, 3, 2, 2};
    auto input = std::make_shared<pattern::op::Label>(element::f32, input_shape);
    auto mean_shape = Shape{3};
    auto mean = std::make_shared<pattern::op::Label>(element::f32, mean_shape);
    auto var_shape = Shape{3};
    auto var = std::make_shared<pattern::op::Label>(element::f32, var_shape);
    auto gamma_shape = Shape{3};
    auto gamma = std::make_shared<pattern::op::Label>(element::f32, gamma_shape);
    auto beta_shape = Shape{3};
    auto beta = std::make_shared<pattern::op::Label>(element::f32, beta_shape);
    double eps = 0.001;
    auto bn = std::make_shared<ngraph::op::BatchNormInference>(eps, gamma, beta, input, mean, var);
    auto bn_label = std::make_shared<pattern::op::Label>(bn, nullptr, NodeVector{bn});

    auto broadcast1_input = std::make_shared<pattern::op::Label>(element::f32, gamma_shape);
    auto broadcast1 =
        std::make_shared<ngraph::op::Broadcast>(broadcast1_input, input_shape, AxisSet{0, 2, 3});
    auto broadcast1_label =
        std::make_shared<pattern::op::Label>(broadcast1, nullptr, NodeVector{broadcast1});
    auto multiply = std::make_shared<ngraph::op::Multiply>(bn_label, broadcast1_label);
    auto multi_label =
        std::make_shared<pattern::op::Label>(multiply, nullptr, NodeVector{multiply});

    auto broadcast2_input = std::make_shared<pattern::op::Label>(element::f32, gamma_shape);
    auto broadcast2 =
        std::make_shared<ngraph::op::Broadcast>(broadcast2_input, input_shape, AxisSet{0, 2, 3});
    auto broadcast2_label =
        std::make_shared<pattern::op::Label>(broadcast2, nullptr, NodeVector{broadcast2});
    auto add = std::make_shared<ngraph::op::Add>(multi_label, broadcast2_label);
    auto prelu = std::make_shared<ngraph::op::Relu>(add);

    auto callback = [input,
                     mean,
                     var,
                     gamma,
                     beta,
                     bn_label,
                     multi_label,
                     broadcast1_input,
                     broadcast2_input,
                     broadcast1_label,
                     broadcast2_label](pattern::Matcher& m) {
        NGRAPH_DEBUG
            << "In callback for construct_batch_norm_infer_relu_with_multi_add against node = "
            << m.get_match_root()->get_name();

        auto pattern_map = m.get_pattern_map();
        auto pvm = m.get_pattern_value_map();

        auto bn_match = pattern_map[bn_label];
        if (bn_match->get_users().size() > 1)
        {
            NGRAPH_DEBUG << "Multiply isn't the only user of BatchNorm's output";
            return false;
        }
        auto multi_match = pattern_map[multi_label];
        if (multi_match->get_users().size() > 1)
        {
            NGRAPH_DEBUG << "Add isn't the only user of Multiply's output";
            return false;
        }

        std::vector<size_t> vec{0};
        for (size_t i = 2; i < pattern_map[input]->get_output_shape(0).size(); i++)
        {
            vec.push_back(i);
        }
        AxisSet axisSet{vec};
        if (std::static_pointer_cast<ngraph::op::Broadcast>(pattern_map[broadcast1_label])
                    ->get_broadcast_axes() != axisSet ||
            std::static_pointer_cast<ngraph::op::Broadcast>(pattern_map[broadcast2_label])
                    ->get_broadcast_axes() != axisSet)
        {
            NGRAPH_DEBUG << "Broadcast axes is not {0, 2, ...}";
            return false;
        }

        auto new_gamma = std::make_shared<ngraph::op::Multiply>(pvm[gamma], pvm[broadcast1_input]);
        auto new_multi = std::make_shared<ngraph::op::Multiply>(pvm[beta], pvm[broadcast1_input]);
        auto new_beta = std::make_shared<ngraph::op::Add>(new_multi, pvm[broadcast2_input]);

        std::shared_ptr<Node> bn_relu;
        if (auto bn_inference = as_type_ptr<ngraph::op::BatchNormInference>(bn_match))
        {
            if (!mkldnn_utils::can_use_mkldnn_batchnorm_fprop(bn_inference.get()))
            {
                return false;
            }
            bn_relu =
                std::make_shared<ngraph::op::BatchNormInferenceRelu>(bn_inference->get_eps_value(),
                                                                     new_gamma,
                                                                     new_beta,
                                                                     pvm[input],
                                                                     pvm[mean],
                                                                     pvm[var]);
        }

        if (bn_relu)
        {
            m.get_match_value().replace(bn_relu->output(0));
            return true;
        }

        return false;
    };

    auto m = std::make_shared<ngraph::pattern::Matcher>(prelu,
                                                        "CPUFusion.BatchNormInferReluWithMultiAdd");
    this->add_matcher(m, callback);
}

void ngraph::runtime::cpu::pass::CPUFusion::construct_conv_relu()
{
    Shape shape{2, 2, 1, 1};
    auto data_batch = std::make_shared<pattern::op::Label>(element::f32, shape);
    auto filters = std::make_shared<pattern::op::Label>(element::f32, shape);

    auto pconv = std::make_shared<ngraph::op::Convolution>(data_batch,
                                                           filters,
                                                           Strides{1, 1},
                                                           Strides{1, 1},
                                                           CoordinateDiff{0, 0},
                                                           CoordinateDiff{0, 0},
                                                           Strides{1, 1});

    auto prelu = std::make_shared<ngraph::op::Relu>(pconv);

    auto callback = [](pattern::Matcher& m) {
        NGRAPH_DEBUG << "In a callback for construct_conv_relu against "
                     << m.get_match_root()->get_name();

        auto conv = std::static_pointer_cast<ngraph::op::Convolution>(
            m.get_match_value().get_node()->get_argument(0));

        if (!runtime::cpu::mkldnn_utils::can_use_mkldnn_conv<ngraph::op::Convolution>(conv.get()))
        {
            NGRAPH_DEBUG << "Convolution not supported by MKLDNN";
            return false;
        }

        if (conv->get_users().size() > 1)
        {
            NGRAPH_DEBUG << "Convolution has more than one user";
            return false;
        }

        auto conv_relu = std::make_shared<ngraph::op::ConvolutionRelu>(conv);
        m.get_match_value().replace(conv_relu->output(0));
        return true;
    };

    auto m = std::make_shared<pattern::Matcher>(prelu, "CPUFusion.ConvRelu");
    this->add_matcher(m, callback);
}

void ngraph::runtime::cpu::pass::CPUFusion::construct_conv_bias_relu()
{
    Shape shape{2, 2, 1, 1};
    auto data_batch = std::make_shared<pattern::op::Label>(element::f32, shape);
    auto filters = std::make_shared<pattern::op::Label>(element::f32, shape);
    auto bias = std::make_shared<pattern::op::Label>(element::f32, Shape{shape[0]});

    auto conv_bias = std::make_shared<ngraph::op::ConvolutionBias>(data_batch,
                                                                   filters,
                                                                   bias,
                                                                   Strides{1, 1},
                                                                   Strides{1, 1},
                                                                   CoordinateDiff{0, 0},
                                                                   CoordinateDiff{0, 0},
                                                                   Strides{1, 1});

    auto prelu = std::make_shared<ngraph::op::Relu>(conv_bias);

    auto callback = [](pattern::Matcher& m) {
        NGRAPH_DEBUG << "In a callback for construct_conv_relu against "
                     << m.get_match_root()->get_name();

        auto conv = std::static_pointer_cast<ngraph::op::ConvolutionBias>(
            m.get_match_value().get_node()->get_argument(0));

        if (conv->get_users().size() > 1)
        {
            NGRAPH_DEBUG << "Convolution has more than one user";
            return false;
        }

        // ConvolutionBias created only if it can run with MKLDNN.
        // No further checks needed.
        auto conv_relu =
            std::make_shared<ngraph::op::ConvolutionBias>(conv->get_argument(0),
                                                          conv->get_argument(1),
                                                          conv->get_argument(2),
                                                          conv->get_window_movement_strides(),
                                                          conv->get_window_dilation_strides(),
                                                          conv->get_padding_below(),
                                                          conv->get_padding_above(),
                                                          conv->get_data_dilation_strides(),
                                                          true);
        m.get_match_value().replace(conv_relu->output(0));
        return true;
    };

    auto m = std::make_shared<pattern::Matcher>(prelu, "CPUFusion.ConvBiasRelu");
    this->add_matcher(m, callback);
}

void ngraph::runtime::cpu::pass::CPUFusion::construct_conv_add()
{
    Shape shape{2, 2, 1, 1};
    auto data_batch = std::make_shared<pattern::op::Label>(element::f32, shape);
    auto filters = std::make_shared<pattern::op::Label>(element::f32, shape);

    auto pconv = std::make_shared<ngraph::op::Convolution>(data_batch,
                                                           filters,
                                                           Strides{1, 1},
                                                           Strides{1, 1},
                                                           CoordinateDiff{0, 0},
                                                           CoordinateDiff{0, 0},
                                                           Strides{1, 1});
    auto add_input = std::make_shared<pattern::op::Label>(element::f32, pconv->get_output_shape(0));
    auto padd = std::make_shared<ngraph::op::Add>(add_input, pconv);

    auto callback = [data_batch, filters](pattern::Matcher& m) {
        NGRAPH_DEBUG << "In a callback for construct_conv_add against "
                     << m.get_match_root()->get_name();

        auto add_m = m.get_match_root();
        auto conv_m = as_type_ptr<ngraph::op::Convolution>(add_m->get_argument(1));
        auto inplace_input = add_m->get_argument(0);

        if (!conv_m)
        {
            conv_m = as_type_ptr<ngraph::op::Convolution>(add_m->get_argument(0));
            inplace_input = add_m->get_argument(1);
        }

        if (!runtime::cpu::mkldnn_utils::can_use_mkldnn_conv<ngraph::op::Convolution>(conv_m.get()))
        {
            NGRAPH_DEBUG << "Convolution not supported by MKLDNN";
            return false;
        }

        if (get_user_count(conv_m.get()) > 1)
        {
            NGRAPH_DEBUG << "Convolution has more than one user";
            return false;
        }

        if (inplace_input->is_parameter())
        {
            NGRAPH_DEBUG << "Skipping Convolution Add fusion due to parameter input";
            return false;
        }

        auto conv_add = std::make_shared<ngraph::op::ConvolutionAdd>(conv_m, inplace_input, false);
        m.get_match_value().replace(conv_add->output(0));
        return true;
    };

    auto m = std::make_shared<pattern::Matcher>(padd, "CPUFusion.ConvAdd");
    this->add_matcher(m, callback);
}

void ngraph::runtime::cpu::pass::CPUFusion::construct_conv_add_relu()
{
    Shape shape{2, 2, 1, 1};
    auto data_batch = std::make_shared<pattern::op::Label>(element::f32, shape);
    auto filters = std::make_shared<pattern::op::Label>(element::f32, shape);
    auto add_input = std::make_shared<pattern::op::Label>(element::f32, shape);

    auto pconv = std::make_shared<ngraph::op::ConvolutionAdd>(data_batch,
                                                              filters,
                                                              add_input,
                                                              Strides{1, 1},
                                                              Strides{1, 1},
                                                              CoordinateDiff{0, 0},
                                                              CoordinateDiff{0, 0},
                                                              Strides{1, 1},
                                                              false);
    auto prelu = std::make_shared<ngraph::op::Relu>(pconv);

    auto callback = [](pattern::Matcher& m) {
        NGRAPH_DEBUG << "In a callback for construct_conv_add_relu against "
                     << m.get_match_root()->get_name();

        auto conv_m = std::static_pointer_cast<ngraph::op::ConvolutionAdd>(
            m.get_match_value().get_node()->get_argument(0));
        if (conv_m->get_users().size() > 1)
        {
            NGRAPH_DEBUG << "Convolution has more than one user";
            return false;
        }

        // ConvolutionAdd created only if it can run with MKLDNN.
        // No further checks needed.
        auto conv_n =
            std::make_shared<ngraph::op::ConvolutionAdd>(conv_m->get_argument(0),
                                                         conv_m->get_argument(1),
                                                         conv_m->get_argument(2),
                                                         conv_m->get_window_movement_strides(),
                                                         conv_m->get_window_dilation_strides(),
                                                         conv_m->get_padding_below(),
                                                         conv_m->get_padding_above(),
                                                         conv_m->get_data_dilation_strides(),
                                                         true);
        m.get_match_value().replace(conv_n->output(0));
        return true;
    };

    auto m = std::make_shared<pattern::Matcher>(prelu, "CPUFusion.ConvAddRelu");
    this->add_matcher(m, callback);
}

void ngraph::runtime::cpu::pass::CPUFusion::construct_conv_bias_add()
{
    Shape shape{2, 2, 1, 1};
    auto data_batch = std::make_shared<pattern::op::Label>(element::f32, shape);
    auto filters = std::make_shared<pattern::op::Label>(element::f32, shape);
    auto bias = std::make_shared<pattern::op::Label>(element::f32, Shape{shape[0]});

    auto pconv = std::make_shared<ngraph::op::ConvolutionBias>(data_batch,
                                                               filters,
                                                               bias,
                                                               Strides{1, 1},
                                                               Strides{1, 1},
                                                               CoordinateDiff{0, 0},
                                                               CoordinateDiff{0, 0},
                                                               Strides{1, 1});
    auto add_input = std::make_shared<pattern::op::Label>(element::f32, pconv->get_output_shape(0));
    auto padd = std::make_shared<ngraph::op::Add>(add_input, pconv);

    auto callback = [data_batch, filters](pattern::Matcher& m) {
        NGRAPH_DEBUG << "In a callback for construct_conv_sum against "
                     << m.get_match_root()->get_name();

        auto add_m = m.get_match_root();
        auto conv_m = as_type_ptr<ngraph::op::ConvolutionBias>(add_m->get_argument(1));
        auto inplace_input = add_m->get_argument(0);

        if (!conv_m)
        {
            conv_m = as_type_ptr<ngraph::op::ConvolutionBias>(add_m->get_argument(0));
            inplace_input = add_m->get_argument(1);
        }

        if (!runtime::cpu::mkldnn_utils::can_use_mkldnn_conv<ngraph::op::ConvolutionBias>(
                conv_m.get()))
        {
            NGRAPH_DEBUG << "Convolution not supported by MKLDNN";
            return false;
        }

        if (get_user_count(conv_m.get()) > 1)
        {
            NGRAPH_DEBUG << "Convolution has more than one user";
            return false;
        }

        if (inplace_input->is_parameter())
        {
            NGRAPH_DEBUG << "Skipping Convolution Add fusion due to parameter input";
            return false;
        }

        auto conv_add =
            std::make_shared<ngraph::op::ConvolutionBiasAdd>(conv_m, inplace_input, false);
        m.get_match_value().replace(conv_add->output(0));
        return true;
    };

    auto m = std::make_shared<pattern::Matcher>(padd, "CPUFusion.ConvBiasAdd");
    this->add_matcher(m, callback);
}

void ngraph::runtime::cpu::pass::CPUFusion::construct_dropout()
{
    Shape shape{1, 1, 2, 2};
    auto x = std::make_shared<pattern::op::Label>(element::f32, shape);
    auto x_label = std::make_shared<pattern::op::Label>(x, nullptr, NodeVector{x});

    uint64_t seed = 1234;
    auto seed_label = std::make_shared<pattern::op::Label>(element::u64, Shape{0});

    double value = 0.9;
    auto value_const = ngraph::op::Constant::create(element::f32, Shape{1, 1, 2, 2}, {value});
    auto value_label = std::make_shared<pattern::op::Label>(value_const);

    auto const1 = ngraph::op::Constant::create(x->get_output_element_type(0), Shape{}, {1});
    auto const1_label = std::make_shared<pattern::op::Label>(const1);

    bool use_seed = false;
    auto use_seed_const = ngraph::op::Constant::create(element::i32, Shape{}, {use_seed});
    auto use_seed_label = std::make_shared<pattern::op::Label>(use_seed_const);

    auto genmask = std::make_shared<op::GenerateMask>(
        const1_label, x->get_output_shape(0), x->get_output_element_type(0), seed, value, use_seed);
    auto genmask_label =
        std::make_shared<pattern::op::Label>(genmask, nullptr, NodeVector{genmask});

    auto mult = std::make_shared<ngraph::op::Multiply>(genmask_label, x_label);

    auto pdivide = std::make_shared<ngraph::op::Divide>(mult, value_label);

    auto callback = [x, const1_label, seed_label, value_label, genmask_label](pattern::Matcher& m) {
        NGRAPH_DEBUG << "In a callback for construct_dropout against "
                     << m.get_match_root()->get_name();
        auto pattern_map = m.get_pattern_map();
        auto pvm = m.get_pattern_value_map();

        auto m_div = m.get_match_root_as<ngraph::op::Divide>();
        NGRAPH_CHECK(
            m_div, "match root node ", *m.get_match_root(), " not of type `ngraph::op::Divide`");

        auto gm = std::static_pointer_cast<ngraph::op::GenerateMask>(pattern_map[genmask_label]);

        if (!is_type<ngraph::op::Constant>(gm->get_argument(0)))
        {
            NGRAPH_DEBUG << "training argument to GenerateMask must be constant";
            return false;
        }
        if (!is_type<ngraph::op::Constant>(gm->get_argument(2)))
        {
            NGRAPH_DEBUG << "use_seed argument to GenerateMask must be constant";
            return false;
        }
        if (!is_type<ngraph::op::Constant>(gm->get_argument(3)))
        {
            NGRAPH_DEBUG << "seed argument to GenerateMask must be constant";
            return false;
        }
        if (!is_type<ngraph::op::Constant>(gm->get_argument(4)))
        {
            NGRAPH_DEBUG << "probability argument to GenerateMask must be constant";
            return false;
        }

        auto dropout_n = std::make_shared<ngraph::op::Dropout>(pvm[x],
                                                               gm->get_argument(0),
                                                               gm->get_argument(2),
                                                               gm->get_argument(3),
                                                               gm->get_argument(4));

        m.get_match_value().replace(dropout_n->output(0));
        pvm[genmask_label].replace(dropout_n->output(1));

        return true;
    };

    auto m = std::make_shared<pattern::Matcher>(pdivide, "CPUFusion.Dropout");
    this->add_matcher(m, callback);
}

void ngraph::runtime::cpu::pass::CPUFusion::construct_conv_bias_add_relu()
{
    Shape shape{2, 2, 1, 1};
    auto data_batch = std::make_shared<pattern::op::Label>(element::f32, shape);
    auto filters = std::make_shared<pattern::op::Label>(element::f32, shape);
    auto bias = std::make_shared<pattern::op::Label>(element::f32, Shape{shape[0]});
    auto add_input = std::make_shared<pattern::op::Label>(element::f32, shape);

    auto pconv = std::make_shared<ngraph::op::ConvolutionBiasAdd>(data_batch,
                                                                  filters,
                                                                  bias,
                                                                  add_input,
                                                                  Strides{1, 1},
                                                                  Strides{1, 1},
                                                                  CoordinateDiff{0, 0},
                                                                  CoordinateDiff{0, 0},
                                                                  Strides{1, 1},
                                                                  false);
    auto prelu = std::make_shared<ngraph::op::Relu>(pconv);

    auto callback = [](pattern::Matcher& m) {
        NGRAPH_DEBUG << "In a callback for construct_conv_sum against "
                     << m.get_match_root()->get_name();

        auto conv_m = std::static_pointer_cast<ngraph::op::ConvolutionBiasAdd>(
            m.get_match_value().get_node()->get_argument(0));
        if (conv_m->get_users().size() > 1)
        {
            NGRAPH_DEBUG << "Convolution has more than one user";
            return false;
        }

        for (auto conv_bias_user : m.get_match_root()->get_users())
        {
            if (conv_bias_user->is_output())
            {
                // TODO: Remove restriction once we handle this case in codegen
                NGRAPH_DEBUG << "Unsafe to use in-place kernel since in-place output is a result";
                return false;
            }
        }

        // ConvolutionBiasAdd created only if it can run with MKLDNN.
        // No further checks needed.
        auto conv_n =
            std::make_shared<ngraph::op::ConvolutionBiasAdd>(conv_m->get_argument(0),
                                                             conv_m->get_argument(1),
                                                             conv_m->get_argument(2),
                                                             conv_m->get_argument(3),
                                                             conv_m->get_window_movement_strides(),
                                                             conv_m->get_window_dilation_strides(),
                                                             conv_m->get_padding_below(),
                                                             conv_m->get_padding_above(),
                                                             conv_m->get_data_dilation_strides(),
                                                             true);
        m.get_match_value().replace(conv_n->output(0));
        return true;
    };

    auto m = std::make_shared<pattern::Matcher>(prelu, "CPUFusion.ConvBiasAddRelu");
    this->add_matcher(m, callback);
}

void ngraph::runtime::cpu::pass::CPUFusion::construct_sigmoid_multiply()
{
    // Construct predicate to match sigmoid and tanh
    auto sigmoid_pred = [](std::shared_ptr<Node> n) {
        return (is_type<ngraph::op::Sigmoid>(n)) || (is_type<ngraph::op::Tanh>(n));
    };
    // Construct predicate to match other valid nodes
    auto other_pred = [](std::shared_ptr<Node> n) {
        return (is_type<ngraph::op::Sigmoid>(n)) || (is_type<ngraph::op::Tanh>(n)) ||
               (is_type<ngraph::op::Add>(n)) || (is_type<ngraph::op::Broadcast>(n));
    };
    auto sigmoid_0 = std::make_shared<pattern::op::Label>(element::f32, Shape{1, 1}, sigmoid_pred);
    auto sigmoid_1 = std::make_shared<pattern::op::Label>(element::f32, Shape{1, 1}, other_pred);
    auto elem_mul = std::make_shared<ngraph::op::Multiply>(sigmoid_0, sigmoid_1);

    auto callback = [sigmoid_0, sigmoid_1](pattern::Matcher& m) {
        NGRAPH_DEBUG << "In a callback for construct_sigmoid_multiply pattern against "
                     << m.get_match_root()->get_name();
        auto pattern_map = m.get_pattern_map();

        if (m.get_match_value().get_element_type() != element::f32)
        {
            NGRAPH_DEBUG << "mpattern = " << m.get_match_root()->get_name()
                         << " type is not float!";
            return false;
        }

        using FunctionType = ngraph::op::SigmoidMultiply::FunctionType;
        const int max_inputs{2};
        std::array<std::shared_ptr<ngraph::Node>, max_inputs> match_nodes{
            {pattern_map[sigmoid_0], pattern_map[sigmoid_1]}};
        std::array<std::shared_ptr<ngraph::Node>, max_inputs> input_nodes;
        std::array<FunctionType, max_inputs> input_type;
        for (int i = 0; i < max_inputs; ++i)
        {
            input_type[i] = ngraph::op::SigmoidMultiply::identify_node_type(match_nodes[i]);
            if (input_type[i] != FunctionType::Identity)
            {
                if (match_nodes[i]->get_users().size() > 1)
                {
                    NGRAPH_DEBUG << "input node has multiple users, skipping fusion.";
                    return false;
                }
                input_nodes[i] = match_nodes[i]->get_argument(0);
            }
            else
            {
                input_nodes[i] = match_nodes[i];
            }
        }
        auto sigmoid_mul_node = std::make_shared<ngraph::op::SigmoidMultiply>(
            input_nodes[0], input_nodes[1], input_type[0], input_type[1]);
        m.get_match_value().replace(sigmoid_mul_node->output(0));
        return true;
    };

    auto m = std::make_shared<ngraph::pattern::Matcher>(elem_mul, "CPUFusion.SigmoidMultiply");
    this->add_matcher(m, callback);
}

void ngraph::runtime::cpu::pass::CPUFusion::construct_leaky_relu()
{
    auto input = std::make_shared<pattern::op::Label>(element::f32, Shape{});
    auto iconst1 = ngraph::op::Constant::create(element::f32, Shape{}, {1});
    auto alpha = std::make_shared<pattern::op::Label>(iconst1);
    auto broadcast_pred = [](std::shared_ptr<Node> n) {
        return (is_type<ngraph::op::Broadcast>(n));
    };
    auto skip_broadcast = std::make_shared<pattern::op::Skip>(alpha, broadcast_pred);
    auto leaky_relu = std::make_shared<ngraph::op::Maximum>(
        input, std::make_shared<ngraph::op::Multiply>(input, skip_broadcast));

    auto callback = [input, alpha](pattern::Matcher& m) {
        NGRAPH_DEBUG << "In a callback for construct_leaky_relu against "
                     << m.get_match_root()->get_name();

        auto pattern_map = m.get_pattern_map();
        if (!is_type<ngraph::op::Constant>(pattern_map[alpha]))
        {
            NGRAPH_DEBUG << "alpha must be constant for leaky relu";
            return false;
        }

        if (pattern_map[alpha]->get_output_element_type(0) != element::f32)
        {
            NGRAPH_DEBUG << "Only float negative slope supported for leaky relu";
            return false;
        }

        auto alpha_const_op = std::static_pointer_cast<ngraph::op::Constant>(pattern_map[alpha]);
        auto alpha_vec = alpha_const_op->get_vector<float>();
        for (auto val : alpha_vec)
        {
#if defined(__GNUC__)
#pragma GCC diagnostic push
#pragma GCC diagnostic ignored "-Wfloat-equal"
#endif
            if (val != alpha_vec[0])
            {
                NGRAPH_DEBUG << "alpha is not a singular constant";
                return false;
            }
#if defined(__GNUC__)
#pragma GCC diagnostic pop
#endif
        }

        if (alpha_vec[0] < 0)
        {
            NGRAPH_DEBUG << "alpha is not positive";
            return false;
        }

        auto cg = std::make_shared<ngraph::op::CPULeakyRelu>(pattern_map[input], alpha_vec[0]);
        m.get_match_value().replace(cg->output(0));
        return true;
    };

    auto m = std::make_shared<pattern::Matcher>(leaky_relu, "CPUFusion.CPULeakyRelu");
    this->add_matcher(m, callback);
}
void ngraph::runtime::cpu::pass::CPUFusion::construct_bounded_relu()
{
    auto relu_input = std::make_shared<pattern::op::Label>(element::f32, Shape{});
    auto relu = std::make_shared<ngraph::op::Relu>(relu_input);
    auto iconst1 = ngraph::op::Constant::create(element::f32, Shape{}, {1});
    auto alpha = std::make_shared<pattern::op::Label>(iconst1);
    auto broadcast_pred = [](std::shared_ptr<Node> n) {
        return (is_type<ngraph::op::Broadcast>(n));
    };
    auto skip_broadcast = std::make_shared<pattern::op::Skip>(alpha, broadcast_pred);
    auto min = std::make_shared<ngraph::op::Minimum>(relu, skip_broadcast);

    auto callback = [relu_input, alpha](pattern::Matcher& m) {
        NGRAPH_DEBUG << "In a callback for construct_bounded_relu against "
                     << m.get_match_root()->get_name();

        if (m.get_match_value().get_element_type() != element::f32)
        {
            NGRAPH_DEBUG << "mpattern = " << m.get_match_root()->get_name()
                         << " type is not float!";
            return false;
        }
        auto pattern_map = m.get_pattern_map();
        auto pvm = m.get_pattern_value_map();
        if (!is_type<ngraph::op::Constant>(pattern_map[alpha]))
        {
            NGRAPH_DEBUG << "alpha must be constant for bounded relu";
            return false;
        }

        // we wont fuse if the alpha and the Relu output element type are not same
        if (pvm[alpha].get_element_type() != pvm[relu_input].get_element_type())
        {
            return false;
        }
        if (pvm[alpha].get_shape() != pvm[relu_input].get_shape())
        {
            return false;
        }

        auto alpha_const_op = std::static_pointer_cast<ngraph::op::Constant>(pattern_map[alpha]);
        float alpha_val = *(static_cast<float const*>(alpha_const_op->get_data_ptr()));
        NGRAPH_DEBUG << "relu_input: " << pattern_map[relu_input] << " min_val: "
                     << *(static_cast<float const*>(alpha_const_op->get_data_ptr()));

        auto cg = std::make_shared<ngraph::op::BoundedRelu>(pattern_map[relu_input], alpha_val);
        m.get_match_value().replace(cg->output(0));
        return true;
    };

    auto m = std::make_shared<pattern::Matcher>(min, "CPUFusion.BoundedRelu");
    this->add_matcher(m, callback);
}

void ngraph::runtime::cpu::pass::CPUFusion::construct_conv_bias_folded_batch_norm()
{
    auto input = std::make_shared<pattern::op::Label>(element::f32, Shape{2, 2, 1, 1});
    auto filters = std::make_shared<pattern::op::Label>(element::f32, Shape{2, 2, 1, 1});
    auto bias = std::make_shared<pattern::op::Label>(element::f32, Shape{2});

    auto pconv = std::make_shared<ngraph::op::ConvolutionBias>(input,
                                                               filters,
                                                               bias,
                                                               Strides{1, 1},
                                                               Strides{1, 1},
                                                               CoordinateDiff{0, 0},
                                                               CoordinateDiff{0, 0},
                                                               Strides{1, 1});

    auto mean = std::make_shared<pattern::op::Label>(element::f32, Shape{2});
    auto var = std::make_shared<pattern::op::Label>(element::f32, Shape{2});
    auto gamma = std::make_shared<pattern::op::Label>(element::f32, Shape{2});
    auto beta = std::make_shared<pattern::op::Label>(element::f32, Shape{2});
    double eps = 0.001;
    auto bn = std::make_shared<ngraph::op::BatchNormInference>(eps, gamma, beta, pconv, mean, var);

    auto callback = [input, filters, bias, mean, var, gamma, beta](pattern::Matcher& m) {
        NGRAPH_DEBUG << "In callback for folded batch norm against node = "
                     << m.get_match_root()->get_name();
        auto pvm = m.get_pattern_value_map();

        auto m_bn = m.get_match_root_as<ngraph::op::BatchNormInference>();
        NGRAPH_CHECK(m_bn,
                     "match root node ",
                     *m.get_match_root(),
                     " not of type `ngraph::op::BatchNormInference`");
        auto m_conv = std::static_pointer_cast<ngraph::op::ConvolutionBias>(m_bn->get_argument(2));

        if (m_conv->get_users().size() > 1)
        {
            return false;
        }

        if (m_conv->get_output_shape(0).size() != 4)
        {
            return false;
        }

        // new weights = old weights * gamma / sqrt(variance + epsilon)
        // new biases = (old_bias-mean) * gamma / sqrt(variance + epsilon) + beta

        auto bn_eps = ngraph::op::Constant::create(element::f32, Shape{}, {m_bn->get_eps_value()});
        auto var_eps = std::make_shared<ngraph::op::Add>(
            pvm[var],
            std::make_shared<ngraph::op::Broadcast>(bn_eps, pvm[var].get_shape(), AxisSet{0}));
        auto sqrt_var_eps = std::make_shared<ngraph::op::Sqrt>(var_eps);

        auto mean_gamma = std::make_shared<ngraph::op::Multiply>(
            std::make_shared<ngraph::op::Subtract>(pvm[bias], pvm[mean]), pvm[gamma]);
        auto new_biases = std::make_shared<ngraph::op::Add>(
            pvm[beta], std::make_shared<ngraph::op::Divide>(mean_gamma, sqrt_var_eps));
        auto weight_scaling = std::make_shared<ngraph::op::Divide>(pvm[gamma], sqrt_var_eps);
        auto new_weights = std::make_shared<ngraph::op::Multiply>(
            pvm[filters],
            std::make_shared<ngraph::op::Broadcast>(
                weight_scaling, pvm[filters].get_shape(), AxisSet{1, 2, 3}));

        auto conv_bias =
            std::make_shared<ngraph::op::ConvolutionBias>(pvm[input],
                                                          new_weights,
                                                          new_biases,
                                                          m_conv->get_window_movement_strides(),
                                                          m_conv->get_window_dilation_strides(),
                                                          m_conv->get_padding_below(),
                                                          m_conv->get_padding_above(),
                                                          m_conv->get_data_dilation_strides());
        m.get_match_value().replace(conv_bias->output(0));

        return true;

    };

    auto m = std::make_shared<ngraph::pattern::Matcher>(bn, "CPUFusion.ConvBiasFoldedBatchNorm");
    this->add_matcher(m, callback);
}

void ngraph::runtime::cpu::pass::CPUFusion::construct_conv_bias_affine_folding()
{
    // A * ConvBias (input, filters, bias) -> ConvBias (input, filters * A_c)
    Shape shape{2, 2, 1, 1};
    auto input = std::make_shared<pattern::op::Label>(element::f32, shape);
    auto filters = std::make_shared<pattern::op::Label>(element::f32, shape);
    auto bias = std::make_shared<pattern::op::Label>(element::f32, Shape{2});

    auto conv = std::make_shared<ngraph::op::ConvolutionBias>(input,
                                                              filters,
                                                              bias,
                                                              Strides{1, 1},
                                                              Strides{1, 1},
                                                              CoordinateDiff{0, 0},
                                                              CoordinateDiff{0, 0},
                                                              Strides{1, 1});
    auto conv_label = std::make_shared<pattern::op::Label>(conv, nullptr, NodeVector{conv});

    auto Ac = std::make_shared<pattern::op::Label>(element::f32, Shape{2});
    auto A = std::make_shared<ngraph::op::Broadcast>(Ac, Shape{2, 2, 1, 1}, AxisSet{0, 2, 3});
    auto A_label = std::make_shared<pattern::op::Label>(A, nullptr, NodeVector{A});
    auto multiply = std::make_shared<ngraph::op::Multiply>(conv_label, A_label);

    auto callback = [input, filters, bias, conv_label, A_label](pattern::Matcher& m) {
        NGRAPH_DEBUG << "In callback for conv affine folding against node = "
                     << m.get_match_root()->get_name();
        auto pattern_map = m.get_pattern_map();
        auto pvm = m.get_pattern_value_map();

        auto conv_m =
            std::static_pointer_cast<ngraph::op::ConvolutionBias>(pattern_map[conv_label]);

        if (conv_m->get_users().size() > 1)
        {
            return false;
        }

        if (conv_m->get_output_shape(0).size() != 4)
        {
            return false;
        }

        if (conv_m->with_relu())
        {
            return false;
        }

        auto A_m = std::static_pointer_cast<ngraph::op::Broadcast>(pattern_map[A_label]);

        // Check if values are being broadcast along channel (2nd) dimension
        auto is_channel_bcast = [](const std::shared_ptr<ngraph::op::Broadcast>& bcast) {
            auto input_shape = bcast->get_input_shape(0);
            if (input_shape.size() == 0 || shape_size(input_shape) == 1)
            {
                return true;
            }

            if (input_shape.size() == 1 && bcast->get_broadcast_axes() == AxisSet{0, 2, 3})
            {
                return true;
            }

            if (input_shape.size() == 2)
            {
                if (input_shape[0] == 1 && bcast->get_broadcast_axes() == AxisSet{2, 3})
                    return true;
            }
            return false;
        };

        if (!is_channel_bcast(A_m))
        {
            return false;
        }

        auto get_bcast_input = [](const std::shared_ptr<ngraph::op::Broadcast>& bcast) {
            auto input_shape = bcast->get_input_shape(0);
            if (input_shape.size() == 0)
            {
                Shape bshape{bcast->get_output_shape(0)[1]};
                return std::static_pointer_cast<ngraph::Node>(
                    std::make_shared<ngraph::op::Broadcast>(
                        bcast->get_argument(0), bshape, AxisSet{0}));
            }
            if (shape_size(input_shape) == 1)
            {
                Shape bshape{bcast->get_output_shape(0)[1]};
                return std::static_pointer_cast<ngraph::Node>(
                    std::make_shared<ngraph::op::Broadcast>(
                        std::make_shared<ngraph::op::Reshape>(
                            bcast->get_argument(0), get_default_order(input_shape), Shape{}),
                        bshape,
                        AxisSet{0}));
            }
            if (input_shape.size() == 1)
            {
                return bcast->get_argument(0);
            }
            if (input_shape.size() == 2)
            {
                Shape bshape{input_shape[1]};
                return std::static_pointer_cast<ngraph::Node>(std::make_shared<ngraph::op::Reshape>(
                    bcast->get_argument(0), AxisVector{0, 1}, bshape));
            }
            throw ngraph_error("Unexpected shape for bcast input");
        };

        auto Ac_m = get_bcast_input(A_m);

        // new weights = old weights * Ac_m
        // new_bias = old_bias * Ac_m;

        auto filters_n = std::make_shared<ngraph::op::Multiply>(
            pvm[filters],
            std::make_shared<ngraph::op::Broadcast>(
                Ac_m, pvm[filters].get_shape(), AxisSet{1, 2, 3}));

        auto bias_n = std::make_shared<ngraph::op::Multiply>(pvm[bias], Ac_m);

        auto convbias_n =
            std::make_shared<ngraph::op::ConvolutionBias>(pvm[input],
                                                          filters_n,
                                                          bias_n,
                                                          conv_m->get_window_movement_strides(),
                                                          conv_m->get_window_dilation_strides(),
                                                          conv_m->get_padding_below(),
                                                          conv_m->get_padding_above(),
                                                          conv_m->get_data_dilation_strides());
        m.get_match_value().replace(convbias_n->output(0));

        return true;

    };

    auto m =
        std::make_shared<ngraph::pattern::Matcher>(multiply, "CPUFusion.ConvBiasAffineFolding");
    this->add_matcher(m, callback);
}

void ngraph::runtime::cpu::pass::CPUFusion::construct_groupconv_batchnorm_global_stats_folding()
{
    Shape shape_a{1, 32, 2, 2};
    Shape shape_b{32, 1, 1, 1};
    Shape shape_r{1, 32, 2, 2};

    auto input = std::make_shared<pattern::op::Label>(element::f32, shape_a);
    auto filters = std::make_shared<pattern::op::Label>(element::f32, shape_b);
    auto resShape = std::make_shared<pattern::op::Label>(element::f32, shape_r);

    auto conv = std::make_shared<ngraph::op::GroupConvolution>(input,
                                                               filters,
                                                               Strides{1, 1},
                                                               Strides{1, 1},
                                                               CoordinateDiff{0, 0},
                                                               CoordinateDiff{0, 0},
                                                               Strides{1, 1},
                                                               32);
    auto conv_label = std::make_shared<pattern::op::Label>(conv, nullptr, NodeVector{conv});

    auto mean = std::make_shared<pattern::op::Label>(element::f32, Shape{32});
    auto var = std::make_shared<pattern::op::Label>(element::f32, Shape{32});
    auto gamma = std::make_shared<pattern::op::Label>(element::f32, Shape{32});
    auto beta = std::make_shared<pattern::op::Label>(element::f32, Shape{32});
    double eps = 0.001;
    auto bn =
        std::make_shared<ngraph::op::BatchNormInference>(eps, gamma, beta, conv_label, mean, var);

    auto callback = [input, filters, conv_label, mean, var, gamma, beta](pattern::Matcher& m) {

        NGRAPH_DEBUG << "In callback for groupconv BatchNorm folding against node = "
                     << m.get_match_root()->get_name();
        auto pattern_map = m.get_pattern_map();
        auto pvm = m.get_pattern_value_map();

        auto m_bn = m.get_match_root_as<ngraph::op::BatchNormInference>();
        NGRAPH_CHECK(m_bn,
                     "match root node ",
                     *m.get_match_root(),
                     " not of type `ngraph::op::BatchNormInference`");
        auto conv_m =
            std::static_pointer_cast<ngraph::op::GroupConvolution>(pattern_map[conv_label]);

        if (conv_m->get_users().size() > 1)
        {
            return false;
        }

        if (conv_m->get_output_shape(0).size() != 4)
        {
            return false;
        }

        if (conv_m->get_groups() == 0)
        {
            return false;
        }

        if (conv_m->has_groups_in_filters())
        {
            return false;
        }

        // new weights = old weights * gamma / sqrt(variance + epsilon)
        // new biases = (-mean) * gamma / sqrt(variance + epsilon) + beta

        auto bn_eps = ngraph::op::Constant::create(element::f32, Shape{}, {m_bn->get_eps_value()});

        auto var_eps = std::make_shared<ngraph::op::Add>(
            pvm[var],
            std::make_shared<ngraph::op::Broadcast>(bn_eps, pvm[var].get_shape(), AxisSet{0}));
        auto sqrt_var_eps = std::make_shared<ngraph::op::Sqrt>(var_eps);

        auto weight_scaling = std::make_shared<ngraph::op::Divide>(pvm[gamma], sqrt_var_eps);

        auto weight_scaling_bcast = std::make_shared<ngraph::op::Broadcast>(
            weight_scaling, pvm[filters].get_shape(), AxisSet{1, 2, 3});

        auto new_weights =
            std::make_shared<ngraph::op::Multiply>(pvm[filters], weight_scaling_bcast);
        auto mean_gamma = std::make_shared<ngraph::op::Multiply>(pvm[mean], weight_scaling);
        auto new_biases = std::make_shared<ngraph::op::Subtract>(pvm[beta], mean_gamma);

        auto g_conv_bias = std::make_shared<ngraph::op::GroupConvolutionBias>(
            pvm[input],
            new_weights,
            new_biases,
            conv_m->get_window_movement_strides(),
            conv_m->get_window_dilation_strides(),
            conv_m->get_padding_below(),
            conv_m->get_padding_above(),
            conv_m->get_data_dilation_strides(),
            conv_m->get_groups(),
            conv_m->get_output_shape(0),
            false,
            1.0);
        m.get_match_value().replace(g_conv_bias->output(0));

        return true;
    };

    auto m = std::make_shared<ngraph::pattern::Matcher>(
        bn, "CPUFusion.GroupconvBatchNormGlobalStatsFolding");
    this->add_matcher(m, callback);
}

void ngraph::runtime::cpu::pass::CPUFusion::
    construct_groupconv_batchnorm_global_stats_folding_relu()
{
    Shape shape_a{1, 32, 2, 2};
    Shape shape_b{32, 1, 1, 1};
    Shape shape_r{1, 32, 2, 2};
    Shape shape_bias{32};
    Shape shape_num{0};

    auto input = std::make_shared<pattern::op::Label>(element::f32, shape_a);
    auto filters = std::make_shared<pattern::op::Label>(element::f32, shape_b);
    auto bias = std::make_shared<pattern::op::Label>(element::f32, shape_bias);
    auto num = std::make_shared<pattern::op::Label>(element::f32, shape_num);

    auto conv = std::make_shared<ngraph::op::GroupConvolutionBias>(input,
                                                                   filters,
                                                                   bias,
                                                                   Strides{1, 1},
                                                                   Strides{1, 1},
                                                                   CoordinateDiff{0, 0},
                                                                   CoordinateDiff{0, 0},
                                                                   Strides{1, 1},
                                                                   32,
                                                                   shape_r,
                                                                   false,
                                                                   1.0);
    auto conv_label = std::make_shared<pattern::op::Label>(conv, nullptr, NodeVector{conv});

    // GroupConv + BatchNorm + Relu -> GroupConvBias
    auto prelu = std::make_shared<ngraph::op::Relu>(conv_label);

    auto callback = [input, filters, bias, num, conv_label, prelu](pattern::Matcher& m) {

        NGRAPH_DEBUG << "In callback for GroupConvBias + Relu folding against node = "
                     << m.get_match_root()->get_name();
        auto pattern_map = m.get_pattern_map();

        auto conv_m =
            std::static_pointer_cast<ngraph::op::GroupConvolutionBias>(pattern_map[conv_label]);
        auto relu_m = m.get_match_root_as<ngraph::op::Relu>();
        NGRAPH_CHECK(
            relu_m, "match root node ", *m.get_match_root(), " not of type `ngraph::op::Relu`");

        auto g_conv_bias_relu = std::make_shared<ngraph::op::GroupConvolutionBias>(
            conv_m->get_argument(0),
            conv_m->get_argument(1),
            conv_m->get_argument(2),
            conv_m->get_window_movement_strides(),
            conv_m->get_window_dilation_strides(),
            conv_m->get_padding_below(),
            conv_m->get_padding_above(),
            conv_m->get_data_dilation_strides(),
            conv_m->get_groups(),
            conv_m->get_output_shape(0),
            true);
        m.get_match_value().replace(g_conv_bias_relu->output(0));
        return true;
    };

    auto m = std::make_shared<ngraph::pattern::Matcher>(
        prelu, "CPUFusion.GroupconvBatchNormGlobalStatsFoldingRelu");
    this->add_matcher(m, callback);
}

void ngraph::runtime::cpu::pass::CPUFusion::construct_deconvolution_affine_folding()
{
    Shape data_batch_shape{100, 512, 4, 4};
    Shape filters_shape{64, 512, 4, 4};
    auto data_label = std::make_shared<pattern::op::Label>(element::f32, data_batch_shape);
    auto filters = std::make_shared<pattern::op::Label>(element::f32, filters_shape);
    Shape conv_out_shape{100, 64, 1, 1};
    auto out_delta = std::make_shared<pattern::op::Label>(element::f32, conv_out_shape);

    auto conv = std::make_shared<op::ConvolutionBackpropData>(data_label->get_output_shape(0),
                                                              filters,
                                                              out_delta,
                                                              Strides{1, 1},
                                                              Strides{1, 1},
                                                              CoordinateDiff{0, 0},
                                                              CoordinateDiff{0, 0},
                                                              Strides{1, 1});
    auto conv_label = std::make_shared<pattern::op::Label>(conv, nullptr, NodeVector{conv});

    auto mean = std::make_shared<pattern::op::Label>(element::f32, Shape{512});
    auto var = std::make_shared<pattern::op::Label>(element::f32, Shape{512});
    auto gamma = std::make_shared<pattern::op::Label>(element::f32, Shape{512});
    auto beta = std::make_shared<pattern::op::Label>(element::f32, Shape{512});
    double eps = 0.001;
    auto bn = std::make_shared<op::BatchNormInference>(eps, gamma, beta, conv_label, mean, var);

    auto callback = [data_label, filters, out_delta, conv_label, mean, var, gamma, beta](
        pattern::Matcher& m) {
        NGRAPH_DEBUG << "In callback for deconv affine folding against node = "
                     << m.get_match_root()->get_name();
        auto pattern_map = m.get_pattern_map();
        auto pvm = m.get_pattern_value_map();

        // Matcher guarantees this is the right type
        auto m_bn = m.get_match_root_as<op::BatchNormInference>();
        NGRAPH_CHECK(
            m_bn, "match root node ", *m.get_match_root(), " not of type `op::BatchNormInference`");
        auto conv_m =
            std::static_pointer_cast<op::ConvolutionBackpropData>(pattern_map[conv_label]);

        if (conv_m->get_users().size() > 1)
        {
            return false;
        }

        if (conv_m->get_output_shape(0).size() != 4)
        {
            return false;
        }

        // new weights = old weights * gamma / sqrt(variance + epsilon)
        // new biases = (-mean) * gamma / sqrt(variance + epsilon) + beta

        auto bn_eps = op::Constant::create(element::f32, Shape{}, {m_bn->get_eps_value()});

        auto var_eps = std::make_shared<op::Add>(
            pvm[var], std::make_shared<op::Broadcast>(bn_eps, pvm[var].get_shape(), AxisSet{0}));
        auto sqrt_var_eps = std::make_shared<op::Sqrt>(var_eps);

        auto weight_scaling = std::make_shared<op::Divide>(pvm[gamma], sqrt_var_eps);

        auto weight_scaling_bcast = std::make_shared<op::Broadcast>(
            weight_scaling, pvm[filters].get_shape(), AxisSet{0, 2, 3});

        auto new_weights = std::make_shared<op::Multiply>(pvm[filters], weight_scaling_bcast);
        auto mean_gamma = std::make_shared<op::Multiply>(pvm[mean], weight_scaling);
        auto new_biases = std::make_shared<op::Subtract>(pvm[beta], mean_gamma);

        // Weights are in i,o,h,w relative to deconvolution. Flip them to o,i,h,w
        auto new_weights_reshape =
            std::make_shared<op::Reshape>(new_weights,
                                          AxisVector{1, 0, 2, 3},
                                          Shape{new_weights->get_output_shape(0).at(1),
                                                new_weights->get_output_shape(0).at(0),
                                                new_weights->get_output_shape(0).at(2),
                                                new_weights->get_output_shape(0).at(3)});

        auto g_conv_bprop_data_bias =
            std::make_shared<op::DeconvolutionBias>(conv_m->get_data_batch_shape(),
                                                    new_weights_reshape,
                                                    pvm[out_delta],
                                                    new_biases,
                                                    conv_m->get_window_movement_strides_forward(),
                                                    conv_m->get_window_dilation_strides_forward(),
                                                    conv_m->get_padding_below_forward(),
                                                    conv_m->get_padding_above_forward(),
                                                    conv_m->get_data_dilation_strides_forward(),
                                                    false);
        m.get_match_value().replace(g_conv_bprop_data_bias->output(0));
        return true;
    };

    auto m =
        std::make_shared<ngraph::pattern::Matcher>(bn, "CPUFusion.deconvolution_affine_folding");
    this->add_matcher(m, callback);
}

void ngraph::runtime::cpu::pass::CPUFusion::construct_deconvolution_affine_folding_relu()
{
    Shape data_batch_shape{100, 512, 4, 4};
    Shape filters_shape{512, 64, 4, 4}; // Note: the weights are in o,i,h,w
    auto data_label = std::make_shared<pattern::op::Label>(element::f32, data_batch_shape);
    auto filters = std::make_shared<pattern::op::Label>(element::f32, filters_shape);
    Shape conv_out_shape{100, 64, 1, 1};
    auto out_delta = std::make_shared<pattern::op::Label>(element::f32, conv_out_shape);

    auto bias = std::make_shared<pattern::op::Label>(element::f32, Shape{512});

    auto deconvb = std::make_shared<op::DeconvolutionBias>(data_label->get_output_shape(0),
                                                           filters,
                                                           out_delta,
                                                           bias,
                                                           Strides{1, 1},
                                                           Strides{1, 1},
                                                           CoordinateDiff{0, 0},
                                                           CoordinateDiff{0, 0},
                                                           Strides{1, 1},
                                                           false);
    auto deconvb_label =
        std::make_shared<pattern::op::Label>(deconvb, nullptr, NodeVector{deconvb});
    auto prelu = std::make_shared<op::Relu>(deconvb_label);

    auto callback = [data_label, filters, out_delta, deconvb_label](pattern::Matcher& m) {
        NGRAPH_DEBUG << "In callback for deconvbias+relu against node = "
                     << m.get_match_root()->get_name();
        auto pattern_map = m.get_pattern_map();

        auto deconvb_m =
            std::static_pointer_cast<op::DeconvolutionBias>(pattern_map[deconvb_label]);

        if (deconvb_m->get_users().size() > 1)
        {
            return false;
        }

        auto g_deconvbias_relu = std::make_shared<op::DeconvolutionBias>(
            deconvb_m->get_data_batch_shape(),
            deconvb_m->get_argument(0),
            deconvb_m->get_argument(1),
            deconvb_m->get_argument(2),
            deconvb_m->get_window_movement_strides_forward(),
            deconvb_m->get_window_dilation_strides_forward(),
            deconvb_m->get_padding_below_forward(),
            deconvb_m->get_padding_above_forward(),
            deconvb_m->get_data_dilation_strides_forward(),
            true);
        m.get_match_value().replace(g_deconvbias_relu->output(0));
        return true;
    };

    auto m = std::make_shared<ngraph::pattern::Matcher>(
        prelu, "CPUFusion.deconvolution_affine_folding_relu");
    this->add_matcher(m, callback);
}

void ngraph::runtime::cpu::pass::CPUFusion::construct_update_slice()
{
    Shape shape_a{2, 32, 2};
    Shape shape_b{1, 32, 2};

    auto input = std::make_shared<pattern::op::Label>(element::f32, shape_a);
    auto slice =
        std::make_shared<ngraph::op::Slice>(input, Coordinate{1, 0, 0}, Coordinate{2, 32, 2});
    auto slice_label = std::make_shared<pattern::op::Label>(slice, nullptr, NodeVector{slice});
    auto update_input = std::make_shared<pattern::op::Label>(element::f32, shape_b);
    auto update = std::make_shared<ngraph::op::Add>(update_input, slice_label);
    auto replace_slice = std::make_shared<ngraph::op::ReplaceSlice>(
        input, update, Coordinate{1, 0, 0}, Coordinate{2, 32, 2});

    auto callback = [input, update_input, slice_label](pattern::Matcher& m) {
        NGRAPH_DEBUG << "In callback for update_slice = " << m.get_match_root()->get_name();
        auto pattern_map = m.get_pattern_map();
        auto pvm = m.get_pattern_value_map();
        auto slice_m = std::static_pointer_cast<ngraph::op::Slice>(pattern_map[slice_label]);
        auto replace_m = m.get_match_root_as<ngraph::op::ReplaceSlice>();
        NGRAPH_CHECK(replace_m,
                     "match root node ",
                     *m.get_match_root(),
                     " not of type `ngraph::op::ReplaceSlice`");
        if (replace_m->get_lower_bounds() != slice_m->get_lower_bounds() ||
            replace_m->get_upper_bounds() != slice_m->get_upper_bounds() ||
            replace_m->get_strides() != slice_m->get_strides())
        {
            NGRAPH_DEBUG
                << "Update slice cannot be created, slice and replace_slice are not compatible";
            return false;
        }

        if (slice_m->get_users().size() > 1 || replace_m->get_argument(1)->get_users().size() > 1)
        {
            NGRAPH_DEBUG << "Update slice cannot be created, intermediate values required";
            return false;
        }

        auto update_slice = std::make_shared<ngraph::op::UpdateSlice>(pvm[input],
                                                                      pvm[update_input],
                                                                      replace_m->get_lower_bounds(),
                                                                      replace_m->get_upper_bounds(),
                                                                      replace_m->get_strides());
        m.get_match_value().replace(update_slice->output(0));
        return true;
    };

    auto m = std::make_shared<ngraph::pattern::Matcher>(replace_slice, "CPUFusion.UpdateSlice");
    this->add_matcher(m, callback);
}

// QuantizedConvolution + Dequantize + Relu -> QuantizedConvolutionRelu + Dequantize
void ngraph::runtime::cpu::pass::CPUQuantFusion::construct_qconv_relu(bool with_bias)
{
    Shape shape{2, 2, 1, 1};
    auto data_batch = std::make_shared<pattern::op::Label>(element::u8, shape);
    auto filters = std::make_shared<pattern::op::Label>(element::i8, shape);
    auto input_scale = std::make_shared<pattern::op::Label>(element::f32, Shape{});
    auto filter_scale = std::make_shared<pattern::op::Label>(element::f32, Shape{});
    auto output_scale = std::make_shared<pattern::op::Label>(element::f32, Shape{});
    auto requant_scale = std::make_shared<pattern::op::Label>(element::f32, Shape{});
    auto int8_zero = op::Constant::create(element::i8, Shape{}, {0});
    auto uint8_zero = op::Constant::create(element::u8, Shape{}, {0});
    auto dq_scale = std::make_shared<pattern::op::Label>(element::f32, Shape{});
    auto dq_zp = std::make_shared<pattern::op::Label>(element::i8, Shape{});

    std::shared_ptr<ngraph::op::Op> qconv;
    if (with_bias)
    {
        auto bias = std::make_shared<pattern::op::Label>(element::i32, Shape{shape[0]});
        qconv = std::make_shared<ngraph::op::QuantizedConvolutionBias>(data_batch,
                                                                       filters,
                                                                       bias,
                                                                       Strides{1, 1},
                                                                       Strides{1, 1},
                                                                       CoordinateDiff{0, 0},
                                                                       CoordinateDiff{0, 0},
                                                                       Strides{1, 1},
                                                                       requant_scale,
                                                                       false);
    }
    else
    {
        qconv = std::make_shared<ngraph::op::QuantizedConvolution>(data_batch,
                                                                   filters,
                                                                   Strides{1, 1},
                                                                   Strides{1, 1},
                                                                   CoordinateDiff{0, 0},
                                                                   CoordinateDiff{0, 0},
                                                                   Strides{1, 1},
                                                                   input_scale,
                                                                   uint8_zero,
                                                                   filter_scale,
                                                                   int8_zero,
                                                                   output_scale,
                                                                   int8_zero,
                                                                   element::i8,
                                                                   AxisSet{},
                                                                   AxisSet{},
                                                                   AxisSet{});
    }
    auto dq =
        std::make_shared<ngraph::op::Dequantize>(qconv, dq_scale, dq_zp, element::f32, AxisSet{});
    auto relu = std::make_shared<ngraph::op::Relu>(dq);

    auto callback = [with_bias](pattern::Matcher& m) {
        NGRAPH_DEBUG << "In a callback for construct_qconv_relu against "
                     << m.get_match_root()->get_name();

        auto dq_m = std::static_pointer_cast<ngraph::op::Dequantize>(
            m.get_match_value().get_node()->get_argument(0));

        if (!(ngraph::is_zero(dq_m->get_argument(2))))
        {
            NGRAPH_DEBUG << "Non-zero zero point";
            return false;
        }

        if (dq_m->get_argument(0)->get_users().size() > 1)
        {
            NGRAPH_DEBUG << "QuantizedConvolutionBias has more than one user";
            return false;
        }

        if (!with_bias)
        {
            if (!runtime::cpu::mkldnn_utils::can_use_mkldnn_conv<ngraph::op::QuantizedConvolution>(
                    dq_m->get_argument(0).get()))
            {
                NGRAPH_DEBUG << "Quantized Convolution not supported by MKLDNN";
                return false;
            }
        }

        std::shared_ptr<ngraph::op::Op> qconv_n;
        if (with_bias)
        {
            auto qconv_m = std::static_pointer_cast<ngraph::op::QuantizedConvolutionBias>(
                dq_m->get_argument(0));
            qconv_n = std::make_shared<ngraph::op::QuantizedConvolutionBias>(
                qconv_m->get_argument(0),
                qconv_m->get_argument(1),
                qconv_m->get_argument(2),
                qconv_m->get_window_movement_strides(),
                qconv_m->get_window_dilation_strides(),
                qconv_m->get_padding_below(),
                qconv_m->get_padding_above(),
                qconv_m->get_data_dilation_strides(),
                qconv_m->get_argument(3),
                true);
        }
        else
        {
            auto qconv_m =
                std::static_pointer_cast<ngraph::op::QuantizedConvolution>(dq_m->get_argument(0));
            auto requantization_scale =
                qconv_m->get_argument(2) * qconv_m->get_argument(4) / qconv_m->get_argument(6);
            qconv_n = std::make_shared<ngraph::op::QuantizedConvolutionRelu>(
                qconv_m->get_argument(0),
                qconv_m->get_argument(1),
                qconv_m->get_window_movement_strides(),
                qconv_m->get_window_dilation_strides(),
                qconv_m->get_padding_below(),
                qconv_m->get_padding_above(),
                qconv_m->get_data_dilation_strides(),
                requantization_scale);
        }
        auto zp = builder::make_constant<uint8_t>(element::u8, dq_m->get_input_shape(1), 0);
        auto dq_n = std::make_shared<ngraph::op::Dequantize>(
            qconv_n, dq_m->get_argument(1), zp, dq_m->get_output_element_type(0), dq_m->get_axes());
        m.get_match_value().replace(dq_n->output(0));
        return true;
    };

    std::shared_ptr<pattern::Matcher> m;
    if (with_bias)
    {
        m = std::make_shared<pattern::Matcher>(relu, "CPUQuantFusion.QConvBiasRelu");
    }
    else
    {
        m = std::make_shared<pattern::Matcher>(relu, "CPUQuantFusion.QConvRelu");
    }
    this->add_matcher(m, callback);
}

// Dequantize + AvgPool -> AvgPool + Dequantize
void ngraph::runtime::cpu::pass::CPUQuantFusion::construct_qavg_pool()
{
    Shape shape{2, 2, 1, 1};
    auto input = std::make_shared<pattern::op::Label>(element::i8, shape);
    auto dq_scale = std::make_shared<pattern::op::Label>(element::f32, Shape{});
    auto dq_zp = std::make_shared<pattern::op::Label>(element::i8, Shape{});
    auto dq =
        std::make_shared<ngraph::op::Dequantize>(input, dq_scale, dq_zp, element::f32, AxisSet{});
    auto avg_pool = std::make_shared<ngraph::op::AvgPool>(dq, Shape{1, 1});

    auto callback = [](pattern::Matcher& m) {
        NGRAPH_DEBUG << "In a callback for construct_qavg_pool against "
                     << m.get_match_root()->get_name();

        auto avg_pool_m = m.get_match_root_as<ngraph::op::AvgPool>();
        NGRAPH_CHECK(avg_pool_m,
                     "match root node ",
                     *m.get_match_root(),
                     " not of type `ngraph::op::AvgPool`");
        auto dq_m = std::static_pointer_cast<ngraph::op::Dequantize>(avg_pool_m->get_argument(0));

        auto qavg_pool_n = std::make_shared<ngraph::op::AvgPool>(
            dq_m->get_argument(0),
            avg_pool_m->get_window_shape(),
            avg_pool_m->get_window_movement_strides(),
            avg_pool_m->get_padding_below(),
            avg_pool_m->get_padding_above(),
            avg_pool_m->get_include_padding_in_avg_computation());
        auto dq_n = std::make_shared<ngraph::op::Dequantize>(qavg_pool_n,
                                                             dq_m->get_argument(1),
                                                             dq_m->get_argument(2),
                                                             dq_m->get_output_element_type(0),
                                                             dq_m->get_axes());
        m.get_match_value().replace(dq_n->output(0));
        return true;
    };

    this->add_matcher(std::make_shared<pattern::Matcher>(avg_pool, "CPUQuantFusion.QAvgPool"),
                      callback);
}

// Dequantize + Maxpool -> Maxpool + Dequantize
void ngraph::runtime::cpu::pass::CPUQuantFusion::construct_qmax_pool()
{
    Shape shape{2, 2, 1, 1};
    auto input = std::make_shared<pattern::op::Label>(element::i8, shape);
    auto dq_scale = std::make_shared<pattern::op::Label>(element::f32, Shape{});
    auto dq_zp = std::make_shared<pattern::op::Label>(element::i8, Shape{});
    auto dq =
        std::make_shared<ngraph::op::Dequantize>(input, dq_scale, dq_zp, element::f32, AxisSet{});
    auto max_pool = std::make_shared<ngraph::op::MaxPool>(dq, Shape{1, 1});

    auto callback = [](pattern::Matcher& m) {
        NGRAPH_DEBUG << "In a callback for construct_qmax_pool against "
                     << m.get_match_root()->get_name();

        auto max_pool_m = m.get_match_root_as<ngraph::op::MaxPool>();
        NGRAPH_CHECK(max_pool_m,
                     "match root node ",
                     *m.get_match_root(),
                     " not of type `ngraph::op::MaxPool`");
        auto dq_m = std::static_pointer_cast<ngraph::op::Dequantize>(max_pool_m->get_argument(0));

        auto qmax_pool_n =
            std::make_shared<ngraph::op::MaxPool>(dq_m->get_argument(0),
                                                  max_pool_m->get_window_shape(),
                                                  max_pool_m->get_window_movement_strides(),
                                                  max_pool_m->get_padding_below(),
                                                  max_pool_m->get_padding_above());
        auto dq_n = std::make_shared<ngraph::op::Dequantize>(qmax_pool_n,
                                                             dq_m->get_argument(1),
                                                             dq_m->get_argument(2),
                                                             dq_m->get_output_element_type(0),
                                                             dq_m->get_axes());
        m.get_match_value().replace(dq_n->output(0));
        return true;
    };

    this->add_matcher(std::make_shared<pattern::Matcher>(max_pool, "CPUQuantFusion.QMaxPool"),
                      callback);
}

// {Dequantize}* + Concat -> Concat + Dequantize
void ngraph::runtime::cpu::pass::CPUQuantFusion::construct_qconcat()
{
    Shape shape{2, 2, 1, 1};
    NodeVector inputs;
    NodeVector concats;
    // Pattern matcher looks for concats with exact number of inputs
    inputs.push_back(std::make_shared<pattern::op::Label>(element::f32, shape));
    // Concat2, Concat3, ... Concat6
    for (size_t i = 0; i < 5; i++)
    {
        inputs.push_back(std::make_shared<pattern::op::Label>(element::f32, shape));
        concats.push_back(std::make_shared<ngraph::op::Concat>(inputs, 0));
    }

    auto callback = [](pattern::Matcher& m) {
        NGRAPH_DEBUG << "In a callback for construct_qconcat against "
                     << m.get_match_root()->get_name();

        auto concat_m = m.get_match_root_as<ngraph::op::Concat>();
        NGRAPH_CHECK(
            concat_m, "match root node ", *m.get_match_root(), " not of type `ngraph::op::Concat`");
        auto dq_m = std::static_pointer_cast<ngraph::op::Dequantize>(concat_m->get_argument(0));
        NodeVector new_args;
        for (auto arg : concat_m->get_arguments())
        {
            if (arg->description() != "Dequantize")
            {
                return false;
            }

            // ensure dequant scales are same
            if (!ngraph::compare_constants(arg->get_argument(1), dq_m->get_argument(1)))
            {
                NGRAPH_DEBUG << "Concat: Dequantize scale must be same";
                return false;
            }

            new_args.push_back(arg->get_argument(0));
        }
        auto concat_n =
            std::make_shared<ngraph::op::Concat>(new_args, concat_m->get_concatenation_axis());
        auto dq_n = std::make_shared<ngraph::op::Dequantize>(concat_n,
                                                             dq_m->get_argument(1),
                                                             dq_m->get_argument(2),
                                                             dq_m->get_output_element_type(0),
                                                             dq_m->get_axes());
        m.get_match_value().replace(dq_n->output(0));

        return true;
    };

    for (size_t i = 0; i < 5; i++)
    {
        this->add_matcher(std::make_shared<pattern::Matcher>(
                              concats[i], "CPUQuantFusion.QConcat" + std::to_string(i + 2)),
                          callback);
    }
}

void ngraph::runtime::cpu::pass::CPUQuantFusion::construct_dq_q()
{
    Shape shape{2, 2, 1, 1};
    auto input = std::make_shared<pattern::op::Label>(element::i8, shape);
    auto dq_scale = std::make_shared<pattern::op::Label>(element::f32, Shape{});
    auto dq_zp = std::make_shared<pattern::op::Label>(element::i8, Shape{});

    auto q_scale = std::make_shared<pattern::op::Label>(element::f32, Shape{});
    auto q_zp = std::make_shared<pattern::op::Label>(element::i8, Shape{});

    auto dq =
        std::make_shared<ngraph::op::Dequantize>(input, dq_scale, dq_zp, element::f32, AxisSet{});
    ngraph::op::Quantize::RoundMode round_mode =
        ngraph::op::Quantize::RoundMode::ROUND_NEAREST_TOWARD_EVEN;
    auto q = std::make_shared<ngraph::op::Quantize>(
        dq, q_scale, q_zp, element::i8, AxisSet{}, round_mode);

    auto callback = [input](pattern::Matcher& m) {
        NGRAPH_DEBUG << "In a callback for construct_dq_q against "
                     << m.get_match_root()->get_name();

        auto q_m = m.get_match_root_as<ngraph::op::Quantize>();
        NGRAPH_CHECK(
            q_m, "match root node ", *m.get_match_root(), " not of type `ngraph::op::Quantize`");
        auto dq_m = std::static_pointer_cast<ngraph::op::Dequantize>(q_m->get_argument(0));
        if (!(ngraph::is_zero(q_m->get_argument(2)) && ngraph::is_zero(dq_m->get_argument(2))))
        {
            NGRAPH_DEBUG << "Non-zero zero points";
            return false;
        }

        if (m.get_match_value().get_element_type() !=
            m.get_pattern_value_map()[input].get_element_type())
        {
            NGRAPH_DEBUG << "Type mismatch between input and quantize output";
            return false;
        }

        if (!ngraph::compare_constants(q_m->get_argument(1), dq_m->get_argument(1)))
        {
            NGRAPH_DEBUG << "Scales dont match";
            return false;
        }

        m.get_match_value().replace(m.get_pattern_value_map()[input]);
        return true;
    };

    auto m = std::make_shared<pattern::Matcher>(q, "CPUQuantFusion.DQandQ");
    this->add_matcher(m, callback);
}

// Left Branch(LB): QCONVB + DQ + {Reshape/Broadcast}
// Right Branch(RB): DQ + {Reshape/Broadcast}
// Relu(LB + RB) -> QCB{S}A
void ngraph::runtime::cpu::pass::CPUQuantFusion::construct_qconvb_add()
{
    Shape shape{2, 2, 1, 1};
    auto data_batch = std::make_shared<pattern::op::Label>(element::u8, shape);
    auto filters = std::make_shared<pattern::op::Label>(element::i8, shape);
    auto bias = std::make_shared<pattern::op::Label>(element::i32, Shape{shape[1]});
    auto requantization_scale = std::make_shared<pattern::op::Label>(element::f32, Shape{});
    auto output_scale = std::make_shared<pattern::op::Label>(element::f32, Shape{});
    auto dq_scale1 = std::make_shared<pattern::op::Label>(element::f32, Shape{});
    auto dq_zp1 = std::make_shared<pattern::op::Label>(element::i8, Shape{});
    auto dq_scale2 = std::make_shared<pattern::op::Label>(element::f32, Shape{});
    auto dq_zp2 = std::make_shared<pattern::op::Label>(element::i8, Shape{});

    // Left Graph
    auto qconvb = std::make_shared<ngraph::op::QuantizedConvolutionBias>(data_batch,
                                                                         filters,
                                                                         bias,
                                                                         Strides{1, 1},
                                                                         Strides{1, 1},
                                                                         CoordinateDiff{0, 0},
                                                                         CoordinateDiff{0, 0},
                                                                         Strides{1, 1},
                                                                         requantization_scale,
                                                                         false);
    auto qconvb_label = std::make_shared<pattern::op::Label>(qconvb, nullptr, NodeVector{qconvb});
    auto dq_l = std::make_shared<ngraph::op::Dequantize>(
        qconvb_label, dq_scale1, dq_zp1, element::f32, AxisSet{});
    auto dq_l_label = std::make_shared<pattern::op::Label>(dq_l, nullptr, NodeVector{dq_l});
    auto skipr_l = std::make_shared<pattern::op::Skip>(
        dq_l_label, [](std::shared_ptr<Node> n) { return n->description() == "Reshape"; });
    auto skipb_l = std::make_shared<pattern::op::Skip>(
        skipr_l, [](std::shared_ptr<Node> n) { return n->description() == "Broadcast"; });

    // Right Graph
    auto summand = std::make_shared<pattern::op::Label>(element::i8, qconvb->get_output_shape(0));
    auto dq_r = std::make_shared<ngraph::op::Dequantize>(
        summand, dq_scale2, dq_zp2, element::f32, AxisSet{});
    auto dq_r_label = std::make_shared<pattern::op::Label>(dq_r, nullptr, NodeVector{dq_r});
    auto skipr_r = std::make_shared<pattern::op::Skip>(
        dq_r_label, [](std::shared_ptr<Node> n) { return n->description() == "Reshape"; });
    auto skipb_r = std::make_shared<pattern::op::Skip>(
        skipr_r, [](std::shared_ptr<Node> n) { return n->description() == "Broadcast"; });

    // Add left + right
    auto add = skipb_l + skipb_r;
    auto prelu = std::make_shared<ngraph::op::Relu>(add);

    auto callback = [dq_l_label, dq_r_label](pattern::Matcher& m) {
        NGRAPH_DEBUG << "In a callback for construct_qconvb_dq_add_relu against "
                     << m.get_match_root()->get_name();
        auto pattern_map = m.get_pattern_map();
        auto add_m = as_type_ptr<ngraph::op::Add>(m.get_match_value().get_node()->get_argument(0));
        auto dq_l_m = as_type_ptr<ngraph::op::Dequantize>(pattern_map[dq_l_label]);
        auto dq_r_m = as_type_ptr<ngraph::op::Dequantize>(pattern_map[dq_r_label]);

        // both left and right are QuantizedConvolutionBias
        if (dq_r_m->get_argument(0)->description() == "QuantizedConvolutionBias")
        {
            for (auto user : m.get_match_root()->get_users())
            {
                auto q_m = as_type_ptr<ngraph::op::Quantize>(user);
                if (q_m)
                {
                    auto q_m_scale = q_m->get_argument(1);
                    auto dq_l_m_scale = dq_l_m->get_argument(1);
                    auto dq_r_m_scale = dq_r_m->get_argument(1);
                    if (!ngraph::compare_constants(q_m_scale, dq_l_m_scale) &&
                        ngraph::compare_constants(q_m_scale, dq_r_m_scale))
                    {
                        NGRAPH_DEBUG << "Scales of Q and DQ of right branch match";
                        // switch left and right branch
                        auto temp = dq_l_m;
                        dq_l_m = dq_r_m;
                        dq_r_m = temp;
                    }
                    break;
                }
            }
        }

        auto qconv =
            std::static_pointer_cast<ngraph::op::QuantizedConvolutionBias>(dq_l_m->get_argument(0));
        auto inplace_input = dq_r_m->get_argument(0);

        if (!(ngraph::is_zero(dq_l_m->get_argument(2)) && ngraph::is_zero(dq_r_m->get_argument(2))))
        {
            NGRAPH_DEBUG << "Non-zero zero points";
            return false;
        }

        if (dq_r_m->get_input_element_type(0) != element::i8 &&
            dq_r_m->get_input_element_type(0) != element::u8)
        {
            NGRAPH_DEBUG << "Non int8/uint8 summand";
            return false;
        }

        if (get_user_count(qconv.get()) > 1)
        {
            NGRAPH_DEBUG << "QuantizedConvolutionBias has more than one user";
            return false;
        }

        // The next two checks are not required once we support fallbacks in dex/codegen
        // for non in-place input
        if (!is_post_dominated(inplace_input.get(), add_m.get()))
        {
            NGRAPH_DEBUG << "Unsafe to use in-place kernel since add's in-place input has "
                            "potential live users";
            return false;
        }

        if (inplace_input->is_parameter())
        {
            NGRAPH_DEBUG
                << "Unsafe to use in-place kernel since add's in-place input is a parameter";
            return false;
        }

        if (inplace_input->get_output_shape(0) != qconv->get_output_shape(0))
        {
            NGRAPH_DEBUG << "Summand shape doesn't match convolution shape";
            return false;
        }

        auto requant_scale = qconv->get_argument(3);
        auto dq_l_scale = dq_l_m->get_argument(1);
        auto dq_r_scale = dq_r_m->get_argument(1);
        auto sum_scale = (dq_r_scale / dq_l_scale);

        std::shared_ptr<ngraph::op::Op> qconvba;
        if (dq_r_m->get_input_element_type(2) == element::i8)
        {
            // TODO (jbobba): Investigate the need for Convert op
            qconvba = std::make_shared<ngraph::op::Convert>(
                std::make_shared<ngraph::op::QuantizedConvolutionBiasSignedAdd>(
                    qconv->get_argument(0),
                    qconv->get_argument(1),
                    qconv->get_argument(2),
                    inplace_input,
                    qconv->get_window_movement_strides(),
                    qconv->get_window_dilation_strides(),
                    qconv->get_padding_below(),
                    qconv->get_padding_above(),
                    qconv->get_data_dilation_strides(),
                    requant_scale,
                    sum_scale,
                    true),
                element::u8);
        }
        else
        {
            qconvba = std::make_shared<ngraph::op::QuantizedConvolutionBiasAdd>(
                qconv->get_argument(0),
                qconv->get_argument(1),
                qconv->get_argument(2),
                inplace_input,
                qconv->get_window_movement_strides(),
                qconv->get_window_dilation_strides(),
                qconv->get_padding_below(),
                qconv->get_padding_above(),
                qconv->get_data_dilation_strides(),
                requant_scale,
                sum_scale,
                true);
        }
        auto zp = ngraph::op::Constant::create(element::u8, Shape{}, {0});
        auto DQ = std::make_shared<ngraph::op::Dequantize>(
            qconvba, dq_l_scale, zp, element::f32, AxisSet{});
        m.get_match_value().replace(DQ->output(0));

        return true;
    };

    auto m = std::make_shared<pattern::Matcher>(prelu, "CPUQuantFusion.QConvBiasSignedAdd");
    this->add_matcher(m, callback);
}

// Convert a QuantizedDot which takes [m,n]*[n,k] to
// QuantizedMatmul which reorders input1 and does [m,n]*[k,n]
// which is what mkldnn wants
void ngraph::runtime::cpu::pass::CPUQuantFusion::construct_quantized_matmul()
{
    Shape shape_input0{2, 3};
    Shape shape_input1{3, 4};
    auto input0 = std::make_shared<pattern::op::Label>(element::u8, shape_input0);
    auto input1 = std::make_shared<pattern::op::Label>(element::i8, shape_input1);
    auto input0_scale = std::make_shared<pattern::op::Label>(element::f32, Shape{});
    auto input1_scale = std::make_shared<pattern::op::Label>(element::f32, Shape{});
    auto output_scale = std::make_shared<pattern::op::Label>(element::f32, Shape{});

    auto int8_zero = op::Constant::create(element::i8, Shape{}, {0});
    auto uint8_zero = op::Constant::create(element::u8, Shape{}, {0});

    auto q_dot = std::make_shared<ngraph::op::QuantizedDot>(input0,
                                                            input1,
                                                            1,
                                                            input0_scale,
                                                            uint8_zero,
                                                            input1_scale,
                                                            int8_zero,
                                                            output_scale,
                                                            int8_zero,
                                                            element::i8,
                                                            AxisSet{},
                                                            AxisSet{},
                                                            AxisSet{});
    auto callback = [input0, input1, input0_scale, input1_scale, output_scale](
        pattern::Matcher& m) {
        NGRAPH_DEBUG << "In callback for Qdot against node = " << m.get_match_root()->get_name();
        auto pattern_map = m.get_pattern_map();
        auto pvm = m.get_pattern_value_map();

        auto qdot = m.get_match_root_as<ngraph::op::QuantizedDot>();
        NGRAPH_CHECK(qdot,
                     "match root node ",
                     *m.get_match_root(),
                     " not of type `ngraph::op::QuantizedDot`");
        auto input_0 = pvm[input0];
        auto input_1 = pvm[input1];
        auto input_0_scale = pvm[input0_scale];
        auto input_1_scale = pvm[input1_scale];
        auto scale_output = pvm[output_scale];
        auto scale_new = input_0_scale * input_1_scale / scale_output;

        if (input_0.get_shape().size() != 2 || input_1.get_shape().size() != 2)
        {
            return false;
        }
        if (input_0.get_element_type() == element::u8 && input_1.get_element_type() == element::u8)
        {
            return false;
        }

        auto reshape_input1 = std::make_shared<op::Reshape>(
            input_1, AxisVector{1, 0}, Shape{input_1.get_shape()[1], input_1.get_shape()[0]});
        auto qmatmul = std::make_shared<ngraph::op::QuantizedMatmul>(
            input_0, reshape_input1, scale_new, qdot->get_output_type());

        m.get_match_value().replace(qmatmul->output(0));
        return true;
    };

    auto m = std::make_shared<pattern::Matcher>(q_dot, "CPUQuantFusion.QDot");
    this->add_matcher(m, callback);
}<|MERGE_RESOLUTION|>--- conflicted
+++ resolved
@@ -160,13 +160,8 @@
         auto mpattern = m.get_match_root(); // add
         auto m_matmul = ngraph::pattern::Matcher::unique_match<ngraph::op::MatmulBias>(mpattern);
         auto m_broadcast = ngraph::pattern::Matcher::unique_match<ngraph::op::Broadcast>(mpattern);
-<<<<<<< HEAD
         auto m_bias = m_broadcast->input_value(0);
-        auto pattern_map = m.get_pattern_map();
-=======
-        auto m_bias = m_broadcast->get_argument(0);
         auto pvm = m.get_pattern_value_map();
->>>>>>> 5d839474
 
         NGRAPH_CHECK(mpattern->get_output_element_type(0) != element::f64,
                      "Bias in DP MatMulBias is not supported yet");
