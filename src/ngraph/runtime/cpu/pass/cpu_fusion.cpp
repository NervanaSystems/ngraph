--- conflicted
+++ resolved
@@ -305,7 +305,6 @@
         NGRAPH_DEBUG << "In a callback for construct_fprop_bn pattern against "
                      << m.get_match_root()->get_name();
 
-<<<<<<< HEAD
         // TODO - add assert's based on the matched node
         auto pattern_map = m.get_pattern_map();
         NGRAPH_DEBUG << "Input: " << pattern_map[input]->get_name() << " "
@@ -326,59 +325,22 @@
         Shape m_bn_variance_shape{pattern_map[variance_label]->get_shape()};
 
         // get epsilon value
-        auto eps_ptr = std::dynamic_pointer_cast<op::Constant>(pattern_map[eps_label]);
+            auto eps_ptr = std::dynamic_pointer_cast<ngraph::op::Constant>(pattern_map[eps_label]);
         if (!eps_ptr)
         {
             NGRAPH_DEBUG << "Eps must be a constant";
             return false;
         }
         double epsilon = *(reinterpret_cast<const double*>(eps_ptr->get_data_ptr()));
-        auto bn_node = std::make_shared<op::BatchNormTraining>(
+            auto bn_node = std::make_shared<ngraph::op::BatchNormTraining>(
             epsilon, pattern_map[gamma_label], pattern_map[beta_label], pattern_map[input]);
 
         if (!mkldnn_utils::can_use_mkldnn_batchnorm_fprop(bn_node.get()))
         {
             return false;
         }
-        auto normalized_output = std::shared_ptr<Node>(new op::GetOutputElement(bn_node, 0));
-=======
-            // TODO - add assert's based on the matched node
-            auto pattern_map = m.get_pattern_map();
-            NGRAPH_DEBUG << "Input: " << pattern_map[input]->get_name() << " "
-                         << pattern_map[input]->get_shape().size();
-            NGRAPH_DEBUG << "Variance: " << pattern_map[variance_label]->get_name() << " "
-                         << pattern_map[variance_label]->get_shape().size();
-            NGRAPH_DEBUG << "Mean: " << pattern_map[mean_label]->get_name() << " "
-                         << pattern_map[mean_label]->get_shape().size();
-            NGRAPH_DEBUG << "eps: " << pattern_map[eps_label]->get_name() << " "
-                         << pattern_map[eps_label]->get_shape().size();
-            NGRAPH_DEBUG << "gamma: " << pattern_map[gamma_label]->get_name() << " "
-                         << pattern_map[gamma_label]->get_shape().size();
-            NGRAPH_DEBUG << "beta: " << pattern_map[beta_label]->get_name() << " "
-                         << pattern_map[beta_label]->get_shape().size();
-
-            Shape bn_output_shape{m.get_match_root()->get_shape()};
-            Shape m_bn_mean_shape{pattern_map[mean_label]->get_shape()};
-            Shape m_bn_variance_shape{pattern_map[variance_label]->get_shape()};
-
-            // get epsilon value
-            auto eps_ptr = std::dynamic_pointer_cast<ngraph::op::Constant>(pattern_map[eps_label]);
-            if (!eps_ptr)
-            {
-                NGRAPH_DEBUG << "Eps must be a constant";
-                return false;
-            }
-            double epsilon = *(reinterpret_cast<const double*>(eps_ptr->get_data_ptr()));
-            auto bn_node = std::make_shared<ngraph::op::BatchNormTraining>(
-                epsilon, pattern_map[gamma_label], pattern_map[beta_label], pattern_map[input]);
-
-            if (!mkldnn_utils::can_use_mkldnn_batchnorm_fprop(bn_node.get()))
-            {
-                return false;
-            }
             auto normalized_output =
                 std::shared_ptr<Node>(new ngraph::op::GetOutputElement(bn_node, 0));
->>>>>>> 870f5000
 
         ngraph::replace_node(m.get_match_root(), normalized_output);
         return true;
@@ -469,12 +431,15 @@
                                                           Strides{1, 1});
     auto conv_label = std::make_shared<pattern::op::Label>(conv, nullptr, NodeVector{conv});
 
-<<<<<<< HEAD
+    ngraph::pattern::graph_rewrite_callback callback =
     auto callback = [pad_input, pad_value, pad_label, reshape_label, conv_filter, conv_label](
-        pattern::Matcher& m) {
+                                                        pad_label,
+                                                        reshape_label,
+                                                        conv_filter,
+                                                        conv_label](pattern::Matcher& m) {
         auto pattern_map = m.get_pattern_map();
 
-        auto pad_value_op = std::dynamic_pointer_cast<op::Constant>(pattern_map[pad_value]);
+        auto pad_value_op = std::dynamic_pointer_cast<ngraph::op::Constant>(pattern_map[pad_value]);
         if (!pad_value_op)
         {
             NGRAPH_DEBUG << "Pad value must be a constant";
@@ -482,16 +447,16 @@
         }
 
         const auto& matched_conv =
-            std::static_pointer_cast<op::Convolution>(pattern_map[conv_label]);
-        const auto& matched_pad = std::static_pointer_cast<op::Pad>(pattern_map[pad_label]);
+            std::static_pointer_cast<ngraph::op::Convolution>(pattern_map[conv_label]);
+        const auto& matched_pad = std::static_pointer_cast<ngraph::op::Pad>(pattern_map[pad_label]);
         const auto& matched_reshape =
-            std::static_pointer_cast<op::Reshape>(pattern_map[reshape_label]);
+            std::static_pointer_cast<ngraph::op::Reshape>(pattern_map[reshape_label]);
 
         const auto& input_order = matched_reshape->get_input_order();
         auto hoisted_reshape_output_shape =
             ngraph::apply_permutation<Shape>(pattern_map[pad_input]->get_shape(), input_order);
 
-        auto hoisted_reshape = std::make_shared<op::Reshape>(
+        auto hoisted_reshape = std::make_shared<ngraph::op::Reshape>(
             pattern_map[pad_input],
             input_order,
             Shape(hoisted_reshape_output_shape.begin(), hoisted_reshape_output_shape.end()));
@@ -508,50 +473,6 @@
             return false;
         }
 
-=======
-    ngraph::pattern::graph_rewrite_callback callback = [pad_input,
-                                                        pad_value,
-                                                        pad_label,
-                                                        reshape_label,
-                                                        conv_filter,
-                                                        conv_label](pattern::Matcher& m) {
-        auto pattern_map = m.get_pattern_map();
-
-        auto pad_value_op = std::dynamic_pointer_cast<ngraph::op::Constant>(pattern_map[pad_value]);
-        if (!pad_value_op)
-        {
-            NGRAPH_DEBUG << "Pad value must be a constant";
-            return false;
-        }
-
-        const auto& matched_conv =
-            std::static_pointer_cast<ngraph::op::Convolution>(pattern_map[conv_label]);
-        const auto& matched_pad = std::static_pointer_cast<ngraph::op::Pad>(pattern_map[pad_label]);
-        const auto& matched_reshape =
-            std::static_pointer_cast<ngraph::op::Reshape>(pattern_map[reshape_label]);
-
-        const auto& input_order = matched_reshape->get_input_order();
-        auto hoisted_reshape_output_shape =
-            ngraph::apply_permutation<Shape>(pattern_map[pad_input]->get_shape(), input_order);
-
-        auto hoisted_reshape = std::make_shared<ngraph::op::Reshape>(
-            pattern_map[pad_input],
-            input_order,
-            Shape(hoisted_reshape_output_shape.begin(), hoisted_reshape_output_shape.end()));
-
-        if (!zero_padded_conv_consistency_check(m.get_match_root(),
-                                                pad_value_op,
-                                                pattern_map[pad_input],
-                                                matched_pad,
-                                                matched_conv->get_padding_below(),
-                                                matched_conv->get_padding_above(),
-                                                input_order[0],
-                                                input_order[1]))
-        {
-            return false;
-        }
-
->>>>>>> 870f5000
         CoordinateDiff padding_below{static_cast<CoordinateDiff::value_type>(
                                          matched_pad->get_padding_below().at(input_order[2])),
                                      static_cast<CoordinateDiff::value_type>(
@@ -562,15 +483,6 @@
                                          matched_pad->get_padding_above().at(input_order[3]))};
 
         auto zero_padded_conv =
-<<<<<<< HEAD
-            std::make_shared<op::Convolution>(hoisted_reshape,
-                                              pattern_map[conv_filter],
-                                              matched_conv->get_window_movement_strides(),
-                                              matched_conv->get_window_dilation_strides(),
-                                              padding_below,
-                                              padding_above,
-                                              matched_conv->get_data_dilation_strides());
-=======
             std::make_shared<ngraph::op::Convolution>(hoisted_reshape,
                                                       pattern_map[conv_filter],
                                                       matched_conv->get_window_movement_strides(),
@@ -578,7 +490,6 @@
                                                       padding_below,
                                                       padding_above,
                                                       matched_conv->get_data_dilation_strides());
->>>>>>> 870f5000
 
         ngraph::replace_node(m.get_match_root(), zero_padded_conv);
         return true;
@@ -608,18 +519,12 @@
                                                           Strides{1, 1});
     auto conv_label = std::make_shared<pattern::op::Label>(conv, nullptr, NodeVector{conv});
 
-<<<<<<< HEAD
     auto callback =
-        [pad_input, pad_value, pad_label, conv_filter, conv_label](pattern::Matcher& m) {
-            auto pattern_map = m.get_pattern_map();
-=======
-    ngraph::pattern::graph_rewrite_callback callback = [pad_input,
                                                         pad_value,
                                                         pad_label,
                                                         conv_filter,
                                                         conv_label](pattern::Matcher& m) {
         auto pattern_map = m.get_pattern_map();
->>>>>>> 870f5000
 
         auto pad_value_op = std::dynamic_pointer_cast<ngraph::op::Constant>(pattern_map[pad_value]);
         if (!pad_value_op)
@@ -688,32 +593,21 @@
                                                                          Strides{1, 1});
     auto conv_label = std::make_shared<pattern::op::Label>(conv, nullptr, NodeVector{conv});
 
-<<<<<<< HEAD
     auto callback = [pad_input, pad_value, pad_label, output_delta, conv_label](
-        pattern::Matcher& m) {
-        auto pattern_map = m.get_pattern_map();
-
-        auto pad_value_op = std::dynamic_pointer_cast<op::Constant>(pattern_map[pad_value]);
-=======
-    ngraph::pattern::graph_rewrite_callback callback = [pad_input,
-                                                        pad_value,
                                                         pad_label,
                                                         output_delta,
-                                                        conv_label](pattern::Matcher& m) {
         auto pattern_map = m.get_pattern_map();
 
         auto pad_value_op = std::dynamic_pointer_cast<ngraph::op::Constant>(pattern_map[pad_value]);
->>>>>>> 870f5000
         if (!pad_value_op)
         {
             NGRAPH_DEBUG << "Pad value must be a constant";
             return false;
         }
-<<<<<<< HEAD
-
-        const auto& matched_conv =
-            std::static_pointer_cast<op::ConvolutionBackpropFilters>(pattern_map[conv_label]);
-        const auto& matched_pad = std::static_pointer_cast<op::Pad>(pattern_map[pad_label]);
+
+        const auto& matched_conv = std::static_pointer_cast<ngraph::op::ConvolutionBackpropFilters>(
+            pattern_map[conv_label]);
+        const auto& matched_pad = std::static_pointer_cast<ngraph::op::Pad>(pattern_map[pad_label]);
 
         if (!zero_padded_conv_consistency_check(m.get_match_root(),
                                                 pad_value_op,
@@ -727,25 +621,6 @@
             return false;
         }
 
-=======
-
-        const auto& matched_conv = std::static_pointer_cast<ngraph::op::ConvolutionBackpropFilters>(
-            pattern_map[conv_label]);
-        const auto& matched_pad = std::static_pointer_cast<ngraph::op::Pad>(pattern_map[pad_label]);
-
-        if (!zero_padded_conv_consistency_check(m.get_match_root(),
-                                                pad_value_op,
-                                                pattern_map[pad_input],
-                                                matched_pad,
-                                                matched_conv->get_padding_below_forward(),
-                                                matched_conv->get_padding_above_forward(),
-                                                0,
-                                                1))
-        {
-            return false;
-        }
-
->>>>>>> 870f5000
         CoordinateDiff padding_below{
             static_cast<CoordinateDiff::value_type>(matched_pad->get_padding_below().at(2)),
             static_cast<CoordinateDiff::value_type>(matched_pad->get_padding_below().at(3))};
@@ -753,17 +628,6 @@
             static_cast<CoordinateDiff::value_type>(matched_pad->get_padding_above().at(2)),
             static_cast<CoordinateDiff::value_type>(matched_pad->get_padding_above().at(3))};
 
-<<<<<<< HEAD
-        auto zero_padded_conv_backprop_filters = std::make_shared<op::ConvolutionBackpropFilters>(
-            pattern_map[pad_input],
-            matched_conv->get_filters_shape(),
-            pattern_map[output_delta],
-            matched_conv->get_window_movement_strides_forward(),
-            matched_conv->get_window_dilation_strides_forward(),
-            padding_below,
-            padding_above,
-            matched_conv->get_data_dilation_strides_forward());
-=======
         auto zero_padded_conv_backprop_filters =
             std::make_shared<ngraph::op::ConvolutionBackpropFilters>(
                 pattern_map[pad_input],
@@ -774,7 +638,6 @@
                 padding_below,
                 padding_above,
                 matched_conv->get_data_dilation_strides_forward());
->>>>>>> 870f5000
 
         ngraph::replace_node(m.get_match_root(), zero_padded_conv_backprop_filters);
         return true;
@@ -1605,15 +1468,10 @@
                      << m.get_match_root()->get_name();
         auto pattern_map = m.get_pattern_map();
 
-<<<<<<< HEAD
-        auto m_bn = std::static_pointer_cast<op::BatchNormInference>(m.get_match_root());
-        auto m_conv = std::static_pointer_cast<op::ConvolutionBias>(m_bn->get_argument(2));
-=======
             auto m_bn =
                 std::static_pointer_cast<ngraph::op::BatchNormInference>(m.get_match_root());
             auto m_conv =
                 std::static_pointer_cast<ngraph::op::ConvolutionBias>(m_bn->get_argument(2));
->>>>>>> 870f5000
 
         if (m_conv->get_users().size() > 1)
         {
@@ -1625,71 +1483,38 @@
             return false;
         }
 
-<<<<<<< HEAD
         // new weights = old weights * gamma / sqrt(variance + epsilon)
         // new biases = (old_bias-mean) * gamma / sqrt(variance + epsilon) + beta
-
-        auto bn_eps = op::Constant::create(element::f32, Shape{}, {m_bn->get_eps_value()});
-        auto var_eps = std::make_shared<op::Add>(
-            pattern_map[var],
-            std::make_shared<op::Broadcast>(bn_eps, pattern_map[var]->get_shape(), AxisSet{0}));
-        auto sqrt_var_eps = std::make_shared<op::Sqrt>(var_eps);
-
-        auto mean_gamma = std::make_shared<op::Multiply>(
-            std::make_shared<op::Subtract>(pattern_map[bias], pattern_map[mean]),
-            pattern_map[gamma]);
-        auto new_biases = std::make_shared<op::Add>(
-            pattern_map[beta], std::make_shared<op::Divide>(mean_gamma, sqrt_var_eps));
-        auto weight_scaling = std::make_shared<op::Divide>(pattern_map[gamma], sqrt_var_eps);
-        auto new_weights = std::make_shared<op::Multiply>(
-            pattern_map[filters],
-            std::make_shared<op::Broadcast>(
-                weight_scaling, pattern_map[filters]->get_shape(), AxisSet{1, 2, 3}));
-=======
-            // new weights = old weights * gamma / sqrt(variance + epsilon)
-            // new biases = (old_bias-mean) * gamma / sqrt(variance + epsilon) + beta
 
             auto bn_eps =
                 ngraph::op::Constant::create(element::f32, Shape{}, {m_bn->get_eps_value()});
             auto var_eps = std::make_shared<ngraph::op::Add>(
-                pattern_map[var],
+            pattern_map[var],
                 std::make_shared<ngraph::op::Broadcast>(
                     bn_eps, pattern_map[var]->get_shape(), AxisSet{0}));
             auto sqrt_var_eps = std::make_shared<ngraph::op::Sqrt>(var_eps);
 
             auto mean_gamma = std::make_shared<ngraph::op::Multiply>(
                 std::make_shared<ngraph::op::Subtract>(pattern_map[bias], pattern_map[mean]),
-                pattern_map[gamma]);
+            pattern_map[gamma]);
             auto new_biases = std::make_shared<ngraph::op::Add>(
                 pattern_map[beta], std::make_shared<ngraph::op::Divide>(mean_gamma, sqrt_var_eps));
             auto weight_scaling =
                 std::make_shared<ngraph::op::Divide>(pattern_map[gamma], sqrt_var_eps);
             auto new_weights = std::make_shared<ngraph::op::Multiply>(
-                pattern_map[filters],
+            pattern_map[filters],
                 std::make_shared<ngraph::op::Broadcast>(
-                    weight_scaling, pattern_map[filters]->get_shape(), AxisSet{1, 2, 3}));
-
-            auto conv_bias =
+                weight_scaling, pattern_map[filters]->get_shape(), AxisSet{1, 2, 3}));
+
+        auto conv_bias =
                 std::make_shared<ngraph::op::ConvolutionBias>(pattern_map[input],
-                                                              new_weights,
-                                                              new_biases,
-                                                              m_conv->get_window_movement_strides(),
-                                                              m_conv->get_window_dilation_strides(),
-                                                              m_conv->get_padding_below(),
-                                                              m_conv->get_padding_above(),
-                                                              m_conv->get_data_dilation_strides());
-            ngraph::replace_node(m.get_match_root(), conv_bias);
->>>>>>> 870f5000
-
-        auto conv_bias =
-            std::make_shared<op::ConvolutionBias>(pattern_map[input],
-                                                  new_weights,
-                                                  new_biases,
-                                                  m_conv->get_window_movement_strides(),
-                                                  m_conv->get_window_dilation_strides(),
-                                                  m_conv->get_padding_below(),
-                                                  m_conv->get_padding_above(),
-                                                  m_conv->get_data_dilation_strides());
+                                                      new_weights,
+                                                      new_biases,
+                                                      m_conv->get_window_movement_strides(),
+                                                      m_conv->get_window_dilation_strides(),
+                                                      m_conv->get_padding_below(),
+                                                      m_conv->get_padding_above(),
+                                                      m_conv->get_data_dilation_strides());
         ngraph::replace_node(m.get_match_root(), conv_bias);
 
         return true;
@@ -1866,101 +1691,40 @@
     auto bn =
         std::make_shared<ngraph::op::BatchNormInference>(eps, gamma, beta, conv_label, mean, var);
 
-<<<<<<< HEAD
     auto callback = [input, filters, conv_label, mean, var, gamma, beta, eps](pattern::Matcher& m) {
 
         NGRAPH_DEBUG << "In callback for groupconv BatchNorm folding against node = "
                      << m.get_match_root()->get_name();
         auto pattern_map = m.get_pattern_map();
-
-        auto m_bn = std::static_pointer_cast<op::BatchNormInference>(m.get_match_root());
-        auto conv_m = std::static_pointer_cast<op::GroupConvolution>(pattern_map[conv_label]);
-
-        if (conv_m->get_users().size() > 1)
-        {
-            return false;
-        }
-
-        if (conv_m->get_shape().size() != 4)
-        {
-            return false;
-        }
-
-        if (conv_m->get_groups() == 0)
-        {
-            return false;
-        }
-
-        // new weights = old weights * gamma / sqrt(variance + epsilon)
-        // new biases = (-mean) * gamma / sqrt(variance + epsilon) + beta
-
-        auto bn_eps = op::Constant::create(element::f32, Shape{}, {m_bn->get_eps_value()});
-
-        auto var_eps = std::make_shared<op::Add>(
-            pattern_map[var],
-            std::make_shared<op::Broadcast>(bn_eps, pattern_map[var]->get_shape(), AxisSet{0}));
-        auto sqrt_var_eps = std::make_shared<op::Sqrt>(var_eps);
-
-        auto weight_scaling = std::make_shared<op::Divide>(pattern_map[gamma], sqrt_var_eps);
-
-        auto weight_scaling_bcast = std::make_shared<op::Broadcast>(
-            weight_scaling, pattern_map[filters]->get_shape(), AxisSet{1, 2, 3});
-
-        auto new_weights =
-            std::make_shared<op::Multiply>(pattern_map[filters], weight_scaling_bcast);
-        auto mean_gamma = std::make_shared<op::Multiply>(pattern_map[mean], weight_scaling);
-        auto new_biases = std::make_shared<op::Subtract>(pattern_map[beta], mean_gamma);
-
-        auto g_conv_bias =
-            std::make_shared<op::GroupConvolutionBias>(pattern_map[input],
-                                                       new_weights,
-                                                       new_biases,
-                                                       conv_m->get_window_movement_strides(),
-                                                       conv_m->get_window_dilation_strides(),
-                                                       conv_m->get_padding_below(),
-                                                       conv_m->get_padding_above(),
-                                                       conv_m->get_data_dilation_strides(),
-                                                       conv_m->get_groups(),
-                                                       conv_m->get_output_shape(0),
-                                                       false,
-                                                       1.0);
-        ngraph::replace_node(m.get_match_root(), g_conv_bias);
-=======
-    ngraph::pattern::graph_rewrite_callback callback =
-        [input, filters, conv_label, mean, var, gamma, beta, eps](pattern::Matcher& m) {
-
-            NGRAPH_DEBUG << "In callback for groupconv BatchNorm folding against node = "
-                         << m.get_match_root()->get_name();
-            auto pattern_map = m.get_pattern_map();
 
             auto m_bn =
                 std::static_pointer_cast<ngraph::op::BatchNormInference>(m.get_match_root());
             auto conv_m =
                 std::static_pointer_cast<ngraph::op::GroupConvolution>(pattern_map[conv_label]);
 
-            if (conv_m->get_users().size() > 1)
-            {
-                return false;
-            }
-
-            if (conv_m->get_shape().size() != 4)
-            {
-                return false;
-            }
-
-            if (conv_m->get_groups() == 0)
-            {
-                return false;
-            }
-
-            // new weights = old weights * gamma / sqrt(variance + epsilon)
-            // new biases = (-mean) * gamma / sqrt(variance + epsilon) + beta
+        if (conv_m->get_users().size() > 1)
+        {
+            return false;
+        }
+
+        if (conv_m->get_shape().size() != 4)
+        {
+            return false;
+        }
+
+        if (conv_m->get_groups() == 0)
+        {
+            return false;
+        }
+
+        // new weights = old weights * gamma / sqrt(variance + epsilon)
+        // new biases = (-mean) * gamma / sqrt(variance + epsilon) + beta
 
             auto bn_eps =
                 ngraph::op::Constant::create(element::f32, Shape{}, {m_bn->get_eps_value()});
 
             auto var_eps = std::make_shared<ngraph::op::Add>(
-                pattern_map[var],
+            pattern_map[var],
                 std::make_shared<ngraph::op::Broadcast>(
                     bn_eps, pattern_map[var]->get_shape(), AxisSet{0}));
             auto sqrt_var_eps = std::make_shared<ngraph::op::Sqrt>(var_eps);
@@ -1969,9 +1733,9 @@
                 std::make_shared<ngraph::op::Divide>(pattern_map[gamma], sqrt_var_eps);
 
             auto weight_scaling_bcast = std::make_shared<ngraph::op::Broadcast>(
-                weight_scaling, pattern_map[filters]->get_shape(), AxisSet{1, 2, 3});
-
-            auto new_weights =
+            weight_scaling, pattern_map[filters]->get_shape(), AxisSet{1, 2, 3});
+
+        auto new_weights =
                 std::make_shared<ngraph::op::Multiply>(pattern_map[filters], weight_scaling_bcast);
             auto mean_gamma =
                 std::make_shared<ngraph::op::Multiply>(pattern_map[mean], weight_scaling);
@@ -1979,19 +1743,18 @@
 
             auto g_conv_bias = std::make_shared<ngraph::op::GroupConvolutionBias>(
                 pattern_map[input],
-                new_weights,
-                new_biases,
-                conv_m->get_window_movement_strides(),
-                conv_m->get_window_dilation_strides(),
-                conv_m->get_padding_below(),
-                conv_m->get_padding_above(),
-                conv_m->get_data_dilation_strides(),
-                conv_m->get_groups(),
-                conv_m->get_output_shape(0),
-                false,
-                1.0);
-            ngraph::replace_node(m.get_match_root(), g_conv_bias);
->>>>>>> 870f5000
+                                                           new_weights,
+                                                           new_biases,
+                                                           conv_m->get_window_movement_strides(),
+                                                           conv_m->get_window_dilation_strides(),
+                                                           conv_m->get_padding_below(),
+                                                           conv_m->get_padding_above(),
+                                                           conv_m->get_data_dilation_strides(),
+                                                           conv_m->get_groups(),
+                                                           conv_m->get_output_shape(0),
+                                                           false,
+                                                           1.0);
+        ngraph::replace_node(m.get_match_root(), g_conv_bias);
 
         return true;
     };
@@ -2034,50 +1797,29 @@
 
     auto callback = [input, filters, bias, num, conv_label, prelu](pattern::Matcher& m) {
 
-<<<<<<< HEAD
         NGRAPH_DEBUG << "In callback for GroupConvBias + Relu folding against node = "
                      << m.get_match_root()->get_name();
         auto pattern_map = m.get_pattern_map();
 
-        auto conv_m = std::static_pointer_cast<op::GroupConvolutionBias>(pattern_map[conv_label]);
-        auto relu_m = std::dynamic_pointer_cast<op::Relu>(m.get_match_root());
-
-        auto g_conv_bias_relu =
-            std::make_shared<op::GroupConvolutionBias>(conv_m->get_argument(0),
-                                                       conv_m->get_argument(1),
-                                                       conv_m->get_argument(2),
-                                                       conv_m->get_window_movement_strides(),
-                                                       conv_m->get_window_dilation_strides(),
-                                                       conv_m->get_padding_below(),
-                                                       conv_m->get_padding_above(),
-                                                       conv_m->get_data_dilation_strides(),
-                                                       conv_m->get_groups(),
-                                                       conv_m->get_output_shape(0),
-                                                       true);
-        ngraph::replace_node(m.get_match_root(), g_conv_bias_relu);
-        return true;
-    };
-=======
             auto conv_m =
                 std::static_pointer_cast<ngraph::op::GroupConvolutionBias>(pattern_map[conv_label]);
             auto relu_m = std::dynamic_pointer_cast<ngraph::op::Relu>(m.get_match_root());
 
             auto g_conv_bias_relu = std::make_shared<ngraph::op::GroupConvolutionBias>(
                 conv_m->get_argument(0),
-                conv_m->get_argument(1),
-                conv_m->get_argument(2),
-                conv_m->get_window_movement_strides(),
-                conv_m->get_window_dilation_strides(),
-                conv_m->get_padding_below(),
-                conv_m->get_padding_above(),
-                conv_m->get_data_dilation_strides(),
-                conv_m->get_groups(),
-                conv_m->get_output_shape(0),
-                true);
-            ngraph::replace_node(m.get_match_root(), g_conv_bias_relu);
-            return true;
-        };
->>>>>>> 870f5000
+                                                           conv_m->get_argument(1),
+                                                           conv_m->get_argument(2),
+                                                           conv_m->get_window_movement_strides(),
+                                                           conv_m->get_window_dilation_strides(),
+                                                           conv_m->get_padding_below(),
+                                                           conv_m->get_padding_above(),
+                                                           conv_m->get_data_dilation_strides(),
+                                                           conv_m->get_groups(),
+                                                           conv_m->get_output_shape(0),
+                                                           true);
+        ngraph::replace_node(m.get_match_root(), g_conv_bias_relu);
+        return true;
+    };
 
     auto m = std::make_shared<ngraph::pattern::Matcher>(
         prelu, "CPUFusion.GroupconvBatchNormGlobalStatsFoldingRelu");
@@ -2327,13 +2069,8 @@
         return true;
     };
 
-<<<<<<< HEAD
     auto m = std::make_shared<ngraph::pattern::Matcher>(replace_slice, "CPUFusion.UpdateSlice");
     this->add_matcher(m, callback);
-=======
-    auto m = std::make_shared<ngraph::pattern::Matcher>(
-        replace_slice, callback, "CPUFusion.UpdateSlice");
-    this->add_matcher(m);
 }
 
 // QuantizedConvolution + Dequantize + Relu -> QuantizedConvolutionRelu + Dequantize
@@ -2793,5 +2530,4 @@
     auto m =
         std::make_shared<pattern::Matcher>(prelu, callback, "CPUQuantFusion.QConvBiasSignedAdd");
     this->add_matcher(m);
->>>>>>> 870f5000
 }