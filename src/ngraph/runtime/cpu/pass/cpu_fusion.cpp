--- conflicted
+++ resolved
@@ -946,7 +946,74 @@
     this->add_matcher(m);
 }
 
-<<<<<<< HEAD
+void ngraph::runtime::cpu::pass::CPUFusion::construct_conv_bias_relu()
+{
+    Shape shape{2, 2, 1, 1};
+    auto data_batch = std::make_shared<pattern::op::Label>(element::f32, shape);
+    auto filters = std::make_shared<pattern::op::Label>(element::f32, shape);
+    auto bias = std::make_shared<pattern::op::Label>(element::f32, Shape{1});
+
+    auto conv_bias = std::make_shared<op::ConvolutionBias>(data_batch,
+                                                           filters,
+                                                           bias,
+                                                           Strides{1, 1},
+                                                           Strides{1, 1},
+                                                           CoordinateDiff{0, 0},
+                                                           CoordinateDiff{0, 0},
+                                                           Strides{1, 1});
+
+    auto prelu = std::make_shared<op::Relu>(conv_bias);
+
+    pattern::graph_rewrite_callback callback = [](pattern::Matcher& m) {
+        NGRAPH_DEBUG << "In a callback for construct_conv_relu against "
+                     << m.get_match_root()->get_name();
+
+        auto conv =
+            std::dynamic_pointer_cast<op::ConvolutionBias>(m.get_match_root()->get_argument(0));
+
+        //These checks are to make sure a MKLDNN Convolution kernel can be used.
+        bool data_dilated = false;
+        for (size_t s : conv->get_data_dilation_strides())
+        {
+            data_dilated = data_dilated || (s != 1);
+        }
+
+        if (data_dilated)
+        {
+            NGRAPH_DEBUG << "Convolution has dilations greater than 1";
+            return false;
+        }
+
+        if (conv->get_element_type() != element::f32)
+        {
+            NGRAPH_DEBUG << "Convolution isn't of type float";
+            return false;
+        }
+
+        auto arg0_rank = conv->get_input_shape(0).size();
+        auto arg1_rank = conv->get_input_shape(1).size();
+
+        if (arg0_rank != 4 || arg1_rank != 4)
+        {
+            NGRAPH_DEBUG << "Convolution's arguments ranks aren't equal to 4";
+            return false;
+        }
+
+        if (conv->get_users().size() > 1)
+        {
+            NGRAPH_DEBUG << "Convolution has more than one user";
+            return false;
+        }
+
+        auto conv_relu = std::shared_ptr<Node>(new op::ConvolutionBiasRelu(conv));
+        ngraph::replace_node(m.get_match_root(), conv_relu);
+        return true;
+    };
+
+    auto m = std::make_shared<pattern::Matcher>(prelu, callback);
+    this->add_matcher(m);
+}
+
 void ngraph::runtime::cpu::pass::CPUFusion::construct_sigmoid_multiply()
 {
     // Construct predicate to match sigmoid and tanh
@@ -1007,72 +1074,5 @@
     };
 
     auto m = std::make_shared<ngraph::pattern::Matcher>(elem_mul, callback);
-=======
-void ngraph::runtime::cpu::pass::CPUFusion::construct_conv_bias_relu()
-{
-    Shape shape{2, 2, 1, 1};
-    auto data_batch = std::make_shared<pattern::op::Label>(element::f32, shape);
-    auto filters = std::make_shared<pattern::op::Label>(element::f32, shape);
-    auto bias = std::make_shared<pattern::op::Label>(element::f32, Shape{1});
-
-    auto conv_bias = std::make_shared<op::ConvolutionBias>(data_batch,
-                                                           filters,
-                                                           bias,
-                                                           Strides{1, 1},
-                                                           Strides{1, 1},
-                                                           CoordinateDiff{0, 0},
-                                                           CoordinateDiff{0, 0},
-                                                           Strides{1, 1});
-
-    auto prelu = std::make_shared<op::Relu>(conv_bias);
-
-    pattern::graph_rewrite_callback callback = [](pattern::Matcher& m) {
-        NGRAPH_DEBUG << "In a callback for construct_conv_relu against "
-                     << m.get_match_root()->get_name();
-
-        auto conv =
-            std::dynamic_pointer_cast<op::ConvolutionBias>(m.get_match_root()->get_argument(0));
-
-        //These checks are to make sure a MKLDNN Convolution kernel can be used.
-        bool data_dilated = false;
-        for (size_t s : conv->get_data_dilation_strides())
-        {
-            data_dilated = data_dilated || (s != 1);
-        }
-
-        if (data_dilated)
-        {
-            NGRAPH_DEBUG << "Convolution has dilations greater than 1";
-            return false;
-        }
-
-        if (conv->get_element_type() != element::f32)
-        {
-            NGRAPH_DEBUG << "Convolution isn't of type float";
-            return false;
-        }
-
-        auto arg0_rank = conv->get_input_shape(0).size();
-        auto arg1_rank = conv->get_input_shape(1).size();
-
-        if (arg0_rank != 4 || arg1_rank != 4)
-        {
-            NGRAPH_DEBUG << "Convolution's arguments ranks aren't equal to 4";
-            return false;
-        }
-
-        if (conv->get_users().size() > 1)
-        {
-            NGRAPH_DEBUG << "Convolution has more than one user";
-            return false;
-        }
-
-        auto conv_relu = std::shared_ptr<Node>(new op::ConvolutionBiasRelu(conv));
-        ngraph::replace_node(m.get_match_root(), conv_relu);
-        return true;
-    };
-
-    auto m = std::make_shared<pattern::Matcher>(prelu, callback);
->>>>>>> 1d08f073
     this->add_matcher(m);
 }