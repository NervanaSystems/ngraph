--- conflicted
+++ resolved
@@ -1844,16 +1844,10 @@
                      << m.get_match_root()->get_name();
         auto pattern_map = m.get_pattern_map();
 
-<<<<<<< HEAD
-        auto m_bn = std::dynamic_pointer_cast<op::BatchNormInference>(m.get_match_root());
+        // Matcher guarantees this is the right type
+        auto m_bn = std::static_pointer_cast<op::BatchNormInference>(m.get_match_root());
         auto conv_m =
             std::static_pointer_cast<op::ConvolutionBackpropData>(pattern_map[conv_label]);
-=======
-            // Matcher guarantees this is the right type
-            auto m_bn = std::static_pointer_cast<op::BatchNormInference>(m.get_match_root());
-            auto conv_m =
-                std::static_pointer_cast<op::ConvolutionBackpropData>(pattern_map[conv_label]);
->>>>>>> 79415315
 
         if (conv_m->get_users().size() > 1)
         {
