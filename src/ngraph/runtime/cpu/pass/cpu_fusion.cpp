/*******************************************************************************
* Copyright 2017-2018 Intel Corporation
*
* Licensed under the Apache License, Version 2.0 (the "License");
* you may not use this file except in compliance with the License.
* You may obtain a copy of the License at
*
*     http://www.apache.org/licenses/LICENSE-2.0
*
* Unless required by applicable law or agreed to in writing, software
* distributed under the License is distributed on an "AS IS" BASIS,
* WITHOUT WARRANTIES OR CONDITIONS OF ANY KIND, either express or implied.
* See the License for the specific language governing permissions and
* limitations under the License.
*******************************************************************************/

#include "cpu_fusion.hpp"
#include <algorithm>
#include <iostream>
#include <numeric>
#include <unordered_set>
#include "ngraph/graph_util.hpp"
#include "ngraph/log.hpp"
#include "ngraph/ops/add.hpp"
#include "ngraph/ops/add.hpp"
#include "ngraph/ops/batch_norm.hpp"
#include "ngraph/ops/broadcast.hpp"
#include "ngraph/ops/broadcast.hpp"
#include "ngraph/ops/constant.hpp"
#include "ngraph/ops/convolution.hpp"
#include "ngraph/ops/divide.hpp"
#include "ngraph/ops/dot.hpp"
#include "ngraph/ops/exp.hpp"
#include "ngraph/ops/get_output_element.hpp"
#include "ngraph/ops/multiply.hpp"
#include "ngraph/ops/negative.hpp"
#include "ngraph/ops/pad.hpp"
#include "ngraph/ops/parameter.hpp"
#include "ngraph/ops/reshape.hpp"
#include "ngraph/ops/sqrt.hpp"
#include "ngraph/ops/subtract.hpp"
#include "ngraph/ops/sum.hpp"
#include "ngraph/pattern/matcher.hpp"
#include "ngraph/pattern/op/any.hpp"
#include "ngraph/pattern/op/label.hpp"
#include "ngraph/runtime/cpu/ops/conv_bias.hpp"
#include "ngraph/runtime/cpu/ops/matmul_bias.hpp"
#include "ngraph/runtime/cpu/ops/sigmoid.hpp"

static bool init_cblas_arg(std::shared_ptr<ngraph::Node> reshape,
                           std::shared_ptr<ngraph::Node> arg,
                           bool& transpose_w,
                           ngraph::Shape& shape_w)
{
    auto r_w = std::dynamic_pointer_cast<ngraph::op::Reshape>(reshape);

    if (!r_w)
    {
        if (arg->get_shape().size() != 2)
        {
            NGRAPH_DEBUG << arg->get_name() << " 's rank != 2 "
                         << ngraph::vector_to_string(arg->get_shape());
            return false;
        }
        return true; //nth to do; reshape isn't a reshape
    }

    if (r_w->get_shape().size() != 2)
    {
        NGRAPH_DEBUG << "Reshape for " << reshape->get_name() << " doesn't reshape into matrix"
                     << ngraph::vector_to_string(r_w->get_shape());
        return false;
    }

    auto io = r_w->get_input_order();
    if (r_w->get_shape().size() != arg->get_shape().size()) //reshape
    {
        ngraph::AxisVector dio(io.size());
        std::iota(begin(dio), end(dio), 0);

        if (io != dio) //we can't reshape and transpose at the same time
        {
            NGRAPH_DEBUG << "Reshape for " << reshape->get_name() << " is not in default order "
                         << ngraph::vector_to_string(io);
            NGRAPH_DEBUG << "r_w shape = " << ngraph::vector_to_string(r_w->get_shape());
            NGRAPH_DEBUG << "arg shape = " << ngraph::vector_to_string(arg->get_shape());
            return false;
        }

        shape_w = r_w->get_shape();
    }
    else
    {
        if (io == ngraph::AxisVector{1, 0})
        {
            transpose_w = true;
        }
        //otherwise no-op reshape
    }

    return true;
}

template <typename T>
static std::vector<T> apply_permutation(std::vector<T> input, ngraph::AxisVector order)
{
    if (input.size() != order.size())
    {
        throw "input and order sizes don't match!";
    }

    std::vector<T> output(input.size());

    for (size_t i = 0; i < order.size(); i++)
    {
        output[i] = input.at(order.at(i));
    }

    return output;
}

void ngraph::runtime::cpu::pass::CPUFusion::construct_matmulbias_pattern()
{
    Shape shape_w{2, 4};
    Shape shape_x{4, 1};
    Shape shape_b{1};
    auto W = std::make_shared<pattern::op::Label>(element::f32, shape_w);
    auto x = std::make_shared<pattern::op::Label>(element::f32, shape_x);
    auto b = std::make_shared<pattern::op::Label>(element::f32, shape_b);

    auto pmmb = std::make_shared<op::MatmulBias>(
        W, x, nullptr, W->get_shape(), x->get_shape(), false, false);
    auto pbroadcast = std::make_shared<op::Broadcast>(b, pmmb->get_shape(), AxisSet{0});
    auto padd = pmmb + pbroadcast;

    ngraph::pattern::gr_callback_fn callback = [W, x](pattern::Matcher& m) {
        NGRAPH_DEBUG << "In callback for construct_matmulbias_pattern against node = "
                     << m.match_root()->get_name();

        auto mpattern = m.match_root(); //add
        auto m_matmul = std::dynamic_pointer_cast<op::MatmulBias>(mpattern->get_input_op(0));
        auto m_broadcast = std::dynamic_pointer_cast<op::Broadcast>(mpattern->get_input_op(1));
        auto m_bias = m_broadcast->get_input_op(0);
        auto pattern_map = m.get_pattern_map();

        auto mmb = std::make_shared<op::MatmulBias>(pattern_map[W],
                                                    pattern_map[x],
                                                    m_bias,
                                                    m_matmul->get_arg0_shape(),
                                                    m_matmul->get_arg1_shape(),
                                                    m_matmul->get_is_arg0_transposed(),
                                                    m_matmul->get_is_arg1_transposed(),
                                                    m_broadcast->get_broadcast_axes());

        return mmb;
    };

    auto m = std::make_shared<ngraph::pattern::Matcher>(padd, callback);
    this->add_matcher(m);
}

void ngraph::runtime::cpu::pass::CPUFusion::construct_matmul_pattern()
{
    Shape shape_w{2, 4};
    Shape shape_x{4, 1};
    Shape shape_b{1};
    Shape shape_dot{2, 1};

    auto W = std::make_shared<pattern::op::Label>(element::f32, shape_w);
    auto x = std::make_shared<pattern::op::Label>(element::f32, shape_x);

    auto reshape_pred = [](std::shared_ptr<Node> n) {
        return static_cast<bool>(std::dynamic_pointer_cast<op::Reshape>(n));
    };

    auto skip_w = std::make_shared<pattern::op::Any>(W, reshape_pred);
    auto skip_x = std::make_shared<pattern::op::Any>(x, reshape_pred);

    auto pdot = std::make_shared<op::Dot>(skip_w, skip_x);

    ngraph::pattern::gr_callback_fn callback = [W, x](pattern::Matcher& m) {
        NGRAPH_DEBUG << "In callback for construct_matmul_pattern against node = "
                     << m.match_root()->get_name();
        auto pattern_map = m.get_pattern_map();
        std::shared_ptr<Node> nn;

        auto mpattern = m.match_root();
        auto dot = m.match_root();

        if (mpattern->get_element_type() != element::f32)
        {
            NGRAPH_DEBUG << "mpattern = " << mpattern->get_name() << " type is not float!";
            return nn;
        }

        if (dot->get_shape().size() != 2)
        {
            NGRAPH_DEBUG << "dot = " << dot->get_name() << " shape is not equal to 2!";
            return nn;
        }

        if (shape_size(dot->get_shape()) == 0)
        {
            NGRAPH_DEBUG << "dot has a zero dimension";
            return nn;
        }

        bool transpose_w = false;
        Shape shape_arg0{pattern_map[W]->get_shape()};
        if (!init_cblas_arg(dot->get_input_op(0), pattern_map[W], transpose_w, shape_arg0))
        {
            return nn;
        }

        bool transpose_x = false;
        Shape shape_arg1{pattern_map[x]->get_shape()};
        if (!init_cblas_arg(dot->get_input_op(1), pattern_map[x], transpose_x, shape_arg1))
        {
            return nn;
        }

        auto cg = std::shared_ptr<Node>(new op::MatmulBias(pattern_map[W],
                                                           pattern_map[x],
                                                           nullptr,
                                                           shape_arg0,
                                                           shape_arg1,
                                                           transpose_w,
                                                           transpose_x));
        return cg;
    };

    auto m = std::make_shared<ngraph::pattern::Matcher>(pdot, callback);
    this->add_matcher(m);
}

void ngraph::runtime::cpu::pass::CPUFusion::construct_fprop_bn()
{
    // construct varaiance
    auto N = op::Constant::create(element::f32, Shape{3}, {2, 2, 2});
    auto input = std::make_shared<pattern::op::Label>(element::f32, Shape{2, 3});
    auto input_sq = std::make_shared<op::Multiply>(input, input);
    auto sum_input = std::make_shared<op::Sum>(input, AxisSet{0});
    auto square_sumed_input = std::make_shared<op::Multiply>(sum_input, sum_input);
    auto sum_squared_input = std::make_shared<op::Sum>(input_sq, AxisSet{0});
    auto avg_input_sum_sq = std::make_shared<op::Divide>(square_sumed_input, N);
    auto xmu = std::make_shared<op::Subtract>(sum_squared_input, avg_input_sum_sq);
    auto variance = std::make_shared<op::Divide>(xmu, N);
    auto variance_label =
        std::make_shared<pattern::op::Label>(variance, nullptr, NodeVector{variance});
    auto variance_with_broadcast =
        std::make_shared<op::Broadcast>(variance_label, Shape{2, 3}, AxisSet{0});

    // construct mean
    auto sum_input1 = std::make_shared<op::Sum>(input, AxisSet{0});
    auto mean = std::make_shared<op::Divide>(sum_input1, N);
    auto mean_label = std::make_shared<pattern::op::Label>(mean, nullptr, NodeVector{mean});
    auto mean_with_broadcast = std::make_shared<op::Broadcast>(mean_label, Shape{2, 3}, AxisSet{0});
    auto input_diff_mean = std::make_shared<op::Subtract>(input, mean_with_broadcast);

    // Eps
    auto eps_label = std::make_shared<pattern::op::Label>(element::f32, Shape{3});
    auto eps_with_broadcast = std::make_shared<op::Broadcast>(eps_label, Shape{2, 3}, AxisSet{0});

    auto add1 = std::make_shared<op::Add>(eps_with_broadcast, variance_with_broadcast);
    auto sqrt_variance_eps = std::make_shared<op::Sqrt>(add1);
    auto divide_mean_variance = std::make_shared<op::Divide>(input_diff_mean, sqrt_variance_eps);

    //Gamma
    auto gamma_label = std::make_shared<pattern::op::Label>(element::f32, Shape{3});
    auto gamma_with_broadcast =
        std::make_shared<op::Broadcast>(gamma_label, Shape{2, 3}, AxisSet{0});
    auto multiply_gamma =
        std::make_shared<op::Multiply>(gamma_with_broadcast, divide_mean_variance);

    //Beta
    auto beta_label = std::make_shared<pattern::op::Label>(element::f32, Shape{3});
    auto beta_with_broadcast = std::make_shared<op::Broadcast>(beta_label, Shape{2, 3}, AxisSet{0});

    auto add_beta = std::make_shared<op::Add>(beta_with_broadcast, multiply_gamma);
    // This completes fprop bn pattern

    //Define a call back that needs to called once the DFG matches the pattern
    ngraph::pattern::gr_callback_fn callback =
        [variance_label, mean_label, input, eps_label, gamma_label, beta_label](
            pattern::Matcher& m) {
            NGRAPH_DEBUG << "In a callback for construct_fprop_bn pattern against "
                         << m.match_root()->get_name();

            std::shared_ptr<Node> nn = nullptr;
            //TODO - add assert's based on the matched node
            auto pattern_map = m.get_pattern_map();
            NGRAPH_DEBUG << "Input: " << pattern_map[input]->get_name() << " "
                         << pattern_map[input]->get_shape().size();
            NGRAPH_DEBUG << "Variance: " << pattern_map[variance_label]->get_name() << " "
                         << pattern_map[variance_label]->get_shape().size();
            NGRAPH_DEBUG << "Mean: " << pattern_map[mean_label]->get_name() << " "
                         << pattern_map[mean_label]->get_shape().size();
            NGRAPH_DEBUG << "eps: " << pattern_map[eps_label]->get_name() << " "
                         << pattern_map[eps_label]->get_shape().size();
            NGRAPH_DEBUG << "gamma: " << pattern_map[gamma_label]->get_name() << " "
                         << pattern_map[gamma_label]->get_shape().size();
            NGRAPH_DEBUG << "beta: " << pattern_map[beta_label]->get_name() << " "
                         << pattern_map[beta_label]->get_shape().size();

            // dont fuse if the inout doesnt have 4dims
            if (pattern_map[input]->get_shape().size() != 4)
            {
                NGRAPH_DEBUG << "Input to bn doesnt not have a rank=4, so not fusing";
                return nn;
            }
            Shape bn_output_shape{m.match_root()->get_shape()};
            Shape m_bn_mean_shape{pattern_map[mean_label]->get_shape()};
            Shape m_bn_variance_shape{pattern_map[variance_label]->get_shape()};

            // get epsilon value
            auto eps_ptr = std::dynamic_pointer_cast<op::Constant>(pattern_map[eps_label]);
            double epsilon = *(reinterpret_cast<const double*>(eps_ptr->get_data_ptr()));
            auto bn_node = std::make_shared<op::BatchNorm>(
                epsilon, pattern_map[gamma_label], pattern_map[beta_label], pattern_map[input]);

            auto normalized_output = std::shared_ptr<Node>(new op::GetOutputElement(bn_node, 0));

            return normalized_output;
        };

    auto m = std::make_shared<ngraph::pattern::Matcher>(add_beta, callback);
    this->add_matcher(m);
}

static bool
    zero_padded_conv_consistency_check(const std::shared_ptr<ngraph::Node>& match_root,
                                       const std::shared_ptr<ngraph::op::Constant>& pad_value_op,
                                       const std::shared_ptr<ngraph::Node>& pad_input,
                                       const std::shared_ptr<ngraph::op::Pad>& matched_pad,
                                       const std::shared_ptr<ngraph::op::Convolution>& matched_conv,
                                       size_t batch_index,
                                       size_t channel_index)
{
    // Only match float32 convolutions
    if (match_root->get_element_type() != ngraph::element::f32)
    {
        return false;
    }

    // Only match zero padding
    if (pad_value_op->get_vector<float>().at(0) != 0.0f)
    {
        return false;
    }

    // Only match 4D tensors
    if (pad_input->get_shape().size() != 4)
    {
        return false;
    }

    // Only match no interior padding
    if (matched_pad->get_padding_interior() != ngraph::Shape(pad_input->get_shape().size()))
    {
        return false;
    }

    // Only match convolutions with no padding specification
    if (matched_conv->get_padding_below() != ngraph::CoordinateDiff(2) ||
        matched_conv->get_padding_above() != ngraph::CoordinateDiff(2))
    {
        return false;
    }

    // Only match no padding in the batch dimension
    if (matched_pad->get_padding_above().at(batch_index) != 0 ||
        matched_pad->get_padding_below().at(batch_index) != 0)
    {
        return false;
    }

    // Only match no padding in the channel dimension
    if (matched_pad->get_padding_above().at(channel_index) != 0 ||
        matched_pad->get_padding_below().at(channel_index) != 0)
    {
        return false;
    }

    return true;
}

void ngraph::runtime::cpu::pass::CPUFusion::construct_zero_padded_reshaped_conv()
{
    auto pad_input = std::make_shared<pattern::op::Label>(element::f32, Shape{});
    auto pad_value = std::make_shared<pattern::op::Label>(element::f32, Shape{});
    auto pad = std::make_shared<op::Pad>(pad_input, pad_value, Shape{}, Shape{}, Shape{});
    auto pad_label = std::make_shared<pattern::op::Label>(pad, nullptr, NodeVector{pad});

    auto reshape = std::make_shared<op::Reshape>(pad_label, AxisVector{}, Shape{1, 1, 1, 1});
    auto reshape_label =
        std::make_shared<pattern::op::Label>(reshape, nullptr, NodeVector{reshape});

    auto conv_filter = std::make_shared<pattern::op::Label>(element::f32, Shape{1, 1, 1, 1});

    auto conv = std::make_shared<op::Convolution>(reshape_label,
                                                  conv_filter,
                                                  Strides{1, 1},
                                                  Strides{1, 1},
                                                  CoordinateDiff{1, 1},
                                                  CoordinateDiff{1, 1},
                                                  Strides{1, 1});
    auto conv_label = std::make_shared<pattern::op::Label>(conv, nullptr, NodeVector{conv});

    ngraph::pattern::gr_callback_fn callback =
        [pad_input, pad_value, pad_label, reshape_label, conv_filter, conv_label](
            pattern::Matcher& m) -> std::shared_ptr<Node> {
        auto pattern_map = m.get_pattern_map();

        auto pad_value_op = std::dynamic_pointer_cast<op::Constant>(pattern_map[pad_value]);

        const auto& matched_conv =
            std::dynamic_pointer_cast<op::Convolution>(pattern_map[conv_label]);
        const auto& matched_pad = std::dynamic_pointer_cast<op::Pad>(pattern_map[pad_label]);
        const auto& matched_reshape =
            std::dynamic_pointer_cast<op::Reshape>(pattern_map[reshape_label]);

        const auto& input_order = matched_reshape->get_input_order();
        auto hoisted_reshape_output_shape =
            apply_permutation<Shape::value_type>(pattern_map[pad_input]->get_shape(), input_order);

        auto hoisted_reshape = std::make_shared<op::Reshape>(
            pattern_map[pad_input],
            input_order,
            Shape(hoisted_reshape_output_shape.begin(), hoisted_reshape_output_shape.end()));

        if (!zero_padded_conv_consistency_check(m.match_root(),
                                                pad_value_op,
                                                pattern_map[pad_input],
                                                matched_pad,
                                                matched_conv,
                                                input_order[0],
                                                input_order[1]))
        {
            return nullptr;
        }

        CoordinateDiff padding_below{static_cast<CoordinateDiff::value_type>(
                                         matched_pad->get_padding_below().at(input_order[2])),
                                     static_cast<CoordinateDiff::value_type>(
                                         matched_pad->get_padding_below().at(input_order[3]))};
        CoordinateDiff padding_above{static_cast<CoordinateDiff::value_type>(
                                         matched_pad->get_padding_above().at(input_order[2])),
                                     static_cast<CoordinateDiff::value_type>(
                                         matched_pad->get_padding_above().at(input_order[3]))};

        auto zero_padded_conv =
            std::make_shared<op::Convolution>(hoisted_reshape,
                                              pattern_map[conv_filter],
                                              matched_conv->get_window_movement_strides(),
                                              matched_conv->get_window_dilation_strides(),
                                              padding_below,
                                              padding_above,
                                              matched_conv->get_data_dilation_strides());

        return zero_padded_conv;
    };

    this->add_matcher(std::make_shared<ngraph::pattern::Matcher>(conv_label, callback));
}

void ngraph::runtime::cpu::pass::CPUFusion::construct_zero_padded_conv()
{
    auto pad_input = std::make_shared<pattern::op::Label>(element::f32, Shape{1, 1, 1, 1});
    auto pad_value = std::make_shared<pattern::op::Label>(element::f32, Shape{});
    auto pad = std::make_shared<op::Pad>(
        pad_input, pad_value, Shape{0, 0, 0, 0}, Shape{0, 0, 0, 0}, Shape{0, 0, 0, 0});
    auto pad_label = std::make_shared<pattern::op::Label>(pad, nullptr, NodeVector{pad});

    auto conv_filter = std::make_shared<pattern::op::Label>(element::f32, Shape{1, 1, 1, 1});

    auto conv = std::make_shared<op::Convolution>(pad_label,
                                                  conv_filter,
                                                  Strides{1, 1},
                                                  Strides{1, 1},
                                                  CoordinateDiff{1, 1},
                                                  CoordinateDiff{1, 1},
                                                  Strides{1, 1});
    auto conv_label = std::make_shared<pattern::op::Label>(conv, nullptr, NodeVector{conv});

    ngraph::pattern::gr_callback_fn callback =
        [pad_input, pad_value, pad_label, conv_filter, conv_label](
            pattern::Matcher& m) -> std::shared_ptr<Node> {
        auto pattern_map = m.get_pattern_map();

        auto pad_value_op = std::dynamic_pointer_cast<op::Constant>(pattern_map[pad_value]);

        const auto& matched_conv =
            std::dynamic_pointer_cast<op::Convolution>(pattern_map[conv_label]);
        const auto& matched_pad = std::dynamic_pointer_cast<op::Pad>(pattern_map[pad_label]);

        if (!zero_padded_conv_consistency_check(m.match_root(),
                                                pad_value_op,
                                                pattern_map[pad_input],
                                                matched_pad,
                                                matched_conv,
                                                0,
                                                1))
        {
            return nullptr;
        }

        CoordinateDiff padding_below{
            static_cast<CoordinateDiff::value_type>(matched_pad->get_padding_below().at(2)),
            static_cast<CoordinateDiff::value_type>(matched_pad->get_padding_below().at(3))};
        CoordinateDiff padding_above{
            static_cast<CoordinateDiff::value_type>(matched_pad->get_padding_above().at(2)),
            static_cast<CoordinateDiff::value_type>(matched_pad->get_padding_above().at(3))};

        auto zero_padded_conv =
            std::make_shared<op::Convolution>(pattern_map[pad_input],
                                              pattern_map[conv_filter],
                                              matched_conv->get_window_movement_strides(),
                                              matched_conv->get_window_dilation_strides(),
                                              padding_below,
                                              padding_above,
                                              matched_conv->get_data_dilation_strides());

        return zero_padded_conv;
    };

    this->add_matcher(std::make_shared<ngraph::pattern::Matcher>(conv_label, callback));
}

<<<<<<< HEAD
void ngraph::runtime::cpu::pass::CPUFusion::construct_conv_bias()
{
    Shape shape{2, 2, 1, 1};
    auto data_batch = std::make_shared<pattern::op::Label>(element::f32, shape);
    auto filters = std::make_shared<pattern::op::Label>(element::f32, shape);
    auto pbias = std::make_shared<pattern::op::Label>(element::f32, Shape{});

    auto pbroadcast = std::make_shared<op::Broadcast>(pbias, shape, AxisSet{0, 1, 2, 3});

    auto pconv1 = std::make_shared<op::Convolution>(data_batch,
                                                    filters,
                                                    Strides{1, 1},
                                                    Strides{1, 1},
                                                    CoordinateDiff{0, 0},
                                                    CoordinateDiff{0, 0},
                                                    Strides{1, 1});
    auto p_conv_bias = pbroadcast + pconv1;

    ngraph::pattern::gr_callback_fn callback = [](pattern::Matcher& m) {
        NGRAPH_DEBUG << "In callback for construct_conv_bias against node = "
                     << m.match_root()->get_name();
        auto pattern_map = m.get_pattern_map();
        std::shared_ptr<Node> nn;

        auto conv = std::dynamic_pointer_cast<op::Convolution>(m.match_root()->get_input_op(0));
        auto bias = m.match_root()->get_input_op(1)->get_input_op(0);
        auto conv_bias = std::shared_ptr<Node>(new op::ConvolutionBias(conv, bias));
        return conv_bias;
    };

    auto m = std::make_shared<ngraph::pattern::Matcher>(p_conv_bias, callback);
=======
void ngraph::runtime::cpu::pass::CPUFusion::construct_sigmoid()
{
    //construct variance
    auto input = std::make_shared<pattern::op::Label>(element::f32, Shape{3, 4});
    auto neg_input = std::make_shared<op::Negative>(input);
    auto exp_neg_input = std::make_shared<op::Exp>(neg_input);

    // broadcast input
    auto constant = std::make_shared<pattern::op::Label>(element::f32, Shape{});
    auto broadcast_constant = std::make_shared<op::Broadcast>(constant, Shape{3, 4}, AxisSet{0, 1});

    auto add_exp = std::make_shared<op::Add>(exp_neg_input, broadcast_constant);
    auto divide_1_over_exp = std::make_shared<op::Divide>(broadcast_constant, add_exp);

    //Define a call back that needs to called once the DFG matches the pattern
    ngraph::pattern::gr_callback_fn callback =
        [input](pattern::Matcher& m) -> std::shared_ptr<Node> {
        NGRAPH_DEBUG << "In a callback for construct_fprop_sigmoid pattern against "
                     << m.match_root()->get_name();
        auto pattern_map = m.get_pattern_map();

        if (m.match_root()->get_element_type() != element::f32)
        {
            NGRAPH_DEBUG << "mpattern = " << m.match_root()->get_name() << " type is not float!";
            return nullptr;
        }

        if (m.match_root()->get_outputs().size() != pattern_map[input]->get_outputs().size())
        {
            NGRAPH_DEBUG << "mpattern = " << m.match_root()->get_name()
                         << "input= " << pattern_map[input]->get_name() << "size dont match!";
            return nullptr;
        }

        auto sigmoid_node = std::make_shared<op::Sigmoid>(pattern_map[input]);
        return sigmoid_node;
    };

    auto m = std::make_shared<ngraph::pattern::Matcher>(divide_1_over_exp, callback);
>>>>>>> b3d2ff59
    this->add_matcher(m);
}<|MERGE_RESOLUTION|>--- conflicted
+++ resolved
@@ -526,7 +526,48 @@
     this->add_matcher(std::make_shared<ngraph::pattern::Matcher>(conv_label, callback));
 }
 
-<<<<<<< HEAD
+void ngraph::runtime::cpu::pass::CPUFusion::construct_sigmoid()
+{
+    //construct variance
+    auto input = std::make_shared<pattern::op::Label>(element::f32, Shape{3, 4});
+    auto neg_input = std::make_shared<op::Negative>(input);
+    auto exp_neg_input = std::make_shared<op::Exp>(neg_input);
+
+    // broadcast input
+    auto constant = std::make_shared<pattern::op::Label>(element::f32, Shape{});
+    auto broadcast_constant = std::make_shared<op::Broadcast>(constant, Shape{3, 4}, AxisSet{0, 1});
+
+    auto add_exp = std::make_shared<op::Add>(exp_neg_input, broadcast_constant);
+    auto divide_1_over_exp = std::make_shared<op::Divide>(broadcast_constant, add_exp);
+
+    //Define a call back that needs to called once the DFG matches the pattern
+    ngraph::pattern::gr_callback_fn callback =
+        [input](pattern::Matcher& m) -> std::shared_ptr<Node> {
+        NGRAPH_DEBUG << "In a callback for construct_fprop_sigmoid pattern against "
+                     << m.match_root()->get_name();
+        auto pattern_map = m.get_pattern_map();
+
+        if (m.match_root()->get_element_type() != element::f32)
+        {
+            NGRAPH_DEBUG << "mpattern = " << m.match_root()->get_name() << " type is not float!";
+            return nullptr;
+        }
+
+        if (m.match_root()->get_outputs().size() != pattern_map[input]->get_outputs().size())
+        {
+            NGRAPH_DEBUG << "mpattern = " << m.match_root()->get_name()
+                         << "input= " << pattern_map[input]->get_name() << "size dont match!";
+            return nullptr;
+        }
+
+        auto sigmoid_node = std::make_shared<op::Sigmoid>(pattern_map[input]);
+        return sigmoid_node;
+    };
+
+    auto m = std::make_shared<ngraph::pattern::Matcher>(divide_1_over_exp, callback);
+    this->add_matcher(m);
+}
+
 void ngraph::runtime::cpu::pass::CPUFusion::construct_conv_bias()
 {
     Shape shape{2, 2, 1, 1};
@@ -558,46 +599,5 @@
     };
 
     auto m = std::make_shared<ngraph::pattern::Matcher>(p_conv_bias, callback);
-=======
-void ngraph::runtime::cpu::pass::CPUFusion::construct_sigmoid()
-{
-    //construct variance
-    auto input = std::make_shared<pattern::op::Label>(element::f32, Shape{3, 4});
-    auto neg_input = std::make_shared<op::Negative>(input);
-    auto exp_neg_input = std::make_shared<op::Exp>(neg_input);
-
-    // broadcast input
-    auto constant = std::make_shared<pattern::op::Label>(element::f32, Shape{});
-    auto broadcast_constant = std::make_shared<op::Broadcast>(constant, Shape{3, 4}, AxisSet{0, 1});
-
-    auto add_exp = std::make_shared<op::Add>(exp_neg_input, broadcast_constant);
-    auto divide_1_over_exp = std::make_shared<op::Divide>(broadcast_constant, add_exp);
-
-    //Define a call back that needs to called once the DFG matches the pattern
-    ngraph::pattern::gr_callback_fn callback =
-        [input](pattern::Matcher& m) -> std::shared_ptr<Node> {
-        NGRAPH_DEBUG << "In a callback for construct_fprop_sigmoid pattern against "
-                     << m.match_root()->get_name();
-        auto pattern_map = m.get_pattern_map();
-
-        if (m.match_root()->get_element_type() != element::f32)
-        {
-            NGRAPH_DEBUG << "mpattern = " << m.match_root()->get_name() << " type is not float!";
-            return nullptr;
-        }
-
-        if (m.match_root()->get_outputs().size() != pattern_map[input]->get_outputs().size())
-        {
-            NGRAPH_DEBUG << "mpattern = " << m.match_root()->get_name()
-                         << "input= " << pattern_map[input]->get_name() << "size dont match!";
-            return nullptr;
-        }
-
-        auto sigmoid_node = std::make_shared<op::Sigmoid>(pattern_map[input]);
-        return sigmoid_node;
-    };
-
-    auto m = std::make_shared<ngraph::pattern::Matcher>(divide_1_over_exp, callback);
->>>>>>> b3d2ff59
     this->add_matcher(m);
-}+}
