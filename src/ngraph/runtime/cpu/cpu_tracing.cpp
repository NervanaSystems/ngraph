//*****************************************************************************
// Copyright 2017-2020 Intel Corporation
//
// Licensed under the Apache License, Version 2.0 (the "License");
// you may not use this file except in compliance with the License.
// You may obtain a copy of the License at
//
//     http://www.apache.org/licenses/LICENSE-2.0
//
// Unless required by applicable law or agreed to in writing, software
// distributed under the License is distributed on an "AS IS" BASIS,
// WITHOUT WARRANTIES OR CONDITIONS OF ANY KIND, either express or implied.
// See the License for the specific language governing permissions and
// limitations under the License.
//*****************************************************************************

#include <fstream>
#include <map>

#include "cpu_tracing.hpp"

#ifndef NGRAPH_JSON_DISABLE
void ngraph::runtime::cpu::to_json(nlohmann::json& json, const TraceEvent& event)
{
    std::map<std::string, std::string> args;
    for (size_t i = 0; i < event.Inputs.size(); i++)
    {
        args["Input" + std::to_string(i + 1)] = event.Inputs[i];
    }
    for (size_t i = 0; i < event.Outputs.size(); i++)
    {
        args["Output" + std::to_string(i + 1)] = event.Outputs[i];
    }

    json = nlohmann::json{{"ph", event.Phase},
                          {"cat", event.Category},
                          {"name", event.Name},
                          {"pid", event.PID},
                          {"tid", event.TID},
                          {"ts", event.Timestamp},
                          {"dur", event.Duration},
                          {"args", args}};
}

void ngraph::runtime::cpu::GenerateTimeline(const std::vector<OpAttributes>& op_attrs,
                                            int64_t* op_durations,
                                            const std::string& file_name)
{
    nlohmann::json timeline;
    std::list<TraceEvent> trace;
    std::ofstream out(file_name);

    int64_t ts = 0;
    for (size_t i = 0; i < op_attrs.size(); i++)
    {
        trace.emplace_back("X",
                           "Op",
                           op_attrs[i].Description,
                           0,
                           0,
                           ts,
                           op_durations[i],
                           op_attrs[i].Outputs,
                           op_attrs[i].Inputs);
        ts += op_durations[i];
    }

    timeline["traceEvents"] = trace;
    out << timeline;
    out.close();

    return;
}

bool ngraph::runtime::cpu::IsTracingEnabled()
{
<<<<<<< HEAD
    static bool enabled = getenv_bool(ngraph::EnvVarEnum::NGRAPH_CPU_TRACING);
=======
    static bool enabled = (std::getenv("NGRAPH_CPU_TRACING") != nullptr);
>>>>>>> b5a77320
    return enabled;
}
#else
void ngraph::runtime::cpu::GenerateTimeline(const std::vector<OpAttributes>& op_attrs,
                                            int64_t* op_durations,
                                            const std::string& file_name)
{
    return;
}

bool ngraph::runtime::cpu::IsTracingEnabled()
{
    return false;
}
#endif<|MERGE_RESOLUTION|>--- conflicted
+++ resolved
@@ -74,11 +74,7 @@
 
 bool ngraph::runtime::cpu::IsTracingEnabled()
 {
-<<<<<<< HEAD
     static bool enabled = getenv_bool(ngraph::EnvVarEnum::NGRAPH_CPU_TRACING);
-=======
-    static bool enabled = (std::getenv("NGRAPH_CPU_TRACING") != nullptr);
->>>>>>> b5a77320
     return enabled;
 }
 #else
