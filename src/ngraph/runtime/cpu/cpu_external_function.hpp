/*******************************************************************************
* Copyright 2017-2018 Intel Corporation
*
* Licensed under the Apache License, Version 2.0 (the "License");
* you may not use this file except in compliance with the License.
* You may obtain a copy of the License at
*
*     http://www.apache.org/licenses/LICENSE-2.0
*
* Unless required by applicable law or agreed to in writing, software
* distributed under the License is distributed on an "AS IS" BASIS,
* WITHOUT WARRANTIES OR CONDITIONS OF ANY KIND, either express or implied.
* See the License for the specific language governing permissions and
* limitations under the License.
*******************************************************************************/

#pragma once

#include <functional>
#include <list>
#include <map>
#include <memory>
#include <string>
#include <typeindex>
#include <typeinfo>
#include <unordered_map>
#include <utility>
#include <vector>

#if !defined(NGRAPH_DEX_ONLY)

#include "ngraph/codegen/code_writer.hpp"
#include "ngraph/codegen/compiler.hpp"
#include "ngraph/codegen/execution_engine.hpp"

#endif

#include "ngraph/function.hpp"
#include "ngraph/runtime/cpu/cpu_call_frame.hpp"
#include "ngraph/runtime/cpu/cpu_layout_descriptor.hpp"
#include "ngraph/runtime/cpu/cpu_tensor_view_wrapper.hpp"
#include "ngraph/runtime/cpu/mkldnn_emitter.hpp"

namespace ngraph
{
    namespace runtime
    {
        namespace cpu
        {
            class CPU_ExternalFunction;
            class CPU_Emitter;
            class CPU_CallFrame;

#if !defined(NGRAPH_DEX_ONLY)

            using OpFunction = std::function<void(CPU_ExternalFunction* external_function,
                                                  codegen::CodeWriter&,
                                                  const ngraph::Node*,
                                                  const std::vector<TensorViewWrapper>& inputs,
                                                  const std::vector<TensorViewWrapper>& outputs)>;

            using OpMap = std::unordered_map<std::type_index, OpFunction>;
#endif

            struct OpAttributes
            {
                std::string Description;
                std::vector<std::string> Outputs;
                std::vector<std::string> Inputs;
                OpAttributes(const std::string& desc,
                             const std::vector<std::string>& outputs,
                             const std::vector<std::string>& inputs)
                    : Description(desc)
                    , Outputs(outputs)
                    , Inputs(inputs)
                {
                }
            };

            class CPU_ExternalFunction : public std::enable_shared_from_this<CPU_ExternalFunction>
            {
                friend class CPU_Backend;

            public:
                enum class CPUTensorRole
                {
                    INPUT,
                    CONSTANT,
                    OUTPUT,
                    INTERMEDIATE
                };

                CPU_ExternalFunction(const std::shared_ptr<ngraph::Function>& function,
                                     bool release_function = true);
                ~CPU_ExternalFunction();
                std::shared_ptr<ngraph::runtime::cpu::CPU_CallFrame> make_call_frame();

                const LayoutDescriptorPtrs& get_parameter_layout_descriptors();
                const LayoutDescriptorPtrs& get_result_layout_descriptors();
                const std::vector<size_t>& get_memory_buffer_sizes() const
                {
                    return m_memory_buffer_sizes;
                }
                const std::vector<OpAttributes>& get_op_attrs() const { return m_op_attrs; }
                const std::unique_ptr<MKLDNNEmitter>& get_mkldnn_emitter() const
                {
                    return m_mkldnn_emitter;
                }

                const std::string& get_function_name() const { return m_function_name; }
                const std::shared_ptr<ngraph::Function> get_function() { return m_function; }
                // Temporary Memory Pool alignment
                static constexpr size_t s_memory_pool_alignment = 4096;

                std::list<std::function<void(CPURuntimeContext*)>>& get_functors()
                {
                    return functors;
                }
                std::unordered_map<std::string, void*>& get_tensor_data() { return tensor_data; }
                void*& get_tensor_data(const std::string& name);
                std::function<void(CPURuntimeContext*, std::vector<void*>&, std::vector<void*>&)>&
                    get_executor()
                {
                    return executor;
                }
                std::unordered_map<std::string, std::shared_ptr<CPU_ExternalFunction>>&
                    get_callees()
                {
                    return callees;
                }
                bool is_direct_execution() const { return m_direct_execution; }
            protected:
                void build();

#if !defined(NGRAPH_DEX_ONLY)

                void compile();

#endif

            private:
                // For non-destructive passthrough kernels, propagate function
                // input buffers to internal ops
                void propagate_in_place_input(ngraph::descriptor::Output* output,
                                              std::string input_name,
                                              bool dex);
                // For in-place kernels, propagate function output buffers to
                // internal ops
                void propagate_in_place_output(ngraph::descriptor::Output* res_src_output,
                                               std::string output_name,
                                               bool dex);

<<<<<<< HEAD
#if !defined(NGRAPH_DEX_ONLY)
=======
                bool computes_result(Node* node);

>>>>>>> 3d664abd
                void emit_debug_function_entry(codegen::CodeWriter& writer,
                                               Node* node,
                                               const std::vector<TensorViewWrapper>& in,
                                               const std::vector<TensorViewWrapper>& out);
                void emit_debug_function_exit(codegen::CodeWriter& writer,
                                              Node* node,
                                              const std::vector<TensorViewWrapper>& in,
                                              const std::vector<TensorViewWrapper>& out);
                void handle_output_alias(
                    codegen::CodeWriter& writer,
                    const Node&,
                    const std::unordered_map<descriptor::TensorView*, std::vector<size_t>>&);

                bool is_functionally_identical(
                    const Node&,
                    const Node&,
                    const std::unordered_map<const Node*, std::string>& node_cache);
                std::string emit_op_as_function(const Node&, const std::string& function_name);
                std::string strip_comments(const std::string&);

#endif
                void release_function() { m_function = nullptr; }
                std::shared_ptr<ngraph::Function> m_function;
                bool m_release_function;

                bool m_use_tbb;

                EntryPoint m_compiled_function;
                std::unordered_map<std::string, std::string> m_variable_name_map;

#if !defined(NGRAPH_DEX_ONLY)

                bool m_is_compiled;
                std::unique_ptr<codegen::Compiler> m_compiler;
                std::unique_ptr<codegen::ExecutionEngine> m_execution_engine;
                bool m_emit_timing;

                std::map<std::string, size_t> m_name_index_map;

                // Because we are directly accessing the constant data stored in the
                // Constant ops we need to keep a list of shared_ptr to each Constant
                // so they don't get freed before we are done with them
                std::vector<std::shared_ptr<Node>> m_active_constants;

<<<<<<< HEAD
#endif
=======
                std::unordered_map<std::string, CPUTensorRole> m_tensor_roles;
>>>>>>> 3d664abd

                LayoutDescriptorPtrs parameter_layout_descriptors;
                LayoutDescriptorPtrs result_layout_descriptors;
                std::vector<size_t> m_memory_buffer_sizes;
                std::vector<OpAttributes> m_op_attrs;

                std::unique_ptr<MKLDNNEmitter> m_mkldnn_emitter;

                std::string m_function_name;

                std::list<std::function<void(CPURuntimeContext*)>> functors;
                std::list<std::pair<std::function<bool(CPURuntimeContext*)>, size_t>> enables;
                std::list<std::pair<std::function<bool(CPURuntimeContext*)>, std::string>>
                    enable_nodename_list;
                std::function<void(CPURuntimeContext*, std::vector<void*>&, std::vector<void*>&)>
                    executor;
                std::unordered_map<std::string, void*> tensor_data;
                std::unordered_map<std::string, bool> tensor_stale;
                std::unordered_map<std::string, std::string> tensor_alias;
                std::list<std::pair<std::reference_wrapper<void*>, size_t>> intermediates_offsets;
                std::list<
                    std::tuple<std::reference_wrapper<void*>, size_t, std::reference_wrapper<bool>>>
                    function_input_index;
                std::list<std::pair<std::reference_wrapper<void*>, size_t>> function_output_index;
                std::unordered_map<std::string, std::shared_ptr<CPU_ExternalFunction>> callees;
                bool m_is_built;
                bool m_direct_execution;
            };
        }
    }
}<|MERGE_RESOLUTION|>--- conflicted
+++ resolved
@@ -149,13 +149,9 @@
                 void propagate_in_place_output(ngraph::descriptor::Output* res_src_output,
                                                std::string output_name,
                                                bool dex);
-
-<<<<<<< HEAD
-#if !defined(NGRAPH_DEX_ONLY)
-=======
                 bool computes_result(Node* node);
 
->>>>>>> 3d664abd
+#if !defined(NGRAPH_DEX_ONLY)
                 void emit_debug_function_entry(codegen::CodeWriter& writer,
                                                Node* node,
                                                const std::vector<TensorViewWrapper>& in,
@@ -200,11 +196,8 @@
                 // so they don't get freed before we are done with them
                 std::vector<std::shared_ptr<Node>> m_active_constants;
 
-<<<<<<< HEAD
-#endif
-=======
+#endif
                 std::unordered_map<std::string, CPUTensorRole> m_tensor_roles;
->>>>>>> 3d664abd
 
                 LayoutDescriptorPtrs parameter_layout_descriptors;
                 LayoutDescriptorPtrs result_layout_descriptors;
