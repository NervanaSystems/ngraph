//*****************************************************************************
// Copyright 2017-2018 Intel Corporation
//
// Licensed under the Apache License, Version 2.0 (the "License");
// you may not use this file except in compliance with the License.
// You may obtain a copy of the License at
//
//     http://www.apache.org/licenses/LICENSE-2.0
//
// Unless required by applicable law or agreed to in writing, software
// distributed under the License is distributed on an "AS IS" BASIS,
// WITHOUT WARRANTIES OR CONDITIONS OF ANY KIND, either express or implied.
// See the License for the specific language governing permissions and
// limitations under the License.
//*****************************************************************************

#pragma once

#include <functional>
#include <list>
#include <map>
#include <memory>
#include <string>
#include <typeindex>
#include <typeinfo>
#include <unordered_map>
#include <utility>
#include <vector>

#if defined(NGRAPH_HALIDE)
#include <Halide.h>
#endif

#if !defined(NGRAPH_DEX_ONLY)

#include "ngraph/codegen/code_writer.hpp"
#include "ngraph/codegen/compiler.hpp"
#include "ngraph/codegen/execution_engine.hpp"

#endif

#include "ngraph/function.hpp"
#include "ngraph/pass/manager.hpp"
#include "ngraph/runtime/cpu/cpu_call_frame.hpp"
#include "ngraph/runtime/cpu/cpu_layout_descriptor.hpp"
#include "ngraph/runtime/cpu/cpu_tensor_view_wrapper.hpp"
#include "ngraph/runtime/cpu/mkldnn_emitter.hpp"
#include "ngraph/runtime/performance_counter.hpp"

namespace ngraph
{
    namespace runtime
    {
        namespace cpu
        {
            class CPU_ExternalFunction;
            class CPU_Emitter;
            class CPU_CallFrame;

#if !defined(NGRAPH_DEX_ONLY)

            using OpFunction = std::function<void(CPU_ExternalFunction* external_function,
                                                  codegen::CodeWriter&,
                                                  const ngraph::Node*,
                                                  const std::vector<TensorViewWrapper>& inputs,
                                                  const std::vector<TensorViewWrapper>& outputs)>;

            using OpMap = std::unordered_map<std::type_index, OpFunction>;
#endif

            struct OpAttributes
            {
                std::string Description;
                std::vector<std::string> Outputs;
                std::vector<std::string> Inputs;
                OpAttributes(const std::string& desc,
                             const std::vector<std::string>& outputs,
                             const std::vector<std::string>& inputs)
                    : Description(desc)
                    , Outputs(outputs)
                    , Inputs(inputs)
                {
                }
            };

            class CPU_ExternalFunction : public std::enable_shared_from_this<CPU_ExternalFunction>
            {
                friend class CPU_Backend;

            public:
                enum class CPUTensorRole
                {
                    INPUT,
                    CONSTANT,
                    OUTPUT,
                    INTERMEDIATE
                };

                CPU_ExternalFunction(const std::shared_ptr<ngraph::Function>& function,
                                     bool release_function = true);
                ~CPU_ExternalFunction();
                std::shared_ptr<ngraph::runtime::cpu::CPU_CallFrame> make_call_frame();

                const LayoutDescriptorPtrs& get_parameter_layout_descriptors();
                const LayoutDescriptorPtrs& get_result_layout_descriptors();
                const std::vector<size_t>& get_memory_buffer_sizes() const
                {
                    return m_memory_buffer_sizes;
                }
                const std::vector<OpAttributes>& get_op_attrs() const { return m_op_attrs; }
                const std::unique_ptr<MKLDNNEmitter>& get_mkldnn_emitter() const
                {
                    return m_mkldnn_emitter;
                }

                const std::string& get_function_name() const { return m_function_name; }
                const std::shared_ptr<ngraph::Function> get_function() { return m_function; }
                // Temporary Memory Pool alignment
                static constexpr size_t s_memory_pool_alignment = 4096;

                std::list<std::function<void(CPURuntimeContext*)>>& get_functors()
                {
                    return functors;
                }
                std::unordered_map<std::string, void*>& get_tensor_data() { return tensor_data; }
                void*& get_tensor_data(const std::string& name);
                std::function<void(CPURuntimeContext*, std::vector<void*>&, std::vector<void*>&)>&
                    get_executor()
                {
                    return executor;
                }
                std::unordered_map<std::string, std::shared_ptr<CPU_ExternalFunction>>&
                    get_callees()
                {
                    return callees;
                }
                bool is_direct_execution() const { return m_direct_execution; }
                void write_to_file(const std::string& code,
                                   const std::string& directory,
                                   const std::string& filename);

<<<<<<< HEAD
                const std::vector<PerformanceCounter>& get_perf_counters();
=======
#if defined(NGRAPH_HALIDE)
                std::unordered_map<std::string, Halide::Func>& get_halide_functions()
                {
                    return halide_functions;
                }
                std::unordered_map<std::string, Halide::ImageParam>& get_subgraph_params()
                {
                    return subgraph_params;
                }
                std::unordered_map<std::string, int>& get_subgraph_param_sizes()
                {
                    return subgraph_param_sizes;
                }
                std::unordered_map<std::string, std::reference_wrapper<void*>>&
                    get_subgraph_param_ptrs()
                {
                    return subgraph_param_ptrs;
                }
#endif
>>>>>>> 982889f5

            protected:
                void build();

#if !defined(NGRAPH_DEX_ONLY)

                void compile();

#endif

            private:
                // Register passes that are common to codegen and DEX
                void register_common_passes(ngraph::pass::Manager& pass_manager);

                // For non-destructive passthrough kernels, propagate function
                // input buffers to internal ops
                void propagate_in_place_input(ngraph::descriptor::Output* output,
                                              std::string input_name,
                                              bool dex);
                // For in-place kernels, propagate function output buffers to
                // internal ops
                void propagate_in_place_output(ngraph::descriptor::Output* res_src_output,
                                               std::string output_name,
                                               bool dex);
                bool computes_result(Node* node);
                void release_function() { m_function = nullptr; }
#if !defined(NGRAPH_DEX_ONLY)
                void emit_debug_function_entry(codegen::CodeWriter& writer,
                                               Node* node,
                                               const std::vector<TensorViewWrapper>& in,
                                               const std::vector<TensorViewWrapper>& out);
                void emit_debug_function_exit(codegen::CodeWriter& writer,
                                              Node* node,
                                              const std::vector<TensorViewWrapper>& in,
                                              const std::vector<TensorViewWrapper>& out);
                void handle_output_alias(
                    codegen::CodeWriter& writer,
                    const Node&,
                    const std::unordered_map<descriptor::Tensor*, std::vector<size_t>>&);

                bool is_functionally_identical(
                    const Node&,
                    const Node&,
                    const std::unordered_map<const Node*, std::string>& node_cache);
                std::string emit_op_as_function(const Node&, const std::string& function_name);
                std::string strip_comments(const std::string&);

                bool m_is_compiled;
                std::unique_ptr<codegen::Compiler> m_compiler;
                std::unique_ptr<codegen::ExecutionEngine> m_execution_engine;

                std::map<std::string, size_t> m_name_index_map;

                // Because we are directly accessing the constant data stored in the
                // Constant ops we need to keep a list of shared_ptr to each Constant
                // so they don't get freed before we are done with them
                std::vector<std::shared_ptr<Node>> m_active_constants;
#endif

                std::shared_ptr<ngraph::Function> m_function;
                bool m_release_function;
                bool m_emit_timing;

                bool m_use_tbb;

                EntryPoint m_compiled_function;
                std::unordered_map<std::string, std::string> m_variable_name_map;

                std::unordered_map<std::string, CPUTensorRole> m_tensor_roles;

                LayoutDescriptorPtrs parameter_layout_descriptors;
                LayoutDescriptorPtrs result_layout_descriptors;
                std::vector<size_t> m_memory_buffer_sizes;
                std::vector<OpAttributes> m_op_attrs;

                std::unique_ptr<MKLDNNEmitter> m_mkldnn_emitter;

                std::string m_function_name;

                std::list<std::function<void(CPURuntimeContext*)>> functors;
                std::list<std::function<bool(CPURuntimeContext*)>> enables;
                std::list<std::pair<std::function<bool(CPURuntimeContext*)>, std::string>>
                    enable_nodename_list;
                std::function<void(CPURuntimeContext*, std::vector<void*>&, std::vector<void*>&)>
                    executor;
                std::unordered_map<std::string, void*> tensor_data;
                std::unordered_map<std::string, bool> tensor_stale;
                std::unordered_map<std::string, std::string> tensor_alias;
                std::list<std::pair<std::reference_wrapper<void*>, size_t>> intermediates_offsets;
                std::list<
                    std::tuple<std::reference_wrapper<void*>, size_t, std::reference_wrapper<bool>>>
                    function_input_index;
                std::list<std::pair<std::reference_wrapper<void*>, size_t>> function_output_index;
                std::unordered_map<std::string, std::shared_ptr<CPU_ExternalFunction>> callees;
                bool m_is_built;
                bool m_direct_execution;
<<<<<<< HEAD
                std::vector<runtime::PerformanceCounter> m_perf_counters;
=======

#if defined(NGRAPH_HALIDE)
                std::unordered_map<std::string, Halide::Func> halide_functions;
                std::unordered_map<std::string, Halide::ImageParam> subgraph_params;
                std::unordered_map<std::string, int> subgraph_param_sizes;
                std::unordered_map<std::string, std::reference_wrapper<void*>> subgraph_param_ptrs;
#endif
>>>>>>> 982889f5
            };
        }
    }
}<|MERGE_RESOLUTION|>--- conflicted
+++ resolved
@@ -139,9 +139,8 @@
                                    const std::string& directory,
                                    const std::string& filename);
 
-<<<<<<< HEAD
                 const std::vector<PerformanceCounter>& get_perf_counters();
-=======
+
 #if defined(NGRAPH_HALIDE)
                 std::unordered_map<std::string, Halide::Func>& get_halide_functions()
                 {
@@ -161,7 +160,6 @@
                     return subgraph_param_ptrs;
                 }
 #endif
->>>>>>> 982889f5
 
             protected:
                 void build();
@@ -258,9 +256,7 @@
                 std::unordered_map<std::string, std::shared_ptr<CPU_ExternalFunction>> callees;
                 bool m_is_built;
                 bool m_direct_execution;
-<<<<<<< HEAD
                 std::vector<runtime::PerformanceCounter> m_perf_counters;
-=======
 
 #if defined(NGRAPH_HALIDE)
                 std::unordered_map<std::string, Halide::Func> halide_functions;
@@ -268,7 +264,6 @@
                 std::unordered_map<std::string, int> subgraph_param_sizes;
                 std::unordered_map<std::string, std::reference_wrapper<void*>> subgraph_param_ptrs;
 #endif
->>>>>>> 982889f5
             };
         }
     }
