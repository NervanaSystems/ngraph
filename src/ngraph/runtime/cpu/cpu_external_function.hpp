--- conflicted
+++ resolved
@@ -147,19 +147,11 @@
                 // For in-place kernels, propagate function output buffers to
                 // internal ops
                 void propagate_in_place_output(ngraph::descriptor::Output* res_src_output,
-<<<<<<< HEAD
-                                               std::string output_name);
-
-                bool is_output(const ngraph::descriptor::Tensor& tensor);
-                bool computes_result(Node* node);
-
-=======
                                                std::string output_name,
                                                bool dex);
                 bool computes_result(Node* node);
 
 #if !defined(NGRAPH_DEX_ONLY)
->>>>>>> 176e105b
                 void emit_debug_function_entry(codegen::CodeWriter& writer,
                                                Node* node,
                                                const std::vector<TensorViewWrapper>& in,
