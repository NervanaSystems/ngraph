/*******************************************************************************
* Copyright 2017-2018 Intel Corporation
*
* Licensed under the Apache License, Version 2.0 (the "License");
* you may not use this file except in compliance with the License.
* You may obtain a copy of the License at
*
*     http://www.apache.org/licenses/LICENSE-2.0
*
* Unless required by applicable law or agreed to in writing, software
* distributed under the License is distributed on an "AS IS" BASIS,
* WITHOUT WARRANTIES OR CONDITIONS OF ANY KIND, either express or implied.
* See the License for the specific language governing permissions and
* limitations under the License.
*******************************************************************************/

#pragma once

#include <functional>
#include <list>
#include <map>
#include <memory>
#include <string>
#include <typeindex>
#include <typeinfo>
#include <unordered_map>
#include <vector>

#if !defined(NGRAPH_CPU_NO_CODEGEN)

#include "ngraph/codegen/code_writer.hpp"
#include "ngraph/codegen/compiler.hpp"
#include "ngraph/codegen/execution_engine.hpp"

#endif

#include "ngraph/function.hpp"
#include "ngraph/runtime/cpu/cpu_call_frame.hpp"
#include "ngraph/runtime/cpu/cpu_layout_descriptor.hpp"
#include "ngraph/runtime/cpu/cpu_tensor_view_wrapper.hpp"
#include "ngraph/runtime/cpu/mkldnn_emitter.hpp"

namespace ngraph
{
    namespace runtime
    {
        namespace cpu
        {
            class CPU_ExternalFunction;
            class CPU_Emitter;
            class CPU_CallFrame;

#if !defined(NGRAPH_CPU_NO_CODEGEN)

            using OpFunction = std::function<void(CPU_ExternalFunction* external_function,
                                                  codegen::CodeWriter&,
                                                  const ngraph::Node*,
                                                  const std::vector<TensorViewWrapper>& inputs,
                                                  const std::vector<TensorViewWrapper>& outputs)>;

            using OpMap = std::unordered_map<std::type_index, OpFunction>;
#endif

            struct OpAttributes
            {
                std::string Description;
                std::vector<std::string> Outputs;
                std::vector<std::string> Inputs;
                OpAttributes(const std::string& desc,
                             const std::vector<std::string>& outputs,
                             const std::vector<std::string>& inputs)
                    : Description(desc)
                    , Outputs(outputs)
                    , Inputs(inputs)
                {
                }
            };

            class CPU_ExternalFunction : public std::enable_shared_from_this<CPU_ExternalFunction>
            {
                friend class CPU_Backend;

            public:
                CPU_ExternalFunction(const std::shared_ptr<ngraph::Function>& function,
                                     bool release_function = true);
                ~CPU_ExternalFunction();
                std::shared_ptr<ngraph::runtime::cpu::CPU_CallFrame> make_call_frame();

                const LayoutDescriptorPtrs& get_parameter_layout_descriptors();
                const LayoutDescriptorPtrs& get_result_layout_descriptors();
                const std::vector<size_t>& get_memory_buffer_sizes() const
                {
                    return m_memory_buffer_sizes;
                }
                const std::vector<OpAttributes>& get_op_attrs() const { return m_op_attrs; }
                const std::unique_ptr<MKLDNNEmitter>& get_mkldnn_emitter() const
                {
                    return m_mkldnn_emitter;
                }

                const std::string& get_function_name() const { return m_function_name; }
                const std::shared_ptr<ngraph::Function> get_function() { return m_function; }
                // Temporary Memory Pool alignment
                static const size_t s_memory_pool_alignment;

                std::list<std::function<void(CPURuntimeContext*)>>& get_functors()
                {
                    return functors;
                }
                std::unordered_map<std::string, void*>& get_tensor_data() { return tensor_data; }
                std::function<void(CPURuntimeContext*, std::vector<void*>&, std::vector<void*>&)>&
                    get_executor()
                {
                    return executor;
                }
                std::unordered_map<std::string, std::shared_ptr<CPU_ExternalFunction>>&
                    get_callees()
                {
                    return callees;
                }
                bool is_direct_execution() const { return m_direct_execution; }
            protected:
                void build();

#if !defined(NGRAPH_CPU_NO_CODEGEN)

                void compile();

#endif

            private:
<<<<<<< HEAD
#if !defined(NGRAPH_CPU_NO_CODEGEN)

=======
                // For non-destructive passthrough kernels, propagate function
                // input buffers to internal ops
                void propagate_in_place_input(ngraph::descriptor::Output* output,
                                              std::string input_name);
                // For in-place kernels, propagate function output buffers to
                // internal ops
>>>>>>> 45b50d06
                void propagate_in_place_output(ngraph::descriptor::Output* res_src_output,
                                               std::string output_name);

                void emit_debug_function_entry(codegen::CodeWriter& writer,
                                               Node* node,
                                               const std::vector<TensorViewWrapper>& in,
                                               const std::vector<TensorViewWrapper>& out);
                void emit_debug_function_exit(codegen::CodeWriter& writer,
                                              Node* node,
                                              const std::vector<TensorViewWrapper>& in,
                                              const std::vector<TensorViewWrapper>& out);
                void handle_output_alias(
                    codegen::CodeWriter& writer,
                    const Node&,
                    const std::unordered_map<descriptor::TensorView*, std::vector<size_t>>&);

                bool is_functionally_identical(
                    const Node&,
                    const Node&,
                    const std::unordered_map<const Node*, std::string>& node_cache);
                std::string emit_op_as_function(const Node&, const std::string& function_name);
                std::string strip_comments(const std::string&);

#endif
                void release_function() { m_function = nullptr; }
                std::shared_ptr<ngraph::Function> m_function;
                bool m_release_function;

                bool m_use_tbb;

                EntryPoint m_compiled_function;
#if !defined(NGRAPH_CPU_NO_CODEGEN)

                bool m_is_compiled;
                std::unique_ptr<codegen::Compiler> m_compiler;
                std::unique_ptr<codegen::ExecutionEngine> m_execution_engine;
                bool m_emit_timing;

                std::unordered_map<std::string, std::string> m_variable_name_map;
                std::map<std::string, size_t> m_name_index_map;

                // Because we are directly accessing the constant data stored in the
                // Constant ops we need to keep a list of shared_ptr to each Constant
                // so they don't get freed before we are done with them
                std::vector<std::shared_ptr<Node>> m_active_constants;

#endif

                LayoutDescriptorPtrs parameter_layout_descriptors;
                LayoutDescriptorPtrs result_layout_descriptors;
                std::vector<size_t> m_memory_buffer_sizes;
                std::vector<OpAttributes> m_op_attrs;

                std::unique_ptr<MKLDNNEmitter> m_mkldnn_emitter;

                std::string m_function_name;

                std::list<std::function<void(CPURuntimeContext*)>> functors;
                std::list<std::pair<std::function<bool(CPURuntimeContext*)>, size_t>> enables;
                std::list<std::pair<std::function<bool(CPURuntimeContext*)>, std::string>>
                    enable_nodename_list;
                std::function<void(CPURuntimeContext*, std::vector<void*>&, std::vector<void*>&)>
                    executor;
                std::unordered_map<std::string, void*> tensor_data;
                std::unordered_map<std::string, bool> tensor_stale;
                std::unordered_map<std::string, size_t> intermediates_offsets;
                std::unordered_map<std::string, size_t> function_input_index, function_output_index;
                std::unordered_map<std::string, std::shared_ptr<CPU_ExternalFunction>> callees;
                bool m_is_built;
                bool m_direct_execution;
            };
        }
    }
}<|MERGE_RESOLUTION|>--- conflicted
+++ resolved
@@ -129,19 +129,16 @@
 #endif
 
             private:
-<<<<<<< HEAD
-#if !defined(NGRAPH_CPU_NO_CODEGEN)
-
-=======
                 // For non-destructive passthrough kernels, propagate function
                 // input buffers to internal ops
                 void propagate_in_place_input(ngraph::descriptor::Output* output,
                                               std::string input_name);
                 // For in-place kernels, propagate function output buffers to
                 // internal ops
->>>>>>> 45b50d06
                 void propagate_in_place_output(ngraph::descriptor::Output* res_src_output,
                                                std::string output_name);
+
+#if !defined(NGRAPH_CPU_NO_CODEGEN)
 
                 void emit_debug_function_entry(codegen::CodeWriter& writer,
                                                Node* node,
