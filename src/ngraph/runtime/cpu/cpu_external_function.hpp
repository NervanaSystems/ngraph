/*******************************************************************************
* Copyright 2017-2018 Intel Corporation
*
* Licensed under the Apache License, Version 2.0 (the "License");
* you may not use this file except in compliance with the License.
* You may obtain a copy of the License at
*
*     http://www.apache.org/licenses/LICENSE-2.0
*
* Unless required by applicable law or agreed to in writing, software
* distributed under the License is distributed on an "AS IS" BASIS,
* WITHOUT WARRANTIES OR CONDITIONS OF ANY KIND, either express or implied.
* See the License for the specific language governing permissions and
* limitations under the License.
*******************************************************************************/

#pragma once

#include <functional>
#include <memory>
#include <string>
#include <typeindex>
#include <typeinfo>
#include <unordered_map>
#include <vector>

#include "ngraph/codegen/code_writer.hpp"
#include "ngraph/codegen/compiler.hpp"
#include "ngraph/codegen/execution_engine.hpp"
#include "ngraph/function.hpp"
#include "ngraph/runtime/cpu/cpu_call_frame.hpp"
#include "ngraph/runtime/cpu/cpu_layout_descriptor.hpp"
#include "ngraph/runtime/cpu/cpu_tensor_view_wrapper.hpp"
#include "ngraph/runtime/external_function.hpp"

namespace ngraph
{
    namespace runtime
    {
        namespace cpu
        {
            class CPU_ExternalFunction;
            class CPU_Emitter;
            class CPU_CallFrame;

            using OpFunction = std::function<void(codegen::CodeWriter&,
                                                  const ngraph::Node*,
                                                  const std::vector<TensorViewWrapper>& inputs,
                                                  const std::vector<TensorViewWrapper>& outputs)>;

            using OpMap = std::unordered_map<std::type_index, OpFunction>;

            struct OpAttributes
            {
                std::string Description;
                std::vector<std::string> Outputs;
                std::vector<std::string> Inputs;
                OpAttributes(const std::string& desc,
                             const std::vector<std::string>& outputs,
                             const std::vector<std::string>& inputs)
                    : Description(desc)
                    , Outputs(outputs)
                    , Inputs(inputs)
                {
                }
            };

            class CPU_ExternalFunction : public ngraph::runtime::ExternalFunction,
                                         public std::enable_shared_from_this<CPU_ExternalFunction>
            {
                friend class CPU_CallFrame;

            public:
                CPU_ExternalFunction(const std::shared_ptr<ngraph::Function>& function,
                                     bool release_function = true);
                std::shared_ptr<ngraph::runtime::CallFrame> make_call_frame();

<<<<<<< HEAD
                const LayoutDescriptorPtrs& get_parameter_layout_descriptors();
                const LayoutDescriptorPtrs& get_result_layout_descriptors();

=======
                const std::vector<OpAttributes>& get_op_attrs() const { return m_op_attrs; }
>>>>>>> fd2bf807
            protected:
                void compile();

                EntryPoint m_compiled_function;

            private:
                void emit_debug_function_entry(codegen::CodeWriter& writer,
                                               Node* node,
                                               const std::vector<TensorViewWrapper>& in,
                                               const std::vector<TensorViewWrapper>& out);
                void emit_debug_function_exit(codegen::CodeWriter& writer,
                                              Node* node,
                                              const std::vector<TensorViewWrapper>& in,
                                              const std::vector<TensorViewWrapper>& out);
                void handle_output_alias(
                    codegen::CodeWriter& writer,
                    const Node&,
                    const std::unordered_map<descriptor::TensorView*, std::vector<size_t>>&);

                bool is_functionally_identical(
                    const Node&,
                    const Node&,
                    const std::unordered_map<const Node*, std::string>& node_cache);
                std::string emit_op_as_function(const Node&, const std::string& function_name);
                std::string strip_comments(const std::string&);

                std::unique_ptr<codegen::Compiler> m_compiler;
                std::unique_ptr<codegen::ExecutionEngine> m_execution_engine;
                bool m_emit_timing;
                bool m_use_tbb;
                std::unordered_map<std::string, std::string> m_variable_name_map;
<<<<<<< HEAD

                LayoutDescriptorPtrs parameter_layout_descriptors;
                LayoutDescriptorPtrs result_layout_descriptors;
=======
                std::vector<OpAttributes> m_op_attrs;
>>>>>>> fd2bf807
            };
        }
    }
}<|MERGE_RESOLUTION|>--- conflicted
+++ resolved
@@ -75,13 +75,10 @@
                                      bool release_function = true);
                 std::shared_ptr<ngraph::runtime::CallFrame> make_call_frame();
 
-<<<<<<< HEAD
                 const LayoutDescriptorPtrs& get_parameter_layout_descriptors();
                 const LayoutDescriptorPtrs& get_result_layout_descriptors();
 
-=======
                 const std::vector<OpAttributes>& get_op_attrs() const { return m_op_attrs; }
->>>>>>> fd2bf807
             protected:
                 void compile();
 
@@ -113,13 +110,10 @@
                 bool m_emit_timing;
                 bool m_use_tbb;
                 std::unordered_map<std::string, std::string> m_variable_name_map;
-<<<<<<< HEAD
 
                 LayoutDescriptorPtrs parameter_layout_descriptors;
                 LayoutDescriptorPtrs result_layout_descriptors;
-=======
                 std::vector<OpAttributes> m_op_attrs;
->>>>>>> fd2bf807
             };
         }
     }
