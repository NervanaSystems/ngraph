//*****************************************************************************
// Copyright 2017-2019 Intel Corporation
//
// Licensed under the Apache License, Version 2.0 (the "License");
// you may not use this file except in compliance with the License.
// You may obtain a copy of the License at
//
//     http://www.apache.org/licenses/LICENSE-2.0
//
// Unless required by applicable law or agreed to in writing, software
// distributed under the License is distributed on an "AS IS" BASIS,
// WITHOUT WARRANTIES OR CONDITIONS OF ANY KIND, either express or implied.
// See the License for the specific language governing permissions and
// limitations under the License.
//*****************************************************************************

#pragma once

#define EIGEN_USE_THREADS
#include <unsupported/Eigen/CXX11/Tensor>

#include "ngraph/runtime/cpu/cpu_executor.hpp"
#include "ngraph/runtime/reference/pad.hpp"
#include "ngraph/shape.hpp"

namespace ngraph
{
    namespace runtime
    {
        namespace cpu
        {
            namespace kernel
            {
                template <typename ElementType, unsigned int Rank>
                void pad(void* input,
                         void* output,
                         void* pad_value,
                         const Shape& input_shape,
                         const Shape& output_shape,
                         const CoordinateDiff& padding_below,
                         const CoordinateDiff& padding_above,
                         int arena)
                {
                    Eigen::array<Eigen::Index, Rank> out_dims, in_dims;
                    Eigen::array<Eigen::IndexPair<size_t>, Rank> padding;

                    for (int i = 0; i < Rank; i++)
                    {
                        out_dims[i] = output_shape[i];
                        in_dims[i] = input_shape[i];
                        padding[i] = {padding_below[i], padding_above[i]};
                    }
                    Eigen::TensorMap<Eigen::Tensor<ElementType, Rank, Eigen::RowMajor>> out(
                        static_cast<ElementType*>(output), out_dims);
                    Eigen::TensorMap<Eigen::Tensor<ElementType, Rank, Eigen::RowMajor>> in(
                        static_cast<ElementType*>(input), in_dims);

                    out.device(ngraph::runtime::cpu::executor::GetCPUExecutor().get_device(arena)) =
                        in.pad(padding, *static_cast<ElementType*>(pad_value));
                }

                template <typename ElementType, unsigned int Rank>
                void pad_and_slice(void* input,
                                   void* output,
                                   void* pad_value,
                                   const Shape& input_shape,
                                   const Shape& output_shape,
                                   const CoordinateDiff& padding_below,
                                   const CoordinateDiff& padding_above,
                                   int arena)
                {
                    Eigen::array<Eigen::Index, Rank> out_dims, in_dims;
                    Eigen::array<Eigen::IndexPair<size_t>, Rank> padding;
                    Eigen::array<Eigen::Index, Rank> indices;

                    for (int i = 0; i < Rank; i++)
                    {
                        out_dims[i] = output_shape[i];
                        in_dims[i] = input_shape[i];

                        padding[i] = {
                            padding_below[i] >= 0 ? static_cast<unsigned long int>(padding_below[i])
                                                  : 0,
                            padding_above[i] >= 0 ? static_cast<unsigned long int>(padding_above[i])
                                                  : 0};

                        if (padding_below[i] < 0)
                        {
                            NGRAPH_ASSERT(padding_below[i] > INT_MIN);
                            indices[i] = -padding_below[i];
                        }
                        else
                        {
                            indices[i] = 0;
                        }
                    }

                    Eigen::TensorMap<Eigen::Tensor<ElementType, Rank, Eigen::RowMajor>> out(
                        static_cast<ElementType*>(output), out_dims);
                    Eigen::TensorMap<Eigen::Tensor<ElementType, Rank, Eigen::RowMajor>> in(
                        static_cast<ElementType*>(input), in_dims);

                    out.device(ngraph::runtime::cpu::executor::GetCPUExecutor().get_device(arena)) =
                        in.pad(padding, *static_cast<ElementType*>(pad_value))
                            .slice(indices, out_dims);
                }

                template <typename ElementType>
<<<<<<< HEAD
                void pad(const void* arg0,
                         const void* arg1,
                         void* out,
                         const Shape& arg0_shape,
                         const Shape& out_shape,
                         const CoordinateDiff& padding_below,
                         const CoordinateDiff& padding_above,
                         const ngraph::op::PadMode pad_mode,
                         int arena)
=======
                void pad_ref(const void* arg0,
                             const void* arg1,
                             void* out,
                             const Shape& arg0_shape,
                             const Shape& out_shape,
                             const Shape& padding_below,
                             const Shape& padding_above,
                             const Shape& padding_interior,
                             int arena)
>>>>>>> dfff804b
                {
                    reference::pad(static_cast<const ElementType*>(arg0),
                                   static_cast<const ElementType*>(arg1),
                                   static_cast<ElementType*>(out),
                                   arg0_shape,
                                   out_shape,
                                   padding_below,
                                   padding_above,
                                   pad_mode);
                }
            }
        }
    }
}<|MERGE_RESOLUTION|>--- conflicted
+++ resolved
@@ -106,27 +106,15 @@
                 }
 
                 template <typename ElementType>
-<<<<<<< HEAD
                 void pad(const void* arg0,
-                         const void* arg1,
-                         void* out,
-                         const Shape& arg0_shape,
-                         const Shape& out_shape,
-                         const CoordinateDiff& padding_below,
-                         const CoordinateDiff& padding_above,
-                         const ngraph::op::PadMode pad_mode,
-                         int arena)
-=======
-                void pad_ref(const void* arg0,
                              const void* arg1,
                              void* out,
                              const Shape& arg0_shape,
                              const Shape& out_shape,
-                             const Shape& padding_below,
-                             const Shape& padding_above,
-                             const Shape& padding_interior,
+                         const CoordinateDiff& padding_below,
+                         const CoordinateDiff& padding_above,
+                         const ngraph::op::PadMode pad_mode,
                              int arena)
->>>>>>> dfff804b
                 {
                     reference::pad(static_cast<const ElementType*>(arg0),
                                    static_cast<const ElementType*>(arg1),
