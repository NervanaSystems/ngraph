//*****************************************************************************
// Copyright 2017-2019 Intel Corporation
//
// Licensed under the Apache License, Version 2.0 (the "License");
// you may not use this file except in compliance with the License.
// You may obtain a copy of the License at
//
//     http://www.apache.org/licenses/LICENSE-2.0
//
// Unless required by applicable law or agreed to in writing, software
// distributed under the License is distributed on an "AS IS" BASIS,
// WITHOUT WARRANTIES OR CONDITIONS OF ANY KIND, either express or implied.
// See the License for the specific language governing permissions and
// limitations under the License.
//*****************************************************************************

#include "ngraph/runtime/cpu/cpu_emitter.hpp"
#include <algorithm>
#include <cmath>
#include <numeric>
#include <string>
#include <typeindex>
#include <unordered_map>
#include <vector>
#include "ngraph/node.hpp"
#include "ngraph/op/abs.hpp"
#include "ngraph/op/acos.hpp"
#include "ngraph/op/add.hpp"
#include "ngraph/op/all.hpp"
#include "ngraph/op/allreduce.hpp"
#include "ngraph/op/and.hpp"
#include "ngraph/op/any.hpp"
#include "ngraph/op/argmax.hpp"
#include "ngraph/op/argmin.hpp"
#include "ngraph/op/asin.hpp"
#include "ngraph/op/atan.hpp"
#include "ngraph/op/avg_pool.hpp"
#include "ngraph/op/batch_norm.hpp"
#include "ngraph/op/broadcast.hpp"
#include "ngraph/op/broadcast_distributed.hpp"
#include "ngraph/op/ceiling.hpp"
#include "ngraph/op/concat.hpp"
#include "ngraph/op/constant.hpp"
#include "ngraph/op/convert.hpp"
#include "ngraph/op/convolution.hpp"
#include "ngraph/op/cos.hpp"
#include "ngraph/op/cosh.hpp"
#include "ngraph/op/dequantize.hpp"
#include "ngraph/op/divide.hpp"
#include "ngraph/op/dot.hpp"
#include "ngraph/op/embedding_lookup.hpp"
#include "ngraph/op/equal.hpp"
#include "ngraph/op/erf.hpp"
#include "ngraph/op/exp.hpp"
#include "ngraph/op/experimental/batch_mat_mul.hpp"
#include "ngraph/op/experimental/compiled_kernel.hpp"
#include "ngraph/op/experimental/generate_mask.hpp"
#include "ngraph/op/experimental/quantized_avg_pool.hpp"
#include "ngraph/op/experimental/quantized_concat.hpp"
#include "ngraph/op/experimental/quantized_conv_bias.hpp"
#include "ngraph/op/experimental/quantized_conv_relu.hpp"
#include "ngraph/op/experimental/quantized_dot.hpp"
#include "ngraph/op/experimental/quantized_dot_bias.hpp"
#include "ngraph/op/experimental/quantized_max_pool.hpp"
#include "ngraph/op/experimental/tile.hpp"
#include "ngraph/op/floor.hpp"
#include "ngraph/op/fused/conv_fused.hpp"
#include "ngraph/op/fused/group_conv.hpp"
#include "ngraph/op/gather.hpp"
#include "ngraph/op/gather_nd.hpp"
#include "ngraph/op/get_output_element.hpp"
#include "ngraph/op/greater.hpp"
#include "ngraph/op/greater_eq.hpp"
#include "ngraph/op/less.hpp"
#include "ngraph/op/less_eq.hpp"
#include "ngraph/op/log.hpp"
#include "ngraph/op/lrn.hpp"
#include "ngraph/op/max.hpp"
#include "ngraph/op/max_pool.hpp"
#include "ngraph/op/maximum.hpp"
#include "ngraph/op/min.hpp"
#include "ngraph/op/minimum.hpp"
#include "ngraph/op/multiply.hpp"
#include "ngraph/op/negative.hpp"
#include "ngraph/op/not.hpp"
#include "ngraph/op/not_equal.hpp"
#include "ngraph/op/one_hot.hpp"
#include "ngraph/op/op.hpp"
#include "ngraph/op/or.hpp"
#include "ngraph/op/pad.hpp"
#include "ngraph/op/parameter.hpp"
#include "ngraph/op/power.hpp"
#include "ngraph/op/product.hpp"
#include "ngraph/op/quantize.hpp"
#include "ngraph/op/relu.hpp"
#include "ngraph/op/replace_slice.hpp"
#include "ngraph/op/reshape.hpp"
#include "ngraph/op/result.hpp"
#include "ngraph/op/reverse.hpp"
#include "ngraph/op/reverse_sequence.hpp"
#include "ngraph/op/scatter_add.hpp"
#include "ngraph/op/scatter_nd_add.hpp"
#include "ngraph/op/select.hpp"
#include "ngraph/op/sign.hpp"
#include "ngraph/op/sin.hpp"
#include "ngraph/op/sinh.hpp"
#include "ngraph/op/slice.hpp"
#include "ngraph/op/softmax.hpp"
#include "ngraph/op/sqrt.hpp"
#include "ngraph/op/subtract.hpp"
#include "ngraph/op/sum.hpp"
#include "ngraph/op/tan.hpp"
#include "ngraph/op/tanh.hpp"
#include "ngraph/op/topk.hpp"
#include "ngraph/runtime/cpu/cpu_executor.hpp"
#include "ngraph/runtime/cpu/cpu_kernel_emitters.hpp"
#include "ngraph/runtime/cpu/cpu_op_annotations.hpp"
#include "ngraph/runtime/cpu/mkldnn_utils.hpp"
#include "ngraph/runtime/cpu/op/batch_mat_mul_transpose.hpp"
#include "ngraph/runtime/cpu/op/batch_norm_relu.hpp"
#include "ngraph/runtime/cpu/op/bounded_relu.hpp"
#include "ngraph/runtime/cpu/op/conv_add.hpp"
#include "ngraph/runtime/cpu/op/conv_relu.hpp"
#include "ngraph/runtime/cpu/op/convert_layout.hpp"
#include "ngraph/runtime/cpu/op/deconv.hpp"
#include "ngraph/runtime/cpu/op/dropout.hpp"
#include "ngraph/runtime/cpu/op/group_conv_bias.hpp"
#include "ngraph/runtime/cpu/op/leaky_relu.hpp"
#include "ngraph/runtime/cpu/op/lstm.hpp"
#include "ngraph/runtime/cpu/op/matmul_bias.hpp"
#include "ngraph/runtime/cpu/op/max_pool_with_indices.hpp"
#include "ngraph/runtime/cpu/op/rnn.hpp"
#include "ngraph/runtime/cpu/op/sigmoid.hpp"
#include "ngraph/runtime/cpu/op/sigmoid_mul.hpp"
#include "ngraph/runtime/cpu/op/update_slice.hpp"
#include "ngraph/type/element_type.hpp"
#include "ngraph/util.hpp"

using namespace std;
using namespace ngraph;

static bool s_use_ref_kernels = (std::getenv("NGRAPH_CPU_USE_REF_KERNELS") != nullptr);

static string eigen_vector_format(const runtime::cpu::TensorViewWrapper& tvi)
{
    return "fmt::V{" + to_string(tvi.get_size()) + "}";
}

static string eigen_matrix_format(const ngraph::Shape& shape, const ngraph::Strides& strides)
{
    stringstream ss;
    ss << "fmt::M{{" << join(shape) << "}, {" << join(strides) << "}}";
    return ss.str();
}

namespace ngraph
{
    namespace runtime
    {
        namespace cpu
        {
            static void emit_build_primitives(CPU_ExternalFunction* external_function,
                                              const ngraph::Node* node,
                                              CodeWriter& writer,
                                              size_t& index,
                                              std::vector<std::size_t>& deps)
            {
                writer << "if (ctx->first_iteration)\n";
                writer.block_begin();

                // get the string, deps, and index from the map
                writer << get<0>(external_function->get_primitive_build_tuple(node));
                writer.block_end();

                deps = get<1>(external_function->get_primitive_build_tuple(node));
                index = get<2>(external_function->get_primitive_build_tuple(node));
            }

            template <typename OP>
            static void emit_build_primitives(CPU_ExternalFunction* external_function,
                                              const ngraph::Node* node,
                                              CodeWriter& writer,
                                              size_t& index,
                                              std::vector<std::size_t>& deps,
                                              const std::vector<TensorViewWrapper>& args)
            {
                writer << "if (ctx->first_iteration)\n";
                writer.block_begin();

                auto& mkldnn_emitter = external_function->get_mkldnn_emitter();
                auto scale_index = mkldnn_emitter->get_scale_index<OP>();
                auto scales_size = shape_size(node->get_input_shape(scale_index));
                writer << "std::vector<float> dyn_scales;\n";
                if (is_same<OP, ngraph::op::QuantizedConvolution>())
                {
                    writer << "dyn_scales.push_back(*" << args[2].get_name() << " * "
                           << " * " << args[4].get_name() << " / "
                           << " * " << args[6].get_name() << ");\n";
                }
                else
                {
                    writer << "dyn_scales.assign(" << args[scale_index].get_name() << ", "
                           << args[scale_index].get_name() << " + " << std::to_string(scales_size)
                           << ");\n";
                }
                // for Quantize
                if (is_same<OP, ngraph::op::Quantize>())
                {
                    writer << "for (size_t i = 0; i < " << std::to_string(scales_size)
                           << "; i++)\n";
                    writer.block_begin();
                    writer << "dyn_scales[i] = 1.0 / dyn_scales[i];\n";
                    writer.block_end();
                }

                // QuantizedConvolutionBiasAdd and QuantizedConvolutionBiasSignedAdd
                if (is_same<OP, ngraph::op::QuantizedConvolutionBiasAdd>() ||
                    is_same<OP, ngraph::op::QuantizedConvolutionBiasSignedAdd>())
                {
                    auto sum_scale_index = 5;
                    auto sum_scales_size = shape_size(node->get_input_shape(sum_scale_index));
                    writer << "std::vector<float> dyn_post_op_scales;\n";
                    writer << "dyn_post_op_scales.assign(" << args[sum_scale_index].get_name()
                           << ", " << args[sum_scale_index].get_name() << " + "
                           << std::to_string(sum_scales_size) << ");\n";
                }

                writer << "// quantize across first dim (mask=2^0) if dyn_scales is a "
                          "vector \n";
                writer << "const int mask = " << std::to_string(scales_size) << " == 1 ? 0 : 1;\n";

                // get the string, deps, and index from the map
                writer << get<0>(external_function->get_primitive_build_tuple(node));
                writer.block_end();

                deps = get<1>(external_function->get_primitive_build_tuple(node));
                index = get<2>(external_function->get_primitive_build_tuple(node));
            }

            template <>
            void CPU_Emitter::EMITTER_DECL(ngraph::op::Add)
            {
                writer.block_begin();
                if (runtime::cpu::mkldnn_utils::use_mkldnn_kernel(node))
                {
                    size_t add_index;
                    std::vector<std::size_t> deps;
                    emit_build_primitives(external_function, node, writer, add_index, deps);

                    writer << "cg_ctx->set_memory_ptr(" << to_string(deps[0]) << ", "
                           << args[0].get_name() << ");\n";
                    writer << "cg_ctx->set_memory_ptr(" << to_string(deps[1]) << ", "
                           << args[1].get_name() << ");\n";
                    writer << "cg_ctx->set_memory_ptr(" << to_string(deps[2]) << ", "
                           << out[0].get_name() << ");\n";

                    writer << "cg_ctx->mkldnn_invoke_primitive(" << to_string(add_index) << ");\n";
                }
                else
                {
                    writer << "#pragma omp parallel for\n";
                    writer << "for (size_t i = 0; i < " << out[0].get_size() << "; i++)\n";
                    writer.block_begin();
                    writer << out[0].get_name() << "[i] = " << args[0].get_name() << "[i] + "
                           << args[1].get_name() << "[i];\n";
                    writer.block_end();
                }
                writer.block_end();
            }

            template <>
            void CPU_Emitter::EMITTER_DECL(ngraph::op::AllReduce)
            {
                const ngraph::op::AllReduce* allreduce =
                    static_cast<const ngraph::op::AllReduce*>(node);
                writer << "ngraph::get_distributed_interface()->all_reduce(" << args[0].get_name()
                       << ", " << out[0].get_name() << ", "
                       << "ngraph::element::Type_t::" << args[0].get_element_type().get_type_name()
                       << ", " << out[0].get_size() << ", "
                       << "ngraph::Reduce_t::" << allreduce->get_reduce_type() << ");\n";
            }

            template <>
            void CPU_Emitter::EMITTER_DECL(ngraph::op::BroadcastDistributed)
            {
                writer << "ngraph::get_distributed_interface()->broadcast(" << args[0].get_name()
                       << ", "
                       << "ngraph::element::Type_t::" << args[0].get_element_type().get_type_name()
                       << ", " << args[0].get_size() << ");\n;";
            }

            static void emitCblasSgemmBatch(CodeWriter& writer,
                                            const Shape& shape_a,
                                            const Shape& shape_b,
                                            const Shape& shape_c,
                                            bool transpose_a,
                                            bool transpose_b,
                                            const std::string& data_a,
                                            const std::string& data_b,
                                            const std::string& data_c,
                                            const std::string& alpha,
                                            const std::string& beta,
                                            size_t group_size)
            {
                static const char* cblas_transpose = "cblas::Transpose::Transpose";
                static const char* cblas_no_transpose = "cblas::Transpose::None";

                size_t m = shape_a[1];
                size_t k = shape_a[2];
                size_t n = shape_b[2];
                size_t lda = std::max(1UL, k);
                size_t ldb = std::max(1UL, n);
                const char* ctranspose_a = cblas_no_transpose;
                const char* ctranspose_b = cblas_no_transpose;
                if (transpose_a)
                {
                    ctranspose_a = cblas_transpose;
                    m = shape_a[2];
                    k = shape_a[1];
                    lda = std::max(1UL, m);
                }
                if (transpose_b)
                {
                    ctranspose_b = cblas_transpose;
                    n = shape_b[1];
                    ldb = std::max(1UL, k);
                }
                size_t ldc = std::max(1UL, n);

                const size_t offset_a = (shape_a.at(0) > 1) ? m * k : 0;
                const size_t offset_b = (shape_b.at(0) > 1) ? k * n : 0;
                const size_t offset_c = (shape_c.at(0) > 1) ? m * n : 0;

                writer.block_begin();

                const size_t group_count = 1;
                auto populate_array =
                    [&writer](const std::string& var, size_t size, size_t offset) {
                        for (size_t i = 0; i < size; ++i)
                        {
                            writer << var << "+" << i * offset << ((i < size - 1) ? ", " : "");
                        }
                    };
                writer << "cblas::Transpose transa_array[] = {" << ctranspose_a << "};\n";
                writer << "cblas::Transpose transb_array[] = {" << ctranspose_b << "};\n";
                writer << "int64_t m_array[] = {" << m << "};\n";
                writer << "int64_t n_array[] = {" << n << "};\n";
                writer << "int64_t k_array[] = {" << k << "};\n";
                writer << "std::vector<const float*> a{";
                populate_array(data_a, group_size, offset_a);
                writer << "};\n";
                writer << "const float** a_array = &a[0];\n";
                writer << "int64_t lda_array[] = {" << lda << "};\n";
                writer << "std::vector<const float*> b{";
                populate_array(data_b, group_size, offset_b);
                writer << "};\n";
                writer << "const float** b_array = &b[0];\n";
                writer << "int64_t ldb_array[] = {" << ldb << "};\n";
                writer << "std::vector<float*> c{";
                populate_array(data_c, group_size, offset_c);
                writer << "};\n";
                writer << "float** c_array = &c[0];\n";
                writer << "int64_t ldc_array[] = {" << ldc << "};\n";
                writer << "int64_t group_size[] = {" << group_size << "};\n";

                writer << "cblas_sgemm_batch(cblas::Layout::RowMajor, ";
                writer << "transa_array, transb_array, m_array, n_array, k_array, \n";
                writer << alpha << ", a_array, lda_array, b_array, ldb_array, " << beta << ", \n";
                writer << "c_array, ldc_array, " << group_count << ", group_size);\n";
                writer.block_end();
            }

            template <typename T>
            static void emitBatchMatMul(const ngraph::Node* node,
                                        const Shape& shape_a,
                                        const Shape& shape_b,
                                        const Shape& shape_c,
                                        const std::vector<TensorViewWrapper>& args,
                                        const std::vector<TensorViewWrapper>& out,
                                        const bool transpose_a,
                                        const bool transpose_b,
                                        CodeWriter& writer)
            {
                writer.block_begin();

                auto mat_a = args[0];
                auto mat_b = args[1];
                auto mat_c = out[0];

                writer << "float alpha_array[] = {1.0f};\n";
                writer << "float beta_array[] = {0.0f};\n";

                const size_t group_size = shape_a[0];
                emitCblasSgemmBatch(writer,
                                    shape_a,
                                    shape_b,
                                    shape_c,
                                    transpose_a,
                                    transpose_b,
                                    mat_a.get_name(),
                                    mat_b.get_name(),
                                    mat_c.get_name(),
                                    "alpha_array",
                                    "beta_array",
                                    group_size);

                writer.block_end();
            }

            static Shape pad_with(Shape v, size_t val, size_t length)
            {
                if (length <= v.size())
                {
                    return v;
                }

                Shape tv(length - v.size(), val);
                v.insert(v.begin(), tv.begin(), tv.end());
                return v;
            }

            static std::string emit_constant_array(const std::string& type,
                                                   const std::string& name,
                                                   const string& val,
                                                   size_t size)
            {
                std::stringstream writer;
                writer << "static " << type << " " << name << "[" << size << "]"
                       << " = { " << val;
                for (size_t i = 1; i < size; ++i)
                {
                    writer << ", " << val;
                }
                writer << "};\n";
                return writer.str();
            }

            template <>
            void CPU_Emitter::EMITTER_DECL(ngraph::op::MatmulBias)
            {
                const ngraph::op::MatmulBias* cg = static_cast<const ngraph::op::MatmulBias*>(node);

                const Shape& arg0_shape = pad_with(cg->get_a_shape(), 1, 3); // A
                const Shape& arg1_shape = pad_with(cg->get_b_shape(), 1, 3); // B
                const Shape& arg2_shape = node->get_shape();                 // bias (C)
                const Shape& padded_result_shape = pad_with(node->get_shape(), 1, 3);
                // Step 1: dot(A,B)
                emitBatchMatMul<ngraph::op::MatmulBias>(node,
                                                        arg0_shape,
                                                        arg1_shape,
                                                        padded_result_shape,
                                                        args,
                                                        out,
                                                        cg->get_is_a_transposed(),
                                                        cg->get_is_b_transposed(),
                                                        writer);

                // Step 2: add bias
                if (args.size() < 3)
                {
                    // no bias
                    return;
                }
                auto mat_c = args[2];

                // the bias argument of add(dot(A,B), broadcast(C)) is typically C
                // In order to broadcast C to the same shape as dot(A,B)
                // we use cblas_gemm_batch(ones, C) or cblas_gemm_batch(C, ones)
                // where ones is a tensor of appropriate shape
                // consisting of the identity element

                // Consider an example of broadcasing a tensor of Shape{1,3}
                // to Shape {4,3}
                //
                // [1    [1 2 3]  [1 2 3
                //  1             1 2 3
                //  1   *         1 2 3
                //  1]            1 2 3]

                // The next example is broadcasting a tensor of Shape{3,1} to Shape {3,4}
                //
                // [1  [1 1 1 1]  [1 1 1 1
                // 2  *           2 2 2 2
                // 3]             3 3 3 3]

                writer << "float alpha_beta_array[] = {1.0f};\n";

                const size_t group_size = 1;
                auto axes = cg->get_broadcast_axes();
                if (axes.size() == 1)
                {
                    auto second_broadcast_axis = *axes.begin();

                    if (second_broadcast_axis == 0)
                    {
                        writer << emit_constant_array(out[0].get_element_type().c_type_string(),
                                                      "ones",
                                                      "1.0f",
                                                      arg2_shape.at(0));
                        ;
                        emitCblasSgemmBatch(writer,
                                            Shape{1, arg2_shape.at(0), 1}, // ones shape
                                            Shape{1, 1, arg2_shape.at(1)}, // C shape
                                            node->get_shape(),
                                            false,
                                            false,
                                            "ones",            // ones
                                            mat_c.get_name(),  // C
                                            out[0].get_name(), // dot(A,B)
                                            "alpha_beta_array",
                                            "alpha_beta_array",
                                            group_size);
                    }
                    else
                    {
                        writer << emit_constant_array(out[0].get_element_type().c_type_string(),
                                                      "ones",
                                                      "1.0f",
                                                      arg2_shape.at(1));
                        emitCblasSgemmBatch(writer,
                                            Shape{1, arg2_shape.at(0), 1}, // C shape
                                            Shape{1, 1, arg2_shape.at(1)}, // ones shape
                                            node->get_shape(),
                                            false, // C transpose
                                            false, // C shape
                                            mat_c.get_name(),
                                            "ones",
                                            out[0].get_name(), // dot(A,B)
                                            "alpha_beta_array",
                                            "alpha_beta_array",
                                            group_size);
                    }
                }
                else
                {
                    if (axes.size() != 2)
                    {
                        throw ngraph_error("unexpected broadcast rank");
                    }

                    writer << emit_constant_array(out[0].get_element_type().c_type_string(),
                                                  "ones",
                                                  "1.0f",
                                                  arg2_shape.at(1));
                    auto bias_scalar = args[2].get_name() + "[0]";
                    writer << emit_constant_array(out[0].get_element_type().c_type_string(),
                                                  "bias_vector",
                                                  bias_scalar,
                                                  arg2_shape.at(0));

                    emitCblasSgemmBatch(writer,
                                        Shape{1, arg2_shape.at(0), 1}, // bias_vector shape
                                        Shape{1, 1, arg2_shape.at(1)}, // ones shape
                                        node->get_shape(),
                                        false, // bias_vector tranpose
                                        false, // ones tranpose
                                        "bias_vector",
                                        "ones",
                                        out[0].get_name(), // dot(A,B)
                                        "alpha_beta_array",
                                        "alpha_beta_array",
                                        group_size);
                }
            }

            template <>
            void CPU_Emitter::EMITTER_DECL(ngraph::op::BatchMatMul)
            {
                const auto* cg = static_cast<const ngraph::op::BatchMatMul*>(node);
                emitBatchMatMul<ngraph::op::BatchMatMul>(node,
                                                         cg->get_input_shape(0),
                                                         cg->get_input_shape(1),
                                                         out[0].get_shape(),
                                                         args,
                                                         out,
                                                         false,
                                                         false,
                                                         writer);
            }

            template <>
            void CPU_Emitter::EMITTER_DECL(ngraph::op::BatchMatMulTranspose)
            {
                const auto* cg = static_cast<const ngraph::op::BatchMatMulTranspose*>(node);
                emitBatchMatMul<ngraph::op::BatchMatMul>(node,
                                                         cg->get_input_shape(0),
                                                         cg->get_input_shape(1),
                                                         out[0].get_shape(),
                                                         args,
                                                         out,
                                                         cg->get_transpose_arg0(),
                                                         cg->get_transpose_arg1(),
                                                         writer);
            }

            template <>
            void CPU_Emitter::EMITTER_DECL(ngraph::op::Lstm)
            {
                if (args.size() != 5)
                {
                    throw ngraph_error(
                        "Lstm op doesnt have the required number of inputs to emit MKLDNN kernel");
                }

                size_t lstm_index;
                std::vector<std::size_t> deps;
                emit_build_primitives(external_function, node, writer, lstm_index, deps);

                writer << "cg_ctx->set_memory_ptr(" << to_string(deps[0]) << ", "
                       << args[0].get_name() << ");\n";
                writer << "cg_ctx->set_memory_ptr(" << to_string(deps[1]) << ", "
                       << args[1].get_name() << ");\n";
                writer << "cg_ctx->set_memory_ptr(" << to_string(deps[2]) << ", "
                       << args[2].get_name() << ");\n";
                writer << "cg_ctx->set_memory_ptr(" << to_string(deps[3]) << ", "
                       << args[3].get_name() << ");\n";
                writer << "cg_ctx->set_memory_ptr(" << to_string(deps[4]) << ", "
                       << args[4].get_name() << ");\n";
                writer << "cg_ctx->set_memory_ptr(" << to_string(deps[5]) << ", "
                       << out[0].get_name() << ");\n";
                writer << "cg_ctx->set_memory_ptr(" << to_string(deps[6]) << ", "
                       << out[1].get_name() << ");\n";
                writer << "cg_ctx->set_memory_ptr(" << to_string(deps[7])
                       << ", cg_ctx->mkldnn_workspaces[" << deps[8] << "]);\n";

                writer << "cg_ctx->mkldnn_invoke_primitive(" << to_string(lstm_index) << ");\n";
            }

            template <>
            void CPU_Emitter::EMITTER_DECL(ngraph::op::Rnn)
            {
                size_t rnn_index;
                std::vector<std::size_t> deps;
                emit_build_primitives(external_function, node, writer, rnn_index, deps);

                writer << "cg_ctx->set_memory_ptr(" << to_string(deps[0]) << ", "
                       << args[0].get_name() << ");\n";
                writer << "cg_ctx->set_memory_ptr(" << to_string(deps[1]) << ", "
                       << args[1].get_name() << ");\n";
                writer << "cg_ctx->set_memory_ptr(" << to_string(deps[2]) << ", "
                       << args[2].get_name() << ");\n";
                writer << "cg_ctx->set_memory_ptr(" << to_string(deps[3]) << ", "
                       << args[3].get_name() << ");\n";
                writer << "cg_ctx->set_memory_ptr(" << to_string(deps[4]) << ", "
                       << args[4].get_name() << ");\n";
                writer << "cg_ctx->set_memory_ptr(" << to_string(deps[5]) << ", "
                       << out[0].get_name() << ");\n";
                writer << "cg_ctx->set_memory_ptr(" << to_string(deps[6]) << ", "
                       << out[1].get_name() << ");\n";
                writer << "cg_ctx->set_memory_ptr(" << to_string(deps[7])
                       << ", cg_ctx->mkldnn_workspaces[" << deps[8] << "]);\n";
                writer << "cg_ctx->mkldnn_invoke_primitive(" << to_string(rnn_index) << ");\n";
            }

            template <typename T>
            void CPU_Emitter::emitBatchNorm(CPU_ExternalFunction* external_function,
                                            CodeWriter& writer,
                                            const ngraph::Node* node,
                                            const std::vector<TensorViewWrapper>& args,
                                            const std::vector<TensorViewWrapper>& out,
                                            bool append_relu,
                                            bool training)
            {
                writer.block_begin();
                // define weights
                writer << "std::vector<" << args[0].get_element_type().c_type_string()
                       << ">bn_weights(2*" << args[0].get_size() << ");\n";
                writer << "memcpy(&bn_weights[0], " << args[0].get_name() << ", "
                       << args[0].get_size() * args[0].get_element_type().size() << ");\n";
                writer << "memcpy(&bn_weights[0]+" << args[0].get_size() << ", "
                       << args[1].get_name() << ", "
                       << args[1].get_size() * args[1].get_element_type().size() << ");\n";

                size_t batchnorm_index;
                std::vector<std::size_t> deps;
                emit_build_primitives(external_function, node, writer, batchnorm_index, deps);

                if (training && args.size() == 3)
                {
                    writer << "cg_ctx->set_memory_ptr(" << to_string(deps[0]) << ", "
                           << args[2].get_name() << ");\n";
                    writer << "cg_ctx->set_memory_ptr(" << to_string(deps[1])
                           << ", bn_weights.data());\n";
                    writer << "cg_ctx->set_memory_ptr(" << to_string(deps[2]) << ", "
                           << out[0].get_name() << ");\n";
                    writer << "cg_ctx->set_memory_ptr(" << to_string(deps[3]) << ", "
                           << out[1].get_name() << ");\n";
                    writer << "cg_ctx->set_memory_ptr(" << to_string(deps[4]) << ", "
                           << out[2].get_name() << ");\n";

                    writer << "cg_ctx->mkldnn_invoke_primitive(" << to_string(batchnorm_index)
                           << ");\n";
                }
                else
                {
                    writer << "cg_ctx->set_memory_ptr(" << to_string(deps[0]) << ", "
                           << args[2].get_name() << ");\n";
                    writer << "cg_ctx->set_memory_ptr(" << to_string(deps[1]) << ", "
                           << args[3].get_name() << ");\n";
                    writer << "cg_ctx->set_memory_ptr(" << to_string(deps[2]) << ", "
                           << args[4].get_name() << ");\n";
                    writer << "cg_ctx->set_memory_ptr(" << to_string(deps[3])
                           << ", bn_weights.data());\n";
                    writer << "cg_ctx->set_memory_ptr(" << to_string(deps[4]) << ", "
                           << out[0].get_name() << ");\n";

                    writer << "cg_ctx->mkldnn_invoke_primitive(" << to_string(batchnorm_index)
                           << ");\n";
                }
                writer.block_end();
            }

            template <>
            void CPU_Emitter::EMITTER_DECL(ngraph::op::BatchNormTraining)
            {
                if (!mkldnn_utils::use_mkldnn_kernel(node))
                {
                    const ngraph::op::BatchNormTraining* batchnorm =
                        static_cast<const ngraph::op::BatchNormTraining*>(node);

                    if (args.size() == 3)
                    {
                        writer << "reference::batch_norm_training(" << batchnorm->get_eps_value()
                               << ",\n";
                        writer << "            " << args[0].get_name() << ",\n";
                        writer << "            " << args[1].get_name() << ",\n";
                        writer << "            " << args[2].get_name() << ",\n";
                        writer << "            " << out[0].get_name() << ",\n";
                        writer << "            " << out[1].get_name() << ",\n";
                        writer << "            " << out[2].get_name() << ",\n";
                        writer << "            {" << join(args[2].get_shape()) << "});\n";
                    }
                    else
                    {
                        writer << "reference::batch_norm_inference(" << batchnorm->get_eps_value()
                               << ",\n";
                        writer << "            " << args[0].get_name() << ",\n";
                        writer << "            " << args[1].get_name() << ",\n";
                        writer << "            " << args[2].get_name() << ",\n";
                        writer << "            " << args[3].get_name() << ",\n";
                        writer << "            " << args[4].get_name() << ",\n";
                        writer << "            " << out[0].get_name() << ",\n";
                        writer << "            {" << join(args[2].get_shape()) << "});\n";
                    }
                }
                else
                {
                    emitBatchNorm<ngraph::op::BatchNormTraining>(
                        external_function, writer, node, args, out, false, true);
                }
            }

            template <>
            void CPU_Emitter::EMITTER_DECL(ngraph::op::BatchNormInference)
            {
                if (!mkldnn_utils::use_mkldnn_kernel(node))
                {
                    const ngraph::op::BatchNormInference* batchnorm =
                        static_cast<const ngraph::op::BatchNormInference*>(node);

                    writer << "reference::batch_norm_inference(" << batchnorm->get_eps_value()
                           << ",\n";
                    writer << "            " << args[0].get_name() << ",\n";
                    writer << "            " << args[1].get_name() << ",\n";
                    writer << "            " << args[2].get_name() << ",\n";
                    writer << "            " << args[3].get_name() << ",\n";
                    writer << "            " << args[4].get_name() << ",\n";
                    writer << "            " << out[0].get_name() << ",\n";
                    writer << "            {" << join(args[2].get_shape()) << "});\n";
                }
                else
                {
                    emitBatchNorm<ngraph::op::BatchNormInference>(
                        external_function, writer, node, args, out, false, false);
                }
            }

            template <>
            void CPU_Emitter::EMITTER_DECL(ngraph::op::BatchNormTrainingRelu)
            {
                if (!mkldnn_utils::use_mkldnn_kernel(node))
                {
                    throw ngraph_error("BatchNormRelu is only supported with 4-D MKLDNN kernel.");
                }
                emitBatchNorm<ngraph::op::BatchNormTrainingRelu>(
                    external_function, writer, node, args, out, true, true);
            }

            template <>
            void CPU_Emitter::EMITTER_DECL(ngraph::op::BatchNormInferenceRelu)
            {
                if (!mkldnn_utils::use_mkldnn_kernel(node))
                {
                    throw ngraph_error("BatchNormRelu is only supported with 4-D MKLDNN kernel.");
                }
                emitBatchNorm<ngraph::op::BatchNormTrainingRelu>(
                    external_function, writer, node, args, out, true, false);
            }

            template <>
            void CPU_Emitter::EMITTER_DECL(ngraph::op::BatchNormTrainingBackprop)
            {
                writer.block_begin();
                // define weights
                writer << "std::vector<" << args[0].get_element_type().c_type_string()
                       << ">bn_weights(2*" << args[0].get_size() << ");\n";
                writer << "std::vector<" << args[0].get_element_type().c_type_string()
                       << ">bn_dweights(2*" << args[0].get_size() << ");\n";

                writer << "memcpy(&bn_weights[0], " << args[0].get_name() << ", "
                       << args[0].get_size() * args[0].get_element_type().size() << ");\n";
                writer << "memcpy(&bn_weights[0]+" << args[0].get_size() << ", "
                       << args[1].get_name() << ", "
                       << args[1].get_size() * args[1].get_element_type().size() << ");\n";

                size_t batchnorm_index;
                std::vector<std::size_t> deps;
                emit_build_primitives(external_function, node, writer, batchnorm_index, deps);

                writer << "cg_ctx->set_memory_ptr(" << to_string(deps[0])
                       << ", bn_weights.data());\n";
                writer << "cg_ctx->set_memory_ptr(" << to_string(deps[1]) << ", "
                       << args[2].get_name() << ");\n";
                writer << "cg_ctx->set_memory_ptr(" << to_string(deps[2]) << ", "
                       << args[3].get_name() << ");\n";
                writer << "cg_ctx->set_memory_ptr(" << to_string(deps[3]) << ", "
                       << args[4].get_name() << ");\n";
                writer << "cg_ctx->set_memory_ptr(" << to_string(deps[4]) << ", "
                       << args[5].get_name() << ");\n";
                writer << "cg_ctx->set_memory_ptr(" << to_string(deps[5]) << ", "
                       << out[0].get_name() << ");\n";
                writer << "cg_ctx->set_memory_ptr(" << to_string(deps[6])
                       << ", bn_dweights.data());\n";

                writer << "cg_ctx->mkldnn_invoke_primitive(" << to_string(batchnorm_index)
                       << ");\n";

                writer << "memcpy(" << out[1].get_name() << ", &bn_dweights[0], "
                       << args[0].get_size() * args[0].get_element_type().size() << ");\n";
                writer << "memcpy(" << out[2].get_name() << ", &bn_dweights[0]+"
                       << args[0].get_size() << ", "
                       << args[1].get_size() * args[1].get_element_type().size() << ");\n";
                writer.block_end();
            }

            template <>
            void CPU_Emitter::EMITTER_DECL(ngraph::op::Dot)
            {
                const ngraph::op::Dot* dot = static_cast<const ngraph::op::Dot*>(node);

                const Shape& arg0_shape = args[0].get_shape();
                const Shape& arg1_shape = args[1].get_shape();
                if (arg0_shape.empty() || arg1_shape.empty())
                {
                    auto& first = (arg0_shape.empty() ? args[0] : args[1]);
                    auto& second = (arg0_shape.empty() ? args[1] : args[0]);

                    writer.block_begin();
                    writer << emit_vector(out[0]) << "\n    = ";
                    writer << first.get_name() << "[0]\n    * " << emit_vector(second) << ";\n";
                    writer.block_end();
                }
                else if ((arg0_shape.size() == 1) && (arg1_shape.size() == 1) &&
                         dot->get_reduction_axes_count() == 1)
                {
                    writer.block_begin();
                    writer << emit_vector(out[0]) << " << \n"
                           << "    " << emit_vector(args[0]) << ".dot(" << emit_vector(args[1])
                           << ");\n";
                    writer.block_end();
                }
                else if ((arg0_shape.size() == 2) && (arg1_shape.size() == 1) &&
                         dot->get_reduction_axes_count() == 1)
                {
                    writer.block_begin();
                    writer << emit_vector(out[0]) << " = \n"
                           << "    " << emit_matrix(args[0]) << " * " << emit_vector(args[1])
                           << ";\n";
                    writer.block_end();
                }
                else if ((arg0_shape.size() == 2) && (arg1_shape.size() == 2) &&
                         dot->get_reduction_axes_count() == 1)
                {
                    // Emit an MKL SGEMM call if possible
                    if (args[0].get_element_type() == element::f32)
                    {
                        writer.block_begin();
                        writer << "cblas::cblas_sgemm("
                               << "cblas::Layout::RowMajor, "
                               << "cblas::Transpose::None, "
                               << "cblas::Transpose::None, " << arg0_shape[0] << ", "
                               << arg1_shape[1] << ", " << arg0_shape[1] << ",\n"
                               << "        1.0f, " << args[0].get_name() << ", "
                               << max(1UL, arg0_shape[1]) << ", " << args[1].get_name() << ", "
                               << max(1UL, arg1_shape[1]) << ", 0.0f,\n"
                               << "        " << out[0].get_name() << ", " << max(1UL, arg1_shape[1])
                               << ");\n";
                        writer.block_end();
                    }
                    else
                    {
                        writer.block_begin();
                        writer << emit_matrix(out[0]) << " = \n"
                               << "    " << emit_matrix(args[0]) << " * " << emit_matrix(args[1])
                               << ";\n";
                        writer.block_end();
                    }
                }
                // Specialized handling of rank 3 tensor multiply rank 2 tensor where
                // each of the
                else if ((arg0_shape.size() == 3) && (arg1_shape.size() == 2) &&
                         dot->get_reduction_axes_count() == 1 &&
                         args[0].get_element_type() == element::f32)
                {
                    auto mat_a = args[0];
                    auto mat_b = args[1];
                    auto mat_c = out[0];
                    const Shape& shape_a = mat_a.get_shape();
                    const Shape& shape_b = mat_b.get_shape();

                    const size_t m = shape_a[1];
                    const size_t k = shape_a[2];
                    const size_t n = shape_b[1];

                    // this also works when mat_a is shape (1, m, k)
                    const size_t offset_a = m * k;
                    // we do not offset mat_b
                    const size_t offset_b = 0;
                    const size_t offset_c = m * n;

                    const size_t group_count = 1;
                    const size_t group_size = shape_a[0];
                    auto populate_array =
                        [&writer](const std::string& var, size_t size, size_t offset) {
                            for (size_t i = 0; i < size; ++i)
                            {
                                writer << var << "+" << i * offset << ((i < size - 1) ? ", " : "");
                            }
                        };

                    writer.block_begin();
                    writer << "cblas::Transpose transa_array[] = {cblas::Transpose::None};\n";
                    writer << "cblas::Transpose transb_array[] = {cblas::Transpose::None};\n";
                    writer << "int64_t m_array[] = {" << m << "};\n";
                    writer << "int64_t n_array[] = {" << n << "};\n";
                    writer << "int64_t k_array[] = {" << k << "};\n";
                    writer << "float alpha_array[] = {1.0f};\n";
                    writer << "std::vector<const float*> a{";
                    populate_array(mat_a.get_name(), group_size, offset_a);
                    writer << "};\n";
                    writer << "const float** a_array = &a[0];\n";
                    writer << "int64_t lda_array[] = {" << std::max(1UL, k) << "};\n";
                    writer << "std::vector<const float*> b{";
                    populate_array(mat_b.get_name(), group_size, offset_b);
                    writer << "};\n";
                    writer << "const float** b_array = &b[0];\n";
                    writer << "int64_t ldb_array[] = {" << std::max(1UL, n) << "};\n";
                    writer << "float beta_array[] = {0.0f};\n";
                    writer << "std::vector<float*> c{";
                    populate_array(mat_c.get_name(), group_size, offset_c);
                    writer << "};\n";
                    writer << "float** c_array = &c[0];\n";
                    writer << "int64_t ldc_array[] = {" << std::max(1UL, n) << "};\n";
                    writer << "int64_t group_size[] = {" << group_size << "};\n";

                    writer << "cblas_sgemm_batch(cblas::Layout::RowMajor, ";
                    writer << "transa_array, transb_array, m_array, n_array, k_array, \n";
                    writer << "alpha_array, a_array, lda_array, b_array, ldb_array, beta_array, \n";
                    writer << "c_array, ldc_array, " << group_count << ", group_size);\n";
                    writer.block_end();
                }
                else
                {
                    writer << "reference::dot(" << args[0].get_name() << ",\n";
                    writer << "            " << args[1].get_name() << ",\n";
                    writer << "            " << out[0].get_name() << ",\n";
                    writer << "            {" << join(args[0].get_shape()) << "},\n";
                    writer << "            {" << join(args[1].get_shape()) << "},\n";
                    writer << "            {" << join(out[0].get_shape()) << "},\n";
                    writer << "            " << dot->get_reduction_axes_count() << ");\n";
                }
            }

            template <>
            void CPU_Emitter::EMITTER_DECL(ngraph::op::Multiply)
            {
                writer.block_begin();
                writer << "#pragma omp parallel for\n";
                writer << "for (size_t i = 0; i < " << out[0].get_size() << "; i++)\n";
                writer.block_begin();
                writer << out[0].get_name() << "[i] = " << args[0].get_name() << "[i] * "
                       << args[1].get_name() << "[i];\n";
                writer.block_end();
                writer.block_end();
            }

            template <>
            void CPU_Emitter::EMITTER_DECL(ngraph::op::GetOutputElement)
            {
                writer.block_begin();
                writer << "memcpy(" << out[0].get_name() << ", " << args[0].get_name() << ", "
                       << out[0].get_size() * out[0].get_element_type().size() << ");\n";
                writer.block_end();
            }

            template <>
            void CPU_Emitter::EMITTER_DECL(ngraph::op::Abs)
            {
                writer.block_begin();
                // Some C++ implementations don't like it when we call std::abs on unsigned types, so we will
                // avoid doing so here.
                auto& result_element_type = out[0].get_element_type();

                writer << "#pragma omp parallel for\n";
                writer << "for (size_t i = 0; i < " << out[0].get_size() << "; i++)\n";
                writer.block_begin();
                writer << out[0].get_name()
                       << "[i] = " << (result_element_type.is_signed() ? "std::abs" : "") << "("
                       << args[0].get_name() << "[i]);\n";
                writer.block_end();
                writer.block_end();
            }

            template <>
            void CPU_Emitter::EMITTER_DECL(ngraph::op::Concat)
            {
                auto concat = static_cast<const ngraph::op::Concat*>(node);
                if (auto op_annotations = concat->get_op_annotations())
                {
                    auto in_place_oi_pairs = op_annotations->get_in_place_oi_pairs();
                    if (in_place_oi_pairs.size() > 0)
                    {
                        auto offset = 0;
                        for (auto i = 0; i < args.size(); i++)
                        {
                            writer << "if (" << args[i].get_name() << " < " << out[0].get_name()
                                   << " || " << args[i].get_name() << " >= " << out[0].get_name()
                                   << " + " << out[0].get_size() << ")\n";
                            writer.block_begin();
                            writer << "memcpy(" << out[0].get_name() << " + " << offset << ", "
                                   << args[i].get_name() << ", "
                                   << args[i].get_size() * out[0].get_element_type().size()
                                   << ");\n";
                            writer.block_end();
                            offset += args[i].get_size();
                        }
                        return;
                    }
                }
                auto result_shape = out[0].get_shape();

                if (runtime::cpu::mkldnn_utils::use_mkldnn_kernel(node))
                {
                    size_t concat_index;
                    std::vector<std::size_t> deps;
                    emit_build_primitives(external_function, node, writer, concat_index, deps);

                    size_t i;
                    for (i = 0; i < args.size(); i++)
                    {
                        writer << "cg_ctx->set_memory_ptr(" << to_string(deps[i]) << ", "
                               << args[i].get_name() << ");\n";
                    }
                    writer << "cg_ctx->set_memory_ptr(" << to_string(deps[i]) << ", "
                           << out[0].get_name() << ");\n";

                    writer << "cg_ctx->mkldnn_invoke_primitive(" << to_string(concat_index)
                           << ");\n";
                }
                else
                {
                    auto axis =
                        (static_cast<const ngraph::op::Concat*>(node))->get_concatenation_axis();

                    std::vector<std::string> arg_names;
                    std::vector<Shape> arg_shapes;

                    for (auto arg : args)
                    {
                        arg_names.push_back(arg.get_name());
                        arg_shapes.push_back(arg.get_shape());
                    }

                    kernel::emit_concat(writer,
                                        args[0].get_element_type().c_type_string(),
                                        arg_names,
                                        out[0].get_name(),
                                        arg_shapes,
                                        result_shape,
                                        axis);
                }
            }

            template <>
            void CPU_Emitter::EMITTER_DECL(ngraph::op::Divide)
            {
                writer.block_begin();
                bool integral_type = !node->get_element_type().is_real();
                if (integral_type)
                {
                    // Check for divide by zero for integer types only
                    size_t element_count = args[1].get_size();
                    writer << "for (size_t i=0; i<" << element_count << "; i++)\n";
                    writer.block_begin();
                    writer << "if (" << args.at(1).get_name()
                           << "[i] == 0) throw std::runtime_error(\"integer divide by zero\");\n";
                    writer.block_end();
                }
                auto divop = static_cast<const ngraph::op::Divide*>(node);
                bool pythondiv = divop->is_pythondiv();
                writer << "#pragma omp parallel for\n";
                writer << "for (size_t i = 0; i < " << out[0].get_size() << "; i++)\n";
                writer.block_begin();
                if (integral_type && pythondiv)
                {
                    writer << out[0].get_name() << "[i] = ((" << args[0].get_name() << "[i] % "
                           << args[1].get_name() << "[i] != 0) && (" << args[0].get_name()
                           << "[i] < 0 != " << args[1].get_name() << "[i] < 0)) ?"
                           << args[0].get_name() << "[i] / " << args[1].get_name()
                           << "[i] - 1 :" << args[0].get_name() << "[i] / " << args[1].get_name()
                           << "[i];\n";
                }
                else
                {
                    writer << out[0].get_name() << "[i] = " << args[0].get_name() << "[i] / "
                           << args[1].get_name() << "[i];\n";
                }
                writer.block_end();
                writer.block_end();
            }

            template <>
            void CPU_Emitter::EMITTER_DECL(ngraph::op::Equal)
            {
                writer.block_begin();
                writer << "#pragma omp parallel for\n";
                writer << "for (size_t i = 0; i < " << out[0].get_size() << "; i++)\n";
                writer.block_begin();
                writer << out[0].get_name() << "[i] = " << args[0].get_name()
                       << "[i] == " << args[1].get_name() << "[i];\n";
                writer.block_end();
                writer.block_end();
            }

            template <>
            void CPU_Emitter::EMITTER_DECL(ngraph::op::Greater)
            {
                writer.block_begin();
                writer << "#pragma omp parallel for\n";
                writer << "for (size_t i = 0; i < " << out[0].get_size() << "; i++)\n";
                writer.block_begin();
                writer << out[0].get_name() << "[i] = " << args[0].get_name() << "[i] > "
                       << args[1].get_name() << "[i];\n";
                writer.block_end();
                writer.block_end();
            }

            template <>
            void CPU_Emitter::EMITTER_DECL(ngraph::op::GreaterEq)
            {
                writer.block_begin();
                writer << "#pragma omp parallel for\n";
                writer << "for (size_t i = 0; i < " << out[0].get_size() << "; i++)\n";
                writer.block_begin();
                writer << out[0].get_name() << "[i] = " << args[0].get_name()
                       << "[i] >= " << args[1].get_name() << "[i];\n";
                writer.block_end();
                writer.block_end();
            }

            template <>
            void CPU_Emitter::EMITTER_DECL(ngraph::op::Less)
            {
                writer.block_begin();
                writer << "#pragma omp parallel for\n";
                writer << "for (size_t i = 0; i < " << out[0].get_size() << "; i++)\n";
                writer.block_begin();
                writer << out[0].get_name() << "[i] = " << args[0].get_name() << "[i] < "
                       << args[1].get_name() << "[i];\n";
                writer.block_end();
                writer.block_end();
            }

            template <>
            void CPU_Emitter::EMITTER_DECL(ngraph::op::LessEq)
            {
                writer.block_begin();
                writer << "#pragma omp parallel for\n";
                writer << "for (size_t i = 0; i < " << out[0].get_size() << "; i++)\n";
                writer.block_begin();
                writer << out[0].get_name() << "[i] = " << args[0].get_name()
                       << "[i] <= " << args[1].get_name() << "[i];\n";
                writer.block_end();
                writer.block_end();
            }

            template <>
            void CPU_Emitter::EMITTER_DECL(ngraph::op::Any)
            {
                const ngraph::op::Any* any = static_cast<const ngraph::op::Any*>(node);
                writer.block_begin();
                {
                    writer << "reference::any(";
                    writer << "            " << args[0].get_name() << ",\n";
                    writer << "            " << out[0].get_name() << ",\n";
                    writer << "            {" << join(args[0].get_shape()) << "},\n";
                    writer << "            {" << join(out[0].get_shape()) << "},\n";
                    writer << "            {" << join(any->get_reduction_axes()) << "});\n";
                }
                writer.block_end();
            }

            template <>
            void CPU_Emitter::EMITTER_DECL(ngraph::op::All)
            {
                const ngraph::op::All* all = static_cast<const ngraph::op::All*>(node);
                writer.block_begin();
                {
                    writer << "reference::all(";
                    writer << "            " << args[0].get_name() << ",\n";
                    writer << "            " << out[0].get_name() << ",\n";
                    writer << "            {" << join(args[0].get_shape()) << "},\n";
                    writer << "            {" << join(out[0].get_shape()) << "},\n";
                    writer << "            {" << join(all->get_reduction_axes()) << "});\n";
                }
                writer.block_end();
            }

            template <>
            void CPU_Emitter::EMITTER_DECL(ngraph::op::LRN)
            {
                const ngraph::op::LRN* lrn = static_cast<const ngraph::op::LRN*>(node);

                writer.block_begin();
                if (runtime::cpu::mkldnn_utils::use_mkldnn_kernel(node))
                {
                    size_t lrn_index;
                    std::vector<std::size_t> deps;
                    emit_build_primitives(external_function, node, writer, lrn_index, deps);

                    writer << "cg_ctx->set_memory_ptr(" << to_string(deps[0]) << ", "
                           << args[0].get_name() << ");\n";
                    writer << "cg_ctx->set_memory_ptr(" << to_string(deps[1]) << ", "
                           << out[0].get_name() << ");\n";

                    writer << "cg_ctx->mkldnn_invoke_primitive(" << to_string(lrn_index) << ");\n";
                }
                else
                {
                    writer << "reference::lrn<" << lrn->get_element_type().c_type_string() << ">(";
                    writer << "            " << args[0].get_name() << ",\n";
                    writer << "            " << out[0].get_name() << ",\n";
                    writer << "            {" << join(args[0].get_shape()) << "},\n";
                    writer << "            " << lrn->get_alpha() << ",\n";
                    writer << "            " << lrn->get_beta() << ",\n";
                    writer << "            " << lrn->get_bias() << ",\n";
                    writer << "            " << lrn->get_nsize() << ");\n";
                }
                writer.block_end();
            }

            template <>
            void CPU_Emitter::EMITTER_DECL(ngraph::op::Log)
            {
                writer.block_begin();
                writer << "#pragma omp parallel for\n";
                writer << "for (size_t i = 0; i < " << out[0].get_size() << "; i++)\n";
                writer.block_begin();
                writer << out[0].get_name() << "[i] = log(" << args[0].get_name() << "[i]);\n";
                writer.block_end();
                writer.block_end();
            }

            template <>
            void CPU_Emitter::EMITTER_DECL(ngraph::op::Maximum)
            {
                writer.block_begin();
                writer << "#pragma omp parallel for\n";
                writer << "for (size_t i = 0; i < " << out[0].get_size() << "; i++)\n";
                writer.block_begin();
                writer << out[0].get_name() << "[i] = " << args[0].get_name() << "[i] > "
                       << args[1].get_name() << "[i] ? " << args[0].get_name()
                       << "[i] : " << args[1].get_name() << "[i] ;\n";
                writer.block_end();
                writer.block_end();
            }

            template <>
            void CPU_Emitter::EMITTER_DECL(ngraph::op::Minimum)
            {
                writer.block_begin();
                writer << "#pragma omp parallel for\n";
                writer << "for (size_t i = 0; i < " << out[0].get_size() << "; i++)\n";
                writer.block_begin();
                writer << out[0].get_name() << "[i] = " << args[0].get_name() << "[i] < "
                       << args[1].get_name() << "[i] ? " << args[0].get_name()
                       << "[i] : " << args[1].get_name() << "[i] ;\n";
                writer.block_end();
                writer.block_end();
            }

            template <>
            void CPU_Emitter::EMITTER_DECL(ngraph::op::Negative)
            {
                writer.block_begin();
                writer << "#pragma omp parallel for\n";
                writer << "for (size_t i = 0; i < " << out[0].get_size() << "; i++)\n";
                writer.block_begin();
                writer << out[0].get_name() << "[i] = -" << args[0].get_name() << "[i];\n";
                writer.block_end();
                writer.block_end();
            }

            template <>
            void CPU_Emitter::EMITTER_DECL(ngraph::op::NotEqual)
            {
                writer.block_begin();
                writer << "#pragma omp parallel for\n";
                writer << "for (size_t i = 0; i < " << out[0].get_size() << "; i++)\n";
                writer.block_begin();
                writer << out[0].get_name() << "[i] = " << args[0].get_name()
                       << "[i] != " << args[1].get_name() << "[i];\n";
                writer.block_end();
                writer.block_end();
            }

            template <>
            void CPU_Emitter::EMITTER_DECL(ngraph::op::Select)
            {
                writer.block_begin();
                writer << "#pragma omp parallel for\n";
                writer << "for (size_t i = 0; i < " << out[0].get_size() << "; i++)\n";
                writer.block_begin();
                writer << out[0].get_name() << "[i] = " << args[0].get_name() << "[i] ? "
                       << args[1].get_name() << "[i] : " << args[2].get_name() << "[i];\n";
                writer.block_end();
                writer.block_end();
            }

            template <>
            void CPU_Emitter::EMITTER_DECL(ngraph::op::Subtract)
            {
                writer.block_begin();
                writer << "#pragma omp parallel for\n";
                writer << "for (size_t i = 0; i < " << out[0].get_size() << "; i++)\n";
                writer.block_begin();
                writer << out[0].get_name() << "[i] = " << args[0].get_name() << "[i] - "
                       << args[1].get_name() << "[i];\n";
                writer.block_end();
                writer.block_end();
            }

            template <>
            void CPU_Emitter::EMITTER_DECL(ngraph::op::Broadcast)
            {
                auto broadcast = static_cast<const ngraph::op::Broadcast*>(node);

                writer.block_begin();
                kernel::emit_broadcast(writer,
                                       args[0].get_element_type().c_type_string(),
                                       args[0].get_name(),
                                       out[0].get_name(),
                                       args[0].get_shape(),
                                       out[0].get_shape(),
                                       broadcast->get_broadcast_axes());
                writer.block_end();
            }

            template <>
            void CPU_Emitter::EMITTER_DECL(ngraph::op::Convert)
            {
                auto& result_element_type = out[0].get_element_type();

                writer << "if ((void*)" << out[0].get_name() << " != (void*)" << args[0].get_name()
                       << ") \n";
                writer.block_begin();
                writer << "#pragma omp parallel for\n";
                writer << "for (size_t i = 0; i < " << out[0].get_size() << "; i++)\n";
                writer.block_begin();
                writer << out[0].get_name() << "[i] = (";
                if (result_element_type == element::boolean)
                {
                    writer << "bool";
                }
                else
                {
                    writer << result_element_type.c_type_string();
                }
                writer << ")(" << args[0].get_name() << "[i]);\n";
                writer.block_end();
                writer.block_end();
            }

            template <>
            void CPU_Emitter::EMITTER_DECL(ngraph::op::Constant)
            {
                // If an output is a constant then copy it
                size_t output_index = 0;
                for (shared_ptr<Node> result : external_function->get_function()->get_results())
                {
                    if (result.get() == node)
                    {
                        const descriptor::Tensor& tensor = node->get_output_tensor(0);
                        writer << "memcpy(outputs[" << output_index << "], " << tensor.get_name()
                               << ", " << tensor.size() << ");\n";
                    }
                    output_index++;
                }
            }

            template <>
            void CPU_Emitter::EMITTER_DECL(ngraph::op::Reshape)
            {
                auto reshape = static_cast<const ngraph::op::Reshape*>(node);
                auto can_skip_reshape = [&]() {
                    if (!reshape->get_is_transpose())
                    {
                        return true;
                    }
                    auto annotation = reshape->get_op_annotations();
                    if (annotation && annotation->get_in_place_oi_pairs().size() > 0)
                    {
                        return true;
                    }
                    return false;
                };

                if (can_skip_reshape())
                {
                    writer.block_begin();
                    writer << "// Reshape eliminated but copy if needed.\n";
                    writer << "if (" << out[0].get_name() << " != " << args[0].get_name()
                           << ") {\n";
                    writer.block_begin();
                    writer << "memcpy(" << out[0].get_name() << ", " << args[0].get_name() << ", "
                           << out[0].get_size() * out[0].get_element_type().size() << ");\n";
                    writer.block_end();
                    writer << "}\n";
                    writer.block_end();
                    return;
                }

                writer.block_begin();
                if (args[0].get_element_type() == element::f32 && args[0].get_shape().size() == 3 &&
                    out[0].get_shape().size() == 3)
                {
                    writer << "cpu::kernel::reshape_3d_3d_float32(" << args[0].get_name() << ", "
                           << out[0].get_name() << ", "
                           << "{" << join(args[0].get_shape()) << "}, "
                           << "{" << join(reshape->get_input_order()) << "}, "
                           << "{" << join(out[0].get_shape()) << "}"
                           << ",  0);\n";
                }
                else if (args[0].get_element_type() == element::f32 &&
                         args[0].get_shape().size() == 4 && out[0].get_shape().size() == 4)
                {
                    writer << "cpu::kernel::reshape_4d_4d_float32(" << args[0].get_name() << ", "
                           << out[0].get_name() << ", "
                           << "{" << join(args[0].get_shape()) << "}, "
                           << "{" << join(reshape->get_input_order()) << "}, "
                           << "{" << join(out[0].get_shape()) << "}"
                           << ", 0);\n";
                }
                else
                {
                    kernel::emit_reshape(writer,
                                         args[0].get_element_type().c_type_string(),
                                         args[0].get_name(),
                                         out[0].get_name(),
                                         args[0].get_shape(),
                                         out[0].get_shape(),
                                         reshape->get_input_order());
                }

                writer.block_end();
            }

            template <>
            void CPU_Emitter::EMITTER_DECL(ngraph::op::Sign)
            {
                writer.block_begin();
                writer << "#pragma omp parallel for\n";
                writer << "for (size_t i = 0; i < " << out[0].get_size() << "; i++)\n";
                writer.block_begin();
                writer << out[0].get_name() << "[i] = (0 < " << args[0].get_name() << "[i]) - ("
                       << args[0].get_name() << "[i] < 0);\n";
                writer.block_end();
                writer.block_end();
            }

            template <>
            void CPU_Emitter::EMITTER_DECL(ngraph::op::Slice)
            {
                const ngraph::op::Slice* slice = static_cast<const ngraph::op::Slice*>(node);

                if (auto op_annotations = slice->get_op_annotations())
                {
                    auto in_place_oi_pairs = op_annotations->get_in_place_oi_pairs();
                    if (in_place_oi_pairs.size() > 0)
                    {
                        auto arg_shape = args[0].get_shape();
                        auto lower_bounds = slice->get_lower_bounds();
                        auto start = 0, accumulated = 1;
                        for (int i = arg_shape.size() - 1; i >= 0; i--)
                        {
                            start += lower_bounds[i] * accumulated;
                            accumulated *= arg_shape[i];
                        }
                        writer << "if (" << out[0].get_name() << " < " << args[0].get_name()
                               << " || " << out[0].get_name() << " >= " << args[0].get_name()
                               << " + " << args[0].get_size() << ")\n";
                        writer.block_begin();
                        writer << "memcpy(" << out[0].get_name() << ", " << args[0].get_name()
                               << " + " << start << ", "
                               << out[0].get_size() * out[0].get_element_type().size() << ");\n";
                        writer.block_end();
                        return;
                    }
                }

                if (runtime::cpu::mkldnn_utils::use_mkldnn_kernel(node))
                {
                    size_t slice_index;
                    std::vector<std::size_t> deps;
                    emit_build_primitives(external_function, node, writer, slice_index, deps);

                    writer.block_begin();
                    writer << "cg_ctx->set_memory_ptr(" << to_string(deps[0]) << ", "
                           << args[0].get_name() << ");\n";
                    writer << "cg_ctx->set_memory_ptr(" << to_string(deps[1]) << ", "
                           << out[0].get_name() << ");\n";

                    writer << "cg_ctx->mkldnn_invoke_primitive(" << to_string(slice_index)
                           << ");\n";
                    writer.block_end();
                    return;
                }

                writer.block_begin();
                kernel::emit_slice(writer,
                                   args[0].get_element_type().c_type_string(),
                                   args[0].get_name(),
                                   out[0].get_name(),
                                   args[0].get_shape(),
                                   out[0].get_shape(),
                                   slice->get_lower_bounds(),
                                   slice->get_upper_bounds(),
                                   slice->get_strides());
                writer.block_end();
            }

            template <>
            void CPU_Emitter::EMITTER_DECL(ngraph::op::Sum)
            {
                const ngraph::op::Sum* sum = static_cast<const ngraph::op::Sum*>(node);
                writer.block_begin();
                if (args[0].get_element_type() == element::f32 && args[0].get_shape().size() == 1 &&
                    sum->get_reduction_axes().size() == 1)
                {
                    writer << "cpu::kernel::reduce_sum_all_1d_float32(" << args[0].get_name()
                           << ", " << out[0].get_name() << ", "
                           << "{" << join(args[0].get_shape()) << "}, "
                           << "{" << join(out[0].get_shape()) << "}"
                           << ", 0);\n";
                }
                else if (args[0].get_element_type() == element::f32 &&
                         args[0].get_shape().size() == 2 && sum->get_reduction_axes().size() == 2)
                {
                    writer << "cpu::kernel::reduce_sum_all_2d_float32(" << args[0].get_name()
                           << ", " << out[0].get_name() << ", "
                           << "{" << join(args[0].get_shape()) << "}, "
                           << "{" << join(out[0].get_shape()) << "}"
                           << ", 0);\n";
                }
                else if (args[0].get_element_type() == element::f32 &&
                         args[0].get_shape().size() == 2 && sum->get_reduction_axes().size() == 1)
                {
                    writer << "cpu::kernel::reduce_sum_2d_1rd_float32(" << args[0].get_name()
                           << ", " << out[0].get_name() << ", "
                           << "{" << join(args[0].get_shape()) << "}, "
                           << "{" << join(out[0].get_shape()) << "}, "
                           << "{" << join(sum->get_reduction_axes()) << "}"
                           << ", 0);\n";
                }
                else if (args[0].get_element_type() == element::f32 &&
                         args[0].get_shape().size() == 4 && sum->get_reduction_axes().size() == 2)
                {
                    writer << "cpu::kernel::reduce_sum_4d_2rd_float32(" << args[0].get_name()
                           << ", " << out[0].get_name() << ", "
                           << "{" << join(args[0].get_shape()) << "}, "
                           << "{" << join(out[0].get_shape()) << "}, "
                           << "{" << join(sum->get_reduction_axes()) << "}"
                           << ", 0);\n";
                }
                else if (args[0].get_element_type() == element::f32 &&
                         args[0].get_shape().size() == 4 && sum->get_reduction_axes().size() == 4)
                {
                    writer << "cpu::kernel::reduce_sum_all_4d_float32(" << args[0].get_name()
                           << ", " << out[0].get_name() << ", "
                           << "{" << join(args[0].get_shape()) << "}, "
                           << "{" << join(out[0].get_shape()) << "}"
                           << ");\n";
                }
                else
                {
                    kernel::emit_sum(writer,
                                     args[0].get_element_type().c_type_string(),
                                     args[0].get_name(),
                                     out[0].get_name(),
                                     args[0].get_shape(),
                                     out[0].get_shape(),
                                     sum->get_reduction_axes());
                }
                writer.block_end();
            }

            template <>
            void CPU_Emitter::EMITTER_DECL(ngraph::op::Exp)
            {
                writer.block_begin();
                writer << "#pragma omp parallel for\n";
                writer << "for (size_t i = 0; i < " << out[0].get_size() << "; i++)\n";
                writer.block_begin();
                writer << out[0].get_name() << "[i] = exp(" << args[0].get_name() << "[i]);\n";
                writer.block_end();
                writer.block_end();
            }

            template <>
            void CPU_Emitter::EMITTER_DECL(ngraph::op::EmbeddingLookup)
            {
                writer.block_begin();
                const ngraph::op::EmbeddingLookup* embed =
                    static_cast<const ngraph::op::EmbeddingLookup*>(node);
                auto index_type_name = embed->get_argument(0)->get_element_type().c_type_string();
                auto type_name = embed->get_element_type().c_type_string();
                auto element_count = shape_size(embed->get_argument(0)->get_shape());

                writer << "reference::embedding<" << type_name << "," << index_type_name << ">(";
                writer << "            " << args[0].get_name() << ",\n";
                writer << "            " << args[1].get_name() << ",\n";
                writer << "            " << out[0].get_name() << ",\n";
                writer << "            " << element_count << ",\n";
                writer << "           {" << join(args[1].get_shape()) << "});\n";
                writer.block_end();
            }

            template <>
            void CPU_Emitter::EMITTER_DECL(ngraph::op::Sin)
            {
                writer.block_begin();
                writer << "#pragma omp parallel for\n";
                writer << "for (size_t i = 0; i < " << out[0].get_size() << "; i++)\n";
                writer.block_begin();
                writer << out[0].get_name() << "[i] = sin(" << args[0].get_name() << "[i]);\n";
                writer.block_end();
                writer.block_end();
            }

            template <>
            void CPU_Emitter::EMITTER_DECL(ngraph::op::Sinh)
            {
                writer.block_begin();
                writer << "#pragma omp parallel for\n";
                writer << "for (size_t i = 0; i < " << out[0].get_size() << "; i++)\n";
                writer.block_begin();
                writer << out[0].get_name() << "[i] = sinh(" << args[0].get_name() << "[i]);\n";
                writer.block_end();
                writer.block_end();
            }

            template <>
            void CPU_Emitter::EMITTER_DECL(ngraph::op::Cos)
            {
                writer.block_begin();
                writer << "#pragma omp parallel for\n";
                writer << "for (size_t i = 0; i < " << out[0].get_size() << "; i++)\n";
                writer.block_begin();
                writer << out[0].get_name() << "[i] = cos(" << args[0].get_name() << "[i]);\n";
                writer.block_end();
                writer.block_end();
            }

            template <>
            void CPU_Emitter::EMITTER_DECL(ngraph::op::Cosh)
            {
                writer.block_begin();
                writer << "#pragma omp parallel for\n";
                writer << "for (size_t i = 0; i < " << out[0].get_size() << "; i++)\n";
                writer.block_begin();
                writer << out[0].get_name() << "[i] = cosh(" << args[0].get_name() << "[i]);\n";
                writer.block_end();
                writer.block_end();
            }

            template <>
            void CPU_Emitter::EMITTER_DECL(ngraph::op::Tan)
            {
                writer.block_begin();
                writer << "#pragma omp parallel for\n";
                writer << "for (size_t i = 0; i < " << out[0].get_size() << "; i++)\n";
                writer.block_begin();
                writer << out[0].get_name() << "[i] = tan(" << args[0].get_name() << "[i]);\n";
                writer.block_end();
                writer.block_end();
            }

            template <>
            void CPU_Emitter::EMITTER_DECL(ngraph::op::Tanh)
            {
                // Eigen's generic_fast_tanh_float<float> is currently miscompiled by Clang/LLVM
                // so we fall-back to tanh
                // TODO: Implement our own internal fast/approximate tanh if this actually gets used
                // by models
                writer.block_begin();
                writer << "#pragma omp parallel for\n";
                writer << "for (size_t i=0; i<" << out[0].get_size() << "; i++)\n";
                writer.block_begin();
                writer << out[0].get_name() << "[i] = tanh(" << args[0].get_name() << "[i]);\n";
                writer.block_end();
                writer.block_end();
            }

            template <>
            void CPU_Emitter::EMITTER_DECL(ngraph::op::Asin)
            {
                writer.block_begin();
                writer << "#pragma omp parallel for\n";
                writer << "for (size_t i = 0; i < " << out[0].get_size() << "; i++)\n";
                writer.block_begin();
                writer << out[0].get_name() << "[i] = asin(" << args[0].get_name() << "[i]);\n";
                writer.block_end();
                writer.block_end();
            }

            template <>
            void CPU_Emitter::EMITTER_DECL(ngraph::op::Acos)
            {
                writer.block_begin();
                writer << "#pragma omp parallel for\n";
                writer << "for (size_t i = 0; i < " << out[0].get_size() << "; i++)\n";
                writer.block_begin();
                writer << out[0].get_name() << "[i] = acos(" << args[0].get_name() << "[i]);\n";
                writer.block_end();
                writer.block_end();
            }

            template <>
            void CPU_Emitter::EMITTER_DECL(ngraph::op::Atan)
            {
                writer.block_begin();
                writer << "#pragma omp parallel for\n";
                writer << "for (size_t i = 0; i < " << out[0].get_size() << "; i++)\n";
                writer.block_begin();
                writer << out[0].get_name() << "[i] = atan(" << args[0].get_name() << "[i]);\n";
                writer.block_end();
                writer.block_end();
            }

            static void emitArgMinArgMax(const std::vector<TensorViewWrapper>& args,
                                         const std::vector<TensorViewWrapper>& out,
                                         size_t reduction_axis,
                                         const char* kernel_name,
                                         CodeWriter& writer)
            {
                if (out[0].get_element_type() != element::i64 &&
                    out[0].get_element_type() != element::i32)
                {
                    throw ngraph_error("Unsupported index element type");
                }

                writer.block_begin();
                writer << "reference::" << kernel_name << "<" << args[0].get_type() << ", "
                       << out[0].get_element_type().c_type_string() << ">(" << args[0].get_name()
                       << ",\n";
                writer << "                   " << out[0].get_name() << ",\n";
                writer << "                   {" << join(args[0].get_shape()) << "},\n";
                writer << "                   {" << join(out[0].get_shape()) << "},\n";
                writer << "                   " << reduction_axis << ");\n";
                writer.block_end();
            }

            template <>
            void CPU_Emitter::EMITTER_DECL(ngraph::op::ArgMin)
            {
                auto argmin = static_cast<const ngraph::op::ArgMin*>(node);
                emitArgMinArgMax(args, out, argmin->get_reduction_axis(), "argmin", writer);
            }

            template <>
            void CPU_Emitter::EMITTER_DECL(ngraph::op::ArgMax)
            {
                auto argmax = static_cast<const ngraph::op::ArgMax*>(node);
                emitArgMinArgMax(args, out, argmax->get_reduction_axis(), "argmax", writer);
            }

            template <>
            void CPU_Emitter::EMITTER_DECL(ngraph::op::TopK)
            {
                auto topk = static_cast<const ngraph::op::TopK*>(node);
                if (out[0].get_element_type() != element::i64 &&
                    out[0].get_element_type() != element::i32)
                {
                    throw ngraph_error("Unsupported index element type");
                }

                writer.block_begin();
                writer << "reference::topk<" << args[0].get_type() << ", "
                       << out[0].get_element_type().c_type_string() << ">(" << args[0].get_name()
                       << ",\n";
                writer << "                   " << out[0].get_name() << ",\n";
                writer << "                   " << out[1].get_name() << ",\n";
                writer << "                   {" << join(args[0].get_shape()) << "},\n";
                writer << "                   {" << join(out[0].get_shape()) << "},\n";
                writer << "                   " << topk->get_top_k_axis() << ",\n";
                writer << "                   " << topk->get_k() << ",\n";
                writer << "                   " << topk->get_compute_max() << ");\n";
                writer.block_end();
            }

            template <>
            void CPU_Emitter::EMITTER_DECL(ngraph::op::Gather)
            {
                auto gather = static_cast<const ngraph::op::Gather*>(node);
                if (args[1].get_element_type() != element::i64 &&
                    args[1].get_element_type() != element::i32)
                {
                    throw ngraph_error("Unsupported index element type");
                }

                writer.block_begin();
                if ((args[0].get_element_type() == element::f64 ||
                     args[0].get_element_type() == element::f32 ||
                     args[0].get_element_type() == element::u8 ||
                     args[0].get_element_type() == element::i8) &&
                    args[0].get_shape().size() <= 3 && out[0].get_shape().size() <= 3)
                {
                    writer << "cpu::kernel::gather<" << args[0].get_type() << ", "
                           << args[1].get_element_type().c_type_string() << ", "
                           << args[0].get_shape().size() << ", " << out[0].get_shape().size()
                           << ">(" << args[0].get_name() << ",\n";
                    writer << "                   " << args[1].get_name() << ",\n";
                    writer << "                   " << out[0].get_name() << ",\n";
                    writer << "                   {" << join(args[0].get_shape()) << "},\n";
                    writer << "                   {" << join(args[1].get_shape()) << "},\n";
                    writer << "                   {" << join(out[0].get_shape()) << "},\n";
                    writer << "                   " << gather->get_axis() << ",\n";
                    writer << "                   0);\n";
                }
                else
                {
                    writer << "reference::gather<" << args[0].get_type() << ", "
                           << args[1].get_element_type().c_type_string() << ">("
                           << args[0].get_name() << ",\n";
                    writer << "                   " << args[1].get_name() << ",\n";
                    writer << "                   " << out[0].get_name() << ",\n";
                    writer << "                   {" << join(args[0].get_shape()) << "},\n";
                    writer << "                   {" << join(args[1].get_shape()) << "},\n";
                    writer << "                   {" << join(out[0].get_shape()) << "},\n";
                    writer << "                   " << gather->get_axis() << ");\n";
                }
                writer.block_end();
            }

            template <>
            void CPU_Emitter::EMITTER_DECL(ngraph::op::GatherND)
            {
                if (args[1].get_element_type() != element::i64 &&
                    args[1].get_element_type() != element::i32)
                {
                    throw ngraph_error("Unsupported index element type");
                }

                writer.block_begin();
                writer << "reference::gather_nd<" << args[0].get_type() << ", "
                       << args[1].get_element_type().c_type_string() << ">(" << args[0].get_name()
                       << ",\n";
                writer << "                   " << args[1].get_name() << ",\n";
                writer << "                   " << out[0].get_name() << ",\n";
                writer << "                   {" << join(args[0].get_shape()) << "},\n";
                writer << "                   {" << join(args[1].get_shape()) << "},\n";
                writer << "                   {" << join(out[0].get_shape()) << "});\n";
                writer.block_end();
            }

            template <>
            void CPU_Emitter::EMITTER_DECL(ngraph::op::ScatterAdd)
            {
                if (args[1].get_element_type() != element::i64 &&
                    args[1].get_element_type() != element::i32)
                {
                    throw ngraph_error("Unsupported index element type");
                }

                writer.block_begin();
                if ((args[0].get_element_type() == element::f64 ||
                     args[0].get_element_type() == element::f32 ||
                     args[0].get_element_type() == element::u8 ||
                     args[0].get_element_type() == element::i8) &&
                    args[0].get_shape().size() <= 3 && args[2].get_shape().size() <= 3)
                {
                    writer << "cpu::kernel::scatter_add<" << args[0].get_type() << ", "
                           << args[1].get_element_type().c_type_string() << ", "
                           << args[0].get_shape().size() << ", " << args[2].get_shape().size()
                           << ">(" << args[0].get_name() << ",\n";
                    writer << "                   " << args[1].get_name() << ",\n";
                    writer << "                   " << args[2].get_name() << ",\n";
                    writer << "                   " << out[0].get_name() << ",\n";
                    writer << "                   {" << join(args[0].get_shape()) << "},\n";
                    writer << "                   {" << join(args[1].get_shape()) << "},\n";
                    writer << "                   {" << join(args[2].get_shape()) << "},\n";
                    writer << "                   0);\n";
                }
                else
                {
                    writer << "reference::scatter_add<" << args[0].get_type() << ", "
                           << args[1].get_element_type().c_type_string() << ">("
                           << args[0].get_name() << ",\n";
                    writer << "                   " << args[1].get_name() << ",\n";
                    writer << "                   " << args[2].get_name() << ",\n";
                    writer << "                   " << out[0].get_name() << ",\n";
                    writer << "                   {" << join(args[0].get_shape()) << "},\n";
                    writer << "                   {" << join(args[1].get_shape()) << "},\n";
                    writer << "                   {" << join(args[2].get_shape()) << "},\n";
                    writer << "                   {" << join(out[0].get_shape()) << "});\n";
                }
                writer.block_end();
            }

            template <>
            void CPU_Emitter::EMITTER_DECL(ngraph::op::ScatterNDAdd)
            {
                if (args[1].get_element_type() != element::i64 &&
                    args[1].get_element_type() != element::i32)
                {
                    throw ngraph_error("Unsupported index element type");
                }

                writer.block_begin();
                writer << "reference::scatter_nd_add<" << args[0].get_type() << ", "
                       << args[1].get_element_type().c_type_string() << ">(" << args[0].get_name()
                       << ",\n";
                writer << "                   " << args[1].get_name() << ",\n";
                writer << "                   " << args[2].get_name() << ",\n";
                writer << "                   " << out[0].get_name() << ",\n";
                writer << "                   {" << join(args[0].get_shape()) << "},\n";
                writer << "                   {" << join(args[1].get_shape()) << "},\n";
                writer << "                   {" << join(args[2].get_shape()) << "},\n";
                writer << "                   {" << join(out[0].get_shape()) << "});\n";
                writer.block_end();
            }

            template <>
            void CPU_Emitter::EMITTER_DECL(ngraph::op::Power)
            {
                writer.block_begin();
                writer << "#pragma omp parallel for\n";
                writer << "for (size_t i = 0; i < " << out[0].get_size() << "; i++)\n";
                writer.block_begin();
                writer << out[0].get_name() << "[i] = pow(" << args[0].get_name() << "[i], "
                       << args[1].get_name() << "[i]);\n";
                writer.block_end();
                writer.block_end();
            }

            template <>
            void CPU_Emitter::EMITTER_DECL(ngraph::op::UpdateSlice)
            {
                auto update_slice = static_cast<const ngraph::op::UpdateSlice*>(node);
                const Shape& arg0_shape = args[0].get_shape();
                const Shape& arg1_shape = args[1].get_shape();
                auto strides = update_slice->get_strides();
                writer.block_begin();
                if (!ngraph::is_strided(strides))
                {
                    writer << "cpu::kernel::update_slice<"
                           << args[0].get_element_type().c_type_string() << ", "
                           << arg0_shape.size() << ">(\n"
                           << "                                " << args[0].get_name() << ",\n"
                           << "                                " << args[1].get_name() << ",\n"
                           << "                                " << out[0].get_name() << ",\n"
                           << "                               {" << join(arg0_shape) << "},\n"
                           << "                               {" << join(arg1_shape) << "},\n"
                           << "                               {"
                           << join(update_slice->get_lower_bounds()) << "},\n"
                           << "0);\n";
                }
                else
                {
                    writer << "cpu::kernel::strided_update_slice<"
                           << args[0].get_element_type().c_type_string() << ", "
                           << arg0_shape.size() << ">(\n"
                           << "                                " << args[0].get_name() << ",\n"
                           << "                                " << args[1].get_name() << ",\n"
                           << "                                " << out[0].get_name() << ",\n"
                           << "                               {" << join(arg0_shape) << "},\n"
                           << "                               {" << join(arg1_shape) << "},\n"
                           << "                               {"
                           << join(update_slice->get_lower_bounds()) << "},\n"
                           << "                               {"
                           << join(update_slice->get_upper_bounds()) << "},\n"
                           << "                               {"
                           << join(update_slice->get_strides()) << "},\n"
                           << "0);\n";
                }
                writer.block_end();
            }

            template <>
            void CPU_Emitter::EMITTER_DECL(ngraph::op::ReplaceSlice)
            {
                auto replace_slice = static_cast<const ngraph::op::ReplaceSlice*>(node);
                writer.block_begin();
                if (args[0].get_name() != out[0].get_name())
                {
                    kernel::emit_replace_slice(writer,
                                               args[0].get_element_type().c_type_string(),
                                               args[0].get_name(),
                                               args[1].get_name(),
                                               out[0].get_name(),
                                               args[1].get_shape(),
                                               out[0].get_shape(),
                                               replace_slice->get_lower_bounds(),
                                               replace_slice->get_upper_bounds(),
                                               replace_slice->get_strides());
                }
                else
                {
                    kernel::emit_replace_slice_inplace(writer,
                                                       args[0].get_element_type().c_type_string(),
                                                       args[0].get_name(),
                                                       args[1].get_name(),
                                                       args[1].get_shape(),
                                                       args[0].get_shape(),
                                                       replace_slice->get_lower_bounds(),
                                                       replace_slice->get_upper_bounds(),
                                                       replace_slice->get_strides());
                }
                writer.block_end();
            }

            template <>
            void CPU_Emitter::EMITTER_DECL(ngraph::op::OneHot)
            {
                auto oh = static_cast<const ngraph::op::OneHot*>(node);

                auto arg_rank = args[0].get_shape().size();

                size_t bounds = out[0].get_shape()[oh->get_one_hot_axis()];

                if (arg_rank == 0)
                {
                    writer.block_begin();

                    writer << emit_vector(out[0], "out_vector") << ";\n";

                    writer << "out_vector.setZero();\n"
                           << ""
                           << "auto pos_raw = " << emit_vector(args[0]) << "(0, 0);\n"
                           << "if (floor(pos_raw) != pos_raw)\n";
                    writer.block_begin();
                    writer << "throw(std::range_error(\"One-hot: non-integral value in "
                              "input\"));\n";
                    writer.block_end();

                    writer << "size_t pos = pos_raw;\n"
                           << "if (pos < " << bounds << ")\n";
                    writer.block_begin();
                    writer << "out_vector(pos, 0) = 1;\n";
                    writer.block_end();

                    writer.block_end();
                }
                else if (arg_rank == 1)
                {
                    writer.block_begin();

                    writer << emit_vector(args[0], "arg_vector") << ";\n";

                    writer << emit_matrix(out[0], "out_vector") << ";\n";
                    writer << "out_vector.setZero();\n";

                    writer << "for (size_t i = 0; i < " << args[0].get_shape()[0] << "; i++)\n";
                    writer.block_begin();

                    writer << "auto pos_raw = arg_vector(i, 0);\n";

                    writer << "if (floor(pos_raw) != pos_raw)\n";
                    writer.block_begin();
                    writer << "throw(std::range_error(\"One-hot: non-integral value in "
                              "input\"));\n";
                    writer.block_end();

                    writer << "size_t pos = pos_raw;\n";
                    writer << "bool found = false;\n";

                    writer << "if (pos < " << bounds << ")\n";
                    writer.block_begin();
                    writer << "out_vector"
                           << (oh->get_one_hot_axis() == 0 ? "(pos, i)" : "(i, pos)") << " = 1;\n";
                    writer.block_end();

                    writer.block_end();

                    writer.block_end();
                }
                // Other cases are not handled yet.
                else
                {
                    writer << "reference::one_hot<" << out[0].get_type() << ">("
                           << args[0].get_name() << ",\n";
                    writer << "                   " << out[0].get_name() << ",\n";
                    writer << "                   {" << join(args[0].get_shape()) << "},\n";
                    writer << "                   {" << join(out[0].get_shape()) << "},\n";
                    writer << "                   " << oh->get_one_hot_axis() << ");\n";
                }
            }

            template <>
            void CPU_Emitter::EMITTER_DECL(ngraph::op::Ceiling)
            {
                writer.block_begin();
                size_t element_count = out[0].get_size();
                writer << "#pragma omp parallel for\n";
                writer << "for (size_t i = 0; i < " << element_count << "; i++)\n";
                writer.block_begin();
                writer << out[0].get_name() << "[i] = ceil(" << args[0].get_name() << "[i]);\n";
                writer.block_end();
                writer.block_end();
            }

            template <>
            void CPU_Emitter::EMITTER_DECL(ngraph::op::Floor)
            {
                writer.block_begin();
                size_t element_count = out[0].get_size();
                writer << "#pragma omp parallel for\n";
                writer << "for (size_t i = 0; i < " << element_count << "; i++)\n";
                writer.block_begin();
                writer << out[0].get_name() << "[i] = floor(" << args[0].get_name() << "[i]);\n";
                writer.block_end();
                writer.block_end();
            }

            template <>
            void CPU_Emitter::EMITTER_DECL(ngraph::op::Sqrt)
            {
                writer.block_begin();
                size_t element_count = out[0].get_size();
                writer << "#pragma omp parallel for\n";
                writer << "for (size_t i = 0; i < " << element_count << "; i++)\n";
                writer.block_begin();
                writer << out[0].get_name() << "[i] = sqrt(" << args[0].get_name() << "[i]);\n";
                writer.block_end();
                writer.block_end();
            }

            template <>
            void CPU_Emitter::EMITTER_DECL(ngraph::op::ConvolutionRelu)
            {
                if (runtime::cpu::mkldnn_utils::use_mkldnn_kernel(node))
                {
                    size_t conv_index;
                    std::vector<std::size_t> deps;
                    emit_build_primitives(external_function, node, writer, conv_index, deps);

                    writer << "cg_ctx->set_memory_ptr(" << to_string(deps[0]) << ", "
                           << args[0].get_name() << ");\n";
                    writer << "cg_ctx->set_memory_ptr(" << to_string(deps[1]) << ", "
                           << args[1].get_name() << ");\n";
                    writer << "cg_ctx->set_memory_ptr(" << to_string(deps[2]) << ", "
                           << out[0].get_name() << ");\n";
                    writer << "cg_ctx->mkldnn_invoke_primitive(" << to_string(conv_index) << ");\n";
                }
            }

            template <>
            void CPU_Emitter::EMITTER_DECL(ngraph::op::QuantizedConvolutionRelu)
            {
                if (runtime::cpu::mkldnn_utils::use_mkldnn_kernel(node))
                {
                    size_t conv_index;
                    std::vector<std::size_t> deps;
                    emit_build_primitives<ngraph::op::QuantizedConvolutionRelu>(
                        external_function, node, writer, conv_index, deps, args);

                    writer << "cg_ctx->set_memory_ptr(" << to_string(deps[0]) << ", "
                           << args[0].get_name() << ");\n";
                    writer << "cg_ctx->set_memory_ptr(" << to_string(deps[1]) << ", "
                           << args[1].get_name() << ");\n";
                    writer << "cg_ctx->set_memory_ptr(" << to_string(deps[2]) << ", "
                           << out[0].get_name() << ");\n";
                    writer << "cg_ctx->mkldnn_invoke_primitive(" << to_string(conv_index) << ");\n";
                }
                else
                {
                    throw ngraph_error("unsupported parameters for QuantizedConvolutionRelu");
                }
            }

            template <>
            void CPU_Emitter::EMITTER_DECL(ngraph::op::QuantizedConvolution)
            {
                if (runtime::cpu::mkldnn_utils::use_mkldnn_kernel(node))
                {
                    size_t conv_index;
                    std::vector<std::size_t> deps;
                    emit_build_primitives<ngraph::op::QuantizedConvolution>(
                        external_function, node, writer, conv_index, deps, args);

                    writer << "cg_ctx->set_memory_ptr(" << to_string(deps[0]) << ", "
                           << args[0].get_name() << ");\n";
                    writer << "cg_ctx->set_memory_ptr(" << to_string(deps[1]) << ", "
                           << args[1].get_name() << ");\n";
                    writer << "cg_ctx->set_memory_ptr(" << to_string(deps[2]) << ", "
                           << out[0].get_name() << ");\n";
                    writer << "cg_ctx->mkldnn_invoke_primitive(" << to_string(conv_index) << ");\n";
                }
                else
                {
                    auto convolution = static_cast<const ngraph::op::QuantizedConvolution*>(node);

                    auto arg0_shape = args[0].get_shape();
                    auto arg1_shape = args[1].get_shape();
                    auto result_shape = out[0].get_shape();

                    writer << "reference::convolution<" << args[0].get_type() << " , "
                           << args[1].get_type() << " , " << out[0].get_type() << ", int32_t>("
                           << args[0].get_name() << ",\n";
                    writer << "                         " << args[1].get_name() << ",\n";
                    writer << "                         " << out[0].get_name() << ",\n";
                    writer << "                         {" << join(arg0_shape) << "},\n";
                    writer << "                         {" << join(arg1_shape) << "},\n";
                    writer << "                         {" << join(result_shape) << "},\n";
                    writer << "                         {"
                           << join(convolution->get_window_movement_strides()) << "},\n";
                    writer << "                         {"
                           << join(convolution->get_window_dilation_strides()) << "},\n";
                    writer << "                         {" << join(convolution->get_padding_below())
                           << "},\n";
                    writer << "                         {" << join(convolution->get_padding_above())
                           << "},\n";
                    writer << "                         {"
                           << join(convolution->get_data_dilation_strides()) << "}, \n";
                    writer << "                         " << args[2].get_name() << ",\n";
                    writer << "                         " << args[3].get_name() << ",\n";
                    writer << "                         " << args[4].get_name() << ",\n";
                    writer << "                         " << args[5].get_name() << ",\n";
                    writer << "                         " << args[6].get_name() << ",\n";
                    writer << "                         " << args[7].get_name() << ");\n";
                }
            }

            template <>
            void CPU_Emitter::EMITTER_DECL(ngraph::op::GroupConvolution)
            {
                if (runtime::cpu::mkldnn_utils::use_mkldnn_kernel(node))
                {
                    // invoke group convolution
                    size_t conv_index;
                    std::vector<std::size_t> deps;
                    emit_build_primitives(external_function, node, writer, conv_index, deps);

                    writer << "cg_ctx->set_memory_ptr(" << to_string(deps[0]) << ", "
                           << args[0].get_name() << ");\n";
                    writer << "cg_ctx->set_memory_ptr(" << to_string(deps[1]) << ", "
                           << args[1].get_name() << ");\n";
                    writer << "cg_ctx->set_memory_ptr(" << to_string(deps[2]) << ", "
                           << out[0].get_name() << ");\n";
                    writer << "cg_ctx->mkldnn_invoke_primitive(" << to_string(conv_index) << ");\n";
                }
                else
                {
                    throw ngraph_error("unsupported parameters for GroupConvolution");
                }
            }

            template <>
            void CPU_Emitter::EMITTER_DECL(ngraph::op::GroupConvolutionBias)
            {
                if (runtime::cpu::mkldnn_utils::use_mkldnn_kernel(node))
                {
                    // invoke group convolution
                    size_t conv_index;
                    std::vector<std::size_t> deps;
                    emit_build_primitives(external_function, node, writer, conv_index, deps);

                    writer << "cg_ctx->set_memory_ptr(" << to_string(deps[0]) << ", "
                           << args[0].get_name() << ");\n";
                    writer << "cg_ctx->set_memory_ptr(" << to_string(deps[1]) << ", "
                           << args[1].get_name() << ");\n";
                    writer << "cg_ctx->set_memory_ptr(" << to_string(deps[2]) << ", "
                           << args[2].get_name() << ");\n";
                    writer << "cg_ctx->set_memory_ptr(" << to_string(deps[3]) << ", "
                           << out[0].get_name() << ");\n";
                    writer << "cg_ctx->mkldnn_invoke_primitive(" << to_string(conv_index) << ");\n";
                }
                else
                {
                    throw ngraph_error("Unsupported parameters for GroupConvolutionBias");
                }
            }

            template <>
            void CPU_Emitter::EMITTER_DECL(ngraph::op::Convolution)
            {
                auto convolution = static_cast<const ngraph::op::Convolution*>(node);

                auto arg0_shape = args[0].get_shape();
                auto arg1_shape = args[1].get_shape();
                auto result_shape = out[0].get_shape();

                if (runtime::cpu::mkldnn_utils::use_mkldnn_kernel(node))
                {
                    size_t conv_index;
                    std::vector<std::size_t> deps;
                    emit_build_primitives(external_function, node, writer, conv_index, deps);

                    writer << "cg_ctx->set_memory_ptr(" << to_string(deps[0]) << ", "
                           << args[0].get_name() << ");\n";
                    writer << "cg_ctx->set_memory_ptr(" << to_string(deps[1]) << ", "
                           << args[1].get_name() << ");\n";
                    writer << "cg_ctx->set_memory_ptr(" << to_string(deps[2]) << ", "
                           << out[0].get_name() << ");\n";
                    writer << "cg_ctx->mkldnn_invoke_primitive(" << to_string(conv_index) << ");\n";
                }
                else
                {
                    writer << "reference::convolution<" << out[0].get_type() << ">("
                           << args[0].get_name() << ",\n";
                    writer << "                         " << args[1].get_name() << ",\n";
                    writer << "                         " << out[0].get_name() << ",\n";
                    writer << "                         {" << join(arg0_shape) << "},\n";
                    writer << "                         {" << join(arg1_shape) << "},\n";
                    writer << "                         {" << join(result_shape) << "},\n";
                    writer << "                         {"
                           << join(convolution->get_window_movement_strides()) << "},\n";
                    writer << "                         {"
                           << join(convolution->get_window_dilation_strides()) << "},\n";
                    writer << "                         {" << join(convolution->get_padding_below())
                           << "},\n";
                    writer << "                         {" << join(convolution->get_padding_above())
                           << "},\n";
                    writer << "                         {"
                           << join(convolution->get_data_dilation_strides()) << "});\n";
                }
            }

            template <>
            void CPU_Emitter::EMITTER_DECL(ngraph::op::ConvolutionBackpropFilters)
            {
                auto convolution = static_cast<const ngraph::op::ConvolutionBackpropFilters*>(node);

                auto arg0_shape = args[0].get_shape();
                auto arg1_shape = args[1].get_shape();
                auto result_shape = out[0].get_shape();

                if (runtime::cpu::mkldnn_utils::use_mkldnn_kernel(node))
                {
                    size_t conv_index;
                    std::vector<std::size_t> deps;
                    emit_build_primitives(external_function, node, writer, conv_index, deps);

                    writer << "cg_ctx->set_memory_ptr(" << to_string(deps[0]) << ", "
                           << args[0].get_name() << ");\n";
                    writer << "cg_ctx->set_memory_ptr(" << to_string(deps[1]) << ", "
                           << args[1].get_name() << ");\n";
                    writer << "cg_ctx->set_memory_ptr(" << to_string(deps[2]) << ", "
                           << out[0].get_name() << ");\n";

                    writer << "cg_ctx->mkldnn_invoke_primitive(" << to_string(conv_index) << ");\n";
                }
                else
                {
                    writer << "reference::convolution_backprop_filter<" << out[0].get_type() << ">("
                           << args[0].get_name() << ",\n";
                    writer << "                         " << args[1].get_name() << ",\n";
                    writer << "                         " << out[0].get_name() << ",\n";
                    writer << "                         {" << join(arg0_shape) << "},\n";
                    writer << "                         {" << join(arg1_shape) << "},\n";
                    writer << "                         {" << join(result_shape) << "},\n";
                    writer << "                         {"
                           << join(convolution->get_window_dilation_strides_forward()) << "},\n";
                    writer << "                         {"
                           << join(convolution->get_window_movement_strides_forward()) << "},\n";
                    writer << "                         {"
                           << join(convolution->get_padding_below_forward()) << "},\n";
                    writer << "                         {"
                           << join(convolution->compute_backward_in_pad_above()) << "},\n";
                    writer << "                         {"
                           << join(convolution->get_data_dilation_strides_forward()) << "});\n";
                }
            }

            template <>
            void CPU_Emitter::EMITTER_DECL(ngraph::op::DeconvolutionBias)
            {
                auto arg0_shape = args[0].get_shape();
                auto arg1_shape = args[1].get_shape();
                auto arg2_shape = args[2].get_shape();
                auto result_shape = out[0].get_shape();

                if (runtime::cpu::mkldnn_utils::use_mkldnn_kernel(node))
                {
                    size_t conv_index;
                    std::vector<std::size_t> deps;
                    emit_build_primitives(external_function, node, writer, conv_index, deps);

                    writer << "cg_ctx->set_memory_ptr(" << to_string(deps[0]) << ", "
                           << args[0].get_name() << ");\n";
                    writer << "cg_ctx->set_memory_ptr(" << to_string(deps[1]) << ", "
                           << args[1].get_name() << ");\n";
                    writer << "cg_ctx->set_memory_ptr(" << to_string(deps[2]) << ", "
                           << args[2].get_name() << ");\n";
                    writer << "cg_ctx->set_memory_ptr(" << to_string(deps[3]) << ", "
                           << out[0].get_name() << ");\n";

                    writer << "cg_ctx->mkldnn_invoke_primitive(" << to_string(conv_index) << ");\n";
                }
                else
                {
                    throw ngraph_error("DeconvolutionBias is only supported with MKLDNN kernel.");
                }
            }

            template <>
            void CPU_Emitter::EMITTER_DECL(ngraph::op::ConvolutionBackpropData)
            {
                auto convolution = static_cast<const ngraph::op::ConvolutionBackpropData*>(node);

                auto arg0_shape = args[0].get_shape();
                auto arg1_shape = args[1].get_shape();
                auto result_shape = out[0].get_shape();

                if (runtime::cpu::mkldnn_utils::use_mkldnn_kernel(node))
                {
                    size_t conv_index;
                    std::vector<std::size_t> deps;
                    emit_build_primitives(external_function, node, writer, conv_index, deps);

                    writer << "cg_ctx->set_memory_ptr(" << to_string(deps[0]) << ", "
                           << args[0].get_name() << ");\n";
                    writer << "cg_ctx->set_memory_ptr(" << to_string(deps[1]) << ", "
                           << args[1].get_name() << ");\n";
                    writer << "cg_ctx->set_memory_ptr(" << to_string(deps[2]) << ", "
                           << out[0].get_name() << ");\n";

                    writer << "cg_ctx->mkldnn_invoke_primitive(" << to_string(conv_index) << ");\n";
                }
                else
                {
                    // Note that args[1] and args[0] are switched here from the usual order.
                    writer << "reference::convolution_backprop_in<" << out[0].get_type() << ">("
                           << args[1].get_name() << ",\n";
                    writer << "                         " << args[0].get_name() << ",\n";
                    writer << "                         " << out[0].get_name() << ",\n";
                    writer << "                         {" << join(arg1_shape) << "},\n";
                    writer << "                         {" << join(arg0_shape) << "},\n";
                    writer << "                         {" << join(result_shape) << "},\n";
                    writer << "                         {"
                           << join(convolution->get_data_dilation_strides_forward()) << "},\n";
                    writer << "                         {"
                           << join(convolution->get_window_dilation_strides_forward()) << "},\n";
                    writer << "                         {"
                           << join(convolution->compute_backward_delta_out_pad_below()) << "},\n";
                    writer << "                         {"
                           << join(convolution->compute_backward_delta_out_pad_above()) << "},\n";
                    writer << "                         {"
                           << join(convolution->get_window_movement_strides_forward()) << "});\n";
                }
            }

            template <>
            void CPU_Emitter::EMITTER_DECL(ngraph::op::QuantizedConvolutionBias)
            {
                if (runtime::cpu::mkldnn_utils::use_mkldnn_kernel(node))
                {
                    size_t conv_index;
                    std::vector<std::size_t> deps;
                    emit_build_primitives<ngraph::op::QuantizedConvolutionBias>(
                        external_function, node, writer, conv_index, deps, args);

                    writer << "cg_ctx->set_memory_ptr(" << to_string(deps[0]) << ", "
                           << args[0].get_name() << ");\n";
                    writer << "cg_ctx->set_memory_ptr(" << to_string(deps[1]) << ", "
                           << args[1].get_name() << ");\n";
                    writer << "cg_ctx->set_memory_ptr(" << to_string(deps[2]) << ", "
                           << args[2].get_name() << ");\n";
                    writer << "cg_ctx->set_memory_ptr(" << to_string(deps[3]) << ", "
                           << out[0].get_name() << ");\n";
                    writer << "cg_ctx->mkldnn_invoke_primitive(" << to_string(conv_index) << ");\n";
                }
                else
                {
                    throw ngraph_error(
                        "QuantizedConvolutionBias is only supported with MKLDNN kernel.");
                }
            }

            template <>
            void CPU_Emitter::EMITTER_DECL(ngraph::op::QuantizedConvolutionBiasAdd)
            {
                if (runtime::cpu::mkldnn_utils::use_mkldnn_kernel(node))
                {
                    size_t conv_index;
                    std::vector<std::size_t> deps;
                    emit_build_primitives<ngraph::op::QuantizedConvolutionBiasAdd>(
                        external_function, node, writer, conv_index, deps, args);

                    writer << "if (" << out[0].get_name() << " != " << args[3].get_name() << ")\n";
                    writer.block_begin();
                    writer << "memcpy(" << out[0].get_name() << ", " << args[3].get_name() << ", "
                           << args[3].get_size() * args[3].get_element_type().size() << ");\n";
                    writer.block_end();
                    writer << "cg_ctx->set_memory_ptr(" << to_string(deps[0]) << ", "
                           << args[0].get_name() << ");\n";
                    writer << "cg_ctx->set_memory_ptr(" << to_string(deps[1]) << ", "
                           << args[1].get_name() << ");\n";
                    writer << "cg_ctx->set_memory_ptr(" << to_string(deps[2]) << ", "
                           << args[2].get_name() << ");\n";
                    writer << "cg_ctx->set_memory_ptr(" << to_string(deps[3]) << ", "
                           << out[0].get_name() << ");\n";
                    writer << "cg_ctx->mkldnn_invoke_primitive(" << to_string(conv_index) << ");\n";
                }
                else
                {
                    throw ngraph_error(
                        "QuantizedConvolutionBiasAdd is only supported with MKLDNN "
                        "kernel.");
                }
            }

            template <>
            void CPU_Emitter::EMITTER_DECL(ngraph::op::QuantizedConvolutionBiasSignedAdd)
            {
                if (runtime::cpu::mkldnn_utils::use_mkldnn_kernel(node))
                {
                    size_t conv_index;
                    std::vector<std::size_t> deps;
                    emit_build_primitives<ngraph::op::QuantizedConvolutionBiasSignedAdd>(
                        external_function, node, writer, conv_index, deps, args);

                    writer << "if (" << out[0].get_name() << " != " << args[3].get_name() << ")\n";
                    writer.block_begin();
                    writer << "memcpy(" << out[0].get_name() << ", " << args[3].get_name() << ", "
                           << args[3].get_size() * args[3].get_element_type().size() << ");\n";
                    writer.block_end();
                    writer << "cg_ctx->set_memory_ptr(" << to_string(deps[0]) << ", "
                           << args[0].get_name() << ");\n";
                    writer << "cg_ctx->set_memory_ptr(" << to_string(deps[1]) << ", "
                           << args[1].get_name() << ");\n";
                    writer << "cg_ctx->set_memory_ptr(" << to_string(deps[2]) << ", "
                           << args[2].get_name() << ");\n";
                    writer << "cg_ctx->set_memory_ptr(" << to_string(deps[3]) << ", "
                           << out[0].get_name() << ");\n";
                    writer << "cg_ctx->mkldnn_invoke_primitive(" << to_string(conv_index) << ");\n";
                }
                else
                {
                    throw ngraph_error(
                        "QuantizedConvolutionBiasSignedAdd is only supported with MKLDNN "
                        "kernel.");
                }
            }

            template <>
            void CPU_Emitter::EMITTER_DECL(ngraph::op::QuantizedDotBias)
            {
                if (runtime::cpu::mkldnn_utils::use_mkldnn_kernel(node))
                {
                    size_t qip_index;
                    std::vector<std::size_t> deps;
                    emit_build_primitives<ngraph::op::QuantizedDotBias>(
                        external_function, node, writer, qip_index, deps, args);

                    writer << "cg_ctx->set_memory_ptr(" << to_string(deps[0]) << ", "
                           << args[0].get_name() << ");\n";
                    writer << "cg_ctx->set_memory_ptr(" << to_string(deps[1]) << ", "
                           << args[1].get_name() << ");\n";
                    writer << "cg_ctx->set_memory_ptr(" << to_string(deps[3]) << ", "
                           << args[2].get_name() << ");\n";
                    writer << "cg_ctx->set_memory_ptr(" << to_string(deps[2]) << ", "
                           << out[0].get_name() << ");\n";

                    writer << "cg_ctx->mkldnn_invoke_primitive(" << to_string(qip_index) << ");\n";
                }
                else
                {
                    throw ngraph_error("QuantizedDotBias is only supported with MKLDNN kernel.");
                }
            }

            template <>
            void CPU_Emitter::EMITTER_DECL(ngraph::op::QuantizedDot)
            {
                if (shape_size(args[2].get_shape()) != 1)
                {
                    throw ngraph_error("Scale size should be 1 for QuantizedDot");
                }
                writer << "float dyn_scale = *(static_cast<float*>(" << args[2].get_name()
                       << "));\n";

                writer << "reference::dot(" << args[0].get_name() << ",\n";
                writer << "            " << args[1].get_name() << ",\n";
                writer << "            " << out[0].get_name() << ",\n";
                writer << "            {" << join(args[0].get_shape()) << "},\n";
                writer << "            {" << join(args[1].get_shape()) << "},\n";
                writer << "            {" << join(out[0].get_shape()) << "},\n";
                writer << "            1,\n";
                writer << "            dyn_scale);\n";
            }

            template <>
            void CPU_Emitter::EMITTER_DECL(ngraph::op::QuantizedMatmul)
            {
                if (runtime::cpu::mkldnn_utils::use_mkldnn_kernel(node))
                {
                    size_t qip_index;
                    std::vector<std::size_t> deps;
                    emit_build_primitives<ngraph::op::QuantizedMatmul>(
                        external_function, node, writer, qip_index, deps, args);

                    writer << "cg_ctx->set_memory_ptr(" << to_string(deps[0]) << ", "
                           << args[0].get_name() << ");\n";
                    writer << "cg_ctx->set_memory_ptr(" << to_string(deps[1]) << ", "
                           << args[1].get_name() << ");\n";
                    writer << "cg_ctx->set_memory_ptr(" << to_string(deps[2]) << ", "
                           << out[0].get_name() << ");\n";

                    writer << "cg_ctx->mkldnn_invoke_primitive(" << to_string(qip_index) << ");\n";
                }
                else
                {
                    throw ngraph_error("QuantizedMatmul is only supported with MKLDNN kernel.");
                }
            }

            template <>
            void CPU_Emitter::EMITTER_DECL(ngraph::op::ConvolutionBias)
            {
                if (runtime::cpu::mkldnn_utils::use_mkldnn_kernel(node))
                {
                    size_t conv_index;
                    std::vector<std::size_t> deps;
                    emit_build_primitives(external_function, node, writer, conv_index, deps);

                    writer << "cg_ctx->set_memory_ptr(" << to_string(deps[0]) << ", "
                           << args[0].get_name() << ");\n";
                    writer << "cg_ctx->set_memory_ptr(" << to_string(deps[1]) << ", "
                           << args[1].get_name() << ");\n";
                    writer << "cg_ctx->set_memory_ptr(" << to_string(deps[2]) << ", "
                           << args[2].get_name() << ");\n";
                    writer << "cg_ctx->set_memory_ptr(" << to_string(deps[3]) << ", "
                           << out[0].get_name() << ");\n";
                    writer << "cg_ctx->mkldnn_invoke_primitive(" << to_string(conv_index) << ");\n";
                }
                else
                {
                    throw ngraph_error("ConvolutionBias is only supported with MKLDNN kernel.");
                }
            }

            template <>
            void CPU_Emitter::EMITTER_DECL(ngraph::op::ConvolutionBiasAdd)
            {
                if (runtime::cpu::mkldnn_utils::use_mkldnn_kernel(node))
                {
                    size_t conv_index;
                    std::vector<std::size_t> deps;
                    emit_build_primitives(external_function, node, writer, conv_index, deps);

                    writer << "if (" << out[0].get_name() << " != " << args[3].get_name() << ")\n";
                    writer.block_begin();
                    writer << "memcpy(" << out[0].get_name() << ", " << args[3].get_name() << ", "
                           << args[3].get_size() * args[3].get_element_type().size() << ");\n";
                    writer.block_end();
                    writer << "cg_ctx->set_memory_ptr(" << to_string(deps[0]) << ", "
                           << args[0].get_name() << ");\n";
                    writer << "cg_ctx->set_memory_ptr(" << to_string(deps[1]) << ", "
                           << args[1].get_name() << ");\n";
                    writer << "cg_ctx->set_memory_ptr(" << to_string(deps[2]) << ", "
                           << args[2].get_name() << ");\n";
                    writer << "cg_ctx->set_memory_ptr(" << to_string(deps[3]) << ", "
                           << out[0].get_name() << ");\n";
                    writer << "cg_ctx->mkldnn_invoke_primitive(" << to_string(conv_index) << ");\n";
                }
                else
                {
                    throw ngraph_error("ConvolutionBiasAdd is only supported with MKLDNN kernel.");
                }
            }

            template <>
            void CPU_Emitter::EMITTER_DECL(ngraph::op::ConvolutionAdd)
            {
                if (runtime::cpu::mkldnn_utils::use_mkldnn_kernel(node))
                {
                    size_t conv_index;
                    std::vector<std::size_t> deps;
                    emit_build_primitives(external_function, node, writer, conv_index, deps);

                    writer << "if (" << out[0].get_name() << " != " << args[2].get_name() << ")\n";
                    writer.block_begin();
                    writer << "memcpy(" << out[0].get_name() << ", " << args[2].get_name() << ", "
                           << args[2].get_size() * args[2].get_element_type().size() << ");\n";
                    writer.block_end();
                    writer << "cg_ctx->set_memory_ptr(" << to_string(deps[0]) << ", "
                           << args[0].get_name() << ");\n";
                    writer << "cg_ctx->set_memory_ptr(" << to_string(deps[1]) << ", "
                           << args[1].get_name() << ");\n";
                    writer << "cg_ctx->set_memory_ptr(" << to_string(deps[2]) << ", "
                           << out[0].get_name() << ");\n";
                    writer << "cg_ctx->mkldnn_invoke_primitive(" << to_string(conv_index) << ");\n";
                }
                else
                {
                    throw ngraph_error("ConvolutionAdd is only supported with MKLDNN kernel.");
                }
            }

            template <>
            void CPU_Emitter::EMITTER_DECL(ngraph::op::ConvolutionBiasBackpropFiltersBias)
            {
                if (mkldnn_utils::use_mkldnn_kernel(node))
                {
                    size_t conv_index;
                    std::vector<std::size_t> deps;
                    emit_build_primitives(external_function, node, writer, conv_index, deps);

                    writer << "cg_ctx->set_memory_ptr(" << to_string(deps[0]) << ", "
                           << args[0].get_name() << ");\n";
                    writer << "cg_ctx->set_memory_ptr(" << to_string(deps[1]) << ", "
                           << args[1].get_name() << ");\n";
                    writer << "cg_ctx->set_memory_ptr(" << to_string(deps[2]) << ", "
                           << out[0].get_name() << ");\n";
                    writer << "cg_ctx->set_memory_ptr(" << to_string(deps[3]) << ", "
                           << out[1].get_name() << ");\n";

                    writer << "cg_ctx->mkldnn_invoke_primitive(" << to_string(conv_index) << ");\n";
                }
                else
                {
                    throw ngraph_error(
                        "ConvolutionBiasBackpropFiltersBias is only supported with MKLDNN "
                        "kernel.");
                }
            }

            template <>
            void CPU_Emitter::EMITTER_DECL(ngraph::op::Not)
            {
                writer << "reference::logical_not(" << args[0].get_name() << ",\n"
                       << "                    " << out[0].get_name() << ",\n"
                       << "                    " << out[0].get_size() << ");\n";
            }

            template <>
            void CPU_Emitter::EMITTER_DECL(ngraph::op::MaxPool)
            {
                auto max_pool = static_cast<const ngraph::op::MaxPool*>(node);
                auto arg_shape = args[0].get_shape();
                auto result_shape = out[0].get_shape();

                if (runtime::cpu::mkldnn_utils::use_mkldnn_kernel(node))
                {
                    size_t max_pool_index;
                    std::vector<std::size_t> deps;
                    emit_build_primitives(external_function, node, writer, max_pool_index, deps);

                    writer << "cg_ctx->set_memory_ptr(" << to_string(deps[0]) << ", "
                           << args[0].get_name() << ");\n";
                    writer << "cg_ctx->set_memory_ptr(" << to_string(deps[1]) << ", "
                           << out[0].get_name() << ");\n";
                    writer << "cg_ctx->mkldnn_invoke_primitive(" << to_string(max_pool_index)
                           << ");\n";
                }
                else
                {
                    writer << "reference::max_pool<" << out[0].get_type() << ">("
                           << args[0].get_name() << ",\n";
                    writer << "                 " << out[0].get_name() << ",\n";
                    writer << "                 {" << join(arg_shape) << "},\n";
                    writer << "                 {" << join(result_shape) << "},\n";
                    writer << "                 {" << join(max_pool->get_window_shape()) << "},\n";
                    writer << "                 {" << join(max_pool->get_window_movement_strides())
                           << "},\n";
                    writer << "                 {" << join(max_pool->get_padding_below()) << "},\n";
                    writer << "                 {" << join(max_pool->get_padding_above())
                           << "});\n";
                }
            }

            template <>
            void CPU_Emitter::EMITTER_DECL(ngraph::op::QuantizedMaxPool)
            {
                if (runtime::cpu::mkldnn_utils::use_mkldnn_kernel(node))
                {
                    size_t max_pool_index;
                    std::vector<std::size_t> deps;
                    emit_build_primitives(external_function, node, writer, max_pool_index, deps);

                    writer << "cg_ctx->set_memory_ptr(" << to_string(deps[0]) << ", "
                           << args[0].get_name() << ");\n";
                    writer << "cg_ctx->set_memory_ptr(" << to_string(deps[1]) << ", "
                           << out[0].get_name() << ");\n";
                    writer << "cg_ctx->mkldnn_invoke_primitive(" << to_string(max_pool_index)
                           << ");\n";
                }
                else
                {
                    throw ngraph_error("unsupported parameters for QuantizedMaxPool");
                }
            }

            template <>
            void CPU_Emitter::EMITTER_DECL(ngraph::op::QuantizedAvgPool)
            {
                if (runtime::cpu::mkldnn_utils::use_mkldnn_kernel(node))
                {
                    size_t avg_pool_index;
                    std::vector<std::size_t> deps;
                    emit_build_primitives(external_function, node, writer, avg_pool_index, deps);

                    writer << "cg_ctx->set_memory_ptr(" << to_string(deps[0]) << ", "
                           << args[0].get_name() << ");\n";
                    writer << "cg_ctx->set_memory_ptr(" << to_string(deps[1]) << ", "
                           << out[0].get_name() << ");\n";
                    writer << "cg_ctx->mkldnn_invoke_primitive(" << to_string(avg_pool_index)
                           << ");\n";
                }
                else
                {
                    throw ngraph_error("unsupported parameters for QuantizedAvgPool");
                }
            }

            template <>
            void CPU_Emitter::EMITTER_DECL(ngraph::op::MaxPoolWithIndices)
            {
                if (runtime::cpu::mkldnn_utils::use_mkldnn_kernel(node))
                {
                    size_t max_pool_index;
                    std::vector<std::size_t> deps;
                    emit_build_primitives(external_function, node, writer, max_pool_index, deps);

                    writer << "cg_ctx->set_memory_ptr(" << to_string(deps[0]) << ", "
                           << args[0].get_name() << ");\n";
                    writer << "cg_ctx->set_memory_ptr(" << to_string(deps[1]) << ", "
                           << out[0].get_name() << ");\n";
                    writer << "cg_ctx->set_memory_ptr(" << to_string(deps[2]) << ", "
                           << out[1].get_name() << ");\n";

                    writer << "cg_ctx->mkldnn_invoke_primitive(" << to_string(max_pool_index)
                           << ");\n";
                }
                else
                {
                    throw ngraph_error("MaxPoolWithIndices isn't supported");
                }
            }

            template <>
            void CPU_Emitter::EMITTER_DECL(ngraph::op::Reverse)
            {
                auto reverse = static_cast<const ngraph::op::Reverse*>(node);

                auto arg_shape = args[0].get_shape();
                auto result_shape = out[0].get_shape();

                writer << "reference::reverse<" << out[0].get_type() << ">(" << args[0].get_name()
                       << ",\n";
                writer << "                " << out[0].get_name() << ",\n";
                writer << "                {" << join(arg_shape) << "},\n";
                writer << "                {" << join(result_shape) << "},\n";
                writer << "                {" << join(reverse->get_reversed_axes()) << "});\n";
            }

            template <>
            void CPU_Emitter::EMITTER_DECL(ngraph::op::ReverseSequence)
            {
                auto rs = static_cast<const ngraph::op::ReverseSequence*>(node);

                string iv_prefix{"i"};
                size_t ibi = rs->get_batch_axis();
                string bi = iv_prefix + std::to_string(ibi);
                string si = iv_prefix + std::to_string(rs->get_sequence_axis());
                auto arg_shape = args[0].get_shape();

                // iterate over seq_lengths make sure indices aren't out of bounds and normalize
                writer << "std::vector<size_t> norm_seq_lengths (" << arg_shape.at(ibi) << ");\n";
                writer << emit_for_lt(iv_prefix, ibi, arg_shape.at(ibi));
                writer.block_begin();
                writer << "auto seq_len = static_cast<size_t>(" << args[1].get_name() << "[" << bi
                       << "]);\n";
                writer << "if (seq_len > " << arg_shape.at(rs->get_sequence_axis()) << ")\n";
                writer.block_begin();
                writer << "throw \"One of the elements of sequence lengths is greater than "
                          "sequence axis\";\n";
                writer.block_end();

                writer << "if (seq_len == 0)\n";
                writer.block_begin();
                writer << "norm_seq_lengths[" << bi << "] = 1;\n";
                writer.block_end();
                writer << " else \n";
                writer.block_begin();
                writer << "norm_seq_lengths[" << bi << "] = seq_len;\n";
                writer.block_end();

                writer.block_end();

                std::vector<std::string> sdims;
                for (auto d : arg_shape)
                {
                    sdims.push_back(std::to_string(d));
                }

                // convert input and output into multidimensional arrays
                auto isdims = emit_indices(sdims);
                writer << args[0].get_type() << "(&src)" << isdims << " = *reinterpret_cast<"
                       << args[0].get_type() << " (*)" << isdims << ">(" << args[0].get_name()
                       << ");\n";

                writer << args[0].get_type() << "(&dst)" << isdims << " = *reinterpret_cast<"
                       << args[0].get_type() << " (*)" << isdims << ">(" << out[0].get_name()
                       << ");\n";

                // reverse sequence
                std::vector<std::string> source_indices;
                for (size_t i = 0; i < arg_shape.size(); i++)
                {
                    writer << emit_for_lt(iv_prefix, i, arg_shape.at(i));
                    writer.block_begin();
                    source_indices.push_back(iv_prefix + std::to_string(i));
                }

                writer << "auto seq_len = norm_seq_lengths[" << bi << "];\n";
                writer << "size_t sequence_index = " << si << " < seq_len "
                       << "? seq_len - " << si << " - 1"
                       << ": " << si << ";\n";

                std::vector<std::string> output_indices(source_indices);
                output_indices.at(rs->get_sequence_axis()) = "sequence_index";

                writer << "dst" << emit_indices(output_indices) << " = "
                       << "src" << emit_indices(source_indices) << ";\n";

                for (size_t i = 0; i < arg_shape.size(); i++)
                {
                    writer.block_end();
                }
            }

            template <>
            void CPU_Emitter::EMITTER_DECL(ngraph::op::AvgPool)
            {
                auto avg_pool = static_cast<const ngraph::op::AvgPool*>(node);

                auto arg_shape = args[0].get_shape();
                auto result_shape = out[0].get_shape();

                if (runtime::cpu::mkldnn_utils::use_mkldnn_kernel(node))
                {
                    size_t avg_pool_index;
                    std::vector<std::size_t> deps;
                    emit_build_primitives(external_function, node, writer, avg_pool_index, deps);

                    writer << "cg_ctx->set_memory_ptr(" << to_string(deps[0]) << ", "
                           << args[0].get_name() << ");\n";
                    writer << "cg_ctx->set_memory_ptr(" << to_string(deps[1]) << ", "
                           << out[0].get_name() << ");\n";
                    writer << "cg_ctx->mkldnn_invoke_primitive(" << to_string(avg_pool_index)
                           << ");\n";
                }
                else
                {
                    writer << "reference::avg_pool<" << out[0].get_type() << ">("
                           << args[0].get_name() << ",\n";
                    writer << "                 " << out[0].get_name() << ",\n";
                    writer << "                 {" << join(arg_shape) << "},\n";
                    writer << "                 {" << join(result_shape) << "},\n";
                    writer << "                 {" << join(avg_pool->get_window_shape()) << "},\n";
                    writer << "                 {" << join(avg_pool->get_window_movement_strides())
                           << "},\n";
                    writer << "                 {" << join(avg_pool->get_padding_below()) << "},\n";
                    writer << "                 {" << join(avg_pool->get_padding_above()) << "},\n";
                    writer << "                 "
                           << ngraph::to_cplusplus_sourcecode_literal(
                                  avg_pool->get_include_padding_in_avg_computation())
                           << "\n";
                    writer << "                  );\n";
                }
            }

            template <>
            void CPU_Emitter::EMITTER_DECL(ngraph::op::Pad)
            {
                auto pad = static_cast<const ngraph::op::Pad*>(node);

                auto arg0_shape = args[0].get_shape();
                auto result_shape = out[0].get_shape();

                if (arg0_shape.size() == 4 && args[0].get_element_type() == element::f32 &&
                    pad->get_pad_mode() == ngraph::op::PadMode::CONSTANT)
                {
                    writer << "cpu::kernel::pad_4d_float32(" << args[0].get_name() << ",\n"
                           << "                            " << out[0].get_name() << ",\n"
                           << "                            " << args[1].get_name() << ",\n"
                           << "                            {" << join(arg0_shape) << "},\n"
                           << "                            {" << join(result_shape) << "},\n"
                           << "                            {" << join(pad->get_padding_below())
                           << "},\n"
                           << "                            {" << join(pad->get_padding_above())
                           << "}, 0);\n";
                }
                else
                {
                    std::string pad_mode_string;
                    switch (pad->get_pad_mode())
                    {
                    case ngraph::op::PadMode::CONSTANT:
                        pad_mode_string = "ngraph::op::PadMode::CONSTANT";
                        break;
                    case ngraph::op::PadMode::EDGE:
                        pad_mode_string = "ngraph::op::PadMode::EDGE";
                        break;
                    case ngraph::op::PadMode::REFLECT:
                        pad_mode_string = "ngraph::op::PadMode::REFLECT";
                        break;
<<<<<<< HEAD
                    case ngraph::op::PadMode::SYMMETRIC:
                        pad_mode_string = "ngraph::op::PadMode::SYMMETRIC";
                        break;
=======
                    case ngraph::op::PadMode::SYMMETRIC: throw ngraph_error("Unsupported PadMode");
>>>>>>> fde81260
                    }
                    writer << "reference::pad<" << out[0].get_type() << ">(" << args[0].get_name()
                           << ",\n";
                    writer << "            " << args[1].get_name() << ",\n";
                    writer << "            " << out[0].get_name() << ",\n";
                    writer << "            {" << join(arg0_shape) << "},\n";
                    writer << "            {" << join(result_shape) << "},\n";
                    writer << "            {" << join(pad->get_padding_below()) << "},\n";
                    writer << "            {" << join(pad->get_padding_above()) << "},\n";
                    writer << "            " << pad_mode_string << ");\n";
                }
            }

            template <>
            void CPU_Emitter::EMITTER_DECL(ngraph::op::AvgPoolBackprop)
            {
                auto apb = static_cast<const ngraph::op::AvgPoolBackprop*>(node);

                auto delta_shape = args[0].get_shape();
                auto out_shape = out[0].get_shape();

                if (runtime::cpu::mkldnn_utils::use_mkldnn_kernel(node))
                {
                    size_t avg_pool_index;
                    std::vector<std::size_t> deps;
                    emit_build_primitives(external_function, node, writer, avg_pool_index, deps);

                    writer << "cg_ctx->set_memory_ptr(" << to_string(deps[0]) << ", "
                           << args[0].get_name() << ");\n";
                    writer << "cg_ctx->set_memory_ptr(" << to_string(deps[1]) << ", "
                           << out[0].get_name() << ");\n";

                    writer << "cg_ctx->mkldnn_invoke_primitive(" << to_string(avg_pool_index)
                           << ");\n";
                }
                else
                {
                    writer << "reference::avg_pool_backprop<" << out[0].get_type() << ">("
                           << args[0].get_name() << ",\n";
                    writer << "                 " << out[0].get_name() << ",\n";
                    writer << "                 {" << join(delta_shape) << "},\n";
                    writer << "                 {" << join(out_shape) << "},\n";
                    writer << "                 {" << join(apb->get_window_shape()) << "},\n";
                    writer << "                 {" << join(apb->get_window_movement_strides())
                           << "},\n";
                    writer << "                 {" << join(apb->get_padding_below()) << "},\n";
                    writer << "                 {" << join(apb->get_padding_above()) << "},\n";
                    writer << "                 "
                           << ngraph::to_cplusplus_sourcecode_literal(
                                  apb->get_include_padding_in_avg_computation())
                           << "\n";
                    writer << "                 );\n";
                }
            }

            template <>
            void CPU_Emitter::EMITTER_DECL(ngraph::op::MaxPoolBackprop)
            {
                auto mpb = static_cast<const ngraph::op::MaxPoolBackprop*>(node);

                auto delta_shape = args[1].get_shape();
                auto out_shape = out[0].get_shape();

                if (runtime::cpu::mkldnn_utils::use_mkldnn_kernel(node))
                {
                    size_t max_pool_index;
                    std::vector<std::size_t> deps;
                    emit_build_primitives(external_function, node, writer, max_pool_index, deps);

                    writer << "cg_ctx->set_memory_ptr(" << to_string(deps[0]) << ", "
                           << args[0].get_name() << ");\n";
                    writer << "cg_ctx->set_memory_ptr(" << to_string(deps[2]) << ", "
                           << out[0].get_name() << ");\n";
                    writer << "cg_ctx->set_memory_ptr(" << to_string(deps[3])
                           << ", cg_ctx->mkldnn_workspaces[" << deps[5] << "]);\n";
                    writer << "cg_ctx->mkldnn_invoke_primitive(" << to_string(deps[4]) << ");\n";

                    writer << "cg_ctx->set_memory_ptr(" << to_string(deps[1]) << ", "
                           << args[1].get_name() << ");\n";
                    writer << "cg_ctx->set_memory_ptr(" << to_string(deps[3])
                           << ", cg_ctx->mkldnn_workspaces[" << deps[5] << "]);\n";
                    writer << "cg_ctx->set_memory_ptr(" << to_string(deps[2]) << ", "
                           << out[0].get_name() << ");\n";

                    writer << "cg_ctx->mkldnn_invoke_primitive(" << to_string(max_pool_index)
                           << ");\n";
                }
                else
                {
                    writer << "reference::max_pool_backprop<" << out[0].get_type() << ">("
                           << args[0].get_name() << ",\n";
                    writer << "                 " << args[1].get_name() << ",\n";
                    writer << "                 " << out[0].get_name() << ",\n";
                    writer << "                 {" << join(delta_shape) << "},\n";
                    writer << "                 {" << join(out_shape) << "},\n";
                    writer << "                 {" << join(mpb->get_window_shape()) << "},\n";
                    writer << "                 {" << join(mpb->get_window_movement_strides())
                           << "},\n";
                    writer << "                 {" << join(mpb->get_padding_below()) << "},\n";
                    writer << "                 {" << join(mpb->get_padding_above()) << "}\n";
                    writer << "                 );\n";
                }
            }

            template <>
            void CPU_Emitter::EMITTER_DECL(ngraph::op::MaxPoolWithIndicesBackprop)
            {
                if (runtime::cpu::mkldnn_utils::use_mkldnn_kernel(node))
                {
                    size_t max_pool_index;
                    std::vector<std::size_t> deps;
                    emit_build_primitives(external_function, node, writer, max_pool_index, deps);

                    writer << "cg_ctx->set_memory_ptr(" << to_string(deps[0]) << ", "
                           << args[1].get_name() << ");\n";
                    writer << "cg_ctx->set_memory_ptr(" << to_string(deps[2]) << ", "
                           << args[2].get_name() << ");\n";
                    writer << "cg_ctx->set_memory_ptr(" << to_string(deps[1]) << ", "
                           << out[0].get_name() << ");\n";

                    writer << "cg_ctx->mkldnn_invoke_primitive(" << to_string(max_pool_index)
                           << ");\n";
                }
                else
                {
                    throw ngraph_error("MaxPoolWithIndicesBackprop isn't supported");
                }
            }

            template <>
            void CPU_Emitter::EMITTER_DECL(ngraph::op::Product)
            {
                const ngraph::op::Product* product = static_cast<const ngraph::op::Product*>(node);
                writer.block_begin();
                // TODO: add an emitter akin to the emit_sum
                writer << "reference::product<" << out[0].get_type() << ">(" << args[0].get_name()
                       << ",\n";
                writer << "                         " << out[0].get_name() << ",\n";
                writer << "                         {" << join(args[0].get_shape()) << "},\n";
                writer << "                         {" << join(out[0].get_shape()) << "},\n";
                writer << "                         {" << join(product->get_reduction_axes())
                       << "});\n";
                writer.block_end();
            }

            template <>
            void CPU_Emitter::EMITTER_DECL(ngraph::op::Max)
            {
                const ngraph::op::Max* max = static_cast<const ngraph::op::Max*>(node);
                writer.block_begin();
                if (args[0].get_element_type() == element::f32 && args[0].get_shape().size() == 2 &&
                    max->get_reduction_axes().size() == 1)
                {
                    writer << "cpu::kernel::reduce_max_2d_1rd_float32(" << args[0].get_name()
                           << ", " << out[0].get_name() << ", "
                           << "{" << join(args[0].get_shape()) << "}, "
                           << "{" << join(out[0].get_shape()) << "}, "
                           << "{" << join(max->get_reduction_axes()) << "}"
                           << ", 0);\n";
                }
                else
                {
                    writer << "reference::max<" << out[0].get_type() << ">(" << args[0].get_name()
                           << ",\n";
                    writer << "                         " << out[0].get_name() << ",\n";
                    writer << "                         {" << join(args[0].get_shape()) << "},\n";
                    writer << "                         {" << join(out[0].get_shape()) << "},\n";
                    writer << "                         {" << join(max->get_reduction_axes())
                           << "});\n";
                }
                writer.block_end();
            }

            template <>
            void CPU_Emitter::EMITTER_DECL(ngraph::op::Erf)
            {
                writer.block_begin();
                auto element_count = out[0].get_size();
                if (args[0].get_element_type() == element::f32 ||
                    args[0].get_element_type() == element::f64)
                {
                    writer << "cpu::kernel::erf<" << args[0].get_element_type().c_type_string()
                           << ">(" << args[0].get_name() << ", " << out[0].get_name() << ", "
                           << element_count << ", 0);\n";
                }
                else
                {
                    writer << "cpu::kernel::reference_erf<"
                           << args[0].get_element_type().c_type_string() << ">("
                           << args[0].get_name() << ", " << out[0].get_name() << ", "
                           << element_count << ");\n";
                }
                writer.block_end();
            }

            template <>
            void CPU_Emitter::EMITTER_DECL(ngraph::op::Min)
            {
                const ngraph::op::Min* min = static_cast<const ngraph::op::Min*>(node);
                writer.block_begin();
                // TODO: add an emitter akin to the emit_sum
                writer << "reference::min<" << out[0].get_type() << ">(" << args[0].get_name()
                       << ",\n";
                writer << "                         " << out[0].get_name() << ",\n";
                writer << "                         {" << join(args[0].get_shape()) << "},\n";
                writer << "                         {" << join(out[0].get_shape()) << "},\n";
                writer << "                         {" << join(min->get_reduction_axes())
                       << "});\n";
                writer.block_end();
            }

            template <>
            void CPU_Emitter::EMITTER_DECL(ngraph::runtime::cpu::op::ConvertLayout)
            {
                if (runtime::cpu::mkldnn_utils::use_mkldnn_kernel(node))
                {
                    size_t reorder_index;
                    std::vector<std::size_t> deps;
                    emit_build_primitives(external_function, node, writer, reorder_index, deps);

                    writer << "cg_ctx->set_memory_ptr(" << to_string(deps[0]) << ", "
                           << args[0].get_name() << ");\n";
                    writer << "cg_ctx->set_memory_ptr(" << to_string(deps[1]) << ", "
                           << out[0].get_name() << ");\n";

                    writer << "cg_ctx->mkldnn_invoke_primitive(" << to_string(reorder_index)
                           << ");\n";
                }
                else
                {
                    throw ngraph_error("ConvertLayout is only supported with MKLDNN kernel.");
                }
            }

            template <>
            void CPU_Emitter::EMITTER_DECL(ngraph::op::ReluBackprop)
            {
                if (runtime::cpu::mkldnn_utils::use_mkldnn_kernel(node))
                {
                    size_t relu_index;
                    std::vector<std::size_t> deps;
                    emit_build_primitives(external_function, node, writer, relu_index, deps);

                    writer << "cg_ctx->set_memory_ptr(" << to_string(deps[0]) << ", "
                           << args[0].get_name() << ");\n";
                    writer << "cg_ctx->set_memory_ptr(" << to_string(deps[1]) << ", "
                           << args[1].get_name() << ");\n";
                    writer << "cg_ctx->set_memory_ptr(" << to_string(deps[2]) << ", "
                           << out[0].get_name() << ");\n";

                    writer << "cg_ctx->mkldnn_invoke_primitive(" << to_string(relu_index) << ");\n";
                }
                else
                {
                    writer << "#pragma omp parallel for\n";
                    writer << "for (size_t i = 0; i < " << out[0].get_size() << "; i++)\n";
                    writer.block_begin();
                    writer << out[0].get_name() << "[i] = " << args[0].get_name() << "[i] > 0 ? "
                           << args[1].get_name() << "[i] : 0;\n";
                    writer.block_end();
                }
            }

            template <>
            void CPU_Emitter::EMITTER_DECL(ngraph::op::Relu)
            {
                if (runtime::cpu::mkldnn_utils::use_mkldnn_kernel(node))
                {
                    size_t relu_index;
                    std::vector<std::size_t> deps;
                    emit_build_primitives(external_function, node, writer, relu_index, deps);

                    writer << "cg_ctx->set_memory_ptr(" << to_string(deps[0]) << ", "
                           << args[0].get_name() << ");\n";
                    writer << "cg_ctx->set_memory_ptr(" << to_string(deps[1]) << ", "
                           << out[0].get_name() << ");\n";

                    writer << "cg_ctx->mkldnn_invoke_primitive(" << to_string(relu_index) << ");\n";
                }
                else
                {
                    writer << "#pragma omp parallel for\n";
                    writer << "for (size_t i = 0; i < " << out[0].get_size() << "; i++)\n";
                    writer.block_begin();
                    writer << out[0].get_name() << "[i] = " << args[0].get_name() << "[i] > 0 ? "
                           << args[0].get_name() << "[i] : 0;\n";
                    writer.block_end();
                }
            }

            template <>
            void CPU_Emitter::EMITTER_DECL(ngraph::op::CPULeakyRelu)
            {
                if (runtime::cpu::mkldnn_utils::use_mkldnn_kernel(node))
                {
                    size_t leaky_relu_index;
                    std::vector<std::size_t> deps;
                    emit_build_primitives(external_function, node, writer, leaky_relu_index, deps);

                    writer << "cg_ctx->set_memory_ptr(" << to_string(deps[0]) << ", "
                           << args[0].get_name() << ");\n";
                    writer << "cg_ctx->set_memory_ptr(" << to_string(deps[1]) << ", "
                           << out[0].get_name() << ");\n";

                    writer << "cg_ctx->mkldnn_invoke_primitive(" << to_string(leaky_relu_index)
                           << ");\n";
                }
                else
                {
                    auto leaky_relu_node = static_cast<const ngraph::op::CPULeakyRelu*>(node);
                    float alpha = leaky_relu_node->get_alpha();
                    writer << "#pragma omp parallel for\n";
                    writer << "for (size_t i = 0; i < " << out[0].get_size() << "; i++)\n";
                    writer.block_begin();
                    writer << out[0].get_name() << "[i] = " << args[0].get_name() << "[i] > 0 ? "
                           << args[0].get_name() << "[i] : (" << alpha << " * "
                           << args[0].get_name() << "[i]);\n";
                    writer.block_end();
                }
            }

            template <>
            void CPU_Emitter::EMITTER_DECL(ngraph::op::BoundedRelu)
            {
                if (runtime::cpu::mkldnn_utils::use_mkldnn_kernel(node))
                {
                    size_t bounded_relu_index;
                    std::vector<std::size_t> deps;
                    emit_build_primitives(
                        external_function, node, writer, bounded_relu_index, deps);

                    writer << "cg_ctx->set_memory_ptr(" << to_string(deps[0]) << ", "
                           << args[0].get_name() << ");\n";
                    writer << "cg_ctx->set_memory_ptr(" << to_string(deps[1]) << ", "
                           << out[0].get_name() << ");\n";

                    writer << "cg_ctx->mkldnn_invoke_primitive(" << to_string(bounded_relu_index)
                           << ");\n";
                }
                else
                {
                    auto bounded_relu_node = static_cast<const ngraph::op::BoundedRelu*>(node);
                    float alpha = bounded_relu_node->get_alpha();
                    writer << "#pragma omp parallel for\n";
                    writer << "for (size_t i = 0; i < " << out[0].get_size() << "; i++)\n";
                    writer.block_begin();
                    writer << args[0].get_name() << "[i] = " << args[0].get_name() << "[i] > 0 ? "
                           << args[0].get_name() << "[i] : 0;\n";
                    writer << out[0].get_name() << "[i] = " << args[0].get_name() << "[i] < "
                           << alpha << " ? " << args[0].get_name() << "[i] : " << alpha << ";\n";
                    writer.block_end();
                }
            }

            template <>
            void CPU_Emitter::EMITTER_DECL(ngraph::op::Sigmoid)
            {
                if (runtime::cpu::mkldnn_utils::use_mkldnn_kernel(node))
                {
                    size_t sigmoid_index;
                    std::vector<std::size_t> deps;
                    emit_build_primitives(external_function, node, writer, sigmoid_index, deps);

                    writer << "cg_ctx->set_memory_ptr(" << to_string(deps[0]) << ", "
                           << args[0].get_name() << ");\n";
                    writer << "cg_ctx->set_memory_ptr(" << to_string(deps[1]) << ", "
                           << out[0].get_name() << ");\n";

                    writer << "cg_ctx->mkldnn_invoke_primitive(" << to_string(sigmoid_index)
                           << ");\n";
                }
                else
                {
                    throw ngraph_error("Sigmoid is only supported with MKLDNN kernel.");
                }
            }

            template <>
            void CPU_Emitter::EMITTER_DECL(ngraph::op::SigmoidBackprop)
            {
                if (runtime::cpu::mkldnn_utils::use_mkldnn_kernel(node))
                {
                    size_t sigmoid_index;
                    std::vector<std::size_t> deps;
                    emit_build_primitives(external_function, node, writer, sigmoid_index, deps);

                    writer << "cg_ctx->set_memory_ptr(" << to_string(deps[0]) << ", "
                           << args[0].get_name() << ");\n";
                    writer << "cg_ctx->set_memory_ptr(" << to_string(deps[1]) << ", "
                           << args[1].get_name() << ");\n";
                    writer << "cg_ctx->set_memory_ptr(" << to_string(deps[2]) << ", "
                           << out[0].get_name() << ");\n";

                    writer << "cg_ctx->mkldnn_invoke_primitive(" << to_string(sigmoid_index)
                           << ");\n";
                }
                else
                {
                    throw ngraph_error("SigmoidBackprop is only supported with MKLDNN kernel.");
                }
            }

            std::string
                generate_sigmoid_mul_func(const ngraph::op::SigmoidMultiply::FunctionType type,
                                          const std::string& input,
                                          const std::string& out_numer,
                                          const std::string& out_denom,
                                          bool derivative)
            {
                std::string func_block;
                switch (type)
                {
                case ngraph::op::SigmoidMultiply::FunctionType::Logistic:
                    func_block = "auto e_x = exp(" + input + ");\n";
                    func_block += out_numer + " = e_x;\n";
                    func_block += out_denom + " = e_x+1;\n";
                    if (derivative)
                    {
                        func_block += "d_" + out_numer + " = " + out_numer + ";\n";
                        func_block +=
                            "d_" + out_denom + " = " + out_denom + " * " + out_denom + ";\n";
                    }
                    break;
                case ngraph::op::SigmoidMultiply::FunctionType::Tanh:
                    func_block = "auto e_2x = exp(2.0*" + input + ");\n";
                    func_block += out_numer + " = e_2x-1;\n";
                    func_block += out_denom + " = e_2x+1;\n";
                    if (derivative)
                    {
                        func_block += "d_" + out_numer + " = 4.0*e_2x;\n";
                        func_block +=
                            "d_" + out_denom + " = " + out_denom + " * " + out_denom + ";\n";
                    }
                    break;
                case ngraph::op::SigmoidMultiply::FunctionType::Identity:
                    func_block = out_numer + " = " + input + ";\n";
                    func_block += out_denom + " = 1;\n";
                    if (derivative)
                    {
                        func_block += "d_" + out_numer + " = 1;\n";
                        func_block += "d_" + out_denom + " = 1;\n";
                    }
                    break;
                case ngraph::op::SigmoidMultiply::FunctionType::NumTypes:
                default:
                    throw ngraph_error(
                        "generate_sigmoid_mul_func input function type not supported");
                }

                NGRAPH_CHECK(!func_block.empty(), "'func_block' must not be empty");

                return func_block;
            }
            template <>
            void CPU_Emitter::EMITTER_DECL(ngraph::op::SigmoidMultiply)
            {
                auto sigmoid_mul = static_cast<const ngraph::op::SigmoidMultiply*>(node);
                std::string numer_0 = "numer_0";
                std::string denom_0 = "denom_0";
                std::string numer_1 = "numer_1";
                std::string denom_1 = "denom_1";
                std::string input_0_func_string =
                    generate_sigmoid_mul_func(sigmoid_mul->get_input_func_type(0),
                                              args[0].get_name() + "[i]",
                                              numer_0,
                                              denom_0,
                                              false);
                std::string input_1_func_string =
                    generate_sigmoid_mul_func(sigmoid_mul->get_input_func_type(1),
                                              args[1].get_name() + "[i]",
                                              numer_1,
                                              denom_1,
                                              false);

                writer.block_begin();
                writer << "#pragma omp parallel for simd\n";
                writer << "for (size_t i=0; i<" << out[0].get_size() << "; i++)\n";
                writer.block_begin();
                writer << "float " << numer_0 << ";\n";
                writer << "float " << denom_0 << ";\n";
                writer.block_begin();
                writer << input_0_func_string;
                writer.block_end();
                writer << "float " << numer_1 << ";\n";
                writer << "float " << denom_1 << ";\n";
                writer.block_begin();
                writer << input_1_func_string;
                writer.block_end();
                writer << out[0].get_name()
                       << "[i] = (" + numer_0 + " * " + numer_1 + ") / (" + denom_0 + " * " +
                              denom_1 + ");\n";
                writer.block_end();
                writer.block_end();
            }

            template <>
            void CPU_Emitter::EMITTER_DECL(ngraph::op::SigmoidMultiplyBackprop)
            {
                // math: we have sigmoid functions f(x) and g(y) multiplied, z = f(x) * g(y)
                // dz/dx = dz/df * df/dx = g(y) * f'(x)
                // dz/dy = dz/dg * dg/dy = f(x) * g'(y)
                auto sigmoid_mul_backprop =
                    static_cast<const ngraph::op::SigmoidMultiplyBackprop*>(node);
                const TensorViewWrapper& data_0 = args[0];
                const TensorViewWrapper& data_1 = args[1];
                const TensorViewWrapper& delta = args[2];
                const TensorViewWrapper& input_0_delta = out[0];
                const TensorViewWrapper& input_1_delta = out[1];
                std::string numer_0 = "numer_0";
                std::string denom_0 = "denom_0";
                std::string numer_1 = "numer_1";
                std::string denom_1 = "denom_1";
                std::string d_numer_0 = "d_numer_0";
                std::string d_denom_0 = "d_denom_0";
                std::string d_numer_1 = "d_numer_1";
                std::string d_denom_1 = "d_denom_1";
                std::string input_0_func_string =
                    generate_sigmoid_mul_func(sigmoid_mul_backprop->get_input_func_type(0),
                                              data_0.get_name() + "[i]",
                                              numer_0,
                                              denom_0,
                                              true);
                std::string input_1_func_string =
                    generate_sigmoid_mul_func(sigmoid_mul_backprop->get_input_func_type(1),
                                              data_1.get_name() + "[i]",
                                              numer_1,
                                              denom_1,
                                              true);
                writer.block_begin();
                writer << "#pragma omp parallel for simd\n";
                writer << "for (size_t i=0; i<" << input_0_delta.get_size() << "; i++)\n";
                writer.block_begin();
                writer << "float " << numer_0 << ";\n";
                writer << "float " << denom_0 << ";\n";
                writer << "float " << d_numer_0 << ";\n";
                writer << "float " << d_denom_0 << ";\n";
                writer.block_begin();
                writer << input_0_func_string;
                writer.block_end();
                writer << "float " << numer_1 << ";\n";
                writer << "float " << denom_1 << ";\n";
                writer << "float " << d_numer_1 << ";\n";
                writer << "float " << d_denom_1 << ";\n";
                writer.block_begin();
                writer << input_1_func_string;
                writer.block_end();
                writer << input_0_delta.get_name()
                       << "[i] = " + delta.get_name() + "[i]*(" + numer_1 + "*" + d_numer_0 +
                              ")/(" + denom_1 + "*" + d_denom_0 + ");\n";
                writer << input_1_delta.get_name()
                       << "[i] = " + delta.get_name() + "[i]*(" + numer_0 + "*" + d_numer_1 +
                              ")/(" + denom_0 + "*" + d_denom_1 + ");\n";
                writer.block_end();
                writer.block_end();
            }

            template <>
            void CPU_Emitter::EMITTER_DECL(ngraph::op::Softmax)
            {
                if (runtime::cpu::mkldnn_utils::use_mkldnn_kernel(node))
                {
                    size_t softmax_index;
                    std::vector<std::size_t> deps;
                    emit_build_primitives(external_function, node, writer, softmax_index, deps);

                    writer << "cg_ctx->set_memory_ptr(" << to_string(deps[0]) << ", "
                           << args[0].get_name() << ");\n";
                    writer << "cg_ctx->set_memory_ptr(" << to_string(deps[1]) << ", "
                           << out[0].get_name() << ");\n";

                    writer << "cg_ctx->mkldnn_invoke_primitive(" << to_string(softmax_index)
                           << ");\n";
                }
                else
                {
                    writer.block_begin();
                    const ngraph::op::Softmax* softmax =
                        static_cast<const ngraph::op::Softmax*>(node);
                    auto type = out[0].get_type();
                    auto shape = out[0].get_shape();
                    auto dims = out[0].get_shape().size();
                    auto axes = softmax->get_axes();

                    // create arg/out if 1d
                    if (dims < 1)
                    {
                        writer << type << "* arg = " << args[0].get_name() << "\n";
                        writer << type << "* out = " << out[0].get_name() << "\n";
                    }
                    // else cast arg/out to an Nd array
                    else
                    {
                        std::string shape1toN;
                        for (size_t d = 1; d < dims; ++d)
                        {
                            shape1toN += "[";
                            shape1toN += std::to_string(shape[d]);
                            shape1toN += "]";
                        }

                        writer << type << " (*arg)" << shape1toN << " = (" << type << " (*)"
                               << shape1toN << ") " << args[0].get_name() << ";\n";
                        writer << type << " (*out)" << shape1toN << " = (" << type << " (*)"
                               << shape1toN << ") " << out[0].get_name() << ";\n";
                    }

                    // build arg/out index
                    std::string index;
                    for (size_t d = 0; d < dims; ++d)
                    {
                        index += "[i";
                        index += std::to_string(d);
                        index += "]";
                    }

                    // calculate e ^ (arg - max)
                    // outer loop(s) - for axis not in axes
                    for (size_t d = 0; d < dims; ++d)
                    {
                        if (axes.find(d) == axes.end())
                        {
                            writer << "#pragma omp parallel for\n";
                            writer << "for (size_t i" << d << " = 0; i" << d << " < " << shape[d]
                                   << "; ++i" << d << ")\n";
                            writer.block_begin();
                        }
                    }

                    // max inner loop(s)
                    writer << type << " m = 0;\n"; // TODO: needs to be minval for the type

                    for (size_t d = 0; d < dims; ++d)
                    {
                        if (axes.find(d) != axes.end())
                        {
                            writer << "for (size_t i" << d << " = 0; i" << d << " < " << shape[d]
                                   << "; ++i" << d << ")\n";
                            writer.block_begin();
                        }
                    }

                    writer << "if (arg" << index << " > m)\n";
                    writer.block_begin();
                    writer << "m = arg" << index << ";\n";
                    writer.block_end();

                    // end max inner loop(s)
                    for (size_t d = 0; d < dims; ++d)
                    {
                        if (axes.find(d) != axes.end())
                        {
                            writer.block_end();
                        }
                    }

                    // e ^ (arg - max) inner loop
                    for (size_t d = 0; d < dims; ++d)
                    {
                        if (axes.find(d) != axes.end())
                        {
                            writer << "for (size_t i" << d << " = 0; i" << d << " < " << shape[d]
                                   << "; ++i" << d << ")\n";
                            writer.block_begin();
                        }
                    }

                    writer << "out" << index << " = exp(arg" << index << " - m);\n";

                    // end e ^ (arg - max) inner loop
                    for (size_t d = 0; d < dims; ++d)
                    {
                        if (axes.find(d) != axes.end())
                        {
                            writer.block_end();
                        }
                    }

                    // end e ^ (arg - max) outer loop(s)
                    for (size_t d = 0; d < dims; ++d)
                    {
                        if (axes.find(d) == axes.end())
                        {
                            writer.block_end();
                        }
                    }

                    // calculate softmax = e ^ (arg - max) / sum (e ^ (arg - max))
                    // outer loop(s) - for axis not in axes
                    for (size_t d = 0; d < dims; ++d)
                    {
                        if (axes.find(d) == axes.end())
                        {
                            writer << "#pragma omp parallel for\n";
                            writer << "for (size_t i" << d << " = 0; i" << d << " < " << shape[d]
                                   << "; ++i" << d << ")\n";
                            writer.block_begin();
                        }
                    }

                    // sum (e ^ (arg - max) inner loop(s)
                    writer << type << " d = 0;\n";

                    for (size_t d = 0; d < dims; ++d)
                    {
                        if (axes.find(d) != axes.end())
                        {
                            writer << "for (size_t i" << d << " = 0; i" << d << " < " << shape[d]
                                   << "; ++i" << d << ")\n";
                            writer.block_begin();
                        }
                    }

                    writer << "d += out" << index << ";\n";

                    // end sum (e ^ (arg - max) inner loop(s)
                    for (size_t d = 0; d < dims; ++d)
                    {
                        if (axes.find(d) != axes.end())
                        {
                            writer.block_end();
                        }
                    }

                    writer << "d = 1 / d;\n";

                    // softmax inner loop(s)
                    for (size_t d = 0; d < dims; ++d)
                    {
                        if (axes.find(d) != axes.end())
                        {
                            writer << "for (size_t i" << d << " = 0; i" << d << " < " << shape[d]
                                   << "; ++i" << d << ")\n";
                            writer.block_begin();
                        }
                    }

                    writer << "out" << index << " *= d;\n";

                    // end softmax inner loop(s)
                    for (size_t d = 0; d < dims; ++d)
                    {
                        if (axes.find(d) != axes.end())
                        {
                            writer.block_end();
                        }
                    }

                    // end softmax outer loop(s)
                    for (size_t d = 0; d < dims; ++d)
                    {
                        if (axes.find(d) == axes.end())
                        {
                            writer.block_end();
                        }
                    }
                    writer.block_end();
                }
            }

            template <>
            void CPU_Emitter::EMITTER_DECL(ngraph::op::Result)
            {
                if (args[0].get_name() == out[0].get_name())
                {
                    writer << "// Skipping generation for " << node->get_name() << "\n";
                    return;
                }

                writer << "reference::result<" << out[0].get_type() << ">(" << args[0].get_name()
                       << ",\n";
                writer << "               " << out[0].get_name() << ",\n";
                writer << "               " << shape_size(node->get_shape()) << ");\n";
            }

            template <>
            void CPU_Emitter::EMITTER_DECL(ngraph::op::And)
            {
                writer << "reference::logical_and(" << args[0].get_name() << ",\n"
                       << "                       " << args[1].get_name() << ",\n"
                       << "                       " << out[0].get_name() << ",\n"
                       << "                       " << out[0].get_size() << ");\n";
            }

            template <>
            void CPU_Emitter::EMITTER_DECL(ngraph::op::Or)
            {
                writer << "reference::logical_or(" << args[0].get_name() << ",\n"
                       << "                      " << args[1].get_name() << ",\n"
                       << "                      " << out[0].get_name() << ",\n"
                       << "                      " << out[0].get_size() << ");\n";
            }

#define TI(x) std::type_index(typeid(x))

            static std::string emit_infix_operator(const std::string& opname,
                                                   const std::vector<std::string>& args)
            {
                if (args.size() != 2)
                {
                    throw ngraph_error("args must be equal to 2");
                }
                return args.at(0) + " " + opname + " " + args.at(1);
            }

            static std::string emit_prefix_operator(const std::string& opname,
                                                    const std::vector<std::string>& args)
            {
                if (args.size() != 1)
                {
                    throw ngraph_error("args must be equal to 2");
                }
                return opname + args.at(0);
            }

            static std::string emit_function_call(const std::string& opname,
                                                  const std::vector<std::string>& args)
            {
                return opname + "(" + join(args) + ")";
            }

            static std::unordered_map<std::type_index,
                                      std::function<std::string(const std::vector<std::string>&)>>
                initialize_inline_emitters()
            {
                auto abse =
                    std::bind(emit_function_call, std::string("std::abs"), std::placeholders::_1);
                auto mine =
                    std::bind(emit_function_call, std::string("std::min"), std::placeholders::_1);
                auto maxe =
                    std::bind(emit_function_call, std::string("std::max"), std::placeholders::_1);
                auto adde = std::bind(emit_infix_operator, std::string("+"), std::placeholders::_1);
                auto nege =
                    std::bind(emit_prefix_operator, std::string("-"), std::placeholders::_1);
                auto sube = std::bind(emit_infix_operator, std::string("-"), std::placeholders::_1);

                return std::unordered_map<
                    std::type_index,
                    std::function<std::string(const std::vector<std::string>&)>>{
                    {TI(ngraph::op::Abs), abse},
                    {TI(ngraph::op::Minimum), mine},
                    {TI(ngraph::op::Relu), maxe},
                    {TI(ngraph::op::Maximum), maxe},
                    {TI(ngraph::op::Add), adde},
                    {TI(ngraph::op::Negative), nege},
                    {TI(ngraph::op::Subtract), sube},
                };
            }

            static std::unordered_map<std::type_index,
                                      std::function<std::string(const std::vector<std::string>&)>>
                inline_emitters = initialize_inline_emitters();

            // GOEE doesn't see GOEs in subgraphs that are hidden inside CompiledKernels
            // we have to manually propagate the source output
            static const ngraph::descriptor::Output*
                get_goe_input_output(ngraph::descriptor::Output* output)
            {
                auto it = output;
                while (auto goe =
                           std::dynamic_pointer_cast<ngraph::op::GetOutputElement>(it->get_node()))
                {
                    it = &goe->get_inputs().at(0).get_output();
                }
                return it;
            }

            template <>
            void CPU_Emitter::EMITTER_DECL(ngraph::op::CompiledKernel)
            {
                std::unordered_map<const ngraph::descriptor::Output*, std::string>
                    loop_symbol_table;
                // pre-fill symbol table with inputs

                const ngraph::op::CompiledKernel* ck =
                    static_cast<const ngraph::op::CompiledKernel*>(node);

                NodeVector output_nodes = ck->get_kernel_outputs();
                NodeVector node_list = ck->get_node_list();

                for (size_t i = 0; i < args.size(); i++)
                {
                    std::string sname = std::string(args[i].get_name()) + "[i]";
                    auto entry = std::make_pair(&ck->get_inputs().at(i).get_output(), sname);
                    loop_symbol_table.insert(entry);
                }

                // add outputs so we write output values directly into their
                // corresponding tensors
                for (size_t i = 0; i < out.size(); i++)
                {
                    std::string sname = std::string(out[i].get_name()) + "[i]";
                    // TODO: no support for multiple-output ops in loop kernel
                    auto entry = std::make_pair(&output_nodes.at(i)->get_outputs().at(0), sname);
                    loop_symbol_table.insert(entry);
                }

                std::string tmp_prefix{"tmp"};

                writer << "#pragma omp parallel for\n";
                writer << "for (size_t i = 0; i < " << out[0].get_size() << "; i++)\n";
                writer.block_begin();

                for (size_t i = 0; i < node_list.size(); i++)
                {
                    auto op_node = node_list[i];
                    auto op = &op_node->get_outputs().at(0);
                    std::string tmp;
                    if (loop_symbol_table.count(op) == 0)
                    {
                        //"allocate" a new temp
                        tmp = tmp_prefix + std::to_string(i);
                        // remember the new temp in symbol name
                        auto entry = std::make_pair(op, tmp);
                        loop_symbol_table.insert(entry);
                        // declare a new tmp
                        writer << op->get_element_type().c_type_string() << " ";
                    }
                    else
                    {
                        // this means we are dealing with an output
                        tmp = loop_symbol_table.at(op);
                    }

                    // prepare arguments
                    std::vector<std::string> sargs;
                    for (auto& input : op_node->get_inputs())
                    {
                        // args are expected to be in a map already
                        sargs.push_back(
                            loop_symbol_table.at(get_goe_input_output(&input.get_output())));
                    }

                    if (std::dynamic_pointer_cast<ngraph::op::Relu>(op_node))
                    {
                        auto casted_zero = std::string("static_cast<") +
                                           op->get_element_type().c_type_string() +
                                           std::string(">(0)");
                        sargs.push_back(casted_zero);
                    }

                    const Node& n = *op_node;
                    auto emitter = inline_emitters.at(TI(n));
                    writer << tmp << " = " << emitter(sargs) << ";\n";
                }

                writer.block_end();
            }

            template <>
            void CPU_Emitter::EMITTER_DECL(ngraph::op::GenerateMask)
            {
                auto gm = static_cast<const ngraph::op::GenerateMask*>(node);
                writer.block_begin();
                auto index = external_function->add_state(
                    ngraph::RNGState::create_rng_state(gm->get_seed(), gm->get_probability()));
                writer << "auto state = static_cast<ngraph::RNGState*>(ctx->states[" << index
                       << "]);\n";
                writer << "bool training = static_cast<bool>(" << args[0].get_name() << "[0]);\n";
                writer << "bool use_seed = static_cast<bool>(" << args[2].get_name() << "[0]);\n";

                writer << "uint64_t seed = static_cast<uint64_t>(" << args[3].get_name()
                       << "[0]);\n";
                writer << "double keep_prob = static_cast<double>(" << args[4].get_name()
                       << "[0]);\n";
                writer << "if (use_seed == false) \n";
                writer << "{\n";
                writer << "    reference::generate_mask(\n";
                writer << "                " << out[0].get_name() << ",\n";
                writer << "                " << out[0].get_size() << ",\n";
                writer << "                state, training);\n";
                writer << "}\n";
                writer << "else {\n";
                writer << "       reference::generate_mask_no_state(\n";
                writer << "           " << out[0].get_name() << ",\n";
                writer << "           " << out[0].get_size() << ",\n";
                writer << "           training, seed, keep_prob);\n";
                writer << "}\n";
                writer.block_end();
            }

            template <>
            void CPU_Emitter::EMITTER_DECL(ngraph::op::Dropout)
            {
                throw ngraph_error("Not yet implemented");
            }

            template <>
            void CPU_Emitter::EMITTER_DECL(ngraph::op::Dequantize)
            {
                if (runtime::cpu::mkldnn_utils::use_mkldnn_kernel(node))
                {
                    size_t dequantize_index;
                    std::vector<std::size_t> deps;
                    emit_build_primitives<ngraph::op::Dequantize>(
                        external_function, node, writer, dequantize_index, deps, args);

                    writer << "cg_ctx->set_memory_ptr(" << to_string(deps[0]) << ", "
                           << args[0].get_name() << ");\n";
                    writer << "cg_ctx->set_memory_ptr(" << to_string(deps[1]) << ", "
                           << out[0].get_name() << ");\n";
                    writer << "cg_ctx->mkldnn_invoke_primitive(" << to_string(dequantize_index)
                           << ");\n";
                }
                else
                {
                    auto dequantize = static_cast<const ngraph::op::Dequantize*>(node);
                    writer << "reference::dequantize(";
                    writer << "            " << args[0].get_name() << ",\n";
                    writer << "            " << args[1].get_name() << ",\n";
                    writer << "            " << args[2].get_name() << ",\n";
                    writer << "            " << out[0].get_name() << ",\n";
                    writer << "            {" << join(args[0].get_shape()) << "},\n";
                    writer << "            {" << join(args[1].get_shape()) << "},\n";
                    writer << "            {" << join(dequantize->get_axes()) << "});\n";
                }
            }

            template <>
            void CPU_Emitter::EMITTER_DECL(ngraph::op::Quantize)
            {
                auto quantize = static_cast<const ngraph::op::Quantize*>(node);
                if (runtime::cpu::mkldnn_utils::use_mkldnn_kernel(node))
                {
                    size_t quantize_index;
                    std::vector<std::size_t> deps;
                    emit_build_primitives<ngraph::op::Quantize>(
                        external_function, node, writer, quantize_index, deps, args);

                    writer << "cg_ctx->set_memory_ptr(" << to_string(deps[0]) << ", "
                           << args[0].get_name() << ");\n";
                    writer << "cg_ctx->set_memory_ptr(" << to_string(deps[1]) << ", "
                           << out[0].get_name() << ");\n";
                    writer << "cg_ctx->mkldnn_invoke_primitive(" << to_string(quantize_index)
                           << ");\n";
                }
                else
                {
                    writer << "reference::quantize(";
                    writer << "            " << args[0].get_name() << ",\n";
                    writer << "            " << args[1].get_name() << ",\n";
                    writer << "            " << args[2].get_name() << ",\n";
                    writer << "            " << out[0].get_name() << ",\n";
                    writer << "            {" << join(args[0].get_shape()) << "},\n";
                    writer << "            {" << join(args[1].get_shape()) << "},\n";
                    writer << "            {" << join(quantize->get_axes()) << "},\n";
                    writer << "            static_cast<ngraph::op::Quantize::RoundMode>("
                           << static_cast<int>(quantize->get_round_mode()) << "));\n";
                }
            }

            template <>
            void CPU_Emitter::EMITTER_DECL(ngraph::op::QuantizedConcat)
            {
                if (runtime::cpu::mkldnn_utils::use_mkldnn_kernel(node))
                {
                    size_t concat_index;
                    std::vector<std::size_t> deps;
                    emit_build_primitives(external_function, node, writer, concat_index, deps);

                    size_t i;
                    for (i = 0; i < args.size(); i++)
                    {
                        writer << "cg_ctx->set_memory_ptr(" << to_string(deps[i]) << ", "
                               << args[i].get_name() << ");\n";
                    }
                    writer << "cg_ctx->set_memory_ptr(" << to_string(deps[i]) << ", "
                           << out[0].get_name() << ");\n";

                    writer << "cg_ctx->mkldnn_invoke_primitive(" << to_string(concat_index)
                           << ");\n";
                }
                else
                {
                    throw ngraph_error("unsupported parameters for QuantizedConcat via DEX");
                }
            }

            template <>
            void CPU_Emitter::EMITTER_DECL(ngraph::op::Tile)
            {
                auto arg_shape = args[0].get_shape();
                auto arg_rank = arg_shape.size();
                auto out_shape = out[0].get_shape();
                const element::Type& et = args[0].get_element_type();

                if (arg_rank == 0)
                {
                    size_t repeats = shape_size(out_shape);

                    writer.block_begin();
                    writer << "cpu::kernel::tile_rank_0<" << et.c_type_string() << ">("
                           << args[0].get_name() << ", " << out[0].get_name() << ", "
                           << std::to_string(repeats) << ");\n";

                    writer.block_end();
                }
                else
                {
                    writer.block_begin();
                    writer << "cpu::kernel::tile<" << et.c_type_string() << ", "
                           << std::to_string(arg_rank) << ">(" << args[0].get_name() << ", "
                           << out[0].get_name() << ", {" << join(arg_shape) << "}, {"
                           << join(out_shape) << "}, 0);\n";

                    writer.block_end();
                }
            }

#undef TI
        } // namespace cpu
    }     // namespace runtime
} // namespace ngraph

//------------------------------------------------------------------------------------------------
// Utility methods
//------------------------------------------------------------------------------------------------

static string format_name(const string& name)
{
    string rc;
    if (!name.empty())
    {
        rc = " " + name;
    }
    return rc;
}

std::string runtime::cpu::CPU_Emitter::emit_indices(const std::vector<std::string> indices)
{
    stringstream ss;
    for (auto i : indices)
    {
        ss << "[" << i << "]";
    }
    return ss.str();
}

std::string
    runtime::cpu::CPU_Emitter::emit_for_lt(const std::string& prefix, size_t index, size_t to)
{
    stringstream ss;
    auto iv = prefix + std::to_string(index);
    ss << "for (size_t " << iv << " = 0 ; " << iv << " < " << to << "; " << iv << "++)\n";
    return ss.str();
}

std::string runtime::cpu::CPU_Emitter::emit_vector(const runtime::cpu::TensorViewWrapper& tvi,
                                                   const string& name)
{
    stringstream ss;

    const element::Type& et = tvi.get_element_type();
    ss << "EigenVector<" << et.c_type_string() << ">" << format_name(name) << "(" << tvi.get_name()
       << ", " << eigen_vector_format(tvi) << ")";
    return ss.str();
}

string runtime::cpu::CPU_Emitter::emit_array1d(const runtime::cpu::TensorViewWrapper& tvi,
                                               const string& name)
{
    stringstream ss;

    const element::Type& et = tvi.get_element_type();
    ss << "EigenArray1d<" << et.c_type_string() << ">" << format_name(name) << "(" << tvi.get_name()
       << ", " << eigen_vector_format(tvi) << ")";
    return ss.str();
}

string runtime::cpu::CPU_Emitter::emit_matrix(const runtime::cpu::TensorViewWrapper& tvi,
                                              const string& name)
{
    stringstream ss;

    const element::Type& et = tvi.get_element_type();
    ss << "EigenMatrix<" << et.c_type_string() << ">" << format_name(name) << "(" << tvi.get_name()
       << ", " << eigen_matrix_format(tvi.get_shape(), tvi.get_strides()) << ")";
    return ss.str();
}<|MERGE_RESOLUTION|>--- conflicted
+++ resolved
@@ -3027,13 +3027,9 @@
                     case ngraph::op::PadMode::REFLECT:
                         pad_mode_string = "ngraph::op::PadMode::REFLECT";
                         break;
-<<<<<<< HEAD
                     case ngraph::op::PadMode::SYMMETRIC:
                         pad_mode_string = "ngraph::op::PadMode::SYMMETRIC";
                         break;
-=======
-                    case ngraph::op::PadMode::SYMMETRIC: throw ngraph_error("Unsupported PadMode");
->>>>>>> fde81260
                     }
                     writer << "reference::pad<" << out[0].get_type() << ">(" << args[0].get_name()
                            << ",\n";
