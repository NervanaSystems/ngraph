/*******************************************************************************
* Copyright 2017-2018 Intel Corporation
*
* Licensed under the Apache License, Version 2.0 (the "License");
* you may not use this file except in compliance with the License.
* You may obtain a copy of the License at
*
*     http://www.apache.org/licenses/LICENSE-2.0
*
* Unless required by applicable law or agreed to in writing, software
* distributed under the License is distributed on an "AS IS" BASIS,
* WITHOUT WARRANTIES OR CONDITIONS OF ANY KIND, either express or implied.
* See the License for the specific language governing permissions and
* limitations under the License.
*******************************************************************************/

#include "ngraph/runtime/cpu/cpu_emitter.hpp"
#include <algorithm>
#include <cmath>
#include <numeric>
#include <string>
#include <typeindex>
#include <unordered_map>
#include <vector>
#include "ngraph/node.hpp"
#include "ngraph/op/abs.hpp"
#include "ngraph/op/acos.hpp"
#include "ngraph/op/add.hpp"
#include "ngraph/op/allreduce.hpp"
#include "ngraph/op/and.hpp"
#include "ngraph/op/asin.hpp"
#include "ngraph/op/atan.hpp"
#include "ngraph/op/avg_pool.hpp"
#include "ngraph/op/batch_norm.hpp"
#include "ngraph/op/broadcast.hpp"
#include "ngraph/op/ceiling.hpp"
#include "ngraph/op/concat.hpp"
#include "ngraph/op/constant.hpp"
#include "ngraph/op/convert.hpp"
#include "ngraph/op/convolution.hpp"
#include "ngraph/op/cos.hpp"
#include "ngraph/op/cosh.hpp"
#include "ngraph/op/divide.hpp"
#include "ngraph/op/dot.hpp"
#include "ngraph/op/equal.hpp"
#include "ngraph/op/exp.hpp"
#include "ngraph/op/floor.hpp"
#include "ngraph/op/function_call.hpp"
#include "ngraph/op/get_output_element.hpp"
#include "ngraph/op/greater.hpp"
#include "ngraph/op/greater_eq.hpp"
#include "ngraph/op/less.hpp"
#include "ngraph/op/less_eq.hpp"
#include "ngraph/op/log.hpp"
#include "ngraph/op/max.hpp"
#include "ngraph/op/max_pool.hpp"
#include "ngraph/op/maximum.hpp"
#include "ngraph/op/min.hpp"
#include "ngraph/op/minimum.hpp"
#include "ngraph/op/multiply.hpp"
#include "ngraph/op/negative.hpp"
#include "ngraph/op/not.hpp"
#include "ngraph/op/not_equal.hpp"
#include "ngraph/op/one_hot.hpp"
#include "ngraph/op/op.hpp"
#include "ngraph/op/or.hpp"
#include "ngraph/op/pad.hpp"
#include "ngraph/op/parameter.hpp"
#include "ngraph/op/power.hpp"
#include "ngraph/op/product.hpp"
#include "ngraph/op/reduce.hpp"
#include "ngraph/op/reduce_window.hpp"
#include "ngraph/op/relu.hpp"
#include "ngraph/op/remainder.hpp"
#include "ngraph/op/replace_slice.hpp"
#include "ngraph/op/reshape.hpp"
#include "ngraph/op/result.hpp"
#include "ngraph/op/reverse.hpp"
#include "ngraph/op/reverse_sequence.hpp"
#include "ngraph/op/select.hpp"
#include "ngraph/op/select_and_scatter.hpp"
#include "ngraph/op/sign.hpp"
#include "ngraph/op/sin.hpp"
#include "ngraph/op/sinh.hpp"
#include "ngraph/op/slice.hpp"
#include "ngraph/op/softmax.hpp"
#include "ngraph/op/sqrt.hpp"
#include "ngraph/op/subtract.hpp"
#include "ngraph/op/sum.hpp"
#include "ngraph/op/tan.hpp"
#include "ngraph/op/tanh.hpp"
#include "ngraph/runtime/cpu/cpu_emitter.hpp"
#include "ngraph/runtime/cpu/cpu_kernel_emitters.hpp"
#include "ngraph/runtime/cpu/cpu_op_annotations.hpp"
#include "ngraph/runtime/cpu/mkldnn_utils.hpp"
#include "ngraph/runtime/cpu/op/batch_dot.hpp"
#include "ngraph/runtime/cpu/op/batch_norm_relu.hpp"
#include "ngraph/runtime/cpu/op/conv_bias.hpp"
#include "ngraph/runtime/cpu/op/conv_relu.hpp"
#include "ngraph/runtime/cpu/op/convert_layout.hpp"
#include "ngraph/runtime/cpu/op/lstm.hpp"
#include "ngraph/runtime/cpu/op/matmul_bias.hpp"
#include "ngraph/runtime/cpu/op/max_pool_with_indices.hpp"
#include "ngraph/runtime/cpu/op/rnn.hpp"
#include "ngraph/runtime/cpu/op/sigmoid.hpp"
#include "ngraph/runtime/cpu/op/sigmoid_mul.hpp"
#include "ngraph/type/element_type.hpp"
#include "ngraph/util.hpp"

#ifdef NGRAPH_DISTRIBUTED
#include <mpi.h>
#include "ngraph/op/allreduce.hpp"
#endif

using namespace std;
using namespace ngraph;

// Enables old unoptimized Eigen code paths
#define USE_EIGEN_CORE_INLINE 0

static bool s_use_ref_kernels = (std::getenv("NGRAPH_CPU_USE_REF_KERNELS") != nullptr);

static string eigen_vector_format(const runtime::cpu::TensorViewWrapper& tvi)
{
    return "fmt::V{" + to_string(tvi.get_size()) + "}";
}

static string eigen_matrix_format(const ngraph::Shape& shape, const ngraph::Strides& strides)
{
    stringstream ss;
    ss << "fmt::M{{" << join(shape) << "}, {" << join(strides) << "}}";
    return ss.str();
}

namespace ngraph
{
    namespace runtime
    {
        namespace cpu
        {
            template <>
            void CPU_Emitter::EMITTER_DECL(ngraph::op::Add)
            {
                // TODO: Audit all uses of Add and fix this to use
                // the right alignment instead of Eigen::Unaligned
                writer.block_begin();
#if USE_EIGEN_CORE_INLINE == 1
                writer << "Eigen::Map<Eigen::Array<" << out[0].get_element_type().c_type_string()
                       << ", " << out[0].get_size() << ", 1>, Eigen::Unaligned> out("
                       << out[0].get_name() << ");\n";
                writer << "Eigen::Map<Eigen::Array<" << args[0].get_element_type().c_type_string()
                       << ", " << args[0].get_size() << ", 1>, Eigen::Unaligned> arg0("
                       << args[0].get_name() << ");\n";
                writer << "Eigen::Map<Eigen::Array<" << args[1].get_element_type().c_type_string()
                       << ", " << args[1].get_size() << ", 1>, Eigen::Unaligned> arg1("
                       << args[1].get_name() << ");\n";
                writer << "out = arg0 + arg1;\n";
#else

                if (runtime::cpu::mkldnn_utils::use_mkldnn_kernel(node))
                {
                    std::vector<float> scale_vector(2, 1);
                    std::vector<mkldnn::memory::primitive_desc> inputs_pd;

                    auto input0_format =
                        runtime::cpu::mkldnn_utils::get_input_mkldnn_format(node, 0);
                    auto input1_format =
                        runtime::cpu::mkldnn_utils::get_input_mkldnn_format(node, 1);
                    auto result_format =
                        runtime::cpu::mkldnn_utils::get_output_mkldnn_format(node, 0);
                    auto& mkldnn_emitter = external_function->get_mkldnn_emitter();
                    auto input0_data_desc =
                        mkldnn_emitter->build_memory_descriptor(args[0], input0_format);
                    auto input1_data_desc =
                        mkldnn_emitter->build_memory_descriptor(args[1], input1_format);
                    auto result_desc =
                        mkldnn_emitter->build_memory_descriptor(out[0], result_format);
                    inputs_pd.push_back(mkldnn::memory::primitive_desc(
                        input0_data_desc, runtime::cpu::mkldnn_utils::global_cpu_engine));
                    inputs_pd.push_back(mkldnn::memory::primitive_desc(
                        input1_data_desc, runtime::cpu::mkldnn_utils::global_cpu_engine));

                    size_t add_index = 0;
                    add_index = mkldnn_emitter->build_elementwise_add(
                        input0_data_desc, input1_data_desc, result_desc, scale_vector, inputs_pd);
                    auto& deps = mkldnn_emitter->get_primitive_deps(add_index);
                    writer << "cpu::mkldnn_utils::set_memory_ptr(ctx, " << to_string(deps[0])
                           << ", " << args[0].get_name() << ");\n";
                    writer << "cpu::mkldnn_utils::set_memory_ptr(ctx, " << to_string(deps[1])
                           << ", " << args[1].get_name() << ");\n";
                    writer << "cpu::mkldnn_utils::set_memory_ptr(ctx, " << to_string(deps[2])
                           << ", " << out[0].get_name() << ");\n";

                    writer << "cpu::mkldnn_utils::mkldnn_invoke_primitive(ctx, "
                           << to_string(add_index) << ");\n";
                }
                else
                {
                    writer << "#pragma omp parallel for\n";
                    writer << "for (size_t i = 0; i < " << out[0].get_size() << "; i++)\n";
                    writer.block_begin();
                    writer << out[0].get_name() << "[i] = " << args[0].get_name() << "[i] + "
                           << args[1].get_name() << "[i];\n";
                    writer.block_end();
                }
#endif
                writer.block_end();
            }

#ifdef NGRAPH_DISTRIBUTED
            template <>
            void CPU_Emitter::EMITTER_DECL(ngraph::op::AllReduce)
            {
                const element::Type& element_type = args[0].get_element_type();
                auto data_type = "MPI_FLOAT";

                if (element_type == element::f32)
                {
                    data_type = "MPI_FLOAT";
                }
                else if (element_type == element::f64)
                {
                    data_type = "MPI_DOUBLE";
                }

                writer.block_begin();
                writer << "MPI_Allreduce(" << args[0].get_name() << ", " << out[0].get_name()
                       << ", " << out[0].get_size() << ", " << data_type
                       << ", MPI_SUM, MPI_COMM_WORLD);\n";
                writer.block_end();
            }
#endif

            template <>
            void CPU_Emitter::EMITTER_DECL(ngraph::op::MatmulBias)
            {
                const ngraph::op::MatmulBias* cg = static_cast<const ngraph::op::MatmulBias*>(node);

                const Shape& arg0_shape = cg->get_arg0_shape(); //W
                const Shape& arg1_shape = cg->get_arg1_shape(); //x
                const Shape& arg2_shape = node->get_shape();    //bias (C)

                static const char* ctranspose = "cblas::Transpose::Transpose, ";
                static const char* cnotranspose = "cblas::Transpose::None, ";

                size_t m = arg0_shape[0];
                size_t n = arg1_shape[1];
                size_t k = arg0_shape[1];
                //
                const char* tranpose_a = cnotranspose;
                const char* tranpose_b = cnotranspose;
                size_t lda = arg0_shape[1];
                size_t ldb = arg1_shape[1];

                if (cg->get_is_arg0_transposed())
                {
                    tranpose_a = ctranspose;
                    m = arg0_shape[1];
                    k = arg0_shape[0];
                }

                if (cg->get_is_arg1_transposed())
                {
                    tranpose_b = ctranspose;
                    n = arg1_shape[0];
                }

                writer.block_begin();

                const char* cbeta = "0.0f";

                writer << "cblas::cblas_sgemm("
                       << "cblas::Layout::RowMajor, " << tranpose_a << tranpose_b << m << ", " << n
                       << ", " << k << ",\n"
                       << "        1.0f, " << args[0].get_name() << ", " << max(1UL, lda) << ", "
                       << args[1].get_name() << ", " << max(1UL, ldb) << ", " << cbeta << ",\n"
                       << "        " << out[0].get_name() << ", " << max(1UL, arg2_shape[1])
                       << ");\n";

                if (args.size() > 2)
                {
                    auto axes = cg->get_broadcast_axes();
                    if (axes.size() == 1)
                    {
                        if (*(axes.begin()) == 0)
                        {
                            writer << "static " << out[0].get_element_type().c_type_string()
                                   << " ones_row[" << arg2_shape[0] << "]"
                                   << " = { 1.0f";
                            for (size_t i = 1; i < arg2_shape[0]; ++i)
                            {
                                writer << ", 1.0f";
                            }
                            writer << "};\n";

                            writer << "cblas::cblas_sgemm("
                                   << "cblas::Layout::RowMajor, " << cnotranspose << cnotranspose
                                   << arg2_shape[0] << ", " << arg2_shape[1] << ", 1"
                                   << ",\n"
                                   << "        1.0f, ones_row, "
                                   << "1"
                                   << ", " << args[2].get_name() << ", " << max(1UL, arg2_shape[1])
                                   << ", "
                                   << "1.0f"
                                   << ",\n"
                                   << "        " << out[0].get_name() << ", "
                                   << max(1UL, arg2_shape[1]) << ");\n";
                        }
                        else
                        {
                            writer << "static " << out[0].get_element_type().c_type_string()
                                   << " ones_col[" << arg2_shape[1] << "]"
                                   << " = { 1.0f";
                            for (size_t i = 1; i < arg2_shape[1]; ++i)
                            {
                                writer << ", 1.0f";
                            }
                            writer << "};\n";

                            writer << "cblas::cblas_sgemm("
                                   << "cblas::Layout::RowMajor, " << cnotranspose << cnotranspose
                                   << arg2_shape[0] << ", " << arg2_shape[1] << ", 1,\n"
                                   << "1.0f, " << args[2].get_name() << ", 1, "
                                   << "ones_col, " << max(1UL, arg2_shape[1]) << ", "
                                   << "1.0f"
                                   << ",\n"
                                   << "        " << out[0].get_name() << ", "
                                   << max(1UL, arg2_shape[1]) << ");\n";
                        }
                    }
                    else
                    {
                        if (axes.size() != 2)
                        {
                            throw ngraph_error("unexpected broadcast rank");
                        }

                        writer << out[0].get_element_type().c_type_string() << " bias["
                               << arg2_shape[1] << "]"
                               << " = { " << args[2].get_name() << "[0]";
                        for (size_t i = 1; i < arg2_shape[1]; ++i)
                        {
                            writer << "," << args[2].get_name() << "[0]";
                        }
                        writer << "};\n";

                        writer << "static " << out[0].get_element_type().c_type_string()
                               << " ones_scalar[" << arg2_shape[0] << "]"
                               << " = { 1.0f";
                        for (size_t i = 1; i < arg2_shape[0]; ++i)
                        {
                            writer << ", 1.0f";
                        }
                        writer << "};\n";

                        writer << "cblas::cblas_sgemm("
                               << "cblas::Layout::RowMajor, " << cnotranspose << cnotranspose
                               << arg2_shape[0] << ", " << arg2_shape[1] << ", 1"
                               << ",\n"
                               << "        1.0f, ones_scalar, "
                               << "1"
                               << ", "
                               << "bias"
                               << ", " << max(1UL, arg2_shape[1]) << ", "
                               << "1.0f"
                               << ",\n"
                               << "        " << out[0].get_name() << ", " << max(1UL, arg2_shape[1])
                               << ");\n";
                    }
                }

                writer.block_end();
            }
            template <>
            void CPU_Emitter::EMITTER_DECL(ngraph::op::BatchDot)
            {
                const ngraph::op::BatchDot* batch_dot =
                    static_cast<const ngraph::op::BatchDot*>(node);

                auto mat_a = args[0];
                auto mat_b = args[1];
                auto mat_c = out[0];
                const Shape& shape_a = mat_a.get_shape();
                const Shape& shape_b = mat_b.get_shape();

                static const char* cblas_transpose = "cblas::Transpose::Transpose";
                static const char* cblas_no_transpose = "cblas::Transpose::None";

                size_t m = shape_a[1];
                size_t k = shape_a[2];
                size_t n = shape_b[2];
                size_t lda = std::max(1UL, k);
                size_t ldb = std::max(1UL, n);
                const char* transpose_a = cblas_no_transpose;
                const char* transpose_b = cblas_no_transpose;
                if (batch_dot->get_is_a_transposed())
                {
                    transpose_a = cblas_transpose;
                    m = shape_a[2];
                    k = shape_a[1];
                    lda = std::max(1UL, m);
                }
                if (batch_dot->get_is_b_transposed())
                {
                    transpose_b = cblas_transpose;
                    n = shape_b[1];
                    ldb = std::max(1UL, k);
                }
                size_t ldc = max(1UL, n);
<<<<<<< HEAD
                const size_t offset_a = m*k;
                const size_t offset_b = k*n;
                const size_t offset_c = m*n;
=======
                size_t offset_a = m * k;
                size_t offset_b = k * n;
                size_t offset_c = m * n;
>>>>>>> 843c3674

                writer.block_begin();

                const size_t group_count = 1;
                const size_t group_size = shape_a[0];
                // writer << "for (int i = 0; i < " << shape_a[0] << "; ++i)";
                // writer.block_begin();
                // writer << "cblas::cblas_sgemm("
                //        << "cblas::Layout::RowMajor, " << tranpose_a << tranpose_b << m << ", " << n
                //        << ", " << k << ",\n"
                //        << "        1.0f, " << mat_a.get_name() << "+i*" << offset_a << ", " << lda << ", "
                //        << mat_b.get_name() << "+i*" << offset_b << ", " << ldb << ", " << cbeta << ",\n"
<<<<<<< HEAD
                //        << "        " << mat_c.get_name() << "+i*" << offset_c << ", " << ldc 
=======
                //        << "        " << out[0].get_name() << "+i*" << offset_c << ", " << ldc
>>>>>>> 843c3674
                //        << ");\n";
                // writer.block_end();
                auto populate_array =
                    [&writer](const std::string& var, size_t size, size_t offset) {
                        for (size_t i = 0; i < size; ++i)
                        {
                            if (i < size - 1)
                            {
                                writer << var << "+" << i * offset << ", ";
                            }
                            else
                            {
                                writer << var << "+" << i * offset;
                            }
                        }
                    };
                writer << "cblas::Transpose transa_array[] = {" << transpose_a << "};\n";
                writer << "cblas::Transpose transb_array[] = {" << transpose_b << "};\n";
                writer << "int64_t m_array[] = {" << m << "};\n";
                writer << "int64_t n_array[] = {" << n << "};\n";
                writer << "int64_t k_array[] = {" << k << "};\n";
                writer << "float alpha_array[] = {1.0f};\n";
                writer << "std::vector<const float*> a{";
                populate_array(mat_a.get_name(), group_size, offset_a);
                writer << "};\n";
                writer << "const float** a_array = &a[0];\n";
                writer << "int64_t lda_array[] = {" << lda << "};\n";
                writer << "std::vector<const float*> b{";
                populate_array(mat_b.get_name(), group_size, offset_b);
                writer << "};\n";
                writer << "const float** b_array = &b[0];\n";
                writer << "int64_t ldb_array[] = {" << ldb << "};\n";
                writer << "float beta_array[] = {0.0f};\n";
                writer << "std::vector<float*> c{";
                populate_array(mat_c.get_name(), group_size, offset_c);
                writer << "};\n";
                writer << "float** c_array = &c[0];\n";
                writer << "int64_t ldc_array[] = {" << ldc << "};\n";
                writer << "int64_t group_size[] = {" << group_size << "};\n";

                writer << "cblas_sgemm_batch(cblas::Layout::RowMajor, ";
                writer << "transa_array, transb_array, m_array, n_array, k_array, \n";
                writer << "alpha_array, a_array, lda_array, b_array, ldb_array, beta_array, \n";
                writer << "c_array, ldc_array, " << group_count << ", group_size);\n";
                writer.block_end();
            }

            template <>
            void CPU_Emitter::EMITTER_DECL(ngraph::op::Lstm)
            {
                const ngraph::op::Lstm* lstm_node = static_cast<const ngraph::op::Lstm*>(node);
                if (args.size() != 5 || !lstm_node->get_fused_inputs())
                {
                    throw ngraph_error(
                        "Lstm op doesnt have the required number of inputs to emit MKLDNN kernel");
                }
                const int src_sequence_length_max = lstm_node->get_src_sequence_length();
                const int direction = lstm_node->get_direction();
                const int num_fused_layers = lstm_node->get_num_fused_layers();
                const int lstm_cell_n_gates = lstm_node->get_gates_per_cell();
                const int lstm_cell_n_states = lstm_node->get_num_cell_states();
                const int feature_size = lstm_node->get_src_iter_feature_size();
                const int batch = lstm_node->get_batch_size();

                if (out[0].get_shape().size() == 2 && (out[0].get_shape()[1] != feature_size))
                {
                    throw ngraph_error(
                        "input slc{ht} feature size is not equal to output dlc{ht} feature size ");
                }

                if (out[1].get_shape().size() == 2 && (out[1].get_shape()[1] != feature_size) &&
                    lstm_node->get_num_timesteps() != 1)
                {
                    throw ngraph_error(
                        "input sic{ht_1|ct_1} feature size is not equal to output dlc{ht_1|ct_1} "
                        "feature size ");
                }

                NGRAPH_DEBUG << "slc: " << lstm_node->get_src_layer_feature_size()
                             << " sic: " << feature_size;
                NGRAPH_DEBUG << "batch_size: " << batch << " lstm_cell_n_states "
                             << lstm_cell_n_states << " lstm_cell_n_gates: " << lstm_cell_n_gates
                             << " src_sequence_length_max: " << src_sequence_length_max;
                mkldnn::memory::dims src_layer_tz = {
                    src_sequence_length_max, batch, lstm_node->get_src_layer_feature_size()};
                mkldnn::memory::dims src_iter_tz = {
                    num_fused_layers, direction, lstm_cell_n_states, batch, feature_size};
                mkldnn::memory::dims weights_layer_tz = {num_fused_layers,
                                                         direction,
                                                         lstm_node->get_src_layer_feature_size(),
                                                         lstm_cell_n_gates,
                                                         feature_size};
                mkldnn::memory::dims weights_iter_tz = {
                    num_fused_layers, direction, feature_size, lstm_cell_n_gates, feature_size};
                mkldnn::memory::dims bias_tz = {
                    num_fused_layers, direction, lstm_cell_n_gates, feature_size};
                mkldnn::memory::dims dst_layer_tz = {src_sequence_length_max, batch, feature_size};
                mkldnn::memory::dims dst_iter_tz = {
                    num_fused_layers, direction, lstm_cell_n_states, batch, feature_size};

                // We create the memory descriptors used by the user
                auto src_layer_md = mkldnn::memory::desc(
                    {src_layer_tz}, mkldnn::memory::data_type::f32, mkldnn::memory::format::tnc);

                auto src_iter_md = mkldnn::memory::desc(
                    {src_iter_tz}, mkldnn::memory::data_type::f32, mkldnn::memory::format::ldsnc);

                auto wei_layer_md = mkldnn::memory::desc({weights_layer_tz},
                                                         mkldnn::memory::data_type::f32,
                                                         mkldnn::memory::format::ldigo);

                auto wei_iter_md = mkldnn::memory::desc({weights_iter_tz},
                                                        mkldnn::memory::data_type::f32,
                                                        mkldnn::memory::format::ldigo);

                auto bias_md = mkldnn::memory::desc(
                    {bias_tz}, mkldnn::memory::data_type::f32, mkldnn::memory::format::ldgo);

                auto dst_layer_md = mkldnn::memory::desc(
                    {dst_layer_tz}, mkldnn::memory::data_type::f32, mkldnn::memory::format::tnc);

                auto dst_iter_md = mkldnn::memory::desc(
                    {dst_iter_tz}, mkldnn::memory::data_type::f32, mkldnn::memory::format::ldsnc);

                auto& mkldnn_emitter = external_function->get_mkldnn_emitter();
                auto lstm_index = mkldnn_emitter->build_rnn_forward(src_layer_md,
                                                                    src_iter_md,
                                                                    wei_layer_md,
                                                                    wei_iter_md,
                                                                    bias_md,
                                                                    dst_layer_md,
                                                                    dst_iter_md);
                auto& deps = mkldnn_emitter->get_primitive_deps(lstm_index);

                writer << "cpu::mkldnn_utils::set_memory_ptr(ctx, " << to_string(deps[0]) << ", "
                       << args[0].get_name() << ");\n";
                writer << "cpu::mkldnn_utils::set_memory_ptr(ctx, " << to_string(deps[1]) << ", "
                       << args[1].get_name() << ");\n";
                writer << "cpu::mkldnn_utils::set_memory_ptr(ctx, " << to_string(deps[2]) << ", "
                       << args[2].get_name() << ");\n";
                writer << "cpu::mkldnn_utils::set_memory_ptr(ctx, " << to_string(deps[3]) << ", "
                       << args[3].get_name() << ");\n";
                writer << "cpu::mkldnn_utils::set_memory_ptr(ctx, " << to_string(deps[4]) << ", "
                       << args[4].get_name() << ");\n";
                writer << "cpu::mkldnn_utils::set_memory_ptr(ctx, " << to_string(deps[5]) << ", "
                       << out[0].get_name() << ");\n";
                writer << "cpu::mkldnn_utils::set_memory_ptr(ctx, " << to_string(deps[6]) << ", "
                       << out[1].get_name() << ");\n";

                writer << "cpu::mkldnn_utils::mkldnn_invoke_primitive(ctx, "
                       << to_string(lstm_index) << ");\n";
            }

            template <>
            void CPU_Emitter::EMITTER_DECL(ngraph::op::Rnn)
            {
                const ngraph::op::Rnn* rnn_node = static_cast<const ngraph::op::Rnn*>(node);

                const int src_sequence_length_max = rnn_node->get_src_sequence_length();
                const int direction = rnn_node->get_direction();
                const int num_fused_layers = rnn_node->get_num_fused_layers();
                const int rnn_cell_n_gates = rnn_node->get_gates_per_cell();
                const int rnn_cell_n_states = rnn_node->get_num_cell_states();
                const int feature_size = rnn_node->get_src_iter_feature_size();
                const int batch = rnn_node->get_batch_size();

                if (out[0].get_shape().size() == 2 && (out[0].get_shape()[1] != feature_size))
                {
                    throw ngraph_error(
                        "input slc{ht} feature size is not equal to output dlc{ht} feature size ");
                }

                if (out[1].get_shape().size() == 2 && (out[1].get_shape()[1] != feature_size))
                {
                    throw ngraph_error(
                        "input sic{ht_1|ct_1} feature size is not equal to output dlc{ht_1|ct_1} "
                        "feature size ");
                }

                NGRAPH_DEBUG << "slc: " << rnn_node->get_src_layer_feature_size()
                             << " sic: " << feature_size;
                NGRAPH_DEBUG << "batch_size: " << batch << " rnn_cell_n_states "
                             << rnn_cell_n_states << " rnn_cell_n_gates: " << rnn_cell_n_gates
                             << " src_sequence_length_max: " << src_sequence_length_max;
                mkldnn::memory::dims src_layer_tz = {
                    src_sequence_length_max, batch, rnn_node->get_src_layer_feature_size()};
                mkldnn::memory::dims src_iter_tz = {
                    num_fused_layers, direction, rnn_cell_n_states, batch, feature_size};
                mkldnn::memory::dims weights_layer_tz = {num_fused_layers,
                                                         direction,
                                                         rnn_node->get_src_layer_feature_size(),
                                                         rnn_cell_n_gates,
                                                         feature_size};
                mkldnn::memory::dims weights_iter_tz = {
                    num_fused_layers, direction, feature_size, rnn_cell_n_gates, feature_size};
                mkldnn::memory::dims bias_tz = {
                    num_fused_layers, direction, rnn_cell_n_gates, feature_size};
                mkldnn::memory::dims dst_layer_tz = {src_sequence_length_max, batch, feature_size};
                mkldnn::memory::dims dst_iter_tz = {
                    num_fused_layers, direction, rnn_cell_n_states, batch, feature_size};

                // We create the memory descriptors used by the user
                auto src_layer_md = mkldnn::memory::desc(
                    {src_layer_tz}, mkldnn::memory::data_type::f32, mkldnn::memory::format::tnc);

                auto src_iter_md = mkldnn::memory::desc(
                    {src_iter_tz}, mkldnn::memory::data_type::f32, mkldnn::memory::format::ldsnc);

                auto wei_layer_md = mkldnn::memory::desc({weights_layer_tz},
                                                         mkldnn::memory::data_type::f32,
                                                         mkldnn::memory::format::ldigo);

                auto wei_iter_md = mkldnn::memory::desc({weights_iter_tz},
                                                        mkldnn::memory::data_type::f32,
                                                        mkldnn::memory::format::ldigo);

                auto bias_md = mkldnn::memory::desc(
                    {bias_tz}, mkldnn::memory::data_type::f32, mkldnn::memory::format::ldgo);

                auto dst_layer_md = mkldnn::memory::desc(
                    {dst_layer_tz}, mkldnn::memory::data_type::f32, mkldnn::memory::format::tnc);

                auto dst_iter_md = mkldnn::memory::desc(
                    {dst_iter_tz}, mkldnn::memory::data_type::f32, mkldnn::memory::format::ldsnc);

                auto& mkldnn_emitter = external_function->get_mkldnn_emitter();
                auto rnn_index = mkldnn_emitter->build_rnn_forward(src_layer_md,
                                                                   src_iter_md,
                                                                   wei_layer_md,
                                                                   wei_iter_md,
                                                                   bias_md,
                                                                   dst_layer_md,
                                                                   dst_iter_md);
                auto& deps = mkldnn_emitter->get_primitive_deps(rnn_index);

                writer << "cpu::mkldnn_utils::set_memory_ptr(ctx, " << to_string(deps[0]) << ", "
                       << args[0].get_name() << ");\n";
                writer << "cpu::mkldnn_utils::set_memory_ptr(ctx, " << to_string(deps[1]) << ", "
                       << args[1].get_name() << ");\n";
                writer << "cpu::mkldnn_utils::set_memory_ptr(ctx, " << to_string(deps[2]) << ", "
                       << args[2].get_name() << ");\n";
                writer << "cpu::mkldnn_utils::set_memory_ptr(ctx, " << to_string(deps[3]) << ", "
                       << args[3].get_name() << ");\n";
                writer << "cpu::mkldnn_utils::set_memory_ptr(ctx, " << to_string(deps[4]) << ", "
                       << args[4].get_name() << ");\n";
                writer << "cpu::mkldnn_utils::set_memory_ptr(ctx, " << to_string(deps[5]) << ", "
                       << out[0].get_name() << ");\n";
                writer << "cpu::mkldnn_utils::set_memory_ptr(ctx, " << to_string(deps[6]) << ", "
                       << out[1].get_name() << ");\n";

                writer << "cpu::mkldnn_utils::mkldnn_invoke_primitive(ctx, " << to_string(rnn_index)
                       << ");\n";
            }

            void CPU_Emitter::emitBatchNorm(CPU_ExternalFunction* external_function,
                                            codegen::CodeWriter& writer,
                                            const ngraph::Node* node,
                                            const std::vector<TensorViewWrapper>& args,
                                            const std::vector<TensorViewWrapper>& out,
                                            bool append_relu)
            {
                const ngraph::op::BatchNorm* batchnorm =
                    static_cast<const ngraph::op::BatchNorm*>(node);

                writer.block_begin();
                // define weights
                writer << "std::vector<" << args[0].get_element_type().c_type_string()
                       << ">bn_weights(2*" << args[0].get_size() << ");\n";
                writer << "memcpy(&bn_weights[0], " << args[0].get_name() << ", "
                       << args[0].get_size() * args[0].get_element_type().size() << ");\n";
                writer << "memcpy(&bn_weights[0]+" << args[0].get_size() << ", "
                       << args[1].get_name() << ", "
                       << args[1].get_size() * args[1].get_element_type().size() << ");\n";

                const float ops_scale = 1.f;
                const float ops_alpha = -0.f; // relu negative slope
                const float ops_beta = 0.f;

                mkldnn::post_ops ops;
                if (append_relu)
                {
                    ops.append_eltwise(
                        ops_scale, mkldnn::algorithm::eltwise_relu, ops_alpha, ops_beta);
                }

                if (batchnorm->get_training_flag() && args.size() == 3)
                {
                    auto input_format =
                        runtime::cpu::mkldnn_utils::get_input_mkldnn_format(node, 2);
                    auto result_format =
                        runtime::cpu::mkldnn_utils::get_output_mkldnn_format(node, 0);
                    auto mean_format =
                        runtime::cpu::mkldnn_utils::get_output_mkldnn_format(node, 1);
                    auto variance_format =
                        runtime::cpu::mkldnn_utils::get_output_mkldnn_format(node, 2);

                    auto& mkldnn_emitter = external_function->get_mkldnn_emitter();
                    auto weights_shape = Shape{2, args[0].get_size()};
                    auto input_desc =
                        mkldnn_emitter->build_memory_descriptor(args[2], input_format);
                    auto weights_desc = mkldnn_emitter->build_memory_descriptor(
                        weights_shape, args[0].get_element_type(), mkldnn::memory::format::nc);
                    auto results_desc =
                        mkldnn_emitter->build_memory_descriptor(out[0], result_format);
                    auto mean_desc = mkldnn_emitter->build_memory_descriptor(out[1], mean_format);
                    auto variance_desc =
                        mkldnn_emitter->build_memory_descriptor(out[2], variance_format);

                    auto batchnorm_index =
                        mkldnn_emitter->build_batchnorm_forward(input_desc,
                                                                weights_desc,
                                                                results_desc,
                                                                mean_desc,
                                                                variance_desc,
                                                                batchnorm->get_eps_value(),
                                                                false,
                                                                batchnorm->get_training_flag(),
                                                                ops);

                    auto& deps = mkldnn_emitter->get_primitive_deps(batchnorm_index);
                    writer << "cpu::mkldnn_utils::set_memory_ptr(ctx, " << to_string(deps[0])
                           << ", " << args[2].get_name() << ");\n";
                    writer << "cpu::mkldnn_utils::set_memory_ptr(ctx, " << to_string(deps[1])
                           << ", bn_weights.data());\n";
                    writer << "cpu::mkldnn_utils::set_memory_ptr(ctx, " << to_string(deps[2])
                           << ", " << out[0].get_name() << ");\n";
                    writer << "cpu::mkldnn_utils::set_memory_ptr(ctx, " << to_string(deps[3])
                           << ", " << out[1].get_name() << ");\n";
                    writer << "cpu::mkldnn_utils::set_memory_ptr(ctx, " << to_string(deps[4])
                           << ", " << out[2].get_name() << ");\n";

                    writer << "cpu::mkldnn_utils::mkldnn_invoke_primitive(ctx, "
                           << to_string(batchnorm_index) << ");\n";
                }
                else
                {
                    auto input_format =
                        runtime::cpu::mkldnn_utils::get_input_mkldnn_format(node, 2);
                    auto mean_format = runtime::cpu::mkldnn_utils::get_input_mkldnn_format(node, 3);
                    auto variance_format =
                        runtime::cpu::mkldnn_utils::get_input_mkldnn_format(node, 4);
                    auto result_format =
                        runtime::cpu::mkldnn_utils::get_output_mkldnn_format(node, 0);
                    auto& mkldnn_emitter = external_function->get_mkldnn_emitter();
                    auto weights_shape = Shape{2, args[0].get_size()};
                    auto input_desc =
                        mkldnn_emitter->build_memory_descriptor(args[2], input_format);
                    auto weights_desc = mkldnn_emitter->build_memory_descriptor(
                        weights_shape, args[0].get_element_type(), mkldnn::memory::format::nc);
                    auto mean_desc = mkldnn_emitter->build_memory_descriptor(args[3], mean_format);
                    auto variance_desc =
                        mkldnn_emitter->build_memory_descriptor(args[4], variance_format);
                    auto results_desc =
                        mkldnn_emitter->build_memory_descriptor(out[0], result_format);

                    auto batchnorm_index =
                        mkldnn_emitter->build_batchnorm_forward(input_desc,
                                                                weights_desc,
                                                                results_desc,
                                                                mean_desc,
                                                                variance_desc,
                                                                batchnorm->get_eps_value(),
                                                                true,
                                                                batchnorm->get_training_flag(),
                                                                ops);

                    auto& deps = mkldnn_emitter->get_primitive_deps(batchnorm_index);
                    writer << "cpu::mkldnn_utils::set_memory_ptr(ctx, " << to_string(deps[0])
                           << ", " << args[2].get_name() << ");\n";
                    writer << "cpu::mkldnn_utils::set_memory_ptr(ctx, " << to_string(deps[1])
                           << ", " << args[3].get_name() << ");\n";
                    writer << "cpu::mkldnn_utils::set_memory_ptr(ctx, " << to_string(deps[2])
                           << ", " << args[4].get_name() << ");\n";
                    writer << "cpu::mkldnn_utils::set_memory_ptr(ctx, " << to_string(deps[3])
                           << ", bn_weights.data());\n";
                    writer << "cpu::mkldnn_utils::set_memory_ptr(ctx, " << to_string(deps[4])
                           << ", " << out[0].get_name() << ");\n";

                    writer << "cpu::mkldnn_utils::mkldnn_invoke_primitive(ctx, "
                           << to_string(batchnorm_index) << ");\n";
                }
                writer.block_end();
            }

            template <>
            void CPU_Emitter::EMITTER_DECL(ngraph::op::BatchNorm)
            {
                if (!mkldnn_utils::use_mkldnn_kernel(node))
                {
                    const ngraph::op::BatchNorm* batchnorm =
                        static_cast<const ngraph::op::BatchNorm*>(node);

                    if (batchnorm->get_training_flag() && args.size() == 3)
                    {
                        writer << "reference::batch_norm_three_outputs("
                               << batchnorm->get_eps_value() << ",\n";
                        writer << "            " << args[0].get_name() << ",\n";
                        writer << "            " << args[1].get_name() << ",\n";
                        writer << "            " << args[2].get_name() << ",\n";
                        writer << "            " << out[0].get_name() << ",\n";
                        writer << "            " << out[1].get_name() << ",\n";
                        writer << "            " << out[2].get_name() << ",\n";
                        writer << "            {" << join(args[2].get_shape()) << "});\n";
                    }
                    else
                    {
                        writer << "reference::batch_norm_one_output(" << batchnorm->get_eps_value()
                               << ",\n";
                        writer << "            " << args[0].get_name() << ",\n";
                        writer << "            " << args[1].get_name() << ",\n";
                        writer << "            " << args[2].get_name() << ",\n";
                        writer << "            " << args[3].get_name() << ",\n";
                        writer << "            " << args[4].get_name() << ",\n";
                        writer << "            " << out[0].get_name() << ",\n";
                        writer << "            {" << join(args[2].get_shape()) << "});\n";
                    }
                }
                else
                {
                    emitBatchNorm(external_function, writer, node, args, out, false);
                }
            }

            template <>
            void CPU_Emitter::EMITTER_DECL(ngraph::op::BatchNormRelu)
            {
                if (!mkldnn_utils::use_mkldnn_kernel(node))
                {
                    throw ngraph_error("BatchNormRelu is only supported with 4-D MKLDNN kernel.");
                }
                emitBatchNorm(external_function, writer, node, args, out, true);
            }

            template <>
            void CPU_Emitter::EMITTER_DECL(ngraph::op::BatchNormBackprop)
            {
                const ngraph::op::BatchNormBackprop* batchnorm =
                    static_cast<const ngraph::op::BatchNormBackprop*>(node);

                writer.block_begin();
                // define weights
                writer << "std::vector<" << args[0].get_element_type().c_type_string()
                       << ">bn_weights(2*" << args[0].get_size() << ");\n";
                writer << "std::vector<" << args[0].get_element_type().c_type_string()
                       << ">bn_dweights(2*" << args[0].get_size() << ");\n";

                writer << "memcpy(&bn_weights[0], " << args[0].get_name() << ", "
                       << args[0].get_size() * args[0].get_element_type().size() << ");\n";
                writer << "memcpy(&bn_weights[0]+" << args[0].get_size() << ", "
                       << args[1].get_name() << ", "
                       << args[1].get_size() * args[1].get_element_type().size() << ");\n";

                auto input_format = runtime::cpu::mkldnn_utils::get_input_mkldnn_format(node, 2);
                auto mean_format = runtime::cpu::mkldnn_utils::get_input_mkldnn_format(node, 3);
                auto variance_format = runtime::cpu::mkldnn_utils::get_input_mkldnn_format(node, 4);
                auto delta_format = runtime::cpu::mkldnn_utils::get_input_mkldnn_format(node, 5);
                auto dinput_format = runtime::cpu::mkldnn_utils::get_output_mkldnn_format(node, 0);

                auto& mkldnn_emitter = external_function->get_mkldnn_emitter();
                auto weights_shape = Shape{2, args[0].get_size()};
                auto weights_desc = mkldnn_emitter->build_memory_descriptor(
                    weights_shape, args[0].get_element_type(), mkldnn::memory::format::nc);
                auto input_desc = mkldnn_emitter->build_memory_descriptor(args[2], input_format);
                auto mean_desc = mkldnn_emitter->build_memory_descriptor(args[3], mean_format);
                auto variance_desc =
                    mkldnn_emitter->build_memory_descriptor(args[4], variance_format);
                auto delta_desc = mkldnn_emitter->build_memory_descriptor(args[5], delta_format);
                auto dinput_desc = mkldnn_emitter->build_memory_descriptor(out[0], dinput_format);
                auto dweights_desc = mkldnn_emitter->build_memory_descriptor(
                    weights_shape, args[0].get_element_type(), mkldnn::memory::format::nc);

                auto batchnorm_index =
                    mkldnn_emitter->build_batchnorm_backward(weights_desc,
                                                             input_desc,
                                                             mean_desc,
                                                             variance_desc,
                                                             delta_desc,
                                                             dinput_desc,
                                                             dweights_desc,
                                                             batchnorm->get_eps_value());

                auto& deps = mkldnn_emitter->get_primitive_deps(batchnorm_index);
                writer << "cpu::mkldnn_utils::set_memory_ptr(ctx, " << to_string(deps[0])
                       << ", bn_weights.data());\n";
                writer << "cpu::mkldnn_utils::set_memory_ptr(ctx, " << to_string(deps[1]) << ", "
                       << args[2].get_name() << ");\n";
                writer << "cpu::mkldnn_utils::set_memory_ptr(ctx, " << to_string(deps[2]) << ", "
                       << args[3].get_name() << ");\n";
                writer << "cpu::mkldnn_utils::set_memory_ptr(ctx, " << to_string(deps[3]) << ", "
                       << args[4].get_name() << ");\n";
                writer << "cpu::mkldnn_utils::set_memory_ptr(ctx, " << to_string(deps[4]) << ", "
                       << args[5].get_name() << ");\n";
                writer << "cpu::mkldnn_utils::set_memory_ptr(ctx, " << to_string(deps[5]) << ", "
                       << out[0].get_name() << ");\n";
                writer << "cpu::mkldnn_utils::set_memory_ptr(ctx, " << to_string(deps[6])
                       << ", bn_dweights.data());\n";

                writer << "cpu::mkldnn_utils::mkldnn_invoke_primitive(ctx, "
                       << to_string(batchnorm_index) << ");\n";

                writer << "memcpy(" << out[1].get_name() << ", &bn_dweights[0], "
                       << args[0].get_size() * args[0].get_element_type().size() << ");\n";
                writer << "memcpy(" << out[2].get_name() << ", &bn_dweights[0]+"
                       << args[0].get_size() << ", "
                       << args[1].get_size() * args[1].get_element_type().size() << ");\n";
                writer.block_end();
            }

            template <>
            void CPU_Emitter::EMITTER_DECL(ngraph::op::Dot)
            {
                const ngraph::op::Dot* dot = static_cast<const ngraph::op::Dot*>(node);

                const Shape& arg0_shape = args[0].get_shape();
                const Shape& arg1_shape = args[1].get_shape();
                if (arg0_shape.empty() || arg1_shape.empty())
                {
                    auto& first = (arg0_shape.empty() ? args[0] : args[1]);
                    auto& second = (arg0_shape.empty() ? args[1] : args[0]);

                    writer.block_begin();
                    writer << emit_vector(out[0]) << "\n    = ";
                    writer << first.get_name() << "[0]\n    * " << emit_vector(second) << ";\n";
                    writer.block_end();
                }
                else if ((arg0_shape.size() == 1) && (arg1_shape.size() == 1) &&
                         dot->get_reduction_axes_count() == 1)
                {
                    writer.block_begin();
                    writer << emit_vector(out[0]) << " << \n"
                           << "    " << emit_vector(args[0]) << ".dot(" << emit_vector(args[1])
                           << ");\n";
                    writer.block_end();
                }
                else if ((arg0_shape.size() == 2) && (arg1_shape.size() == 1) &&
                         dot->get_reduction_axes_count() == 1)
                {
                    writer.block_begin();
                    writer << emit_vector(out[0]) << " = \n"
                           << "    " << emit_matrix(args[0]) << " * " << emit_vector(args[1])
                           << ";\n";
                    writer.block_end();
                }
                else if ((arg0_shape.size() == 2) && (arg1_shape.size() == 2) &&
                         dot->get_reduction_axes_count() == 1)
                {
                    // Emit an MKL SGEMM call if possible
                    if (args[0].get_element_type() == element::f32)
                    {
                        writer.block_begin();
                        writer << "cblas::cblas_sgemm("
                               << "cblas::Layout::RowMajor, "
                               << "cblas::Transpose::None, "
                               << "cblas::Transpose::None, " << arg0_shape[0] << ", "
                               << arg1_shape[1] << ", " << arg0_shape[1] << ",\n"
                               << "        1.0f, " << args[0].get_name() << ", "
                               << max(1UL, arg0_shape[1]) << ", " << args[1].get_name() << ", "
                               << max(1UL, arg1_shape[1]) << ", 0.0f,\n"
                               << "        " << out[0].get_name() << ", " << max(1UL, arg1_shape[1])
                               << ");\n";
                        writer.block_end();
                    }
                    else
                    {
                        writer.block_begin();
                        writer << emit_matrix(out[0]) << " = \n"
                               << "    " << emit_matrix(args[0]) << " * " << emit_matrix(args[1])
                               << ";\n";
                        writer.block_end();
                    }
                }
                else
                {
                    writer << "reference::dot(" << args[0].get_name() << ",\n";
                    writer << "            " << args[1].get_name() << ",\n";
                    writer << "            " << out[0].get_name() << ",\n";
                    writer << "            {" << join(args[0].get_shape()) << "},\n";
                    writer << "            {" << join(args[1].get_shape()) << "},\n";
                    writer << "            {" << join(out[0].get_shape()) << "},\n";
                    writer << "            " << dot->get_reduction_axes_count() << ");\n";
                }
            }

            template <>
            void CPU_Emitter::EMITTER_DECL(ngraph::op::Multiply)
            {
                writer.block_begin();
#if USE_EIGEN_CORE_INLINE == 1
                writer << emit_array1d(out[0]) << " =\n"
                       << "   " << emit_array1d(args[0]) << " *\n"
                       << "   " << emit_array1d(args[1]) << ";\n";
#else
                writer << "#pragma omp parallel for\n";
                writer << "for (size_t i = 0; i < " << out[0].get_size() << "; i++)\n";
                writer.block_begin();
                writer << out[0].get_name() << "[i] = " << args[0].get_name() << "[i] * "
                       << args[1].get_name() << "[i];\n";
                writer.block_end();
#endif
                writer.block_end();
            }

            template <>
            void CPU_Emitter::EMITTER_DECL(ngraph::op::GetOutputElement)
            {
                auto get_tuple_element = static_cast<const ngraph::op::GetOutputElement*>(node);

                writer.block_begin();
                writer << "memcpy(" << out[0].get_name() << ", "
                       << args[get_tuple_element->get_n()].get_name() << ", "
                       << out[0].get_size() * out[0].get_element_type().size() << ");\n";
                writer.block_end();
            }

            template <>
            void CPU_Emitter::EMITTER_DECL(ngraph::op::Abs)
            {
                writer.block_begin();
#if USE_EIGEN_CORE_INLINE == 1
                writer << emit_array1d(out[0]) << " =\n";
                writer << "Eigen::abs(" << emit_array1d(args[0]) << ");\n";
#else
                // Some C++ implementations don't like it when we call std::abs on unsigned types, so we will
                // avoid doing so here.
                auto& result_element_type = out[0].get_element_type();

                writer << "#pragma omp parallel for\n";
                writer << "for (size_t i = 0; i < " << out[0].get_size() << "; i++)\n";
                writer.block_begin();
                writer << out[0].get_name()
                       << "[i] = " << (result_element_type.is_signed() ? "std::abs" : "") << "("
                       << args[0].get_name() << "[i]);\n";
                writer.block_end();
#endif
                writer.block_end();
            }

            template <>
            void CPU_Emitter::EMITTER_DECL(ngraph::op::Concat)
            {
                auto result_shape = out[0].get_shape();

#if USE_EIGEN_CORE_INLINE == 1
                if (result_shape.size() == 1)
                {
                    writer.block_begin();
                    writer << emit_vector(out[0], "out_vector") << ";\n";

                    size_t concat_pos = 0;
                    for (size_t i = 0; i < args.size(); i++)
                    {
                        writer << "out_vector.segment(" << concat_pos << ", "
                               << args[i].get_shape().at(0) << ") << " << emit_vector(args[i])
                               << ";\n";
                        concat_pos += args[i].get_shape().at(0);
                    }
                    writer.block_end();
                }
                else if (result_shape.size() == 2)
                {
                    auto axis =
                        (dynamic_cast<const ngraph::op::Concat*>(node))->get_concatenation_axis();

                    writer.block_begin();
                    writer << emit_matrix(out[0], "out_matrix") << ";\n";

                    size_t concat_pos[2]{0, 0};
                    for (size_t i = 0; i < args.size(); i++)
                    {
                        auto& arg_shape = args[i].get_shape();

                        writer << "out_matrix.block(" << concat_pos[0] << ", " << concat_pos[1]
                               << ", " << arg_shape.at(0) << ", " << arg_shape.at(1) << ") << "
                               << emit_matrix(args[i]) << ";\n";

                        concat_pos[axis] += arg_shape.at(axis);
                    }

                    writer.block_end();
                }
                else
                {
                    if (s_use_ref_kernels)
                    {
                        auto axis = (dynamic_cast<const ngraph::op::Concat*>(node))
                                        ->get_concatenation_axis();

                        std::vector<std::string> arg_names;
                        std::vector<std::string> arg_shape_strings;

                        for (auto arg : args)
                        {
                            arg_names.push_back(arg.get_name());
                            arg_shape_strings.push_back("{" + join(arg.get_shape()) + "}");
                        }

                        writer << "reference::concat<" << out[0].get_type() << ">({"
                               << join(arg_names) << "},\n";
                        writer << "                         " << out[0].get_name() << ",\n";
                        writer << "                         {" << join(arg_shape_strings) << "},\n";
                        writer << "                         {" << join(result_shape) << "},\n";
                        writer << "                         " << axis << ");\n";
                    }
                    else
                    {
                        auto axis = (dynamic_cast<const ngraph::op::Concat*>(node))
                                        ->get_concatenation_axis();

                        std::vector<std::string> arg_names;
                        std::vector<Shape> arg_shapes;

                        for (auto arg : args)
                        {
                            arg_names.push_back(arg.get_name());
                            arg_shapes.push_back(arg.get_shape());
                        }

                        kernel::emit_concat(writer,
                                            args[0].get_element_type().c_type_string(),
                                            arg_names,
                                            out[0].get_name(),
                                            arg_shapes,
                                            result_shape,
                                            axis);
                    }
                }
#else

                if (runtime::cpu::mkldnn_utils::use_mkldnn_kernel(node))
                {
                    std::vector<mkldnn::memory::format> inputs_format;
                    std::vector<mkldnn::memory::desc> inputs_data_desc;

                    for (size_t i = 0; i < args.size(); i++)
                    {
                        inputs_format.push_back(
                            runtime::cpu::mkldnn_utils::get_input_mkldnn_format(node, i));
                    }

                    auto result_format =
                        runtime::cpu::mkldnn_utils::get_output_mkldnn_format(node, 0);
                    auto& mkldnn_emitter = external_function->get_mkldnn_emitter();
                    for (size_t i = 0; i < args.size(); i++)
                    {
                        inputs_data_desc.push_back(
                            mkldnn_emitter->build_memory_descriptor(args[i], inputs_format[i]));
                    }

                    auto result_desc =
                        mkldnn_emitter->build_memory_descriptor(out[0], result_format);

                    size_t concat_index = 0;
                    size_t concat_dim =
                        (dynamic_cast<const ngraph::op::Concat*>(node))->get_concatenation_axis();
                    concat_index =
                        mkldnn_emitter->build_concat(inputs_data_desc, result_desc, concat_dim);
                    auto& deps = mkldnn_emitter->get_primitive_deps(concat_index);
                    size_t i;
                    for (i = 0; i < args.size(); i++)
                    {
                        writer << "cpu::mkldnn_utils::set_memory_ptr(ctx, " << to_string(deps[i])
                               << ", " << args[i].get_name() << ");\n";
                    }
                    writer << "cpu::mkldnn_utils::set_memory_ptr(ctx, " << to_string(deps[i])
                           << ", " << out[0].get_name() << ");\n";

                    writer << "cpu::mkldnn_utils::mkldnn_invoke_primitive(ctx, "
                           << to_string(concat_index) << ");\n";
                }
                else
                {
                    auto axis =
                        (dynamic_cast<const ngraph::op::Concat*>(node))->get_concatenation_axis();

                    std::vector<std::string> arg_names;
                    std::vector<Shape> arg_shapes;

                    for (auto arg : args)
                    {
                        arg_names.push_back(arg.get_name());
                        arg_shapes.push_back(arg.get_shape());
                    }

                    kernel::emit_concat(writer,
                                        args[0].get_element_type().c_type_string(),
                                        arg_names,
                                        out[0].get_name(),
                                        arg_shapes,
                                        result_shape,
                                        axis);
                }
#endif
            }

            template <>
            void CPU_Emitter::EMITTER_DECL(ngraph::op::Divide)
            {
                writer.block_begin();
                if (node->get_element_type().is_real() == false)
                {
                    // Check for divide by zero for integer types only
                    size_t element_count = args[1].get_size();
                    writer << "for (size_t i=0; i<" << element_count << "; i++)\n";
                    writer.block_begin();
                    writer << "if (" << args.at(1).get_name()
                           << "[i] == 0) throw std::runtime_error(\"integer divide by zero\");\n";
                    writer.block_end();
                }
#if USE_EIGEN_CORE_INLINE == 1
                writer << emit_array1d(out[0]) << " =\n"
                       << "    " << emit_array1d(args[0]) << " /\n"
                       << "    " << emit_array1d(args[1]) << ";\n";
#else
                writer << "#pragma omp parallel for\n";
                writer << "for (size_t i = 0; i < " << out[0].get_size() << "; i++)\n";
                writer.block_begin();
                writer << out[0].get_name() << "[i] = " << args[0].get_name() << "[i] / "
                       << args[1].get_name() << "[i];\n";
                writer.block_end();
#endif
                writer.block_end();
            }

            template <>
            void CPU_Emitter::EMITTER_DECL(ngraph::op::Equal)
            {
                writer.block_begin();
#if USE_EIGEN_CORE_INLINE == 1
                writer << emit_array1d(out[0]) << " =\n"
                       << "    (" << emit_array1d(args[0]) << " ==\n"
                       << "    " << emit_array1d(args[1]) << ").template cast<char>();\n";
#else
                writer << "#pragma omp parallel for\n";
                writer << "for (size_t i = 0; i < " << out[0].get_size() << "; i++)\n";
                writer.block_begin();
                writer << out[0].get_name() << "[i] = " << args[0].get_name()
                       << "[i] == " << args[1].get_name() << "[i];\n";
                writer.block_end();
#endif
                writer.block_end();
            }

            template <>
            void CPU_Emitter::EMITTER_DECL(ngraph::op::Greater)
            {
                writer.block_begin();
#if USE_EIGEN_CORE_INLINE == 1
                writer << emit_array1d(out[0]) << " =\n"
                       << "    (" << emit_array1d(args[0]) << " >\n"
                       << "    " << emit_array1d(args[1]) << ").template cast<char>();\n";
#else
                writer << "#pragma omp parallel for\n";
                writer << "for (size_t i = 0; i < " << out[0].get_size() << "; i++)\n";
                writer.block_begin();
                writer << out[0].get_name() << "[i] = " << args[0].get_name() << "[i] > "
                       << args[1].get_name() << "[i];\n";
                writer.block_end();
#endif
                writer.block_end();
            }

            template <>
            void CPU_Emitter::EMITTER_DECL(ngraph::op::GreaterEq)
            {
                writer.block_begin();
#if USE_EIGEN_CORE_INLINE == 1
                writer << emit_array1d(out[0]) << " =\n"
                       << "    (" << emit_array1d(args[0]) << " >=\n"
                       << "    " << emit_array1d(args[1]) << ").template cast<char>();\n";
#else
                writer << "#pragma omp parallel for\n";
                writer << "for (size_t i = 0; i < " << out[0].get_size() << "; i++)\n";
                writer.block_begin();
                writer << out[0].get_name() << "[i] = " << args[0].get_name()
                       << "[i] >= " << args[1].get_name() << "[i];\n";
                writer.block_end();
#endif
                writer.block_end();
            }

            template <>
            void CPU_Emitter::EMITTER_DECL(ngraph::op::Less)
            {
                writer.block_begin();
#if USE_EIGEN_CORE_INLINE == 1
                writer << emit_array1d(out[0]) << " =\n"
                       << "    (" << emit_array1d(args[0]) << " <\n"
                       << "    " << emit_array1d(args[1]) << ").template cast<char>();\n";
#else
                writer << "#pragma omp parallel for\n";
                writer << "for (size_t i = 0; i < " << out[0].get_size() << "; i++)\n";
                writer.block_begin();
                writer << out[0].get_name() << "[i] = " << args[0].get_name() << "[i] < "
                       << args[1].get_name() << "[i];\n";
                writer.block_end();
#endif
                writer.block_end();
            }

            template <>
            void CPU_Emitter::EMITTER_DECL(ngraph::op::LessEq)
            {
                writer.block_begin();
#if USE_EIGEN_CORE_INLINE == 1
                writer << emit_array1d(out[0]) << " =\n"
                       << "    (" << emit_array1d(args[0]) << " <=\n"
                       << "    " << emit_array1d(args[1]) << ").template cast<char>();\n";
#else
                writer << "#pragma omp parallel for\n";
                writer << "for (size_t i = 0; i < " << out[0].get_size() << "; i++)\n";
                writer.block_begin();
                writer << out[0].get_name() << "[i] = " << args[0].get_name()
                       << "[i] <= " << args[1].get_name() << "[i];\n";
                writer.block_end();
#endif
                writer.block_end();
            }

            template <>
            void CPU_Emitter::EMITTER_DECL(ngraph::op::Log)
            {
                writer.block_begin();
#if USE_EIGEN_CORE_INLINE == 1
                writer << emit_array1d(out[0]) << " =\n"
                       << "    Eigen::log(" << emit_array1d(args[0]) << ");\n";
#else
                writer << "#pragma omp parallel for\n";
                writer << "for (size_t i = 0; i < " << out[0].get_size() << "; i++)\n";
                writer.block_begin();
                writer << out[0].get_name() << "[i] = log(" << args[0].get_name() << "[i]);\n";
                writer.block_end();
#endif
                writer.block_end();
            }

            template <>
            void CPU_Emitter::EMITTER_DECL(ngraph::op::Maximum)
            {
                writer.block_begin();
#if USE_EIGEN_CORE_INLINE == 1
                writer << emit_array1d(out[0]) << " =\n"
                       << "        " << emit_array1d(args[0]) << ".max(\n"
                       << "        " << emit_array1d(args[1]) << ");\n";
#else
                writer << "#pragma omp parallel for\n";
                writer << "for (size_t i = 0; i < " << out[0].get_size() << "; i++)\n";
                writer.block_begin();
                writer << out[0].get_name() << "[i] = " << args[0].get_name() << "[i] > "
                       << args[1].get_name() << "[i] ? " << args[0].get_name()
                       << "[i] : " << args[1].get_name() << "[i] ;\n";
                writer.block_end();
#endif
                writer.block_end();
            }

            template <>
            void CPU_Emitter::EMITTER_DECL(ngraph::op::Minimum)
            {
                writer.block_begin();
#if USE_EIGEN_CORE_INLINE == 1
                writer << emit_array1d(out[0]) << " =\n"
                       << "    " << emit_array1d(args[0]) << ".min(\n"
                       << "    " << emit_array1d(args[1]) << ");\n";
#else
                writer << "#pragma omp parallel for\n";
                writer << "for (size_t i = 0; i < " << out[0].get_size() << "; i++)\n";
                writer.block_begin();
                writer << out[0].get_name() << "[i] = " << args[0].get_name() << "[i] < "
                       << args[1].get_name() << "[i] ? " << args[0].get_name()
                       << "[i] : " << args[1].get_name() << "[i] ;\n";
                writer.block_end();
#endif
                writer.block_end();
            }

            template <>
            void CPU_Emitter::EMITTER_DECL(ngraph::op::Negative)
            {
                writer.block_begin();
#if USE_EIGEN_CORE_INLINE == 1
                writer << emit_array1d(out[0]) << " =\n"
                       << "    -" << emit_array1d(args[0]) << ";\n";
#else
                writer << "#pragma omp parallel for\n";
                writer << "for (size_t i = 0; i < " << out[0].get_size() << "; i++)\n";
                writer.block_begin();
                writer << out[0].get_name() << "[i] = -" << args[0].get_name() << "[i];\n";
                writer.block_end();
#endif
                writer.block_end();
            }

            template <>
            void CPU_Emitter::EMITTER_DECL(ngraph::op::NotEqual)
            {
                writer.block_begin();
#if USE_EIGEN_CORE_INLINE == 1
                writer << emit_array1d(out[0]) << " =\n"
                       << "    (" << emit_array1d(args[0]) << " !=\n"
                       << "    " << emit_array1d(args[1]) << ").template cast<char>();\n";
#else
                writer << "#pragma omp parallel for\n";
                writer << "for (size_t i = 0; i < " << out[0].get_size() << "; i++)\n";
                writer.block_begin();
                writer << out[0].get_name() << "[i] = " << args[0].get_name()
                       << "[i] != " << args[1].get_name() << "[i];\n";
                writer.block_end();
#endif
                writer.block_end();
            }

            template <>
            void CPU_Emitter::EMITTER_DECL(ngraph::op::Select)
            {
                writer.block_begin();
#if USE_EIGEN_CORE_INLINE == 1
                writer << emit_array1d(out[0]) << " =\n"
                       << "   " << emit_array1d(args[0]) << "\n"
                       << "    .select(" << emit_array1d(args[1]) << ",\n"
                       << "       " << emit_array1d(args[2]) << ");\n";
#else
                writer << "#pragma omp parallel for\n";
                writer << "for (size_t i = 0; i < " << out[0].get_size() << "; i++)\n";
                writer.block_begin();
                writer << out[0].get_name() << "[i] = " << args[0].get_name() << "[i] ? "
                       << args[1].get_name() << "[i] : " << args[2].get_name() << "[i];\n";
                writer.block_end();
#endif
                writer.block_end();
            }

            template <>
            void CPU_Emitter::EMITTER_DECL(ngraph::op::Subtract)
            {
                writer.block_begin();
#if USE_EIGEN_CORE_INLINE == 1
                writer << emit_array1d(out[0]) << " =\n"
                       << "    " << emit_array1d(args[0]) << " -\n"
                       << "    " << emit_array1d(args[1]) << ";\n";
#else
                writer << "#pragma omp parallel for\n";
                writer << "for (size_t i = 0; i < " << out[0].get_size() << "; i++)\n";
                writer.block_begin();
                writer << out[0].get_name() << "[i] = " << args[0].get_name() << "[i] - "
                       << args[1].get_name() << "[i];\n";
                writer.block_end();
#endif
                writer.block_end();
            }

            template <>
            void CPU_Emitter::EMITTER_DECL(ngraph::op::Broadcast)
            {
                auto broadcast = static_cast<const ngraph::op::Broadcast*>(node);

                writer.block_begin();
#if USE_EIGEN_CORE_INLINE == 1
                auto arg_shape = args[0].get_shape();
                auto result_shape = out[0].get_shape();

                if (broadcast->get_broadcast_axes().empty())
                {
                    writer.block_begin();
                    writer << "memcpy(" << out[0].get_name() << ", " << args[0].get_name() << ", "
                           << out[0].get_size() * out[0].get_element_type().size() << ");\n";
                    writer.block_end();
                }
                else if (arg_shape.size() == 0)
                {
                    writer.block_begin();
                    writer << emit_array1d(out[0]) << " =\n"
                           << "    " << emit_array1d(args[0]) << "(0, 0);\n";
                    writer.block_end();
                }
                else if (arg_shape.size() == 1 && result_shape.size() == 2)
                {
                    if (broadcast->get_broadcast_axes() == AxisSet{1})
                    {
                        writer.block_begin();
                        writer << emit_matrix(out[0]) << ".colwise() =\n"
                               << "    " << emit_vector(args[0]) << ";\n";
                        writer.block_end();
                    }
                    else if (broadcast->get_broadcast_axes() == AxisSet{0})
                    {
                        writer.block_begin();

                        writer << "Eigen::Map<Eigen::Matrix<"
                               << out[0].get_element_type().c_type_string() << ", "
                               << join(out[0].get_shape())
                               << ", Eigen::RowMajor>, Eigen::Aligned64, Eigen::Stride<"
                               << join(out[0].get_strides()) << ">> out(" << out[0].get_name()
                               << ");\n";
                        writer << "Eigen::Map<Eigen::Matrix<"
                               << args[0].get_element_type().c_type_string() << ", 1, "
                               << args[0].get_size()
                               << ", Eigen::RowMajor>, Eigen::Aligned64, Eigen::Stride<"
                               << args[0].get_size() << ", 1>> arg0(" << args[0].get_name()
                               << ");\n";
                        writer << "out = arg0.replicate<" << out[0].get_shape().at(0)
                               << ", 1>();\n";

                        writer.block_end();
                    }
                    else
                    {
                        throw ngraph_error(
                            "Internal error: axis set for vector-matrix broadcast is neither {0} "
                            "nor "
                            "{1}");
                    }
                }
                else
                {
                    writer << "reference::broadcast<" << out[0].get_type() << ">("
                           << args[0].get_name() << ",\n";
                    writer << "                         " << out[0].get_name() << ",\n";
                    writer << "                         {" << join(arg_shape) << "},\n";
                    writer << "                         {" << join(result_shape) << "},\n";
                    writer << "                         {" << join(broadcast->get_broadcast_axes())
                           << "});\n";
                }
#else
                kernel::emit_broadcast(writer,
                                       args[0].get_element_type().c_type_string(),
                                       args[0].get_name(),
                                       out[0].get_name(),
                                       args[0].get_shape(),
                                       out[0].get_shape(),
                                       broadcast->get_broadcast_axes());
#endif
                writer.block_end();
            }

            template <>
            void CPU_Emitter::EMITTER_DECL(ngraph::op::Convert)
            {
                auto& result_element_type = out[0].get_element_type();

                writer.block_begin();
#if USE_EIGEN_CORE_INLINE == 1
                writer << emit_array1d(out[0]) << " =\n"
                       << "    " << emit_array1d(args[0]) << "\n"
                       << "    .template cast<" << result_element_type.c_type_string() << ">();\n";
#else
                writer << "#pragma omp parallel for\n";
                writer << "for (size_t i = 0; i < " << out[0].get_size() << "; i++)\n";
                writer.block_begin();
                writer << out[0].get_name() << "[i] = (" << result_element_type.c_type_string()
                       << ")(" << args[0].get_name() << "[i]);\n";
                writer.block_end();
#endif
                writer.block_end();
            }

            template <>
            void CPU_Emitter::EMITTER_DECL(ngraph::op::Constant)
            {
                // If an output is a constant then copy it
                size_t output_index = 0;
                for (shared_ptr<Node> result : external_function->get_function()->get_results())
                {
                    if (result.get() == node)
                    {
                        const descriptor::Tensor& tensor = node->get_output_tensor(0);
                        writer << "memcpy(outputs[" << output_index << "], " << tensor.get_name()
                               << ", " << tensor.size() << ");\n";
                    }
                    output_index++;
                }
            }

            template <>
            void CPU_Emitter::EMITTER_DECL(ngraph::op::Reshape)
            {
                auto reshape = static_cast<const ngraph::op::Reshape*>(node);
                writer.block_begin();
#if USE_EIGEN_CORE_INLINE == 1
                auto arg_shape = args[0].get_shape();
                auto arg_rank = arg_shape.size();

                auto result_shape = out[0].get_shape();
                auto& result_element_type = out[0].get_element_type();

                auto input_order = reshape->get_input_order();

                bool same_layout = is_sorted(input_order.begin(), input_order.end());

                size_t result_shape_product = 1;
                for (auto i : result_shape)
                {
                    result_shape_product *= i;
                }

                // If there is no layout change or we are just going from 1^n to 1^m or a zero-size tensor,
                //  we can just copy.
                if (same_layout || result_shape_product < 2)
                {
                    writer.block_begin();
                    writer << "memcpy(" << out[0].get_name() << ", " << args[0].get_name() << ", "
                           << out[0].get_size() * out[0].get_element_type().size() << ");\n";
                    writer.block_end();
                }
                // If there *is* a layout change in the 2D case, we transpose the input.
                else if (arg_rank == 2)
                {
                    // Emit an MKL transpose call if possible
                    if (result_element_type == ngraph::element::f32)
                    {
                        writer.block_begin();
                        writer << "mkl::MKL_Somatcopy('R', 'T', " << to_string(arg_shape[0])
                               << ",\n"
                               << "                   " << to_string(arg_shape[1]) << ", 1.0f,\n"
                               << "                   " << args[0].get_name() << ", "
                               << to_string(arg_shape[1]) << ",\n"
                               << "                   " << out[0].get_name() << ", "
                               << to_string(arg_shape[0]) << ");\n";
                        writer.block_end();
                    }
                    else
                    {
                        writer.block_begin();
                        writer << emit_matrix(out[0]) << " =\n"
                               << "        " << emit_matrix(args[0]) << ".transpose();\n";
                        writer.block_end();
                    }
                }
                // Other cases
                else
                {
                    writer << "reference::reshape<" << out[0].get_type() << ">("
                           << args[0].get_name() << ",\n";
                    writer << "                " << out[0].get_name() << ",\n";
                    writer << "               {" << join(args[0].get_shape()) << "},\n";
                    writer << "               {" << join(reshape->get_input_order()) << "},\n";
                    writer << "               {" << join(out[0].get_shape()) << "}\n";
                    writer << "               );\n";
                }
#else
                if (args[0].get_element_type() == element::f32 && args[0].get_shape().size() == 3 &&
                    out[0].get_shape().size() == 3)
                {
                    writer << "cpu::kernel::reshape_3d_3d_float32(" << args[0].get_name() << ", "
                           << out[0].get_name() << ", "
                           << "{" << join(args[0].get_shape()) << "}, "
                           << "{" << join(reshape->get_input_order()) << "}, "
                           << "{" << join(out[0].get_shape()) << "}"
                           << ");\n";
                }
                else if (args[0].get_element_type() == element::f32 &&
                         args[0].get_shape().size() == 4 && out[0].get_shape().size() == 4)
                {
                    writer << "cpu::kernel::reshape_4d_4d_float32(" << args[0].get_name() << ", "
                           << out[0].get_name() << ", "
                           << "{" << join(args[0].get_shape()) << "}, "
                           << "{" << join(reshape->get_input_order()) << "}, "
                           << "{" << join(out[0].get_shape()) << "}"
                           << ");\n";
                }
                else
                {
                    kernel::emit_reshape(writer,
                                         args[0].get_element_type().c_type_string(),
                                         args[0].get_name(),
                                         out[0].get_name(),
                                         args[0].get_shape(),
                                         out[0].get_shape(),
                                         reshape->get_input_order());
                }
#endif
                writer.block_end();
            }

            template <>
            void CPU_Emitter::EMITTER_DECL(ngraph::op::FunctionCall)
            {
                auto function_call = static_cast<const ngraph::op::FunctionCall*>(node);
                shared_ptr<Function> function = function_call->get_functions()[0];

                writer.block_begin();
                {
                    vector<string> input_names;
                    vector<string> output_names;

                    for (const runtime::cpu::TensorViewWrapper& input : args)
                    {
                        input_names.push_back(input.get_name());
                    }

                    for (const runtime::cpu::TensorViewWrapper& output : out)
                    {
                        output_names.push_back(output.get_name());
                    }

                    writer << "void* args[] =\n";
                    writer.block_begin();
                    writer << "\n" << join(input_names, ",\n");
                    writer.block_end();
                    writer << ";\n";

                    writer << "void* out[] =\n";
                    writer.block_begin();
                    writer << "\n" << join(output_names, ",\n");
                    writer.block_end();
                    writer << ";\n";

                    writer << "\n";
                    writer << function->get_name() << "(args, out, ctx);\n";
                }
                writer.block_end();
            }

            // TODO: This and other ops include comments/notes that
            // we don't want to just copy-paste here. Figure out a better way
            // or just point to ngvm/external_function.cpp with a note that
            // the compiled version of these ops is intended to have semantics identical
            // to what's seen there (for now atleast)

            template <>
            void CPU_Emitter::EMITTER_DECL(ngraph::op::Reduce)
            {
                auto reduce = static_cast<const ngraph::op::Reduce*>(node);
                auto reduction_function = reduce->get_functions()[0];

                auto reductee_shape = args[0].get_shape();

                auto& f_result_element_type = out[0].get_element_type();
                auto result_shape = out[0].get_shape();

#if USE_EIGEN_CORE_INLINE == 1
                auto& reduction_axes = reduce->get_reduction_axes();
                // Trivial case: no reduction axes (this includes the scalar-reductee case).
                if (reduction_axes.empty())
                {
                    writer.block_begin();
                    writer << "memcpy(" << out[0].get_name() << ", " << args[0].get_name() << ", "
                           << out[0].get_size() * out[0].get_element_type().size() << ");\n";
                    writer.block_end();
                }
                // Behavior for zero-size axes bears some explanation here. XLA's reduce
                // operator provides an "base" element (usually, but not necessarily,
                // an identity element) that it apparently *may* choose to insert anywhere
                // in the reduction any number of times. For example, given:
                //
                //   reduce{{1,2,3},b,+)
                //
                // any of the following are valid reductions (I think!):
                //
                //   b+(b+1+2)+3
                //   b+(1+(2+3))
                //   (1+2)+3 (I think!)
                //
                // etc. Here we will choose never to instantiate the base element, which
                // works well with Eigen's default behavior for non-zero-length axes. The
                // exceptional case is when we reduce on a zero-length axis. In this case,
                // Eigen's default behavior is to put a zero in the output,  which is not
                // what we want, so we detect that case here and override with a copy
                // instruction (for reduce-to-scalar) or a broadcast (for reduce-to-vector)
                // from the base element.
                //
                // What I'm actually not sure about is whether the identity element is
                // required to appear at least once. If so, this will need to be reworked,
                // assuming we actually want to mimic XLA's semantics that closely, which
                // we may not.
                else if ((reductee_shape.size() == 1 && reduction_axes == AxisSet{0}) ||
                         (reductee_shape.size() == 2 && reduction_axes == AxisSet{0, 1}))
                {
                    if (reductee_shape.at(0) == 0 ||
                        (reductee_shape.size() == 2 && reductee_shape.at(1) == 0))
                    {
                        writer.block_begin();
                        writer << "memcpy(" << out[0].get_name() << ", " << args[1].get_name()
                               << ", " << out[0].get_size() * out[0].get_element_type().size()
                               << ");\n";
                        writer.block_end();
                    }
                    else
                    {
                        writer.block_begin();
                        string type = f_result_element_type.c_type_string();
                        writer << "auto f = [&](" << type << " x, " << type << " y) -> " << type
                               << " {\n";
                        writer.indent++;
                        writer << type << " result;\n";
                        writer << "void* args[] = {&x, &y};\n";
                        writer << "void* out[] = {&result};\n";
                        writer << reduction_function->get_name() << "(args, out, ctx);\n";
                        writer << "return result;\n";
                        writer.indent--;
                        writer << "};\n";
                        writer << emit_array1d(out[0]) << " =\n"
                               << "    " << emit_array1d(args[0]) << ".redux(f);\n";
                        writer.block_end();
                    }
                }
                else if (reductee_shape.size() == 2 && reduction_axes == AxisSet{1})
                {
                    if (reductee_shape.at(1) == 0)
                    {
                        writer.block_begin();
                        writer << emit_array1d(out[0]) << " =\n"
                               << "    " << emit_array1d(args[1]) << "(0, 0);\n";
                        writer.block_end();
                    }
                    else
                    {
                        writer.block_begin();
                        string type = f_result_element_type.c_type_string();
                        writer << "auto f = [&](" << type << " x, " << type << " y) -> " << type
                               << " {\n";
                        writer.indent++;
                        writer << type << " result;\n";
                        writer << "void* args[] = {&x, &y};\n";
                        writer << "void* out[] = {&result};\n";
                        writer << reduction_function->get_name() << "(args, out, ctx);\n";
                        writer << "return result;\n";
                        writer.indent--;
                        writer << "};\n";
                        writer << emit_vector(out[0]) << " =\n"
                               << "        " << emit_matrix(args[0]) << ".rowwise().redux(f);\n";
                        writer.block_end();
                    }
                }
                else if (reductee_shape.size() == 2 && reduction_axes == AxisSet{0})
                {
                    if (reductee_shape.at(0) == 0)
                    {
                        writer.block_begin();
                        writer << emit_array1d(out[0]) << " =\n"
                               << "    " << emit_array1d(args[1]) << "(0, 0);\n";
                        writer.block_end();
                    }
                    else
                    {
                        writer.block_begin();
                        string type = f_result_element_type.c_type_string();
                        writer << "auto f = [&](" << type << " x, " << type << " y) -> " << type
                               << " {\n";
                        writer.indent++;
                        writer << type << " result;\n";
                        writer << "void* args[] = {&x, &y};\n";
                        writer << "void* out[] = {&result};\n";
                        writer << reduction_function->get_name() << "(args, out, ctx);\n";
                        writer << "return result;\n";
                        writer.indent--;
                        writer << "};\n";
                        writer << emit_vector(out[0]) << " =\n"
                               << "    " << emit_matrix(args[0]) << ".colwise().redux(f);\n";
                        writer.block_end();
                    }
                }
                else
                {
                    writer.block_begin();

                    string type = f_result_element_type.c_type_string();
                    writer << "auto f = [&](" << type << " x, " << type << " y) -> " << type
                           << " {\n";
                    writer.indent++;
                    writer << type << " result;\n";
                    writer << "void* args[] = {&x, &y};\n";
                    writer << "void* out[] = {&result};\n";
                    writer << reduction_function->get_name() << "(args, out, ctx);\n";
                    writer << "return result;\n";
                    writer.indent--;
                    writer << "};\n";

                    writer << "reference::reduce<" << out[0].get_type() << ">("
                           << args[0].get_name() << ",\n";
                    writer << "               " << args[1].get_name() << ",\n";
                    writer << "               " << out[0].get_name() << ",\n";
                    writer << "               {" << join(args[0].get_shape()) << "},\n";
                    writer << "               {" << join(out[0].get_shape()) << "},\n";
                    writer << "               {" << join(reduce->get_reduction_axes()) << "},\n";
                    writer << "               f);\n";

                    writer.block_end();
                }
#else
                writer.block_begin();

                string type = f_result_element_type.c_type_string();

                writer << "auto f = [&](" << type << " x, " << type << " y) -> " << type << " {\n";
                writer.indent++;
                writer << type << " result;\n";
                writer << "void* args[] = {&x, &y};\n";
                writer << "void* out[] = {&result};\n";
                writer << reduction_function->get_name() << "(args, out, ctx);\n";
                writer << "return result;\n";
                writer.indent--;
                writer << "};\n";

                kernel::emit_reduce(writer,
                                    args[0].get_element_type().c_type_string(),
                                    args[0].get_name(),
                                    args[1].get_name(),
                                    out[0].get_name(),
                                    args[0].get_shape(),
                                    out[0].get_shape(),
                                    reduce->get_reduction_axes());

                writer.block_end();
#endif
            }

            template <>
            void CPU_Emitter::EMITTER_DECL(ngraph::op::Sign)
            {
                writer.block_begin();
#if USE_EIGEN_CORE_INLINE == 1
                writer << emit_array1d(out[0]) << " =\n"
                       << "    " << emit_array1d(args[0]) << ".sign();\n";
#else
                writer << "#pragma omp parallel for\n";
                writer << "for (size_t i = 0; i < " << out[0].get_size() << "; i++)\n";
                writer.block_begin();
                writer << out[0].get_name() << "[i] = (0 < " << args[0].get_name() << "[i]) - ("
                       << args[0].get_name() << "[i] < 0);\n";
                writer.block_end();
#endif
                writer.block_end();
            }

            template <>
            void CPU_Emitter::EMITTER_DECL(ngraph::op::Slice)
            {
                const ngraph::op::Slice* slice = static_cast<const ngraph::op::Slice*>(node);

                writer.block_begin();
#if USE_EIGEN_CORE_INLINE == 1
                size_t arg_rank = args[0].get_shape().size();

                const Coordinate& lower_bounds = slice->get_lower_bounds();
                const Coordinate& upper_bounds = slice->get_upper_bounds();

                bool strided = false;
                for (size_t stride : slice->get_strides())
                {
                    if (stride != 1)
                    {
                        strided = true;
                        break;
                    }
                }

                // Scalar slice is necessarily just a copy.
                if (!strided && arg_rank == 0)
                {
                    writer.block_begin();
                    writer << "memcpy(" << out[0].get_name() << ", " << args[0].get_name() << ", "
                           << out[0].get_size() * out[0].get_element_type().size() << ");\n";
                    writer.block_end();
                }
                else if (!strided && arg_rank == 1)
                {
                    writer.block_begin();
                    writer << emit_vector(out[0]) << " =\n"
                           << "    " << emit_vector(args[0]) << ".segment(\n"
                           << "        " << to_string(lower_bounds[0]) << ", "
                           << to_string(upper_bounds[0] - lower_bounds[0]) << ");\n";
                    writer.block_end();
                }
                else if (!strided && arg_rank == 2)
                {
                    writer.block_begin();
                    writer << emit_matrix(out[0]) << " = \n"
                           << "        " << emit_matrix(args[0]) << ".block("
                           << to_string(lower_bounds[0]) << ", " << to_string(lower_bounds[1])
                           << ",\n"
                           << "        " << to_string(upper_bounds[0] - lower_bounds[0]) << ",\n"
                           << "        " << to_string(upper_bounds[1] - lower_bounds[1]) << ");\n";
                    writer.block_end();
                }
                // Other cases (reordering of axes for tensors with rank>2) are not handled yet.
                else
                {
                    writer << "reference::slice<" << out[0].get_type() << ">(" << args[0].get_name()
                           << ",\n";
                    writer << "                         " << out[0].get_name() << ",\n";
                    writer << "                         {" << join(args[0].get_shape()) << "},\n";
                    writer << "                         {" << join(slice->get_lower_bounds())
                           << "},\n";
                    writer << "                         {" << join(slice->get_upper_bounds())
                           << "},\n";
                    writer << "                         {" << join(slice->get_strides()) << "},\n";
                    writer << "                         {" << join(out[0].get_shape()) << "});\n";
                }
#else
                kernel::emit_slice(writer,
                                   args[0].get_element_type().c_type_string(),
                                   args[0].get_name(),
                                   out[0].get_name(),
                                   args[0].get_shape(),
                                   out[0].get_shape(),
                                   slice->get_lower_bounds(),
                                   slice->get_upper_bounds(),
                                   slice->get_strides());
#endif
                writer.block_end();
            }

            template <>
            void CPU_Emitter::EMITTER_DECL(ngraph::op::Sum)
            {
                const ngraph::op::Sum* sum = static_cast<const ngraph::op::Sum*>(node);
                writer.block_begin();
#if USE_EIGEN_CORE_INLINE == 1
                const Shape& arg_shape = args[0].get_shape();
                size_t arg_rank = arg_shape.size();
                const AxisSet& reduction_axes = sum->get_reduction_axes();

                // Trivial case: no reduction axes.
                if (reduction_axes.size() == 0)
                {
                    writer.block_begin();
                    writer << "memcpy(" << out[0].get_name() << ", " << args[0].get_name() << ", "
                           << out[0].get_size() * out[0].get_element_type().size() << ");\n";
                    writer.block_end();
                }
                // Full reduction? Then sum to scalar.
                else if ((arg_rank == 1 && reduction_axes == AxisSet{0}) ||
                         (arg_rank == 2 && reduction_axes == AxisSet{0, 1}))
                {
                    writer.block_begin();
                    writer << emit_array1d(out[0]) << " =\n"
                           << "    " << emit_array1d(args[0]) << ".sum();\n";
                    writer.block_end();
                }
                else if (arg_rank == 2 && reduction_axes == AxisSet{1})
                {
                    writer.block_begin();
                    writer << emit_vector(out[0]) << " =\n"
                           << "    " << emit_matrix(args[0]) << ".rowwise().sum();\n";
                    writer.block_end();
                }
                else if (arg_rank == 2 && reduction_axes == AxisSet{0})
                {
                    writer.block_begin();
                    writer << emit_vector(out[0]) << " =\n"
                           << "    " << emit_matrix(args[0]) << ".colwise().sum();\n";
                    writer.block_end();
                }
                else
                {
                    writer << "reference::sum<" << out[0].get_type() << ">(" << args[0].get_name()
                           << ",\n";
                    writer << "                         " << out[0].get_name() << ",\n";
                    writer << "                         {" << join(args[0].get_shape()) << "},\n";
                    writer << "                         {" << join(out[0].get_shape()) << "},\n";
                    writer << "                         {" << join(sum->get_reduction_axes())
                           << "});\n";
                }
#else
                if (args[0].get_element_type() == element::f32 && args[0].get_shape().size() == 1 &&
                    sum->get_reduction_axes().size() == 1)
                {
                    writer << "cpu::kernel::reduce_sum_all_1d_float32(" << args[0].get_name()
                           << ", " << out[0].get_name() << ", "
                           << "{" << join(args[0].get_shape()) << "}, "
                           << "{" << join(out[0].get_shape()) << "}"
                           << ");\n";
                }
                else if (args[0].get_element_type() == element::f32 &&
                         args[0].get_shape().size() == 2 && sum->get_reduction_axes().size() == 2)
                {
                    writer << "cpu::kernel::reduce_sum_all_2d_float32(" << args[0].get_name()
                           << ", " << out[0].get_name() << ", "
                           << "{" << join(args[0].get_shape()) << "}, "
                           << "{" << join(out[0].get_shape()) << "}"
                           << ");\n";
                }
                else if (args[0].get_element_type() == element::f32 &&
                         args[0].get_shape().size() == 2 && sum->get_reduction_axes().size() == 1)
                {
                    writer << "cpu::kernel::reduce_sum_2d_1rd_float32(" << args[0].get_name()
                           << ", " << out[0].get_name() << ", "
                           << "{" << join(args[0].get_shape()) << "}, "
                           << "{" << join(out[0].get_shape()) << "}, "
                           << "{" << join(sum->get_reduction_axes()) << "}"
                           << ");\n";
                }
                else if (args[0].get_element_type() == element::f32 &&
                         args[0].get_shape().size() == 4 && sum->get_reduction_axes().size() == 4)
                {
                    writer << "cpu::kernel::reduce_sum_all_4d_float32(" << args[0].get_name()
                           << ", " << out[0].get_name() << ", "
                           << "{" << join(args[0].get_shape()) << "}, "
                           << "{" << join(out[0].get_shape()) << "}"
                           << ");\n";
                }
                else
                {
                    kernel::emit_sum(writer,
                                     args[0].get_element_type().c_type_string(),
                                     args[0].get_name(),
                                     out[0].get_name(),
                                     args[0].get_shape(),
                                     out[0].get_shape(),
                                     sum->get_reduction_axes());
                }
#endif
                writer.block_end();
            }

            template <>
            void CPU_Emitter::EMITTER_DECL(ngraph::op::Exp)
            {
                writer.block_begin();
#if USE_EIGEN_CORE_INLINE == 1
                writer << emit_array1d(out[0]) << " =\n"
                       << "    " << emit_array1d(args[0]) << ".exp();\n";
#else
                writer << "#pragma omp parallel for\n";
                writer << "for (size_t i = 0; i < " << out[0].get_size() << "; i++)\n";
                writer.block_begin();
                writer << out[0].get_name() << "[i] = exp(" << args[0].get_name() << "[i]);\n";
                writer.block_end();
#endif
                writer.block_end();
            }

            template <>
            void CPU_Emitter::EMITTER_DECL(ngraph::op::Sin)
            {
                writer.block_begin();
#if USE_EIGEN_CORE_INLINE == 1
                writer << emit_array1d(out[0]) << " =\n"
                       << "    " << emit_array1d(args[0]) << ".sin();\n";
#else
                writer << "#pragma omp parallel for\n";
                writer << "for (size_t i = 0; i < " << out[0].get_size() << "; i++)\n";
                writer.block_begin();
                writer << out[0].get_name() << "[i] = sin(" << args[0].get_name() << "[i]);\n";
                writer.block_end();
#endif
                writer.block_end();
            }

            template <>
            void CPU_Emitter::EMITTER_DECL(ngraph::op::Sinh)
            {
                writer.block_begin();
#if USE_EIGEN_CORE_INLINE == 1
                writer << emit_array1d(out[0]) << " =\n"
                       << "    " << emit_array1d(args[0]) << ".sinh();\n";
#else
                writer << "#pragma omp parallel for\n";
                writer << "for (size_t i = 0; i < " << out[0].get_size() << "; i++)\n";
                writer.block_begin();
                writer << out[0].get_name() << "[i] = sinh(" << args[0].get_name() << "[i]);\n";
                writer.block_end();
#endif
                writer.block_end();
            }

            template <>
            void CPU_Emitter::EMITTER_DECL(ngraph::op::Cos)
            {
                writer.block_begin();
#if USE_EIGEN_CORE_INLINE == 1
                writer << emit_array1d(out[0]) << " =\n"
                       << "    " << emit_array1d(args[0]) << ".cos();\n";
#else
                writer << "#pragma omp parallel for\n";
                writer << "for (size_t i = 0; i < " << out[0].get_size() << "; i++)\n";
                writer.block_begin();
                writer << out[0].get_name() << "[i] = cos(" << args[0].get_name() << "[i]);\n";
                writer.block_end();
#endif
                writer.block_end();
            }

            template <>
            void CPU_Emitter::EMITTER_DECL(ngraph::op::Cosh)
            {
                writer.block_begin();
#if USE_EIGEN_CORE_INLINE == 1
                writer << emit_array1d(out[0]) << " =\n"
                       << "    " << emit_array1d(args[0]) << ".cosh();\n";
#else
                writer << "#pragma omp parallel for\n";
                writer << "for (size_t i = 0; i < " << out[0].get_size() << "; i++)\n";
                writer.block_begin();
                writer << out[0].get_name() << "[i] = cosh(" << args[0].get_name() << "[i]);\n";
                writer.block_end();
#endif
                writer.block_end();
            }

            template <>
            void CPU_Emitter::EMITTER_DECL(ngraph::op::Tan)
            {
                writer.block_begin();
#if USE_EIGEN_CORE_INLINE == 1
                writer << emit_array1d(out[0]) << " =\n"
                       << "    " << emit_array1d(args[0]) << ".tan();\n";
#else
                writer << "#pragma omp parallel for\n";
                writer << "for (size_t i = 0; i < " << out[0].get_size() << "; i++)\n";
                writer.block_begin();
                writer << out[0].get_name() << "[i] = tan(" << args[0].get_name() << "[i]);\n";
                writer.block_end();
#endif
                writer.block_end();
            }

            template <>
            void CPU_Emitter::EMITTER_DECL(ngraph::op::Tanh)
            {
                // Eigen's generic_fast_tanh_float<float> is currently miscompiled by Clang/LLVM
                // so we fall-back to tanh
                // TODO: Implement our own internal fast/approximate tanh if this actually gets used
                // by models
                writer.block_begin();
#if USE_EIGEN_CORE_INLINE == 0
                writer << "#pragma omp parallel for\n";
#endif
                writer << "for (size_t i=0; i<" << out[0].get_size() << "; i++)\n";
                writer.block_begin();
                writer << out[0].get_name() << "[i] = tanh(" << args[0].get_name() << "[i]);\n";
                writer.block_end();
                writer.block_end();
            }

            template <>
            void CPU_Emitter::EMITTER_DECL(ngraph::op::Asin)
            {
                writer.block_begin();
#if USE_EIGEN_CORE_INLINE == 1
                writer << emit_array1d(out[0]) << " =\n"
                       << "    " << emit_array1d(args[0]) << ".asin();\n";
#else
                writer << "#pragma omp parallel for\n";
                writer << "for (size_t i = 0; i < " << out[0].get_size() << "; i++)\n";
                writer.block_begin();
                writer << out[0].get_name() << "[i] = asin(" << args[0].get_name() << "[i]);\n";
                writer.block_end();
#endif
                writer.block_end();
            }

            template <>
            void CPU_Emitter::EMITTER_DECL(ngraph::op::Acos)
            {
                writer.block_begin();
#if USE_EIGEN_CORE_INLINE == 1
                writer << emit_array1d(out[0]) << " =\n"
                       << "    " << emit_array1d(args[0]) << ".acos();\n";
#else
                writer << "#pragma omp parallel for\n";
                writer << "for (size_t i = 0; i < " << out[0].get_size() << "; i++)\n";
                writer.block_begin();
                writer << out[0].get_name() << "[i] = acos(" << args[0].get_name() << "[i]);\n";
                writer.block_end();
#endif
                writer.block_end();
            }

            template <>
            void CPU_Emitter::EMITTER_DECL(ngraph::op::Atan)
            {
                writer.block_begin();
#if USE_EIGEN_CORE_INLINE == 1
                writer << emit_array1d(out[0]) << " =\n"
                       << "    " << emit_array1d(args[0]) << ".atan();\n";
#else
                writer << "#pragma omp parallel for\n";
                writer << "for (size_t i = 0; i < " << out[0].get_size() << "; i++)\n";
                writer.block_begin();
                writer << out[0].get_name() << "[i] = atan(" << args[0].get_name() << "[i]);\n";
                writer.block_end();
#endif
                writer.block_end();
            }

            template <>
            void CPU_Emitter::EMITTER_DECL(ngraph::op::Power)
            {
                writer.block_begin();
#if USE_EIGEN_CORE_INLINE == 1
                writer << emit_array1d(out[0]) << " = \n";
                writer.indent++;
                writer << emit_array1d(args[0]) << ".pow(\n ";
                writer << emit_array1d(args[1]) << ");\n";
                writer.indent--;
#else
                writer << "#pragma omp parallel for\n";
                writer << "for (size_t i = 0; i < " << out[0].get_size() << "; i++)\n";
                writer.block_begin();
                writer << out[0].get_name() << "[i] = pow(" << args[0].get_name() << "[i], "
                       << args[1].get_name() << "[i]);\n";
                writer.block_end();
#endif
                writer.block_end();
            }

            template <>
            void CPU_Emitter::EMITTER_DECL(ngraph::op::ReplaceSlice)
            {
                auto replace_slice = static_cast<const ngraph::op::Slice*>(node);
                writer.block_begin();
#if USE_EIGEN_CORE_INLINE == 1
                size_t arg0_rank = args[0].get_shape().size();

                auto& lower_bounds = replace_slice->get_lower_bounds();
                auto& upper_bounds = replace_slice->get_upper_bounds();

                bool strided = false;
                for (size_t stride : replace_slice->get_strides())
                {
                    if (stride != 1)
                    {
                        strided = true;
                        break;
                    }
                }

                // Scalar slice is necessarily just a copy.
                if (!strided && arg0_rank == 0)
                {
                    writer.block_begin();
                    writer << "memcpy(" << out[0].get_name() << ", " << args[1].get_name() << ", "
                           << out[0].get_size() * out[0].get_element_type().size() << ");\n";
                    writer.block_end();
                }
                else if (!strided && arg0_rank == 1)
                {
                    writer.block_begin();
                    writer << emit_vector(out[0]) << " =\n"
                           << "    " << emit_vector(args[0]) << ";\n"
                           << emit_vector(out[0]) << ".segment(\n"
                           << "    " << to_string(lower_bounds[0]) << ", "
                           << to_string(upper_bounds[0] - lower_bounds[0]) << ") =\n"
                           << "    " << emit_vector(args[1]) << ";\n";
                    writer.block_end();
                }
                else if (!strided && arg0_rank == 2)
                {
                    writer.block_begin();
                    writer << emit_matrix(out[0]) << " =\n"
                           << "    " << emit_matrix(args[0]) << ";\n"
                           << emit_matrix(out[0]) << ".block(\n"
                           << "        " << to_string(lower_bounds[0]) << ",\n"
                           << "        " << to_string(lower_bounds[1]) << ",\n"
                           << "        " << to_string(upper_bounds[0] - lower_bounds[0]) << ",\n"
                           << "        " << to_string(upper_bounds[1] - lower_bounds[1]) << ") =\n"
                           << "    " << emit_matrix(args[1]) << ";\n";
                    writer.block_end();
                }
                // Other cases (reordering of axes for tensors with rank>2) are not handled yet.
                else
                {
                    writer << "reference::replace_slice<" << out[0].get_type() << ">("
                           << args[0].get_name() << ",\n";
                    writer << "                         " << args[1].get_name() << ",\n";
                    writer << "                         " << out[0].get_name() << ",\n";
                    writer << "                         {" << join(args[1].get_shape()) << "},\n";
                    writer << "                         {"
                           << join(replace_slice->get_lower_bounds()) << "},\n";
                    writer << "                         {"
                           << join(replace_slice->get_upper_bounds()) << "},\n";
                    writer << "                         {" << join(replace_slice->get_strides())
                           << "},\n";
                    writer << "                         {" << join(out[0].get_shape()) << "});\n";
                }
#else
                kernel::emit_replace_slice(writer,
                                           args[0].get_element_type().c_type_string(),
                                           args[0].get_name(),
                                           args[1].get_name(),
                                           out[0].get_name(),
                                           args[1].get_shape(),
                                           out[0].get_shape(),
                                           replace_slice->get_lower_bounds(),
                                           replace_slice->get_upper_bounds(),
                                           replace_slice->get_strides());
#endif
                writer.block_end();
            }

            template <>
            void CPU_Emitter::EMITTER_DECL(ngraph::op::OneHot)
            {
                auto oh = static_cast<const ngraph::op::OneHot*>(node);

                auto arg_rank = args[0].get_shape().size();

                size_t bounds = out[0].get_shape()[oh->get_one_hot_axis()];

                if (arg_rank == 0)
                {
                    writer.block_begin();

                    writer << emit_vector(out[0], "out_vector") << ";\n";

                    writer << "out_vector.setZero();\n"
                           << ""
                           << "auto pos_raw = " << emit_vector(args[0]) << "(0, 0);\n"
                           << "if (floor(pos_raw) != pos_raw)\n";
                    writer.block_begin();
                    writer
                        << "throw(std::range_error(\"One-hot: non-integral value in input\"));\n";
                    writer.block_end();

                    writer << "size_t pos = pos_raw;\n"
                           << "if (pos >= " << bounds << ")\n";

                    writer.block_begin();
                    writer << "throw(std::range_error(\"One-hot: value is out of category "
                              "range\"));\n";
                    writer.block_end();

                    writer << "out_vector(pos, 0) = 1;\n";

                    writer.block_end();
                }
                else if (arg_rank == 1)
                {
                    writer.block_begin();

                    writer << emit_vector(args[0], "arg_vector") << ";\n";

                    writer << emit_matrix(out[0], "out_vector") << ";\n";
                    writer << "out_vector.setZero();\n";

                    writer << "for (size_t i = 0; i < " << args[0].get_shape()[0] << "; i++)\n";
                    writer.block_begin();

                    writer << "auto pos_raw = arg_vector(i, 0);\n";

                    writer << "if (floor(pos_raw) != pos_raw)\n";
                    writer.block_begin();
                    writer
                        << "throw(std::range_error(\"One-hot: non-integral value in input\"));\n";
                    writer.block_end();

                    writer << "size_t pos = pos_raw;\n";
                    writer << "bool found = false;\n";

                    writer << "if (pos >= " << bounds << ")\n";
                    writer.block_begin();
                    writer << "throw(std::range_error(\"One-hot: value is out of category "
                              "range\"));\n";
                    writer.block_end();

                    writer << "out_vector"
                           << (oh->get_one_hot_axis() == 0 ? "(pos, i)" : "(i, pos)") << " = 1;\n";

                    writer.block_end();

                    writer.block_end();
                }
                // Other cases are not handled yet.
                else
                {
                    writer << "reference::one_hot<" << out[0].get_type() << ">("
                           << args[0].get_name() << ",\n";
                    writer << "                   " << out[0].get_name() << ",\n";
                    writer << "                   {" << join(args[0].get_shape()) << "},\n";
                    writer << "                   {" << join(out[0].get_shape()) << "},\n";
                    writer << "                   " << oh->get_one_hot_axis() << ");\n";
                }
            }

            template <>
            void CPU_Emitter::EMITTER_DECL(ngraph::op::Ceiling)
            {
                writer.block_begin();
                size_t element_count = out[0].get_size();
#if USE_EIGEN_CORE_INLINE == 0
                writer << "#pragma omp parallel for\n";
#endif
                writer << "for (size_t i = 0; i < " << element_count << "; i++)\n";
                writer.block_begin();
                writer << out[0].get_name() << "[i] = ceil(" << args[0].get_name() << "[i]);\n";
                writer.block_end();
                writer.block_end();
            }

            template <>
            void CPU_Emitter::EMITTER_DECL(ngraph::op::Floor)
            {
                writer.block_begin();
                size_t element_count = out[0].get_size();
#if USE_EIGEN_CORE_INLINE == 0
                writer << "#pragma omp parallel for\n";
#endif
                writer << "for (size_t i = 0; i < " << element_count << "; i++)\n";
                writer.block_begin();
                writer << out[0].get_name() << "[i] = floor(" << args[0].get_name() << "[i]);\n";
                writer.block_end();
                writer.block_end();
            }

            template <>
            void CPU_Emitter::EMITTER_DECL(ngraph::op::Sqrt)
            {
                writer.block_begin();
                size_t element_count = out[0].get_size();
#if USE_EIGEN_CORE_INLINE == 0
                writer << "#pragma omp parallel for\n";
#endif
                writer << "for (size_t i = 0; i < " << element_count << "; i++)\n";
                writer.block_begin();
                writer << out[0].get_name() << "[i] = sqrt(" << args[0].get_name() << "[i]);\n";
                writer.block_end();
                writer.block_end();
            }

            template <>
            void CPU_Emitter::EMITTER_DECL(ngraph::op::ConvolutionRelu)
            {
                auto convolution = static_cast<const ngraph::op::ConvolutionRelu*>(node);

                auto arg0_shape = args[0].get_shape();
                auto arg1_shape = args[1].get_shape();
                auto result_shape = out[0].get_shape();

                if (runtime::cpu::mkldnn_utils::use_mkldnn_kernel(node))
                {
                    // For dilation, MKLDNN wants to know how many elements to insert between, not how far
                    // apart to space the elements like nGraph. So we have to subtract 1 from each pos.
                    Strides window_dilation_strides_adjusted;
                    for (size_t s : convolution->get_window_dilation_strides())
                    {
                        window_dilation_strides_adjusted.push_back(s - 1);
                    }

                    auto input_format =
                        runtime::cpu::mkldnn_utils::get_input_mkldnn_format(node, 0);
                    auto weights_format =
                        runtime::cpu::mkldnn_utils::get_input_mkldnn_format(node, 1);
                    // HACK to help MKLDNN pick the right implementation
                    if (weights_format == mkldnn::memory::format::nchw)
                    {
                        weights_format = mkldnn::memory::format::oihw;
                    }
                    auto output_format =
                        runtime::cpu::mkldnn_utils::get_output_mkldnn_format(node, 0);

                    auto& mkldnn_emitter = external_function->get_mkldnn_emitter();
                    auto input_data_desc =
                        mkldnn_emitter->build_memory_descriptor(args[0], input_format);
                    auto weights_desc =
                        mkldnn_emitter->build_memory_descriptor(args[1], weights_format);
                    auto result_desc =
                        mkldnn_emitter->build_memory_descriptor(out[0], output_format);
                    size_t conv_index = 0;

                    const float ops_scale = 1.f;
                    const float ops_alpha = -0.f; // relu negative slope
                    const float ops_beta = 0.f;

                    mkldnn::post_ops ops;
                    ops.append_eltwise(
                        ops_scale, mkldnn::algorithm::eltwise_relu, ops_alpha, ops_beta);

                    conv_index = mkldnn_emitter->build_convolution_forward(
                        input_data_desc,
                        weights_desc,
                        result_desc,
                        convolution->get_window_movement_strides(),
                        window_dilation_strides_adjusted,
                        convolution->get_padding_below(),
                        convolution->get_padding_above(),
                        ops);

                    auto& deps = mkldnn_emitter->get_primitive_deps(conv_index);
                    writer << "cpu::mkldnn_utils::set_memory_ptr(ctx, " << to_string(deps[0])
                           << ", " << args[0].get_name() << ");\n";
                    writer << "cpu::mkldnn_utils::set_memory_ptr(ctx, " << to_string(deps[1])
                           << ", " << args[1].get_name() << ");\n";
                    writer << "cpu::mkldnn_utils::set_memory_ptr(ctx, " << to_string(deps[2])
                           << ", " << out[0].get_name() << ");\n";

                    writer << "cpu::mkldnn_utils::mkldnn_invoke_primitive(ctx, "
                           << to_string(conv_index) << ");\n";
                }
            }

            template <>
            void CPU_Emitter::EMITTER_DECL(ngraph::op::Convolution)
            {
                auto convolution = static_cast<const ngraph::op::Convolution*>(node);

                auto arg0_shape = args[0].get_shape();
                auto arg1_shape = args[1].get_shape();
                auto result_shape = out[0].get_shape();

                if (runtime::cpu::mkldnn_utils::use_mkldnn_kernel(node))
                {
                    // For dilation, MKLDNN wants to know how many elements to insert between, not how far
                    // apart to space the elements like nGraph. So we have to subtract 1 from each pos.
                    Strides window_dilation_strides_adjusted;
                    for (size_t s : convolution->get_window_dilation_strides())
                    {
                        window_dilation_strides_adjusted.push_back(s - 1);
                    }

                    auto input_format =
                        runtime::cpu::mkldnn_utils::get_input_mkldnn_format(node, 0);
                    auto weights_format =
                        runtime::cpu::mkldnn_utils::get_input_mkldnn_format(node, 1);
                    // HACK to help MKLDNN pick the right implementation
                    if (weights_format == mkldnn::memory::format::nchw)
                    {
                        weights_format = mkldnn::memory::format::oihw;
                    }
                    auto output_format =
                        runtime::cpu::mkldnn_utils::get_output_mkldnn_format(node, 0);

                    auto& mkldnn_emitter = external_function->get_mkldnn_emitter();
                    auto input_data_desc =
                        mkldnn_emitter->build_memory_descriptor(args[0], input_format);
                    auto weights_desc =
                        mkldnn_emitter->build_memory_descriptor(args[1], weights_format);
                    auto result_desc =
                        mkldnn_emitter->build_memory_descriptor(out[0], output_format);
                    size_t conv_index = 0;

                    conv_index = mkldnn_emitter->build_convolution_forward(
                        input_data_desc,
                        weights_desc,
                        result_desc,
                        convolution->get_window_movement_strides(),
                        window_dilation_strides_adjusted,
                        convolution->get_padding_below(),
                        convolution->get_padding_above());

                    auto& deps = mkldnn_emitter->get_primitive_deps(conv_index);
                    writer << "cpu::mkldnn_utils::set_memory_ptr(ctx, " << to_string(deps[0])
                           << ", " << args[0].get_name() << ");\n";
                    writer << "cpu::mkldnn_utils::set_memory_ptr(ctx, " << to_string(deps[1])
                           << ", " << args[1].get_name() << ");\n";
                    writer << "cpu::mkldnn_utils::set_memory_ptr(ctx, " << to_string(deps[2])
                           << ", " << out[0].get_name() << ");\n";

                    writer << "cpu::mkldnn_utils::mkldnn_invoke_primitive(ctx, "
                           << to_string(conv_index) << ");\n";
                }
                else
                {
                    writer << "reference::convolution<" << out[0].get_type() << ">("
                           << args[0].get_name() << ",\n";
                    writer << "                         " << args[1].get_name() << ",\n";
                    writer << "                         " << out[0].get_name() << ",\n";
                    writer << "                         {" << join(arg0_shape) << "},\n";
                    writer << "                         {" << join(arg1_shape) << "},\n";
                    writer << "                         {" << join(result_shape) << "},\n";
                    writer << "                         {"
                           << join(convolution->get_window_movement_strides()) << "},\n";
                    writer << "                         {"
                           << join(convolution->get_window_dilation_strides()) << "},\n";
                    writer << "                         {" << join(convolution->get_padding_below())
                           << "},\n";
                    writer << "                         {" << join(convolution->get_padding_above())
                           << "},\n";
                    writer << "                         {"
                           << join(convolution->get_data_dilation_strides()) << "},\n";
                    writer << "                         0, 1, 1, 0, 0, 1, false);\n";
                }
            }

            template <>
            void CPU_Emitter::EMITTER_DECL(ngraph::op::ConvolutionBackpropFilters)
            {
                auto convolution = static_cast<const ngraph::op::ConvolutionBackpropFilters*>(node);

                auto arg0_shape = args[0].get_shape();
                auto arg1_shape = args[1].get_shape();
                auto result_shape = out[0].get_shape();

                if (runtime::cpu::mkldnn_utils::use_mkldnn_kernel(node))
                {
                    Strides window_dilation_strides_adjusted;

                    for (size_t s : convolution->get_window_dilation_strides_forward())
                    {
                        window_dilation_strides_adjusted.push_back(s - 1);
                    }

                    auto& mkldnn_emitter = external_function->get_mkldnn_emitter();
                    auto input_desc = mkldnn_emitter->build_memory_descriptor(
                        args[0], runtime::cpu::mkldnn_utils::get_input_mkldnn_format(node, 0));
                    auto delta_desc = mkldnn_emitter->build_memory_descriptor(
                        args[1], runtime::cpu::mkldnn_utils::get_input_mkldnn_format(node, 1));
                    auto result_desc = mkldnn_emitter->build_memory_descriptor(
                        out[0], runtime::cpu::mkldnn_utils::get_output_mkldnn_format(node, 0));

                    size_t conv_bwd_weights_index =
                        mkldnn_emitter->build_convolution_backward_weights(
                            input_desc,
                            delta_desc,
                            result_desc,
                            convolution->get_window_movement_strides_forward(),
                            window_dilation_strides_adjusted,
                            convolution->get_padding_below_forward(),
                            convolution->get_padding_above_forward());

                    auto& deps = mkldnn_emitter->get_primitive_deps(conv_bwd_weights_index);
                    writer << "cpu::mkldnn_utils::set_memory_ptr(ctx, " << to_string(deps[0])
                           << ", " << args[0].get_name() << ");\n";
                    writer << "cpu::mkldnn_utils::set_memory_ptr(ctx, " << to_string(deps[1])
                           << ", " << args[1].get_name() << ");\n";
                    writer << "cpu::mkldnn_utils::set_memory_ptr(ctx, " << to_string(deps[2])
                           << ", " << out[0].get_name() << ");\n";

                    writer << "cpu::mkldnn_utils::mkldnn_invoke_primitive(ctx, "
                           << to_string(conv_bwd_weights_index) << ");\n";
                }
                else
                {
                    writer << "reference::convolution<" << out[0].get_type() << ">("
                           << args[0].get_name() << ",\n";
                    writer << "                         " << args[1].get_name() << ",\n";
                    writer << "                         " << out[0].get_name() << ",\n";
                    writer << "                         {" << join(arg0_shape) << "},\n";
                    writer << "                         {" << join(arg1_shape) << "},\n";
                    writer << "                         {" << join(result_shape) << "},\n";
                    writer << "                         {"
                           << join(convolution->get_window_movement_strides_backward()) << "},\n";
                    writer << "                         {"
                           << join(convolution->get_window_dilation_strides_backward()) << "},\n";
                    writer << "                         {"
                           << join(convolution->get_padding_below_backward()) << "},\n";
                    writer << "                         {"
                           << join(convolution->get_padding_above_backward()) << "},\n";
                    writer << "                         {"
                           << join(convolution->get_data_dilation_strides_backward()) << "},\n";
                    writer << "                         1, 0, 0, 1, 1, 0, false);\n";
                }
            }

            template <>
            void CPU_Emitter::EMITTER_DECL(ngraph::op::ConvolutionBackpropData)
            {
                auto convolution = static_cast<const ngraph::op::ConvolutionBackpropData*>(node);

                auto arg0_shape = args[0].get_shape();
                auto arg1_shape = args[1].get_shape();
                auto result_shape = out[0].get_shape();

                if (runtime::cpu::mkldnn_utils::use_mkldnn_kernel(node))
                {
                    Strides window_dilation_strides_adjusted;

                    for (size_t s : convolution->get_window_dilation_strides_forward())
                    {
                        window_dilation_strides_adjusted.push_back(s - 1);
                    }

                    auto& mkldnn_emitter = external_function->get_mkldnn_emitter();
                    // HACK to help MKLDNN pick the right implementation
                    auto weights_format =
                        runtime::cpu::mkldnn_utils::get_input_mkldnn_format(node, 0);
                    if (weights_format == mkldnn::memory::format::nchw)
                    {
                        weights_format = mkldnn::memory::format::oihw;
                    }
                    auto weights_desc =
                        mkldnn_emitter->build_memory_descriptor(args[0], weights_format);
                    auto delta_desc = mkldnn_emitter->build_memory_descriptor(
                        args[1], runtime::cpu::mkldnn_utils::get_input_mkldnn_format(node, 1));
                    auto result_desc = mkldnn_emitter->build_memory_descriptor(
                        out[0], runtime::cpu::mkldnn_utils::get_output_mkldnn_format(node, 0));

                    size_t conv_bwd_data_index = mkldnn_emitter->build_convolution_backward_data(
                        weights_desc,
                        delta_desc,
                        result_desc,
                        convolution->get_window_movement_strides_forward(),
                        window_dilation_strides_adjusted,
                        convolution->get_padding_below_forward(),
                        convolution->get_padding_above_forward());

                    auto& deps = mkldnn_emitter->get_primitive_deps(conv_bwd_data_index);
                    writer << "cpu::mkldnn_utils::set_memory_ptr(ctx, " << to_string(deps[0])
                           << ", " << args[0].get_name() << ");\n";
                    writer << "cpu::mkldnn_utils::set_memory_ptr(ctx, " << to_string(deps[1])
                           << ", " << args[1].get_name() << ");\n";
                    writer << "cpu::mkldnn_utils::set_memory_ptr(ctx, " << to_string(deps[2])
                           << ", " << out[0].get_name() << ");\n";

                    writer << "cpu::mkldnn_utils::mkldnn_invoke_primitive(ctx, "
                           << to_string(conv_bwd_data_index) << ");\n";
                }
                else
                {
                    // Note that args[1] and args[0] are switched here from the usual order.
                    writer << "reference::convolution<" << out[0].get_type() << ">("
                           << args[1].get_name() << ",\n";
                    writer << "                         " << args[0].get_name() << ",\n";
                    writer << "                         " << out[0].get_name() << ",\n";
                    writer << "                         {" << join(arg1_shape) << "},\n";
                    writer << "                         {" << join(arg0_shape) << "},\n";
                    writer << "                         {" << join(result_shape) << "},\n";
                    writer << "                         {"
                           << join(convolution->get_window_movement_strides_backward()) << "},\n";
                    writer << "                         {"
                           << join(convolution->get_window_dilation_strides_backward()) << "},\n";
                    writer << "                         {"
                           << join(convolution->get_padding_below_backward()) << "},\n";
                    writer << "                         {"
                           << join(convolution->get_padding_above_backward()) << "},\n";
                    writer << "                         {"
                           << join(convolution->get_data_dilation_strides_backward()) << "},\n";
                    writer << "                         0, 1, 0, 1, 0, 1, true);\n";
                }
            }

            template <>
            void CPU_Emitter::EMITTER_DECL(ngraph::op::ConvolutionBias)
            {
                auto convolution = static_cast<const ngraph::op::ConvolutionBias*>(node);

                const TensorViewWrapper& data = args[0];
                const TensorViewWrapper& weights = args[1];
                const TensorViewWrapper& bias = args[2];
                const TensorViewWrapper& result = out[0];

                using namespace runtime::cpu::mkldnn_utils;

                if (mkldnn_utils::use_mkldnn_kernel(node))
                {
                    auto data_format = mkldnn_utils::get_input_mkldnn_format(node, 0);
                    auto weights_format = mkldnn_utils::get_input_mkldnn_format(node, 1);
                    auto bias_format = mkldnn_utils::get_input_mkldnn_format(node, 2);
                    // HACK to help MKLDNN pick the right implementation
                    if (weights_format == mkldnn::memory::format::nchw)
                    {
                        weights_format = mkldnn::memory::format::oihw;
                    }
                    auto result_format = mkldnn_utils::get_output_mkldnn_format(node, 0);

                    auto& mkldnn_emitter = external_function->get_mkldnn_emitter();
                    auto data_desc = mkldnn_emitter->build_memory_descriptor(data, data_format);
                    auto weights_desc =
                        mkldnn_emitter->build_memory_descriptor(weights, weights_format);
                    auto bias_desc = mkldnn_emitter->build_memory_descriptor(bias, bias_format);
                    auto result_desc =
                        mkldnn_emitter->build_memory_descriptor(result, result_format);

                    // For dilation, MKLDNN wants to know how many elements to insert between, not how far
                    // apart to space the elements like nGraph. So we have to subtract 1 from each pos.
                    Strides window_dilation_strides_adjusted;

                    for (size_t s : convolution->get_window_dilation_strides())
                    {
                        window_dilation_strides_adjusted.push_back(s - 1);
                    }

                    size_t conv_index = mkldnn_emitter->build_convolution_forward(
                        data_desc,
                        weights_desc,
                        bias_desc,
                        result_desc,
                        convolution->get_window_movement_strides(),
                        window_dilation_strides_adjusted,
                        convolution->get_padding_below(),
                        convolution->get_padding_above());

                    auto& deps = mkldnn_emitter->get_primitive_deps(conv_index);
                    writer << "cpu::mkldnn_utils::set_memory_ptr(ctx, " << to_string(deps[0])
                           << ", " << data.get_name() << ");\n";
                    writer << "cpu::mkldnn_utils::set_memory_ptr(ctx, " << to_string(deps[1])
                           << ", " << weights.get_name() << ");\n";
                    writer << "cpu::mkldnn_utils::set_memory_ptr(ctx, " << to_string(deps[2])
                           << ", " << bias.get_name() << ");\n";
                    writer << "cpu::mkldnn_utils::set_memory_ptr(ctx, " << to_string(deps[3])
                           << ", " << result.get_name() << ");\n";

                    writer << "cpu::mkldnn_utils::mkldnn_invoke_primitive(ctx, "
                           << to_string(conv_index) << ");\n";
                }
                else
                {
                    throw ngraph_error("ConvolutionBias is only supported with MKLDNN kernel.");
                }
            }

            template <>
            void CPU_Emitter::EMITTER_DECL(ngraph::op::ConvolutionBiasRelu)
            {
                auto convolution = static_cast<const ngraph::op::ConvolutionBiasRelu*>(node);

                auto arg0_shape = args[0].get_shape();
                auto arg1_shape = args[1].get_shape();
                auto result_shape = out[0].get_shape();

                if (runtime::cpu::mkldnn_utils::use_mkldnn_kernel(node))
                {
                    // For dilation, MKLDNN wants to know how many elements to insert between, not how far
                    // apart to space the elements like nGraph. So we have to subtract 1 from each pos.
                    Strides window_dilation_strides_adjusted;
                    for (size_t s : convolution->get_window_dilation_strides())
                    {
                        window_dilation_strides_adjusted.push_back(s - 1);
                    }

                    auto input_format =
                        runtime::cpu::mkldnn_utils::get_input_mkldnn_format(node, 0);
                    auto weights_format =
                        runtime::cpu::mkldnn_utils::get_input_mkldnn_format(node, 1);
                    auto bias_format = mkldnn_utils::get_input_mkldnn_format(node, 2);
                    // HACK to help MKLDNN pick the right implementation
                    if (weights_format == mkldnn::memory::format::nchw)
                    {
                        weights_format = mkldnn::memory::format::oihw;
                    }
                    auto output_format =
                        runtime::cpu::mkldnn_utils::get_output_mkldnn_format(node, 0);

                    auto& mkldnn_emitter = external_function->get_mkldnn_emitter();
                    auto input_data_desc =
                        mkldnn_emitter->build_memory_descriptor(args[0], input_format);
                    auto weights_desc =
                        mkldnn_emitter->build_memory_descriptor(args[1], weights_format);
                    auto bias_desc = mkldnn_emitter->build_memory_descriptor(args[2], bias_format);
                    auto result_desc =
                        mkldnn_emitter->build_memory_descriptor(out[0], output_format);
                    size_t conv_index = 0;

                    const float ops_scale = 1.f;
                    const float ops_alpha = -0.f; // relu negative slope
                    const float ops_beta = 0.f;

                    mkldnn::post_ops ops;
                    ops.append_eltwise(
                        ops_scale, mkldnn::algorithm::eltwise_relu, ops_alpha, ops_beta);

                    conv_index = mkldnn_emitter->build_convolution_forward(
                        input_data_desc,
                        weights_desc,
                        bias_desc,
                        result_desc,
                        convolution->get_window_movement_strides(),
                        window_dilation_strides_adjusted,
                        convolution->get_padding_below(),
                        convolution->get_padding_above(),
                        ops);

                    auto& deps = mkldnn_emitter->get_primitive_deps(conv_index);
                    writer << "cpu::mkldnn_utils::set_memory_ptr(ctx, " << to_string(deps[0])
                           << ", " << args[0].get_name() << ");\n";
                    writer << "cpu::mkldnn_utils::set_memory_ptr(ctx, " << to_string(deps[1])
                           << ", " << args[1].get_name() << ");\n";
                    writer << "cpu::mkldnn_utils::set_memory_ptr(ctx, " << to_string(deps[2])
                           << ", " << args[2].get_name() << ");\n";
                    writer << "cpu::mkldnn_utils::set_memory_ptr(ctx, " << to_string(deps[3])
                           << ", " << out[0].get_name() << ");\n";

                    writer << "cpu::mkldnn_utils::mkldnn_invoke_primitive(ctx, "
                           << to_string(conv_index) << ");\n";
                }
            }

            template <>
            void CPU_Emitter::EMITTER_DECL(ngraph::op::ConvolutionBiasBackpropFiltersBias)
            {
                auto convolution =
                    static_cast<const ngraph::op::ConvolutionBiasBackpropFiltersBias*>(node);
                const TensorViewWrapper& data = args[0];
                const TensorViewWrapper& delta = args[1];
                const TensorViewWrapper& weights_delta = out[0];
                const TensorViewWrapper& bias_delta = out[1];

                using namespace runtime::cpu::mkldnn_utils;

                if (mkldnn_utils::use_mkldnn_kernel(node))
                {
                    Strides window_dilation_strides_adjusted;
                    for (size_t s : convolution->get_window_dilation_strides_forward())
                    {
                        window_dilation_strides_adjusted.push_back(s - 1);
                    }

                    auto data_format = mkldnn_utils::get_input_mkldnn_format(node, 0);
                    auto delta_format = mkldnn_utils::get_input_mkldnn_format(node, 1);
                    auto weights_delta_format = mkldnn_utils::get_output_mkldnn_format(node, 0);
                    auto bias_delta_format = mkldnn_utils::get_output_mkldnn_format(node, 1);

                    auto& mkldnn_emitter = external_function->get_mkldnn_emitter();
                    auto data_desc = mkldnn_emitter->build_memory_descriptor(data, data_format);
                    auto delta_desc = mkldnn_emitter->build_memory_descriptor(delta, delta_format);
                    auto weights_delta_desc = mkldnn_emitter->build_memory_descriptor(
                        weights_delta, weights_delta_format);
                    auto bias_delta_desc =
                        mkldnn_emitter->build_memory_descriptor(bias_delta, bias_delta_format);

                    size_t conv_index = mkldnn_emitter->build_convolution_backward_weights_bias(
                        data_desc,
                        delta_desc,
                        weights_delta_desc,
                        bias_delta_desc,
                        convolution->get_window_movement_strides_forward(),
                        window_dilation_strides_adjusted,
                        convolution->get_padding_below_forward(),
                        convolution->get_padding_above_forward());

                    auto& deps = mkldnn_emitter->get_primitive_deps(conv_index);
                    writer << "cpu::mkldnn_utils::set_memory_ptr(ctx, " << to_string(deps[0])
                           << ", " << data.get_name() << ");\n";
                    writer << "cpu::mkldnn_utils::set_memory_ptr(ctx, " << to_string(deps[1])
                           << ", " << delta.get_name() << ");\n";
                    writer << "cpu::mkldnn_utils::set_memory_ptr(ctx, " << to_string(deps[2])
                           << ", " << weights_delta.get_name() << ");\n";
                    writer << "cpu::mkldnn_utils::set_memory_ptr(ctx, " << to_string(deps[3])
                           << ", " << bias_delta.get_name() << ");\n";

                    writer << "cpu::mkldnn_utils::mkldnn_invoke_primitive(ctx, "
                           << to_string(conv_index) << ");\n";
                }
                else
                {
                    throw ngraph_error(
                        "ConvolutionBiasBackpropFiltersBias is only supported with MKLDNN kernel.");
                }
            }

            template <>
            void CPU_Emitter::EMITTER_DECL(ngraph::op::Not)
            {
                writer << "reference::logical_not(" << args[0].get_name() << ",\n"
                       << "                    " << out[0].get_name() << ",\n"
                       << "                    " << out[0].get_size() << ");\n";
            }

            template <>
            void CPU_Emitter::EMITTER_DECL(ngraph::op::MaxPool)
            {
                auto max_pool = static_cast<const ngraph::op::MaxPool*>(node);

                auto arg_shape = args[0].get_shape();
                auto arg_rank = arg_shape.size();

                auto result_shape = out[0].get_shape();

                // TODO(jmenon): Optimize for 1D

                // TODO(jmenon): Remove element type restriction
                if (arg_rank == 4 && max_pool->get_window_shape().size() == 2 &&
                    args[0].get_element_type() == element::f32)
                {
                    auto& mkldnn_emitter = external_function->get_mkldnn_emitter();
                    auto input_desc = mkldnn_emitter->build_memory_descriptor(
                        args[0], runtime::cpu::mkldnn_utils::get_input_mkldnn_format(node, 0));
                    auto result_desc = mkldnn_emitter->build_memory_descriptor(
                        out[0], runtime::cpu::mkldnn_utils::get_output_mkldnn_format(node, 0));

                    size_t max_pool_index = mkldnn_emitter->build_pooling_forward(
                        mkldnn::algorithm::pooling_max,
                        input_desc,
                        result_desc,
                        max_pool->get_window_movement_strides(),
                        max_pool->get_window_shape(),
                        max_pool->get_padding_below(),
                        max_pool->get_padding_above());

                    auto& deps = mkldnn_emitter->get_primitive_deps(max_pool_index);
                    writer << "cpu::mkldnn_utils::set_memory_ptr(ctx, " << to_string(deps[0])
                           << ", " << args[0].get_name() << ");\n";
                    writer << "cpu::mkldnn_utils::set_memory_ptr(ctx, " << to_string(deps[1])
                           << ", " << out[0].get_name() << ");\n";

                    writer << "cpu::mkldnn_utils::mkldnn_invoke_primitive(ctx, "
                           << to_string(max_pool_index) << ");\n";
                }
                else
                {
                    writer << "reference::max_pool<" << out[0].get_type() << ">("
                           << args[0].get_name() << ",\n";
                    writer << "                 " << out[0].get_name() << ",\n";
                    writer << "                 {" << join(arg_shape) << "},\n";
                    writer << "                 {" << join(result_shape) << "},\n";
                    writer << "                 {" << join(max_pool->get_window_shape()) << "},\n";
                    writer << "                 {" << join(max_pool->get_window_movement_strides())
                           << "},\n";
                    writer << "                 {" << join(max_pool->get_padding_below()) << "},\n";
                    writer << "                 {" << join(max_pool->get_padding_above())
                           << "});\n";
                }
            }

            template <>
            void CPU_Emitter::EMITTER_DECL(ngraph::op::MaxPoolWithIndices)
            {
                auto max_pool = static_cast<const ngraph::op::MaxPoolWithIndices*>(node);

                if (runtime::cpu::mkldnn_utils::use_mkldnn_kernel(node))
                {
                    auto& mkldnn_emitter = external_function->get_mkldnn_emitter();
                    auto input_desc = mkldnn_emitter->build_memory_descriptor(
                        args[0], runtime::cpu::mkldnn_utils::get_input_mkldnn_format(node, 0));
                    auto result_desc = mkldnn_emitter->build_memory_descriptor(
                        out[0], runtime::cpu::mkldnn_utils::get_output_mkldnn_format(node, 0));

                    size_t max_pool_index = mkldnn_emitter->build_max_pooling_with_indices_forward(
                        mkldnn::algorithm::pooling_max,
                        input_desc,
                        result_desc,
                        max_pool->get_window_movement_strides(),
                        max_pool->get_window_shape(),
                        max_pool->get_padding_below(),
                        max_pool->get_padding_above());

                    auto& deps = mkldnn_emitter->get_primitive_deps(max_pool_index);
                    writer << "cpu::mkldnn_utils::set_memory_ptr(ctx, " << to_string(deps[0])
                           << ", " << args[0].get_name() << ");\n";
                    writer << "cpu::mkldnn_utils::set_memory_ptr(ctx, " << to_string(deps[1])
                           << ", " << out[0].get_name() << ");\n";
                    writer << "cpu::mkldnn_utils::set_memory_ptr(ctx, " << to_string(deps[2])
                           << ", " << out[1].get_name() << ");\n";

                    writer << "cpu::mkldnn_utils::mkldnn_invoke_primitive(ctx, "
                           << to_string(max_pool_index) << ");\n";
                }
                else
                {
                    throw ngraph_error("MaxPoolWithIndices isn't supported");
                }
            }

            template <>
            void CPU_Emitter::EMITTER_DECL(ngraph::op::Reverse)
            {
                auto reverse = static_cast<const ngraph::op::Reverse*>(node);

                auto arg_shape = args[0].get_shape();
                auto result_shape = out[0].get_shape();

                writer << "reference::reverse<" << out[0].get_type() << ">(" << args[0].get_name()
                       << ",\n";
                writer << "                " << out[0].get_name() << ",\n";
                writer << "                {" << join(arg_shape) << "},\n";
                writer << "                {" << join(result_shape) << "},\n";
                writer << "                {" << join(reverse->get_reversed_axes()) << "});\n";
            }

            template <>
            void CPU_Emitter::EMITTER_DECL(ngraph::op::ReverseSequence)
            {
                auto rs = static_cast<const ngraph::op::ReverseSequence*>(node);

                string iv_prefix{"i"};
                size_t ibi = rs->get_batch_axis();
                string bi = iv_prefix + std::to_string(ibi);
                string si = iv_prefix + std::to_string(rs->get_sequence_axis());
                auto arg_shape = args[0].get_shape();

                //iterate over seq_lengths make sure indices aren't out of bounds and normalize
                writer << "std::vector<size_t> norm_seq_lengths (" << arg_shape.at(ibi) << ");\n";
                writer << emit_for_lt(iv_prefix, ibi, arg_shape.at(ibi));
                writer.block_begin();
                writer << "auto seq_len = static_cast<size_t>(" << args[1].get_name() << "[" << bi
                       << "]);\n";
                writer << "if (seq_len > " << arg_shape.at(rs->get_sequence_axis()) << ")\n";
                writer.block_begin();
                writer << "throw \"One of the elements of sequence lengths is greater than "
                          "sequence axis\";\n";
                writer.block_end();

                writer << "if (seq_len == 0)\n";
                writer.block_begin();
                writer << "norm_seq_lengths[" << bi << "] = 1;\n";
                writer.block_end();
                writer << " else \n";
                writer.block_begin();
                writer << "norm_seq_lengths[" << bi << "] = seq_len;\n";
                writer.block_end();

                writer.block_end();

                std::vector<std::string> sdims;
                for (auto d : arg_shape)
                {
                    sdims.push_back(std::to_string(d));
                }

                //convert input and output into multidimensional arrays
                auto isdims = emit_indices(sdims);
                writer << args[0].get_type() << "(&src)" << isdims << " = *reinterpret_cast<"
                       << args[0].get_type() << " (*)" << isdims << ">(" << args[0].get_name()
                       << ");\n";

                writer << args[0].get_type() << "(&dst)" << isdims << " = *reinterpret_cast<"
                       << args[0].get_type() << " (*)" << isdims << ">(" << out[0].get_name()
                       << ");\n";

                //reverse sequence
                std::vector<std::string> source_indices;
                for (size_t i = 0; i < arg_shape.size(); i++)
                {
                    writer << emit_for_lt(iv_prefix, i, arg_shape.at(i));
                    writer.block_begin();
                    source_indices.push_back(iv_prefix + std::to_string(i));
                }

                writer << "auto seq_len = norm_seq_lengths[" << bi << "];\n";
                writer << "size_t sequence_index = " << si << " < seq_len "
                       << "? seq_len - " << si << " - 1"
                       << ": " << si << ";\n";

                std::vector<std::string> output_indices(source_indices);
                output_indices.at(rs->get_sequence_axis()) = "sequence_index";

                writer << "dst" << emit_indices(output_indices) << " = "
                       << "src" << emit_indices(source_indices) << ";\n";

                for (size_t i = 0; i < arg_shape.size(); i++)
                {
                    writer.block_end();
                }
            }

            template <>
            void CPU_Emitter::EMITTER_DECL(ngraph::op::ReduceWindow)
            {
                auto reduce_window = static_cast<const ngraph::op::ReduceWindow*>(node);

                auto arg_reductee_shape = args[0].get_shape();
                auto result_shape = out[0].get_shape();
                auto reduction_function = reduce_window->get_functions()[0];
                auto& f_result_element_type = out[0].get_element_type();

                writer.block_begin();

                string type = f_result_element_type.c_type_string();
                writer << "auto f = [&](" << type << " x, " << type << " y) -> " << type << " {\n";
                writer.indent++;
                writer << type << " result;\n";
                writer << "void* args[] = {&x, &y};\n";
                writer << "void* out[] = {&result};\n";
                writer << reduction_function->get_name() << "(args, out, ctx);\n";
                writer << "return result;\n";
                writer.indent--;
                writer << "};\n";

                writer << "reference::reduce_window<" << out[0].get_type() << ">("
                       << args[0].get_name() << ",\n";
                writer << "                      " << args[1].get_name() << ",\n";
                writer << "                      " << out[0].get_name() << ",\n";
                writer << "                      {" << join(arg_reductee_shape) << "},\n";
                writer << "                      {" << join(result_shape) << "},\n";
                writer << "                      f,\n";
                writer << "                      {" << join(reduce_window->get_window_shape())
                       << "},\n";
                writer << "                      {"
                       << join(reduce_window->get_window_movement_strides()) << "});\n";

                writer.block_end();
            }

            template <>
            void CPU_Emitter::EMITTER_DECL(ngraph::op::SelectAndScatter)
            {
                auto select_and_scatter = static_cast<const ngraph::op::SelectAndScatter*>(node);
                auto selection_function = select_and_scatter->get_functions()[0];
                auto scatter_function = select_and_scatter->get_functions()[1];

                auto arg0_shape = args[0].get_shape();
                auto arg1_shape = args[1].get_shape();
                auto result_shape = out[0].get_shape();

                writer.block_begin();

                string type = node->get_output_element_type(0).c_type_string();

                writer << "auto f_select = [&](" << type << " x, " << type << " y) -> char {\n";
                writer.indent++;
                writer << "char result;\n";
                writer << "void* args[] = {&x, &y};\n";
                writer << "void* out[] = {&result};\n";
                writer << selection_function->get_name() << "(args, out, ctx);\n";
                writer << "return result;\n";
                writer.indent--;
                writer << "};\n";

                writer << "auto f_scatter = [&](" << type << " x, " << type << " y) -> " << type
                       << " {\n";
                writer.indent++;
                writer << type << " result;\n";
                writer << "void* args[] = {&x, &y};\n";
                writer << "void* out[] = {&result};\n";
                writer << scatter_function->get_name() << "(args, out, ctx);\n";
                writer << "return result;\n";
                writer.indent--;
                writer << "};\n";

                writer << "reference::select_and_scatter<" << out[0].get_type() << ">("
                       << args[0].get_name() << ",\n";
                writer << "                " << args[1].get_name() << ",\n";
                writer << "                " << args[2].get_name() << ",\n";
                writer << "                " << out[0].get_name() << ",\n";
                writer << "                {" << join(arg0_shape) << "},\n";
                writer << "                {" << join(arg1_shape) << "},\n";
                writer << "                {" << join(result_shape) << "},\n";
                writer << "                f_select,\n";
                writer << "                f_scatter,\n";
                writer << "                {" << join(select_and_scatter->get_window_shape())
                       << "},\n";
                writer << "                {"
                       << join(select_and_scatter->get_window_movement_strides()) << "});\n";

                writer.block_end();
            }

            template <>
            void CPU_Emitter::EMITTER_DECL(ngraph::op::AvgPool)
            {
                auto avg_pool = static_cast<const ngraph::op::AvgPool*>(node);

                auto arg_shape = args[0].get_shape();
                auto result_shape = out[0].get_shape();

                // TODO(jmenon): Optimize for 1D

                // TODO(jmenon): Remove element type restriction
                if (runtime::cpu::mkldnn_utils::use_mkldnn_kernel(node))
                {
                    auto& mkldnn_emitter = external_function->get_mkldnn_emitter();
                    auto input_desc = mkldnn_emitter->build_memory_descriptor(
                        args[0], runtime::cpu::mkldnn_utils::get_input_mkldnn_format(node, 0));
                    auto result_desc = mkldnn_emitter->build_memory_descriptor(
                        out[0], runtime::cpu::mkldnn_utils::get_output_mkldnn_format(node, 0));

                    size_t avg_pool_index = mkldnn_emitter->build_pooling_forward(
                        (avg_pool->get_include_padding_in_avg_computation()
                             ? mkldnn::algorithm::pooling_avg_include_padding
                             : mkldnn::algorithm::pooling_avg_exclude_padding),
                        input_desc,
                        result_desc,
                        avg_pool->get_window_movement_strides(),
                        avg_pool->get_window_shape(),
                        avg_pool->get_padding_below(),
                        avg_pool->get_padding_above());

                    auto& deps = mkldnn_emitter->get_primitive_deps(avg_pool_index);
                    writer << "cpu::mkldnn_utils::set_memory_ptr(ctx, " << to_string(deps[0])
                           << ", " << args[0].get_name() << ");\n";
                    writer << "cpu::mkldnn_utils::set_memory_ptr(ctx, " << to_string(deps[1])
                           << ", " << out[0].get_name() << ");\n";

                    writer << "cpu::mkldnn_utils::mkldnn_invoke_primitive(ctx, "
                           << to_string(avg_pool_index) << ");\n";
                }
                else
                {
                    writer << "reference::avg_pool<" << out[0].get_type() << ">("
                           << args[0].get_name() << ",\n";
                    writer << "                 " << out[0].get_name() << ",\n";
                    writer << "                 {" << join(arg_shape) << "},\n";
                    writer << "                 {" << join(result_shape) << "},\n";
                    writer << "                 {" << join(avg_pool->get_window_shape()) << "},\n";
                    writer << "                 {" << join(avg_pool->get_window_movement_strides())
                           << "},\n";
                    writer << "                 {" << join(avg_pool->get_padding_below()) << "},\n";
                    writer << "                 {" << join(avg_pool->get_padding_above()) << "},\n";
                    writer << "                 "
                           << ngraph::to_cplusplus_sourcecode_literal(
                                  avg_pool->get_include_padding_in_avg_computation())
                           << "\n";
                    writer << "                  );\n";
                }
            }

            template <>
            void CPU_Emitter::EMITTER_DECL(ngraph::op::Pad)
            {
                auto pad = static_cast<const ngraph::op::Pad*>(node);

                auto arg0_shape = args[0].get_shape();
                auto result_shape = out[0].get_shape();

                if (arg0_shape.size() == 4 && args[0].get_element_type() == element::f32 &&
                    pad->get_padding_interior() == Shape(arg0_shape.size()))
                {
                    writer << "cpu::kernel::pad_4d_float32(" << args[0].get_name() << ",\n"
                           << "                            " << out[0].get_name() << ",\n"
                           << "                            *(" << args[1].get_name() << "),\n"
                           << "                            {" << join(arg0_shape) << "},\n"
                           << "                            {" << join(result_shape) << "},\n"
                           << "                            {" << join(pad->get_padding_below())
                           << "},\n"
                           << "                            {" << join(pad->get_padding_above())
                           << "});\n";
                }
                else
                {
                    writer << "reference::pad<" << out[0].get_type() << ">(" << args[0].get_name()
                           << ",\n";
                    writer << "            " << args[1].get_name() << ",\n";
                    writer << "            " << out[0].get_name() << ",\n";
                    writer << "            {" << join(arg0_shape) << "},\n";
                    writer << "            {" << join(result_shape) << "},\n";
                    writer << "            {" << join(pad->get_padding_below()) << "},\n";
                    writer << "            {" << join(pad->get_padding_above()) << "},\n";
                    writer << "            {" << join(pad->get_padding_interior()) << "});\n";
                }
            }

            template <>
            void CPU_Emitter::EMITTER_DECL(ngraph::op::AvgPoolBackprop)
            {
                auto apb = static_cast<const ngraph::op::AvgPoolBackprop*>(node);

                auto delta_shape = args[0].get_shape();
                auto out_shape = out[0].get_shape();

                if (runtime::cpu::mkldnn_utils::use_mkldnn_kernel(node))
                {
                    auto& mkldnn_emitter = external_function->get_mkldnn_emitter();
                    auto diff_dst_desc = mkldnn_emitter->build_memory_descriptor(
                        args[0], runtime::cpu::mkldnn_utils::get_input_mkldnn_format(node, 0));
                    auto diff_src_desc = mkldnn_emitter->build_memory_descriptor(
                        out[0], runtime::cpu::mkldnn_utils::get_output_mkldnn_format(node, 0));

                    size_t avg_pool_index = mkldnn_emitter->build_pooling_backward(
                        (apb->get_include_padding_in_avg_computation()
                             ? mkldnn::algorithm::pooling_avg_include_padding
                             : mkldnn::algorithm::pooling_avg_exclude_padding),
                        diff_dst_desc,
                        diff_src_desc,
                        apb->get_window_movement_strides(),
                        apb->get_window_shape(),
                        apb->get_padding_below(),
                        apb->get_padding_above());

                    auto& deps = mkldnn_emitter->get_primitive_deps(avg_pool_index);
                    writer << "cpu::mkldnn_utils::set_memory_ptr(ctx, " << to_string(deps[0])
                           << ", " << args[0].get_name() << ");\n";
                    writer << "cpu::mkldnn_utils::set_memory_ptr(ctx, " << to_string(deps[1])
                           << ", " << out[0].get_name() << ");\n";

                    writer << "cpu::mkldnn_utils::mkldnn_invoke_primitive(ctx, "
                           << to_string(avg_pool_index) << ");\n";
                }
                else
                {
                    writer << "reference::avg_pool_backprop<" << out[0].get_type() << ">("
                           << args[0].get_name() << ",\n";
                    writer << "                 " << out[0].get_name() << ",\n";
                    writer << "                 {" << join(delta_shape) << "},\n";
                    writer << "                 {" << join(out_shape) << "},\n";
                    writer << "                 {" << join(apb->get_window_shape()) << "},\n";
                    writer << "                 {" << join(apb->get_window_movement_strides())
                           << "},\n";
                    writer << "                 {" << join(apb->get_padding_below()) << "},\n";
                    writer << "                 {" << join(apb->get_padding_above()) << "},\n";
                    writer << "                 "
                           << ngraph::to_cplusplus_sourcecode_literal(
                                  apb->get_include_padding_in_avg_computation())
                           << "\n";
                    writer << "                 );\n";
                }
            }

            template <>
            void CPU_Emitter::EMITTER_DECL(ngraph::op::MaxPoolBackprop)
            {
                auto mpb = static_cast<const ngraph::op::MaxPoolBackprop*>(node);

                auto delta_shape = args[1].get_shape();
                auto out_shape = out[0].get_shape();

                if (runtime::cpu::mkldnn_utils::use_mkldnn_kernel(node))
                {
                    auto& mkldnn_emitter = external_function->get_mkldnn_emitter();
                    auto fprop_src_desc = mkldnn_emitter->build_memory_descriptor(
                        args[0], runtime::cpu::mkldnn_utils::get_input_mkldnn_format(node, 0));
                    auto diff_dst_desc = mkldnn_emitter->build_memory_descriptor(
                        args[1], runtime::cpu::mkldnn_utils::get_input_mkldnn_format(node, 1));
                    auto diff_src_desc = mkldnn_emitter->build_memory_descriptor(
                        out[0], runtime::cpu::mkldnn_utils::get_output_mkldnn_format(node, 0));

                    size_t max_pool_index = mkldnn_emitter->build_max_pooling_backward(
                        mkldnn::algorithm::pooling_max,
                        fprop_src_desc,
                        diff_dst_desc,
                        diff_src_desc,
                        mpb->get_window_movement_strides(),
                        mpb->get_window_shape(),
                        mpb->get_padding_below(),
                        mpb->get_padding_above());

                    auto& fdeps = mkldnn_emitter->get_primitive_deps(max_pool_index - 1);
                    writer << "cpu::mkldnn_utils::set_memory_ptr(ctx, " << to_string(fdeps[0])
                           << ", " << args[0].get_name() << ");\n";
                    writer << "cpu::mkldnn_utils::set_memory_ptr(ctx, " << to_string(fdeps[1])
                           << ", " << out[0].get_name() << ");\n";
                    writer << "cpu::mkldnn_utils::set_memory_ptr(ctx, " << to_string(fdeps[2])
                           << ", ctx->mkldnn_workspaces[" << fdeps[3] << "]);\n";
                    writer << "cpu::mkldnn_utils::mkldnn_invoke_primitive(ctx, "
                           << to_string(max_pool_index - 1) << ");\n";

                    auto& bdeps = mkldnn_emitter->get_primitive_deps(max_pool_index);
                    writer << "cpu::mkldnn_utils::set_memory_ptr(ctx, " << to_string(bdeps[0])
                           << ", " << args[1].get_name() << ");\n";
                    writer << "cpu::mkldnn_utils::set_memory_ptr(ctx, " << to_string(bdeps[1])
                           << ", ctx->mkldnn_workspaces[" << bdeps[3] << "]);\n";
                    writer << "cpu::mkldnn_utils::set_memory_ptr(ctx, " << to_string(bdeps[2])
                           << ", " << out[0].get_name() << ");\n";

                    writer << "cpu::mkldnn_utils::mkldnn_invoke_primitive(ctx, "
                           << to_string(max_pool_index) << ");\n";
                }
                else
                {
                    writer << "reference::max_pool_backprop<" << out[0].get_type() << ">("
                           << args[0].get_name() << ",\n";
                    writer << "                 " << args[1].get_name() << ",\n";
                    writer << "                 " << out[0].get_name() << ",\n";
                    writer << "                 {" << join(delta_shape) << "},\n";
                    writer << "                 {" << join(out_shape) << "},\n";
                    writer << "                 {" << join(mpb->get_window_shape()) << "},\n";
                    writer << "                 {" << join(mpb->get_window_movement_strides())
                           << "},\n";
                    writer << "                 {" << join(mpb->get_padding_below()) << "},\n";
                    writer << "                 {" << join(mpb->get_padding_above()) << "}\n";
                    writer << "                 );\n";
                }
            }

            template <>
            void CPU_Emitter::EMITTER_DECL(ngraph::op::MaxPoolWithIndicesBackprop)
            {
                auto mpb = static_cast<const ngraph::op::MaxPoolWithIndicesBackprop*>(node);

                if (runtime::cpu::mkldnn_utils::use_mkldnn_kernel(node))
                {
                    auto& mkldnn_emitter = external_function->get_mkldnn_emitter();
                    auto diff_dst_desc = mkldnn_emitter->build_memory_descriptor(
                        args[1], runtime::cpu::mkldnn_utils::get_input_mkldnn_format(node, 1));
                    auto diff_src_desc = mkldnn_emitter->build_memory_descriptor(
                        out[0], runtime::cpu::mkldnn_utils::get_output_mkldnn_format(node, 0));

                    size_t max_pool_index = mkldnn_emitter->build_max_pooling_with_indices_backward(
                        mkldnn::algorithm::pooling_max,
                        diff_dst_desc,
                        diff_src_desc,
                        mpb->get_window_movement_strides(),
                        mpb->get_window_shape(),
                        mpb->get_padding_below(),
                        mpb->get_padding_above());

                    auto& bdeps = mkldnn_emitter->get_primitive_deps(max_pool_index);

                    writer << "cpu::mkldnn_utils::set_memory_ptr(ctx, " << to_string(bdeps[0])
                           << ", " << args[1].get_name() << ");\n";
                    writer << "cpu::mkldnn_utils::set_memory_ptr(ctx, " << to_string(bdeps[1])
                           << ", " << args[2].get_name() << ");\n";
                    writer << "cpu::mkldnn_utils::set_memory_ptr(ctx, " << to_string(bdeps[2])
                           << ", " << out[0].get_name() << ");\n";

                    writer << "cpu::mkldnn_utils::mkldnn_invoke_primitive(ctx, "
                           << to_string(max_pool_index) << ");\n";
                }
                else
                {
                    throw ngraph_error("MaxPoolWithIndicesBackprop isn't supported");
                }
            }

            template <>
            void CPU_Emitter::EMITTER_DECL(ngraph::op::Product)
            {
                const ngraph::op::Product* product = static_cast<const ngraph::op::Product*>(node);
                writer.block_begin();
#if USE_EIGEN_CORE_INLINE == 1
                const Shape& arg_shape = args[0].get_shape();
                size_t arg_rank = arg_shape.size();
                const AxisSet& reduction_axes = product->get_reduction_axes();

                // Trivial case: no reduction axes.
                if (reduction_axes.size() == 0)
                {
                    writer.block_begin();
                    writer << "memcpy(" << out[0].get_name() << ", " << args[0].get_name() << ", "
                           << out[0].get_size() * out[0].get_element_type().size() << ");\n";
                    writer.block_end();
                }
                // Full reduction? Then reduce to scalar.
                else if ((arg_rank == 1 && reduction_axes == AxisSet{0}) ||
                         (arg_rank == 2 && reduction_axes == AxisSet{0, 1}))
                {
                    writer.block_begin();
                    writer << emit_array1d(out[0]) << " =\n"
                           << "    " << emit_array1d(args[0]) << ".prod();\n";
                    writer.block_end();
                }
                else if (arg_rank == 2 && reduction_axes == AxisSet{1})
                {
                    writer.block_begin();
                    writer << emit_vector(out[0]) << " =\n"
                           << "    " << emit_matrix(args[0]) << ".rowwise().prod();\n";
                    writer.block_end();
                }
                else if (arg_rank == 2 && reduction_axes == AxisSet{0})
                {
                    writer.block_begin();
                    writer << emit_vector(out[0]) << " =\n"
                           << "    " << emit_matrix(args[0]) << ".colwise().prod();\n";
                    writer.block_end();
                }
                else
                {
                    writer << "reference::product<" << out[0].get_type() << ">("
                           << args[0].get_name() << ",\n";
                    writer << "                         " << out[0].get_name() << ",\n";
                    writer << "                         {" << join(args[0].get_shape()) << "},\n";
                    writer << "                         {" << join(out[0].get_shape()) << "},\n";
                    writer << "                         {" << join(product->get_reduction_axes())
                           << "});\n";
                }
#else
                // TODO: add an emitter akin to the emit_sum
                writer << "reference::product<" << out[0].get_type() << ">(" << args[0].get_name()
                       << ",\n";
                writer << "                         " << out[0].get_name() << ",\n";
                writer << "                         {" << join(args[0].get_shape()) << "},\n";
                writer << "                         {" << join(out[0].get_shape()) << "},\n";
                writer << "                         {" << join(product->get_reduction_axes())
                       << "});\n";
#endif
                writer.block_end();
            }

            template <>
            void CPU_Emitter::EMITTER_DECL(ngraph::op::Max)
            {
                const ngraph::op::Max* max = static_cast<const ngraph::op::Max*>(node);
                writer.block_begin();
#if USE_EIGEN_CORE_INLINE == 1
                const Shape& arg_shape = args[0].get_shape();
                size_t arg_rank = arg_shape.size();
                const AxisSet& reduction_axes = max->get_reduction_axes();

                bool zero_sized = false;
                for (size_t s : arg_shape)
                {
                    zero_sized |= (s == 0);
                }

                // Trivial case: no reduction axes.
                if (!zero_sized && reduction_axes.size() == 0)
                {
                    writer.block_begin();
                    writer << "memcpy(" << out[0].get_name() << ", " << args[0].get_name() << ", "
                           << out[0].get_size() * out[0].get_element_type().size() << ");\n";
                    writer.block_end();
                }
                // Full reduction? Then reduce to scalar.
                else if (!zero_sized && ((arg_rank == 1 && reduction_axes == AxisSet{0}) ||
                                         (arg_rank == 2 && reduction_axes == AxisSet{0, 1})))
                {
                    writer.block_begin();
                    writer << emit_array1d(out[0]) << " =\n"
                           << "    " << emit_array1d(args[0]) << ".maxCoeff();\n";
                    writer.block_end();
                }
                else if (!zero_sized && arg_rank == 2 && reduction_axes == AxisSet{1})
                {
                    writer.block_begin();
                    writer << emit_vector(out[0]) << " =\n"
                           << "    " << emit_matrix(args[0]) << ".rowwise().maxCoeff();\n";
                    writer.block_end();
                }
                else if (!zero_sized && arg_rank == 2 && reduction_axes == AxisSet{0})
                {
                    writer.block_begin();
                    writer << emit_vector(out[0]) << " =\n"
                           << "    " << emit_matrix(args[0]) << ".colwise().maxCoeff();\n";
                    writer.block_end();
                }
                else
                {
                    writer << "reference::max<" << out[0].get_type() << ">(" << args[0].get_name()
                           << ",\n";
                    writer << "                         " << out[0].get_name() << ",\n";
                    writer << "                         {" << join(args[0].get_shape()) << "},\n";
                    writer << "                         {" << join(out[0].get_shape()) << "},\n";
                    writer << "                         {" << join(max->get_reduction_axes())
                           << "});\n";
                }
#else
                if (args[0].get_element_type() == element::f32 && args[0].get_shape().size() == 2 &&
                    max->get_reduction_axes().size() == 1)
                {
                    writer << "cpu::kernel::reduce_max_2d_1rd_float32(" << args[0].get_name()
                           << ", " << out[0].get_name() << ", "
                           << "{" << join(args[0].get_shape()) << "}, "
                           << "{" << join(out[0].get_shape()) << "}, "
                           << "{" << join(max->get_reduction_axes()) << "}"
                           << ");\n";
                }
                else
                {
                    writer << "reference::max<" << out[0].get_type() << ">(" << args[0].get_name()
                           << ",\n";
                    writer << "                         " << out[0].get_name() << ",\n";
                    writer << "                         {" << join(args[0].get_shape()) << "},\n";
                    writer << "                         {" << join(out[0].get_shape()) << "},\n";
                    writer << "                         {" << join(max->get_reduction_axes())
                           << "});\n";
                }
#endif
                writer.block_end();
            }

            template <>
            void CPU_Emitter::EMITTER_DECL(ngraph::op::Min)
            {
                const ngraph::op::Min* min = static_cast<const ngraph::op::Min*>(node);
                writer.block_begin();
#if USE_EIGEN_CORE_INLINE == 1
                const Shape& arg_shape = args[0].get_shape();
                size_t arg_rank = arg_shape.size();
                const AxisSet& reduction_axes = min->get_reduction_axes();

                bool zero_sized = false;
                for (size_t s : arg_shape)
                {
                    zero_sized |= (s == 0);
                }

                // Trivial case: no reduction axes.
                if (!zero_sized && reduction_axes.size() == 0)
                {
                    writer.block_begin();
                    writer << "memcpy(" << out[0].get_name() << ", " << args[0].get_name() << ", "
                           << out[0].get_size() * out[0].get_element_type().size() << ");\n";
                    writer.block_end();
                }
                // Full reduction? Then reduce to scalar.
                else if (!zero_sized && ((arg_rank == 1 && reduction_axes == AxisSet{0}) ||
                                         (arg_rank == 2 && reduction_axes == AxisSet{0, 1})))
                {
                    writer.block_begin();
                    writer << emit_array1d(out[0]) << " =\n"
                           << "    " << emit_array1d(args[0]) << ".minCoeff();\n";
                    writer.block_end();
                }
                else if (!zero_sized && arg_rank == 2 && reduction_axes == AxisSet{1})
                {
                    writer.block_begin();
                    writer << emit_vector(out[0]) << " =\n"
                           << "    " << emit_matrix(args[0]) << ".rowwise().minCoeff();\n";
                    writer.block_end();
                }
                else if (!zero_sized && arg_rank == 2 && reduction_axes == AxisSet{0})
                {
                    writer.block_begin();
                    writer << emit_vector(out[0]) << " =\n"
                           << "    " << emit_matrix(args[0]) << ".colwise().minCoeff();\n";
                    writer.block_end();
                }
                else
                {
                    writer << "reference::min<" << out[0].get_type() << ">(" << args[0].get_name()
                           << ",\n";
                    writer << "                         " << out[0].get_name() << ",\n";
                    writer << "                         {" << join(args[0].get_shape()) << "},\n";
                    writer << "                         {" << join(out[0].get_shape()) << "},\n";
                    writer << "                         {" << join(min->get_reduction_axes())
                           << "});\n";
                }
#else
                // TODO: add an emitter akin to the emit_sum
                writer << "reference::min<" << out[0].get_type() << ">(" << args[0].get_name()
                       << ",\n";
                writer << "                         " << out[0].get_name() << ",\n";
                writer << "                         {" << join(args[0].get_shape()) << "},\n";
                writer << "                         {" << join(out[0].get_shape()) << "},\n";
                writer << "                         {" << join(min->get_reduction_axes())
                       << "});\n";
#endif
                writer.block_end();
            }

            template <>
            void CPU_Emitter::EMITTER_DECL(ngraph::runtime::cpu::op::ConvertLayout)
            {
                auto input_tvl =
                    node->get_inputs()[0].get_output().get_tensor_view()->get_tensor_view_layout();
                auto input_cpu_tvl =
                    dynamic_pointer_cast<runtime::cpu::LayoutDescriptor>(input_tvl);
                auto input_format = input_cpu_tvl->get_mkldnn_format();

                // Reorder input shape if needed
                auto input_axis_order = input_cpu_tvl->get_axis_order();
                Shape input_shape(input_axis_order.size());
                for (size_t idx = 0; idx < input_axis_order.size(); idx++)
                {
                    input_shape[idx] = args[0].get_shape()[input_axis_order[idx]];
                }

                auto output_tvl = node->get_output_tensor_view(0)->get_tensor_view_layout();
                auto output_format =
                    dynamic_cast<runtime::cpu::LayoutDescriptor&>(*output_tvl).get_mkldnn_format();

                // MKLDNN relies on format names for selecting optimized kernel implementations
                // Hacky way to deal with this until they move to using canonicalized layouts
                if (input_format == mkldnn::memory::format::nchw &&
                    runtime::cpu::mkldnn_utils::is_mkldnn_filter_format(output_format))
                {
                    input_format = mkldnn::memory::format::oihw;
                }
                if (output_format == mkldnn::memory::format::nchw &&
                    runtime::cpu::mkldnn_utils::is_mkldnn_filter_format(input_format))
                {
                    output_format = mkldnn::memory::format::oihw;
                }

                auto& mkldnn_emitter = external_function->get_mkldnn_emitter();

                auto input_desc = mkldnn_emitter->build_memory_descriptor(
                    input_shape, args[0].get_element_type(), input_format);
                auto result_desc = mkldnn_emitter->build_memory_descriptor(out[0], output_format);

                size_t reorder_index = mkldnn_emitter->build_reorder(input_desc, result_desc);

                auto& deps = mkldnn_emitter->get_primitive_deps(reorder_index);
                writer << "cpu::mkldnn_utils::set_memory_ptr(ctx, " << to_string(deps[0]) << ", "
                       << args[0].get_name() << ");\n";
                writer << "cpu::mkldnn_utils::set_memory_ptr(ctx, " << to_string(deps[1]) << ", "
                       << out[0].get_name() << ");\n";

                writer << "cpu::mkldnn_utils::mkldnn_invoke_primitive(ctx, "
                       << to_string(reorder_index) << ");\n";
            }

            template <>
            void CPU_Emitter::EMITTER_DECL(ngraph::op::ReluBackprop)
            {
                if (runtime::cpu::mkldnn_utils::use_mkldnn_kernel(node))
                {
                    auto& mkldnn_emitter = external_function->get_mkldnn_emitter();
                    auto input_desc = mkldnn_emitter->build_memory_descriptor(
                        args[0], runtime::cpu::mkldnn_utils::get_input_mkldnn_format(node, 0));
                    auto delta_desc = mkldnn_emitter->build_memory_descriptor(
                        args[1], runtime::cpu::mkldnn_utils::get_input_mkldnn_format(node, 1));
                    auto result_desc = mkldnn_emitter->build_memory_descriptor(
                        out[0], runtime::cpu::mkldnn_utils::get_output_mkldnn_format(node, 0));

                    size_t relu_index =
                        mkldnn_emitter->build_relu_backward(input_desc, delta_desc, result_desc);

                    auto& deps = mkldnn_emitter->get_primitive_deps(relu_index);
                    writer << "cpu::mkldnn_utils::set_memory_ptr(ctx, " << to_string(deps[0])
                           << ", " << args[0].get_name() << ");\n";
                    writer << "cpu::mkldnn_utils::set_memory_ptr(ctx, " << to_string(deps[1])
                           << ", " << args[1].get_name() << ");\n";
                    writer << "cpu::mkldnn_utils::set_memory_ptr(ctx, " << to_string(deps[2])
                           << ", " << out[0].get_name() << ");\n";

                    writer << "cpu::mkldnn_utils::mkldnn_invoke_primitive(ctx, "
                           << to_string(relu_index) << ");\n";
                }
                else
                {
                    writer << "#pragma omp parallel for\n";
                    writer << "for (size_t i = 0; i < " << out[0].get_size() << "; i++)\n";
                    writer.block_begin();
                    writer << out[0].get_name() << "[i] = " << args[0].get_name() << "[i] > 0 ? "
                           << args[1].get_name() << "[i] : 0;\n";
                    writer.block_end();
                }
            }

            template <>
            void CPU_Emitter::EMITTER_DECL(ngraph::op::Relu)
            {
                if (runtime::cpu::mkldnn_utils::use_mkldnn_kernel(node))
                {
                    auto& mkldnn_emitter = external_function->get_mkldnn_emitter();
                    auto input_desc = mkldnn_emitter->build_memory_descriptor(
                        args[0], runtime::cpu::mkldnn_utils::get_input_mkldnn_format(node, 0));
                    auto result_desc = mkldnn_emitter->build_memory_descriptor(
                        out[0], runtime::cpu::mkldnn_utils::get_output_mkldnn_format(node, 0));

                    size_t relu_index = mkldnn_emitter->build_relu_forward(input_desc, result_desc);

                    auto& deps = mkldnn_emitter->get_primitive_deps(relu_index);
                    writer << "cpu::mkldnn_utils::set_memory_ptr(ctx, " << to_string(deps[0])
                           << ", " << args[0].get_name() << ");\n";
                    writer << "cpu::mkldnn_utils::set_memory_ptr(ctx, " << to_string(deps[1])
                           << ", " << out[0].get_name() << ");\n";

                    writer << "cpu::mkldnn_utils::mkldnn_invoke_primitive(ctx, "
                           << to_string(relu_index) << ");\n";
                }
                else
                {
                    writer << "#pragma omp parallel for\n";
                    writer << "for (size_t i = 0; i < " << out[0].get_size() << "; i++)\n";
                    writer.block_begin();
                    writer << out[0].get_name() << "[i] = " << args[0].get_name() << "[i] > 0 ? "
                           << args[0].get_name() << "[i] : 0;\n";
                    writer.block_end();
                }
            }

            template <>
            void CPU_Emitter::EMITTER_DECL(ngraph::op::Sigmoid)
            {
                auto input_shape = args[0].get_shape();
                auto result_shape = out[0].get_shape();
                int input_1d_size = static_cast<int>(shape_size(input_shape));
                int result_1d_size = static_cast<int>(shape_size(result_shape));

                auto& mkldnn_emitter = external_function->get_mkldnn_emitter();
                auto input_desc = mkldnn::memory::desc(
                    {input_1d_size},
                    mkldnn_utils::get_mkldnn_data_type(args[0].get_element_type()),
                    mkldnn::memory::format::x);
                auto result_desc = mkldnn::memory::desc(
                    {result_1d_size},
                    mkldnn_utils::get_mkldnn_data_type(out[0].get_element_type()),
                    mkldnn::memory::format::x);

                size_t sigmoid_index =
                    mkldnn_emitter->build_sigmoid_forward(input_desc, result_desc);

                auto& deps = mkldnn_emitter->get_primitive_deps(sigmoid_index);
                writer << "cpu::mkldnn_utils::set_memory_ptr(ctx, " << to_string(deps[0]) << ", "
                       << args[0].get_name() << ");\n";
                writer << "cpu::mkldnn_utils::set_memory_ptr(ctx, " << to_string(deps[1]) << ", "
                       << out[0].get_name() << ");\n";

                writer << "cpu::mkldnn_utils::mkldnn_invoke_primitive(ctx, "
                       << to_string(sigmoid_index) << ");\n";
            }

            template <>
            void CPU_Emitter::EMITTER_DECL(ngraph::op::SigmoidBackprop)
            {
                auto input_shape = args[0].get_shape();
                auto delta_shape = args[1].get_shape();
                auto result_shape = out[0].get_shape();
                int input_1d_size = static_cast<int>(shape_size(input_shape));
                int delta_1d_size = static_cast<int>(shape_size(delta_shape));
                int result_1d_size = static_cast<int>(shape_size(result_shape));

                auto& mkldnn_emitter = external_function->get_mkldnn_emitter();
                auto input_desc = mkldnn::memory::desc(
                    {input_1d_size},
                    mkldnn_utils::get_mkldnn_data_type(args[0].get_element_type()),
                    mkldnn::memory::format::x);
                auto delta_desc = mkldnn::memory::desc(
                    {delta_1d_size},
                    mkldnn_utils::get_mkldnn_data_type(args[1].get_element_type()),
                    mkldnn::memory::format::x);
                auto result_desc = mkldnn::memory::desc(
                    {result_1d_size},
                    mkldnn_utils::get_mkldnn_data_type(out[0].get_element_type()),
                    mkldnn::memory::format::x);

                size_t sigmoid_index =
                    mkldnn_emitter->build_sigmoid_backward(input_desc, delta_desc, result_desc);

                auto& deps = mkldnn_emitter->get_primitive_deps(sigmoid_index);
                writer << "cpu::mkldnn_utils::set_memory_ptr(ctx, " << to_string(deps[0]) << ", "
                       << args[0].get_name() << ");\n";
                writer << "cpu::mkldnn_utils::set_memory_ptr(ctx, " << to_string(deps[1]) << ", "
                       << args[1].get_name() << ");\n";
                writer << "cpu::mkldnn_utils::set_memory_ptr(ctx, " << to_string(deps[2]) << ", "
                       << out[0].get_name() << ");\n";

                writer << "cpu::mkldnn_utils::mkldnn_invoke_primitive(ctx, "
                       << to_string(sigmoid_index) << ");\n";
            }

            std::string
                generate_sigmoid_mul_func(const ngraph::op::SigmoidMultiply::FunctionType type,
                                          const std::string& input,
                                          const std::string& out_numer,
                                          const std::string& out_denom,
                                          bool derivative)
            {
                std::string func_block;
                switch (type)
                {
                case ngraph::op::SigmoidMultiply::FunctionType::Logistic:
                    func_block = "auto e_x = exp(" + input + ");\n";
                    func_block += out_numer + " = e_x;\n";
                    func_block += out_denom + " = e_x+1;\n";
                    if (derivative)
                    {
                        func_block += "d_" + out_numer + " = " + out_numer + ";\n";
                        func_block +=
                            "d_" + out_denom + " = " + out_denom + " * " + out_denom + ";\n";
                    }
                    break;
                case ngraph::op::SigmoidMultiply::FunctionType::Tanh:
                    func_block = "auto e_2x = exp(2.0*" + input + ");\n";
                    func_block += out_numer + " = e_2x-1;\n";
                    func_block += out_denom + " = e_2x+1;\n";
                    if (derivative)
                    {
                        func_block += "d_" + out_numer + " = 4.0*e_2x;\n";
                        func_block +=
                            "d_" + out_denom + " = " + out_denom + " * " + out_denom + ";\n";
                    }
                    break;
                case ngraph::op::SigmoidMultiply::FunctionType::Identity:
                    func_block = out_numer + " = " + input + ";\n";
                    func_block += out_denom + " = 1;\n";
                    if (derivative)
                    {
                        func_block += "d_" + out_numer + " = 1;\n";
                        func_block += "d_" + out_denom + " = 1;\n";
                    }
                    break;
                }
                if (func_block.empty())
                {
                    throw ngraph_error(
                        "generate_sigmoid_mul_func input function type not supported");
                }
                return func_block;
            }
            template <>
            void CPU_Emitter::EMITTER_DECL(ngraph::op::SigmoidMultiply)
            {
                auto sigmoid_mul = static_cast<const ngraph::op::SigmoidMultiply*>(node);
                std::string numer_0 = "numer_0";
                std::string denom_0 = "denom_0";
                std::string numer_1 = "numer_1";
                std::string denom_1 = "denom_1";
                std::string input_0_func_string =
                    generate_sigmoid_mul_func(sigmoid_mul->get_input_func_type(0),
                                              args[0].get_name() + "[i]",
                                              numer_0,
                                              denom_0,
                                              false);
                std::string input_1_func_string =
                    generate_sigmoid_mul_func(sigmoid_mul->get_input_func_type(1),
                                              args[1].get_name() + "[i]",
                                              numer_1,
                                              denom_1,
                                              false);

                writer.block_begin();
                writer << "#pragma omp parallel for simd\n";
                writer << "for (size_t i=0; i<" << out[0].get_size() << "; i++)\n";
                writer.block_begin();
                writer << "float " << numer_0 << ";\n";
                writer << "float " << denom_0 << ";\n";
                writer.block_begin();
                writer << input_0_func_string;
                writer.block_end();
                writer << "float " << numer_1 << ";\n";
                writer << "float " << denom_1 << ";\n";
                writer.block_begin();
                writer << input_1_func_string;
                writer.block_end();
                writer << out[0].get_name()
                       << "[i] = (" + numer_0 + " * " + numer_1 + ") / (" + denom_0 + " * " +
                              denom_1 + ");\n";
                writer.block_end();
                writer.block_end();
            }

            template <>
            void CPU_Emitter::EMITTER_DECL(ngraph::op::SigmoidMultiplyBackprop)
            {
                // math: we have sigmoid functions f(x) and g(y) multiplied, z = f(x) * g(y)
                // dz/dx = dz/df * df/dx = g(y) * f'(x)
                // dz/dy = dz/dg * dg/dy = f(x) * g'(y)
                auto sigmoid_mul_backprop =
                    static_cast<const ngraph::op::SigmoidMultiplyBackprop*>(node);
                const TensorViewWrapper& data_0 = args[0];
                const TensorViewWrapper& data_1 = args[1];
                const TensorViewWrapper& delta = args[2];
                const TensorViewWrapper& input_0_delta = out[0];
                const TensorViewWrapper& input_1_delta = out[1];
                std::string numer_0 = "numer_0";
                std::string denom_0 = "denom_0";
                std::string numer_1 = "numer_1";
                std::string denom_1 = "denom_1";
                std::string d_numer_0 = "d_numer_0";
                std::string d_denom_0 = "d_denom_0";
                std::string d_numer_1 = "d_numer_1";
                std::string d_denom_1 = "d_denom_1";
                std::string input_0_func_string =
                    generate_sigmoid_mul_func(sigmoid_mul_backprop->get_input_func_type(0),
                                              data_0.get_name() + "[i]",
                                              numer_0,
                                              denom_0,
                                              true);
                std::string input_1_func_string =
                    generate_sigmoid_mul_func(sigmoid_mul_backprop->get_input_func_type(1),
                                              data_1.get_name() + "[i]",
                                              numer_1,
                                              denom_1,
                                              true);
                writer.block_begin();
                writer << "#pragma omp parallel for simd\n";
                writer << "for (size_t i=0; i<" << input_0_delta.get_size() << "; i++)\n";
                writer.block_begin();
                writer << "float " << numer_0 << ";\n";
                writer << "float " << denom_0 << ";\n";
                writer << "float " << d_numer_0 << ";\n";
                writer << "float " << d_denom_0 << ";\n";
                writer.block_begin();
                writer << input_0_func_string;
                writer.block_end();
                writer << "float " << numer_1 << ";\n";
                writer << "float " << denom_1 << ";\n";
                writer << "float " << d_numer_1 << ";\n";
                writer << "float " << d_denom_1 << ";\n";
                writer.block_begin();
                writer << input_1_func_string;
                writer.block_end();
                writer << input_0_delta.get_name()
                       << "[i] = " + delta.get_name() + "[i]*(" + numer_1 + "*" + d_numer_0 +
                              ")/(" + denom_1 + "*" + d_denom_0 + ");\n";
                writer << input_1_delta.get_name()
                       << "[i] = " + delta.get_name() + "[i]*(" + numer_0 + "*" + d_numer_1 +
                              ")/(" + denom_0 + "*" + d_denom_1 + ");\n";
                writer.block_end();
                writer.block_end();
            }

            template <>
            void CPU_Emitter::EMITTER_DECL(ngraph::op::Softmax)
            {
                writer.block_begin();
                const ngraph::op::Softmax* softmax = static_cast<const ngraph::op::Softmax*>(node);
                auto type = out[0].get_type();
                auto shape = out[0].get_shape();
                auto dims = out[0].get_shape().size();
                auto axes = softmax->get_axes();

                // create arg/out if 1d
                if (dims < 1)
                {
                    writer << type << "* arg = " << args[0].get_name() << "\n";
                    writer << type << "* out = " << out[0].get_name() << "\n";
                }
                // else cast arg/out to an Nd array
                else
                {
                    std::string shape1toN;
                    for (size_t d = 1; d < dims; ++d)
                    {
                        shape1toN += "[";
                        shape1toN += std::to_string(shape[d]);
                        shape1toN += "]";
                    }

                    writer << type << " (*arg)" << shape1toN << " = (" << type << " (*)"
                           << shape1toN << ") " << args[0].get_name() << ";\n";
                    writer << type << " (*out)" << shape1toN << " = (" << type << " (*)"
                           << shape1toN << ") " << out[0].get_name() << ";\n";
                }

                // build arg/out index
                std::string index;
                for (size_t d = 0; d < dims; ++d)
                {
                    index += "[i";
                    index += std::to_string(d);
                    index += "]";
                }

                // calculate e ^ (arg - max)
                // outer loop(s) - for axis not in axes
                for (size_t d = 0; d < dims; ++d)
                {
                    if (axes.find(d) == axes.end())
                    {
                        writer << "#pragma omp parallel for\n";
                        writer << "for (size_t i" << d << " = 0; i" << d << " < " << shape[d]
                               << "; ++i" << d << ")\n";
                        writer.block_begin();
                    }
                }

                // max inner loop(s)
                writer << type << " m = 0;\n"; // TODO: needs to be minval for the type

                for (size_t d = 0; d < dims; ++d)
                {
                    if (axes.find(d) != axes.end())
                    {
                        writer << "for (size_t i" << d << " = 0; i" << d << " < " << shape[d]
                               << "; ++i" << d << ")\n";
                        writer.block_begin();
                    }
                }

                writer << "if (arg" << index << " > m)\n";
                writer.block_begin();
                writer << "m = arg" << index << ";\n";
                writer.block_end();

                // end max inner loop(s)
                for (size_t d = 0; d < dims; ++d)
                {
                    if (axes.find(d) != axes.end())
                    {
                        writer.block_end();
                    }
                }

                // e ^ (arg - max) inner loop
                for (size_t d = 0; d < dims; ++d)
                {
                    if (axes.find(d) != axes.end())
                    {
                        writer << "for (size_t i" << d << " = 0; i" << d << " < " << shape[d]
                               << "; ++i" << d << ")\n";
                        writer.block_begin();
                    }
                }

                writer << "out" << index << " = exp(arg" << index << " - m);\n";

                // end e ^ (arg - max) inner loop
                for (size_t d = 0; d < dims; ++d)
                {
                    if (axes.find(d) != axes.end())
                    {
                        writer.block_end();
                    }
                }

                // end e ^ (arg - max) outer loop(s)
                for (size_t d = 0; d < dims; ++d)
                {
                    if (axes.find(d) == axes.end())
                    {
                        writer.block_end();
                    }
                }

                // calculate softmax = e ^ (arg - max) / sum (e ^ (arg - max))
                // outer loop(s) - for axis not in axes
                for (size_t d = 0; d < dims; ++d)
                {
                    if (axes.find(d) == axes.end())
                    {
                        writer << "#pragma omp parallel for\n";
                        writer << "for (size_t i" << d << " = 0; i" << d << " < " << shape[d]
                               << "; ++i" << d << ")\n";
                        writer.block_begin();
                    }
                }

                // sum (e ^ (arg - max) inner loop(s)
                writer << type << " d = 0;\n";

                for (size_t d = 0; d < dims; ++d)
                {
                    if (axes.find(d) != axes.end())
                    {
                        writer << "for (size_t i" << d << " = 0; i" << d << " < " << shape[d]
                               << "; ++i" << d << ")\n";
                        writer.block_begin();
                    }
                }

                writer << "d += out" << index << ";\n";

                // end sum (e ^ (arg - max) inner loop(s)
                for (size_t d = 0; d < dims; ++d)
                {
                    if (axes.find(d) != axes.end())
                    {
                        writer.block_end();
                    }
                }

                writer << "d = 1 / d;\n";

                // softmax inner loop(s)
                for (size_t d = 0; d < dims; ++d)
                {
                    if (axes.find(d) != axes.end())
                    {
                        writer << "for (size_t i" << d << " = 0; i" << d << " < " << shape[d]
                               << "; ++i" << d << ")\n";
                        writer.block_begin();
                    }
                }

                writer << "out" << index << " *= d;\n";

                // end softmax inner loop(s)
                for (size_t d = 0; d < dims; ++d)
                {
                    if (axes.find(d) != axes.end())
                    {
                        writer.block_end();
                    }
                }

                // end softmax outer loop(s)
                for (size_t d = 0; d < dims; ++d)
                {
                    if (axes.find(d) == axes.end())
                    {
                        writer.block_end();
                    }
                }
                writer.block_end();
            }

            template <>
            void CPU_Emitter::EMITTER_DECL(ngraph::op::Result)
            {
                const ngraph::op::Result* result = static_cast<const ngraph::op::Result*>(node);

                if (!result->needs_copy())
                {
                    return;
                }

                writer << "reference::result<" << out[0].get_type() << ">(" << args[0].get_name()
                       << ",\n";
                writer << "               " << out[0].get_name() << ",\n";
                writer << "               " << shape_size(node->get_shape()) << ");\n";
            }

            template <>
            void CPU_Emitter::EMITTER_DECL(ngraph::op::And)
            {
                writer << "reference::logical_and(" << args[0].get_name() << ",\n"
                       << "                       " << args[1].get_name() << ",\n"
                       << "                       " << out[0].get_name() << ",\n"
                       << "                       " << out[0].get_size() << ");\n";
            }

            template <>
            void CPU_Emitter::EMITTER_DECL(ngraph::op::Or)
            {
                writer << "reference::logical_or(" << args[0].get_name() << ",\n"
                       << "                      " << args[1].get_name() << ",\n"
                       << "                      " << out[0].get_name() << ",\n"
                       << "                      " << out[0].get_size() << ");\n";
            }
        }
    }
}

//------------------------------------------------------------------------------------------------
// Utility methods
//------------------------------------------------------------------------------------------------

static string format_name(const string& name)
{
    string rc;
    if (!name.empty())
    {
        rc = " " + name;
    }
    return rc;
}

std::string runtime::cpu::CPU_Emitter::emit_indices(const std::vector<std::string> indices)
{
    stringstream ss;
    for (auto i : indices)
    {
        ss << "[" << i << "]";
    }
    return ss.str();
}

std::string
    runtime::cpu::CPU_Emitter::emit_for_lt(const std::string& prefix, size_t index, size_t to)
{
    stringstream ss;
    auto iv = prefix + std::to_string(index);
    ss << "for (size_t " << iv << " = 0 ; " << iv << " < " << to << "; " << iv << "++)\n";
    return ss.str();
}

std::string runtime::cpu::CPU_Emitter::emit_vector(const runtime::cpu::TensorViewWrapper& tvi,
                                                   const string& name)
{
    stringstream ss;

    const element::Type& et = tvi.get_element_type();
    ss << "EigenVector<" << et.c_type_string() << ">" << format_name(name) << "(" << tvi.get_name()
       << ", " << eigen_vector_format(tvi) << ")";
    return ss.str();
}

string runtime::cpu::CPU_Emitter::emit_array1d(const runtime::cpu::TensorViewWrapper& tvi,
                                               const string& name)
{
    stringstream ss;

    const element::Type& et = tvi.get_element_type();
    ss << "EigenArray1d<" << et.c_type_string() << ">" << format_name(name) << "(" << tvi.get_name()
       << ", " << eigen_vector_format(tvi) << ")";
    return ss.str();
}

string runtime::cpu::CPU_Emitter::emit_matrix(const runtime::cpu::TensorViewWrapper& tvi,
                                              const string& name)
{
    stringstream ss;

    const element::Type& et = tvi.get_element_type();
    ss << "EigenMatrix<" << et.c_type_string() << ">" << format_name(name) << "(" << tvi.get_name()
       << ", " << eigen_matrix_format(tvi.get_shape(), tvi.get_strides()) << ")";
    return ss.str();
}<|MERGE_RESOLUTION|>--- conflicted
+++ resolved
@@ -381,7 +381,7 @@
                 auto mat_b = args[1];
                 auto mat_c = out[0];
                 const Shape& shape_a = mat_a.get_shape();
-                const Shape& shape_b = mat_b.get_shape();
+                const Shape& shape_b = mat_b.get_shape(); 
 
                 static const char* cblas_transpose = "cblas::Transpose::Transpose";
                 static const char* cblas_no_transpose = "cblas::Transpose::None";
@@ -407,48 +407,34 @@
                     ldb = std::max(1UL, k);
                 }
                 size_t ldc = max(1UL, n);
-<<<<<<< HEAD
                 const size_t offset_a = m*k;
                 const size_t offset_b = k*n;
                 const size_t offset_c = m*n;
-=======
-                size_t offset_a = m * k;
-                size_t offset_b = k * n;
-                size_t offset_c = m * n;
->>>>>>> 843c3674
 
                 writer.block_begin();
 
                 const size_t group_count = 1;
                 const size_t group_size = shape_a[0];
-                // writer << "for (int i = 0; i < " << shape_a[0] << "; ++i)";
+                // writer << "for (int i = 0; i < " << shape_a[0] << "; ++i)"; 
                 // writer.block_begin();
                 // writer << "cblas::cblas_sgemm("
                 //        << "cblas::Layout::RowMajor, " << tranpose_a << tranpose_b << m << ", " << n
                 //        << ", " << k << ",\n"
                 //        << "        1.0f, " << mat_a.get_name() << "+i*" << offset_a << ", " << lda << ", "
                 //        << mat_b.get_name() << "+i*" << offset_b << ", " << ldb << ", " << cbeta << ",\n"
-<<<<<<< HEAD
                 //        << "        " << mat_c.get_name() << "+i*" << offset_c << ", " << ldc 
-=======
-                //        << "        " << out[0].get_name() << "+i*" << offset_c << ", " << ldc
->>>>>>> 843c3674
                 //        << ");\n";
                 // writer.block_end();
-                auto populate_array =
-                    [&writer](const std::string& var, size_t size, size_t offset) {
-                        for (size_t i = 0; i < size; ++i)
-                        {
-                            if (i < size - 1)
-                            {
-                                writer << var << "+" << i * offset << ", ";
-                            }
-                            else
-                            {
-                                writer << var << "+" << i * offset;
-                            }
+                auto populate_array = [&writer](const std::string& var, size_t size, size_t offset) {
+                    for (size_t i = 0; i < size; ++i) {
+                        if (i < size-1) {
+                            writer << var << "+" << i * offset << ", ";
                         }
-                    };
+                        else {
+                            writer << var << "+" << i * offset;
+                        }
+                    }
+                };
                 writer << "cblas::Transpose transa_array[] = {" << transpose_a << "};\n";
                 writer << "cblas::Transpose transb_array[] = {" << transpose_b << "};\n";
                 writer << "int64_t m_array[] = {" << m << "};\n";
