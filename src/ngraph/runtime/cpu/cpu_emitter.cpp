--- conflicted
+++ resolved
@@ -2988,7 +2988,6 @@
             }
 
             template <>
-<<<<<<< HEAD
             void CPU_Emitter::EMITTER_DECL(ngraph::runtime::cpu::op::ConvertLayout)
             {
                 auto input_tvl =
@@ -3023,13 +3022,16 @@
                        << "s.submit({prim}).wait();\n";
                 writer.indent--;
                 writer << "}\n";
-=======
+            }
+
+            template <>
             void CPU_Emitter::EMITTER_DECL(ngraph::op::ReluBackprop)
             {
                 const auto& arg_shape = args[0].get_shape();
                 const size_t arg_rank = arg_shape.size();
                 const auto& result_shape = out[0].get_shape();
-                const string& et = get_mkldnn_data_type(args[0].get_element_type().c_type_string());
+                const string& et = runtime::cpu::mkldnn_utils::get_mkldnn_data_type_string(
+                    args[0].get_element_type().c_type_string());
                 if (arg_rank == 4 && args[0].get_element_type() == element::f32)
                 {
                     writer << "{\n";
@@ -3094,7 +3096,8 @@
                 const auto& arg_shape = args[0].get_shape();
                 const size_t arg_rank = arg_shape.size();
                 const auto& result_shape = out[0].get_shape();
-                const string& et = get_mkldnn_data_type(args[0].get_element_type().c_type_string());
+                const string& et = runtime::cpu::mkldnn_utils::get_mkldnn_data_type_string(
+                    args[0].get_element_type().c_type_string());
                 if (arg_rank == 4 && args[0].get_element_type() == element::f32)
                 {
                     writer << "{\n";
@@ -3138,7 +3141,6 @@
                     writer << "                   " << out[0].get_name() << ",\n";
                     writer << "                   " << out[0].get_size() << ");\n";
                 }
->>>>>>> 4e29c153
             }
         }
     }
