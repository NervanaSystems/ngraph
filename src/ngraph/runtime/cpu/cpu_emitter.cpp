/*******************************************************************************
* Copyright 2017-2018 Intel Corporation
*
* Licensed under the Apache License, Version 2.0 (the "License");
* you may not use this file except in compliance with the License.
* You may obtain a copy of the License at
*
*     http://www.apache.org/licenses/LICENSE-2.0
*
* Unless required by applicable law or agreed to in writing, software
* distributed under the License is distributed on an "AS IS" BASIS,
* WITHOUT WARRANTIES OR CONDITIONS OF ANY KIND, either express or implied.
* See the License for the specific language governing permissions and
* limitations under the License.
*******************************************************************************/

#include "ngraph/runtime/cpu/cpu_emitter.hpp"
#include <algorithm>
#include <cmath>
#include <numeric>
#include <string>
#include <typeindex>
#include <unordered_map>
#include <vector>
#include "ngraph/descriptor/primary_tensor_view.hpp"
#include "ngraph/node.hpp"
#include "ngraph/op/abs.hpp"
#include "ngraph/op/acos.hpp"
#include "ngraph/op/add.hpp"
#include "ngraph/op/allreduce.hpp"
#include "ngraph/op/and.hpp"
#include "ngraph/op/asin.hpp"
#include "ngraph/op/atan.hpp"
#include "ngraph/op/avg_pool.hpp"
#include "ngraph/op/batch_norm.hpp"
#include "ngraph/op/broadcast.hpp"
#include "ngraph/op/ceiling.hpp"
#include "ngraph/op/concat.hpp"
#include "ngraph/op/constant.hpp"
#include "ngraph/op/convert.hpp"
#include "ngraph/op/convolution.hpp"
#include "ngraph/op/cos.hpp"
#include "ngraph/op/cosh.hpp"
#include "ngraph/op/divide.hpp"
#include "ngraph/op/dot.hpp"
#include "ngraph/op/equal.hpp"
#include "ngraph/op/exp.hpp"
#include "ngraph/op/floor.hpp"
#include "ngraph/op/function_call.hpp"
#include "ngraph/op/get_output_element.hpp"
#include "ngraph/op/greater.hpp"
#include "ngraph/op/greater_eq.hpp"
#include "ngraph/op/less.hpp"
#include "ngraph/op/less_eq.hpp"
#include "ngraph/op/log.hpp"
#include "ngraph/op/lrn.hpp"
#include "ngraph/op/max.hpp"
#include "ngraph/op/max_pool.hpp"
#include "ngraph/op/maximum.hpp"
#include "ngraph/op/min.hpp"
#include "ngraph/op/minimum.hpp"
#include "ngraph/op/multiply.hpp"
#include "ngraph/op/negative.hpp"
#include "ngraph/op/not.hpp"
#include "ngraph/op/not_equal.hpp"
#include "ngraph/op/one_hot.hpp"
#include "ngraph/op/op.hpp"
#include "ngraph/op/or.hpp"
#include "ngraph/op/pad.hpp"
#include "ngraph/op/parameter.hpp"
#include "ngraph/op/power.hpp"
#include "ngraph/op/product.hpp"
#include "ngraph/op/reduce.hpp"
#include "ngraph/op/reduce_window.hpp"
#include "ngraph/op/relu.hpp"
#include "ngraph/op/remainder.hpp"
#include "ngraph/op/replace_slice.hpp"
#include "ngraph/op/reshape.hpp"
#include "ngraph/op/result.hpp"
#include "ngraph/op/reverse.hpp"
#include "ngraph/op/reverse_sequence.hpp"
#include "ngraph/op/select.hpp"
#include "ngraph/op/select_and_scatter.hpp"
#include "ngraph/op/sign.hpp"
#include "ngraph/op/sin.hpp"
#include "ngraph/op/sinh.hpp"
#include "ngraph/op/slice.hpp"
#include "ngraph/op/softmax.hpp"
#include "ngraph/op/sqrt.hpp"
#include "ngraph/op/subtract.hpp"
#include "ngraph/op/sum.hpp"
#include "ngraph/op/tan.hpp"
#include "ngraph/op/tanh.hpp"
#include "ngraph/runtime/cpu/cpu_kernel_emitters.hpp"
#include "ngraph/runtime/cpu/cpu_op_annotations.hpp"
#include "ngraph/runtime/cpu/mkldnn_utils.hpp"
#include "ngraph/runtime/cpu/op/batch_dot.hpp"
#include "ngraph/runtime/cpu/op/batch_norm_relu.hpp"
#include "ngraph/runtime/cpu/op/bounded_relu.hpp"
#include "ngraph/runtime/cpu/op/conv_bias.hpp"
#include "ngraph/runtime/cpu/op/conv_relu.hpp"
#include "ngraph/runtime/cpu/op/convert_layout.hpp"
#include "ngraph/runtime/cpu/op/group_conv.hpp"
#include "ngraph/runtime/cpu/op/loop_kernel.hpp"
#include "ngraph/runtime/cpu/op/lstm.hpp"
#include "ngraph/runtime/cpu/op/matmul_bias.hpp"
#include "ngraph/runtime/cpu/op/max_pool_with_indices.hpp"
#include "ngraph/runtime/cpu/op/rnn.hpp"
#include "ngraph/runtime/cpu/op/sigmoid.hpp"
#include "ngraph/runtime/cpu/op/sigmoid_mul.hpp"
#include "ngraph/type/element_type.hpp"
#include "ngraph/util.hpp"

#ifdef NGRAPH_DISTRIBUTED
#include <mpi.h>
#include "ngraph/op/allreduce.hpp"
#endif

using namespace std;
using namespace ngraph;

// Enables old unoptimized Eigen code paths
#define USE_EIGEN_CORE_INLINE 0

static bool s_use_ref_kernels = (std::getenv("NGRAPH_CPU_USE_REF_KERNELS") != nullptr);

static string eigen_vector_format(const runtime::cpu::TensorViewWrapper& tvi)
{
    return "fmt::V{" + to_string(tvi.get_size()) + "}";
}

static string eigen_matrix_format(const ngraph::Shape& shape, const ngraph::Strides& strides)
{
    stringstream ss;
    ss << "fmt::M{{" << join(shape) << "}, {" << join(strides) << "}}";
    return ss.str();
}

namespace ngraph
{
    namespace runtime
    {
        namespace cpu
        {
            template <>
            void CPU_Emitter::EMITTER_DECL(ngraph::op::Add)
            {
                // TODO: Audit all uses of Add and fix this to use
                // the right alignment instead of Eigen::Unaligned
                writer.block_begin();
#if USE_EIGEN_CORE_INLINE == 1
                writer << "Eigen::Map<Eigen::Array<" << out[0].get_element_type().c_type_string()
                       << ", " << out[0].get_size() << ", 1>, Eigen::Unaligned> out("
                       << out[0].get_name() << ");\n";
                writer << "Eigen::Map<Eigen::Array<" << args[0].get_element_type().c_type_string()
                       << ", " << args[0].get_size() << ", 1>, Eigen::Unaligned> arg0("
                       << args[0].get_name() << ");\n";
                writer << "Eigen::Map<Eigen::Array<" << args[1].get_element_type().c_type_string()
                       << ", " << args[1].get_size() << ", 1>, Eigen::Unaligned> arg1("
                       << args[1].get_name() << ");\n";
                writer << "out = arg0 + arg1;\n";
#else

                if (runtime::cpu::mkldnn_utils::use_mkldnn_kernel(node))
                {
                    std::vector<float> scale_vector(2, 1);
                    std::vector<mkldnn::memory::primitive_desc> inputs_pd;

                    auto& mkldnn_emitter = external_function->get_mkldnn_emitter();
                    auto input0_data_desc = mkldnn_utils::get_input_mkldnn_md(node, 0);
                    auto input1_data_desc = mkldnn_utils::get_input_mkldnn_md(node, 1);
                    auto result_desc = mkldnn_utils::get_output_mkldnn_md(node, 0);
                    inputs_pd.push_back(mkldnn::memory::primitive_desc(
                        input0_data_desc, runtime::cpu::mkldnn_utils::global_cpu_engine));
                    inputs_pd.push_back(mkldnn::memory::primitive_desc(
                        input1_data_desc, runtime::cpu::mkldnn_utils::global_cpu_engine));

                    size_t add_index = 0;
                    add_index = mkldnn_emitter->build_elementwise_add(
                        input0_data_desc, input1_data_desc, result_desc, scale_vector, inputs_pd);
                    auto& deps = mkldnn_emitter->get_primitive_deps(add_index);
                    writer << "cpu::mkldnn_utils::set_memory_ptr(ctx, " << to_string(deps[0])
                           << ", " << args[0].get_name() << ");\n";
                    writer << "cpu::mkldnn_utils::set_memory_ptr(ctx, " << to_string(deps[1])
                           << ", " << args[1].get_name() << ");\n";
                    writer << "cpu::mkldnn_utils::set_memory_ptr(ctx, " << to_string(deps[2])
                           << ", " << out[0].get_name() << ");\n";

                    writer << "cpu::mkldnn_utils::mkldnn_invoke_primitive(ctx, "
                           << to_string(add_index) << ");\n";
                }
                else
                {
                    writer << "#pragma omp parallel for\n";
                    writer << "for (size_t i = 0; i < " << out[0].get_size() << "; i++)\n";
                    writer.block_begin();
                    writer << out[0].get_name() << "[i] = " << args[0].get_name() << "[i] + "
                           << args[1].get_name() << "[i];\n";
                    writer.block_end();
                }
#endif
                writer.block_end();
            }

#ifdef NGRAPH_DISTRIBUTED
            template <>
            void CPU_Emitter::EMITTER_DECL(ngraph::op::AllReduce)
            {
                const element::Type& element_type = args[0].get_element_type();
                auto data_type = "MPI_FLOAT";

                if (element_type == element::f32)
                {
                    data_type = "MPI_FLOAT";
                }
                else if (element_type == element::f64)
                {
                    data_type = "MPI_DOUBLE";
                }

                writer.block_begin();
                writer << "MPI_Allreduce(" << args[0].get_name() << ", " << out[0].get_name()
                       << ", " << out[0].get_size() << ", " << data_type
                       << ", MPI_SUM, MPI_COMM_WORLD);\n";
                writer.block_end();
            }
#endif

            static void emitCblasSgemmBatch(codegen::CodeWriter& writer,
                                            const Shape& shape_a,
                                            const Shape& shape_b,
                                            const Shape& shape_c,
                                            bool transpose_a,
                                            bool transpose_b,
                                            const std::string& data_a,
                                            const std::string& data_b,
                                            const std::string& data_c,
                                            const std::string& alpha,
                                            const std::string& beta,
                                            size_t group_size)
            {
                static const char* cblas_transpose = "cblas::Transpose::Transpose";
                static const char* cblas_no_transpose = "cblas::Transpose::None";

                size_t m = shape_a[1];
                size_t k = shape_a[2];
                size_t n = shape_b[2];
                size_t lda = std::max(1UL, k);
                size_t ldb = std::max(1UL, n);
                const char* ctranspose_a = cblas_no_transpose;
                const char* ctranspose_b = cblas_no_transpose;
                if (transpose_a)
                {
                    ctranspose_a = cblas_transpose;
                    m = shape_a[2];
                    k = shape_a[1];
                    lda = std::max(1UL, m);
                }
                if (transpose_b)
                {
                    ctranspose_b = cblas_transpose;
                    n = shape_b[1];
                    ldb = std::max(1UL, k);
                }
                size_t ldc = std::max(1UL, n);

                const size_t offset_a = (shape_a.at(0) > 1) ? m * k : 0;
                const size_t offset_b = (shape_b.at(0) > 1) ? k * n : 0;
                const size_t offset_c = (shape_c.at(0) > 1) ? m * n : 0;

                writer.block_begin();

                const size_t group_count = 1;
                auto populate_array =
                    [&writer](const std::string& var, size_t size, size_t offset) {
                        for (size_t i = 0; i < size; ++i)
                        {
                            writer << var << "+" << i * offset << ((i < size - 1) ? ", " : "");
                        }
                    };
                writer << "cblas::Transpose transa_array[] = {" << ctranspose_a << "};\n";
                writer << "cblas::Transpose transb_array[] = {" << ctranspose_b << "};\n";
                writer << "int64_t m_array[] = {" << m << "};\n";
                writer << "int64_t n_array[] = {" << n << "};\n";
                writer << "int64_t k_array[] = {" << k << "};\n";
                writer << "std::vector<const float*> a{";
                populate_array(data_a, group_size, offset_a);
                writer << "};\n";
                writer << "const float** a_array = &a[0];\n";
                writer << "int64_t lda_array[] = {" << lda << "};\n";
                writer << "std::vector<const float*> b{";
                populate_array(data_b, group_size, offset_b);
                writer << "};\n";
                writer << "const float** b_array = &b[0];\n";
                writer << "int64_t ldb_array[] = {" << ldb << "};\n";
                writer << "std::vector<float*> c{";
                populate_array(data_c, group_size, offset_c);
                writer << "};\n";
                writer << "float** c_array = &c[0];\n";
                writer << "int64_t ldc_array[] = {" << ldc << "};\n";
                writer << "int64_t group_size[] = {" << group_size << "};\n";

                writer << "cblas_sgemm_batch(cblas::Layout::RowMajor, ";
                writer << "transa_array, transb_array, m_array, n_array, k_array, \n";
                writer << alpha << ", a_array, lda_array, b_array, ldb_array, " << beta << ", \n";
                writer << "c_array, ldc_array, " << group_count << ", group_size);\n";
                writer.block_end();
            }

            template <typename T>
            static void emitBatchDot(const ngraph::Node* node,
                                     const Shape& shape_a,
                                     const Shape& shape_b,
                                     const Shape& shape_c,
                                     const std::vector<TensorViewWrapper>& args,
                                     const std::vector<TensorViewWrapper>& out,
                                     codegen::CodeWriter& writer)
            {
                writer.block_begin();

                const T* batch_dot = static_cast<const T*>(node);

                auto mat_a = args[0];
                auto mat_b = args[1];
                auto mat_c = out[0];

                writer << "float alpha_array[] = {1.0f};\n";
                writer << "float beta_array[] = {0.0f};\n";

                const size_t group_size = shape_a[0];
                emitCblasSgemmBatch(writer,
                                    shape_a,
                                    shape_b,
                                    shape_c,
                                    batch_dot->get_is_a_transposed(),
                                    batch_dot->get_is_b_transposed(),
                                    mat_a.get_name(),
                                    mat_b.get_name(),
                                    mat_c.get_name(),
                                    "alpha_array",
                                    "beta_array",
                                    group_size);

                writer.block_end();
            }

            static Shape pad_with(Shape v, size_t val, size_t length)
            {
                if (length <= v.size())
                {
                    return v;
                }

                Shape tv(length - v.size(), val);
                v.insert(v.begin(), tv.begin(), tv.end());
                return v;
            }

            static std::string emit_constant_array(const std::string& type,
                                                   const std::string& name,
                                                   const string& val,
                                                   size_t size)
            {
                std::stringstream writer;
                writer << "static " << type << " " << name << "[" << size << "]"
                       << " = { " << val;
                for (size_t i = 1; i < size; ++i)
                {
                    writer << ", " << val;
                }
                writer << "};\n";
                return writer.str();
            }

            template <>
            void CPU_Emitter::EMITTER_DECL(ngraph::op::MatmulBias)
            {
                const ngraph::op::MatmulBias* cg = static_cast<const ngraph::op::MatmulBias*>(node);

                const Shape& arg0_shape = pad_with(cg->get_a_shape(), 1, 3); //A
                const Shape& arg1_shape = pad_with(cg->get_b_shape(), 1, 3); //B
                const Shape& arg2_shape = node->get_shape();                 //bias (C)
                const Shape& padded_result_shape = pad_with(node->get_shape(), 1, 3);
                //Step 1: dot(A,B)
                emitBatchDot<ngraph::op::MatmulBias>(
                    node, arg0_shape, arg1_shape, padded_result_shape, args, out, writer);

                //Step 2: add bias
                if (args.size() < 3)
                {
                    //no bias
                    return;
                }
                auto mat_c = args[2];

                //the bias argument of add(dot(A,B), broadcast(C)) is typically C
                //In order to broadcast C to the same shape as dot(A,B)
                //we use cblas_gemm_batch(ones, C) or cblas_gemm_batch(C, ones)
                //where ones is a tensor of appropriate shape
                //consisting of the identity element

                // Consider an example of broadcasing a tensor of Shape{1,3}
                // to Shape {4,3}
                //
                // [1    [1 2 3]  [1 2 3
                //  1             1 2 3
                //  1   *         1 2 3
                //  1]            1 2 3]

                //The next example is broadcasting a tensor of Shape{3,1} to Shape {3,4}
                //
                // [1  [1 1 1 1]  [1 1 1 1
                // 2  *           2 2 2 2
                // 3]             3 3 3 3]

                writer << "float alpha_beta_array[] = {1.0f};\n";

                const size_t group_size = 1;
                auto axes = cg->get_broadcast_axes();
                if (axes.size() == 1)
                {
                    auto second_broadcast_axis = *axes.begin();

                    if (second_broadcast_axis == 0)
                    {
                        writer << emit_constant_array(out[0].get_element_type().c_type_string(),
                                                      "ones",
                                                      "1.0f",
                                                      arg2_shape.at(0));
                        ;
                        emitCblasSgemmBatch(writer,
                                            Shape{1, arg2_shape.at(0), 1}, // ones shape
                                            Shape{1, 1, arg2_shape.at(1)}, // C shape
                                            node->get_shape(),
                                            false,
                                            false,
                                            "ones",            // ones
                                            mat_c.get_name(),  // C
                                            out[0].get_name(), // dot(A,B)
                                            "alpha_beta_array",
                                            "alpha_beta_array",
                                            group_size);
                    }
                    else
                    {
                        writer << emit_constant_array(out[0].get_element_type().c_type_string(),
                                                      "ones",
                                                      "1.0f",
                                                      arg2_shape.at(1));
                        emitCblasSgemmBatch(writer,
                                            Shape{1, arg2_shape.at(0), 1}, //C shape
                                            Shape{1, 1, arg2_shape.at(1)}, // ones shape
                                            node->get_shape(),
                                            false, // C transpose
                                            false, // C shape
                                            mat_c.get_name(),
                                            "ones",
                                            out[0].get_name(), // dot(A,B)
                                            "alpha_beta_array",
                                            "alpha_beta_array",
                                            group_size);
                    }
                }
                else
                {
                    if (axes.size() != 2)
                    {
                        throw ngraph_error("unexpected broadcast rank");
                    }

                    writer << emit_constant_array(out[0].get_element_type().c_type_string(),
                                                  "ones",
                                                  "1.0f",
                                                  arg2_shape.at(1));
                    auto bias_scalar = args[2].get_name() + "[0]";
                    writer << emit_constant_array(out[0].get_element_type().c_type_string(),
                                                  "bias_vector",
                                                  bias_scalar,
                                                  arg2_shape.at(0));

                    emitCblasSgemmBatch(writer,
                                        Shape{1, arg2_shape.at(0), 1}, // bias_vector shape
                                        Shape{1, 1, arg2_shape.at(1)}, // ones shape
                                        node->get_shape(),
                                        false, // bias_vector tranpose
                                        false, // ones tranpose
                                        "bias_vector",
                                        "ones",
                                        out[0].get_name(), // dot(A,B)
                                        "alpha_beta_array",
                                        "alpha_beta_array",
                                        group_size);
                }
            }

            template <>
            void CPU_Emitter::EMITTER_DECL(ngraph::op::BatchDot)
            {
                const auto* cg = static_cast<const ngraph::op::BatchDot*>(node);
                emitBatchDot<ngraph::op::BatchDot>(node,
                                                   cg->get_a_shape(),
                                                   cg->get_b_shape(),
                                                   out[0].get_shape(),
                                                   args,
                                                   out,
                                                   writer);
            }

            template <>
            void CPU_Emitter::EMITTER_DECL(ngraph::op::Lstm)
            {
                const ngraph::op::Lstm* lstm_node = static_cast<const ngraph::op::Lstm*>(node);
                if (args.size() != 5 || !lstm_node->get_fused_inputs())
                {
                    throw ngraph_error(
                        "Lstm op doesnt have the required number of inputs to emit MKLDNN kernel");
                }
                auto& mkldnn_emitter = external_function->get_mkldnn_emitter();
                auto lstm_index = mkldnn_emitter->build_rnn<ngraph::op::Lstm>(node, args, out);
                auto& deps = mkldnn_emitter->get_primitive_deps(lstm_index);

                writer << "cpu::mkldnn_utils::set_memory_ptr(ctx, " << to_string(deps[0]) << ", "
                       << args[0].get_name() << ");\n";
                writer << "cpu::mkldnn_utils::set_memory_ptr(ctx, " << to_string(deps[1]) << ", "
                       << args[1].get_name() << ");\n";
                writer << "cpu::mkldnn_utils::set_memory_ptr(ctx, " << to_string(deps[2]) << ", "
                       << args[2].get_name() << ");\n";
                writer << "cpu::mkldnn_utils::set_memory_ptr(ctx, " << to_string(deps[3]) << ", "
                       << args[3].get_name() << ");\n";
                writer << "cpu::mkldnn_utils::set_memory_ptr(ctx, " << to_string(deps[4]) << ", "
                       << args[4].get_name() << ");\n";
                writer << "cpu::mkldnn_utils::set_memory_ptr(ctx, " << to_string(deps[5]) << ", "
                       << out[0].get_name() << ");\n";
                writer << "cpu::mkldnn_utils::set_memory_ptr(ctx, " << to_string(deps[6]) << ", "
                       << out[1].get_name() << ");\n";
                writer << "cpu::mkldnn_utils::set_memory_ptr(ctx, " << to_string(deps[7])
                       << ", ctx->mkldnn_workspaces[" << deps[8] << "]);\n";

                writer << "cpu::mkldnn_utils::mkldnn_invoke_primitive(ctx, "
                       << to_string(lstm_index) << ");\n";
            }

            template <>
            void CPU_Emitter::EMITTER_DECL(ngraph::op::Rnn)
            {
                auto& mkldnn_emitter = external_function->get_mkldnn_emitter();
                auto rnn_index = mkldnn_emitter->build_rnn<ngraph::op::Rnn>(node, args, out);
                auto& deps = mkldnn_emitter->get_primitive_deps(rnn_index);

                writer << "cpu::mkldnn_utils::set_memory_ptr(ctx, " << to_string(deps[0]) << ", "
                       << args[0].get_name() << ");\n";
                writer << "cpu::mkldnn_utils::set_memory_ptr(ctx, " << to_string(deps[1]) << ", "
                       << args[1].get_name() << ");\n";
                writer << "cpu::mkldnn_utils::set_memory_ptr(ctx, " << to_string(deps[2]) << ", "
                       << args[2].get_name() << ");\n";
                writer << "cpu::mkldnn_utils::set_memory_ptr(ctx, " << to_string(deps[3]) << ", "
                       << args[3].get_name() << ");\n";
                writer << "cpu::mkldnn_utils::set_memory_ptr(ctx, " << to_string(deps[4]) << ", "
                       << args[4].get_name() << ");\n";
                writer << "cpu::mkldnn_utils::set_memory_ptr(ctx, " << to_string(deps[5]) << ", "
                       << out[0].get_name() << ");\n";
                writer << "cpu::mkldnn_utils::set_memory_ptr(ctx, " << to_string(deps[6]) << ", "
                       << out[1].get_name() << ");\n";
                writer << "cpu::mkldnn_utils::set_memory_ptr(ctx, " << to_string(deps[7])
                       << ", ctx->mkldnn_workspaces[" << deps[8] << "]);\n";
                writer << "cpu::mkldnn_utils::mkldnn_invoke_primitive(ctx, " << to_string(rnn_index)
                       << ");\n";
            }

            void CPU_Emitter::emitBatchNorm(CPU_ExternalFunction* external_function,
                                            codegen::CodeWriter& writer,
                                            const ngraph::Node* node,
                                            const std::vector<TensorViewWrapper>& args,
                                            const std::vector<TensorViewWrapper>& out,
                                            bool append_relu)
            {
                const ngraph::op::BatchNorm* batchnorm =
                    static_cast<const ngraph::op::BatchNorm*>(node);

                writer.block_begin();
                // define weights
                writer << "std::vector<" << args[0].get_element_type().c_type_string()
                       << ">bn_weights(2*" << args[0].get_size() << ");\n";
                writer << "memcpy(&bn_weights[0], " << args[0].get_name() << ", "
                       << args[0].get_size() * args[0].get_element_type().size() << ");\n";
                writer << "memcpy(&bn_weights[0]+" << args[0].get_size() << ", "
                       << args[1].get_name() << ", "
                       << args[1].get_size() * args[1].get_element_type().size() << ");\n";

                const float ops_scale = 1.f;
                const float ops_alpha = -0.f; // relu negative slope
                const float ops_beta = 0.f;

                mkldnn::post_ops ops;
                if (append_relu)
                {
                    ops.append_eltwise(
                        ops_scale, mkldnn::algorithm::eltwise_relu, ops_alpha, ops_beta);
                }

                if (batchnorm->get_training_flag() && args.size() == 3)
                {
                    auto& mkldnn_emitter = external_function->get_mkldnn_emitter();
                    auto weights_shape = Shape{2, args[0].get_size()};
                    auto input_desc = mkldnn_utils::get_input_mkldnn_md(node, 2);
                    auto weights_desc = mkldnn_emitter->build_memory_descriptor(
                        weights_shape, args[0].get_element_type(), mkldnn::memory::format::nc);
                    auto results_desc = mkldnn_utils::get_output_mkldnn_md(node, 0);
                    auto mean_desc = mkldnn_utils::get_output_mkldnn_md(node, 1);
                    auto variance_desc = mkldnn_utils::get_output_mkldnn_md(node, 2);

                    auto batchnorm_index =
                        mkldnn_emitter->build_batchnorm_forward(input_desc,
                                                                weights_desc,
                                                                results_desc,
                                                                mean_desc,
                                                                variance_desc,
                                                                batchnorm->get_eps_value(),
                                                                false,
                                                                batchnorm->get_training_flag(),
                                                                ops);

                    auto& deps = mkldnn_emitter->get_primitive_deps(batchnorm_index);
                    writer << "cpu::mkldnn_utils::set_memory_ptr(ctx, " << to_string(deps[0])
                           << ", " << args[2].get_name() << ");\n";
                    writer << "cpu::mkldnn_utils::set_memory_ptr(ctx, " << to_string(deps[1])
                           << ", bn_weights.data());\n";
                    writer << "cpu::mkldnn_utils::set_memory_ptr(ctx, " << to_string(deps[2])
                           << ", " << out[0].get_name() << ");\n";
                    writer << "cpu::mkldnn_utils::set_memory_ptr(ctx, " << to_string(deps[3])
                           << ", " << out[1].get_name() << ");\n";
                    writer << "cpu::mkldnn_utils::set_memory_ptr(ctx, " << to_string(deps[4])
                           << ", " << out[2].get_name() << ");\n";

                    writer << "cpu::mkldnn_utils::mkldnn_invoke_primitive(ctx, "
                           << to_string(batchnorm_index) << ");\n";
                }
                else
                {
                    auto& mkldnn_emitter = external_function->get_mkldnn_emitter();
                    auto weights_shape = Shape{2, args[0].get_size()};
                    auto input_desc = mkldnn_utils::get_input_mkldnn_md(node, 2);
                    auto weights_desc = mkldnn_emitter->build_memory_descriptor(
                        weights_shape, args[0].get_element_type(), mkldnn::memory::format::nc);
                    auto mean_desc = mkldnn_utils::get_input_mkldnn_md(node, 3);
                    auto variance_desc = mkldnn_utils::get_input_mkldnn_md(node, 4);
                    auto results_desc = mkldnn_utils::get_output_mkldnn_md(node, 0);

                    auto batchnorm_index =
                        mkldnn_emitter->build_batchnorm_forward(input_desc,
                                                                weights_desc,
                                                                results_desc,
                                                                mean_desc,
                                                                variance_desc,
                                                                batchnorm->get_eps_value(),
                                                                true,
                                                                batchnorm->get_training_flag(),
                                                                ops);

                    auto& deps = mkldnn_emitter->get_primitive_deps(batchnorm_index);
                    writer << "cpu::mkldnn_utils::set_memory_ptr(ctx, " << to_string(deps[0])
                           << ", " << args[2].get_name() << ");\n";
                    writer << "cpu::mkldnn_utils::set_memory_ptr(ctx, " << to_string(deps[1])
                           << ", " << args[3].get_name() << ");\n";
                    writer << "cpu::mkldnn_utils::set_memory_ptr(ctx, " << to_string(deps[2])
                           << ", " << args[4].get_name() << ");\n";
                    writer << "cpu::mkldnn_utils::set_memory_ptr(ctx, " << to_string(deps[3])
                           << ", bn_weights.data());\n";
                    writer << "cpu::mkldnn_utils::set_memory_ptr(ctx, " << to_string(deps[4])
                           << ", " << out[0].get_name() << ");\n";

                    writer << "cpu::mkldnn_utils::mkldnn_invoke_primitive(ctx, "
                           << to_string(batchnorm_index) << ");\n";
                }
                writer.block_end();
            }

            template <>
            void CPU_Emitter::EMITTER_DECL(ngraph::op::BatchNorm)
            {
                if (!mkldnn_utils::use_mkldnn_kernel(node))
                {
                    const ngraph::op::BatchNorm* batchnorm =
                        static_cast<const ngraph::op::BatchNorm*>(node);

                    if (batchnorm->get_training_flag() && args.size() == 3)
                    {
                        writer << "reference::batch_norm_three_outputs("
                               << batchnorm->get_eps_value() << ",\n";
                        writer << "            " << args[0].get_name() << ",\n";
                        writer << "            " << args[1].get_name() << ",\n";
                        writer << "            " << args[2].get_name() << ",\n";
                        writer << "            " << out[0].get_name() << ",\n";
                        writer << "            " << out[1].get_name() << ",\n";
                        writer << "            " << out[2].get_name() << ",\n";
                        writer << "            {" << join(args[2].get_shape()) << "});\n";
                    }
                    else
                    {
                        writer << "reference::batch_norm_one_output(" << batchnorm->get_eps_value()
                               << ",\n";
                        writer << "            " << args[0].get_name() << ",\n";
                        writer << "            " << args[1].get_name() << ",\n";
                        writer << "            " << args[2].get_name() << ",\n";
                        writer << "            " << args[3].get_name() << ",\n";
                        writer << "            " << args[4].get_name() << ",\n";
                        writer << "            " << out[0].get_name() << ",\n";
                        writer << "            {" << join(args[2].get_shape()) << "});\n";
                    }
                }
                else
                {
                    emitBatchNorm(external_function, writer, node, args, out, false);
                }
            }

            template <>
            void CPU_Emitter::EMITTER_DECL(ngraph::op::BatchNormRelu)
            {
                if (!mkldnn_utils::use_mkldnn_kernel(node))
                {
                    throw ngraph_error("BatchNormRelu is only supported with 4-D MKLDNN kernel.");
                }
                emitBatchNorm(external_function, writer, node, args, out, true);
            }

            template <>
            void CPU_Emitter::EMITTER_DECL(ngraph::op::BatchNormBackprop)
            {
                const ngraph::op::BatchNormBackprop* batchnorm =
                    static_cast<const ngraph::op::BatchNormBackprop*>(node);

                writer.block_begin();
                // define weights
                writer << "std::vector<" << args[0].get_element_type().c_type_string()
                       << ">bn_weights(2*" << args[0].get_size() << ");\n";
                writer << "std::vector<" << args[0].get_element_type().c_type_string()
                       << ">bn_dweights(2*" << args[0].get_size() << ");\n";

                writer << "memcpy(&bn_weights[0], " << args[0].get_name() << ", "
                       << args[0].get_size() * args[0].get_element_type().size() << ");\n";
                writer << "memcpy(&bn_weights[0]+" << args[0].get_size() << ", "
                       << args[1].get_name() << ", "
                       << args[1].get_size() * args[1].get_element_type().size() << ");\n";

                auto& mkldnn_emitter = external_function->get_mkldnn_emitter();
                auto weights_shape = Shape{2, args[0].get_size()};
                auto weights_desc = mkldnn_emitter->build_memory_descriptor(
                    weights_shape, args[0].get_element_type(), mkldnn::memory::format::nc);
                auto input_desc = mkldnn_utils::get_input_mkldnn_md(node, 2);
                auto mean_desc = mkldnn_utils::get_input_mkldnn_md(node, 3);
                auto variance_desc = mkldnn_utils::get_input_mkldnn_md(node, 4);
                auto delta_desc = mkldnn_utils::get_input_mkldnn_md(node, 5);
                auto dinput_desc = mkldnn_utils::get_output_mkldnn_md(node, 0);
                auto dweights_desc = mkldnn_emitter->build_memory_descriptor(
                    weights_shape, args[0].get_element_type(), mkldnn::memory::format::nc);

                auto batchnorm_index =
                    mkldnn_emitter->build_batchnorm_backward(weights_desc,
                                                             input_desc,
                                                             mean_desc,
                                                             variance_desc,
                                                             delta_desc,
                                                             dinput_desc,
                                                             dweights_desc,
                                                             batchnorm->get_eps_value());

                auto& deps = mkldnn_emitter->get_primitive_deps(batchnorm_index);
                writer << "cpu::mkldnn_utils::set_memory_ptr(ctx, " << to_string(deps[0])
                       << ", bn_weights.data());\n";
                writer << "cpu::mkldnn_utils::set_memory_ptr(ctx, " << to_string(deps[1]) << ", "
                       << args[2].get_name() << ");\n";
                writer << "cpu::mkldnn_utils::set_memory_ptr(ctx, " << to_string(deps[2]) << ", "
                       << args[3].get_name() << ");\n";
                writer << "cpu::mkldnn_utils::set_memory_ptr(ctx, " << to_string(deps[3]) << ", "
                       << args[4].get_name() << ");\n";
                writer << "cpu::mkldnn_utils::set_memory_ptr(ctx, " << to_string(deps[4]) << ", "
                       << args[5].get_name() << ");\n";
                writer << "cpu::mkldnn_utils::set_memory_ptr(ctx, " << to_string(deps[5]) << ", "
                       << out[0].get_name() << ");\n";
                writer << "cpu::mkldnn_utils::set_memory_ptr(ctx, " << to_string(deps[6])
                       << ", bn_dweights.data());\n";

                writer << "cpu::mkldnn_utils::mkldnn_invoke_primitive(ctx, "
                       << to_string(batchnorm_index) << ");\n";

                writer << "memcpy(" << out[1].get_name() << ", &bn_dweights[0], "
                       << args[0].get_size() * args[0].get_element_type().size() << ");\n";
                writer << "memcpy(" << out[2].get_name() << ", &bn_dweights[0]+"
                       << args[0].get_size() << ", "
                       << args[1].get_size() * args[1].get_element_type().size() << ");\n";
                writer.block_end();
            }

            template <>
            void CPU_Emitter::EMITTER_DECL(ngraph::op::Dot)
            {
                const ngraph::op::Dot* dot = static_cast<const ngraph::op::Dot*>(node);

                const Shape& arg0_shape = args[0].get_shape();
                const Shape& arg1_shape = args[1].get_shape();
                if (arg0_shape.empty() || arg1_shape.empty())
                {
                    auto& first = (arg0_shape.empty() ? args[0] : args[1]);
                    auto& second = (arg0_shape.empty() ? args[1] : args[0]);

                    writer.block_begin();
                    writer << emit_vector(out[0]) << "\n    = ";
                    writer << first.get_name() << "[0]\n    * " << emit_vector(second) << ";\n";
                    writer.block_end();
                }
                else if ((arg0_shape.size() == 1) && (arg1_shape.size() == 1) &&
                         dot->get_reduction_axes_count() == 1)
                {
                    writer.block_begin();
                    writer << emit_vector(out[0]) << " << \n"
                           << "    " << emit_vector(args[0]) << ".dot(" << emit_vector(args[1])
                           << ");\n";
                    writer.block_end();
                }
                else if ((arg0_shape.size() == 2) && (arg1_shape.size() == 1) &&
                         dot->get_reduction_axes_count() == 1)
                {
                    writer.block_begin();
                    writer << emit_vector(out[0]) << " = \n"
                           << "    " << emit_matrix(args[0]) << " * " << emit_vector(args[1])
                           << ";\n";
                    writer.block_end();
                }
                else if ((arg0_shape.size() == 2) && (arg1_shape.size() == 2) &&
                         dot->get_reduction_axes_count() == 1)
                {
                    // Emit an MKL SGEMM call if possible
                    if (args[0].get_element_type() == element::f32)
                    {
                        writer.block_begin();
                        writer << "cblas::cblas_sgemm("
                               << "cblas::Layout::RowMajor, "
                               << "cblas::Transpose::None, "
                               << "cblas::Transpose::None, " << arg0_shape[0] << ", "
                               << arg1_shape[1] << ", " << arg0_shape[1] << ",\n"
                               << "        1.0f, " << args[0].get_name() << ", "
                               << max(1UL, arg0_shape[1]) << ", " << args[1].get_name() << ", "
                               << max(1UL, arg1_shape[1]) << ", 0.0f,\n"
                               << "        " << out[0].get_name() << ", " << max(1UL, arg1_shape[1])
                               << ");\n";
                        writer.block_end();
                    }
                    else
                    {
                        writer.block_begin();
                        writer << emit_matrix(out[0]) << " = \n"
                               << "    " << emit_matrix(args[0]) << " * " << emit_matrix(args[1])
                               << ";\n";
                        writer.block_end();
                    }
                }
                // Specialized handling of rank 3 tensor multiply rank 2 tensor where
                // each of the
                else if ((arg0_shape.size() == 3) && (arg1_shape.size() == 2) &&
                         dot->get_reduction_axes_count() == 1 &&
                         args[0].get_element_type() == element::f32)
                {
                    auto mat_a = args[0];
                    auto mat_b = args[1];
                    auto mat_c = out[0];
                    const Shape& shape_a = mat_a.get_shape();
                    const Shape& shape_b = mat_b.get_shape();

                    const size_t m = shape_a[1];
                    const size_t k = shape_a[2];
                    const size_t n = shape_b[1];

                    // this also works when mat_a is shape (1, m, k)
                    const size_t offset_a = m * k;
                    // we do not offset mat_b
                    const size_t offset_b = 0;
                    const size_t offset_c = m * n;

                    const size_t group_count = 1;
                    const size_t group_size = shape_a[0];
                    auto populate_array =
                        [&writer](const std::string& var, size_t size, size_t offset) {
                            for (size_t i = 0; i < size; ++i)
                            {
                                writer << var << "+" << i * offset << ((i < size - 1) ? ", " : "");
                            }
                        };

                    writer.block_begin();
                    writer << "cblas::Transpose transa_array[] = {cblas::Transpose::None};\n";
                    writer << "cblas::Transpose transb_array[] = {cblas::Transpose::None};\n";
                    writer << "int64_t m_array[] = {" << m << "};\n";
                    writer << "int64_t n_array[] = {" << n << "};\n";
                    writer << "int64_t k_array[] = {" << k << "};\n";
                    writer << "float alpha_array[] = {1.0f};\n";
                    writer << "std::vector<const float*> a{";
                    populate_array(mat_a.get_name(), group_size, offset_a);
                    writer << "};\n";
                    writer << "const float** a_array = &a[0];\n";
                    writer << "int64_t lda_array[] = {" << std::max(1UL, k) << "};\n";
                    writer << "std::vector<const float*> b{";
                    populate_array(mat_b.get_name(), group_size, offset_b);
                    writer << "};\n";
                    writer << "const float** b_array = &b[0];\n";
                    writer << "int64_t ldb_array[] = {" << std::max(1UL, n) << "};\n";
                    writer << "float beta_array[] = {0.0f};\n";
                    writer << "std::vector<float*> c{";
                    populate_array(mat_c.get_name(), group_size, offset_c);
                    writer << "};\n";
                    writer << "float** c_array = &c[0];\n";
                    writer << "int64_t ldc_array[] = {" << std::max(1UL, n) << "};\n";
                    writer << "int64_t group_size[] = {" << group_size << "};\n";

                    writer << "cblas_sgemm_batch(cblas::Layout::RowMajor, ";
                    writer << "transa_array, transb_array, m_array, n_array, k_array, \n";
                    writer << "alpha_array, a_array, lda_array, b_array, ldb_array, beta_array, \n";
                    writer << "c_array, ldc_array, " << group_count << ", group_size);\n";
                    writer.block_end();
                }
                else
                {
                    writer << "reference::dot(" << args[0].get_name() << ",\n";
                    writer << "            " << args[1].get_name() << ",\n";
                    writer << "            " << out[0].get_name() << ",\n";
                    writer << "            {" << join(args[0].get_shape()) << "},\n";
                    writer << "            {" << join(args[1].get_shape()) << "},\n";
                    writer << "            {" << join(out[0].get_shape()) << "},\n";
                    writer << "            " << dot->get_reduction_axes_count() << ");\n";
                }
            }

            template <>
            void CPU_Emitter::EMITTER_DECL(ngraph::op::Multiply)
            {
                writer.block_begin();
#if USE_EIGEN_CORE_INLINE == 1
                writer << emit_array1d(out[0]) << " =\n"
                       << "   " << emit_array1d(args[0]) << " *\n"
                       << "   " << emit_array1d(args[1]) << ";\n";
#else
                writer << "#pragma omp parallel for\n";
                writer << "for (size_t i = 0; i < " << out[0].get_size() << "; i++)\n";
                writer.block_begin();
                writer << out[0].get_name() << "[i] = " << args[0].get_name() << "[i] * "
                       << args[1].get_name() << "[i];\n";
                writer.block_end();
#endif
                writer.block_end();
            }

            template <>
            void CPU_Emitter::EMITTER_DECL(ngraph::op::GetOutputElement)
            {
                auto get_tuple_element = static_cast<const ngraph::op::GetOutputElement*>(node);

                writer.block_begin();
                writer << "memcpy(" << out[0].get_name() << ", "
                       << args[get_tuple_element->get_n()].get_name() << ", "
                       << out[0].get_size() * out[0].get_element_type().size() << ");\n";
                writer.block_end();
            }

            template <>
            void CPU_Emitter::EMITTER_DECL(ngraph::op::Abs)
            {
                writer.block_begin();
#if USE_EIGEN_CORE_INLINE == 1
                writer << emit_array1d(out[0]) << " =\n";
                writer << "Eigen::abs(" << emit_array1d(args[0]) << ");\n";
#else
                // Some C++ implementations don't like it when we call std::abs on unsigned types, so we will
                // avoid doing so here.
                auto& result_element_type = out[0].get_element_type();

                writer << "#pragma omp parallel for\n";
                writer << "for (size_t i = 0; i < " << out[0].get_size() << "; i++)\n";
                writer.block_begin();
                writer << out[0].get_name()
                       << "[i] = " << (result_element_type.is_signed() ? "std::abs" : "") << "("
                       << args[0].get_name() << "[i]);\n";
                writer.block_end();
#endif
                writer.block_end();
            }

            template <>
            void CPU_Emitter::EMITTER_DECL(ngraph::op::Concat)
            {
                auto result_shape = out[0].get_shape();

#if USE_EIGEN_CORE_INLINE == 1
                if (result_shape.size() == 1)
                {
                    writer.block_begin();
                    writer << emit_vector(out[0], "out_vector") << ";\n";

                    size_t concat_pos = 0;
                    for (size_t i = 0; i < args.size(); i++)
                    {
                        writer << "out_vector.segment(" << concat_pos << ", "
                               << args[i].get_shape().at(0) << ") << " << emit_vector(args[i])
                               << ";\n";
                        concat_pos += args[i].get_shape().at(0);
                    }
                    writer.block_end();
                }
                else if (result_shape.size() == 2)
                {
                    auto axis =
                        (dynamic_cast<const ngraph::op::Concat*>(node))->get_concatenation_axis();

                    writer.block_begin();
                    writer << emit_matrix(out[0], "out_matrix") << ";\n";

                    size_t concat_pos[2]{0, 0};
                    for (size_t i = 0; i < args.size(); i++)
                    {
                        auto& arg_shape = args[i].get_shape();

                        writer << "out_matrix.block(" << concat_pos[0] << ", " << concat_pos[1]
                               << ", " << arg_shape.at(0) << ", " << arg_shape.at(1) << ") << "
                               << emit_matrix(args[i]) << ";\n";

                        concat_pos[axis] += arg_shape.at(axis);
                    }

                    writer.block_end();
                }
                else
                {
                    if (s_use_ref_kernels)
                    {
                        auto axis = (dynamic_cast<const ngraph::op::Concat*>(node))
                                        ->get_concatenation_axis();

                        std::vector<std::string> arg_names;
                        std::vector<std::string> arg_shape_strings;

                        for (auto arg : args)
                        {
                            arg_names.push_back(arg.get_name());
                            arg_shape_strings.push_back("{" + join(arg.get_shape()) + "}");
                        }

                        writer << "reference::concat<" << out[0].get_type() << ">({"
                               << join(arg_names) << "},\n";
                        writer << "                         " << out[0].get_name() << ",\n";
                        writer << "                         {" << join(arg_shape_strings) << "},\n";
                        writer << "                         {" << join(result_shape) << "},\n";
                        writer << "                         " << axis << ");\n";
                    }
                    else
                    {
                        auto axis = (dynamic_cast<const ngraph::op::Concat*>(node))
                                        ->get_concatenation_axis();

                        std::vector<std::string> arg_names;
                        std::vector<Shape> arg_shapes;

                        for (auto arg : args)
                        {
                            arg_names.push_back(arg.get_name());
                            arg_shapes.push_back(arg.get_shape());
                        }

                        kernel::emit_concat(writer,
                                            args[0].get_element_type().c_type_string(),
                                            arg_names,
                                            out[0].get_name(),
                                            arg_shapes,
                                            result_shape,
                                            axis);
                    }
                }
#else

                if (runtime::cpu::mkldnn_utils::use_mkldnn_kernel(node))
                {
                    auto& mkldnn_emitter = external_function->get_mkldnn_emitter();
                    std::vector<mkldnn::memory::desc> inputs_data_desc;
                    for (size_t i = 0; i < args.size(); i++)
                    {
                        inputs_data_desc.push_back(mkldnn_utils::get_input_mkldnn_md(node, i));
                    }

                    auto result_desc = mkldnn_utils::get_output_mkldnn_md(node, 0);

                    size_t concat_index = 0;
                    size_t concat_dim =
                        (dynamic_cast<const ngraph::op::Concat*>(node))->get_concatenation_axis();
                    concat_index =
                        mkldnn_emitter->build_concat(inputs_data_desc, result_desc, concat_dim);
                    auto& deps = mkldnn_emitter->get_primitive_deps(concat_index);
                    size_t i;
                    for (i = 0; i < args.size(); i++)
                    {
                        writer << "cpu::mkldnn_utils::set_memory_ptr(ctx, " << to_string(deps[i])
                               << ", " << args[i].get_name() << ");\n";
                    }
                    writer << "cpu::mkldnn_utils::set_memory_ptr(ctx, " << to_string(deps[i])
                           << ", " << out[0].get_name() << ");\n";

                    writer << "cpu::mkldnn_utils::mkldnn_invoke_primitive(ctx, "
                           << to_string(concat_index) << ");\n";
                }
                else
                {
                    auto axis =
                        (dynamic_cast<const ngraph::op::Concat*>(node))->get_concatenation_axis();

                    std::vector<std::string> arg_names;
                    std::vector<Shape> arg_shapes;

                    for (auto arg : args)
                    {
                        arg_names.push_back(arg.get_name());
                        arg_shapes.push_back(arg.get_shape());
                    }

                    kernel::emit_concat(writer,
                                        args[0].get_element_type().c_type_string(),
                                        arg_names,
                                        out[0].get_name(),
                                        arg_shapes,
                                        result_shape,
                                        axis);
                }
#endif
            }

            template <>
            void CPU_Emitter::EMITTER_DECL(ngraph::op::Divide)
            {
                writer.block_begin();
                if (node->get_element_type().is_real() == false)
                {
                    // Check for divide by zero for integer types only
                    size_t element_count = args[1].get_size();
                    writer << "for (size_t i=0; i<" << element_count << "; i++)\n";
                    writer.block_begin();
                    writer << "if (" << args.at(1).get_name()
                           << "[i] == 0) throw std::runtime_error(\"integer divide by zero\");\n";
                    writer.block_end();
                }
#if USE_EIGEN_CORE_INLINE == 1
                writer << emit_array1d(out[0]) << " =\n"
                       << "    " << emit_array1d(args[0]) << " /\n"
                       << "    " << emit_array1d(args[1]) << ";\n";
#else
                writer << "#pragma omp parallel for\n";
                writer << "for (size_t i = 0; i < " << out[0].get_size() << "; i++)\n";
                writer.block_begin();
                writer << out[0].get_name() << "[i] = " << args[0].get_name() << "[i] / "
                       << args[1].get_name() << "[i];\n";
                writer.block_end();
#endif
                writer.block_end();
            }

            template <>
            void CPU_Emitter::EMITTER_DECL(ngraph::op::Equal)
            {
                writer.block_begin();
#if USE_EIGEN_CORE_INLINE == 1
                writer << emit_array1d(out[0]) << " =\n"
                       << "    (" << emit_array1d(args[0]) << " ==\n"
                       << "    " << emit_array1d(args[1]) << ").template cast<char>();\n";
#else
                writer << "#pragma omp parallel for\n";
                writer << "for (size_t i = 0; i < " << out[0].get_size() << "; i++)\n";
                writer.block_begin();
                writer << out[0].get_name() << "[i] = " << args[0].get_name()
                       << "[i] == " << args[1].get_name() << "[i];\n";
                writer.block_end();
#endif
                writer.block_end();
            }

            template <>
            void CPU_Emitter::EMITTER_DECL(ngraph::op::Greater)
            {
                writer.block_begin();
#if USE_EIGEN_CORE_INLINE == 1
                writer << emit_array1d(out[0]) << " =\n"
                       << "    (" << emit_array1d(args[0]) << " >\n"
                       << "    " << emit_array1d(args[1]) << ").template cast<char>();\n";
#else
                writer << "#pragma omp parallel for\n";
                writer << "for (size_t i = 0; i < " << out[0].get_size() << "; i++)\n";
                writer.block_begin();
                writer << out[0].get_name() << "[i] = " << args[0].get_name() << "[i] > "
                       << args[1].get_name() << "[i];\n";
                writer.block_end();
#endif
                writer.block_end();
            }

            template <>
            void CPU_Emitter::EMITTER_DECL(ngraph::op::GreaterEq)
            {
                writer.block_begin();
#if USE_EIGEN_CORE_INLINE == 1
                writer << emit_array1d(out[0]) << " =\n"
                       << "    (" << emit_array1d(args[0]) << " >=\n"
                       << "    " << emit_array1d(args[1]) << ").template cast<char>();\n";
#else
                writer << "#pragma omp parallel for\n";
                writer << "for (size_t i = 0; i < " << out[0].get_size() << "; i++)\n";
                writer.block_begin();
                writer << out[0].get_name() << "[i] = " << args[0].get_name()
                       << "[i] >= " << args[1].get_name() << "[i];\n";
                writer.block_end();
#endif
                writer.block_end();
            }

            template <>
            void CPU_Emitter::EMITTER_DECL(ngraph::op::Less)
            {
                writer.block_begin();
#if USE_EIGEN_CORE_INLINE == 1
                writer << emit_array1d(out[0]) << " =\n"
                       << "    (" << emit_array1d(args[0]) << " <\n"
                       << "    " << emit_array1d(args[1]) << ").template cast<char>();\n";
#else
                writer << "#pragma omp parallel for\n";
                writer << "for (size_t i = 0; i < " << out[0].get_size() << "; i++)\n";
                writer.block_begin();
                writer << out[0].get_name() << "[i] = " << args[0].get_name() << "[i] < "
                       << args[1].get_name() << "[i];\n";
                writer.block_end();
#endif
                writer.block_end();
            }

            template <>
            void CPU_Emitter::EMITTER_DECL(ngraph::op::LessEq)
            {
                writer.block_begin();
#if USE_EIGEN_CORE_INLINE == 1
                writer << emit_array1d(out[0]) << " =\n"
                       << "    (" << emit_array1d(args[0]) << " <=\n"
                       << "    " << emit_array1d(args[1]) << ").template cast<char>();\n";
#else
                writer << "#pragma omp parallel for\n";
                writer << "for (size_t i = 0; i < " << out[0].get_size() << "; i++)\n";
                writer.block_begin();
                writer << out[0].get_name() << "[i] = " << args[0].get_name()
                       << "[i] <= " << args[1].get_name() << "[i];\n";
                writer.block_end();
#endif
                writer.block_end();
            }

            template <>
            void CPU_Emitter::EMITTER_DECL(ngraph::op::LRN)
            {
                const ngraph::op::LRN* lrn = static_cast<const ngraph::op::LRN*>(node);

                writer.block_begin();
                if (runtime::cpu::mkldnn_utils::use_mkldnn_kernel(node))
                {
                    auto& mkldnn_emitter = external_function->get_mkldnn_emitter();
                    auto input_data_desc = runtime::cpu::mkldnn_utils::get_input_mkldnn_md(node, 0);
                    auto result_desc = runtime::cpu::mkldnn_utils::get_output_mkldnn_md(node, 0);

                    auto lrn_index =
                        mkldnn_emitter->build_lrn_forward(input_data_desc,
                                                          result_desc,
                                                          static_cast<float>(lrn->get_alpha()),
                                                          static_cast<float>(lrn->get_beta()),
                                                          static_cast<float>(lrn->get_bias()),
                                                          static_cast<int>(lrn->get_nsize()));

                    auto& deps = mkldnn_emitter->get_primitive_deps(lrn_index);
                    writer << "cpu::mkldnn_utils::set_memory_ptr(ctx, " << to_string(deps[0])
                           << ", " << args[0].get_name() << ");\n";
                    writer << "cpu::mkldnn_utils::set_memory_ptr(ctx, " << to_string(deps[1])
                           << ", " << out[0].get_name() << ");\n";

                    writer << "cpu::mkldnn_utils::mkldnn_invoke_primitive(ctx, "
                           << to_string(lrn_index) << ");\n";
                }
                else
                {
                    writer << "reference::lrn<" << lrn->get_element_type().c_type_string() << ">(";
                    writer << "            " << args[0].get_name() << ",\n";
                    writer << "            " << out[0].get_name() << ",\n";
                    writer << "            {" << join(args[0].get_shape()) << "},\n";
                    writer << "            " << lrn->get_alpha() << ",\n";
                    writer << "            " << lrn->get_beta() << ",\n";
                    writer << "            " << lrn->get_bias() << ",\n";
                    writer << "            " << lrn->get_nsize() << ");\n";
                }
                writer.block_end();
            }

            template <>
            void CPU_Emitter::EMITTER_DECL(ngraph::op::Log)
            {
                writer.block_begin();
#if USE_EIGEN_CORE_INLINE == 1
                writer << emit_array1d(out[0]) << " =\n"
                       << "    Eigen::log(" << emit_array1d(args[0]) << ");\n";
#else
                writer << "#pragma omp parallel for\n";
                writer << "for (size_t i = 0; i < " << out[0].get_size() << "; i++)\n";
                writer.block_begin();
                writer << out[0].get_name() << "[i] = log(" << args[0].get_name() << "[i]);\n";
                writer.block_end();
#endif
                writer.block_end();
            }

            template <>
            void CPU_Emitter::EMITTER_DECL(ngraph::op::Maximum)
            {
                writer.block_begin();
#if USE_EIGEN_CORE_INLINE == 1
                writer << emit_array1d(out[0]) << " =\n"
                       << "        " << emit_array1d(args[0]) << ".max(\n"
                       << "        " << emit_array1d(args[1]) << ");\n";
#else
                writer << "#pragma omp parallel for\n";
                writer << "for (size_t i = 0; i < " << out[0].get_size() << "; i++)\n";
                writer.block_begin();
                writer << out[0].get_name() << "[i] = " << args[0].get_name() << "[i] > "
                       << args[1].get_name() << "[i] ? " << args[0].get_name()
                       << "[i] : " << args[1].get_name() << "[i] ;\n";
                writer.block_end();
#endif
                writer.block_end();
            }

            template <>
            void CPU_Emitter::EMITTER_DECL(ngraph::op::Minimum)
            {
                writer.block_begin();
#if USE_EIGEN_CORE_INLINE == 1
                writer << emit_array1d(out[0]) << " =\n"
                       << "    " << emit_array1d(args[0]) << ".min(\n"
                       << "    " << emit_array1d(args[1]) << ");\n";
#else
                writer << "#pragma omp parallel for\n";
                writer << "for (size_t i = 0; i < " << out[0].get_size() << "; i++)\n";
                writer.block_begin();
                writer << out[0].get_name() << "[i] = " << args[0].get_name() << "[i] < "
                       << args[1].get_name() << "[i] ? " << args[0].get_name()
                       << "[i] : " << args[1].get_name() << "[i] ;\n";
                writer.block_end();
#endif
                writer.block_end();
            }

            template <>
            void CPU_Emitter::EMITTER_DECL(ngraph::op::Negative)
            {
                writer.block_begin();
#if USE_EIGEN_CORE_INLINE == 1
                writer << emit_array1d(out[0]) << " =\n"
                       << "    -" << emit_array1d(args[0]) << ";\n";
#else
                writer << "#pragma omp parallel for\n";
                writer << "for (size_t i = 0; i < " << out[0].get_size() << "; i++)\n";
                writer.block_begin();
                writer << out[0].get_name() << "[i] = -" << args[0].get_name() << "[i];\n";
                writer.block_end();
#endif
                writer.block_end();
            }

            template <>
            void CPU_Emitter::EMITTER_DECL(ngraph::op::NotEqual)
            {
                writer.block_begin();
#if USE_EIGEN_CORE_INLINE == 1
                writer << emit_array1d(out[0]) << " =\n"
                       << "    (" << emit_array1d(args[0]) << " !=\n"
                       << "    " << emit_array1d(args[1]) << ").template cast<char>();\n";
#else
                writer << "#pragma omp parallel for\n";
                writer << "for (size_t i = 0; i < " << out[0].get_size() << "; i++)\n";
                writer.block_begin();
                writer << out[0].get_name() << "[i] = " << args[0].get_name()
                       << "[i] != " << args[1].get_name() << "[i];\n";
                writer.block_end();
#endif
                writer.block_end();
            }

            template <>
            void CPU_Emitter::EMITTER_DECL(ngraph::op::Select)
            {
                writer.block_begin();
#if USE_EIGEN_CORE_INLINE == 1
                writer << emit_array1d(out[0]) << " =\n"
                       << "   " << emit_array1d(args[0]) << "\n"
                       << "    .select(" << emit_array1d(args[1]) << ",\n"
                       << "       " << emit_array1d(args[2]) << ");\n";
#else
                writer << "#pragma omp parallel for\n";
                writer << "for (size_t i = 0; i < " << out[0].get_size() << "; i++)\n";
                writer.block_begin();
                writer << out[0].get_name() << "[i] = " << args[0].get_name() << "[i] ? "
                       << args[1].get_name() << "[i] : " << args[2].get_name() << "[i];\n";
                writer.block_end();
#endif
                writer.block_end();
            }

            template <>
            void CPU_Emitter::EMITTER_DECL(ngraph::op::Subtract)
            {
                writer.block_begin();
#if USE_EIGEN_CORE_INLINE == 1
                writer << emit_array1d(out[0]) << " =\n"
                       << "    " << emit_array1d(args[0]) << " -\n"
                       << "    " << emit_array1d(args[1]) << ";\n";
#else
                writer << "#pragma omp parallel for\n";
                writer << "for (size_t i = 0; i < " << out[0].get_size() << "; i++)\n";
                writer.block_begin();
                writer << out[0].get_name() << "[i] = " << args[0].get_name() << "[i] - "
                       << args[1].get_name() << "[i];\n";
                writer.block_end();
#endif
                writer.block_end();
            }

            template <>
            void CPU_Emitter::EMITTER_DECL(ngraph::op::Broadcast)
            {
                auto broadcast = static_cast<const ngraph::op::Broadcast*>(node);

                writer.block_begin();
#if USE_EIGEN_CORE_INLINE == 1
                auto arg_shape = args[0].get_shape();
                auto result_shape = out[0].get_shape();

                if (broadcast->get_broadcast_axes().empty())
                {
                    writer.block_begin();
                    writer << "memcpy(" << out[0].get_name() << ", " << args[0].get_name() << ", "
                           << out[0].get_size() * out[0].get_element_type().size() << ");\n";
                    writer.block_end();
                }
                else if (arg_shape.size() == 0)
                {
                    writer.block_begin();
                    writer << emit_array1d(out[0]) << " =\n"
                           << "    " << emit_array1d(args[0]) << "(0, 0);\n";
                    writer.block_end();
                }
                else if (arg_shape.size() == 1 && result_shape.size() == 2)
                {
                    if (broadcast->get_broadcast_axes() == AxisSet{1})
                    {
                        writer.block_begin();
                        writer << emit_matrix(out[0]) << ".colwise() =\n"
                               << "    " << emit_vector(args[0]) << ";\n";
                        writer.block_end();
                    }
                    else if (broadcast->get_broadcast_axes() == AxisSet{0})
                    {
                        writer.block_begin();

                        writer << "Eigen::Map<Eigen::Matrix<"
                               << out[0].get_element_type().c_type_string() << ", "
                               << join(out[0].get_shape())
                               << ", Eigen::RowMajor>, Eigen::Aligned64, Eigen::Stride<"
                               << join(out[0].get_strides()) << ">> out(" << out[0].get_name()
                               << ");\n";
                        writer << "Eigen::Map<Eigen::Matrix<"
                               << args[0].get_element_type().c_type_string() << ", 1, "
                               << args[0].get_size()
                               << ", Eigen::RowMajor>, Eigen::Aligned64, Eigen::Stride<"
                               << args[0].get_size() << ", 1>> arg0(" << args[0].get_name()
                               << ");\n";
                        writer << "out = arg0.replicate<" << out[0].get_shape().at(0)
                               << ", 1>();\n";

                        writer.block_end();
                    }
                    else
                    {
                        throw ngraph_error(
                            "Internal error: axis set for vector-matrix broadcast is neither {0} "
                            "nor "
                            "{1}");
                    }
                }
                else
                {
                    writer << "reference::broadcast<" << out[0].get_type() << ">("
                           << args[0].get_name() << ",\n";
                    writer << "                         " << out[0].get_name() << ",\n";
                    writer << "                         {" << join(arg_shape) << "},\n";
                    writer << "                         {" << join(result_shape) << "},\n";
                    writer << "                         {" << join(broadcast->get_broadcast_axes())
                           << "});\n";
                }
#else
                kernel::emit_broadcast(writer,
                                       args[0].get_element_type().c_type_string(),
                                       args[0].get_name(),
                                       out[0].get_name(),
                                       args[0].get_shape(),
                                       out[0].get_shape(),
                                       broadcast->get_broadcast_axes());
#endif
                writer.block_end();
            }

            template <>
            void CPU_Emitter::EMITTER_DECL(ngraph::op::Convert)
            {
                auto& result_element_type = out[0].get_element_type();

                writer.block_begin();
#if USE_EIGEN_CORE_INLINE == 1
                writer << emit_array1d(out[0]) << " =\n"
                       << "    " << emit_array1d(args[0]) << "\n"
                       << "    .template cast<" << result_element_type.c_type_string() << ">();\n";
#else
                writer << "#pragma omp parallel for\n";
                writer << "for (size_t i = 0; i < " << out[0].get_size() << "; i++)\n";
                writer.block_begin();
                writer << out[0].get_name() << "[i] = (" << result_element_type.c_type_string()
                       << ")(" << args[0].get_name() << "[i]);\n";
                writer.block_end();
#endif
                writer.block_end();
            }

            template <>
            void CPU_Emitter::EMITTER_DECL(ngraph::op::Constant)
            {
                // If an output is a constant then copy it
                size_t output_index = 0;
                for (shared_ptr<Node> result : external_function->get_function()->get_results())
                {
                    if (result.get() == node)
                    {
                        const descriptor::Tensor& tensor = node->get_output_tensor(0);
                        writer << "memcpy(outputs[" << output_index << "], " << tensor.get_name()
                               << ", "
                               << tensor.get_primary_tensor_view()->get_tensor_view_layout()->size()
                               << ");\n";
                    }
                    output_index++;
                }
            }

            template <>
            void CPU_Emitter::EMITTER_DECL(ngraph::op::Reshape)
            {
                auto reshape = static_cast<const ngraph::op::Reshape*>(node);
                auto can_skip_reshape = [&]() {
                    if (!reshape->get_is_transpose())
                    {
                        return true;
                    }
                    auto annotation = reshape->get_op_annotations();
                    if (annotation && annotation->get_in_place_oi_pairs().size() > 0)
                    {
                        return true;
                    }
                    return false;
                };

                if (can_skip_reshape())
                {
                    writer.block_begin();
                    writer << "// Reshape eliminated but copy if needed.\n";
                    writer << "if (" << out[0].get_name() << " != " << args[0].get_name()
                           << ") {\n";
                    writer.block_begin();
                    writer << "memcpy(" << out[0].get_name() << ", " << args[0].get_name() << ", "
                           << out[0].get_size() * out[0].get_element_type().size() << ");\n";
                    writer.block_end();
                    writer << "}\n";
                    writer.block_end();
                    return;
                }

                writer.block_begin();
#if USE_EIGEN_CORE_INLINE == 1
                auto arg_shape = args[0].get_shape();
                auto arg_rank = arg_shape.size();

                auto result_shape = out[0].get_shape();
                auto& result_element_type = out[0].get_element_type();

                auto input_order = reshape->get_input_order();

                bool same_layout = is_sorted(input_order.begin(), input_order.end());

                size_t result_shape_product = 1;
                for (auto i : result_shape)
                {
                    result_shape_product *= i;
                }

                // If there is no layout change or we are just going from 1^n to 1^m or a zero-size tensor,
                //  we can just copy.
                if (same_layout || result_shape_product < 2)
                {
                    writer.block_begin();
                    writer << "memcpy(" << out[0].get_name() << ", " << args[0].get_name() << ", "
                           << out[0].get_size() * out[0].get_element_type().size() << ");\n";
                    writer.block_end();
                }
                // If there *is* a layout change in the 2D case, we transpose the input.
                else if (arg_rank == 2)
                {
                    // Emit an MKL transpose call if possible
                    if (result_element_type == ngraph::element::f32)
                    {
                        writer.block_begin();
                        writer << "mkl::MKL_Somatcopy('R', 'T', " << to_string(arg_shape[0])
                               << ",\n"
                               << "                   " << to_string(arg_shape[1]) << ", 1.0f,\n"
                               << "                   " << args[0].get_name() << ", "
                               << to_string(arg_shape[1]) << ",\n"
                               << "                   " << out[0].get_name() << ", "
                               << to_string(arg_shape[0]) << ");\n";
                        writer.block_end();
                    }
                    else
                    {
                        writer.block_begin();
                        writer << emit_matrix(out[0]) << " =\n"
                               << "        " << emit_matrix(args[0]) << ".transpose();\n";
                        writer.block_end();
                    }
                }
                // Other cases
                else
                {
                    writer << "reference::reshape<" << out[0].get_type() << ">("
                           << args[0].get_name() << ",\n";
                    writer << "                " << out[0].get_name() << ",\n";
                    writer << "               {" << join(args[0].get_shape()) << "},\n";
                    writer << "               {" << join(reshape->get_input_order()) << "},\n";
                    writer << "               {" << join(out[0].get_shape()) << "}\n";
                    writer << "               );\n";
                }
#else
                if (args[0].get_element_type() == element::f32 && args[0].get_shape().size() == 3 &&
                    out[0].get_shape().size() == 3)
                {
                    writer << "cpu::kernel::reshape_3d_3d_float32(" << args[0].get_name() << ", "
                           << out[0].get_name() << ", "
                           << "{" << join(args[0].get_shape()) << "}, "
                           << "{" << join(reshape->get_input_order()) << "}, "
                           << "{" << join(out[0].get_shape()) << "}"
                           << ");\n";
                }
                else if (args[0].get_element_type() == element::f32 &&
                         args[0].get_shape().size() == 4 && out[0].get_shape().size() == 4)
                {
                    writer << "cpu::kernel::reshape_4d_4d_float32(" << args[0].get_name() << ", "
                           << out[0].get_name() << ", "
                           << "{" << join(args[0].get_shape()) << "}, "
                           << "{" << join(reshape->get_input_order()) << "}, "
                           << "{" << join(out[0].get_shape()) << "}"
                           << ");\n";
                }
                else
                {
                    kernel::emit_reshape(writer,
                                         args[0].get_element_type().c_type_string(),
                                         args[0].get_name(),
                                         out[0].get_name(),
                                         args[0].get_shape(),
                                         out[0].get_shape(),
                                         reshape->get_input_order());
                }

#endif
                writer.block_end();
            }

            template <>
            void CPU_Emitter::EMITTER_DECL(ngraph::op::FunctionCall)
            {
                auto function_call = static_cast<const ngraph::op::FunctionCall*>(node);
                shared_ptr<Function> function = function_call->get_functions()[0];

                writer.block_begin();
                {
                    vector<string> input_names;
                    vector<string> output_names;

                    for (const runtime::cpu::TensorViewWrapper& input : args)
                    {
                        input_names.push_back(input.get_name());
                    }

                    for (const runtime::cpu::TensorViewWrapper& output : out)
                    {
                        output_names.push_back(output.get_name());
                    }

                    writer << "void* args[] =\n";
                    writer.block_begin();
                    writer << "\n" << join(input_names, ",\n");
                    writer.block_end();
                    writer << ";\n";

                    writer << "void* out[] =\n";
                    writer.block_begin();
                    writer << "\n" << join(output_names, ",\n");
                    writer.block_end();
                    writer << ";\n";

                    writer << "\n";
                    writer << function->get_name() << "(args, out, ctx);\n";
                }
                writer.block_end();
            }

            // TODO: This and other ops include comments/notes that
            // we don't want to just copy-paste here. Figure out a better way
            // or just point to ngvm/external_function.cpp with a note that
            // the compiled version of these ops is intended to have semantics identical
            // to what's seen there (for now atleast)

            template <>
            void CPU_Emitter::EMITTER_DECL(ngraph::op::Reduce)
            {
                auto reduce = static_cast<const ngraph::op::Reduce*>(node);
                auto reduction_function = reduce->get_functions()[0];

                auto reductee_shape = args[0].get_shape();

                auto& f_result_element_type = out[0].get_element_type();
                auto result_shape = out[0].get_shape();

#if USE_EIGEN_CORE_INLINE == 1
                auto& reduction_axes = reduce->get_reduction_axes();
                // Trivial case: no reduction axes (this includes the scalar-reductee case).
                if (reduction_axes.empty())
                {
                    writer.block_begin();
                    writer << "memcpy(" << out[0].get_name() << ", " << args[0].get_name() << ", "
                           << out[0].get_size() * out[0].get_element_type().size() << ");\n";
                    writer.block_end();
                }
                // Behavior for zero-size axes bears some explanation here. XLA's reduce
                // operator provides an "base" element (usually, but not necessarily,
                // an identity element) that it apparently *may* choose to insert anywhere
                // in the reduction any number of times. For example, given:
                //
                //   reduce{{1,2,3},b,+)
                //
                // any of the following are valid reductions (I think!):
                //
                //   b+(b+1+2)+3
                //   b+(1+(2+3))
                //   (1+2)+3 (I think!)
                //
                // etc. Here we will choose never to instantiate the base element, which
                // works well with Eigen's default behavior for non-zero-length axes. The
                // exceptional case is when we reduce on a zero-length axis. In this case,
                // Eigen's default behavior is to put a zero in the output,  which is not
                // what we want, so we detect that case here and override with a copy
                // instruction (for reduce-to-scalar) or a broadcast (for reduce-to-vector)
                // from the base element.
                //
                // What I'm actually not sure about is whether the identity element is
                // required to appear at least once. If so, this will need to be reworked,
                // assuming we actually want to mimic XLA's semantics that closely, which
                // we may not.
                else if ((reductee_shape.size() == 1 && reduction_axes == AxisSet{0}) ||
                         (reductee_shape.size() == 2 && reduction_axes == AxisSet{0, 1}))
                {
                    if (reductee_shape.at(0) == 0 ||
                        (reductee_shape.size() == 2 && reductee_shape.at(1) == 0))
                    {
                        writer.block_begin();
                        writer << "memcpy(" << out[0].get_name() << ", " << args[1].get_name()
                               << ", " << out[0].get_size() * out[0].get_element_type().size()
                               << ");\n";
                        writer.block_end();
                    }
                    else
                    {
                        writer.block_begin();
                        string type = f_result_element_type.c_type_string();
                        writer << "auto f = [&](" << type << " x, " << type << " y) -> " << type
                               << " {\n";
                        writer.indent++;
                        writer << type << " result;\n";
                        writer << "void* args[] = {&x, &y};\n";
                        writer << "void* out[] = {&result};\n";
                        writer << reduction_function->get_name() << "(args, out, ctx);\n";
                        writer << "return result;\n";
                        writer.indent--;
                        writer << "};\n";
                        writer << emit_array1d(out[0]) << " =\n"
                               << "    " << emit_array1d(args[0]) << ".redux(f);\n";
                        writer.block_end();
                    }
                }
                else if (reductee_shape.size() == 2 && reduction_axes == AxisSet{1})
                {
                    if (reductee_shape.at(1) == 0)
                    {
                        writer.block_begin();
                        writer << emit_array1d(out[0]) << " =\n"
                               << "    " << emit_array1d(args[1]) << "(0, 0);\n";
                        writer.block_end();
                    }
                    else
                    {
                        writer.block_begin();
                        string type = f_result_element_type.c_type_string();
                        writer << "auto f = [&](" << type << " x, " << type << " y) -> " << type
                               << " {\n";
                        writer.indent++;
                        writer << type << " result;\n";
                        writer << "void* args[] = {&x, &y};\n";
                        writer << "void* out[] = {&result};\n";
                        writer << reduction_function->get_name() << "(args, out, ctx);\n";
                        writer << "return result;\n";
                        writer.indent--;
                        writer << "};\n";
                        writer << emit_vector(out[0]) << " =\n"
                               << "        " << emit_matrix(args[0]) << ".rowwise().redux(f);\n";
                        writer.block_end();
                    }
                }
                else if (reductee_shape.size() == 2 && reduction_axes == AxisSet{0})
                {
                    if (reductee_shape.at(0) == 0)
                    {
                        writer.block_begin();
                        writer << emit_array1d(out[0]) << " =\n"
                               << "    " << emit_array1d(args[1]) << "(0, 0);\n";
                        writer.block_end();
                    }
                    else
                    {
                        writer.block_begin();
                        string type = f_result_element_type.c_type_string();
                        writer << "auto f = [&](" << type << " x, " << type << " y) -> " << type
                               << " {\n";
                        writer.indent++;
                        writer << type << " result;\n";
                        writer << "void* args[] = {&x, &y};\n";
                        writer << "void* out[] = {&result};\n";
                        writer << reduction_function->get_name() << "(args, out, ctx);\n";
                        writer << "return result;\n";
                        writer.indent--;
                        writer << "};\n";
                        writer << emit_vector(out[0]) << " =\n"
                               << "    " << emit_matrix(args[0]) << ".colwise().redux(f);\n";
                        writer.block_end();
                    }
                }
                else
                {
                    writer.block_begin();

                    string type = f_result_element_type.c_type_string();
                    writer << "auto f = [&](" << type << " x, " << type << " y) -> " << type
                           << " {\n";
                    writer.indent++;
                    writer << type << " result;\n";
                    writer << "void* args[] = {&x, &y};\n";
                    writer << "void* out[] = {&result};\n";
                    writer << reduction_function->get_name() << "(args, out, ctx);\n";
                    writer << "return result;\n";
                    writer.indent--;
                    writer << "};\n";

                    writer << "reference::reduce<" << out[0].get_type() << ">("
                           << args[0].get_name() << ",\n";
                    writer << "               " << args[1].get_name() << ",\n";
                    writer << "               " << out[0].get_name() << ",\n";
                    writer << "               {" << join(args[0].get_shape()) << "},\n";
                    writer << "               {" << join(out[0].get_shape()) << "},\n";
                    writer << "               {" << join(reduce->get_reduction_axes()) << "},\n";
                    writer << "               f);\n";

                    writer.block_end();
                }
#else
                writer.block_begin();

                string type = f_result_element_type.c_type_string();

                writer << "auto f = [&](" << type << " x, " << type << " y) -> " << type << " {\n";
                writer.indent++;
                writer << type << " result;\n";
                writer << "void* args[] = {&x, &y};\n";
                writer << "void* out[] = {&result};\n";
                writer << reduction_function->get_name() << "(args, out, ctx);\n";
                writer << "return result;\n";
                writer.indent--;
                writer << "};\n";

                kernel::emit_reduce(writer,
                                    args[0].get_element_type().c_type_string(),
                                    args[0].get_name(),
                                    args[1].get_name(),
                                    out[0].get_name(),
                                    args[0].get_shape(),
                                    out[0].get_shape(),
                                    reduce->get_reduction_axes());

                writer.block_end();
#endif
            }

            template <>
            void CPU_Emitter::EMITTER_DECL(ngraph::op::Sign)
            {
                writer.block_begin();
#if USE_EIGEN_CORE_INLINE == 1
                writer << emit_array1d(out[0]) << " =\n"
                       << "    " << emit_array1d(args[0]) << ".sign();\n";
#else
                writer << "#pragma omp parallel for\n";
                writer << "for (size_t i = 0; i < " << out[0].get_size() << "; i++)\n";
                writer.block_begin();
                writer << out[0].get_name() << "[i] = (0 < " << args[0].get_name() << "[i]) - ("
                       << args[0].get_name() << "[i] < 0);\n";
                writer.block_end();
#endif
                writer.block_end();
            }

            template <>
            void CPU_Emitter::EMITTER_DECL(ngraph::op::Slice)
            {
                const ngraph::op::Slice* slice = static_cast<const ngraph::op::Slice*>(node);

                writer.block_begin();
#if USE_EIGEN_CORE_INLINE == 1
                size_t arg_rank = args[0].get_shape().size();

                const Coordinate& lower_bounds = slice->get_lower_bounds();
                const Coordinate& upper_bounds = slice->get_upper_bounds();

                bool strided = false;
                for (size_t stride : slice->get_strides())
                {
                    if (stride != 1)
                    {
                        strided = true;
                        break;
                    }
                }

                // Scalar slice is necessarily just a copy.
                if (!strided && arg_rank == 0)
                {
                    writer.block_begin();
                    writer << "memcpy(" << out[0].get_name() << ", " << args[0].get_name() << ", "
                           << out[0].get_size() * out[0].get_element_type().size() << ");\n";
                    writer.block_end();
                }
                else if (!strided && arg_rank == 1)
                {
                    writer.block_begin();
                    writer << emit_vector(out[0]) << " =\n"
                           << "    " << emit_vector(args[0]) << ".segment(\n"
                           << "        " << to_string(lower_bounds[0]) << ", "
                           << to_string(upper_bounds[0] - lower_bounds[0]) << ");\n";
                    writer.block_end();
                }
                else if (!strided && arg_rank == 2)
                {
                    writer.block_begin();
                    writer << emit_matrix(out[0]) << " = \n"
                           << "        " << emit_matrix(args[0]) << ".block("
                           << to_string(lower_bounds[0]) << ", " << to_string(lower_bounds[1])
                           << ",\n"
                           << "        " << to_string(upper_bounds[0] - lower_bounds[0]) << ",\n"
                           << "        " << to_string(upper_bounds[1] - lower_bounds[1]) << ");\n";
                    writer.block_end();
                }
                // Other cases (reordering of axes for tensors with rank>2) are not handled yet.
                else
                {
                    writer << "reference::slice<" << out[0].get_type() << ">(" << args[0].get_name()
                           << ",\n";
                    writer << "                         " << out[0].get_name() << ",\n";
                    writer << "                         {" << join(args[0].get_shape()) << "},\n";
                    writer << "                         {" << join(slice->get_lower_bounds())
                           << "},\n";
                    writer << "                         {" << join(slice->get_upper_bounds())
                           << "},\n";
                    writer << "                         {" << join(slice->get_strides()) << "},\n";
                    writer << "                         {" << join(out[0].get_shape()) << "});\n";
                }
#else
                kernel::emit_slice(writer,
                                   args[0].get_element_type().c_type_string(),
                                   args[0].get_name(),
                                   out[0].get_name(),
                                   args[0].get_shape(),
                                   out[0].get_shape(),
                                   slice->get_lower_bounds(),
                                   slice->get_upper_bounds(),
                                   slice->get_strides());
#endif
                writer.block_end();
            }

            template <>
            void CPU_Emitter::EMITTER_DECL(ngraph::op::Sum)
            {
                const ngraph::op::Sum* sum = static_cast<const ngraph::op::Sum*>(node);
                writer.block_begin();
#if USE_EIGEN_CORE_INLINE == 1
                const Shape& arg_shape = args[0].get_shape();
                size_t arg_rank = arg_shape.size();
                const AxisSet& reduction_axes = sum->get_reduction_axes();

                // Trivial case: no reduction axes.
                if (reduction_axes.size() == 0)
                {
                    writer.block_begin();
                    writer << "memcpy(" << out[0].get_name() << ", " << args[0].get_name() << ", "
                           << out[0].get_size() * out[0].get_element_type().size() << ");\n";
                    writer.block_end();
                }
                // Full reduction? Then sum to scalar.
                else if ((arg_rank == 1 && reduction_axes == AxisSet{0}) ||
                         (arg_rank == 2 && reduction_axes == AxisSet{0, 1}))
                {
                    writer.block_begin();
                    writer << emit_array1d(out[0]) << " =\n"
                           << "    " << emit_array1d(args[0]) << ".sum();\n";
                    writer.block_end();
                }
                else if (arg_rank == 2 && reduction_axes == AxisSet{1})
                {
                    writer.block_begin();
                    writer << emit_vector(out[0]) << " =\n"
                           << "    " << emit_matrix(args[0]) << ".rowwise().sum();\n";
                    writer.block_end();
                }
                else if (arg_rank == 2 && reduction_axes == AxisSet{0})
                {
                    writer.block_begin();
                    writer << emit_vector(out[0]) << " =\n"
                           << "    " << emit_matrix(args[0]) << ".colwise().sum();\n";
                    writer.block_end();
                }
                else
                {
                    writer << "reference::sum<" << out[0].get_type() << ">(" << args[0].get_name()
                           << ",\n";
                    writer << "                         " << out[0].get_name() << ",\n";
                    writer << "                         {" << join(args[0].get_shape()) << "},\n";
                    writer << "                         {" << join(out[0].get_shape()) << "},\n";
                    writer << "                         {" << join(sum->get_reduction_axes())
                           << "});\n";
                }
#else
                if (args[0].get_element_type() == element::f32 && args[0].get_shape().size() == 1 &&
                    sum->get_reduction_axes().size() == 1)
                {
                    writer << "cpu::kernel::reduce_sum_all_1d_float32(" << args[0].get_name()
                           << ", " << out[0].get_name() << ", "
                           << "{" << join(args[0].get_shape()) << "}, "
                           << "{" << join(out[0].get_shape()) << "}"
                           << ");\n";
                }
                else if (args[0].get_element_type() == element::f32 &&
                         args[0].get_shape().size() == 2 && sum->get_reduction_axes().size() == 2)
                {
                    writer << "cpu::kernel::reduce_sum_all_2d_float32(" << args[0].get_name()
                           << ", " << out[0].get_name() << ", "
                           << "{" << join(args[0].get_shape()) << "}, "
                           << "{" << join(out[0].get_shape()) << "}"
                           << ");\n";
                }
                else if (args[0].get_element_type() == element::f32 &&
                         args[0].get_shape().size() == 2 && sum->get_reduction_axes().size() == 1)
                {
                    writer << "cpu::kernel::reduce_sum_2d_1rd_float32(" << args[0].get_name()
                           << ", " << out[0].get_name() << ", "
                           << "{" << join(args[0].get_shape()) << "}, "
                           << "{" << join(out[0].get_shape()) << "}, "
                           << "{" << join(sum->get_reduction_axes()) << "}"
                           << ");\n";
                }
                else if (args[0].get_element_type() == element::f32 &&
                         args[0].get_shape().size() == 4 && sum->get_reduction_axes().size() == 2)
                {
                    writer << "cpu::kernel::reduce_sum_4d_2rd_float32(" << args[0].get_name()
                           << ", " << out[0].get_name() << ", "
                           << "{" << join(args[0].get_shape()) << "}, "
                           << "{" << join(out[0].get_shape()) << "}, "
                           << "{" << join(sum->get_reduction_axes()) << "}"
                           << ");\n";
                }
                else if (args[0].get_element_type() == element::f32 &&
                         args[0].get_shape().size() == 4 && sum->get_reduction_axes().size() == 4)
                {
                    writer << "cpu::kernel::reduce_sum_all_4d_float32(" << args[0].get_name()
                           << ", " << out[0].get_name() << ", "
                           << "{" << join(args[0].get_shape()) << "}, "
                           << "{" << join(out[0].get_shape()) << "}"
                           << ");\n";
                }
                else
                {
                    kernel::emit_sum(writer,
                                     args[0].get_element_type().c_type_string(),
                                     args[0].get_name(),
                                     out[0].get_name(),
                                     args[0].get_shape(),
                                     out[0].get_shape(),
                                     sum->get_reduction_axes());
                }
#endif
                writer.block_end();
            }

            template <>
            void CPU_Emitter::EMITTER_DECL(ngraph::op::Exp)
            {
                writer.block_begin();
#if USE_EIGEN_CORE_INLINE == 1
                writer << emit_array1d(out[0]) << " =\n"
                       << "    " << emit_array1d(args[0]) << ".exp();\n";
#else
                writer << "#pragma omp parallel for\n";
                writer << "for (size_t i = 0; i < " << out[0].get_size() << "; i++)\n";
                writer.block_begin();
                writer << out[0].get_name() << "[i] = exp(" << args[0].get_name() << "[i]);\n";
                writer.block_end();
#endif
                writer.block_end();
            }

            template <>
            void CPU_Emitter::EMITTER_DECL(ngraph::op::Sin)
            {
                writer.block_begin();
#if USE_EIGEN_CORE_INLINE == 1
                writer << emit_array1d(out[0]) << " =\n"
                       << "    " << emit_array1d(args[0]) << ".sin();\n";
#else
                writer << "#pragma omp parallel for\n";
                writer << "for (size_t i = 0; i < " << out[0].get_size() << "; i++)\n";
                writer.block_begin();
                writer << out[0].get_name() << "[i] = sin(" << args[0].get_name() << "[i]);\n";
                writer.block_end();
#endif
                writer.block_end();
            }

            template <>
            void CPU_Emitter::EMITTER_DECL(ngraph::op::Sinh)
            {
                writer.block_begin();
#if USE_EIGEN_CORE_INLINE == 1
                writer << emit_array1d(out[0]) << " =\n"
                       << "    " << emit_array1d(args[0]) << ".sinh();\n";
#else
                writer << "#pragma omp parallel for\n";
                writer << "for (size_t i = 0; i < " << out[0].get_size() << "; i++)\n";
                writer.block_begin();
                writer << out[0].get_name() << "[i] = sinh(" << args[0].get_name() << "[i]);\n";
                writer.block_end();
#endif
                writer.block_end();
            }

            template <>
            void CPU_Emitter::EMITTER_DECL(ngraph::op::Cos)
            {
                writer.block_begin();
#if USE_EIGEN_CORE_INLINE == 1
                writer << emit_array1d(out[0]) << " =\n"
                       << "    " << emit_array1d(args[0]) << ".cos();\n";
#else
                writer << "#pragma omp parallel for\n";
                writer << "for (size_t i = 0; i < " << out[0].get_size() << "; i++)\n";
                writer.block_begin();
                writer << out[0].get_name() << "[i] = cos(" << args[0].get_name() << "[i]);\n";
                writer.block_end();
#endif
                writer.block_end();
            }

            template <>
            void CPU_Emitter::EMITTER_DECL(ngraph::op::Cosh)
            {
                writer.block_begin();
#if USE_EIGEN_CORE_INLINE == 1
                writer << emit_array1d(out[0]) << " =\n"
                       << "    " << emit_array1d(args[0]) << ".cosh();\n";
#else
                writer << "#pragma omp parallel for\n";
                writer << "for (size_t i = 0; i < " << out[0].get_size() << "; i++)\n";
                writer.block_begin();
                writer << out[0].get_name() << "[i] = cosh(" << args[0].get_name() << "[i]);\n";
                writer.block_end();
#endif
                writer.block_end();
            }

            template <>
            void CPU_Emitter::EMITTER_DECL(ngraph::op::Tan)
            {
                writer.block_begin();
#if USE_EIGEN_CORE_INLINE == 1
                writer << emit_array1d(out[0]) << " =\n"
                       << "    " << emit_array1d(args[0]) << ".tan();\n";
#else
                writer << "#pragma omp parallel for\n";
                writer << "for (size_t i = 0; i < " << out[0].get_size() << "; i++)\n";
                writer.block_begin();
                writer << out[0].get_name() << "[i] = tan(" << args[0].get_name() << "[i]);\n";
                writer.block_end();
#endif
                writer.block_end();
            }

            template <>
            void CPU_Emitter::EMITTER_DECL(ngraph::op::Tanh)
            {
                // Eigen's generic_fast_tanh_float<float> is currently miscompiled by Clang/LLVM
                // so we fall-back to tanh
                // TODO: Implement our own internal fast/approximate tanh if this actually gets used
                // by models
                writer.block_begin();
#if USE_EIGEN_CORE_INLINE == 0
                writer << "#pragma omp parallel for\n";
#endif
                writer << "for (size_t i=0; i<" << out[0].get_size() << "; i++)\n";
                writer.block_begin();
                writer << out[0].get_name() << "[i] = tanh(" << args[0].get_name() << "[i]);\n";
                writer.block_end();
                writer.block_end();
            }

            template <>
            void CPU_Emitter::EMITTER_DECL(ngraph::op::Asin)
            {
                writer.block_begin();
#if USE_EIGEN_CORE_INLINE == 1
                writer << emit_array1d(out[0]) << " =\n"
                       << "    " << emit_array1d(args[0]) << ".asin();\n";
#else
                writer << "#pragma omp parallel for\n";
                writer << "for (size_t i = 0; i < " << out[0].get_size() << "; i++)\n";
                writer.block_begin();
                writer << out[0].get_name() << "[i] = asin(" << args[0].get_name() << "[i]);\n";
                writer.block_end();
#endif
                writer.block_end();
            }

            template <>
            void CPU_Emitter::EMITTER_DECL(ngraph::op::Acos)
            {
                writer.block_begin();
#if USE_EIGEN_CORE_INLINE == 1
                writer << emit_array1d(out[0]) << " =\n"
                       << "    " << emit_array1d(args[0]) << ".acos();\n";
#else
                writer << "#pragma omp parallel for\n";
                writer << "for (size_t i = 0; i < " << out[0].get_size() << "; i++)\n";
                writer.block_begin();
                writer << out[0].get_name() << "[i] = acos(" << args[0].get_name() << "[i]);\n";
                writer.block_end();
#endif
                writer.block_end();
            }

            template <>
            void CPU_Emitter::EMITTER_DECL(ngraph::op::Atan)
            {
                writer.block_begin();
#if USE_EIGEN_CORE_INLINE == 1
                writer << emit_array1d(out[0]) << " =\n"
                       << "    " << emit_array1d(args[0]) << ".atan();\n";
#else
                writer << "#pragma omp parallel for\n";
                writer << "for (size_t i = 0; i < " << out[0].get_size() << "; i++)\n";
                writer.block_begin();
                writer << out[0].get_name() << "[i] = atan(" << args[0].get_name() << "[i]);\n";
                writer.block_end();
#endif
                writer.block_end();
            }

            template <>
            void CPU_Emitter::EMITTER_DECL(ngraph::op::Power)
            {
                writer.block_begin();
#if USE_EIGEN_CORE_INLINE == 1
                writer << emit_array1d(out[0]) << " = \n";
                writer.indent++;
                writer << emit_array1d(args[0]) << ".pow(\n ";
                writer << emit_array1d(args[1]) << ");\n";
                writer.indent--;
#else
                writer << "#pragma omp parallel for\n";
                writer << "for (size_t i = 0; i < " << out[0].get_size() << "; i++)\n";
                writer.block_begin();
                writer << out[0].get_name() << "[i] = pow(" << args[0].get_name() << "[i], "
                       << args[1].get_name() << "[i]);\n";
                writer.block_end();
#endif
                writer.block_end();
            }

            template <>
            void CPU_Emitter::EMITTER_DECL(ngraph::op::ReplaceSlice)
            {
                auto replace_slice = static_cast<const ngraph::op::ReplaceSlice*>(node);
                writer.block_begin();
#if USE_EIGEN_CORE_INLINE == 1
                size_t arg0_rank = args[0].get_shape().size();

                auto& lower_bounds = replace_slice->get_lower_bounds();
                auto& upper_bounds = replace_slice->get_upper_bounds();

                bool strided = false;
                for (size_t stride : replace_slice->get_strides())
                {
                    if (stride != 1)
                    {
                        strided = true;
                        break;
                    }
                }

                // Scalar slice is necessarily just a copy.
                if (!strided && arg0_rank == 0)
                {
                    writer.block_begin();
                    writer << "memcpy(" << out[0].get_name() << ", " << args[1].get_name() << ", "
                           << out[0].get_size() * out[0].get_element_type().size() << ");\n";
                    writer.block_end();
                }
                else if (!strided && arg0_rank == 1)
                {
                    writer.block_begin();
                    writer << emit_vector(out[0]) << " =\n"
                           << "    " << emit_vector(args[0]) << ";\n"
                           << emit_vector(out[0]) << ".segment(\n"
                           << "    " << to_string(lower_bounds[0]) << ", "
                           << to_string(upper_bounds[0] - lower_bounds[0]) << ") =\n"
                           << "    " << emit_vector(args[1]) << ";\n";
                    writer.block_end();
                }
                else if (!strided && arg0_rank == 2)
                {
                    writer.block_begin();
                    writer << emit_matrix(out[0]) << " =\n"
                           << "    " << emit_matrix(args[0]) << ";\n"
                           << emit_matrix(out[0]) << ".block(\n"
                           << "        " << to_string(lower_bounds[0]) << ",\n"
                           << "        " << to_string(lower_bounds[1]) << ",\n"
                           << "        " << to_string(upper_bounds[0] - lower_bounds[0]) << ",\n"
                           << "        " << to_string(upper_bounds[1] - lower_bounds[1]) << ") =\n"
                           << "    " << emit_matrix(args[1]) << ";\n";
                    writer.block_end();
                }
                // Other cases (reordering of axes for tensors with rank>2) are not handled yet.
                else
                {
                    writer << "reference::replace_slice<" << out[0].get_type() << ">("
                           << args[0].get_name() << ",\n";
                    writer << "                         " << args[1].get_name() << ",\n";
                    writer << "                         " << out[0].get_name() << ",\n";
                    writer << "                         {" << join(args[1].get_shape()) << "},\n";
                    writer << "                         {"
                           << join(replace_slice->get_lower_bounds()) << "},\n";
                    writer << "                         {"
                           << join(replace_slice->get_upper_bounds()) << "},\n";
                    writer << "                         {" << join(replace_slice->get_strides())
                           << "},\n";
                    writer << "                         {" << join(out[0].get_shape()) << "});\n";
                }
#else
                kernel::emit_replace_slice(writer,
                                           args[0].get_element_type().c_type_string(),
                                           args[0].get_name(),
                                           args[1].get_name(),
                                           out[0].get_name(),
                                           args[1].get_shape(),
                                           out[0].get_shape(),
                                           replace_slice->get_lower_bounds(),
                                           replace_slice->get_upper_bounds(),
                                           replace_slice->get_strides());
#endif
                writer.block_end();
            }

            template <>
            void CPU_Emitter::EMITTER_DECL(ngraph::op::OneHot)
            {
                auto oh = static_cast<const ngraph::op::OneHot*>(node);

                auto arg_rank = args[0].get_shape().size();

                size_t bounds = out[0].get_shape()[oh->get_one_hot_axis()];

                if (arg_rank == 0)
                {
                    writer.block_begin();

                    writer << emit_vector(out[0], "out_vector") << ";\n";

                    writer << "out_vector.setZero();\n"
                           << ""
                           << "auto pos_raw = " << emit_vector(args[0]) << "(0, 0);\n"
                           << "if (floor(pos_raw) != pos_raw)\n";
                    writer.block_begin();
                    writer
                        << "throw(std::range_error(\"One-hot: non-integral value in input\"));\n";
                    writer.block_end();

                    writer << "size_t pos = pos_raw;\n"
                           << "if (pos >= " << bounds << ")\n";

                    writer.block_begin();
                    writer << "throw(std::range_error(\"One-hot: value is out of category "
                              "range\"));\n";
                    writer.block_end();

                    writer << "out_vector(pos, 0) = 1;\n";

                    writer.block_end();
                }
                else if (arg_rank == 1)
                {
                    writer.block_begin();

                    writer << emit_vector(args[0], "arg_vector") << ";\n";

                    writer << emit_matrix(out[0], "out_vector") << ";\n";
                    writer << "out_vector.setZero();\n";

                    writer << "for (size_t i = 0; i < " << args[0].get_shape()[0] << "; i++)\n";
                    writer.block_begin();

                    writer << "auto pos_raw = arg_vector(i, 0);\n";

                    writer << "if (floor(pos_raw) != pos_raw)\n";
                    writer.block_begin();
                    writer
                        << "throw(std::range_error(\"One-hot: non-integral value in input\"));\n";
                    writer.block_end();

                    writer << "size_t pos = pos_raw;\n";
                    writer << "bool found = false;\n";

                    writer << "if (pos >= " << bounds << ")\n";
                    writer.block_begin();
                    writer << "throw(std::range_error(\"One-hot: value is out of category "
                              "range\"));\n";
                    writer.block_end();

                    writer << "out_vector"
                           << (oh->get_one_hot_axis() == 0 ? "(pos, i)" : "(i, pos)") << " = 1;\n";

                    writer.block_end();

                    writer.block_end();
                }
                // Other cases are not handled yet.
                else
                {
                    writer << "reference::one_hot<" << out[0].get_type() << ">("
                           << args[0].get_name() << ",\n";
                    writer << "                   " << out[0].get_name() << ",\n";
                    writer << "                   {" << join(args[0].get_shape()) << "},\n";
                    writer << "                   {" << join(out[0].get_shape()) << "},\n";
                    writer << "                   " << oh->get_one_hot_axis() << ");\n";
                }
            }

            template <>
            void CPU_Emitter::EMITTER_DECL(ngraph::op::Ceiling)
            {
                writer.block_begin();
                size_t element_count = out[0].get_size();
#if USE_EIGEN_CORE_INLINE == 0
                writer << "#pragma omp parallel for\n";
#endif
                writer << "for (size_t i = 0; i < " << element_count << "; i++)\n";
                writer.block_begin();
                writer << out[0].get_name() << "[i] = ceil(" << args[0].get_name() << "[i]);\n";
                writer.block_end();
                writer.block_end();
            }

            template <>
            void CPU_Emitter::EMITTER_DECL(ngraph::op::Floor)
            {
                writer.block_begin();
                size_t element_count = out[0].get_size();
#if USE_EIGEN_CORE_INLINE == 0
                writer << "#pragma omp parallel for\n";
#endif
                writer << "for (size_t i = 0; i < " << element_count << "; i++)\n";
                writer.block_begin();
                writer << out[0].get_name() << "[i] = floor(" << args[0].get_name() << "[i]);\n";
                writer.block_end();
                writer.block_end();
            }

            template <>
            void CPU_Emitter::EMITTER_DECL(ngraph::op::Sqrt)
            {
                writer.block_begin();
                size_t element_count = out[0].get_size();
#if USE_EIGEN_CORE_INLINE == 0
                writer << "#pragma omp parallel for\n";
#endif
                writer << "for (size_t i = 0; i < " << element_count << "; i++)\n";
                writer.block_begin();
                writer << out[0].get_name() << "[i] = sqrt(" << args[0].get_name() << "[i]);\n";
                writer.block_end();
                writer.block_end();
            }

            template <>
            void CPU_Emitter::EMITTER_DECL(ngraph::op::ConvolutionRelu)
            {
                if (runtime::cpu::mkldnn_utils::use_mkldnn_kernel(node))
                {
                    auto& mkldnn_emitter = external_function->get_mkldnn_emitter();
                    auto conv_index =
                        mkldnn_emitter->build_convolution<ngraph::op::ConvolutionRelu>(
                            node, args, out);
                    auto& deps = mkldnn_emitter->get_primitive_deps(conv_index);

                    writer << "cpu::mkldnn_utils::set_memory_ptr(ctx, " << to_string(deps[0])
                           << ", " << args[0].get_name() << ");\n";
                    writer << "cpu::mkldnn_utils::set_memory_ptr(ctx, " << to_string(deps[1])
                           << ", " << args[1].get_name() << ");\n";
                    writer << "cpu::mkldnn_utils::set_memory_ptr(ctx, " << to_string(deps[2])
                           << ", " << out[0].get_name() << ");\n";
                    writer << "cpu::mkldnn_utils::mkldnn_invoke_primitive(ctx, "
                           << to_string(conv_index) << ");\n";
                }
            }

            template <>
            void CPU_Emitter::EMITTER_DECL(ngraph::op::GroupConvolution)
            {
                auto convolution = static_cast<const ngraph::op::GroupConvolution*>(node);

                auto arg0_shape = args[0].get_shape();
                auto arg1_shape = args[1].get_shape();
                auto result_shape = out[0].get_shape();

                if (runtime::cpu::mkldnn_utils::use_mkldnn_kernel(node))
                {
                    Strides window_dilation_strides_adjusted;
                    for (size_t s : convolution->get_window_dilation_strides())
                    {
                        window_dilation_strides_adjusted.push_back(s - 1);
                    }

                    auto& mkldnn_emitter = external_function->get_mkldnn_emitter();
                    auto input_data_desc = mkldnn_utils::get_input_mkldnn_md(node, 0);

                    Shape weights_shape_groups = convolution->get_weights_dimensions();

                    auto weights_desc_any = mkldnn::memory::desc(
                        mkldnn::memory::dims(weights_shape_groups.begin(),
                                             weights_shape_groups.end()),
                        mkldnn_utils::get_mkldnn_data_type(args[1].get_element_type()),
                        mkldnn::memory::format::any);

                    auto padding_below = convolution->get_padding_below();
                    auto padding_above = convolution->get_padding_above();
                    auto filter_strides = convolution->get_window_movement_strides();

                    auto result_desc = mkldnn_utils::get_output_mkldnn_md(node, 0);

                    auto weights_optimized_format =
                        mkldnn_emitter->query_convolution_forward_weight_format(
                            input_data_desc,
                            weights_desc_any,
                            result_desc,
                            filter_strides,
                            window_dilation_strides_adjusted,
                            padding_below,
                            padding_above);

                    //create workspace for holding the result of converting weights layouts
                    auto ws = std::unique_ptr<MKLDNNWorkspace>(new MKLDNNWorkspace(
                        shape_size(args[1].get_shape()) * args[1].get_element_type().size()));
                    auto ws_buf_index = mkldnn_emitter->insert_workspace(ws);

                    //descriptors for reorder operation
                    auto input_reorder_desc =
                        mkldnn_emitter->build_memory_descriptor(weights_shape_groups,
                                                                args[1].get_element_type(),
                                                                mkldnn::memory::format::goihw);

                    auto result_reorder_desc = mkldnn_emitter->build_memory_descriptor(
                        weights_shape_groups, args[1].get_element_type(), weights_optimized_format);

                    auto weights_desc = mkldnn::memory::desc(
                        mkldnn::memory::dims(weights_shape_groups.begin(),
                                             weights_shape_groups.end()),
                        mkldnn_utils::get_mkldnn_data_type(args[1].get_element_type()),
                        weights_optimized_format);

                    auto prim_indices = mkldnn_emitter->build_group_convolution_forward(
                        input_reorder_desc, //weights
                        input_data_desc,
                        weights_desc,
                        result_reorder_desc,
                        result_desc,
                        convolution->get_window_movement_strides(),
                        window_dilation_strides_adjusted,
                        padding_below,
                        padding_above);

                    //invoke reorder primitive
                    {
                        size_t reorder_index = prim_indices.first;
                        auto& deps = mkldnn_emitter->get_primitive_deps(reorder_index);
                        writer << "cpu::mkldnn_utils::set_memory_ptr(ctx, " << to_string(deps[0])
                               << ", " << args[1].get_name() << ");\n";

                        writer << "cpu::mkldnn_utils::set_memory_ptr(ctx, " << to_string(deps[1])
                               << ", "
                               << "ctx->mkldnn_workspaces[" << ws_buf_index << "]);\n";

                        writer << "cpu::mkldnn_utils::mkldnn_invoke_primitive(ctx, "
                               << to_string(reorder_index) << ");\n";
                    }

                    //invoke group convolution
                    {
                        size_t conv_index = prim_indices.second;
                        auto& deps = mkldnn_emitter->get_primitive_deps(conv_index);
                        writer << "cpu::mkldnn_utils::set_memory_ptr(ctx, " << to_string(deps[0])
                               << ", " << args[0].get_name() << ");\n";
                        writer << "cpu::mkldnn_utils::set_memory_ptr(ctx, " << to_string(deps[1])
                               << ", "
                               << "ctx->mkldnn_workspaces[" << ws_buf_index << "]);\n";
                        writer << "cpu::mkldnn_utils::set_memory_ptr(ctx, " << to_string(deps[2])
                               << ", " << out[0].get_name() << ");\n";

                        writer << "cpu::mkldnn_utils::mkldnn_invoke_primitive(ctx, "
                               << to_string(conv_index) << ");\n";
                    }
                }
                else
                {
                    throw ngraph_error("unsupported parameters for GroupConvolution");
                }
            }

            template <>
            void CPU_Emitter::EMITTER_DECL(ngraph::op::Convolution)
            {
                auto convolution = static_cast<const ngraph::op::Convolution*>(node);

                auto arg0_shape = args[0].get_shape();
                auto arg1_shape = args[1].get_shape();
                auto result_shape = out[0].get_shape();

                if (runtime::cpu::mkldnn_utils::use_mkldnn_kernel(node))
                {
                    auto& mkldnn_emitter = external_function->get_mkldnn_emitter();
                    auto conv_index =
                        mkldnn_emitter->build_convolution<ngraph::op::Convolution>(node, args, out);
                    auto& deps = mkldnn_emitter->get_primitive_deps(conv_index);

                    writer << "cpu::mkldnn_utils::set_memory_ptr(ctx, " << to_string(deps[0])
                           << ", " << args[0].get_name() << ");\n";
                    writer << "cpu::mkldnn_utils::set_memory_ptr(ctx, " << to_string(deps[1])
                           << ", " << args[1].get_name() << ");\n";
                    writer << "cpu::mkldnn_utils::set_memory_ptr(ctx, " << to_string(deps[2])
                           << ", " << out[0].get_name() << ");\n";

                    writer << "cpu::mkldnn_utils::mkldnn_invoke_primitive(ctx, "
                           << to_string(conv_index) << ");\n";
                }
                else
                {
                    writer << "reference::convolution<" << out[0].get_type() << ">("
                           << args[0].get_name() << ",\n";
                    writer << "                         " << args[1].get_name() << ",\n";
                    writer << "                         " << out[0].get_name() << ",\n";
                    writer << "                         {" << join(arg0_shape) << "},\n";
                    writer << "                         {" << join(arg1_shape) << "},\n";
                    writer << "                         {" << join(result_shape) << "},\n";
                    writer << "                         {"
                           << join(convolution->get_window_movement_strides()) << "},\n";
                    writer << "                         {"
                           << join(convolution->get_window_dilation_strides()) << "},\n";
                    writer << "                         {" << join(convolution->get_padding_below())
                           << "},\n";
                    writer << "                         {" << join(convolution->get_padding_above())
                           << "},\n";
                    writer << "                         {"
                           << join(convolution->get_data_dilation_strides()) << "},\n";
                    writer << "                         0, 1, 1, 0, 0, 1, false);\n";
                }
            }

            template <>
            void CPU_Emitter::EMITTER_DECL(ngraph::op::ConvolutionBackpropFilters)
            {
                auto convolution = static_cast<const ngraph::op::ConvolutionBackpropFilters*>(node);

                auto arg0_shape = args[0].get_shape();
                auto arg1_shape = args[1].get_shape();
                auto result_shape = out[0].get_shape();

                if (runtime::cpu::mkldnn_utils::use_mkldnn_kernel(node))
                {
                    auto& mkldnn_emitter = external_function->get_mkldnn_emitter();
                    auto conv_index =
                        mkldnn_emitter
                            ->build_convolution_backward<ngraph::op::ConvolutionBackpropFilters>(
                                node, args, out);
                    auto& deps = mkldnn_emitter->get_primitive_deps(conv_index);

                    writer << "cpu::mkldnn_utils::set_memory_ptr(ctx, " << to_string(deps[0])
                           << ", " << args[0].get_name() << ");\n";
                    writer << "cpu::mkldnn_utils::set_memory_ptr(ctx, " << to_string(deps[1])
                           << ", " << args[1].get_name() << ");\n";
                    writer << "cpu::mkldnn_utils::set_memory_ptr(ctx, " << to_string(deps[2])
                           << ", " << out[0].get_name() << ");\n";

                    writer << "cpu::mkldnn_utils::mkldnn_invoke_primitive(ctx, "
                           << to_string(conv_index) << ");\n";
                }
                else
                {
                    writer << "reference::convolution<" << out[0].get_type() << ">("
                           << args[0].get_name() << ",\n";
                    writer << "                         " << args[1].get_name() << ",\n";
                    writer << "                         " << out[0].get_name() << ",\n";
                    writer << "                         {" << join(arg0_shape) << "},\n";
                    writer << "                         {" << join(arg1_shape) << "},\n";
                    writer << "                         {" << join(result_shape) << "},\n";
                    writer << "                         {"
                           << join(convolution->get_window_movement_strides_backward()) << "},\n";
                    writer << "                         {"
                           << join(convolution->get_window_dilation_strides_backward()) << "},\n";
                    writer << "                         {"
                           << join(convolution->get_padding_below_backward()) << "},\n";
                    writer << "                         {"
                           << join(convolution->get_padding_above_backward()) << "},\n";
                    writer << "                         {"
                           << join(convolution->get_data_dilation_strides_backward()) << "},\n";
                    writer << "                         1, 0, 0, 1, 1, 0, false);\n";
                }
            }

            template <>
            void CPU_Emitter::EMITTER_DECL(ngraph::op::ConvolutionBackpropData)
            {
                auto convolution = static_cast<const ngraph::op::ConvolutionBackpropData*>(node);

                auto arg0_shape = args[0].get_shape();
                auto arg1_shape = args[1].get_shape();
                auto result_shape = out[0].get_shape();

                if (runtime::cpu::mkldnn_utils::use_mkldnn_kernel(node))
                {
                    auto& mkldnn_emitter = external_function->get_mkldnn_emitter();
                    auto conv_index =
                        mkldnn_emitter
                            ->build_convolution_backward<ngraph::op::ConvolutionBackpropData>(
                                node, args, out);
                    auto& deps = mkldnn_emitter->get_primitive_deps(conv_index);

                    writer << "cpu::mkldnn_utils::set_memory_ptr(ctx, " << to_string(deps[0])
                           << ", " << args[0].get_name() << ");\n";
                    writer << "cpu::mkldnn_utils::set_memory_ptr(ctx, " << to_string(deps[1])
                           << ", " << args[1].get_name() << ");\n";
                    writer << "cpu::mkldnn_utils::set_memory_ptr(ctx, " << to_string(deps[2])
                           << ", " << out[0].get_name() << ");\n";

                    writer << "cpu::mkldnn_utils::mkldnn_invoke_primitive(ctx, "
                           << to_string(conv_index) << ");\n";
                }
                else
                {
                    // Note that args[1] and args[0] are switched here from the usual order.
                    writer << "reference::convolution<" << out[0].get_type() << ">("
                           << args[1].get_name() << ",\n";
                    writer << "                         " << args[0].get_name() << ",\n";
                    writer << "                         " << out[0].get_name() << ",\n";
                    writer << "                         {" << join(arg1_shape) << "},\n";
                    writer << "                         {" << join(arg0_shape) << "},\n";
                    writer << "                         {" << join(result_shape) << "},\n";
                    writer << "                         {"
                           << join(convolution->get_window_movement_strides_backward()) << "},\n";
                    writer << "                         {"
                           << join(convolution->get_window_dilation_strides_backward()) << "},\n";
                    writer << "                         {"
                           << join(convolution->get_padding_below_backward()) << "},\n";
                    writer << "                         {"
                           << join(convolution->get_padding_above_backward()) << "},\n";
                    writer << "                         {"
                           << join(convolution->get_data_dilation_strides_backward()) << "},\n";
                    writer << "                         0, 1, 0, 1, 0, 1, true);\n";
                }
            }

            template <>
            void CPU_Emitter::EMITTER_DECL(ngraph::op::ConvolutionBias)
            {
                if (runtime::cpu::mkldnn_utils::use_mkldnn_kernel(node))
                {
                    auto& mkldnn_emitter = external_function->get_mkldnn_emitter();
                    auto conv_index =
                        mkldnn_emitter->build_convolution<ngraph::op::ConvolutionBias>(
                            node, args, out);
                    auto& deps = mkldnn_emitter->get_primitive_deps(conv_index);

                    writer << "cpu::mkldnn_utils::set_memory_ptr(ctx, " << to_string(deps[0])
                           << ", " << args[0].get_name() << ");\n";
                    writer << "cpu::mkldnn_utils::set_memory_ptr(ctx, " << to_string(deps[1])
                           << ", " << args[1].get_name() << ");\n";
                    writer << "cpu::mkldnn_utils::set_memory_ptr(ctx, " << to_string(deps[2])
                           << ", " << args[2].get_name() << ");\n";
                    writer << "cpu::mkldnn_utils::set_memory_ptr(ctx, " << to_string(deps[3])
                           << ", " << out[0].get_name() << ");\n";

                    writer << "cpu::mkldnn_utils::mkldnn_invoke_primitive(ctx, "
                           << to_string(conv_index) << ");\n";
                }
                else
                {
                    throw ngraph_error("ConvolutionBias is only supported with MKLDNN kernel.");
                }
            }

            template <>
            void CPU_Emitter::EMITTER_DECL(ngraph::op::ConvolutionBiasAdd)
            {
                if (runtime::cpu::mkldnn_utils::use_mkldnn_kernel(node))
                {
                    auto& mkldnn_emitter = external_function->get_mkldnn_emitter();
                    auto conv_index =
                        mkldnn_emitter->build_convolution<ngraph::op::ConvolutionBiasAdd>(
                            node, args, out);
                    auto& deps = mkldnn_emitter->get_primitive_deps(conv_index);

                    writer << "cpu::mkldnn_utils::set_memory_ptr(ctx, " << to_string(deps[0])
                           << ", " << args[0].get_name() << ");\n";
                    writer << "cpu::mkldnn_utils::set_memory_ptr(ctx, " << to_string(deps[1])
                           << ", " << args[1].get_name() << ");\n";
                    writer << "cpu::mkldnn_utils::set_memory_ptr(ctx, " << to_string(deps[2])
                           << ", " << args[2].get_name() << ");\n";
                    writer << "cpu::mkldnn_utils::set_memory_ptr(ctx, " << to_string(deps[3])
                           << ", " << out[0].get_name() << ");\n";
                    writer << "cpu::mkldnn_utils::mkldnn_invoke_primitive(ctx, "
                           << to_string(conv_index) << ");\n";
                }
                else
                {
                    throw ngraph_error("ConvolutionBiasAdd is only supported with MKLDNN kernel.");
                }
            }

            template <>
            void CPU_Emitter::EMITTER_DECL(ngraph::op::ConvolutionBiasBackpropFiltersBias)
            {
                if (mkldnn_utils::use_mkldnn_kernel(node))
                {
                    auto& mkldnn_emitter = external_function->get_mkldnn_emitter();
                    auto conv_index = mkldnn_emitter->build_convolution_backward<
                        ngraph::op::ConvolutionBiasBackpropFiltersBias>(node, args, out);
                    auto& deps = mkldnn_emitter->get_primitive_deps(conv_index);

                    writer << "cpu::mkldnn_utils::set_memory_ptr(ctx, " << to_string(deps[0])
                           << ", " << args[0].get_name() << ");\n";
                    writer << "cpu::mkldnn_utils::set_memory_ptr(ctx, " << to_string(deps[1])
                           << ", " << args[1].get_name() << ");\n";
                    writer << "cpu::mkldnn_utils::set_memory_ptr(ctx, " << to_string(deps[2])
                           << ", " << out[0].get_name() << ");\n";
                    writer << "cpu::mkldnn_utils::set_memory_ptr(ctx, " << to_string(deps[3])
                           << ", " << out[1].get_name() << ");\n";

                    writer << "cpu::mkldnn_utils::mkldnn_invoke_primitive(ctx, "
                           << to_string(conv_index) << ");\n";
                }
                else
                {
                    throw ngraph_error(
                        "ConvolutionBiasBackpropFiltersBias is only supported with MKLDNN kernel.");
                }
            }

            template <>
            void CPU_Emitter::EMITTER_DECL(ngraph::op::Not)
            {
                writer << "reference::logical_not(" << args[0].get_name() << ",\n"
                       << "                    " << out[0].get_name() << ",\n"
                       << "                    " << out[0].get_size() << ");\n";
            }

            template <>
            void CPU_Emitter::EMITTER_DECL(ngraph::op::MaxPool)
            {
                auto max_pool = static_cast<const ngraph::op::MaxPool*>(node);

                auto arg_shape = args[0].get_shape();

                auto result_shape = out[0].get_shape();

                if (runtime::cpu::mkldnn_utils::use_mkldnn_kernel(node))
                {
                    auto& mkldnn_emitter = external_function->get_mkldnn_emitter();
                    auto input_desc = mkldnn_utils::get_input_mkldnn_md(node, 0);
                    auto result_desc = mkldnn_utils::get_output_mkldnn_md(node, 0);

                    size_t max_pool_index = mkldnn_emitter->build_pooling_forward(
                        mkldnn::algorithm::pooling_max,
                        input_desc,
                        result_desc,
                        max_pool->get_window_movement_strides(),
                        max_pool->get_window_shape(),
                        max_pool->get_padding_below(),
                        max_pool->get_padding_above());

                    auto& deps = mkldnn_emitter->get_primitive_deps(max_pool_index);
                    writer << "cpu::mkldnn_utils::set_memory_ptr(ctx, " << to_string(deps[0])
                           << ", " << args[0].get_name() << ");\n";
                    writer << "cpu::mkldnn_utils::set_memory_ptr(ctx, " << to_string(deps[1])
                           << ", " << out[0].get_name() << ");\n";

                    writer << "cpu::mkldnn_utils::mkldnn_invoke_primitive(ctx, "
                           << to_string(max_pool_index) << ");\n";
                }
                else
                {
                    writer << "reference::max_pool<" << out[0].get_type() << ">("
                           << args[0].get_name() << ",\n";
                    writer << "                 " << out[0].get_name() << ",\n";
                    writer << "                 {" << join(arg_shape) << "},\n";
                    writer << "                 {" << join(result_shape) << "},\n";
                    writer << "                 {" << join(max_pool->get_window_shape()) << "},\n";
                    writer << "                 {" << join(max_pool->get_window_movement_strides())
                           << "},\n";
                    writer << "                 {" << join(max_pool->get_padding_below()) << "},\n";
                    writer << "                 {" << join(max_pool->get_padding_above())
                           << "});\n";
                }
            }

            template <>
            void CPU_Emitter::EMITTER_DECL(ngraph::op::MaxPoolWithIndices)
            {
                auto max_pool = static_cast<const ngraph::op::MaxPoolWithIndices*>(node);

                if (runtime::cpu::mkldnn_utils::use_mkldnn_kernel(node))
                {
                    auto& mkldnn_emitter = external_function->get_mkldnn_emitter();
                    auto input_desc = mkldnn_utils::get_input_mkldnn_md(node, 0);
                    auto result_desc = mkldnn_utils::get_output_mkldnn_md(node, 0);

                    size_t max_pool_index = mkldnn_emitter->build_max_pooling_with_indices_forward(
                        mkldnn::algorithm::pooling_max,
                        input_desc,
                        result_desc,
                        max_pool->get_window_movement_strides(),
                        max_pool->get_window_shape(),
                        max_pool->get_padding_below(),
                        max_pool->get_padding_above());

                    auto& deps = mkldnn_emitter->get_primitive_deps(max_pool_index);
                    writer << "cpu::mkldnn_utils::set_memory_ptr(ctx, " << to_string(deps[0])
                           << ", " << args[0].get_name() << ");\n";
                    writer << "cpu::mkldnn_utils::set_memory_ptr(ctx, " << to_string(deps[1])
                           << ", " << out[0].get_name() << ");\n";
                    writer << "cpu::mkldnn_utils::set_memory_ptr(ctx, " << to_string(deps[2])
                           << ", " << out[1].get_name() << ");\n";

                    writer << "cpu::mkldnn_utils::mkldnn_invoke_primitive(ctx, "
                           << to_string(max_pool_index) << ");\n";
                }
                else
                {
                    throw ngraph_error("MaxPoolWithIndices isn't supported");
                }
            }

            template <>
            void CPU_Emitter::EMITTER_DECL(ngraph::op::Reverse)
            {
                auto reverse = static_cast<const ngraph::op::Reverse*>(node);

                auto arg_shape = args[0].get_shape();
                auto result_shape = out[0].get_shape();

                writer << "reference::reverse<" << out[0].get_type() << ">(" << args[0].get_name()
                       << ",\n";
                writer << "                " << out[0].get_name() << ",\n";
                writer << "                {" << join(arg_shape) << "},\n";
                writer << "                {" << join(result_shape) << "},\n";
                writer << "                {" << join(reverse->get_reversed_axes()) << "});\n";
            }

            template <>
            void CPU_Emitter::EMITTER_DECL(ngraph::op::ReverseSequence)
            {
                auto rs = static_cast<const ngraph::op::ReverseSequence*>(node);

                string iv_prefix{"i"};
                size_t ibi = rs->get_batch_axis();
                string bi = iv_prefix + std::to_string(ibi);
                string si = iv_prefix + std::to_string(rs->get_sequence_axis());
                auto arg_shape = args[0].get_shape();

                //iterate over seq_lengths make sure indices aren't out of bounds and normalize
                writer << "std::vector<size_t> norm_seq_lengths (" << arg_shape.at(ibi) << ");\n";
                writer << emit_for_lt(iv_prefix, ibi, arg_shape.at(ibi));
                writer.block_begin();
                writer << "auto seq_len = static_cast<size_t>(" << args[1].get_name() << "[" << bi
                       << "]);\n";
                writer << "if (seq_len > " << arg_shape.at(rs->get_sequence_axis()) << ")\n";
                writer.block_begin();
                writer << "throw \"One of the elements of sequence lengths is greater than "
                          "sequence axis\";\n";
                writer.block_end();

                writer << "if (seq_len == 0)\n";
                writer.block_begin();
                writer << "norm_seq_lengths[" << bi << "] = 1;\n";
                writer.block_end();
                writer << " else \n";
                writer.block_begin();
                writer << "norm_seq_lengths[" << bi << "] = seq_len;\n";
                writer.block_end();

                writer.block_end();

                std::vector<std::string> sdims;
                for (auto d : arg_shape)
                {
                    sdims.push_back(std::to_string(d));
                }

                //convert input and output into multidimensional arrays
                auto isdims = emit_indices(sdims);
                writer << args[0].get_type() << "(&src)" << isdims << " = *reinterpret_cast<"
                       << args[0].get_type() << " (*)" << isdims << ">(" << args[0].get_name()
                       << ");\n";

                writer << args[0].get_type() << "(&dst)" << isdims << " = *reinterpret_cast<"
                       << args[0].get_type() << " (*)" << isdims << ">(" << out[0].get_name()
                       << ");\n";

                //reverse sequence
                std::vector<std::string> source_indices;
                for (size_t i = 0; i < arg_shape.size(); i++)
                {
                    writer << emit_for_lt(iv_prefix, i, arg_shape.at(i));
                    writer.block_begin();
                    source_indices.push_back(iv_prefix + std::to_string(i));
                }

                writer << "auto seq_len = norm_seq_lengths[" << bi << "];\n";
                writer << "size_t sequence_index = " << si << " < seq_len "
                       << "? seq_len - " << si << " - 1"
                       << ": " << si << ";\n";

                std::vector<std::string> output_indices(source_indices);
                output_indices.at(rs->get_sequence_axis()) = "sequence_index";

                writer << "dst" << emit_indices(output_indices) << " = "
                       << "src" << emit_indices(source_indices) << ";\n";

                for (size_t i = 0; i < arg_shape.size(); i++)
                {
                    writer.block_end();
                }
            }

            template <>
            void CPU_Emitter::EMITTER_DECL(ngraph::op::ReduceWindow)
            {
                auto reduce_window = static_cast<const ngraph::op::ReduceWindow*>(node);

                auto arg_reductee_shape = args[0].get_shape();
                auto result_shape = out[0].get_shape();
                auto reduction_function = reduce_window->get_functions()[0];
                auto& f_result_element_type = out[0].get_element_type();

                writer.block_begin();

                string type = f_result_element_type.c_type_string();
                writer << "auto f = [&](" << type << " x, " << type << " y) -> " << type << " {\n";
                writer.indent++;
                writer << type << " result;\n";
                writer << "void* args[] = {&x, &y};\n";
                writer << "void* out[] = {&result};\n";
                writer << reduction_function->get_name() << "(args, out, ctx);\n";
                writer << "return result;\n";
                writer.indent--;
                writer << "};\n";

                writer << "reference::reduce_window<" << out[0].get_type() << ">("
                       << args[0].get_name() << ",\n";
                writer << "                      " << args[1].get_name() << ",\n";
                writer << "                      " << out[0].get_name() << ",\n";
                writer << "                      {" << join(arg_reductee_shape) << "},\n";
                writer << "                      {" << join(result_shape) << "},\n";
                writer << "                      f,\n";
                writer << "                      {" << join(reduce_window->get_window_shape())
                       << "},\n";
                writer << "                      {"
                       << join(reduce_window->get_window_movement_strides()) << "});\n";

                writer.block_end();
            }

            template <>
            void CPU_Emitter::EMITTER_DECL(ngraph::op::SelectAndScatter)
            {
                auto select_and_scatter = static_cast<const ngraph::op::SelectAndScatter*>(node);
                auto selection_function = select_and_scatter->get_functions()[0];
                auto scatter_function = select_and_scatter->get_functions()[1];

                auto arg0_shape = args[0].get_shape();
                auto arg1_shape = args[1].get_shape();
                auto result_shape = out[0].get_shape();

                writer.block_begin();

                string type = node->get_output_element_type(0).c_type_string();

                writer << "auto f_select = [&](" << type << " x, " << type << " y) -> char {\n";
                writer.indent++;
                writer << "char result;\n";
                writer << "void* args[] = {&x, &y};\n";
                writer << "void* out[] = {&result};\n";
                writer << selection_function->get_name() << "(args, out, ctx);\n";
                writer << "return result;\n";
                writer.indent--;
                writer << "};\n";

                writer << "auto f_scatter = [&](" << type << " x, " << type << " y) -> " << type
                       << " {\n";
                writer.indent++;
                writer << type << " result;\n";
                writer << "void* args[] = {&x, &y};\n";
                writer << "void* out[] = {&result};\n";
                writer << scatter_function->get_name() << "(args, out, ctx);\n";
                writer << "return result;\n";
                writer.indent--;
                writer << "};\n";

                writer << "reference::select_and_scatter<" << out[0].get_type() << ">("
                       << args[0].get_name() << ",\n";
                writer << "                " << args[1].get_name() << ",\n";
                writer << "                " << args[2].get_name() << ",\n";
                writer << "                " << out[0].get_name() << ",\n";
                writer << "                {" << join(arg0_shape) << "},\n";
                writer << "                {" << join(arg1_shape) << "},\n";
                writer << "                {" << join(result_shape) << "},\n";
                writer << "                f_select,\n";
                writer << "                f_scatter,\n";
                writer << "                {" << join(select_and_scatter->get_window_shape())
                       << "},\n";
                writer << "                {"
                       << join(select_and_scatter->get_window_movement_strides()) << "});\n";

                writer.block_end();
            }

            template <>
            void CPU_Emitter::EMITTER_DECL(ngraph::op::AvgPool)
            {
                auto avg_pool = static_cast<const ngraph::op::AvgPool*>(node);

                auto arg_shape = args[0].get_shape();
                auto result_shape = out[0].get_shape();

                if (runtime::cpu::mkldnn_utils::use_mkldnn_kernel(node))
                {
                    auto& mkldnn_emitter = external_function->get_mkldnn_emitter();
                    auto input_desc = mkldnn_utils::get_input_mkldnn_md(node, 0);
                    auto result_desc = mkldnn_utils::get_output_mkldnn_md(node, 0);

                    size_t avg_pool_index = mkldnn_emitter->build_pooling_forward(
                        (avg_pool->get_include_padding_in_avg_computation()
                             ? mkldnn::algorithm::pooling_avg_include_padding
                             : mkldnn::algorithm::pooling_avg_exclude_padding),
                        input_desc,
                        result_desc,
                        avg_pool->get_window_movement_strides(),
                        avg_pool->get_window_shape(),
                        avg_pool->get_padding_below(),
                        avg_pool->get_padding_above());

                    auto& deps = mkldnn_emitter->get_primitive_deps(avg_pool_index);
                    writer << "cpu::mkldnn_utils::set_memory_ptr(ctx, " << to_string(deps[0])
                           << ", " << args[0].get_name() << ");\n";
                    writer << "cpu::mkldnn_utils::set_memory_ptr(ctx, " << to_string(deps[1])
                           << ", " << out[0].get_name() << ");\n";

                    writer << "cpu::mkldnn_utils::mkldnn_invoke_primitive(ctx, "
                           << to_string(avg_pool_index) << ");\n";
                }
                else
                {
                    writer << "reference::avg_pool<" << out[0].get_type() << ">("
                           << args[0].get_name() << ",\n";
                    writer << "                 " << out[0].get_name() << ",\n";
                    writer << "                 {" << join(arg_shape) << "},\n";
                    writer << "                 {" << join(result_shape) << "},\n";
                    writer << "                 {" << join(avg_pool->get_window_shape()) << "},\n";
                    writer << "                 {" << join(avg_pool->get_window_movement_strides())
                           << "},\n";
                    writer << "                 {" << join(avg_pool->get_padding_below()) << "},\n";
                    writer << "                 {" << join(avg_pool->get_padding_above()) << "},\n";
                    writer << "                 "
                           << ngraph::to_cplusplus_sourcecode_literal(
                                  avg_pool->get_include_padding_in_avg_computation())
                           << "\n";
                    writer << "                  );\n";
                }
            }

            template <>
            void CPU_Emitter::EMITTER_DECL(ngraph::op::Pad)
            {
                auto pad = static_cast<const ngraph::op::Pad*>(node);

                auto arg0_shape = args[0].get_shape();
                auto result_shape = out[0].get_shape();

                if (arg0_shape.size() == 4 && args[0].get_element_type() == element::f32 &&
                    pad->get_padding_interior() == Shape(arg0_shape.size()))
                {
                    writer << "cpu::kernel::pad_4d_float32(" << args[0].get_name() << ",\n"
                           << "                            " << out[0].get_name() << ",\n"
                           << "                            " << args[1].get_name() << ",\n"
                           << "                            {" << join(arg0_shape) << "},\n"
                           << "                            {" << join(result_shape) << "},\n"
                           << "                            {" << join(pad->get_padding_below())
                           << "},\n"
                           << "                            {" << join(pad->get_padding_above())
                           << "});\n";
                }
                else
                {
                    writer << "reference::pad<" << out[0].get_type() << ">(" << args[0].get_name()
                           << ",\n";
                    writer << "            " << args[1].get_name() << ",\n";
                    writer << "            " << out[0].get_name() << ",\n";
                    writer << "            {" << join(arg0_shape) << "},\n";
                    writer << "            {" << join(result_shape) << "},\n";
                    writer << "            {" << join(pad->get_padding_below()) << "},\n";
                    writer << "            {" << join(pad->get_padding_above()) << "},\n";
                    writer << "            {" << join(pad->get_padding_interior()) << "});\n";
                }
            }

            template <>
            void CPU_Emitter::EMITTER_DECL(ngraph::op::AvgPoolBackprop)
            {
                auto apb = static_cast<const ngraph::op::AvgPoolBackprop*>(node);

                auto delta_shape = args[0].get_shape();
                auto out_shape = out[0].get_shape();

                if (runtime::cpu::mkldnn_utils::use_mkldnn_kernel(node))
                {
                    auto& mkldnn_emitter = external_function->get_mkldnn_emitter();
                    auto diff_dst_desc = mkldnn_utils::get_input_mkldnn_md(node, 0);
                    auto diff_src_desc = mkldnn_utils::get_output_mkldnn_md(node, 0);

                    size_t avg_pool_index = mkldnn_emitter->build_pooling_backward(
                        (apb->get_include_padding_in_avg_computation()
                             ? mkldnn::algorithm::pooling_avg_include_padding
                             : mkldnn::algorithm::pooling_avg_exclude_padding),
                        diff_dst_desc,
                        diff_src_desc,
                        apb->get_window_movement_strides(),
                        apb->get_window_shape(),
                        apb->get_padding_below(),
                        apb->get_padding_above());

                    auto& deps = mkldnn_emitter->get_primitive_deps(avg_pool_index);
                    writer << "cpu::mkldnn_utils::set_memory_ptr(ctx, " << to_string(deps[0])
                           << ", " << args[0].get_name() << ");\n";
                    writer << "cpu::mkldnn_utils::set_memory_ptr(ctx, " << to_string(deps[1])
                           << ", " << out[0].get_name() << ");\n";

                    writer << "cpu::mkldnn_utils::mkldnn_invoke_primitive(ctx, "
                           << to_string(avg_pool_index) << ");\n";
                }
                else
                {
                    writer << "reference::avg_pool_backprop<" << out[0].get_type() << ">("
                           << args[0].get_name() << ",\n";
                    writer << "                 " << out[0].get_name() << ",\n";
                    writer << "                 {" << join(delta_shape) << "},\n";
                    writer << "                 {" << join(out_shape) << "},\n";
                    writer << "                 {" << join(apb->get_window_shape()) << "},\n";
                    writer << "                 {" << join(apb->get_window_movement_strides())
                           << "},\n";
                    writer << "                 {" << join(apb->get_padding_below()) << "},\n";
                    writer << "                 {" << join(apb->get_padding_above()) << "},\n";
                    writer << "                 "
                           << ngraph::to_cplusplus_sourcecode_literal(
                                  apb->get_include_padding_in_avg_computation())
                           << "\n";
                    writer << "                 );\n";
                }
            }

            template <>
            void CPU_Emitter::EMITTER_DECL(ngraph::op::MaxPoolBackprop)
            {
                auto mpb = static_cast<const ngraph::op::MaxPoolBackprop*>(node);

                auto delta_shape = args[1].get_shape();
                auto out_shape = out[0].get_shape();

                if (runtime::cpu::mkldnn_utils::use_mkldnn_kernel(node))
                {
                    auto& mkldnn_emitter = external_function->get_mkldnn_emitter();
                    auto fprop_src_desc = mkldnn_utils::get_input_mkldnn_md(node, 0);
                    auto diff_dst_desc = mkldnn_utils::get_input_mkldnn_md(node, 1);
                    auto diff_src_desc = mkldnn_utils::get_output_mkldnn_md(node, 0);

                    size_t max_pool_index = mkldnn_emitter->build_max_pooling_backward(
                        mkldnn::algorithm::pooling_max,
                        fprop_src_desc,
                        diff_dst_desc,
                        diff_src_desc,
                        mpb->get_window_movement_strides(),
                        mpb->get_window_shape(),
                        mpb->get_padding_below(),
                        mpb->get_padding_above());

                    auto& fdeps = mkldnn_emitter->get_primitive_deps(max_pool_index - 1);
                    writer << "cpu::mkldnn_utils::set_memory_ptr(ctx, " << to_string(fdeps[0])
                           << ", " << args[0].get_name() << ");\n";
                    writer << "cpu::mkldnn_utils::set_memory_ptr(ctx, " << to_string(fdeps[1])
                           << ", " << out[0].get_name() << ");\n";
                    writer << "cpu::mkldnn_utils::set_memory_ptr(ctx, " << to_string(fdeps[2])
                           << ", ctx->mkldnn_workspaces[" << fdeps[3] << "]);\n";
                    writer << "cpu::mkldnn_utils::mkldnn_invoke_primitive(ctx, "
                           << to_string(max_pool_index - 1) << ");\n";

                    auto& bdeps = mkldnn_emitter->get_primitive_deps(max_pool_index);
                    writer << "cpu::mkldnn_utils::set_memory_ptr(ctx, " << to_string(bdeps[0])
                           << ", " << args[1].get_name() << ");\n";
                    writer << "cpu::mkldnn_utils::set_memory_ptr(ctx, " << to_string(bdeps[1])
                           << ", ctx->mkldnn_workspaces[" << bdeps[3] << "]);\n";
                    writer << "cpu::mkldnn_utils::set_memory_ptr(ctx, " << to_string(bdeps[2])
                           << ", " << out[0].get_name() << ");\n";

                    writer << "cpu::mkldnn_utils::mkldnn_invoke_primitive(ctx, "
                           << to_string(max_pool_index) << ");\n";
                }
                else
                {
                    writer << "reference::max_pool_backprop<" << out[0].get_type() << ">("
                           << args[0].get_name() << ",\n";
                    writer << "                 " << args[1].get_name() << ",\n";
                    writer << "                 " << out[0].get_name() << ",\n";
                    writer << "                 {" << join(delta_shape) << "},\n";
                    writer << "                 {" << join(out_shape) << "},\n";
                    writer << "                 {" << join(mpb->get_window_shape()) << "},\n";
                    writer << "                 {" << join(mpb->get_window_movement_strides())
                           << "},\n";
                    writer << "                 {" << join(mpb->get_padding_below()) << "},\n";
                    writer << "                 {" << join(mpb->get_padding_above()) << "}\n";
                    writer << "                 );\n";
                }
            }

            template <>
            void CPU_Emitter::EMITTER_DECL(ngraph::op::MaxPoolWithIndicesBackprop)
            {
                auto mpb = static_cast<const ngraph::op::MaxPoolWithIndicesBackprop*>(node);

                if (runtime::cpu::mkldnn_utils::use_mkldnn_kernel(node))
                {
                    auto& mkldnn_emitter = external_function->get_mkldnn_emitter();
                    auto diff_dst_desc = mkldnn_utils::get_input_mkldnn_md(node, 1);
                    auto diff_src_desc = mkldnn_utils::get_output_mkldnn_md(node, 0);

                    size_t max_pool_index = mkldnn_emitter->build_max_pooling_with_indices_backward(
                        mkldnn::algorithm::pooling_max,
                        diff_dst_desc,
                        diff_src_desc,
                        mpb->get_window_movement_strides(),
                        mpb->get_window_shape(),
                        mpb->get_padding_below(),
                        mpb->get_padding_above());

                    auto& bdeps = mkldnn_emitter->get_primitive_deps(max_pool_index);

                    writer << "cpu::mkldnn_utils::set_memory_ptr(ctx, " << to_string(bdeps[0])
                           << ", " << args[1].get_name() << ");\n";
                    writer << "cpu::mkldnn_utils::set_memory_ptr(ctx, " << to_string(bdeps[1])
                           << ", " << args[2].get_name() << ");\n";
                    writer << "cpu::mkldnn_utils::set_memory_ptr(ctx, " << to_string(bdeps[2])
                           << ", " << out[0].get_name() << ");\n";

                    writer << "cpu::mkldnn_utils::mkldnn_invoke_primitive(ctx, "
                           << to_string(max_pool_index) << ");\n";
                }
                else
                {
                    throw ngraph_error("MaxPoolWithIndicesBackprop isn't supported");
                }
            }

            template <>
            void CPU_Emitter::EMITTER_DECL(ngraph::op::Product)
            {
                const ngraph::op::Product* product = static_cast<const ngraph::op::Product*>(node);
                writer.block_begin();
#if USE_EIGEN_CORE_INLINE == 1
                const Shape& arg_shape = args[0].get_shape();
                size_t arg_rank = arg_shape.size();
                const AxisSet& reduction_axes = product->get_reduction_axes();

                // Trivial case: no reduction axes.
                if (reduction_axes.size() == 0)
                {
                    writer.block_begin();
                    writer << "memcpy(" << out[0].get_name() << ", " << args[0].get_name() << ", "
                           << out[0].get_size() * out[0].get_element_type().size() << ");\n";
                    writer.block_end();
                }
                // Full reduction? Then reduce to scalar.
                else if ((arg_rank == 1 && reduction_axes == AxisSet{0}) ||
                         (arg_rank == 2 && reduction_axes == AxisSet{0, 1}))
                {
                    writer.block_begin();
                    writer << emit_array1d(out[0]) << " =\n"
                           << "    " << emit_array1d(args[0]) << ".prod();\n";
                    writer.block_end();
                }
                else if (arg_rank == 2 && reduction_axes == AxisSet{1})
                {
                    writer.block_begin();
                    writer << emit_vector(out[0]) << " =\n"
                           << "    " << emit_matrix(args[0]) << ".rowwise().prod();\n";
                    writer.block_end();
                }
                else if (arg_rank == 2 && reduction_axes == AxisSet{0})
                {
                    writer.block_begin();
                    writer << emit_vector(out[0]) << " =\n"
                           << "    " << emit_matrix(args[0]) << ".colwise().prod();\n";
                    writer.block_end();
                }
                else
                {
                    writer << "reference::product<" << out[0].get_type() << ">("
                           << args[0].get_name() << ",\n";
                    writer << "                         " << out[0].get_name() << ",\n";
                    writer << "                         {" << join(args[0].get_shape()) << "},\n";
                    writer << "                         {" << join(out[0].get_shape()) << "},\n";
                    writer << "                         {" << join(product->get_reduction_axes())
                           << "});\n";
                }
#else
                // TODO: add an emitter akin to the emit_sum
                writer << "reference::product<" << out[0].get_type() << ">(" << args[0].get_name()
                       << ",\n";
                writer << "                         " << out[0].get_name() << ",\n";
                writer << "                         {" << join(args[0].get_shape()) << "},\n";
                writer << "                         {" << join(out[0].get_shape()) << "},\n";
                writer << "                         {" << join(product->get_reduction_axes())
                       << "});\n";
#endif
                writer.block_end();
            }

            template <>
            void CPU_Emitter::EMITTER_DECL(ngraph::op::Max)
            {
                const ngraph::op::Max* max = static_cast<const ngraph::op::Max*>(node);
                writer.block_begin();
#if USE_EIGEN_CORE_INLINE == 1
                const Shape& arg_shape = args[0].get_shape();
                size_t arg_rank = arg_shape.size();
                const AxisSet& reduction_axes = max->get_reduction_axes();

                bool zero_sized = false;
                for (size_t s : arg_shape)
                {
                    zero_sized |= (s == 0);
                }

                // Trivial case: no reduction axes.
                if (!zero_sized && reduction_axes.size() == 0)
                {
                    writer.block_begin();
                    writer << "memcpy(" << out[0].get_name() << ", " << args[0].get_name() << ", "
                           << out[0].get_size() * out[0].get_element_type().size() << ");\n";
                    writer.block_end();
                }
                // Full reduction? Then reduce to scalar.
                else if (!zero_sized && ((arg_rank == 1 && reduction_axes == AxisSet{0}) ||
                                         (arg_rank == 2 && reduction_axes == AxisSet{0, 1})))
                {
                    writer.block_begin();
                    writer << emit_array1d(out[0]) << " =\n"
                           << "    " << emit_array1d(args[0]) << ".maxCoeff();\n";
                    writer.block_end();
                }
                else if (!zero_sized && arg_rank == 2 && reduction_axes == AxisSet{1})
                {
                    writer.block_begin();
                    writer << emit_vector(out[0]) << " =\n"
                           << "    " << emit_matrix(args[0]) << ".rowwise().maxCoeff();\n";
                    writer.block_end();
                }
                else if (!zero_sized && arg_rank == 2 && reduction_axes == AxisSet{0})
                {
                    writer.block_begin();
                    writer << emit_vector(out[0]) << " =\n"
                           << "    " << emit_matrix(args[0]) << ".colwise().maxCoeff();\n";
                    writer.block_end();
                }
                else
                {
                    writer << "reference::max<" << out[0].get_type() << ">(" << args[0].get_name()
                           << ",\n";
                    writer << "                         " << out[0].get_name() << ",\n";
                    writer << "                         {" << join(args[0].get_shape()) << "},\n";
                    writer << "                         {" << join(out[0].get_shape()) << "},\n";
                    writer << "                         {" << join(max->get_reduction_axes())
                           << "});\n";
                }
#else
                if (args[0].get_element_type() == element::f32 && args[0].get_shape().size() == 2 &&
                    max->get_reduction_axes().size() == 1)
                {
                    writer << "cpu::kernel::reduce_max_2d_1rd_float32(" << args[0].get_name()
                           << ", " << out[0].get_name() << ", "
                           << "{" << join(args[0].get_shape()) << "}, "
                           << "{" << join(out[0].get_shape()) << "}, "
                           << "{" << join(max->get_reduction_axes()) << "}"
                           << ");\n";
                }
                else
                {
                    writer << "reference::max<" << out[0].get_type() << ">(" << args[0].get_name()
                           << ",\n";
                    writer << "                         " << out[0].get_name() << ",\n";
                    writer << "                         {" << join(args[0].get_shape()) << "},\n";
                    writer << "                         {" << join(out[0].get_shape()) << "},\n";
                    writer << "                         {" << join(max->get_reduction_axes())
                           << "});\n";
                }
#endif
                writer.block_end();
            }

            template <>
            void CPU_Emitter::EMITTER_DECL(ngraph::op::Min)
            {
                const ngraph::op::Min* min = static_cast<const ngraph::op::Min*>(node);
                writer.block_begin();
#if USE_EIGEN_CORE_INLINE == 1
                const Shape& arg_shape = args[0].get_shape();
                size_t arg_rank = arg_shape.size();
                const AxisSet& reduction_axes = min->get_reduction_axes();

                bool zero_sized = false;
                for (size_t s : arg_shape)
                {
                    zero_sized |= (s == 0);
                }

                // Trivial case: no reduction axes.
                if (!zero_sized && reduction_axes.size() == 0)
                {
                    writer.block_begin();
                    writer << "memcpy(" << out[0].get_name() << ", " << args[0].get_name() << ", "
                           << out[0].get_size() * out[0].get_element_type().size() << ");\n";
                    writer.block_end();
                }
                // Full reduction? Then reduce to scalar.
                else if (!zero_sized && ((arg_rank == 1 && reduction_axes == AxisSet{0}) ||
                                         (arg_rank == 2 && reduction_axes == AxisSet{0, 1})))
                {
                    writer.block_begin();
                    writer << emit_array1d(out[0]) << " =\n"
                           << "    " << emit_array1d(args[0]) << ".minCoeff();\n";
                    writer.block_end();
                }
                else if (!zero_sized && arg_rank == 2 && reduction_axes == AxisSet{1})
                {
                    writer.block_begin();
                    writer << emit_vector(out[0]) << " =\n"
                           << "    " << emit_matrix(args[0]) << ".rowwise().minCoeff();\n";
                    writer.block_end();
                }
                else if (!zero_sized && arg_rank == 2 && reduction_axes == AxisSet{0})
                {
                    writer.block_begin();
                    writer << emit_vector(out[0]) << " =\n"
                           << "    " << emit_matrix(args[0]) << ".colwise().minCoeff();\n";
                    writer.block_end();
                }
                else
                {
                    writer << "reference::min<" << out[0].get_type() << ">(" << args[0].get_name()
                           << ",\n";
                    writer << "                         " << out[0].get_name() << ",\n";
                    writer << "                         {" << join(args[0].get_shape()) << "},\n";
                    writer << "                         {" << join(out[0].get_shape()) << "},\n";
                    writer << "                         {" << join(min->get_reduction_axes())
                           << "});\n";
                }
#else
                // TODO: add an emitter akin to the emit_sum
                writer << "reference::min<" << out[0].get_type() << ">(" << args[0].get_name()
                       << ",\n";
                writer << "                         " << out[0].get_name() << ",\n";
                writer << "                         {" << join(args[0].get_shape()) << "},\n";
                writer << "                         {" << join(out[0].get_shape()) << "},\n";
                writer << "                         {" << join(min->get_reduction_axes())
                       << "});\n";
#endif
                writer.block_end();
            }

            template <>
            void CPU_Emitter::EMITTER_DECL(ngraph::runtime::cpu::op::ConvertLayout)
            {
                auto& mkldnn_emitter = external_function->get_mkldnn_emitter();

                auto input_desc = mkldnn_utils::get_input_mkldnn_md(node, 0);
                auto result_desc = mkldnn_utils::get_output_mkldnn_md(node, 0);

                size_t reorder_index = mkldnn_emitter->build_reorder(input_desc, result_desc);

                auto& deps = mkldnn_emitter->get_primitive_deps(reorder_index);
                writer << "cpu::mkldnn_utils::set_memory_ptr(ctx, " << to_string(deps[0]) << ", "
                       << args[0].get_name() << ");\n";
                writer << "cpu::mkldnn_utils::set_memory_ptr(ctx, " << to_string(deps[1]) << ", "
                       << out[0].get_name() << ");\n";

                writer << "cpu::mkldnn_utils::mkldnn_invoke_primitive(ctx, "
                       << to_string(reorder_index) << ");\n";
            }

            template <>
            void CPU_Emitter::EMITTER_DECL(ngraph::op::ReluBackprop)
            {
                if (runtime::cpu::mkldnn_utils::use_mkldnn_kernel(node))
                {
                    auto& mkldnn_emitter = external_function->get_mkldnn_emitter();
                    auto input_desc = mkldnn_utils::get_input_mkldnn_md(node, 0);
                    auto delta_desc = mkldnn_utils::get_input_mkldnn_md(node, 1);
                    auto result_desc = mkldnn_utils::get_output_mkldnn_md(node, 0);

                    size_t relu_index =
                        mkldnn_emitter->build_relu_backward(input_desc, delta_desc, result_desc);

                    auto& deps = mkldnn_emitter->get_primitive_deps(relu_index);
                    writer << "cpu::mkldnn_utils::set_memory_ptr(ctx, " << to_string(deps[0])
                           << ", " << args[0].get_name() << ");\n";
                    writer << "cpu::mkldnn_utils::set_memory_ptr(ctx, " << to_string(deps[1])
                           << ", " << args[1].get_name() << ");\n";
                    writer << "cpu::mkldnn_utils::set_memory_ptr(ctx, " << to_string(deps[2])
                           << ", " << out[0].get_name() << ");\n";

                    writer << "cpu::mkldnn_utils::mkldnn_invoke_primitive(ctx, "
                           << to_string(relu_index) << ");\n";
                }
                else
                {
                    writer << "#pragma omp parallel for\n";
                    writer << "for (size_t i = 0; i < " << out[0].get_size() << "; i++)\n";
                    writer.block_begin();
                    writer << out[0].get_name() << "[i] = " << args[0].get_name() << "[i] > 0 ? "
                           << args[1].get_name() << "[i] : 0;\n";
                    writer.block_end();
                }
            }

            template <>
            void CPU_Emitter::EMITTER_DECL(ngraph::op::Relu)
            {
                if (runtime::cpu::mkldnn_utils::use_mkldnn_kernel(node))
                {
                    auto& mkldnn_emitter = external_function->get_mkldnn_emitter();
                    auto input_desc = mkldnn_utils::get_input_mkldnn_md(node, 0);
                    auto result_desc = mkldnn_utils::get_output_mkldnn_md(node, 0);

                    size_t relu_index = mkldnn_emitter->build_relu_forward(input_desc, result_desc);

                    auto& deps = mkldnn_emitter->get_primitive_deps(relu_index);
                    writer << "cpu::mkldnn_utils::set_memory_ptr(ctx, " << to_string(deps[0])
                           << ", " << args[0].get_name() << ");\n";
                    writer << "cpu::mkldnn_utils::set_memory_ptr(ctx, " << to_string(deps[1])
                           << ", " << out[0].get_name() << ");\n";

                    writer << "cpu::mkldnn_utils::mkldnn_invoke_primitive(ctx, "
                           << to_string(relu_index) << ");\n";
                }
                else
                {
                    writer << "#pragma omp parallel for\n";
                    writer << "for (size_t i = 0; i < " << out[0].get_size() << "; i++)\n";
                    writer.block_begin();
                    writer << out[0].get_name() << "[i] = " << args[0].get_name() << "[i] > 0 ? "
                           << args[0].get_name() << "[i] : 0;\n";
                    writer.block_end();
                }
            }

            template <>
            void CPU_Emitter::EMITTER_DECL(ngraph::op::BoundedRelu)
            {
                auto bounded_relu_node = static_cast<const ngraph::op::BoundedRelu*>(node);
                float alpha = bounded_relu_node->get_alpha();
                auto& mkldnn_emitter = external_function->get_mkldnn_emitter();
                if (runtime::cpu::mkldnn_utils::use_mkldnn_kernel(node))
                {
<<<<<<< HEAD
                    auto& mkldnn_emitter = external_function->get_mkldnn_emitter();
                    auto input_desc = mkldnn_utils::get_input_mkldnn_md(node, 0);
                    auto result_desc = mkldnn_utils::get_output_mkldnn_md(node, 0);

                    size_t bounded_relu_index =
                        mkldnn_emitter->build_bounded_relu(input_desc, result_desc, alpha);

=======
                    auto bounded_relu_index = mkldnn_emitter->build_bounded_relu(node, args, out);
>>>>>>> 27fb77b6
                    auto& deps = mkldnn_emitter->get_primitive_deps(bounded_relu_index);
                    writer << "cpu::mkldnn_utils::set_memory_ptr(ctx, " << to_string(deps[0])
                           << ", " << args[0].get_name() << ");\n";
                    writer << "cpu::mkldnn_utils::set_memory_ptr(ctx, " << to_string(deps[1])
                           << ", " << out[0].get_name() << ");\n";

                    writer << "cpu::mkldnn_utils::mkldnn_invoke_primitive(ctx, "
                           << to_string(bounded_relu_index) << ");\n";
                }
                else
                {
                    writer << "#pragma omp parallel for\n";
                    writer << "for (size_t i = 0; i < " << out[0].get_size() << "; i++)\n";
                    writer.block_begin();
                    writer << args[0].get_name() << "[i] = " << args[0].get_name() << "[i] > 0 ? "
                           << args[0].get_name() << "[i] : 0;\n";
                    writer << out[0].get_name() << "[i] = " << args[0].get_name() << "[i] < "
                           << alpha << " ? " << args[0].get_name() << "[i] : " << alpha << ";\n";
                    writer.block_end();
                }
            }

            template <>
            void CPU_Emitter::EMITTER_DECL(ngraph::op::Sigmoid)
            {
                auto input_shape = args[0].get_shape();
                auto result_shape = out[0].get_shape();
                int input_1d_size = static_cast<int>(shape_size(input_shape));
                int result_1d_size = static_cast<int>(shape_size(result_shape));

                auto& mkldnn_emitter = external_function->get_mkldnn_emitter();
                auto input_desc = mkldnn::memory::desc(
                    {input_1d_size},
                    mkldnn_utils::get_mkldnn_data_type(args[0].get_element_type()),
                    mkldnn::memory::format::x);
                auto result_desc = mkldnn::memory::desc(
                    {result_1d_size},
                    mkldnn_utils::get_mkldnn_data_type(out[0].get_element_type()),
                    mkldnn::memory::format::x);

                size_t sigmoid_index =
                    mkldnn_emitter->build_sigmoid_forward(input_desc, result_desc);

                auto& deps = mkldnn_emitter->get_primitive_deps(sigmoid_index);
                writer << "cpu::mkldnn_utils::set_memory_ptr(ctx, " << to_string(deps[0]) << ", "
                       << args[0].get_name() << ");\n";
                writer << "cpu::mkldnn_utils::set_memory_ptr(ctx, " << to_string(deps[1]) << ", "
                       << out[0].get_name() << ");\n";

                writer << "cpu::mkldnn_utils::mkldnn_invoke_primitive(ctx, "
                       << to_string(sigmoid_index) << ");\n";
            }

            template <>
            void CPU_Emitter::EMITTER_DECL(ngraph::op::SigmoidBackprop)
            {
                auto input_shape = args[0].get_shape();
                auto delta_shape = args[1].get_shape();
                auto result_shape = out[0].get_shape();
                int input_1d_size = static_cast<int>(shape_size(input_shape));
                int delta_1d_size = static_cast<int>(shape_size(delta_shape));
                int result_1d_size = static_cast<int>(shape_size(result_shape));

                auto& mkldnn_emitter = external_function->get_mkldnn_emitter();
                auto input_desc = mkldnn::memory::desc(
                    {input_1d_size},
                    mkldnn_utils::get_mkldnn_data_type(args[0].get_element_type()),
                    mkldnn::memory::format::x);
                auto delta_desc = mkldnn::memory::desc(
                    {delta_1d_size},
                    mkldnn_utils::get_mkldnn_data_type(args[1].get_element_type()),
                    mkldnn::memory::format::x);
                auto result_desc = mkldnn::memory::desc(
                    {result_1d_size},
                    mkldnn_utils::get_mkldnn_data_type(out[0].get_element_type()),
                    mkldnn::memory::format::x);

                size_t sigmoid_index =
                    mkldnn_emitter->build_sigmoid_backward(input_desc, delta_desc, result_desc);

                auto& deps = mkldnn_emitter->get_primitive_deps(sigmoid_index);
                writer << "cpu::mkldnn_utils::set_memory_ptr(ctx, " << to_string(deps[0]) << ", "
                       << args[0].get_name() << ");\n";
                writer << "cpu::mkldnn_utils::set_memory_ptr(ctx, " << to_string(deps[1]) << ", "
                       << args[1].get_name() << ");\n";
                writer << "cpu::mkldnn_utils::set_memory_ptr(ctx, " << to_string(deps[2]) << ", "
                       << out[0].get_name() << ");\n";

                writer << "cpu::mkldnn_utils::mkldnn_invoke_primitive(ctx, "
                       << to_string(sigmoid_index) << ");\n";
            }

            std::string
                generate_sigmoid_mul_func(const ngraph::op::SigmoidMultiply::FunctionType type,
                                          const std::string& input,
                                          const std::string& out_numer,
                                          const std::string& out_denom,
                                          bool derivative)
            {
                std::string func_block;
                switch (type)
                {
                case ngraph::op::SigmoidMultiply::FunctionType::Logistic:
                    func_block = "auto e_x = exp(" + input + ");\n";
                    func_block += out_numer + " = e_x;\n";
                    func_block += out_denom + " = e_x+1;\n";
                    if (derivative)
                    {
                        func_block += "d_" + out_numer + " = " + out_numer + ";\n";
                        func_block +=
                            "d_" + out_denom + " = " + out_denom + " * " + out_denom + ";\n";
                    }
                    break;
                case ngraph::op::SigmoidMultiply::FunctionType::Tanh:
                    func_block = "auto e_2x = exp(2.0*" + input + ");\n";
                    func_block += out_numer + " = e_2x-1;\n";
                    func_block += out_denom + " = e_2x+1;\n";
                    if (derivative)
                    {
                        func_block += "d_" + out_numer + " = 4.0*e_2x;\n";
                        func_block +=
                            "d_" + out_denom + " = " + out_denom + " * " + out_denom + ";\n";
                    }
                    break;
                case ngraph::op::SigmoidMultiply::FunctionType::Identity:
                    func_block = out_numer + " = " + input + ";\n";
                    func_block += out_denom + " = 1;\n";
                    if (derivative)
                    {
                        func_block += "d_" + out_numer + " = 1;\n";
                        func_block += "d_" + out_denom + " = 1;\n";
                    }
                    break;
                }
                if (func_block.empty())
                {
                    throw ngraph_error(
                        "generate_sigmoid_mul_func input function type not supported");
                }
                return func_block;
            }
            template <>
            void CPU_Emitter::EMITTER_DECL(ngraph::op::SigmoidMultiply)
            {
                auto sigmoid_mul = static_cast<const ngraph::op::SigmoidMultiply*>(node);
                std::string numer_0 = "numer_0";
                std::string denom_0 = "denom_0";
                std::string numer_1 = "numer_1";
                std::string denom_1 = "denom_1";
                std::string input_0_func_string =
                    generate_sigmoid_mul_func(sigmoid_mul->get_input_func_type(0),
                                              args[0].get_name() + "[i]",
                                              numer_0,
                                              denom_0,
                                              false);
                std::string input_1_func_string =
                    generate_sigmoid_mul_func(sigmoid_mul->get_input_func_type(1),
                                              args[1].get_name() + "[i]",
                                              numer_1,
                                              denom_1,
                                              false);

                writer.block_begin();
                writer << "#pragma omp parallel for simd\n";
                writer << "for (size_t i=0; i<" << out[0].get_size() << "; i++)\n";
                writer.block_begin();
                writer << "float " << numer_0 << ";\n";
                writer << "float " << denom_0 << ";\n";
                writer.block_begin();
                writer << input_0_func_string;
                writer.block_end();
                writer << "float " << numer_1 << ";\n";
                writer << "float " << denom_1 << ";\n";
                writer.block_begin();
                writer << input_1_func_string;
                writer.block_end();
                writer << out[0].get_name()
                       << "[i] = (" + numer_0 + " * " + numer_1 + ") / (" + denom_0 + " * " +
                              denom_1 + ");\n";
                writer.block_end();
                writer.block_end();
            }

            template <>
            void CPU_Emitter::EMITTER_DECL(ngraph::op::SigmoidMultiplyBackprop)
            {
                // math: we have sigmoid functions f(x) and g(y) multiplied, z = f(x) * g(y)
                // dz/dx = dz/df * df/dx = g(y) * f'(x)
                // dz/dy = dz/dg * dg/dy = f(x) * g'(y)
                auto sigmoid_mul_backprop =
                    static_cast<const ngraph::op::SigmoidMultiplyBackprop*>(node);
                const TensorViewWrapper& data_0 = args[0];
                const TensorViewWrapper& data_1 = args[1];
                const TensorViewWrapper& delta = args[2];
                const TensorViewWrapper& input_0_delta = out[0];
                const TensorViewWrapper& input_1_delta = out[1];
                std::string numer_0 = "numer_0";
                std::string denom_0 = "denom_0";
                std::string numer_1 = "numer_1";
                std::string denom_1 = "denom_1";
                std::string d_numer_0 = "d_numer_0";
                std::string d_denom_0 = "d_denom_0";
                std::string d_numer_1 = "d_numer_1";
                std::string d_denom_1 = "d_denom_1";
                std::string input_0_func_string =
                    generate_sigmoid_mul_func(sigmoid_mul_backprop->get_input_func_type(0),
                                              data_0.get_name() + "[i]",
                                              numer_0,
                                              denom_0,
                                              true);
                std::string input_1_func_string =
                    generate_sigmoid_mul_func(sigmoid_mul_backprop->get_input_func_type(1),
                                              data_1.get_name() + "[i]",
                                              numer_1,
                                              denom_1,
                                              true);
                writer.block_begin();
                writer << "#pragma omp parallel for simd\n";
                writer << "for (size_t i=0; i<" << input_0_delta.get_size() << "; i++)\n";
                writer.block_begin();
                writer << "float " << numer_0 << ";\n";
                writer << "float " << denom_0 << ";\n";
                writer << "float " << d_numer_0 << ";\n";
                writer << "float " << d_denom_0 << ";\n";
                writer.block_begin();
                writer << input_0_func_string;
                writer.block_end();
                writer << "float " << numer_1 << ";\n";
                writer << "float " << denom_1 << ";\n";
                writer << "float " << d_numer_1 << ";\n";
                writer << "float " << d_denom_1 << ";\n";
                writer.block_begin();
                writer << input_1_func_string;
                writer.block_end();
                writer << input_0_delta.get_name()
                       << "[i] = " + delta.get_name() + "[i]*(" + numer_1 + "*" + d_numer_0 +
                              ")/(" + denom_1 + "*" + d_denom_0 + ");\n";
                writer << input_1_delta.get_name()
                       << "[i] = " + delta.get_name() + "[i]*(" + numer_0 + "*" + d_numer_1 +
                              ")/(" + denom_0 + "*" + d_denom_1 + ");\n";
                writer.block_end();
                writer.block_end();
            }

            template <>
            void CPU_Emitter::EMITTER_DECL(ngraph::op::Softmax)
            {
                if (runtime::cpu::mkldnn_utils::use_mkldnn_kernel(node))
                {
                    auto softmax = static_cast<const ngraph::op::Softmax*>(node);

                    if (softmax->get_axes().size() != 1)
                    {
                        throw ngraph_error("MKLDNN supports softmax only across single axis");
                    }
                    int softmax_axis = static_cast<int>(*(softmax->get_axes().begin()));
                    auto& mkldnn_emitter = external_function->get_mkldnn_emitter();
                    auto input_desc = mkldnn_utils::get_input_mkldnn_md(node, 0);
                    auto result_desc = mkldnn_utils::get_output_mkldnn_md(node, 0);

                    size_t softmax_index = mkldnn_emitter->build_softmax_forward(
                        input_desc, result_desc, softmax_axis);

                    auto& deps = mkldnn_emitter->get_primitive_deps(softmax_index);
                    writer << "cpu::mkldnn_utils::set_memory_ptr(ctx, " << to_string(deps[0])
                           << ", " << args[0].get_name() << ");\n";
                    writer << "cpu::mkldnn_utils::set_memory_ptr(ctx, " << to_string(deps[1])
                           << ", " << out[0].get_name() << ");\n";

                    writer << "cpu::mkldnn_utils::mkldnn_invoke_primitive(ctx, "
                           << to_string(softmax_index) << ");\n";
                }
                else
                {
                    writer.block_begin();
                    const ngraph::op::Softmax* softmax =
                        static_cast<const ngraph::op::Softmax*>(node);
                    auto type = out[0].get_type();
                    auto shape = out[0].get_shape();
                    auto dims = out[0].get_shape().size();
                    auto axes = softmax->get_axes();

                    // create arg/out if 1d
                    if (dims < 1)
                    {
                        writer << type << "* arg = " << args[0].get_name() << "\n";
                        writer << type << "* out = " << out[0].get_name() << "\n";
                    }
                    // else cast arg/out to an Nd array
                    else
                    {
                        std::string shape1toN;
                        for (size_t d = 1; d < dims; ++d)
                        {
                            shape1toN += "[";
                            shape1toN += std::to_string(shape[d]);
                            shape1toN += "]";
                        }

                        writer << type << " (*arg)" << shape1toN << " = (" << type << " (*)"
                               << shape1toN << ") " << args[0].get_name() << ";\n";
                        writer << type << " (*out)" << shape1toN << " = (" << type << " (*)"
                               << shape1toN << ") " << out[0].get_name() << ";\n";
                    }

                    // build arg/out index
                    std::string index;
                    for (size_t d = 0; d < dims; ++d)
                    {
                        index += "[i";
                        index += std::to_string(d);
                        index += "]";
                    }

                    // calculate e ^ (arg - max)
                    // outer loop(s) - for axis not in axes
                    for (size_t d = 0; d < dims; ++d)
                    {
                        if (axes.find(d) == axes.end())
                        {
                            writer << "#pragma omp parallel for\n";
                            writer << "for (size_t i" << d << " = 0; i" << d << " < " << shape[d]
                                   << "; ++i" << d << ")\n";
                            writer.block_begin();
                        }
                    }

                    // max inner loop(s)
                    writer << type << " m = 0;\n"; // TODO: needs to be minval for the type

                    for (size_t d = 0; d < dims; ++d)
                    {
                        if (axes.find(d) != axes.end())
                        {
                            writer << "for (size_t i" << d << " = 0; i" << d << " < " << shape[d]
                                   << "; ++i" << d << ")\n";
                            writer.block_begin();
                        }
                    }

                    writer << "if (arg" << index << " > m)\n";
                    writer.block_begin();
                    writer << "m = arg" << index << ";\n";
                    writer.block_end();

                    // end max inner loop(s)
                    for (size_t d = 0; d < dims; ++d)
                    {
                        if (axes.find(d) != axes.end())
                        {
                            writer.block_end();
                        }
                    }

                    // e ^ (arg - max) inner loop
                    for (size_t d = 0; d < dims; ++d)
                    {
                        if (axes.find(d) != axes.end())
                        {
                            writer << "for (size_t i" << d << " = 0; i" << d << " < " << shape[d]
                                   << "; ++i" << d << ")\n";
                            writer.block_begin();
                        }
                    }

                    writer << "out" << index << " = exp(arg" << index << " - m);\n";

                    // end e ^ (arg - max) inner loop
                    for (size_t d = 0; d < dims; ++d)
                    {
                        if (axes.find(d) != axes.end())
                        {
                            writer.block_end();
                        }
                    }

                    // end e ^ (arg - max) outer loop(s)
                    for (size_t d = 0; d < dims; ++d)
                    {
                        if (axes.find(d) == axes.end())
                        {
                            writer.block_end();
                        }
                    }

                    // calculate softmax = e ^ (arg - max) / sum (e ^ (arg - max))
                    // outer loop(s) - for axis not in axes
                    for (size_t d = 0; d < dims; ++d)
                    {
                        if (axes.find(d) == axes.end())
                        {
                            writer << "#pragma omp parallel for\n";
                            writer << "for (size_t i" << d << " = 0; i" << d << " < " << shape[d]
                                   << "; ++i" << d << ")\n";
                            writer.block_begin();
                        }
                    }

                    // sum (e ^ (arg - max) inner loop(s)
                    writer << type << " d = 0;\n";

                    for (size_t d = 0; d < dims; ++d)
                    {
                        if (axes.find(d) != axes.end())
                        {
                            writer << "for (size_t i" << d << " = 0; i" << d << " < " << shape[d]
                                   << "; ++i" << d << ")\n";
                            writer.block_begin();
                        }
                    }

                    writer << "d += out" << index << ";\n";

                    // end sum (e ^ (arg - max) inner loop(s)
                    for (size_t d = 0; d < dims; ++d)
                    {
                        if (axes.find(d) != axes.end())
                        {
                            writer.block_end();
                        }
                    }

                    writer << "d = 1 / d;\n";

                    // softmax inner loop(s)
                    for (size_t d = 0; d < dims; ++d)
                    {
                        if (axes.find(d) != axes.end())
                        {
                            writer << "for (size_t i" << d << " = 0; i" << d << " < " << shape[d]
                                   << "; ++i" << d << ")\n";
                            writer.block_begin();
                        }
                    }

                    writer << "out" << index << " *= d;\n";

                    // end softmax inner loop(s)
                    for (size_t d = 0; d < dims; ++d)
                    {
                        if (axes.find(d) != axes.end())
                        {
                            writer.block_end();
                        }
                    }

                    // end softmax outer loop(s)
                    for (size_t d = 0; d < dims; ++d)
                    {
                        if (axes.find(d) == axes.end())
                        {
                            writer.block_end();
                        }
                    }
                    writer.block_end();
                }
            }

            template <>
            void CPU_Emitter::EMITTER_DECL(ngraph::op::Result)
            {
                const ngraph::op::Result* result = static_cast<const ngraph::op::Result*>(node);

                if (!result->needs_copy())
                {
                    return;
                }

                writer << "reference::result<" << out[0].get_type() << ">(" << args[0].get_name()
                       << ",\n";
                writer << "               " << out[0].get_name() << ",\n";
                writer << "               " << shape_size(node->get_shape()) << ");\n";
            }

            template <>
            void CPU_Emitter::EMITTER_DECL(ngraph::op::And)
            {
                writer << "reference::logical_and(" << args[0].get_name() << ",\n"
                       << "                       " << args[1].get_name() << ",\n"
                       << "                       " << out[0].get_name() << ",\n"
                       << "                       " << out[0].get_size() << ");\n";
            }

            template <>
            void CPU_Emitter::EMITTER_DECL(ngraph::op::Or)
            {
                writer << "reference::logical_or(" << args[0].get_name() << ",\n"
                       << "                      " << args[1].get_name() << ",\n"
                       << "                      " << out[0].get_name() << ",\n"
                       << "                      " << out[0].get_size() << ");\n";
            }

#define TI(x) std::type_index(typeid(x))

            static std::string emit_infix_operator(const std::string& opname,
                                                   const std::vector<std::string>& args)
            {
                if (args.size() != 2)
                {
                    throw ngraph_error("args must be equal to 2");
                }
                return args.at(0) + " " + opname + " " + args.at(1);
            }

            static std::string emit_prefix_operator(const std::string& opname,
                                                    const std::vector<std::string>& args)
            {
                if (args.size() != 1)
                {
                    throw ngraph_error("args must be equal to 2");
                }
                return opname + args.at(0);
            }

            static std::string emit_function_call(const std::string& opname,
                                                  const std::vector<std::string>& args)
            {
                return opname + "(" + join(args) + ")";
            }

            static std::unordered_map<std::type_index,
                                      std::function<std::string(const std::vector<std::string>&)>>
                initialize_inline_emitters()
            {
                auto abse =
                    std::bind(emit_function_call, std::string("std::abs"), std::placeholders::_1);
                auto mine =
                    std::bind(emit_function_call, std::string("std::min"), std::placeholders::_1);
                auto maxe =
                    std::bind(emit_function_call, std::string("std::max"), std::placeholders::_1);
                auto adde = std::bind(emit_infix_operator, std::string("+"), std::placeholders::_1);
                auto nege =
                    std::bind(emit_prefix_operator, std::string("-"), std::placeholders::_1);
                auto sube = std::bind(emit_infix_operator, std::string("-"), std::placeholders::_1);

                return std::unordered_map<
                    std::type_index,
                    std::function<std::string(const std::vector<std::string>&)>>{
                    {TI(ngraph::op::Abs), abse},
                    {TI(ngraph::op::Minimum), mine},
                    {TI(ngraph::op::Relu), maxe},
                    {TI(ngraph::op::Maximum), maxe},
                    {TI(ngraph::op::Add), adde},
                    {TI(ngraph::op::Negative), nege},
                    {TI(ngraph::op::Subtract), sube},
                };
            }

            static std::unordered_map<std::type_index,
                                      std::function<std::string(const std::vector<std::string>&)>>
                inline_emitters = initialize_inline_emitters();

            //GOEE doesn't see GOEs in subgraphs that are hidden inside LoopKernels
            //we have to manually propagate the source output
            static const ngraph::descriptor::Output*
                get_goe_input_output(ngraph::descriptor::Output* output)
            {
                auto it = output;
                while (auto goe =
                           std::dynamic_pointer_cast<ngraph::op::GetOutputElement>(it->get_node()))
                {
                    it = &goe->get_inputs().at(goe->get_n()).get_output();
                }
                return it;
            }

            template <>
            void CPU_Emitter::EMITTER_DECL(ngraph::runtime::cpu::op::LoopKernel)
            {
                std::unordered_map<const ngraph::descriptor::Output*, std::string>
                    loop_symbol_table;
                //pre-fill symbol table with inputs

                const ngraph::runtime::cpu::op::LoopKernel* clk =
                    static_cast<const ngraph::runtime::cpu::op::LoopKernel*>(node);

                NodeVector output_nodes = clk->get_kernel_outputs();
                NodeVector node_list = clk->get_node_list();

                for (size_t i = 0; i < args.size(); i++)
                {
                    std::string sname = std::string(args[i].get_name()) + "[i]";
                    auto entry = std::make_pair(&clk->get_inputs().at(i).get_output(), sname);
                    loop_symbol_table.insert(entry);
                }

                //add outputs so we write output values directly into their
                //corresponding tensors
                for (size_t i = 0; i < out.size(); i++)
                {
                    std::string sname = std::string(out[i].get_name()) + "[i]";
                    //TODO: no support for multiple-output ops in loop kernel
                    auto entry = std::make_pair(&output_nodes.at(i)->get_outputs().at(0), sname);
                    loop_symbol_table.insert(entry);
                }

                std::string tmp_prefix{"tmp"};

                writer << "#pragma omp parallel for\n";
                writer << "for (size_t i = 0; i < " << out[0].get_size() << "; i++)\n";
                writer.block_begin();

                for (size_t i = 0; i < node_list.size(); i++)
                {
                    auto op_node = node_list[i];
                    auto op = &op_node->get_outputs().at(0);
                    std::string tmp;
                    if (loop_symbol_table.count(op) == 0)
                    {
                        //"allocate" a new temp
                        tmp = tmp_prefix + std::to_string(i);
                        //remember the new temp in symbol name
                        auto entry = std::make_pair(op, tmp);
                        loop_symbol_table.insert(entry);
                        //declare a new tmp
                        writer << op->get_element_type().c_type_string() << " ";
                    }
                    else
                    {
                        //this means we are dealing with an output
                        tmp = loop_symbol_table.at(op);
                    }

                    //prepare arguments
                    std::vector<std::string> sargs;
                    for (auto& input : op_node->get_inputs())
                    {
                        //args are expected to be in a map already
                        sargs.push_back(
                            loop_symbol_table.at(get_goe_input_output(&input.get_output())));
                    }

                    if (std::dynamic_pointer_cast<ngraph::op::Relu>(op_node))
                    {
                        auto casted_zero = std::string("static_cast<") +
                                           op->get_element_type().c_type_string() +
                                           std::string(">(0)");
                        sargs.push_back(casted_zero);
                    }

                    const Node& n = *op_node;
                    auto emitter = inline_emitters.at(TI(n));
                    writer << tmp << " = " << emitter(sargs) << ";\n";
                }

                writer.block_end();
            }

#undef TI
        }
    }
}

//------------------------------------------------------------------------------------------------
// Utility methods
//------------------------------------------------------------------------------------------------

static string format_name(const string& name)
{
    string rc;
    if (!name.empty())
    {
        rc = " " + name;
    }
    return rc;
}

std::string runtime::cpu::CPU_Emitter::emit_indices(const std::vector<std::string> indices)
{
    stringstream ss;
    for (auto i : indices)
    {
        ss << "[" << i << "]";
    }
    return ss.str();
}

std::string
    runtime::cpu::CPU_Emitter::emit_for_lt(const std::string& prefix, size_t index, size_t to)
{
    stringstream ss;
    auto iv = prefix + std::to_string(index);
    ss << "for (size_t " << iv << " = 0 ; " << iv << " < " << to << "; " << iv << "++)\n";
    return ss.str();
}

std::string runtime::cpu::CPU_Emitter::emit_vector(const runtime::cpu::TensorViewWrapper& tvi,
                                                   const string& name)
{
    stringstream ss;

    const element::Type& et = tvi.get_element_type();
    ss << "EigenVector<" << et.c_type_string() << ">" << format_name(name) << "(" << tvi.get_name()
       << ", " << eigen_vector_format(tvi) << ")";
    return ss.str();
}

string runtime::cpu::CPU_Emitter::emit_array1d(const runtime::cpu::TensorViewWrapper& tvi,
                                               const string& name)
{
    stringstream ss;

    const element::Type& et = tvi.get_element_type();
    ss << "EigenArray1d<" << et.c_type_string() << ">" << format_name(name) << "(" << tvi.get_name()
       << ", " << eigen_vector_format(tvi) << ")";
    return ss.str();
}

string runtime::cpu::CPU_Emitter::emit_matrix(const runtime::cpu::TensorViewWrapper& tvi,
                                              const string& name)
{
    stringstream ss;

    const element::Type& et = tvi.get_element_type();
    ss << "EigenMatrix<" << et.c_type_string() << ">" << format_name(name) << "(" << tvi.get_name()
       << ", " << eigen_matrix_format(tvi.get_shape(), tvi.get_strides()) << ")";
    return ss.str();
}<|MERGE_RESOLUTION|>--- conflicted
+++ resolved
@@ -3733,17 +3733,7 @@
                 auto& mkldnn_emitter = external_function->get_mkldnn_emitter();
                 if (runtime::cpu::mkldnn_utils::use_mkldnn_kernel(node))
                 {
-<<<<<<< HEAD
-                    auto& mkldnn_emitter = external_function->get_mkldnn_emitter();
-                    auto input_desc = mkldnn_utils::get_input_mkldnn_md(node, 0);
-                    auto result_desc = mkldnn_utils::get_output_mkldnn_md(node, 0);
-
-                    size_t bounded_relu_index =
-                        mkldnn_emitter->build_bounded_relu(input_desc, result_desc, alpha);
-
-=======
                     auto bounded_relu_index = mkldnn_emitter->build_bounded_relu(node, args, out);
->>>>>>> 27fb77b6
                     auto& deps = mkldnn_emitter->get_primitive_deps(bounded_relu_index);
                     writer << "cpu::mkldnn_utils::set_memory_ptr(ctx, " << to_string(deps[0])
                            << ", " << args[0].get_name() << ");\n";
