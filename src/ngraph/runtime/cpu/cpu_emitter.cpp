//*****************************************************************************
// Copyright 2017-2019 Intel Corporation
//
// Licensed under the Apache License, Version 2.0 (the "License");
// you may not use this file except in compliance with the License.
// You may obtain a copy of the License at
//
//     http://www.apache.org/licenses/LICENSE-2.0
//
// Unless required by applicable law or agreed to in writing, software
// distributed under the License is distributed on an "AS IS" BASIS,
// WITHOUT WARRANTIES OR CONDITIONS OF ANY KIND, either express or implied.
// See the License for the specific language governing permissions and
// limitations under the License.
//*****************************************************************************

#include "ngraph/runtime/cpu/cpu_emitter.hpp"
#include <algorithm>
#include <cmath>
#include <numeric>
#include <string>
#include <typeindex>
#include <unordered_map>
#include <vector>
#include "ngraph/node.hpp"
#include "ngraph/op/abs.hpp"
#include "ngraph/op/acos.hpp"
#include "ngraph/op/add.hpp"
#include "ngraph/op/all.hpp"
#include "ngraph/op/allreduce.hpp"
#include "ngraph/op/and.hpp"
#include "ngraph/op/any.hpp"
#include "ngraph/op/argmax.hpp"
#include "ngraph/op/argmin.hpp"
#include "ngraph/op/asin.hpp"
#include "ngraph/op/atan.hpp"
#include "ngraph/op/avg_pool.hpp"
#include "ngraph/op/batch_norm.hpp"
#include "ngraph/op/broadcast.hpp"
#include "ngraph/op/broadcast_distributed.hpp"
#include "ngraph/op/ceiling.hpp"
#include "ngraph/op/concat.hpp"
#include "ngraph/op/constant.hpp"
#include "ngraph/op/convert.hpp"
#include "ngraph/op/convolution.hpp"
#include "ngraph/op/cos.hpp"
#include "ngraph/op/cosh.hpp"
#include "ngraph/op/dequantize.hpp"
#include "ngraph/op/divide.hpp"
#include "ngraph/op/dot.hpp"
#include "ngraph/op/embedding_lookup.hpp"
#include "ngraph/op/equal.hpp"
#include "ngraph/op/erf.hpp"
#include "ngraph/op/exp.hpp"
#include "ngraph/op/experimental/batch_mat_mul.hpp"
#include "ngraph/op/experimental/compiled_kernel.hpp"
#include "ngraph/op/experimental/generate_mask.hpp"
#include "ngraph/op/experimental/quantized_conv_bias.hpp"
#include "ngraph/op/experimental/quantized_conv_relu.hpp"
#include "ngraph/op/experimental/quantized_dot_bias.hpp"
#include "ngraph/op/experimental/random_uniform.hpp"
#include "ngraph/op/experimental/tile.hpp"
#include "ngraph/op/floor.hpp"
#include "ngraph/op/fused/conv_fused.hpp"
#include "ngraph/op/fused/group_conv.hpp"
#include "ngraph/op/gather.hpp"
#include "ngraph/op/gather_nd.hpp"
#include "ngraph/op/get_output_element.hpp"
#include "ngraph/op/greater.hpp"
#include "ngraph/op/greater_eq.hpp"
#include "ngraph/op/less.hpp"
#include "ngraph/op/less_eq.hpp"
#include "ngraph/op/log.hpp"
#include "ngraph/op/lrn.hpp"
#include "ngraph/op/max.hpp"
#include "ngraph/op/max_pool.hpp"
#include "ngraph/op/maximum.hpp"
#include "ngraph/op/min.hpp"
#include "ngraph/op/minimum.hpp"
#include "ngraph/op/multiply.hpp"
#include "ngraph/op/negative.hpp"
#include "ngraph/op/not.hpp"
#include "ngraph/op/not_equal.hpp"
#include "ngraph/op/one_hot.hpp"
#include "ngraph/op/op.hpp"
#include "ngraph/op/or.hpp"
#include "ngraph/op/pad.hpp"
#include "ngraph/op/parameter.hpp"
#include "ngraph/op/power.hpp"
#include "ngraph/op/product.hpp"
#include "ngraph/op/quantize.hpp"
#include "ngraph/op/relu.hpp"
#include "ngraph/op/replace_slice.hpp"
#include "ngraph/op/reshape.hpp"
#include "ngraph/op/result.hpp"
#include "ngraph/op/reverse.hpp"
#include "ngraph/op/reverse_sequence.hpp"
#include "ngraph/op/scatter_add.hpp"
#include "ngraph/op/scatter_nd_add.hpp"
#include "ngraph/op/select.hpp"
#include "ngraph/op/sigmoid.hpp"
#include "ngraph/op/sign.hpp"
#include "ngraph/op/sin.hpp"
#include "ngraph/op/sinh.hpp"
#include "ngraph/op/slice.hpp"
#include "ngraph/op/softmax.hpp"
#include "ngraph/op/sqrt.hpp"
#include "ngraph/op/subtract.hpp"
#include "ngraph/op/sum.hpp"
#include "ngraph/op/tan.hpp"
#include "ngraph/op/tanh.hpp"
#include "ngraph/op/topk.hpp"
#include "ngraph/op/xor.hpp"
#include "ngraph/runtime/cpu/cpu_executor.hpp"
#include "ngraph/runtime/cpu/cpu_kernel_emitters.hpp"
#include "ngraph/runtime/cpu/cpu_op_annotations.hpp"
#include "ngraph/runtime/cpu/mkldnn_utils.hpp"
#include "ngraph/runtime/cpu/op/batch_mat_mul_transpose.hpp"
#include "ngraph/runtime/cpu/op/batch_norm_relu.hpp"
#include "ngraph/runtime/cpu/op/bounded_relu.hpp"
#include "ngraph/runtime/cpu/op/conv_add.hpp"
#include "ngraph/runtime/cpu/op/conv_relu.hpp"
#include "ngraph/runtime/cpu/op/convert_layout.hpp"
#include "ngraph/runtime/cpu/op/deconv.hpp"
#include "ngraph/runtime/cpu/op/dropout.hpp"
#include "ngraph/runtime/cpu/op/group_conv_bias.hpp"
#include "ngraph/runtime/cpu/op/leaky_relu.hpp"
#include "ngraph/runtime/cpu/op/lstm.hpp"
#include "ngraph/runtime/cpu/op/matmul_bias.hpp"
#include "ngraph/runtime/cpu/op/max_pool_with_indices.hpp"
#include "ngraph/runtime/cpu/op/rnn.hpp"
#include "ngraph/runtime/cpu/op/sigmoid_mul.hpp"
#include "ngraph/runtime/cpu/op/update_slice.hpp"
#include "ngraph/state/bernoulli_rng_state.hpp"
#include "ngraph/state/uniform_rng_state.hpp"
#include "ngraph/type/element_type.hpp"
#include "ngraph/util.hpp"

using namespace std;
using namespace ngraph;

static bool s_use_ref_kernels = (std::getenv("NGRAPH_CPU_USE_REF_KERNELS") != nullptr);

static string eigen_vector_format(const runtime::cpu::TensorViewWrapper& tvi)
{
    return "fmt::V{" + to_string(tvi.get_size()) + "}";
}

static string eigen_matrix_format(const ngraph::Shape& shape, const ngraph::Strides& strides)
{
    stringstream ss;
    ss << "fmt::M{{" << join(shape) << "}, {" << join(strides) << "}}";
    return ss.str();
}

namespace ngraph
{
    namespace runtime
    {
        namespace cpu
        {
            static void emit_build_primitives(CPU_ExternalFunction* external_function,
                                              const ngraph::Node* node,
                                              CodeWriter& writer,
                                              size_t& index,
                                              std::vector<std::size_t>& deps,
                                              size_t& scratchpad_size)
            {
                writer << "if (ctx->first_iteration)\n";
                writer.block_begin();

                // get the string, deps, and index from the map
                writer << get<0>(external_function->get_primitive_build_tuple(node));
                writer.block_end();

                deps = get<1>(external_function->get_primitive_build_tuple(node));
                index = get<2>(external_function->get_primitive_build_tuple(node));
                scratchpad_size = get<3>(external_function->get_primitive_build_tuple(node));
            }

            template <typename OP>
            static void emit_build_primitives(CPU_ExternalFunction* external_function,
                                              const ngraph::Node* node,
                                              CodeWriter& writer,
                                              size_t& index,
                                              std::vector<std::size_t>& deps,
                                              size_t& scratchpad_size,
                                              const std::vector<TensorViewWrapper>& args)
            {
                writer << "if (ctx->first_iteration)\n";
                writer.block_begin();

                auto& mkldnn_emitter = external_function->get_mkldnn_emitter();
                auto scale_index = mkldnn_emitter->get_scale_index<OP>();
                auto scales_size = shape_size(node->get_input_shape(scale_index));
                writer << "std::vector<float> dyn_scales;\n";
                if (is_same<OP, ngraph::op::QuantizedConvolution>())
                {
                    writer << "dyn_scales.push_back(*" << args[2].get_name() << " * "
                           << " * " << args[4].get_name() << " / "
                           << " * " << args[6].get_name() << ");\n";
                }
                else
                {
                    writer << "dyn_scales.assign(" << args[scale_index].get_name() << ", "
                           << args[scale_index].get_name() << " + " << std::to_string(scales_size)
                           << ");\n";
                }
                // for Quantize
                if (is_same<OP, ngraph::op::Quantize>())
                {
                    writer << "for (size_t i = 0; i < " << std::to_string(scales_size)
                           << "; i++)\n";
                    writer.block_begin();
                    writer << "dyn_scales[i] = 1.0 / dyn_scales[i];\n";
                    writer.block_end();
                }

                // QuantizedConvolutionBiasAdd and QuantizedConvolutionBiasSignedAdd
                if (is_same<OP, ngraph::op::QuantizedConvolutionBiasAdd>() ||
                    is_same<OP, ngraph::op::QuantizedConvolutionBiasSignedAdd>())
                {
                    auto sum_scale_index = 5;
                    auto sum_scales_size = shape_size(node->get_input_shape(sum_scale_index));
                    writer << "std::vector<float> dyn_post_op_scales;\n";
                    writer << "dyn_post_op_scales.assign(" << args[sum_scale_index].get_name()
                           << ", " << args[sum_scale_index].get_name() << " + "
                           << std::to_string(sum_scales_size) << ");\n";
                }

                writer << "// quantize across first dim (mask=2^0) if dyn_scales is a "
                          "vector \n";
                writer << "const int mask = " << std::to_string(scales_size) << " == 1 ? 0 : 1;\n";

                // get the string, deps, and index from the map
                writer << get<0>(external_function->get_primitive_build_tuple(node));
                writer.block_end();

                deps = get<1>(external_function->get_primitive_build_tuple(node));
                index = get<2>(external_function->get_primitive_build_tuple(node));
                scratchpad_size = get<3>(external_function->get_primitive_build_tuple(node));
            }

            template <>
            void CPU_Emitter::EMITTER_DECL(ngraph::op::Add)
            {
                writer.block_begin();
                if (runtime::cpu::mkldnn_utils::use_mkldnn_kernel(node))
                {
                    size_t add_index;
                    std::vector<std::size_t> deps;
                    size_t scratchpad_size;
                    emit_build_primitives(
                        external_function, node, writer, add_index, deps, scratchpad_size);

                    writer << "cg_ctx->set_memory_ptr(" << to_string(deps[0]) << ", "
                           << args[0].get_name() << ");\n";
                    writer << "cg_ctx->set_memory_ptr(" << to_string(deps[1]) << ", "
                           << args[1].get_name() << ");\n";
                    writer << "cg_ctx->set_memory_ptr(" << to_string(deps[2]) << ", "
                           << out[0].get_name() << ");\n";

                    writer << "std::vector<size_t> deps{" << join(deps) << "};\n";
                    writer << "cg_ctx->mkldnn_invoke_primitive(" << to_string(add_index)
                           << ", deps, OpType::ADD, " << to_string(scratchpad_size) << ");\n";
                }
                else
                {
                    writer << "#pragma omp parallel for\n";
                    writer << "for (size_t i = 0; i < " << out[0].get_size() << "; i++)\n";
                    writer.block_begin();
                    writer << out[0].get_name() << "[i] = " << args[0].get_name() << "[i] + "
                           << args[1].get_name() << "[i];\n";
                    writer.block_end();
                }
                writer.block_end();
            }

            template <>
            void CPU_Emitter::EMITTER_DECL(ngraph::op::AllReduce)
            {
                (void)external_function;
                const ngraph::op::AllReduce* allreduce =
                    static_cast<const ngraph::op::AllReduce*>(node);
                writer << "ngraph::get_distributed_interface()->all_reduce(" << args[0].get_name()
                       << ", " << out[0].get_name() << ", "
                       << "ngraph::element::Type_t::" << args[0].get_element_type().get_type_name()
                       << ", " << out[0].get_size() << ", "
                       << "ngraph::Reduce_t::" << allreduce->get_reduce_type() << ");\n";
            }

            template <>
            void CPU_Emitter::EMITTER_DECL(ngraph::op::BroadcastDistributed)
            {
                (void)external_function;
                (void)node;
                (void)out;
                writer << "ngraph::get_distributed_interface()->broadcast(" << args[0].get_name()
                       << ", "
                       << "ngraph::element::Type_t::" << args[0].get_element_type().get_type_name()
                       << ", " << args[0].get_size() << ");\n;";
            }

            static void emitCblasSgemmBatch(CodeWriter& writer,
                                            const Shape& shape_a,
                                            const Shape& shape_b,
                                            const Shape& shape_c,
                                            bool transpose_a,
                                            bool transpose_b,
                                            const std::string& data_a,
                                            const std::string& data_b,
                                            const std::string& data_c,
                                            const std::string& alpha,
                                            const std::string& beta,
                                            size_t group_size)
            {
                static const char* cblas_transpose = "cblas::Transpose::Transpose";
                static const char* cblas_no_transpose = "cblas::Transpose::None";

                size_t m = shape_a[1];
                size_t k = shape_a[2];
                size_t n = shape_b[2];
                size_t lda = std::max(1UL, k);
                size_t ldb = std::max(1UL, n);
                const char* ctranspose_a = cblas_no_transpose;
                const char* ctranspose_b = cblas_no_transpose;
                if (transpose_a)
                {
                    ctranspose_a = cblas_transpose;
                    m = shape_a[2];
                    k = shape_a[1];
                    lda = std::max(1UL, m);
                }
                if (transpose_b)
                {
                    ctranspose_b = cblas_transpose;
                    n = shape_b[1];
                    ldb = std::max(1UL, k);
                }
                size_t ldc = std::max(1UL, n);

                const size_t offset_a = (shape_a.at(0) > 1) ? m * k : 0;
                const size_t offset_b = (shape_b.at(0) > 1) ? k * n : 0;
                const size_t offset_c = (shape_c.at(0) > 1) ? m * n : 0;

                writer.block_begin();

                const size_t group_count = 1;
                auto populate_array =
                    [&writer](const std::string& var, size_t size, size_t offset) {
                        for (size_t i = 0; i < size; ++i)
                        {
                            writer << var << "+" << i * offset << ((i < size - 1) ? ", " : "");
                        }
                    };
                writer << "cblas::Transpose transa_array[] = {" << ctranspose_a << "};\n";
                writer << "cblas::Transpose transb_array[] = {" << ctranspose_b << "};\n";
                writer << "int64_t m_array[] = {" << m << "};\n";
                writer << "int64_t n_array[] = {" << n << "};\n";
                writer << "int64_t k_array[] = {" << k << "};\n";
                writer << "std::vector<const float*> a{";
                populate_array(data_a, group_size, offset_a);
                writer << "};\n";
                writer << "const float** a_array = &a[0];\n";
                writer << "int64_t lda_array[] = {" << lda << "};\n";
                writer << "std::vector<const float*> b{";
                populate_array(data_b, group_size, offset_b);
                writer << "};\n";
                writer << "const float** b_array = &b[0];\n";
                writer << "int64_t ldb_array[] = {" << ldb << "};\n";
                writer << "std::vector<float*> c{";
                populate_array(data_c, group_size, offset_c);
                writer << "};\n";
                writer << "float** c_array = &c[0];\n";
                writer << "int64_t ldc_array[] = {" << ldc << "};\n";
                writer << "int64_t group_size[] = {" << group_size << "};\n";

                writer << "cblas_sgemm_batch(cblas::Layout::RowMajor, ";
                writer << "transa_array, transb_array, m_array, n_array, k_array, \n";
                writer << alpha << ", a_array, lda_array, b_array, ldb_array, " << beta << ", \n";
                writer << "c_array, ldc_array, " << group_count << ", group_size);\n";
                writer.block_end();
            }

            template <typename T>
            static void emitBatchMatMul(const ngraph::Node* /* node */,
                                        const Shape& shape_a,
                                        const Shape& shape_b,
                                        const Shape& shape_c,
                                        const std::vector<TensorViewWrapper>& args,
                                        const std::vector<TensorViewWrapper>& out,
                                        const bool transpose_a,
                                        const bool transpose_b,
                                        CodeWriter& writer)
            {
                writer.block_begin();

                auto mat_a = args[0];
                auto mat_b = args[1];
                auto mat_c = out[0];

                writer << "float alpha_array[] = {1.0f};\n";
                writer << "float beta_array[] = {0.0f};\n";

                const size_t group_size = shape_a[0];
                emitCblasSgemmBatch(writer,
                                    shape_a,
                                    shape_b,
                                    shape_c,
                                    transpose_a,
                                    transpose_b,
                                    mat_a.get_name(),
                                    mat_b.get_name(),
                                    mat_c.get_name(),
                                    "alpha_array",
                                    "beta_array",
                                    group_size);

                writer.block_end();
            }

            static Shape pad_with(Shape v, size_t val, size_t length)
            {
                if (length <= v.size())
                {
                    return v;
                }

                Shape tv(length - v.size(), val);
                v.insert(v.begin(), tv.begin(), tv.end());
                return v;
            }

            static std::string emit_constant_array(const std::string& type,
                                                   const std::string& name,
                                                   const string& val,
                                                   size_t size)
            {
                std::stringstream writer;
                writer << "static " << type << " " << name << "[" << size << "]"
                       << " = { " << val;
                for (size_t i = 1; i < size; ++i)
                {
                    writer << ", " << val;
                }
                writer << "};\n";
                return writer.str();
            }

            template <>
            void CPU_Emitter::EMITTER_DECL(ngraph::op::MatmulBias)
            {
                (void)external_function;
                const ngraph::op::MatmulBias* cg = static_cast<const ngraph::op::MatmulBias*>(node);

                const Shape& arg0_shape = pad_with(cg->get_a_shape(), 1, 3); // A
                const Shape& arg1_shape = pad_with(cg->get_b_shape(), 1, 3); // B
                const Shape& arg2_shape = node->get_shape();                 // bias (C)
                const Shape& padded_result_shape = pad_with(node->get_shape(), 1, 3);
                // Step 1: dot(A,B)
                emitBatchMatMul<ngraph::op::MatmulBias>(node,
                                                        arg0_shape,
                                                        arg1_shape,
                                                        padded_result_shape,
                                                        args,
                                                        out,
                                                        cg->get_is_a_transposed(),
                                                        cg->get_is_b_transposed(),
                                                        writer);

                // Step 2: add bias
                if (args.size() < 3)
                {
                    // no bias
                    return;
                }
                auto mat_c = args[2];

                // the bias argument of add(dot(A,B), broadcast(C)) is typically C
                // In order to broadcast C to the same shape as dot(A,B)
                // we use cblas_gemm_batch(ones, C) or cblas_gemm_batch(C, ones)
                // where ones is a tensor of appropriate shape
                // consisting of the identity element

                // Consider an example of broadcasing a tensor of Shape{1,3}
                // to Shape {4,3}
                //
                // [1    [1 2 3]  [1 2 3
                //  1             1 2 3
                //  1   *         1 2 3
                //  1]            1 2 3]

                // The next example is broadcasting a tensor of Shape{3,1} to Shape {3,4}
                //
                // [1  [1 1 1 1]  [1 1 1 1
                // 2  *           2 2 2 2
                // 3]             3 3 3 3]

                writer << "float alpha_beta_array[] = {1.0f};\n";

                const size_t group_size = 1;
                auto axes = cg->get_broadcast_axes();
                if (axes.size() == 1)
                {
                    auto second_broadcast_axis = *axes.begin();

                    if (second_broadcast_axis == 0)
                    {
                        writer << emit_constant_array(out[0].get_element_type().c_type_string(),
                                                      "ones",
                                                      "1.0f",
                                                      arg2_shape.at(0));
                        ;
                        emitCblasSgemmBatch(writer,
                                            Shape{1, arg2_shape.at(0), 1}, // ones shape
                                            Shape{1, 1, arg2_shape.at(1)}, // C shape
                                            node->get_shape(),
                                            false,
                                            false,
                                            "ones",            // ones
                                            mat_c.get_name(),  // C
                                            out[0].get_name(), // dot(A,B)
                                            "alpha_beta_array",
                                            "alpha_beta_array",
                                            group_size);
                    }
                    else
                    {
                        writer << emit_constant_array(out[0].get_element_type().c_type_string(),
                                                      "ones",
                                                      "1.0f",
                                                      arg2_shape.at(1));
                        emitCblasSgemmBatch(writer,
                                            Shape{1, arg2_shape.at(0), 1}, // C shape
                                            Shape{1, 1, arg2_shape.at(1)}, // ones shape
                                            node->get_shape(),
                                            false, // C transpose
                                            false, // C shape
                                            mat_c.get_name(),
                                            "ones",
                                            out[0].get_name(), // dot(A,B)
                                            "alpha_beta_array",
                                            "alpha_beta_array",
                                            group_size);
                    }
                }
                else
                {
                    if (axes.size() != 2)
                    {
                        throw ngraph_error("unexpected broadcast rank");
                    }

                    writer << emit_constant_array(out[0].get_element_type().c_type_string(),
                                                  "ones",
                                                  "1.0f",
                                                  arg2_shape.at(1));
                    auto bias_scalar = args[2].get_name() + "[0]";
                    writer << emit_constant_array(out[0].get_element_type().c_type_string(),
                                                  "bias_vector",
                                                  bias_scalar,
                                                  arg2_shape.at(0));

                    emitCblasSgemmBatch(writer,
                                        Shape{1, arg2_shape.at(0), 1}, // bias_vector shape
                                        Shape{1, 1, arg2_shape.at(1)}, // ones shape
                                        node->get_shape(),
                                        false, // bias_vector tranpose
                                        false, // ones tranpose
                                        "bias_vector",
                                        "ones",
                                        out[0].get_name(), // dot(A,B)
                                        "alpha_beta_array",
                                        "alpha_beta_array",
                                        group_size);
                }
            }

            template <>
            void CPU_Emitter::EMITTER_DECL(ngraph::op::BatchMatMul)
            {
                (void)external_function;
                const auto* cg = static_cast<const ngraph::op::BatchMatMul*>(node);
                emitBatchMatMul<ngraph::op::BatchMatMul>(node,
                                                         cg->get_input_shape(0),
                                                         cg->get_input_shape(1),
                                                         out[0].get_shape(),
                                                         args,
                                                         out,
                                                         false,
                                                         false,
                                                         writer);
            }

            template <>
            void CPU_Emitter::EMITTER_DECL(ngraph::op::BatchMatMulTranspose)
            {
                (void)external_function;
                const auto* cg = static_cast<const ngraph::op::BatchMatMulTranspose*>(node);
                emitBatchMatMul<ngraph::op::BatchMatMul>(node,
                                                         cg->get_input_shape(0),
                                                         cg->get_input_shape(1),
                                                         out[0].get_shape(),
                                                         args,
                                                         out,
                                                         cg->get_transpose_arg0(),
                                                         cg->get_transpose_arg1(),
                                                         writer);
            }

            template <>
            void CPU_Emitter::EMITTER_DECL(ngraph::op::Lstm)
            {
                if (args.size() != 6)
                {
                    throw ngraph_error(
                        "Lstm op doesnt have the required number of inputs to emit MKLDNN kernel");
                }

                size_t lstm_index;
                std::vector<std::size_t> deps;
                size_t scratchpad_size;
                emit_build_primitives(
                    external_function, node, writer, lstm_index, deps, scratchpad_size);

                writer << "cg_ctx->set_memory_ptr(" << to_string(deps[0]) << ", "
                       << args[0].get_name() << ");\n";
                writer << "cg_ctx->set_memory_ptr(" << to_string(deps[1]) << ", "
                       << args[1].get_name() << ");\n";
                writer << "cg_ctx->set_memory_ptr(" << to_string(deps[2]) << ", "
                       << args[2].get_name() << ");\n";
                writer << "cg_ctx->set_memory_ptr(" << to_string(deps[3]) << ", "
                       << args[3].get_name() << ");\n";
                writer << "cg_ctx->set_memory_ptr(" << to_string(deps[4]) << ", "
                       << args[4].get_name() << ");\n";
                writer << "cg_ctx->set_memory_ptr(" << to_string(deps[5]) << ", "
                       << args[5].get_name() << ");\n";
                writer << "cg_ctx->set_memory_ptr(" << to_string(deps[6]) << ", "
                       << out[0].get_name() << ");\n";
                writer << "cg_ctx->set_memory_ptr(" << to_string(deps[7]) << ", "
                       << out[1].get_name() << ");\n";
                writer << "cg_ctx->set_memory_ptr(" << to_string(deps[8]) << ", "
                       << out[2].get_name() << ");\n";
                writer << "cg_ctx->set_memory_ptr(" << to_string(deps[9])
                       << ", cg_ctx->mkldnn_workspaces[" << deps[10] << "]);\n";

                writer << "std::vector<size_t> deps{" << join(deps) << "};\n";
                writer << "cg_ctx->mkldnn_invoke_primitive(" << to_string(lstm_index)
                       << ", deps, OpType::LSTM, " << to_string(scratchpad_size) << ");\n";
            }

            template <>
            void CPU_Emitter::EMITTER_DECL(ngraph::op::Rnn)
            {
                size_t rnn_index;
                std::vector<std::size_t> deps;
                size_t scratchpad_size;
                emit_build_primitives(
                    external_function, node, writer, rnn_index, deps, scratchpad_size);

                writer << "cg_ctx->set_memory_ptr(" << to_string(deps[0]) << ", "
                       << args[0].get_name() << ");\n";
                writer << "cg_ctx->set_memory_ptr(" << to_string(deps[1]) << ", "
                       << args[1].get_name() << ");\n";
                writer << "cg_ctx->set_memory_ptr(" << to_string(deps[2]) << ", "
                       << args[2].get_name() << ");\n";
                writer << "cg_ctx->set_memory_ptr(" << to_string(deps[3]) << ", "
                       << args[3].get_name() << ");\n";
                writer << "cg_ctx->set_memory_ptr(" << to_string(deps[4]) << ", "
                       << args[4].get_name() << ");\n";
                writer << "cg_ctx->set_memory_ptr(" << to_string(deps[5]) << ", "
                       << args[5].get_name() << ");\n";
                writer << "cg_ctx->set_memory_ptr(" << to_string(deps[6]) << ", "
                       << out[0].get_name() << ");\n";
                writer << "cg_ctx->set_memory_ptr(" << to_string(deps[7]) << ", "
                       << out[1].get_name() << ");\n";
                writer << "cg_ctx->set_memory_ptr(" << to_string(deps[8]) << ", "
                       << out[2].get_name() << ");\n";
                writer << "cg_ctx->set_memory_ptr(" << to_string(deps[9])
                       << ", cg_ctx->mkldnn_workspaces[" << deps[10] << "]);\n";

                writer << "std::vector<size_t> deps{" << join(deps) << "};\n";
                writer << "cg_ctx->mkldnn_invoke_primitive(" << to_string(rnn_index)
                       << ", deps, OpType::RNN, " << to_string(scratchpad_size) << ");\n";
            }

            template <typename T>
            void CPU_Emitter::emitBatchNorm(CPU_ExternalFunction* external_function,
                                            CodeWriter& writer,
                                            const ngraph::Node* node,
                                            const std::vector<TensorViewWrapper>& args,
                                            const std::vector<TensorViewWrapper>& out,
                                            bool /* append_relu */,
                                            bool training)
            {
                writer.block_begin();
                // define weights
                writer << "std::vector<" << args[0].get_element_type().c_type_string()
                       << ">bn_weights(2*" << args[0].get_size() << ");\n";
                writer << "memcpy(&bn_weights[0], " << args[0].get_name() << ", "
                       << args[0].get_size() * args[0].get_element_type().size() << ");\n";
                writer << "memcpy(&bn_weights[0]+" << args[0].get_size() << ", "
                       << args[1].get_name() << ", "
                       << args[1].get_size() * args[1].get_element_type().size() << ");\n";

                size_t batchnorm_index;
                std::vector<std::size_t> deps;
                size_t scratchpad_size;
                emit_build_primitives(
                    external_function, node, writer, batchnorm_index, deps, scratchpad_size);

                if (training && args.size() == 3)
                {
                    writer << "cg_ctx->set_memory_ptr(" << to_string(deps[0]) << ", "
                           << args[2].get_name() << ");\n";
                    writer << "cg_ctx->set_memory_ptr(" << to_string(deps[1])
                           << ", bn_weights.data());\n";
                    writer << "cg_ctx->set_memory_ptr(" << to_string(deps[2]) << ", "
                           << out[0].get_name() << ");\n";
                    writer << "cg_ctx->set_memory_ptr(" << to_string(deps[3]) << ", "
                           << out[1].get_name() << ");\n";
                    writer << "cg_ctx->set_memory_ptr(" << to_string(deps[4]) << ", "
                           << out[2].get_name() << ");\n";

                    writer << "std::vector<size_t> deps{" << join(deps) << "};\n";
                    writer << "cg_ctx->mkldnn_invoke_primitive(" << to_string(batchnorm_index)
                           << ", deps, OpType::BATCHNORM3ARGS, " << to_string(scratchpad_size)
                           << ");\n";
                }
                else
                {
                    writer << "cg_ctx->set_memory_ptr(" << to_string(deps[0]) << ", "
                           << args[2].get_name() << ");\n";
                    writer << "cg_ctx->set_memory_ptr(" << to_string(deps[1]) << ", "
                           << args[3].get_name() << ");\n";
                    writer << "cg_ctx->set_memory_ptr(" << to_string(deps[2]) << ", "
                           << args[4].get_name() << ");\n";
                    writer << "cg_ctx->set_memory_ptr(" << to_string(deps[3])
                           << ", bn_weights.data());\n";
                    writer << "cg_ctx->set_memory_ptr(" << to_string(deps[4]) << ", "
                           << out[0].get_name() << ");\n";

                    writer << "std::vector<size_t> deps{" << join(deps) << "};\n";
                    writer << "cg_ctx->mkldnn_invoke_primitive(" << to_string(batchnorm_index)
                           << ", deps, OpType::BATCHNORM5ARGS, " << to_string(scratchpad_size)
                           << ");\n";
                }
                writer.block_end();
            }

            template <>
            void CPU_Emitter::EMITTER_DECL(ngraph::op::BatchNormTraining)
            {
                if (!mkldnn_utils::use_mkldnn_kernel(node))
                {
                    const ngraph::op::BatchNormTraining* batchnorm =
                        static_cast<const ngraph::op::BatchNormTraining*>(node);

                    if (args.size() == 3)
                    {
                        writer << "reference::batch_norm_training(" << batchnorm->get_eps_value()
                               << ",\n";
                        writer << "            " << args[0].get_name() << ",\n";
                        writer << "            " << args[1].get_name() << ",\n";
                        writer << "            " << args[2].get_name() << ",\n";
                        writer << "            " << out[0].get_name() << ",\n";
                        writer << "            " << out[1].get_name() << ",\n";
                        writer << "            " << out[2].get_name() << ",\n";
                        writer << "            {" << join(args[2].get_shape()) << "});\n";
                    }
                    else
                    {
                        writer << "reference::batch_norm_inference(" << batchnorm->get_eps_value()
                               << ",\n";
                        writer << "            " << args[0].get_name() << ",\n";
                        writer << "            " << args[1].get_name() << ",\n";
                        writer << "            " << args[2].get_name() << ",\n";
                        writer << "            " << args[3].get_name() << ",\n";
                        writer << "            " << args[4].get_name() << ",\n";
                        writer << "            " << out[0].get_name() << ",\n";
                        writer << "            {" << join(args[2].get_shape()) << "});\n";
                    }
                }
                else
                {
                    emitBatchNorm<ngraph::op::BatchNormTraining>(
                        external_function, writer, node, args, out, false, true);
                }
            }

            template <>
            void CPU_Emitter::EMITTER_DECL(ngraph::op::BatchNormInference)
            {
                if (!mkldnn_utils::use_mkldnn_kernel(node))
                {
                    const ngraph::op::BatchNormInference* batchnorm =
                        static_cast<const ngraph::op::BatchNormInference*>(node);

                    writer << "reference::batch_norm_inference(" << batchnorm->get_eps_value()
                           << ",\n";
                    writer << "            " << args[0].get_name() << ",\n";
                    writer << "            " << args[1].get_name() << ",\n";
                    writer << "            " << args[2].get_name() << ",\n";
                    writer << "            " << args[3].get_name() << ",\n";
                    writer << "            " << args[4].get_name() << ",\n";
                    writer << "            " << out[0].get_name() << ",\n";
                    writer << "            {" << join(args[2].get_shape()) << "});\n";
                }
                else
                {
                    emitBatchNorm<ngraph::op::BatchNormInference>(
                        external_function, writer, node, args, out, false, false);
                }
            }

            template <>
            void CPU_Emitter::EMITTER_DECL(ngraph::op::BatchNormTrainingRelu)
            {
                if (!mkldnn_utils::use_mkldnn_kernel(node))
                {
                    throw ngraph_error("BatchNormRelu is only supported with 4-D MKLDNN kernel.");
                }
                emitBatchNorm<ngraph::op::BatchNormTrainingRelu>(
                    external_function, writer, node, args, out, true, true);
            }

            template <>
            void CPU_Emitter::EMITTER_DECL(ngraph::op::BatchNormInferenceRelu)
            {
                if (!mkldnn_utils::use_mkldnn_kernel(node))
                {
                    throw ngraph_error("BatchNormRelu is only supported with 4-D MKLDNN kernel.");
                }
                emitBatchNorm<ngraph::op::BatchNormTrainingRelu>(
                    external_function, writer, node, args, out, true, false);
            }

            template <>
            void CPU_Emitter::EMITTER_DECL(ngraph::op::BatchNormTrainingBackprop)
            {
                writer.block_begin();
                if (!mkldnn_utils::use_mkldnn_kernel(node))
                {
                    const ngraph::op::BatchNormTrainingBackprop* batchnorm =
                        static_cast<const ngraph::op::BatchNormTrainingBackprop*>(node);

                    writer << "reference::batch_norm_backprop(" << batchnorm->get_eps_value()
                           << ",\n";
                    writer << "            " << args[0].get_name() << ",\n";
                    writer << "            " << args[1].get_name() << ",\n";
                    writer << "            " << args[2].get_name() << ",\n";
                    writer << "            " << args[3].get_name() << ",\n";
                    writer << "            " << args[4].get_name() << ",\n";
                    writer << "            " << args[5].get_name() << ",\n";
                    writer << "            " << out[0].get_name() << ",\n";
                    writer << "            " << out[1].get_name() << ",\n";
                    writer << "            " << out[2].get_name() << ",\n";
                    writer << "            {" << join(args[2].get_shape()) << "});\n";
                }
                else
                {
                    // define weights
                    writer << "std::vector<" << args[0].get_element_type().c_type_string()
                           << ">bn_weights(2*" << args[0].get_size() << ");\n";
                    writer << "std::vector<" << args[0].get_element_type().c_type_string()
                           << ">bn_dweights(2*" << args[0].get_size() << ");\n";

<<<<<<< HEAD
                size_t batchnorm_index;
                std::vector<std::size_t> deps;
                size_t scratchpad_size;
                emit_build_primitives(
                    external_function, node, writer, batchnorm_index, deps, scratchpad_size);
=======
                    writer << "memcpy(&bn_weights[0], " << args[0].get_name() << ", "
                           << args[0].get_size() * args[0].get_element_type().size() << ");\n";
                    writer << "memcpy(&bn_weights[0]+" << args[0].get_size() << ", "
                           << args[1].get_name() << ", "
                           << args[1].get_size() * args[1].get_element_type().size() << ");\n";
>>>>>>> 2d51c383

                    size_t batchnorm_index;
                    std::vector<std::size_t> deps;
                    emit_build_primitives(external_function, node, writer, batchnorm_index, deps);

<<<<<<< HEAD
                writer << "std::vector<size_t> deps{" << join(deps) << "};\n";
                writer << "cg_ctx->mkldnn_invoke_primitive(" << to_string(batchnorm_index)
                       << ", deps, OpType::BATCHNORMBACKPROP, " << to_string(scratchpad_size)
                       << ");\n";
=======
                    writer << "cg_ctx->set_memory_ptr(" << to_string(deps[0])
                           << ", bn_weights.data());\n";
                    writer << "cg_ctx->set_memory_ptr(" << to_string(deps[1]) << ", "
                           << args[2].get_name() << ");\n";
                    writer << "cg_ctx->set_memory_ptr(" << to_string(deps[2]) << ", "
                           << args[3].get_name() << ");\n";
                    writer << "cg_ctx->set_memory_ptr(" << to_string(deps[3]) << ", "
                           << args[4].get_name() << ");\n";
                    writer << "cg_ctx->set_memory_ptr(" << to_string(deps[4]) << ", "
                           << args[5].get_name() << ");\n";
                    writer << "cg_ctx->set_memory_ptr(" << to_string(deps[5]) << ", "
                           << out[0].get_name() << ");\n";
                    writer << "cg_ctx->set_memory_ptr(" << to_string(deps[6])
                           << ", bn_dweights.data());\n";
>>>>>>> 2d51c383

                    writer << "std::vector<size_t> deps{" << join(deps) << "};\n";
                    writer << "cg_ctx->mkldnn_invoke_primitive(" << to_string(batchnorm_index)
                           << ", deps, OpType::BATCHNORMBACKPROP);\n";

                    writer << "memcpy(" << out[1].get_name() << ", &bn_dweights[0], "
                           << args[0].get_size() * args[0].get_element_type().size() << ");\n";
                    writer << "memcpy(" << out[2].get_name() << ", &bn_dweights[0]+"
                           << args[0].get_size() << ", "
                           << args[1].get_size() * args[1].get_element_type().size() << ");\n";
                }
                writer.block_end();
            }

            template <>
            void CPU_Emitter::EMITTER_DECL(ngraph::op::Dot)
            {
                (void)external_function;
                const ngraph::op::Dot* dot = static_cast<const ngraph::op::Dot*>(node);

                const Shape& arg0_shape = args[0].get_shape();
                const Shape& arg1_shape = args[1].get_shape();
                if (arg0_shape.empty() || arg1_shape.empty())
                {
                    auto& first = (arg0_shape.empty() ? args[0] : args[1]);
                    auto& second = (arg0_shape.empty() ? args[1] : args[0]);

                    writer.block_begin();
                    writer << emit_vector(out[0]) << "\n    = ";
                    writer << first.get_name() << "[0]\n    * " << emit_vector(second) << ";\n";
                    writer.block_end();
                }
                else if ((arg0_shape.size() == 1) && (arg1_shape.size() == 1) &&
                         dot->get_reduction_axes_count() == 1)
                {
                    writer.block_begin();
                    writer << emit_vector(out[0]) << " << \n"
                           << "    " << emit_vector(args[0]) << ".dot(" << emit_vector(args[1])
                           << ");\n";
                    writer.block_end();
                }
                else if ((arg0_shape.size() == 2) && (arg1_shape.size() == 1) &&
                         dot->get_reduction_axes_count() == 1)
                {
                    writer.block_begin();
                    writer << emit_vector(out[0]) << " = \n"
                           << "    " << emit_matrix(args[0]) << " * " << emit_vector(args[1])
                           << ";\n";
                    writer.block_end();
                }
                else if ((arg0_shape.size() == 2) && (arg1_shape.size() == 2) &&
                         dot->get_reduction_axes_count() == 1)
                {
                    // Emit an MKL SGEMM call if possible
                    if (args[0].get_element_type() == element::f32)
                    {
                        writer.block_begin();
                        writer << "cblas::cblas_sgemm("
                               << "cblas::Layout::RowMajor, "
                               << "cblas::Transpose::None, "
                               << "cblas::Transpose::None, " << arg0_shape[0] << ", "
                               << arg1_shape[1] << ", " << arg0_shape[1] << ",\n"
                               << "        1.0f, " << args[0].get_name() << ", "
                               << max(1UL, arg0_shape[1]) << ", " << args[1].get_name() << ", "
                               << max(1UL, arg1_shape[1]) << ", 0.0f,\n"
                               << "        " << out[0].get_name() << ", " << max(1UL, arg1_shape[1])
                               << ");\n";
                        writer.block_end();
                    }
                    else
                    {
                        writer.block_begin();
                        writer << emit_matrix(out[0]) << " = \n"
                               << "    " << emit_matrix(args[0]) << " * " << emit_matrix(args[1])
                               << ";\n";
                        writer.block_end();
                    }
                }
                // Specialized handling of rank 3 tensor multiply rank 2 tensor where
                // each of the
                else if ((arg0_shape.size() == 3) && (arg1_shape.size() == 2) &&
                         dot->get_reduction_axes_count() == 1 &&
                         args[0].get_element_type() == element::f32)
                {
                    auto mat_a = args[0];
                    auto mat_b = args[1];
                    auto mat_c = out[0];
                    const Shape& shape_a = mat_a.get_shape();
                    const Shape& shape_b = mat_b.get_shape();

                    const size_t m = shape_a[1];
                    const size_t k = shape_a[2];
                    const size_t n = shape_b[1];

                    // this also works when mat_a is shape (1, m, k)
                    const size_t offset_a = m * k;
                    // we do not offset mat_b
                    const size_t offset_b = 0;
                    const size_t offset_c = m * n;

                    const size_t group_count = 1;
                    const size_t group_size = shape_a[0];
                    auto populate_array =
                        [&writer](const std::string& var, size_t size, size_t offset) {
                            for (size_t i = 0; i < size; ++i)
                            {
                                writer << var << "+" << i * offset << ((i < size - 1) ? ", " : "");
                            }
                        };

                    writer.block_begin();
                    writer << "cblas::Transpose transa_array[] = {cblas::Transpose::None};\n";
                    writer << "cblas::Transpose transb_array[] = {cblas::Transpose::None};\n";
                    writer << "int64_t m_array[] = {" << m << "};\n";
                    writer << "int64_t n_array[] = {" << n << "};\n";
                    writer << "int64_t k_array[] = {" << k << "};\n";
                    writer << "float alpha_array[] = {1.0f};\n";
                    writer << "std::vector<const float*> a{";
                    populate_array(mat_a.get_name(), group_size, offset_a);
                    writer << "};\n";
                    writer << "const float** a_array = &a[0];\n";
                    writer << "int64_t lda_array[] = {" << std::max(1UL, k) << "};\n";
                    writer << "std::vector<const float*> b{";
                    populate_array(mat_b.get_name(), group_size, offset_b);
                    writer << "};\n";
                    writer << "const float** b_array = &b[0];\n";
                    writer << "int64_t ldb_array[] = {" << std::max(1UL, n) << "};\n";
                    writer << "float beta_array[] = {0.0f};\n";
                    writer << "std::vector<float*> c{";
                    populate_array(mat_c.get_name(), group_size, offset_c);
                    writer << "};\n";
                    writer << "float** c_array = &c[0];\n";
                    writer << "int64_t ldc_array[] = {" << std::max(1UL, n) << "};\n";
                    writer << "int64_t group_size[] = {" << group_size << "};\n";

                    writer << "cblas_sgemm_batch(cblas::Layout::RowMajor, ";
                    writer << "transa_array, transb_array, m_array, n_array, k_array, \n";
                    writer << "alpha_array, a_array, lda_array, b_array, ldb_array, beta_array, \n";
                    writer << "c_array, ldc_array, " << group_count << ", group_size);\n";
                    writer.block_end();
                }
                else
                {
                    writer << "reference::dot(" << args[0].get_name() << ",\n";
                    writer << "            " << args[1].get_name() << ",\n";
                    writer << "            " << out[0].get_name() << ",\n";
                    writer << "            {" << join(args[0].get_shape()) << "},\n";
                    writer << "            {" << join(args[1].get_shape()) << "},\n";
                    writer << "            {" << join(out[0].get_shape()) << "},\n";
                    writer << "            " << dot->get_reduction_axes_count() << ");\n";
                }
            }

            template <>
            void CPU_Emitter::EMITTER_DECL(ngraph::op::Multiply)
            {
                (void)external_function;
                (void)node;
                writer.block_begin();
                writer << "#pragma omp parallel for\n";
                writer << "for (size_t i = 0; i < " << out[0].get_size() << "; i++)\n";
                writer.block_begin();
                writer << out[0].get_name() << "[i] = " << args[0].get_name() << "[i] * "
                       << args[1].get_name() << "[i];\n";
                writer.block_end();
                writer.block_end();
            }

            template <>
            void CPU_Emitter::EMITTER_DECL(ngraph::op::GetOutputElement)
            {
                (void)external_function;
                (void)node;
                writer.block_begin();
                writer << "memcpy(" << out[0].get_name() << ", " << args[0].get_name() << ", "
                       << out[0].get_size() * out[0].get_element_type().size() << ");\n";
                writer.block_end();
            }

            template <>
            void CPU_Emitter::EMITTER_DECL(ngraph::op::Abs)
            {
                (void)external_function;
                (void)node;
                writer.block_begin();
                // Some C++ implementations don't like it when we call std::abs on unsigned types,
                // so we will
                // avoid doing so here.
                auto& result_element_type = out[0].get_element_type();

                writer << "#pragma omp parallel for\n";
                writer << "for (size_t i = 0; i < " << out[0].get_size() << "; i++)\n";
                writer.block_begin();
                writer << out[0].get_name()
                       << "[i] = " << (result_element_type.is_signed() ? "std::abs" : "") << "("
                       << args[0].get_name() << "[i]);\n";
                writer.block_end();
                writer.block_end();
            }

            template <>
            void CPU_Emitter::EMITTER_DECL(ngraph::op::Concat)
            {
                auto concat = static_cast<const ngraph::op::Concat*>(node);
                if (auto op_annotations = concat->get_op_annotations())
                {
                    auto in_place_oi_pairs = op_annotations->get_in_place_oi_pairs();
                    if (in_place_oi_pairs.size() > 0)
                    {
                        auto offset = 0;
                        for (size_t i = 0; i < args.size(); i++)
                        {
                            writer << "if (" << args[i].get_name() << " < " << out[0].get_name()
                                   << " || " << args[i].get_name() << " >= " << out[0].get_name()
                                   << " + " << out[0].get_size() << ")\n";
                            writer.block_begin();
                            writer << "memcpy(" << out[0].get_name() << " + " << offset << ", "
                                   << args[i].get_name() << ", "
                                   << args[i].get_size() * out[0].get_element_type().size()
                                   << ");\n";
                            writer.block_end();
                            offset += args[i].get_size();
                        }
                        return;
                    }
                }
                auto result_shape = out[0].get_shape();

                if (runtime::cpu::mkldnn_utils::use_mkldnn_kernel(node))
                {
                    size_t concat_index;
                    std::vector<std::size_t> deps;
                    size_t scratchpad_size;
                    emit_build_primitives(
                        external_function, node, writer, concat_index, deps, scratchpad_size);

                    size_t i;
                    for (i = 0; i < args.size(); i++)
                    {
                        writer << "cg_ctx->set_memory_ptr(" << to_string(deps[i]) << ", "
                               << args[i].get_name() << ");\n";
                    }
                    writer << "cg_ctx->set_memory_ptr(" << to_string(deps[i]) << ", "
                           << out[0].get_name() << ");\n";

                    writer << "std::vector<size_t> deps{" << join(deps) << "};\n";
                    writer << "cg_ctx->mkldnn_invoke_primitive(" << to_string(concat_index)
                           << ", deps, OpType::CONCAT, " << to_string(scratchpad_size) << ");\n";
                }
                else
                {
                    auto axis =
                        (static_cast<const ngraph::op::Concat*>(node))->get_concatenation_axis();

                    std::vector<std::string> arg_names;
                    std::vector<Shape> arg_shapes;

                    for (auto arg : args)
                    {
                        arg_names.push_back(arg.get_name());
                        arg_shapes.push_back(arg.get_shape());
                    }

                    kernel::emit_concat(writer,
                                        args[0].get_element_type().c_type_string(),
                                        arg_names,
                                        out[0].get_name(),
                                        arg_shapes,
                                        result_shape,
                                        axis);
                }
            }

            template <>
            void CPU_Emitter::EMITTER_DECL(ngraph::op::Divide)
            {
                (void)external_function;
                writer.block_begin();
                bool integral_type = !node->get_element_type().is_real();
                if (integral_type)
                {
                    // Check for divide by zero for integer types only
                    size_t element_count = args[1].get_size();
                    writer << "for (size_t i=0; i<" << element_count << "; i++)\n";
                    writer.block_begin();
                    writer << "if (" << args.at(1).get_name()
                           << "[i] == 0) throw std::runtime_error(\"integer divide by zero\");\n";
                    writer.block_end();
                }
                auto divop = static_cast<const ngraph::op::Divide*>(node);
                bool pythondiv = divop->is_pythondiv();
                writer << "#pragma omp parallel for\n";
                writer << "for (size_t i = 0; i < " << out[0].get_size() << "; i++)\n";
                writer.block_begin();
                if (integral_type && pythondiv)
                {
                    writer << out[0].get_name() << "[i] = ((" << args[0].get_name() << "[i] % "
                           << args[1].get_name() << "[i] != 0) && (" << args[0].get_name()
                           << "[i] < 0 != " << args[1].get_name() << "[i] < 0)) ?"
                           << args[0].get_name() << "[i] / " << args[1].get_name()
                           << "[i] - 1 :" << args[0].get_name() << "[i] / " << args[1].get_name()
                           << "[i];\n";
                }
                else
                {
                    writer << out[0].get_name() << "[i] = " << args[0].get_name() << "[i] / "
                           << args[1].get_name() << "[i];\n";
                }
                writer.block_end();
                writer.block_end();
            }

            template <>
            void CPU_Emitter::EMITTER_DECL(ngraph::op::Equal)
            {
                (void)external_function;
                (void)node;
                writer.block_begin();
                writer << "#pragma omp parallel for\n";
                writer << "for (size_t i = 0; i < " << out[0].get_size() << "; i++)\n";
                writer.block_begin();
                writer << out[0].get_name() << "[i] = " << args[0].get_name()
                       << "[i] == " << args[1].get_name() << "[i];\n";
                writer.block_end();
                writer.block_end();
            }

            template <>
            void CPU_Emitter::EMITTER_DECL(ngraph::op::Greater)
            {
                (void)external_function;
                (void)node;
                writer.block_begin();
                writer << "#pragma omp parallel for\n";
                writer << "for (size_t i = 0; i < " << out[0].get_size() << "; i++)\n";
                writer.block_begin();
                writer << out[0].get_name() << "[i] = " << args[0].get_name() << "[i] > "
                       << args[1].get_name() << "[i];\n";
                writer.block_end();
                writer.block_end();
            }

            template <>
            void CPU_Emitter::EMITTER_DECL(ngraph::op::GreaterEq)
            {
                (void)external_function;
                (void)node;
                writer.block_begin();
                writer << "#pragma omp parallel for\n";
                writer << "for (size_t i = 0; i < " << out[0].get_size() << "; i++)\n";
                writer.block_begin();
                writer << out[0].get_name() << "[i] = " << args[0].get_name()
                       << "[i] >= " << args[1].get_name() << "[i];\n";
                writer.block_end();
                writer.block_end();
            }

            template <>
            void CPU_Emitter::EMITTER_DECL(ngraph::op::Less)
            {
                (void)external_function;
                (void)node;
                writer.block_begin();
                writer << "#pragma omp parallel for\n";
                writer << "for (size_t i = 0; i < " << out[0].get_size() << "; i++)\n";
                writer.block_begin();
                writer << out[0].get_name() << "[i] = " << args[0].get_name() << "[i] < "
                       << args[1].get_name() << "[i];\n";
                writer.block_end();
                writer.block_end();
            }

            template <>
            void CPU_Emitter::EMITTER_DECL(ngraph::op::LessEq)
            {
                (void)external_function;
                (void)node;
                writer.block_begin();
                writer << "#pragma omp parallel for\n";
                writer << "for (size_t i = 0; i < " << out[0].get_size() << "; i++)\n";
                writer.block_begin();
                writer << out[0].get_name() << "[i] = " << args[0].get_name()
                       << "[i] <= " << args[1].get_name() << "[i];\n";
                writer.block_end();
                writer.block_end();
            }

            template <>
            void CPU_Emitter::EMITTER_DECL(ngraph::op::Any)
            {
                (void)external_function;
                const ngraph::op::Any* any = static_cast<const ngraph::op::Any*>(node);
                writer.block_begin();
                {
                    writer << "reference::any(";
                    writer << "            " << args[0].get_name() << ",\n";
                    writer << "            " << out[0].get_name() << ",\n";
                    writer << "            {" << join(args[0].get_shape()) << "},\n";
                    writer << "            {" << join(out[0].get_shape()) << "},\n";
                    writer << "            {" << join(any->get_reduction_axes()) << "});\n";
                }
                writer.block_end();
            }

            template <>
            void CPU_Emitter::EMITTER_DECL(ngraph::op::All)
            {
                (void)external_function;
                const ngraph::op::All* all = static_cast<const ngraph::op::All*>(node);
                writer.block_begin();
                {
                    writer << "reference::all(";
                    writer << "            " << args[0].get_name() << ",\n";
                    writer << "            " << out[0].get_name() << ",\n";
                    writer << "            {" << join(args[0].get_shape()) << "},\n";
                    writer << "            {" << join(out[0].get_shape()) << "},\n";
                    writer << "            {" << join(all->get_reduction_axes()) << "});\n";
                }
                writer.block_end();
            }

            template <>
            void CPU_Emitter::EMITTER_DECL(ngraph::op::LRN)
            {
                const ngraph::op::LRN* lrn = static_cast<const ngraph::op::LRN*>(node);

                writer.block_begin();
                if (runtime::cpu::mkldnn_utils::use_mkldnn_kernel(node))
                {
                    size_t lrn_index;
                    std::vector<std::size_t> deps;
                    size_t scratchpad_size;
                    emit_build_primitives(
                        external_function, node, writer, lrn_index, deps, scratchpad_size);

                    writer << "cg_ctx->set_memory_ptr(" << to_string(deps[0]) << ", "
                           << args[0].get_name() << ");\n";
                    writer << "cg_ctx->set_memory_ptr(" << to_string(deps[1]) << ", "
                           << out[0].get_name() << ");\n";

                    writer << "std::vector<size_t> deps{" << join(deps) << "};\n";
                    writer << "cg_ctx->mkldnn_invoke_primitive(" << to_string(lrn_index)
                           << ", deps, OpType::LRN, " << to_string(scratchpad_size) << ");\n";
                }
                else
                {
                    writer << "reference::lrn<" << lrn->get_element_type().c_type_string() << ">(";
                    writer << "            " << args[0].get_name() << ",\n";
                    writer << "            " << out[0].get_name() << ",\n";
                    writer << "            {" << join(args[0].get_shape()) << "},\n";
                    writer << "            " << lrn->get_alpha() << ",\n";
                    writer << "            " << lrn->get_beta() << ",\n";
                    writer << "            " << lrn->get_bias() << ",\n";
                    writer << "            " << lrn->get_nsize() << ");\n";
                }
                writer.block_end();
            }

            template <>
            void CPU_Emitter::EMITTER_DECL(ngraph::op::Log)
            {
                (void)external_function;
                (void)node;
                writer.block_begin();
                writer << "#pragma omp parallel for\n";
                writer << "for (size_t i = 0; i < " << out[0].get_size() << "; i++)\n";
                writer.block_begin();
                writer << out[0].get_name() << "[i] = log(" << args[0].get_name() << "[i]);\n";
                writer.block_end();
                writer.block_end();
            }

            template <>
            void CPU_Emitter::EMITTER_DECL(ngraph::op::Maximum)
            {
                (void)external_function;
                (void)node;
                writer.block_begin();
                writer << "#pragma omp parallel for\n";
                writer << "for (size_t i = 0; i < " << out[0].get_size() << "; i++)\n";
                writer.block_begin();
                writer << out[0].get_name() << "[i] = " << args[0].get_name() << "[i] > "
                       << args[1].get_name() << "[i] ? " << args[0].get_name()
                       << "[i] : " << args[1].get_name() << "[i] ;\n";
                writer.block_end();
                writer.block_end();
            }

            template <>
            void CPU_Emitter::EMITTER_DECL(ngraph::op::Minimum)
            {
                (void)external_function;
                (void)node;
                writer.block_begin();
                writer << "#pragma omp parallel for\n";
                writer << "for (size_t i = 0; i < " << out[0].get_size() << "; i++)\n";
                writer.block_begin();
                writer << out[0].get_name() << "[i] = " << args[0].get_name() << "[i] < "
                       << args[1].get_name() << "[i] ? " << args[0].get_name()
                       << "[i] : " << args[1].get_name() << "[i] ;\n";
                writer.block_end();
                writer.block_end();
            }

            template <>
            void CPU_Emitter::EMITTER_DECL(ngraph::op::Negative)
            {
                (void)external_function;
                (void)node;
                writer.block_begin();
                writer << "#pragma omp parallel for\n";
                writer << "for (size_t i = 0; i < " << out[0].get_size() << "; i++)\n";
                writer.block_begin();
                writer << out[0].get_name() << "[i] = -" << args[0].get_name() << "[i];\n";
                writer.block_end();
                writer.block_end();
            }

            template <>
            void CPU_Emitter::EMITTER_DECL(ngraph::op::NotEqual)
            {
                (void)external_function;
                (void)node;
                writer.block_begin();
                writer << "#pragma omp parallel for\n";
                writer << "for (size_t i = 0; i < " << out[0].get_size() << "; i++)\n";
                writer.block_begin();
                writer << out[0].get_name() << "[i] = " << args[0].get_name()
                       << "[i] != " << args[1].get_name() << "[i];\n";
                writer.block_end();
                writer.block_end();
            }

            template <>
            void CPU_Emitter::EMITTER_DECL(ngraph::op::Select)
            {
                (void)external_function;
                (void)node;
                writer.block_begin();
                writer << "#pragma omp parallel for\n";
                writer << "for (size_t i = 0; i < " << out[0].get_size() << "; i++)\n";
                writer.block_begin();
                writer << out[0].get_name() << "[i] = " << args[0].get_name() << "[i] ? "
                       << args[1].get_name() << "[i] : " << args[2].get_name() << "[i];\n";
                writer.block_end();
                writer.block_end();
            }

            template <>
            void CPU_Emitter::EMITTER_DECL(ngraph::op::Subtract)
            {
                (void)external_function;
                (void)node;
                writer.block_begin();
                writer << "#pragma omp parallel for\n";
                writer << "for (size_t i = 0; i < " << out[0].get_size() << "; i++)\n";
                writer.block_begin();
                writer << out[0].get_name() << "[i] = " << args[0].get_name() << "[i] - "
                       << args[1].get_name() << "[i];\n";
                writer.block_end();
                writer.block_end();
            }

            template <>
            void CPU_Emitter::EMITTER_DECL(ngraph::op::Broadcast)
            {
                (void)external_function;
                auto broadcast = static_cast<const ngraph::op::Broadcast*>(node);

                writer.block_begin();
                kernel::emit_broadcast(writer,
                                       args[0].get_element_type().c_type_string(),
                                       args[0].get_name(),
                                       out[0].get_name(),
                                       args[0].get_shape(),
                                       out[0].get_shape(),
                                       broadcast->get_broadcast_axes());
                writer.block_end();
            }

            template <>
            void CPU_Emitter::EMITTER_DECL(ngraph::op::Convert)
            {
                (void)external_function;
                (void)node;
                auto& result_element_type = out[0].get_element_type();

                writer << "if ((void*)" << out[0].get_name() << " != (void*)" << args[0].get_name()
                       << ") \n";
                writer.block_begin();
                writer << "#pragma omp parallel for\n";
                writer << "for (size_t i = 0; i < " << out[0].get_size() << "; i++)\n";
                writer.block_begin();
                writer << out[0].get_name() << "[i] = (";
                if (result_element_type == element::boolean)
                {
                    writer << "bool";
                }
                else
                {
                    writer << result_element_type.c_type_string();
                }
                writer << ")(" << args[0].get_name() << "[i]);\n";
                writer.block_end();
                writer.block_end();
            }

            template <>
            void CPU_Emitter::EMITTER_DECL(ngraph::op::Constant)
            {
                (void)out;
                (void)args;
                // If an output is a constant then copy it
                size_t output_index = 0;
                for (shared_ptr<Node> result : external_function->get_function()->get_results())
                {
                    if (result.get() == node)
                    {
                        const descriptor::Tensor& tensor = node->get_output_tensor(0);
                        writer << "memcpy(outputs[" << output_index << "], " << tensor.get_name()
                               << ", " << tensor.size() << ");\n";
                    }
                    output_index++;
                }
            }

            template <>
            void CPU_Emitter::EMITTER_DECL(ngraph::op::Reshape)
            {
                (void)external_function;
                auto reshape = static_cast<const ngraph::op::Reshape*>(node);
                auto can_skip_reshape = [&]() {
                    if (!reshape->get_is_transpose())
                    {
                        return true;
                    }
                    auto annotation = reshape->get_op_annotations();
                    if (annotation && annotation->get_in_place_oi_pairs().size() > 0)
                    {
                        return true;
                    }
                    return false;
                };

                if (can_skip_reshape())
                {
                    writer.block_begin();
                    writer << "// Reshape eliminated but copy if needed.\n";
                    writer << "if (" << out[0].get_name() << " != " << args[0].get_name()
                           << ") {\n";
                    writer.block_begin();
                    writer << "memcpy(" << out[0].get_name() << ", " << args[0].get_name() << ", "
                           << out[0].get_size() * out[0].get_element_type().size() << ");\n";
                    writer.block_end();
                    writer << "}\n";
                    writer.block_end();
                    return;
                }

                writer.block_begin();
                if (args[0].get_element_type() == element::f32 && args[0].get_shape().size() == 3 &&
                    out[0].get_shape().size() == 3)
                {
                    writer << "cpu::kernel::reshape_3d_3d_float32(" << args[0].get_name() << ", "
                           << out[0].get_name() << ", "
                           << "{" << join(args[0].get_shape()) << "}, "
                           << "{" << join(reshape->get_input_order()) << "}, "
                           << "{" << join(out[0].get_shape()) << "}"
                           << ",  0);\n";
                }
                else if (args[0].get_element_type() == element::f32 &&
                         args[0].get_shape().size() == 4 && out[0].get_shape().size() == 4)
                {
                    writer << "cpu::kernel::reshape_4d_4d_float32(" << args[0].get_name() << ", "
                           << out[0].get_name() << ", "
                           << "{" << join(args[0].get_shape()) << "}, "
                           << "{" << join(reshape->get_input_order()) << "}, "
                           << "{" << join(out[0].get_shape()) << "}"
                           << ", 0);\n";
                }
                else
                {
                    kernel::emit_reshape(writer,
                                         args[0].get_element_type().c_type_string(),
                                         args[0].get_name(),
                                         out[0].get_name(),
                                         args[0].get_shape(),
                                         out[0].get_shape(),
                                         reshape->get_input_order());
                }

                writer.block_end();
            }

            template <>
            void CPU_Emitter::EMITTER_DECL(ngraph::op::Sign)
            {
                (void)external_function;
                (void)node;
                writer.block_begin();
                writer << "#pragma omp parallel for\n";
                writer << "for (size_t i = 0; i < " << out[0].get_size() << "; i++)\n";
                writer.block_begin();
                writer << out[0].get_name() << "[i] = (0 < " << args[0].get_name() << "[i]) - ("
                       << args[0].get_name() << "[i] < 0);\n";
                writer.block_end();
                writer.block_end();
            }

            template <>
            void CPU_Emitter::EMITTER_DECL(ngraph::op::Slice)
            {
                const ngraph::op::Slice* slice = static_cast<const ngraph::op::Slice*>(node);

                if (auto op_annotations = slice->get_op_annotations())
                {
                    auto in_place_oi_pairs = op_annotations->get_in_place_oi_pairs();
                    if (in_place_oi_pairs.size() > 0)
                    {
                        auto arg_shape = args[0].get_shape();
                        auto lower_bounds = slice->get_lower_bounds();
                        auto start = 0, accumulated = 1;
                        for (int i = arg_shape.size() - 1; i >= 0; i--)
                        {
                            start += lower_bounds[i] * accumulated;
                            accumulated *= arg_shape[i];
                        }
                        writer << "if (" << out[0].get_name() << " < " << args[0].get_name()
                               << " || " << out[0].get_name() << " >= " << args[0].get_name()
                               << " + " << args[0].get_size() << ")\n";
                        writer.block_begin();
                        writer << "memcpy(" << out[0].get_name() << ", " << args[0].get_name()
                               << " + " << start << ", "
                               << out[0].get_size() * out[0].get_element_type().size() << ");\n";
                        writer.block_end();
                        return;
                    }
                }

                if (runtime::cpu::mkldnn_utils::use_mkldnn_kernel(node))
                {
                    size_t slice_index;
                    std::vector<std::size_t> deps;
                    size_t scratchpad_size;
                    emit_build_primitives(
                        external_function, node, writer, slice_index, deps, scratchpad_size);

                    writer.block_begin();
                    writer << "cg_ctx->set_memory_ptr(" << to_string(deps[0]) << ", "
                           << args[0].get_name() << ");\n";
                    writer << "cg_ctx->set_memory_ptr(" << to_string(deps[1]) << ", "
                           << out[0].get_name() << ");\n";

                    writer << "std::vector<size_t> deps{" << join(deps) << "};\n";
                    writer << "cg_ctx->mkldnn_invoke_primitive(" << to_string(slice_index)
                           << ", deps, OpType::SLICE, " << to_string(scratchpad_size) << ");\n";
                    writer.block_end();
                    return;
                }

                writer.block_begin();
                kernel::emit_slice(writer,
                                   args[0].get_element_type().c_type_string(),
                                   args[0].get_name(),
                                   out[0].get_name(),
                                   args[0].get_shape(),
                                   out[0].get_shape(),
                                   slice->get_lower_bounds(),
                                   slice->get_upper_bounds(),
                                   slice->get_strides());
                writer.block_end();
            }

            template <>
            void CPU_Emitter::EMITTER_DECL(ngraph::op::Sum)
            {
                (void)external_function;
                const ngraph::op::Sum* sum = static_cast<const ngraph::op::Sum*>(node);
                writer.block_begin();
                if (args[0].get_element_type() == element::f32 && args[0].get_shape().size() == 1 &&
                    sum->get_reduction_axes().size() == 1)
                {
                    writer << "cpu::kernel::reduce_sum_all_1d_float32(" << args[0].get_name()
                           << ", " << out[0].get_name() << ", "
                           << "{" << join(args[0].get_shape()) << "}, "
                           << "{" << join(out[0].get_shape()) << "}"
                           << ", 0);\n";
                }
                else if (args[0].get_element_type() == element::f32 &&
                         args[0].get_shape().size() == 2 && sum->get_reduction_axes().size() == 2)
                {
                    writer << "cpu::kernel::reduce_sum_all_2d_float32(" << args[0].get_name()
                           << ", " << out[0].get_name() << ", "
                           << "{" << join(args[0].get_shape()) << "}, "
                           << "{" << join(out[0].get_shape()) << "}"
                           << ", 0);\n";
                }
                else if (args[0].get_element_type() == element::f32 &&
                         args[0].get_shape().size() == 2 && sum->get_reduction_axes().size() == 1)
                {
                    writer << "cpu::kernel::reduce_sum_2d_1rd_float32(" << args[0].get_name()
                           << ", " << out[0].get_name() << ", "
                           << "{" << join(args[0].get_shape()) << "}, "
                           << "{" << join(out[0].get_shape()) << "}, "
                           << "{" << join(sum->get_reduction_axes()) << "}"
                           << ", 0);\n";
                }
                else if (args[0].get_element_type() == element::f32 &&
                         args[0].get_shape().size() == 4 && sum->get_reduction_axes().size() == 2)
                {
                    writer << "cpu::kernel::reduce_sum_4d_2rd_float32(" << args[0].get_name()
                           << ", " << out[0].get_name() << ", "
                           << "{" << join(args[0].get_shape()) << "}, "
                           << "{" << join(out[0].get_shape()) << "}, "
                           << "{" << join(sum->get_reduction_axes()) << "}"
                           << ", 0);\n";
                }
                else if (args[0].get_element_type() == element::f32 &&
                         args[0].get_shape().size() == 4 && sum->get_reduction_axes().size() == 4)
                {
                    writer << "cpu::kernel::reduce_sum_all_4d_float32(" << args[0].get_name()
                           << ", " << out[0].get_name() << ", "
                           << "{" << join(args[0].get_shape()) << "}, "
                           << "{" << join(out[0].get_shape()) << "}"
                           << ");\n";
                }
                else
                {
                    kernel::emit_sum(writer,
                                     args[0].get_element_type().c_type_string(),
                                     args[0].get_name(),
                                     out[0].get_name(),
                                     args[0].get_shape(),
                                     out[0].get_shape(),
                                     sum->get_reduction_axes());
                }
                writer.block_end();
            }

            template <>
            void CPU_Emitter::EMITTER_DECL(ngraph::op::Exp)
            {
                (void)external_function;
                (void)node;
                writer.block_begin();
                writer << "#pragma omp parallel for\n";
                writer << "for (size_t i = 0; i < " << out[0].get_size() << "; i++)\n";
                writer.block_begin();
                writer << out[0].get_name() << "[i] = exp(" << args[0].get_name() << "[i]);\n";
                writer.block_end();
                writer.block_end();
            }

            template <>
            void CPU_Emitter::EMITTER_DECL(ngraph::op::EmbeddingLookup)
            {
                (void)external_function;
                writer.block_begin();
                const ngraph::op::EmbeddingLookup* embed =
                    static_cast<const ngraph::op::EmbeddingLookup*>(node);
                auto index_type_name = embed->get_argument(0)->get_element_type().c_type_string();
                auto type_name = embed->get_element_type().c_type_string();
                auto element_count = shape_size(embed->get_argument(0)->get_shape());

                writer << "reference::embedding<" << type_name << "," << index_type_name << ">(";
                writer << "            " << args[0].get_name() << ",\n";
                writer << "            " << args[1].get_name() << ",\n";
                writer << "            " << out[0].get_name() << ",\n";
                writer << "            " << element_count << ",\n";
                writer << "           {" << join(args[1].get_shape()) << "});\n";
                writer.block_end();
            }

            template <>
            void CPU_Emitter::EMITTER_DECL(ngraph::op::Sin)
            {
                (void)external_function;
                (void)node;
                writer.block_begin();
                writer << "#pragma omp parallel for\n";
                writer << "for (size_t i = 0; i < " << out[0].get_size() << "; i++)\n";
                writer.block_begin();
                writer << out[0].get_name() << "[i] = sin(" << args[0].get_name() << "[i]);\n";
                writer.block_end();
                writer.block_end();
            }

            template <>
            void CPU_Emitter::EMITTER_DECL(ngraph::op::Sinh)
            {
                (void)external_function;
                (void)node;
                writer.block_begin();
                writer << "#pragma omp parallel for\n";
                writer << "for (size_t i = 0; i < " << out[0].get_size() << "; i++)\n";
                writer.block_begin();
                writer << out[0].get_name() << "[i] = sinh(" << args[0].get_name() << "[i]);\n";
                writer.block_end();
                writer.block_end();
            }

            template <>
            void CPU_Emitter::EMITTER_DECL(ngraph::op::Cos)
            {
                (void)external_function;
                (void)node;
                writer.block_begin();
                writer << "#pragma omp parallel for\n";
                writer << "for (size_t i = 0; i < " << out[0].get_size() << "; i++)\n";
                writer.block_begin();
                writer << out[0].get_name() << "[i] = cos(" << args[0].get_name() << "[i]);\n";
                writer.block_end();
                writer.block_end();
            }

            template <>
            void CPU_Emitter::EMITTER_DECL(ngraph::op::Cosh)
            {
                (void)external_function;
                (void)node;
                writer.block_begin();
                writer << "#pragma omp parallel for\n";
                writer << "for (size_t i = 0; i < " << out[0].get_size() << "; i++)\n";
                writer.block_begin();
                writer << out[0].get_name() << "[i] = cosh(" << args[0].get_name() << "[i]);\n";
                writer.block_end();
                writer.block_end();
            }

            template <>
            void CPU_Emitter::EMITTER_DECL(ngraph::op::Tan)
            {
                (void)external_function;
                (void)node;
                writer.block_begin();
                writer << "#pragma omp parallel for\n";
                writer << "for (size_t i = 0; i < " << out[0].get_size() << "; i++)\n";
                writer.block_begin();
                writer << out[0].get_name() << "[i] = tan(" << args[0].get_name() << "[i]);\n";
                writer.block_end();
                writer.block_end();
            }

            template <>
            void CPU_Emitter::EMITTER_DECL(ngraph::op::Tanh)
            {
                (void)external_function;
                (void)node;
                // Eigen's generic_fast_tanh_float<float> is currently miscompiled by Clang/LLVM
                // so we fall-back to tanh
                // TODO: Implement our own internal fast/approximate tanh if this actually gets used
                // by models
                writer.block_begin();
                writer << "#pragma omp parallel for\n";
                writer << "for (size_t i=0; i<" << out[0].get_size() << "; i++)\n";
                writer.block_begin();
                writer << out[0].get_name() << "[i] = tanh(" << args[0].get_name() << "[i]);\n";
                writer.block_end();
                writer.block_end();
            }

            template <>
            void CPU_Emitter::EMITTER_DECL(ngraph::op::Asin)
            {
                (void)external_function;
                (void)node;
                writer.block_begin();
                writer << "#pragma omp parallel for\n";
                writer << "for (size_t i = 0; i < " << out[0].get_size() << "; i++)\n";
                writer.block_begin();
                writer << out[0].get_name() << "[i] = asin(" << args[0].get_name() << "[i]);\n";
                writer.block_end();
                writer.block_end();
            }

            template <>
            void CPU_Emitter::EMITTER_DECL(ngraph::op::Acos)
            {
                (void)external_function;
                (void)node;
                writer.block_begin();
                writer << "#pragma omp parallel for\n";
                writer << "for (size_t i = 0; i < " << out[0].get_size() << "; i++)\n";
                writer.block_begin();
                writer << out[0].get_name() << "[i] = acos(" << args[0].get_name() << "[i]);\n";
                writer.block_end();
                writer.block_end();
            }

            template <>
            void CPU_Emitter::EMITTER_DECL(ngraph::op::Atan)
            {
                (void)external_function;
                (void)node;
                writer.block_begin();
                writer << "#pragma omp parallel for\n";
                writer << "for (size_t i = 0; i < " << out[0].get_size() << "; i++)\n";
                writer.block_begin();
                writer << out[0].get_name() << "[i] = atan(" << args[0].get_name() << "[i]);\n";
                writer.block_end();
                writer.block_end();
            }

            static void emitArgMinArgMax(const std::vector<TensorViewWrapper>& args,
                                         const std::vector<TensorViewWrapper>& out,
                                         size_t reduction_axis,
                                         const char* kernel_name,
                                         CodeWriter& writer)
            {
                if (out[0].get_element_type() != element::i64 &&
                    out[0].get_element_type() != element::i32)
                {
                    throw ngraph_error("Unsupported index element type");
                }

                writer.block_begin();
                writer << "reference::" << kernel_name << "<" << args[0].get_type() << ", "
                       << out[0].get_element_type().c_type_string() << ">(" << args[0].get_name()
                       << ",\n";
                writer << "                   " << out[0].get_name() << ",\n";
                writer << "                   {" << join(args[0].get_shape()) << "},\n";
                writer << "                   {" << join(out[0].get_shape()) << "},\n";
                writer << "                   " << reduction_axis << ");\n";
                writer.block_end();
            }

            template <>
            void CPU_Emitter::EMITTER_DECL(ngraph::op::ArgMin)
            {
                (void)external_function;
                auto argmin = static_cast<const ngraph::op::ArgMin*>(node);
                emitArgMinArgMax(args, out, argmin->get_reduction_axis(), "argmin", writer);
            }

            template <>
            void CPU_Emitter::EMITTER_DECL(ngraph::op::ArgMax)
            {
                (void)external_function;
                auto argmax = static_cast<const ngraph::op::ArgMax*>(node);
                emitArgMinArgMax(args, out, argmax->get_reduction_axis(), "argmax", writer);
            }

            template <>
            void CPU_Emitter::EMITTER_DECL(ngraph::op::TopK)
            {
                (void)external_function;
                auto topk = static_cast<const ngraph::op::TopK*>(node);
                if (out[0].get_element_type() != element::i64 &&
                    out[0].get_element_type() != element::i32)
                {
                    throw ngraph_error("Unsupported index element type");
                }

                writer.block_begin();
                writer << "reference::topk<" << args[0].get_type() << ", "
                       << out[0].get_element_type().c_type_string() << ">(" << args[0].get_name()
                       << ",\n";
                writer << "                   " << out[0].get_name() << ",\n";
                writer << "                   " << out[1].get_name() << ",\n";
                writer << "                   {" << join(args[0].get_shape()) << "},\n";
                writer << "                   {" << join(out[0].get_shape()) << "},\n";
                writer << "                   " << topk->get_top_k_axis() << ",\n";
                writer << "                   " << topk->get_k() << ",\n";
                writer << "                   " << topk->get_compute_max() << ");\n";
                writer.block_end();
            }

            template <>
            void CPU_Emitter::EMITTER_DECL(ngraph::op::Gather)
            {
                (void)external_function;
                auto gather = static_cast<const ngraph::op::Gather*>(node);
                if (args[1].get_element_type() != element::i64 &&
                    args[1].get_element_type() != element::i32)
                {
                    throw ngraph_error("Unsupported index element type");
                }

                writer.block_begin();
                if ((args[0].get_element_type() == element::f64 ||
                     args[0].get_element_type() == element::f32 ||
                     args[0].get_element_type() == element::u8 ||
                     args[0].get_element_type() == element::i8) &&
                    args[0].get_shape().size() <= 3 && out[0].get_shape().size() <= 5)
                {
                    writer << "cpu::kernel::gather<" << args[0].get_type() << ", "
                           << args[1].get_element_type().c_type_string() << ", "
                           << args[0].get_shape().size() << ", " << out[0].get_shape().size()
                           << ">(" << args[0].get_name() << ",\n";
                    writer << "                   " << args[1].get_name() << ",\n";
                    writer << "                   " << out[0].get_name() << ",\n";
                    writer << "                   {" << join(args[0].get_shape()) << "},\n";
                    writer << "                   {" << join(args[1].get_shape()) << "},\n";
                    writer << "                   {" << join(out[0].get_shape()) << "},\n";
                    writer << "                   " << gather->get_axis() << ",\n";
                    writer << "                   0);\n";
                }
                else
                {
                    writer << "reference::gather<" << args[0].get_type() << ", "
                           << args[1].get_element_type().c_type_string() << ">("
                           << args[0].get_name() << ",\n";
                    writer << "                   " << args[1].get_name() << ",\n";
                    writer << "                   " << out[0].get_name() << ",\n";
                    writer << "                   {" << join(args[0].get_shape()) << "},\n";
                    writer << "                   {" << join(args[1].get_shape()) << "},\n";
                    writer << "                   {" << join(out[0].get_shape()) << "},\n";
                    writer << "                   " << gather->get_axis() << ");\n";
                }
                writer.block_end();
            }

            template <>
            void CPU_Emitter::EMITTER_DECL(ngraph::op::GatherND)
            {
                (void)external_function;
                (void)node;
                if (args[1].get_element_type() != element::i64 &&
                    args[1].get_element_type() != element::i32)
                {
                    throw ngraph_error("Unsupported index element type");
                }

                writer.block_begin();
                writer << "reference::gather_nd<" << args[0].get_type() << ", "
                       << args[1].get_element_type().c_type_string() << ">(" << args[0].get_name()
                       << ",\n";
                writer << "                   " << args[1].get_name() << ",\n";
                writer << "                   " << out[0].get_name() << ",\n";
                writer << "                   {" << join(args[0].get_shape()) << "},\n";
                writer << "                   {" << join(args[1].get_shape()) << "},\n";
                writer << "                   {" << join(out[0].get_shape()) << "});\n";
                writer.block_end();
            }

            template <>
            void CPU_Emitter::EMITTER_DECL(ngraph::op::ScatterAdd)
            {
                (void)external_function;
                (void)node;
                if (args[1].get_element_type() != element::i64 &&
                    args[1].get_element_type() != element::i32)
                {
                    throw ngraph_error("Unsupported index element type");
                }

                writer.block_begin();
                if ((args[0].get_element_type() == element::f64 ||
                     args[0].get_element_type() == element::f32 ||
                     args[0].get_element_type() == element::u8 ||
                     args[0].get_element_type() == element::i8) &&
                    args[0].get_shape().size() <= 3 && args[2].get_shape().size() <= 5)
                {
                    writer << "cpu::kernel::scatter_add<" << args[0].get_type() << ", "
                           << args[1].get_element_type().c_type_string() << ", "
                           << args[0].get_shape().size() << ", " << args[2].get_shape().size()
                           << ">(" << args[0].get_name() << ",\n";
                    writer << "                   " << args[1].get_name() << ",\n";
                    writer << "                   " << args[2].get_name() << ",\n";
                    writer << "                   " << out[0].get_name() << ",\n";
                    writer << "                   {" << join(args[0].get_shape()) << "},\n";
                    writer << "                   {" << join(args[1].get_shape()) << "},\n";
                    writer << "                   {" << join(args[2].get_shape()) << "},\n";
                    writer << "                   0);\n";
                }
                else
                {
                    writer << "reference::scatter_add<" << args[0].get_type() << ", "
                           << args[1].get_element_type().c_type_string() << ">("
                           << args[0].get_name() << ",\n";
                    writer << "                   " << args[1].get_name() << ",\n";
                    writer << "                   " << args[2].get_name() << ",\n";
                    writer << "                   " << out[0].get_name() << ",\n";
                    writer << "                   {" << join(args[0].get_shape()) << "},\n";
                    writer << "                   {" << join(args[1].get_shape()) << "},\n";
                    writer << "                   {" << join(args[2].get_shape()) << "},\n";
                    writer << "                   {" << join(out[0].get_shape()) << "});\n";
                }
                writer.block_end();
            }

            template <>
            void CPU_Emitter::EMITTER_DECL(ngraph::op::ScatterNDAdd)
            {
                (void)external_function;
                (void)node;
                if (args[1].get_element_type() != element::i64 &&
                    args[1].get_element_type() != element::i32)
                {
                    throw ngraph_error("Unsupported index element type");
                }

                writer.block_begin();
                writer << "reference::scatter_nd_add<" << args[0].get_type() << ", "
                       << args[1].get_element_type().c_type_string() << ">(" << args[0].get_name()
                       << ",\n";
                writer << "                   " << args[1].get_name() << ",\n";
                writer << "                   " << args[2].get_name() << ",\n";
                writer << "                   " << out[0].get_name() << ",\n";
                writer << "                   {" << join(args[0].get_shape()) << "},\n";
                writer << "                   {" << join(args[1].get_shape()) << "},\n";
                writer << "                   {" << join(args[2].get_shape()) << "},\n";
                writer << "                   {" << join(out[0].get_shape()) << "});\n";
                writer.block_end();
            }

            template <>
            void CPU_Emitter::EMITTER_DECL(ngraph::op::Power)
            {
                (void)external_function;
                (void)node;
                (void)external_function;
                writer.block_begin();
                writer << "#pragma omp parallel for\n";
                writer << "for (size_t i = 0; i < " << out[0].get_size() << "; i++)\n";
                writer.block_begin();
                writer << out[0].get_name() << "[i] = pow(" << args[0].get_name() << "[i], "
                       << args[1].get_name() << "[i]);\n";
                writer.block_end();
                writer.block_end();
            }

            template <>
            void CPU_Emitter::EMITTER_DECL(ngraph::op::UpdateSlice)
            {
                (void)external_function;
                auto update_slice = static_cast<const ngraph::op::UpdateSlice*>(node);
                const Shape& arg0_shape = args[0].get_shape();
                const Shape& arg1_shape = args[1].get_shape();
                auto strides = update_slice->get_strides();
                writer.block_begin();
                if (!ngraph::is_strided(strides))
                {
                    writer << "cpu::kernel::update_slice<"
                           << args[0].get_element_type().c_type_string() << ", "
                           << arg0_shape.size() << ">(\n"
                           << "                                " << args[0].get_name() << ",\n"
                           << "                                " << args[1].get_name() << ",\n"
                           << "                                " << out[0].get_name() << ",\n"
                           << "                               {" << join(arg0_shape) << "},\n"
                           << "                               {" << join(arg1_shape) << "},\n"
                           << "                               {"
                           << join(update_slice->get_lower_bounds()) << "},\n"
                           << "0);\n";
                }
                else
                {
                    writer << "cpu::kernel::strided_update_slice<"
                           << args[0].get_element_type().c_type_string() << ", "
                           << arg0_shape.size() << ">(\n"
                           << "                                " << args[0].get_name() << ",\n"
                           << "                                " << args[1].get_name() << ",\n"
                           << "                                " << out[0].get_name() << ",\n"
                           << "                               {" << join(arg0_shape) << "},\n"
                           << "                               {" << join(arg1_shape) << "},\n"
                           << "                               {"
                           << join(update_slice->get_lower_bounds()) << "},\n"
                           << "                               {"
                           << join(update_slice->get_upper_bounds()) << "},\n"
                           << "                               {"
                           << join(update_slice->get_strides()) << "},\n"
                           << "0);\n";
                }
                writer.block_end();
            }

            template <>
            void CPU_Emitter::EMITTER_DECL(ngraph::op::ReplaceSlice)
            {
                (void)external_function;
                auto replace_slice = static_cast<const ngraph::op::ReplaceSlice*>(node);
                writer.block_begin();
                if (args[0].get_name() != out[0].get_name())
                {
                    kernel::emit_replace_slice(writer,
                                               args[0].get_element_type().c_type_string(),
                                               args[0].get_name(),
                                               args[1].get_name(),
                                               out[0].get_name(),
                                               args[1].get_shape(),
                                               out[0].get_shape(),
                                               replace_slice->get_lower_bounds(),
                                               replace_slice->get_upper_bounds(),
                                               replace_slice->get_strides());
                }
                else
                {
                    kernel::emit_replace_slice_inplace(writer,
                                                       args[0].get_element_type().c_type_string(),
                                                       args[0].get_name(),
                                                       args[1].get_name(),
                                                       args[1].get_shape(),
                                                       args[0].get_shape(),
                                                       replace_slice->get_lower_bounds(),
                                                       replace_slice->get_upper_bounds(),
                                                       replace_slice->get_strides());
                }
                writer.block_end();
            }

            template <>
            void CPU_Emitter::EMITTER_DECL(ngraph::op::OneHot)
            {
                (void)external_function;
                auto oh = static_cast<const ngraph::op::OneHot*>(node);

                auto arg_rank = args[0].get_shape().size();

                size_t bounds = out[0].get_shape()[oh->get_one_hot_axis()];

                if (arg_rank == 0)
                {
                    writer.block_begin();

                    writer << emit_vector(out[0], "out_vector") << ";\n";

                    writer << "out_vector.setZero();\n"
                           << ""
                           << "auto pos_raw = " << emit_vector(args[0]) << "(0, 0);\n"
                           << "if (floor(pos_raw) != pos_raw)\n";
                    writer.block_begin();
                    writer << "throw(std::range_error(\"One-hot: non-integral value in "
                              "input\"));\n";
                    writer.block_end();

                    writer << "size_t pos = pos_raw;\n"
                           << "if (pos < " << bounds << ")\n";
                    writer.block_begin();
                    writer << "out_vector(pos, 0) = 1;\n";
                    writer.block_end();

                    writer.block_end();
                }
                else if (arg_rank == 1)
                {
                    writer.block_begin();

                    writer << emit_vector(args[0], "arg_vector") << ";\n";

                    writer << emit_matrix(out[0], "out_vector") << ";\n";
                    writer << "out_vector.setZero();\n";

                    writer << "for (size_t i = 0; i < " << args[0].get_shape()[0] << "; i++)\n";
                    writer.block_begin();

                    writer << "auto pos_raw = arg_vector(i, 0);\n";

                    writer << "if (floor(pos_raw) != pos_raw)\n";
                    writer.block_begin();
                    writer << "throw(std::range_error(\"One-hot: non-integral value in "
                              "input\"));\n";
                    writer.block_end();

                    writer << "size_t pos = pos_raw;\n";
                    writer << "bool found = false;\n";

                    writer << "if (pos < " << bounds << ")\n";
                    writer.block_begin();
                    writer << "out_vector"
                           << (oh->get_one_hot_axis() == 0 ? "(pos, i)" : "(i, pos)") << " = 1;\n";
                    writer.block_end();

                    writer.block_end();

                    writer.block_end();
                }
                // Other cases are not handled yet.
                else
                {
                    writer << "reference::one_hot<" << out[0].get_type() << ">("
                           << args[0].get_name() << ",\n";
                    writer << "                   " << out[0].get_name() << ",\n";
                    writer << "                   {" << join(args[0].get_shape()) << "},\n";
                    writer << "                   {" << join(out[0].get_shape()) << "},\n";
                    writer << "                   " << oh->get_one_hot_axis() << ");\n";
                }
            }

            template <>
            void CPU_Emitter::EMITTER_DECL(ngraph::op::Ceiling)
            {
                (void)external_function;
                (void)node;
                writer.block_begin();
                size_t element_count = out[0].get_size();
                writer << "#pragma omp parallel for\n";
                writer << "for (size_t i = 0; i < " << element_count << "; i++)\n";
                writer.block_begin();
                writer << out[0].get_name() << "[i] = ceil(" << args[0].get_name() << "[i]);\n";
                writer.block_end();
                writer.block_end();
            }

            template <>
            void CPU_Emitter::EMITTER_DECL(ngraph::op::Floor)
            {
                (void)external_function;
                (void)node;
                writer.block_begin();
                size_t element_count = out[0].get_size();
                writer << "#pragma omp parallel for\n";
                writer << "for (size_t i = 0; i < " << element_count << "; i++)\n";
                writer.block_begin();
                writer << out[0].get_name() << "[i] = floor(" << args[0].get_name() << "[i]);\n";
                writer.block_end();
                writer.block_end();
            }

            template <>
            void CPU_Emitter::EMITTER_DECL(ngraph::op::Sqrt)
            {
                (void)external_function;
                (void)node;
                writer.block_begin();
                size_t element_count = out[0].get_size();
                writer << "#pragma omp parallel for\n";
                writer << "for (size_t i = 0; i < " << element_count << "; i++)\n";
                writer.block_begin();
                writer << out[0].get_name() << "[i] = sqrt(" << args[0].get_name() << "[i]);\n";
                writer.block_end();
                writer.block_end();
            }

            template <>
            void CPU_Emitter::EMITTER_DECL(ngraph::op::ConvolutionRelu)
            {
                if (runtime::cpu::mkldnn_utils::use_mkldnn_kernel(node))
                {
                    size_t conv_index;
                    std::vector<std::size_t> deps;
                    size_t scratchpad_size;
                    emit_build_primitives(
                        external_function, node, writer, conv_index, deps, scratchpad_size);

                    writer << "cg_ctx->set_memory_ptr(" << to_string(deps[0]) << ", "
                           << args[0].get_name() << ");\n";
                    writer << "cg_ctx->set_memory_ptr(" << to_string(deps[1]) << ", "
                           << args[1].get_name() << ");\n";
                    writer << "cg_ctx->set_memory_ptr(" << to_string(deps[2]) << ", "
                           << out[0].get_name() << ");\n";

                    writer << "std::vector<size_t> deps{" << join(deps) << "};\n";
                    writer << "cg_ctx->mkldnn_invoke_primitive(" << to_string(conv_index)
                           << ", deps, OpType::CONVOLUTIONRELU, " << to_string(scratchpad_size)
                           << ");\n";
                }
            }

            template <>
            void CPU_Emitter::EMITTER_DECL(ngraph::op::QuantizedConvolutionRelu)
            {
                if (runtime::cpu::mkldnn_utils::use_mkldnn_kernel(node))
                {
                    size_t conv_index;
                    std::vector<std::size_t> deps;
                    size_t scratchpad_size;
                    emit_build_primitives<ngraph::op::QuantizedConvolutionRelu>(
                        external_function, node, writer, conv_index, deps, scratchpad_size, args);

                    writer << "cg_ctx->set_memory_ptr(" << to_string(deps[0]) << ", "
                           << args[0].get_name() << ");\n";
                    writer << "cg_ctx->set_memory_ptr(" << to_string(deps[1]) << ", "
                           << args[1].get_name() << ");\n";
                    writer << "cg_ctx->set_memory_ptr(" << to_string(deps[2]) << ", "
                           << out[0].get_name() << ");\n";

                    writer << "std::vector<size_t> deps{" << join(deps) << "};\n";
                    writer << "cg_ctx->mkldnn_invoke_primitive(" << to_string(conv_index)
                           << ", deps, OpType::QUANTIZEDCONVOLUTIONRELU, "
                           << to_string(scratchpad_size) << ");\n";
                }
                else
                {
                    throw ngraph_error("unsupported parameters for QuantizedConvolutionRelu");
                }
            }

            template <>
            void CPU_Emitter::EMITTER_DECL(ngraph::op::QuantizedConvolution)
            {
                if (runtime::cpu::mkldnn_utils::use_mkldnn_kernel(node))
                {
                    size_t conv_index;
                    std::vector<std::size_t> deps;
                    size_t scratchpad_size;
                    emit_build_primitives<ngraph::op::QuantizedConvolution>(
                        external_function, node, writer, conv_index, deps, scratchpad_size, args);

                    writer << "cg_ctx->set_memory_ptr(" << to_string(deps[0]) << ", "
                           << args[0].get_name() << ");\n";
                    writer << "cg_ctx->set_memory_ptr(" << to_string(deps[1]) << ", "
                           << args[1].get_name() << ");\n";
                    writer << "cg_ctx->set_memory_ptr(" << to_string(deps[2]) << ", "
                           << out[0].get_name() << ");\n";

                    writer << "std::vector<size_t> deps{" << join(deps) << "};\n";
                    writer << "cg_ctx->mkldnn_invoke_primitive(" << to_string(conv_index)
                           << ", deps, OpType::QUANTIZEDCONVOLUTION, " << to_string(scratchpad_size)
                           << ");\n";
                }
                else
                {
                    auto convolution = static_cast<const ngraph::op::QuantizedConvolution*>(node);

                    auto arg0_shape = args[0].get_shape();
                    auto arg1_shape = args[1].get_shape();
                    auto result_shape = out[0].get_shape();

                    writer << "reference::convolution<" << args[0].get_type() << " , "
                           << args[1].get_type() << " , " << out[0].get_type() << ", int32_t>("
                           << args[0].get_name() << ",\n";
                    writer << "                         " << args[1].get_name() << ",\n";
                    writer << "                         " << out[0].get_name() << ",\n";
                    writer << "                         {" << join(arg0_shape) << "},\n";
                    writer << "                         {" << join(arg1_shape) << "},\n";
                    writer << "                         {" << join(result_shape) << "},\n";
                    writer << "                         {"
                           << join(convolution->get_window_movement_strides()) << "},\n";
                    writer << "                         {"
                           << join(convolution->get_window_dilation_strides()) << "},\n";
                    writer << "                         {" << join(convolution->get_padding_below())
                           << "},\n";
                    writer << "                         {" << join(convolution->get_padding_above())
                           << "},\n";
                    writer << "                         {"
                           << join(convolution->get_data_dilation_strides()) << "}, \n";
                    writer << "                         " << args[2].get_name() << ",\n";
                    writer << "                         " << args[3].get_name() << ",\n";
                    writer << "                         " << args[4].get_name() << ",\n";
                    writer << "                         " << args[5].get_name() << ",\n";
                    writer << "                         " << args[6].get_name() << ",\n";
                    writer << "                         " << args[7].get_name() << ");\n";
                }
            }

            template <>
            void CPU_Emitter::EMITTER_DECL(ngraph::op::GroupConvolution)
            {
                if (runtime::cpu::mkldnn_utils::use_mkldnn_kernel(node))
                {
                    // invoke group convolution
                    size_t conv_index;
                    std::vector<std::size_t> deps;
                    size_t scratchpad_size;
                    emit_build_primitives(
                        external_function, node, writer, conv_index, deps, scratchpad_size);

                    writer << "cg_ctx->set_memory_ptr(" << to_string(deps[0]) << ", "
                           << args[0].get_name() << ");\n";
                    writer << "cg_ctx->set_memory_ptr(" << to_string(deps[1]) << ", "
                           << args[1].get_name() << ");\n";
                    writer << "cg_ctx->set_memory_ptr(" << to_string(deps[2]) << ", "
                           << out[0].get_name() << ");\n";

                    writer << "std::vector<size_t> deps{" << join(deps) << "};\n";
                    writer << "cg_ctx->mkldnn_invoke_primitive(" << to_string(conv_index)
                           << ", deps, OpType::GROUPCONVOLUTION, " << to_string(scratchpad_size)
                           << ");\n";
                }
                else
                {
                    throw ngraph_error("unsupported parameters for GroupConvolution");
                }
            }

            template <>
            void CPU_Emitter::EMITTER_DECL(ngraph::op::GroupConvolutionBias)
            {
                if (runtime::cpu::mkldnn_utils::use_mkldnn_kernel(node))
                {
                    // invoke group convolution
                    size_t conv_index;
                    std::vector<std::size_t> deps;
                    size_t scratchpad_size;
                    emit_build_primitives(
                        external_function, node, writer, conv_index, deps, scratchpad_size);

                    writer << "cg_ctx->set_memory_ptr(" << to_string(deps[0]) << ", "
                           << args[0].get_name() << ");\n";
                    writer << "cg_ctx->set_memory_ptr(" << to_string(deps[1]) << ", "
                           << args[1].get_name() << ");\n";
                    writer << "cg_ctx->set_memory_ptr(" << to_string(deps[2]) << ", "
                           << args[2].get_name() << ");\n";
                    writer << "cg_ctx->set_memory_ptr(" << to_string(deps[3]) << ", "
                           << out[0].get_name() << ");\n";

                    writer << "std::vector<size_t> deps{" << join(deps) << "};\n";
                    writer << "cg_ctx->mkldnn_invoke_primitive(" << to_string(conv_index)
                           << ", deps, OpType::GROUPCONVOLUTIONBIAS, " << to_string(scratchpad_size)
                           << ");\n";
                }
                else
                {
                    throw ngraph_error("Unsupported parameters for GroupConvolutionBias");
                }
            }

            template <>
            void CPU_Emitter::EMITTER_DECL(ngraph::op::Convolution)
            {
                auto convolution = static_cast<const ngraph::op::Convolution*>(node);

                auto arg0_shape = args[0].get_shape();
                auto arg1_shape = args[1].get_shape();
                auto result_shape = out[0].get_shape();

                if (runtime::cpu::mkldnn_utils::use_mkldnn_kernel(node))
                {
                    size_t conv_index;
                    std::vector<std::size_t> deps;
                    size_t scratchpad_size;
                    emit_build_primitives(
                        external_function, node, writer, conv_index, deps, scratchpad_size);

                    writer << "cg_ctx->set_memory_ptr(" << to_string(deps[0]) << ", "
                           << args[0].get_name() << ");\n";
                    writer << "cg_ctx->set_memory_ptr(" << to_string(deps[1]) << ", "
                           << args[1].get_name() << ");\n";
                    writer << "cg_ctx->set_memory_ptr(" << to_string(deps[2]) << ", "
                           << out[0].get_name() << ");\n";

                    writer << "std::vector<size_t> deps{" << join(deps) << "};\n";
                    writer << "cg_ctx->mkldnn_invoke_primitive(" << to_string(conv_index)
                           << ", deps, OpType::CONVOLUTION, " << to_string(scratchpad_size)
                           << ");\n";
                }
                else
                {
                    writer << "reference::convolution<" << out[0].get_type() << ">("
                           << args[0].get_name() << ",\n";
                    writer << "                         " << args[1].get_name() << ",\n";
                    writer << "                         " << out[0].get_name() << ",\n";
                    writer << "                         {" << join(arg0_shape) << "},\n";
                    writer << "                         {" << join(arg1_shape) << "},\n";
                    writer << "                         {" << join(result_shape) << "},\n";
                    writer << "                         {"
                           << join(convolution->get_window_movement_strides()) << "},\n";
                    writer << "                         {"
                           << join(convolution->get_window_dilation_strides()) << "},\n";
                    writer << "                         {" << join(convolution->get_padding_below())
                           << "},\n";
                    writer << "                         {" << join(convolution->get_padding_above())
                           << "},\n";
                    writer << "                         {"
                           << join(convolution->get_data_dilation_strides()) << "});\n";
                }
            }

            template <>
            void CPU_Emitter::EMITTER_DECL(ngraph::op::ConvolutionBackpropFilters)
            {
                auto convolution = static_cast<const ngraph::op::ConvolutionBackpropFilters*>(node);

                auto arg0_shape = args[0].get_shape();
                auto arg1_shape = args[1].get_shape();
                auto result_shape = out[0].get_shape();

                if (runtime::cpu::mkldnn_utils::use_mkldnn_kernel(node))
                {
                    size_t conv_index;
                    std::vector<std::size_t> deps;
                    size_t scratchpad_size;
                    emit_build_primitives(
                        external_function, node, writer, conv_index, deps, scratchpad_size);

                    writer << "cg_ctx->set_memory_ptr(" << to_string(deps[0]) << ", "
                           << args[0].get_name() << ");\n";
                    writer << "cg_ctx->set_memory_ptr(" << to_string(deps[1]) << ", "
                           << args[1].get_name() << ");\n";
                    writer << "cg_ctx->set_memory_ptr(" << to_string(deps[2]) << ", "
                           << out[0].get_name() << ");\n";

                    writer << "std::vector<size_t> deps{" << join(deps) << "};\n";
                    writer << "cg_ctx->mkldnn_invoke_primitive(" << to_string(conv_index)
                           << ", deps, OpType::CONVOLUTIONBACKPROPWEIGHTS, "
                           << to_string(scratchpad_size) << ");\n";
                }
                else
                {
                    writer << "reference::convolution_backprop_filter<" << out[0].get_type() << ">("
                           << args[0].get_name() << ",\n";
                    writer << "                         " << args[1].get_name() << ",\n";
                    writer << "                         " << out[0].get_name() << ",\n";
                    writer << "                         {" << join(arg0_shape) << "},\n";
                    writer << "                         {" << join(arg1_shape) << "},\n";
                    writer << "                         {" << join(result_shape) << "},\n";
                    writer << "                         {"
                           << join(convolution->get_window_dilation_strides_forward()) << "},\n";
                    writer << "                         {"
                           << join(convolution->get_window_movement_strides_forward()) << "},\n";
                    writer << "                         {"
                           << join(convolution->get_padding_below_forward()) << "},\n";
                    writer << "                         {"
                           << join(convolution->compute_backward_in_pad_above()) << "},\n";
                    writer << "                         {"
                           << join(convolution->get_data_dilation_strides_forward()) << "});\n";
                }
            }

            template <>
            void CPU_Emitter::EMITTER_DECL(ngraph::op::DeconvolutionBias)
            {
                auto arg0_shape = args[0].get_shape();
                auto arg1_shape = args[1].get_shape();
                auto arg2_shape = args[2].get_shape();
                auto result_shape = out[0].get_shape();

                if (runtime::cpu::mkldnn_utils::use_mkldnn_kernel(node))
                {
                    size_t conv_index;
                    std::vector<std::size_t> deps;
                    size_t scratchpad_size;
                    emit_build_primitives(
                        external_function, node, writer, conv_index, deps, scratchpad_size);

                    writer << "cg_ctx->set_memory_ptr(" << to_string(deps[0]) << ", "
                           << args[0].get_name() << ");\n";
                    writer << "cg_ctx->set_memory_ptr(" << to_string(deps[1]) << ", "
                           << args[1].get_name() << ");\n";
                    writer << "cg_ctx->set_memory_ptr(" << to_string(deps[2]) << ", "
                           << args[2].get_name() << ");\n";
                    writer << "cg_ctx->set_memory_ptr(" << to_string(deps[3]) << ", "
                           << out[0].get_name() << ");\n";

                    writer << "std::vector<size_t> deps{" << join(deps) << "};\n";
                    writer << "cg_ctx->mkldnn_invoke_primitive(" << to_string(conv_index)
                           << ", deps, OpType::DECONVOLUTIONBIAS, " << to_string(scratchpad_size)
                           << ");\n";
                }
                else
                {
                    throw ngraph_error("DeconvolutionBias is only supported with MKLDNN kernel.");
                }
            }

            template <>
            void CPU_Emitter::EMITTER_DECL(ngraph::op::ConvolutionBackpropData)
            {
                auto convolution = static_cast<const ngraph::op::ConvolutionBackpropData*>(node);

                auto arg0_shape = args[0].get_shape();
                auto arg1_shape = args[1].get_shape();
                auto result_shape = out[0].get_shape();

                if (runtime::cpu::mkldnn_utils::use_mkldnn_kernel(node))
                {
                    size_t conv_index;
                    std::vector<std::size_t> deps;
                    size_t scratchpad_size;
                    emit_build_primitives(
                        external_function, node, writer, conv_index, deps, scratchpad_size);

                    writer << "cg_ctx->set_memory_ptr(" << to_string(deps[0]) << ", "
                           << args[0].get_name() << ");\n";
                    writer << "cg_ctx->set_memory_ptr(" << to_string(deps[1]) << ", "
                           << args[1].get_name() << ");\n";
                    writer << "cg_ctx->set_memory_ptr(" << to_string(deps[2]) << ", "
                           << out[0].get_name() << ");\n";

                    writer << "std::vector<size_t> deps{" << join(deps) << "};\n";
                    writer << "cg_ctx->mkldnn_invoke_primitive(" << to_string(conv_index)
                           << ", deps, OpType::CONVOLUTIONBACKPROPDATA, "
                           << to_string(scratchpad_size) << ");\n";
                }
                else
                {
                    // Note that args[1] and args[0] are switched here from the usual order.
                    writer << "reference::convolution_backprop_in<" << out[0].get_type() << ">("
                           << args[1].get_name() << ",\n";
                    writer << "                         " << args[0].get_name() << ",\n";
                    writer << "                         " << out[0].get_name() << ",\n";
                    writer << "                         {" << join(arg1_shape) << "},\n";
                    writer << "                         {" << join(arg0_shape) << "},\n";
                    writer << "                         {" << join(result_shape) << "},\n";
                    writer << "                         {"
                           << join(convolution->get_data_dilation_strides_forward()) << "},\n";
                    writer << "                         {"
                           << join(convolution->get_window_dilation_strides_forward()) << "},\n";
                    writer << "                         {"
                           << join(convolution->compute_backward_delta_out_pad_below()) << "},\n";
                    writer << "                         {"
                           << join(convolution->compute_backward_delta_out_pad_above()) << "},\n";
                    writer << "                         {"
                           << join(convolution->get_window_movement_strides_forward()) << "});\n";
                }
            }

            template <>
            void CPU_Emitter::EMITTER_DECL(ngraph::op::QuantizedConvolutionBias)
            {
                if (runtime::cpu::mkldnn_utils::use_mkldnn_kernel(node))
                {
                    size_t conv_index;
                    std::vector<std::size_t> deps;
                    size_t scratchpad_size;
                    emit_build_primitives<ngraph::op::QuantizedConvolutionBias>(
                        external_function, node, writer, conv_index, deps, scratchpad_size, args);

                    writer << "cg_ctx->set_memory_ptr(" << to_string(deps[0]) << ", "
                           << args[0].get_name() << ");\n";
                    writer << "cg_ctx->set_memory_ptr(" << to_string(deps[1]) << ", "
                           << args[1].get_name() << ");\n";
                    writer << "cg_ctx->set_memory_ptr(" << to_string(deps[2]) << ", "
                           << args[2].get_name() << ");\n";
                    writer << "cg_ctx->set_memory_ptr(" << to_string(deps[3]) << ", "
                           << out[0].get_name() << ");\n";

                    writer << "std::vector<size_t> deps{" << join(deps) << "};\n";
                    writer << "cg_ctx->mkldnn_invoke_primitive(" << to_string(conv_index)
                           << ", deps, OpType::QUANTIZEDCONVOLUTIONBIAS, "
                           << to_string(scratchpad_size) << ");\n";
                }
                else
                {
                    throw ngraph_error(
                        "QuantizedConvolutionBias is only supported with MKLDNN kernel.");
                }
            }

            template <>
            void CPU_Emitter::EMITTER_DECL(ngraph::op::QuantizedConvolutionBiasAdd)
            {
                if (runtime::cpu::mkldnn_utils::use_mkldnn_kernel(node))
                {
                    size_t conv_index;
                    std::vector<std::size_t> deps;
                    size_t scratchpad_size;
                    emit_build_primitives<ngraph::op::QuantizedConvolutionBiasAdd>(
                        external_function, node, writer, conv_index, deps, scratchpad_size, args);

                    writer << "if (" << out[0].get_name() << " != " << args[3].get_name() << ")\n";
                    writer.block_begin();
                    writer << "memcpy(" << out[0].get_name() << ", " << args[3].get_name() << ", "
                           << args[3].get_size() * args[3].get_element_type().size() << ");\n";
                    writer.block_end();
                    writer << "cg_ctx->set_memory_ptr(" << to_string(deps[0]) << ", "
                           << args[0].get_name() << ");\n";
                    writer << "cg_ctx->set_memory_ptr(" << to_string(deps[1]) << ", "
                           << args[1].get_name() << ");\n";
                    writer << "cg_ctx->set_memory_ptr(" << to_string(deps[2]) << ", "
                           << args[2].get_name() << ");\n";
                    writer << "cg_ctx->set_memory_ptr(" << to_string(deps[3]) << ", "
                           << out[0].get_name() << ");\n";

                    writer << "std::vector<size_t> deps{" << join(deps) << "};\n";
                    writer << "cg_ctx->mkldnn_invoke_primitive(" << to_string(conv_index)
                           << ", deps, OpType::QUANTIZEDCONVOLUTIONBIASADD, "
                           << to_string(scratchpad_size) << ");\n";
                }
                else
                {
                    throw ngraph_error(
                        "QuantizedConvolutionBiasAdd is only supported with MKLDNN "
                        "kernel.");
                }
            }

            template <>
            void CPU_Emitter::EMITTER_DECL(ngraph::op::QuantizedConvolutionBiasSignedAdd)
            {
                if (runtime::cpu::mkldnn_utils::use_mkldnn_kernel(node))
                {
                    size_t conv_index;
                    std::vector<std::size_t> deps;
                    size_t scratchpad_size;
                    emit_build_primitives<ngraph::op::QuantizedConvolutionBiasSignedAdd>(
                        external_function, node, writer, conv_index, deps, scratchpad_size, args);

                    writer << "if (" << out[0].get_name() << " != " << args[3].get_name() << ")\n";
                    writer.block_begin();
                    writer << "memcpy(" << out[0].get_name() << ", " << args[3].get_name() << ", "
                           << args[3].get_size() * args[3].get_element_type().size() << ");\n";
                    writer.block_end();
                    writer << "cg_ctx->set_memory_ptr(" << to_string(deps[0]) << ", "
                           << args[0].get_name() << ");\n";
                    writer << "cg_ctx->set_memory_ptr(" << to_string(deps[1]) << ", "
                           << args[1].get_name() << ");\n";
                    writer << "cg_ctx->set_memory_ptr(" << to_string(deps[2]) << ", "
                           << args[2].get_name() << ");\n";
                    writer << "cg_ctx->set_memory_ptr(" << to_string(deps[3]) << ", "
                           << out[0].get_name() << ");\n";

                    writer << "std::vector<size_t> deps{" << join(deps) << "};\n";
                    writer << "cg_ctx->mkldnn_invoke_primitive(" << to_string(conv_index)
                           << ", deps, OpType::QUANTIZEDCONVOLUTIONBIASSIGNEDADD, "
                           << to_string(scratchpad_size) << ");\n";
                }
                else
                {
                    throw ngraph_error(
                        "QuantizedConvolutionBiasSignedAdd is only supported with MKLDNN "
                        "kernel.");
                }
            }

            template <>
            void CPU_Emitter::EMITTER_DECL(ngraph::op::QuantizedDotBias)
            {
                if (runtime::cpu::mkldnn_utils::use_mkldnn_kernel(node))
                {
                    size_t qip_index;
                    std::vector<std::size_t> deps;
                    size_t scratchpad_size;
                    emit_build_primitives<ngraph::op::QuantizedDotBias>(
                        external_function, node, writer, qip_index, deps, scratchpad_size, args);

                    writer << "cg_ctx->set_memory_ptr(" << to_string(deps[0]) << ", "
                           << args[0].get_name() << ");\n";
                    writer << "cg_ctx->set_memory_ptr(" << to_string(deps[1]) << ", "
                           << args[1].get_name() << ");\n";
                    writer << "cg_ctx->set_memory_ptr(" << to_string(deps[3]) << ", "
                           << args[2].get_name() << ");\n";
                    writer << "cg_ctx->set_memory_ptr(" << to_string(deps[2]) << ", "
                           << out[0].get_name() << ");\n";

                    writer << "std::vector<size_t> deps{" << join(deps) << "};\n";
                    writer << "cg_ctx->mkldnn_invoke_primitive(" << to_string(qip_index)
                           << ", deps, OpType::QUANTIZEDDOTBIAS, " << to_string(scratchpad_size)
                           << ");\n";
                }
                else
                {
                    throw ngraph_error("QuantizedDotBias is only supported with MKLDNN kernel.");
                }
            }

            template <>
            void CPU_Emitter::EMITTER_DECL(ngraph::op::QuantizedDot)
            {
                (void)external_function;
                (void)node;
                writer << "reference::dot<" << args[0].get_type() << " , " << args[1].get_type()
                       << " , " << out[0].get_type() << ", int32_t>(" << args[0].get_name()
                       << ",\n";
                writer << "            " << args[1].get_name() << ",\n";
                writer << "            " << out[0].get_name() << ",\n";
                writer << "            {" << join(args[0].get_shape()) << "},\n";
                writer << "            {" << join(args[1].get_shape()) << "},\n";
                writer << "            {" << join(out[0].get_shape()) << "},\n";
                writer << "            1,\n";
                writer << "            " << args[2].get_name() << ",\n";
                writer << "            " << args[3].get_name() << ",\n";
                writer << "            " << args[4].get_name() << ",\n";
                writer << "            " << args[5].get_name() << ",\n";
                writer << "            " << args[6].get_name() << ",\n";
                writer << "            " << args[7].get_name() << ");\n";
            }

            template <>
            void CPU_Emitter::EMITTER_DECL(ngraph::op::QuantizedMatmul)
            {
                if (runtime::cpu::mkldnn_utils::use_mkldnn_kernel(node))
                {
                    size_t qip_index;
                    std::vector<std::size_t> deps;
                    size_t scratchpad_size;
                    emit_build_primitives<ngraph::op::QuantizedMatmul>(
                        external_function, node, writer, qip_index, deps, scratchpad_size, args);

                    writer << "cg_ctx->set_memory_ptr(" << to_string(deps[0]) << ", "
                           << args[0].get_name() << ");\n";
                    writer << "cg_ctx->set_memory_ptr(" << to_string(deps[1]) << ", "
                           << args[1].get_name() << ");\n";
                    writer << "cg_ctx->set_memory_ptr(" << to_string(deps[2]) << ", "
                           << out[0].get_name() << ");\n";

                    writer << "std::vector<size_t> deps{" << join(deps) << "};\n";
                    writer << "cg_ctx->mkldnn_invoke_primitive(" << to_string(qip_index)
                           << ", deps, OpType::QUANTIZEDMATMUL, " << to_string(scratchpad_size)
                           << ");\n";
                }
                else
                {
                    throw ngraph_error("QuantizedMatmul is only supported with MKLDNN kernel.");
                }
            }

            template <>
            void CPU_Emitter::EMITTER_DECL(ngraph::op::ConvolutionBias)
            {
                if (runtime::cpu::mkldnn_utils::use_mkldnn_kernel(node))
                {
                    size_t conv_index;
                    std::vector<std::size_t> deps;
                    size_t scratchpad_size;
                    emit_build_primitives(
                        external_function, node, writer, conv_index, deps, scratchpad_size);

                    writer << "cg_ctx->set_memory_ptr(" << to_string(deps[0]) << ", "
                           << args[0].get_name() << ");\n";
                    writer << "cg_ctx->set_memory_ptr(" << to_string(deps[1]) << ", "
                           << args[1].get_name() << ");\n";
                    writer << "cg_ctx->set_memory_ptr(" << to_string(deps[2]) << ", "
                           << args[2].get_name() << ");\n";
                    writer << "cg_ctx->set_memory_ptr(" << to_string(deps[3]) << ", "
                           << out[0].get_name() << ");\n";

                    writer << "std::vector<size_t> deps{" << join(deps) << "};\n";
                    writer << "cg_ctx->mkldnn_invoke_primitive(" << to_string(conv_index)
                           << ", deps, OpType::CONVOLUTIONBIAS, " << to_string(scratchpad_size)
                           << ");\n";
                }
                else
                {
                    throw ngraph_error("ConvolutionBias is only supported with MKLDNN kernel.");
                }
            }

            template <>
            void CPU_Emitter::EMITTER_DECL(ngraph::op::ConvolutionBiasAdd)
            {
                if (runtime::cpu::mkldnn_utils::use_mkldnn_kernel(node))
                {
                    size_t conv_index;
                    std::vector<std::size_t> deps;
                    size_t scratchpad_size;
                    emit_build_primitives(
                        external_function, node, writer, conv_index, deps, scratchpad_size);

                    writer << "if (" << out[0].get_name() << " != " << args[3].get_name() << ")\n";
                    writer.block_begin();
                    writer << "memcpy(" << out[0].get_name() << ", " << args[3].get_name() << ", "
                           << args[3].get_size() * args[3].get_element_type().size() << ");\n";
                    writer.block_end();
                    writer << "cg_ctx->set_memory_ptr(" << to_string(deps[0]) << ", "
                           << args[0].get_name() << ");\n";
                    writer << "cg_ctx->set_memory_ptr(" << to_string(deps[1]) << ", "
                           << args[1].get_name() << ");\n";
                    writer << "cg_ctx->set_memory_ptr(" << to_string(deps[2]) << ", "
                           << args[2].get_name() << ");\n";
                    writer << "cg_ctx->set_memory_ptr(" << to_string(deps[3]) << ", "
                           << out[0].get_name() << ");\n";

                    writer << "std::vector<size_t> deps{" << join(deps) << "};\n";
                    writer << "cg_ctx->mkldnn_invoke_primitive(" << to_string(conv_index)
                           << ", deps, OpType::CONVOLUTIONBIASADD, " << to_string(scratchpad_size)
                           << ");\n";
                }
                else
                {
                    throw ngraph_error("ConvolutionBiasAdd is only supported with MKLDNN kernel.");
                }
            }

            template <>
            void CPU_Emitter::EMITTER_DECL(ngraph::op::ConvolutionAdd)
            {
                if (runtime::cpu::mkldnn_utils::use_mkldnn_kernel(node))
                {
                    size_t conv_index;
                    std::vector<std::size_t> deps;
                    size_t scratchpad_size;
                    emit_build_primitives(
                        external_function, node, writer, conv_index, deps, scratchpad_size);

                    writer << "if (" << out[0].get_name() << " != " << args[2].get_name() << ")\n";
                    writer.block_begin();
                    writer << "memcpy(" << out[0].get_name() << ", " << args[2].get_name() << ", "
                           << args[2].get_size() * args[2].get_element_type().size() << ");\n";
                    writer.block_end();
                    writer << "cg_ctx->set_memory_ptr(" << to_string(deps[0]) << ", "
                           << args[0].get_name() << ");\n";
                    writer << "cg_ctx->set_memory_ptr(" << to_string(deps[1]) << ", "
                           << args[1].get_name() << ");\n";
                    writer << "cg_ctx->set_memory_ptr(" << to_string(deps[2]) << ", "
                           << out[0].get_name() << ");\n";

                    writer << "std::vector<size_t> deps{" << join(deps) << "};\n";
                    writer << "cg_ctx->mkldnn_invoke_primitive(" << to_string(conv_index)
                           << ", deps, OpType::CONVOLUTIONADD, " << to_string(scratchpad_size)
                           << ");\n";
                }
                else
                {
                    throw ngraph_error("ConvolutionAdd is only supported with MKLDNN kernel.");
                }
            }

            template <>
            void CPU_Emitter::EMITTER_DECL(ngraph::op::ConvolutionBiasBackpropFiltersBias)
            {
                if (mkldnn_utils::use_mkldnn_kernel(node))
                {
                    size_t conv_index;
                    std::vector<std::size_t> deps;
                    size_t scratchpad_size;
                    emit_build_primitives(
                        external_function, node, writer, conv_index, deps, scratchpad_size);

                    writer << "cg_ctx->set_memory_ptr(" << to_string(deps[0]) << ", "
                           << args[0].get_name() << ");\n";
                    writer << "cg_ctx->set_memory_ptr(" << to_string(deps[1]) << ", "
                           << args[1].get_name() << ");\n";
                    writer << "cg_ctx->set_memory_ptr(" << to_string(deps[2]) << ", "
                           << out[0].get_name() << ");\n";
                    writer << "cg_ctx->set_memory_ptr(" << to_string(deps[3]) << ", "
                           << out[1].get_name() << ");\n";

                    writer << "std::vector<size_t> deps{" << join(deps) << "};\n";
                    writer << "cg_ctx->mkldnn_invoke_primitive(" << to_string(conv_index)
                           << ", deps, OpType::CONVOLUTIONBIASBACKPROPWEIGHTSBIAS, "
                           << to_string(scratchpad_size) << ");\n";
                }
                else
                {
                    throw ngraph_error(
                        "ConvolutionBiasBackpropFiltersBias is only supported with MKLDNN "
                        "kernel.");
                }
            }

            template <>
            void CPU_Emitter::EMITTER_DECL(ngraph::op::Not)
            {
                (void)external_function;
                (void)node;
                writer << "reference::logical_not(" << args[0].get_name() << ",\n"
                       << "                    " << out[0].get_name() << ",\n"
                       << "                    " << out[0].get_size() << ");\n";
            }

            template <>
            void CPU_Emitter::EMITTER_DECL(ngraph::op::MaxPool)
            {
                auto max_pool = static_cast<const ngraph::op::MaxPool*>(node);
                auto arg_shape = args[0].get_shape();
                auto result_shape = out[0].get_shape();

                if (runtime::cpu::mkldnn_utils::use_mkldnn_kernel(node))
                {
                    size_t max_pool_index;
                    std::vector<std::size_t> deps;
                    size_t scratchpad_size;
                    emit_build_primitives(
                        external_function, node, writer, max_pool_index, deps, scratchpad_size);

                    writer << "cg_ctx->set_memory_ptr(" << to_string(deps[0]) << ", "
                           << args[0].get_name() << ");\n";
                    writer << "cg_ctx->set_memory_ptr(" << to_string(deps[1]) << ", "
                           << out[0].get_name() << ");\n";

                    writer << "std::vector<size_t> deps{" << join(deps) << "};\n";
                    writer << "cg_ctx->mkldnn_invoke_primitive(" << to_string(max_pool_index)
                           << ", deps, OpType::MAXPOOL, " << to_string(scratchpad_size) << ");\n";
                }
                else
                {
                    writer << "reference::max_pool<" << out[0].get_type() << ">("
                           << args[0].get_name() << ",\n";
                    writer << "                 " << out[0].get_name() << ",\n";
                    writer << "                 {" << join(arg_shape) << "},\n";
                    writer << "                 {" << join(result_shape) << "},\n";
                    writer << "                 {" << join(max_pool->get_window_shape()) << "},\n";
                    writer << "                 {" << join(max_pool->get_window_movement_strides())
                           << "},\n";
                    writer << "                 {" << join(max_pool->get_padding_below()) << "},\n";
                    writer << "                 {" << join(max_pool->get_padding_above())
                           << "});\n";
                }
            }

            template <>
            void CPU_Emitter::EMITTER_DECL(ngraph::op::MaxPoolWithIndices)
            {
                if (runtime::cpu::mkldnn_utils::use_mkldnn_kernel(node))
                {
                    size_t max_pool_index;
                    std::vector<std::size_t> deps;
                    size_t scratchpad_size;
                    emit_build_primitives(
                        external_function, node, writer, max_pool_index, deps, scratchpad_size);

                    writer << "cg_ctx->set_memory_ptr(" << to_string(deps[0]) << ", "
                           << args[0].get_name() << ");\n";
                    writer << "cg_ctx->set_memory_ptr(" << to_string(deps[1]) << ", "
                           << out[0].get_name() << ");\n";
                    writer << "cg_ctx->set_memory_ptr(" << to_string(deps[2]) << ", "
                           << out[1].get_name() << ");\n";

                    writer << "std::vector<size_t> deps{" << join(deps) << "};\n";
                    writer << "cg_ctx->mkldnn_invoke_primitive(" << to_string(max_pool_index)
                           << ", deps, OpType::MAXPOOLWITHINDICES, " << to_string(scratchpad_size)
                           << ");\n";
                }
                else
                {
                    throw ngraph_error("MaxPoolWithIndices isn't supported");
                }
            }

            template <>
            void CPU_Emitter::EMITTER_DECL(ngraph::op::Reverse)
            {
                (void)external_function;
                auto reverse = static_cast<const ngraph::op::Reverse*>(node);

                auto arg_shape = args[0].get_shape();
                auto result_shape = out[0].get_shape();

                writer << "reference::reverse<" << out[0].get_type() << ">(" << args[0].get_name()
                       << ",\n";
                writer << "                " << out[0].get_name() << ",\n";
                writer << "                {" << join(arg_shape) << "},\n";
                writer << "                {" << join(result_shape) << "},\n";
                writer << "                {" << join(reverse->get_reversed_axes()) << "});\n";
            }

            template <>
            void CPU_Emitter::EMITTER_DECL(ngraph::op::ReverseSequence)
            {
                (void)external_function;
                auto rs = static_cast<const ngraph::op::ReverseSequence*>(node);

                string iv_prefix{"i"};
                size_t ibi = rs->get_batch_axis();
                string bi = iv_prefix + std::to_string(ibi);
                string si = iv_prefix + std::to_string(rs->get_sequence_axis());
                auto arg_shape = args[0].get_shape();

                // iterate over seq_lengths make sure indices aren't out of bounds and normalize
                writer << "std::vector<size_t> norm_seq_lengths (" << arg_shape.at(ibi) << ");\n";
                writer << emit_for_lt(iv_prefix, ibi, arg_shape.at(ibi));
                writer.block_begin();
                writer << "auto seq_len = static_cast<size_t>(" << args[1].get_name() << "[" << bi
                       << "]);\n";
                writer << "if (seq_len > " << arg_shape.at(rs->get_sequence_axis()) << ")\n";
                writer.block_begin();
                writer << "throw \"One of the elements of sequence lengths is greater than "
                          "sequence axis\";\n";
                writer.block_end();

                writer << "if (seq_len == 0)\n";
                writer.block_begin();
                writer << "norm_seq_lengths[" << bi << "] = 1;\n";
                writer.block_end();
                writer << " else \n";
                writer.block_begin();
                writer << "norm_seq_lengths[" << bi << "] = seq_len;\n";
                writer.block_end();

                writer.block_end();

                std::vector<std::string> sdims;
                for (auto d : arg_shape)
                {
                    sdims.push_back(std::to_string(d));
                }

                // convert input and output into multidimensional arrays
                auto isdims = emit_indices(sdims);
                writer << args[0].get_type() << "(&src)" << isdims << " = *reinterpret_cast<"
                       << args[0].get_type() << " (*)" << isdims << ">(" << args[0].get_name()
                       << ");\n";

                writer << args[0].get_type() << "(&dst)" << isdims << " = *reinterpret_cast<"
                       << args[0].get_type() << " (*)" << isdims << ">(" << out[0].get_name()
                       << ");\n";

                // reverse sequence
                std::vector<std::string> source_indices;
                for (size_t i = 0; i < arg_shape.size(); i++)
                {
                    writer << emit_for_lt(iv_prefix, i, arg_shape.at(i));
                    writer.block_begin();
                    source_indices.push_back(iv_prefix + std::to_string(i));
                }

                writer << "auto seq_len = norm_seq_lengths[" << bi << "];\n";
                writer << "size_t sequence_index = " << si << " < seq_len "
                       << "? seq_len - " << si << " - 1"
                       << ": " << si << ";\n";

                std::vector<std::string> output_indices(source_indices);
                output_indices.at(rs->get_sequence_axis()) = "sequence_index";

                writer << "dst" << emit_indices(output_indices) << " = "
                       << "src" << emit_indices(source_indices) << ";\n";

                for (size_t i = 0; i < arg_shape.size(); i++)
                {
                    writer.block_end();
                }
            }

            template <>
            void CPU_Emitter::EMITTER_DECL(ngraph::op::AvgPool)
            {
                auto avg_pool = static_cast<const ngraph::op::AvgPool*>(node);

                auto arg_shape = args[0].get_shape();
                auto result_shape = out[0].get_shape();

                if (runtime::cpu::mkldnn_utils::use_mkldnn_kernel(node))
                {
                    size_t avg_pool_index;
                    std::vector<std::size_t> deps;
                    size_t scratchpad_size;
                    emit_build_primitives(
                        external_function, node, writer, avg_pool_index, deps, scratchpad_size);

                    writer << "cg_ctx->set_memory_ptr(" << to_string(deps[0]) << ", "
                           << args[0].get_name() << ");\n";
                    writer << "cg_ctx->set_memory_ptr(" << to_string(deps[1]) << ", "
                           << out[0].get_name() << ");\n";

                    writer << "std::vector<size_t> deps{" << join(deps) << "};\n";
                    writer << "cg_ctx->mkldnn_invoke_primitive(" << to_string(avg_pool_index)
                           << ", deps, OpType::AVGPOOL, " << to_string(scratchpad_size) << ");\n";
                }
                else
                {
                    writer << "reference::avg_pool<" << out[0].get_type() << ">("
                           << args[0].get_name() << ",\n";
                    writer << "                 " << out[0].get_name() << ",\n";
                    writer << "                 {" << join(arg_shape) << "},\n";
                    writer << "                 {" << join(result_shape) << "},\n";
                    writer << "                 {" << join(avg_pool->get_window_shape()) << "},\n";
                    writer << "                 {" << join(avg_pool->get_window_movement_strides())
                           << "},\n";
                    writer << "                 {" << join(avg_pool->get_padding_below()) << "},\n";
                    writer << "                 {" << join(avg_pool->get_padding_above()) << "},\n";
                    writer << "                 "
                           << ngraph::to_cplusplus_sourcecode_literal(
                                  avg_pool->get_include_padding_in_avg_computation())
                           << "\n";
                    writer << "                  );\n";
                }
            }

            template <>
            void CPU_Emitter::EMITTER_DECL(ngraph::op::Pad)
            {
                (void)external_function;
                auto pad = static_cast<const ngraph::op::Pad*>(node);

                auto arg0_shape = args[0].get_shape();
                auto result_shape = out[0].get_shape();

                if (arg0_shape.size() == 4 && args[0].get_element_type() == element::f32 &&
                    pad->get_pad_mode() == ngraph::op::PadMode::CONSTANT)
                {
                    writer << "cpu::kernel::pad_4d_float32(" << args[0].get_name() << ",\n"
                           << "                            " << out[0].get_name() << ",\n"
                           << "                            " << args[1].get_name() << ",\n"
                           << "                            {" << join(arg0_shape) << "},\n"
                           << "                            {" << join(result_shape) << "},\n"
                           << "                            {" << join(pad->get_padding_below())
                           << "},\n"
                           << "                            {" << join(pad->get_padding_above())
                           << "}, 0);\n";
                }
                else
                {
                    std::string pad_mode_string;
                    switch (pad->get_pad_mode())
                    {
                    case ngraph::op::PadMode::CONSTANT:
                        pad_mode_string = "ngraph::op::PadMode::CONSTANT";
                        break;
                    case ngraph::op::PadMode::EDGE:
                        pad_mode_string = "ngraph::op::PadMode::EDGE";
                        break;
                    case ngraph::op::PadMode::REFLECT:
                        pad_mode_string = "ngraph::op::PadMode::REFLECT";
                        break;
                    case ngraph::op::PadMode::SYMMETRIC:
                        pad_mode_string = "ngraph::op::PadMode::SYMMETRIC";
                        break;
                    }
                    writer << "reference::pad<" << out[0].get_type() << ">(" << args[0].get_name()
                           << ",\n";
                    writer << "            " << args[1].get_name() << ",\n";
                    writer << "            " << out[0].get_name() << ",\n";
                    writer << "            {" << join(arg0_shape) << "},\n";
                    writer << "            {" << join(result_shape) << "},\n";
                    writer << "            {" << join(pad->get_padding_below()) << "},\n";
                    writer << "            {" << join(pad->get_padding_above()) << "},\n";
                    writer << "            " << pad_mode_string << ");\n";
                }
            }

            template <>
            void CPU_Emitter::EMITTER_DECL(ngraph::op::AvgPoolBackprop)
            {
                auto apb = static_cast<const ngraph::op::AvgPoolBackprop*>(node);

                auto delta_shape = args[0].get_shape();
                auto out_shape = out[0].get_shape();

                if (runtime::cpu::mkldnn_utils::use_mkldnn_kernel(node))
                {
                    size_t avg_pool_index;
                    std::vector<std::size_t> deps;
                    size_t scratchpad_size;
                    emit_build_primitives(
                        external_function, node, writer, avg_pool_index, deps, scratchpad_size);

                    writer << "cg_ctx->set_memory_ptr(" << to_string(deps[0]) << ", "
                           << args[0].get_name() << ");\n";
                    writer << "cg_ctx->set_memory_ptr(" << to_string(deps[1]) << ", "
                           << out[0].get_name() << ");\n";

                    writer << "std::vector<size_t> deps{" << join(deps) << "};\n";
                    writer << "cg_ctx->mkldnn_invoke_primitive(" << to_string(avg_pool_index)
                           << ", deps, OpType::AVGPOOLBACKPROP, " << to_string(scratchpad_size)
                           << ");\n";
                }
                else
                {
                    writer << "reference::avg_pool_backprop<" << out[0].get_type() << ">("
                           << args[0].get_name() << ",\n";
                    writer << "                 " << out[0].get_name() << ",\n";
                    writer << "                 {" << join(delta_shape) << "},\n";
                    writer << "                 {" << join(out_shape) << "},\n";
                    writer << "                 {" << join(apb->get_window_shape()) << "},\n";
                    writer << "                 {" << join(apb->get_window_movement_strides())
                           << "},\n";
                    writer << "                 {" << join(apb->get_padding_below()) << "},\n";
                    writer << "                 {" << join(apb->get_padding_above()) << "},\n";
                    writer << "                 "
                           << ngraph::to_cplusplus_sourcecode_literal(
                                  apb->get_include_padding_in_avg_computation())
                           << "\n";
                    writer << "                 );\n";
                }
            }

            template <>
            void CPU_Emitter::EMITTER_DECL(ngraph::op::MaxPoolBackprop)
            {
                auto mpb = static_cast<const ngraph::op::MaxPoolBackprop*>(node);

                auto delta_shape = args[1].get_shape();
                auto out_shape = out[0].get_shape();

                if (runtime::cpu::mkldnn_utils::use_mkldnn_kernel(node))
                {
                    size_t max_pool_index;
                    std::vector<std::size_t> deps;
                    size_t scratchpad_size;
                    emit_build_primitives(
                        external_function, node, writer, max_pool_index, deps, scratchpad_size);

                    writer << "cg_ctx->set_memory_ptr(" << to_string(deps[0]) << ", "
                           << args[0].get_name() << ");\n";
                    writer << "cg_ctx->set_memory_ptr(" << to_string(deps[2]) << ", "
                           << out[0].get_name() << ");\n";
                    writer << "cg_ctx->set_memory_ptr(" << to_string(deps[3])
                           << ", cg_ctx->mkldnn_workspaces[" << deps[5] << "]);\n";

                    writer << "std::vector<size_t> deps{" << join(deps) << "};\n";
                    writer << "cg_ctx->mkldnn_invoke_primitive(" << to_string(deps[4])
                           << ",deps, OpType::MAXPOOLBACKPROPFORWARD, "
                           << to_string(scratchpad_size) << ");\n";

                    writer << "cg_ctx->set_memory_ptr(" << to_string(deps[1]) << ", "
                           << args[1].get_name() << ");\n";
                    writer << "cg_ctx->set_memory_ptr(" << to_string(deps[3])
                           << ", cg_ctx->mkldnn_workspaces[" << deps[5] << "]);\n";
                    writer << "cg_ctx->set_memory_ptr(" << to_string(deps[2]) << ", "
                           << out[0].get_name() << ");\n";

                    writer << "cg_ctx->mkldnn_invoke_primitive(" << to_string(max_pool_index)
                           << ", deps, OpType::MAXPOOLBACKPROPBACKWARD, "
                           << to_string(scratchpad_size) << ");\n";
                }
                else
                {
                    writer << "reference::max_pool_backprop<" << out[0].get_type() << ">("
                           << args[0].get_name() << ",\n";
                    writer << "                 " << args[1].get_name() << ",\n";
                    writer << "                 " << out[0].get_name() << ",\n";
                    writer << "                 {" << join(delta_shape) << "},\n";
                    writer << "                 {" << join(out_shape) << "},\n";
                    writer << "                 {" << join(mpb->get_window_shape()) << "},\n";
                    writer << "                 {" << join(mpb->get_window_movement_strides())
                           << "},\n";
                    writer << "                 {" << join(mpb->get_padding_below()) << "},\n";
                    writer << "                 {" << join(mpb->get_padding_above()) << "}\n";
                    writer << "                 );\n";
                }
            }

            template <>
            void CPU_Emitter::EMITTER_DECL(ngraph::op::MaxPoolWithIndicesBackprop)
            {
                if (runtime::cpu::mkldnn_utils::use_mkldnn_kernel(node))
                {
                    size_t max_pool_index;
                    std::vector<std::size_t> deps;
                    size_t scratchpad_size;
                    emit_build_primitives(
                        external_function, node, writer, max_pool_index, deps, scratchpad_size);

                    writer << "cg_ctx->set_memory_ptr(" << to_string(deps[0]) << ", "
                           << args[1].get_name() << ");\n";
                    writer << "cg_ctx->set_memory_ptr(" << to_string(deps[2]) << ", "
                           << args[2].get_name() << ");\n";
                    writer << "cg_ctx->set_memory_ptr(" << to_string(deps[1]) << ", "
                           << out[0].get_name() << ");\n";

                    writer << "std::vector<size_t> deps{" << join(deps) << "};\n";
                    writer << "cg_ctx->mkldnn_invoke_primitive(" << to_string(max_pool_index)
                           << ", deps, OpType::MAXPOOLWITHINDICESBACKPROP, "
                           << to_string(scratchpad_size) << ");\n";
                }
                else
                {
                    throw ngraph_error("MaxPoolWithIndicesBackprop isn't supported");
                }
            }

            template <>
            void CPU_Emitter::EMITTER_DECL(ngraph::op::Product)
            {
                (void)external_function;
                const ngraph::op::Product* product = static_cast<const ngraph::op::Product*>(node);
                writer.block_begin();
                // TODO: add an emitter akin to the emit_sum
                writer << "reference::product<" << out[0].get_type() << ">(" << args[0].get_name()
                       << ",\n";
                writer << "                         " << out[0].get_name() << ",\n";
                writer << "                         {" << join(args[0].get_shape()) << "},\n";
                writer << "                         {" << join(out[0].get_shape()) << "},\n";
                writer << "                         {" << join(product->get_reduction_axes())
                       << "});\n";
                writer.block_end();
            }

            template <>
            void CPU_Emitter::EMITTER_DECL(ngraph::op::Max)
            {
                (void)external_function;
                const ngraph::op::Max* max = static_cast<const ngraph::op::Max*>(node);
                writer.block_begin();
                if (args[0].get_element_type() == element::f32 && args[0].get_shape().size() == 2 &&
                    max->get_reduction_axes().size() == 1)
                {
                    writer << "cpu::kernel::reduce_max_2d_1rd_float32(" << args[0].get_name()
                           << ", " << out[0].get_name() << ", "
                           << "{" << join(args[0].get_shape()) << "}, "
                           << "{" << join(out[0].get_shape()) << "}, "
                           << "{" << join(max->get_reduction_axes()) << "}"
                           << ", 0);\n";
                }
                else
                {
                    writer << "reference::max<" << out[0].get_type() << ">(" << args[0].get_name()
                           << ",\n";
                    writer << "                         " << out[0].get_name() << ",\n";
                    writer << "                         {" << join(args[0].get_shape()) << "},\n";
                    writer << "                         {" << join(out[0].get_shape()) << "},\n";
                    writer << "                         {" << join(max->get_reduction_axes())
                           << "});\n";
                }
                writer.block_end();
            }

            template <>
            void CPU_Emitter::EMITTER_DECL(ngraph::op::Erf)
            {
                (void)external_function;
                (void)node;
                writer.block_begin();
                auto element_count = out[0].get_size();
                if (args[0].get_element_type() == element::f32 ||
                    args[0].get_element_type() == element::f64)
                {
                    writer << "cpu::kernel::erf<" << args[0].get_element_type().c_type_string()
                           << ">(" << args[0].get_name() << ", " << out[0].get_name() << ", "
                           << element_count << ", 0);\n";
                }
                else
                {
                    writer << "cpu::kernel::reference_erf<"
                           << args[0].get_element_type().c_type_string() << ">("
                           << args[0].get_name() << ", " << out[0].get_name() << ", "
                           << element_count << ");\n";
                }
                writer.block_end();
            }

            template <>
            void CPU_Emitter::EMITTER_DECL(ngraph::op::Min)
            {
                (void)external_function;
                const ngraph::op::Min* min = static_cast<const ngraph::op::Min*>(node);
                writer.block_begin();
                // TODO: add an emitter akin to the emit_sum
                writer << "reference::min<" << out[0].get_type() << ">(" << args[0].get_name()
                       << ",\n";
                writer << "                         " << out[0].get_name() << ",\n";
                writer << "                         {" << join(args[0].get_shape()) << "},\n";
                writer << "                         {" << join(out[0].get_shape()) << "},\n";
                writer << "                         {" << join(min->get_reduction_axes())
                       << "});\n";
                writer.block_end();
            }

            template <>
            void CPU_Emitter::EMITTER_DECL(ngraph::runtime::cpu::op::ConvertLayout)
            {
                if (runtime::cpu::mkldnn_utils::use_mkldnn_kernel(node))
                {
                    size_t reorder_index;
                    std::vector<std::size_t> deps;
                    size_t scratchpad_size;
                    emit_build_primitives(
                        external_function, node, writer, reorder_index, deps, scratchpad_size);

                    writer << "cg_ctx->set_memory_ptr(" << to_string(deps[0]) << ", "
                           << args[0].get_name() << ");\n";
                    writer << "cg_ctx->set_memory_ptr(" << to_string(deps[1]) << ", "
                           << out[0].get_name() << ");\n";

                    writer << "std::vector<size_t> deps{" << join(deps) << "};\n";
                    writer << "cg_ctx->mkldnn_invoke_primitive(" << to_string(reorder_index)
                           << ", deps, OpType::CONVERTLAYOUT, " << to_string(scratchpad_size)
                           << ");\n";
                }
                else
                {
                    throw ngraph_error("ConvertLayout is only supported with MKLDNN kernel.");
                }
            }

            template <>
            void CPU_Emitter::EMITTER_DECL(ngraph::op::ReluBackprop)
            {
                if (runtime::cpu::mkldnn_utils::use_mkldnn_kernel(node))
                {
                    size_t relu_index;
                    std::vector<std::size_t> deps;
                    size_t scratchpad_size;
                    emit_build_primitives(
                        external_function, node, writer, relu_index, deps, scratchpad_size);

                    writer << "cg_ctx->set_memory_ptr(" << to_string(deps[0]) << ", "
                           << args[0].get_name() << ");\n";
                    writer << "cg_ctx->set_memory_ptr(" << to_string(deps[1]) << ", "
                           << args[1].get_name() << ");\n";
                    writer << "cg_ctx->set_memory_ptr(" << to_string(deps[2]) << ", "
                           << out[0].get_name() << ");\n";

                    writer << "std::vector<size_t> deps{" << join(deps) << "};\n";
                    writer << "cg_ctx->mkldnn_invoke_primitive(" << to_string(relu_index)
                           << ", deps, OpType::RELUBACKPROP, " << to_string(scratchpad_size)
                           << ");\n";
                }
                else
                {
                    writer << "#pragma omp parallel for\n";
                    writer << "for (size_t i = 0; i < " << out[0].get_size() << "; i++)\n";
                    writer.block_begin();
                    writer << out[0].get_name() << "[i] = " << args[0].get_name() << "[i] > 0 ? "
                           << args[1].get_name() << "[i] : 0;\n";
                    writer.block_end();
                }
            }

            template <>
            void CPU_Emitter::EMITTER_DECL(ngraph::op::Relu)
            {
                if (runtime::cpu::mkldnn_utils::use_mkldnn_kernel(node))
                {
                    size_t relu_index;
                    std::vector<std::size_t> deps;
                    size_t scratchpad_size;
                    emit_build_primitives(
                        external_function, node, writer, relu_index, deps, scratchpad_size);

                    writer << "cg_ctx->set_memory_ptr(" << to_string(deps[0]) << ", "
                           << args[0].get_name() << ");\n";
                    writer << "cg_ctx->set_memory_ptr(" << to_string(deps[1]) << ", "
                           << out[0].get_name() << ");\n";

                    writer << "std::vector<size_t> deps{" << join(deps) << "};\n";
                    writer << "cg_ctx->mkldnn_invoke_primitive(" << to_string(relu_index)
                           << ", deps, OpType::RELU, " << to_string(scratchpad_size) << ");\n";
                }
                else
                {
                    writer << "#pragma omp parallel for\n";
                    writer << "for (size_t i = 0; i < " << out[0].get_size() << "; i++)\n";
                    writer.block_begin();
                    writer << out[0].get_name() << "[i] = " << args[0].get_name() << "[i] > 0 ? "
                           << args[0].get_name() << "[i] : 0;\n";
                    writer.block_end();
                }
            }

            template <>
            void CPU_Emitter::EMITTER_DECL(ngraph::op::CPULeakyRelu)
            {
                if (runtime::cpu::mkldnn_utils::use_mkldnn_kernel(node))
                {
                    size_t leaky_relu_index;
                    std::vector<std::size_t> deps;
                    size_t scratchpad_size;
                    emit_build_primitives(
                        external_function, node, writer, leaky_relu_index, deps, scratchpad_size);

                    writer << "cg_ctx->set_memory_ptr(" << to_string(deps[0]) << ", "
                           << args[0].get_name() << ");\n";
                    writer << "cg_ctx->set_memory_ptr(" << to_string(deps[1]) << ", "
                           << out[0].get_name() << ");\n";

                    writer << "std::vector<size_t> deps{" << join(deps) << "};\n";
                    writer << "cg_ctx->mkldnn_invoke_primitive(" << to_string(leaky_relu_index)
                           << ", deps, OpType::LEAKYRELU, " << to_string(scratchpad_size) << ");\n";
                }
                else
                {
                    auto leaky_relu_node = static_cast<const ngraph::op::CPULeakyRelu*>(node);
                    float alpha = leaky_relu_node->get_alpha();
                    writer << "#pragma omp parallel for\n";
                    writer << "for (size_t i = 0; i < " << out[0].get_size() << "; i++)\n";
                    writer.block_begin();
                    writer << out[0].get_name() << "[i] = " << args[0].get_name() << "[i] > 0 ? "
                           << args[0].get_name() << "[i] : (" << alpha << " * "
                           << args[0].get_name() << "[i]);\n";
                    writer.block_end();
                }
            }

            template <>
            void CPU_Emitter::EMITTER_DECL(ngraph::op::BoundedRelu)
            {
                if (runtime::cpu::mkldnn_utils::use_mkldnn_kernel(node))
                {
                    size_t bounded_relu_index;
                    std::vector<std::size_t> deps;
                    size_t scratchpad_size;
                    emit_build_primitives(
                        external_function, node, writer, bounded_relu_index, deps, scratchpad_size);

                    writer << "cg_ctx->set_memory_ptr(" << to_string(deps[0]) << ", "
                           << args[0].get_name() << ");\n";
                    writer << "cg_ctx->set_memory_ptr(" << to_string(deps[1]) << ", "
                           << out[0].get_name() << ");\n";

                    writer << "std::vector<size_t> deps{" << join(deps) << "};\n";
                    writer << "cg_ctx->mkldnn_invoke_primitive(" << to_string(bounded_relu_index)
                           << ", deps, OpType::BOUNDEDRELU, " << to_string(scratchpad_size)
                           << ");\n";
                }
                else
                {
                    auto bounded_relu_node = static_cast<const ngraph::op::BoundedRelu*>(node);
                    float alpha = bounded_relu_node->get_alpha();
                    writer << "#pragma omp parallel for\n";
                    writer << "for (size_t i = 0; i < " << out[0].get_size() << "; i++)\n";
                    writer.block_begin();
                    writer << args[0].get_name() << "[i] = " << args[0].get_name() << "[i] > 0 ? "
                           << args[0].get_name() << "[i] : 0;\n";
                    writer << out[0].get_name() << "[i] = " << args[0].get_name() << "[i] < "
                           << alpha << " ? " << args[0].get_name() << "[i] : " << alpha << ";\n";
                    writer.block_end();
                }
            }

            template <>
            void CPU_Emitter::EMITTER_DECL(ngraph::op::Sigmoid)
            {
                if (runtime::cpu::mkldnn_utils::use_mkldnn_kernel(node))
                {
                    size_t sigmoid_index;
                    std::vector<std::size_t> deps;
                    size_t scratchpad_size;
                    emit_build_primitives(
                        external_function, node, writer, sigmoid_index, deps, scratchpad_size);

                    writer << "cg_ctx->set_memory_ptr(" << to_string(deps[0]) << ", "
                           << args[0].get_name() << ");\n";
                    writer << "cg_ctx->set_memory_ptr(" << to_string(deps[1]) << ", "
                           << out[0].get_name() << ");\n";

                    writer << "std::vector<size_t> deps{" << join(deps) << "};\n";
                    writer << "cg_ctx->mkldnn_invoke_primitive(" << to_string(sigmoid_index)
                           << ", deps, OpType::SIGMOID, " << to_string(scratchpad_size) << ");\n";
                }
                else
                {
                    throw ngraph_error("Sigmoid is only supported with MKLDNN kernel.");
                }
            }

            template <>
            void CPU_Emitter::EMITTER_DECL(ngraph::op::SigmoidBackprop)
            {
                if (runtime::cpu::mkldnn_utils::use_mkldnn_kernel(node))
                {
                    size_t sigmoid_index;
                    std::vector<std::size_t> deps;
                    size_t scratchpad_size;
                    emit_build_primitives(
                        external_function, node, writer, sigmoid_index, deps, scratchpad_size);

                    writer << "cg_ctx->set_memory_ptr(" << to_string(deps[0]) << ", "
                           << args[0].get_name() << ");\n";
                    writer << "cg_ctx->set_memory_ptr(" << to_string(deps[1]) << ", "
                           << args[1].get_name() << ");\n";
                    writer << "cg_ctx->set_memory_ptr(" << to_string(deps[2]) << ", "
                           << out[0].get_name() << ");\n";

                    writer << "std::vector<size_t> deps{" << join(deps) << "};\n";
                    writer << "cg_ctx->mkldnn_invoke_primitive(" << to_string(sigmoid_index)
                           << ", deps, OpType::SIGMOIDBACKPROP, " << to_string(scratchpad_size)
                           << ");\n";
                }
                else
                {
                    throw ngraph_error("SigmoidBackprop is only supported with MKLDNN kernel.");
                }
            }

            std::string
                generate_sigmoid_mul_func(const ngraph::op::SigmoidMultiply::FunctionType type,
                                          const std::string& input,
                                          const std::string& out_numer,
                                          const std::string& out_denom,
                                          bool derivative)
            {
                std::string func_block;
                switch (type)
                {
                case ngraph::op::SigmoidMultiply::FunctionType::Logistic:
                    func_block = "auto e_x = exp(" + input + ");\n";
                    func_block += out_numer + " = e_x;\n";
                    func_block += out_denom + " = e_x+1;\n";
                    if (derivative)
                    {
                        func_block += "d_" + out_numer + " = " + out_numer + ";\n";
                        func_block +=
                            "d_" + out_denom + " = " + out_denom + " * " + out_denom + ";\n";
                    }
                    break;
                case ngraph::op::SigmoidMultiply::FunctionType::Tanh:
                    func_block = "auto e_2x = exp(2.0*" + input + ");\n";
                    func_block += out_numer + " = e_2x-1;\n";
                    func_block += out_denom + " = e_2x+1;\n";
                    if (derivative)
                    {
                        func_block += "d_" + out_numer + " = 4.0*e_2x;\n";
                        func_block +=
                            "d_" + out_denom + " = " + out_denom + " * " + out_denom + ";\n";
                    }
                    break;
                case ngraph::op::SigmoidMultiply::FunctionType::Identity:
                    func_block = out_numer + " = " + input + ";\n";
                    func_block += out_denom + " = 1;\n";
                    if (derivative)
                    {
                        func_block += "d_" + out_numer + " = 1;\n";
                        func_block += "d_" + out_denom + " = 1;\n";
                    }
                    break;
                case ngraph::op::SigmoidMultiply::FunctionType::NumTypes:
                default:
                    throw ngraph_error(
                        "generate_sigmoid_mul_func input function type not supported");
                }

                NGRAPH_CHECK(!func_block.empty(), "'func_block' must not be empty");

                return func_block;
            }
            template <>
            void CPU_Emitter::EMITTER_DECL(ngraph::op::SigmoidMultiply)
            {
                (void)external_function;
                auto sigmoid_mul = static_cast<const ngraph::op::SigmoidMultiply*>(node);
                std::string numer_0 = "numer_0";
                std::string denom_0 = "denom_0";
                std::string numer_1 = "numer_1";
                std::string denom_1 = "denom_1";
                std::string input_0_func_string =
                    generate_sigmoid_mul_func(sigmoid_mul->get_input_func_type(0),
                                              args[0].get_name() + "[i]",
                                              numer_0,
                                              denom_0,
                                              false);
                std::string input_1_func_string =
                    generate_sigmoid_mul_func(sigmoid_mul->get_input_func_type(1),
                                              args[1].get_name() + "[i]",
                                              numer_1,
                                              denom_1,
                                              false);

                writer.block_begin();
                writer << "#pragma omp parallel for simd\n";
                writer << "for (size_t i=0; i<" << out[0].get_size() << "; i++)\n";
                writer.block_begin();
                writer << "float " << numer_0 << ";\n";
                writer << "float " << denom_0 << ";\n";
                writer.block_begin();
                writer << input_0_func_string;
                writer.block_end();
                writer << "float " << numer_1 << ";\n";
                writer << "float " << denom_1 << ";\n";
                writer.block_begin();
                writer << input_1_func_string;
                writer.block_end();
                writer << out[0].get_name()
                       << "[i] = (" + numer_0 + " * " + numer_1 + ") / (" + denom_0 + " * " +
                              denom_1 + ");\n";
                writer.block_end();
                writer.block_end();
            }

            template <>
            void CPU_Emitter::EMITTER_DECL(ngraph::op::SigmoidMultiplyBackprop)
            {
                (void)external_function;
                // math: we have sigmoid functions f(x) and g(y) multiplied, z = f(x) * g(y)
                // dz/dx = dz/df * df/dx = g(y) * f'(x)
                // dz/dy = dz/dg * dg/dy = f(x) * g'(y)
                auto sigmoid_mul_backprop =
                    static_cast<const ngraph::op::SigmoidMultiplyBackprop*>(node);
                const TensorViewWrapper& data_0 = args[0];
                const TensorViewWrapper& data_1 = args[1];
                const TensorViewWrapper& delta = args[2];
                const TensorViewWrapper& input_0_delta = out[0];
                const TensorViewWrapper& input_1_delta = out[1];
                std::string numer_0 = "numer_0";
                std::string denom_0 = "denom_0";
                std::string numer_1 = "numer_1";
                std::string denom_1 = "denom_1";
                std::string d_numer_0 = "d_numer_0";
                std::string d_denom_0 = "d_denom_0";
                std::string d_numer_1 = "d_numer_1";
                std::string d_denom_1 = "d_denom_1";
                std::string input_0_func_string =
                    generate_sigmoid_mul_func(sigmoid_mul_backprop->get_input_func_type(0),
                                              data_0.get_name() + "[i]",
                                              numer_0,
                                              denom_0,
                                              true);
                std::string input_1_func_string =
                    generate_sigmoid_mul_func(sigmoid_mul_backprop->get_input_func_type(1),
                                              data_1.get_name() + "[i]",
                                              numer_1,
                                              denom_1,
                                              true);
                writer.block_begin();
                writer << "#pragma omp parallel for simd\n";
                writer << "for (size_t i=0; i<" << input_0_delta.get_size() << "; i++)\n";
                writer.block_begin();
                writer << "float " << numer_0 << ";\n";
                writer << "float " << denom_0 << ";\n";
                writer << "float " << d_numer_0 << ";\n";
                writer << "float " << d_denom_0 << ";\n";
                writer.block_begin();
                writer << input_0_func_string;
                writer.block_end();
                writer << "float " << numer_1 << ";\n";
                writer << "float " << denom_1 << ";\n";
                writer << "float " << d_numer_1 << ";\n";
                writer << "float " << d_denom_1 << ";\n";
                writer.block_begin();
                writer << input_1_func_string;
                writer.block_end();
                writer << input_0_delta.get_name()
                       << "[i] = " + delta.get_name() + "[i]*(" + numer_1 + "*" + d_numer_0 +
                              ")/(" + denom_1 + "*" + d_denom_0 + ");\n";
                writer << input_1_delta.get_name()
                       << "[i] = " + delta.get_name() + "[i]*(" + numer_0 + "*" + d_numer_1 +
                              ")/(" + denom_0 + "*" + d_denom_1 + ");\n";
                writer.block_end();
                writer.block_end();
            }

            template <>
            void CPU_Emitter::EMITTER_DECL(ngraph::op::Softmax)
            {
                if (runtime::cpu::mkldnn_utils::use_mkldnn_kernel(node))
                {
                    size_t softmax_index;
                    std::vector<std::size_t> deps;
                    size_t scratchpad_size;
                    emit_build_primitives(
                        external_function, node, writer, softmax_index, deps, scratchpad_size);

                    writer << "cg_ctx->set_memory_ptr(" << to_string(deps[0]) << ", "
                           << args[0].get_name() << ");\n";
                    writer << "cg_ctx->set_memory_ptr(" << to_string(deps[1]) << ", "
                           << out[0].get_name() << ");\n";

                    writer << "std::vector<size_t> deps{" << join(deps) << "};\n";
                    writer << "cg_ctx->mkldnn_invoke_primitive(" << to_string(softmax_index)
                           << ", deps, OpType::SOFTMAX, " << to_string(scratchpad_size) << ");\n";
                }
                else
                {
                    writer.block_begin();
                    const ngraph::op::Softmax* softmax =
                        static_cast<const ngraph::op::Softmax*>(node);
                    auto type = out[0].get_type();
                    auto shape = out[0].get_shape();
                    auto dims = out[0].get_shape().size();
                    auto axes = softmax->get_axes();

                    // create arg/out if 1d
                    if (dims < 1)
                    {
                        writer << type << "* arg = " << args[0].get_name() << "\n";
                        writer << type << "* out = " << out[0].get_name() << "\n";
                    }
                    // else cast arg/out to an Nd array
                    else
                    {
                        std::string shape1toN;
                        for (size_t d = 1; d < dims; ++d)
                        {
                            shape1toN += "[";
                            shape1toN += std::to_string(shape[d]);
                            shape1toN += "]";
                        }

                        writer << type << " (*arg)" << shape1toN << " = (" << type << " (*)"
                               << shape1toN << ") " << args[0].get_name() << ";\n";
                        writer << type << " (*out)" << shape1toN << " = (" << type << " (*)"
                               << shape1toN << ") " << out[0].get_name() << ";\n";
                    }

                    // build arg/out index
                    std::string index;
                    for (size_t d = 0; d < dims; ++d)
                    {
                        index += "[i";
                        index += std::to_string(d);
                        index += "]";
                    }

                    // calculate e ^ (arg - max)
                    // outer loop(s) - for axis not in axes
                    for (size_t d = 0; d < dims; ++d)
                    {
                        if (axes.find(d) == axes.end())
                        {
                            writer << "#pragma omp parallel for\n";
                            writer << "for (size_t i" << d << " = 0; i" << d << " < " << shape[d]
                                   << "; ++i" << d << ")\n";
                            writer.block_begin();
                        }
                    }

                    // max inner loop(s)
                    writer << type << " m = 0;\n"; // TODO: needs to be minval for the type

                    for (size_t d = 0; d < dims; ++d)
                    {
                        if (axes.find(d) != axes.end())
                        {
                            writer << "for (size_t i" << d << " = 0; i" << d << " < " << shape[d]
                                   << "; ++i" << d << ")\n";
                            writer.block_begin();
                        }
                    }

                    writer << "if (arg" << index << " > m)\n";
                    writer.block_begin();
                    writer << "m = arg" << index << ";\n";
                    writer.block_end();

                    // end max inner loop(s)
                    for (size_t d = 0; d < dims; ++d)
                    {
                        if (axes.find(d) != axes.end())
                        {
                            writer.block_end();
                        }
                    }

                    // e ^ (arg - max) inner loop
                    for (size_t d = 0; d < dims; ++d)
                    {
                        if (axes.find(d) != axes.end())
                        {
                            writer << "for (size_t i" << d << " = 0; i" << d << " < " << shape[d]
                                   << "; ++i" << d << ")\n";
                            writer.block_begin();
                        }
                    }

                    writer << "out" << index << " = exp(arg" << index << " - m);\n";

                    // end e ^ (arg - max) inner loop
                    for (size_t d = 0; d < dims; ++d)
                    {
                        if (axes.find(d) != axes.end())
                        {
                            writer.block_end();
                        }
                    }

                    // end e ^ (arg - max) outer loop(s)
                    for (size_t d = 0; d < dims; ++d)
                    {
                        if (axes.find(d) == axes.end())
                        {
                            writer.block_end();
                        }
                    }

                    // calculate softmax = e ^ (arg - max) / sum (e ^ (arg - max))
                    // outer loop(s) - for axis not in axes
                    for (size_t d = 0; d < dims; ++d)
                    {
                        if (axes.find(d) == axes.end())
                        {
                            writer << "#pragma omp parallel for\n";
                            writer << "for (size_t i" << d << " = 0; i" << d << " < " << shape[d]
                                   << "; ++i" << d << ")\n";
                            writer.block_begin();
                        }
                    }

                    // sum (e ^ (arg - max) inner loop(s)
                    writer << type << " d = 0;\n";

                    for (size_t d = 0; d < dims; ++d)
                    {
                        if (axes.find(d) != axes.end())
                        {
                            writer << "for (size_t i" << d << " = 0; i" << d << " < " << shape[d]
                                   << "; ++i" << d << ")\n";
                            writer.block_begin();
                        }
                    }

                    writer << "d += out" << index << ";\n";

                    // end sum (e ^ (arg - max) inner loop(s)
                    for (size_t d = 0; d < dims; ++d)
                    {
                        if (axes.find(d) != axes.end())
                        {
                            writer.block_end();
                        }
                    }

                    writer << "d = 1 / d;\n";

                    // softmax inner loop(s)
                    for (size_t d = 0; d < dims; ++d)
                    {
                        if (axes.find(d) != axes.end())
                        {
                            writer << "for (size_t i" << d << " = 0; i" << d << " < " << shape[d]
                                   << "; ++i" << d << ")\n";
                            writer.block_begin();
                        }
                    }

                    writer << "out" << index << " *= d;\n";

                    // end softmax inner loop(s)
                    for (size_t d = 0; d < dims; ++d)
                    {
                        if (axes.find(d) != axes.end())
                        {
                            writer.block_end();
                        }
                    }

                    // end softmax outer loop(s)
                    for (size_t d = 0; d < dims; ++d)
                    {
                        if (axes.find(d) == axes.end())
                        {
                            writer.block_end();
                        }
                    }
                    writer.block_end();
                }
            }

            template <>
            void CPU_Emitter::EMITTER_DECL(ngraph::op::Result)
            {
                (void)external_function;
                if (args[0].get_name() == out[0].get_name())
                {
                    writer << "// Skipping generation for " << node->get_name() << "\n";
                    return;
                }

                writer << "reference::result<" << out[0].get_type() << ">(" << args[0].get_name()
                       << ",\n";
                writer << "               " << out[0].get_name() << ",\n";
                writer << "               " << shape_size(node->get_shape()) << ");\n";
            }

            template <>
            void CPU_Emitter::EMITTER_DECL(ngraph::op::And)
            {
                (void)external_function;
                (void)node;
                writer << "reference::logical_and(" << args[0].get_name() << ",\n"
                       << "                       " << args[1].get_name() << ",\n"
                       << "                       " << out[0].get_name() << ",\n"
                       << "                       " << out[0].get_size() << ");\n";
            }

            template <>
            void CPU_Emitter::EMITTER_DECL(ngraph::op::Or)
            {
                (void)external_function;
                (void)node;
                writer << "reference::logical_or(" << args[0].get_name() << ",\n"
                       << "                      " << args[1].get_name() << ",\n"
                       << "                      " << out[0].get_name() << ",\n"
                       << "                      " << out[0].get_size() << ");\n";
            }

            template <>
            void CPU_Emitter::EMITTER_DECL(ngraph::op::Xor)
            {
                (void)external_function;
                (void)node;
                writer << "reference::logical_xor(" << args[0].get_name() << ",\n"
                       << "                       " << args[1].get_name() << ",\n"
                       << "                       " << out[0].get_name() << ",\n"
                       << "                       " << out[0].get_size() << ");\n";
            }

#define TI(x) std::type_index(typeid(x))

            static std::string emit_infix_operator(const std::string& opname,
                                                   const std::vector<std::string>& args)
            {
                if (args.size() != 2)
                {
                    throw ngraph_error("args must be equal to 2");
                }
                return args.at(0) + " " + opname + " " + args.at(1);
            }

            static std::string emit_prefix_operator(const std::string& opname,
                                                    const std::vector<std::string>& args)
            {
                if (args.size() != 1)
                {
                    throw ngraph_error("args must be equal to 2");
                }
                return opname + args.at(0);
            }

            static std::string emit_function_call(const std::string& opname,
                                                  const std::vector<std::string>& args)
            {
                return opname + "(" + join(args) + ")";
            }

            static std::unordered_map<std::type_index,
                                      std::function<std::string(const std::vector<std::string>&)>>
                initialize_inline_emitters()
            {
                auto abse =
                    std::bind(emit_function_call, std::string("std::abs"), std::placeholders::_1);
                auto mine =
                    std::bind(emit_function_call, std::string("std::min"), std::placeholders::_1);
                auto maxe =
                    std::bind(emit_function_call, std::string("std::max"), std::placeholders::_1);
                auto adde = std::bind(emit_infix_operator, std::string("+"), std::placeholders::_1);
                auto nege =
                    std::bind(emit_prefix_operator, std::string("-"), std::placeholders::_1);
                auto sube = std::bind(emit_infix_operator, std::string("-"), std::placeholders::_1);

                return std::unordered_map<
                    std::type_index,
                    std::function<std::string(const std::vector<std::string>&)>>{
                    {TI(ngraph::op::Abs), abse},
                    {TI(ngraph::op::Minimum), mine},
                    {TI(ngraph::op::Relu), maxe},
                    {TI(ngraph::op::Maximum), maxe},
                    {TI(ngraph::op::Add), adde},
                    {TI(ngraph::op::Negative), nege},
                    {TI(ngraph::op::Subtract), sube},
                };
            }

            static std::unordered_map<std::type_index,
                                      std::function<std::string(const std::vector<std::string>&)>>
                inline_emitters = initialize_inline_emitters();

            // GOEE doesn't see GOEs in subgraphs that are hidden inside CompiledKernels
            // we have to manually propagate the source output
            static const ngraph::descriptor::Output*
                get_goe_input_output(ngraph::descriptor::Output* output)
            {
                auto it = output;
                while (auto goe =
                           std::dynamic_pointer_cast<ngraph::op::GetOutputElement>(it->get_node()))
                {
                    it = &goe->get_inputs().at(0).get_output();
                }
                return it;
            }

            template <>
            void CPU_Emitter::EMITTER_DECL(ngraph::op::CompiledKernel)
            {
                (void)external_function;
                std::unordered_map<const ngraph::descriptor::Output*, std::string>
                    loop_symbol_table;
                // pre-fill symbol table with inputs

                const ngraph::op::CompiledKernel* ck =
                    static_cast<const ngraph::op::CompiledKernel*>(node);

                NodeVector output_nodes = ck->get_kernel_outputs();
                NodeVector node_list = ck->get_node_list();

                for (size_t i = 0; i < args.size(); i++)
                {
                    std::string sname = std::string(args[i].get_name()) + "[i]";
                    auto entry = std::make_pair(&ck->get_inputs().at(i).get_output(), sname);
                    loop_symbol_table.insert(entry);
                }

                // add outputs so we write output values directly into their
                // corresponding tensors
                for (size_t i = 0; i < out.size(); i++)
                {
                    std::string sname = std::string(out[i].get_name()) + "[i]";
                    // TODO: no support for multiple-output ops in loop kernel
                    auto entry = std::make_pair(&output_nodes.at(i)->get_outputs().at(0), sname);
                    loop_symbol_table.insert(entry);
                }

                std::string tmp_prefix{"tmp"};

                writer << "#pragma omp parallel for\n";
                writer << "for (size_t i = 0; i < " << out[0].get_size() << "; i++)\n";
                writer.block_begin();

                for (size_t i = 0; i < node_list.size(); i++)
                {
                    auto op_node = node_list[i];
                    auto op = &op_node->get_outputs().at(0);
                    std::string tmp;
                    if (loop_symbol_table.count(op) == 0)
                    {
                        //"allocate" a new temp
                        tmp = tmp_prefix + std::to_string(i);
                        // remember the new temp in symbol name
                        auto entry = std::make_pair(op, tmp);
                        loop_symbol_table.insert(entry);
                        // declare a new tmp
                        writer << op->get_element_type().c_type_string() << " ";
                    }
                    else
                    {
                        // this means we are dealing with an output
                        tmp = loop_symbol_table.at(op);
                    }

                    // prepare arguments
                    std::vector<std::string> sargs;
                    for (auto& input : op_node->get_inputs())
                    {
                        // args are expected to be in a map already
                        sargs.push_back(
                            loop_symbol_table.at(get_goe_input_output(&input.get_output())));
                    }

                    if (std::dynamic_pointer_cast<ngraph::op::Relu>(op_node))
                    {
                        auto casted_zero = std::string("static_cast<") +
                                           op->get_element_type().c_type_string() +
                                           std::string(">(0)");
                        sargs.push_back(casted_zero);
                    }

                    const Node& n = *op_node;
                    auto emitter = inline_emitters.at(TI(n));
                    writer << tmp << " = " << emitter(sargs) << ";\n";
                }

                writer.block_end();
            }

            template <>
            void CPU_Emitter::EMITTER_DECL(ngraph::op::GenerateMask)
            {
                auto gm = static_cast<const ngraph::op::GenerateMask*>(node);
                writer.block_begin();
                auto index = external_function->add_state(
                    new ngraph::BernoulliRNGState(gm->get_seed(), gm->get_probability()));
                writer << "auto state = static_cast<ngraph::BernoulliRNGState*>(ctx->states["
                       << index << "]);\n";
                writer << "bool training = static_cast<bool>(" << args[0].get_name() << "[0]);\n";
                writer << "bool use_seed = static_cast<bool>(" << args[2].get_name() << "[0]);\n";

                writer << "uint64_t seed = static_cast<uint64_t>(" << args[3].get_name()
                       << "[0]);\n";
                writer << "double keep_prob = static_cast<double>(" << args[4].get_name()
                       << "[0]);\n";
                writer << "if (use_seed == false) \n";
                writer << "{\n";
                writer << "    reference::generate_mask(\n";
                writer << "                " << out[0].get_name() << ",\n";
                writer << "                " << out[0].get_size() << ",\n";
                writer << "                state, training);\n";
                writer << "}\n";
                writer << "else {\n";
                writer << "       reference::generate_mask_no_state(\n";
                writer << "           " << out[0].get_name() << ",\n";
                writer << "           " << out[0].get_size() << ",\n";
                writer << "           training, seed, keep_prob);\n";
                writer << "}\n";
                writer.block_end();
            }

            template <>
            void CPU_Emitter::EMITTER_DECL(ngraph::op::RandomUniform)
            {
                auto ru = static_cast<const ngraph::op::RandomUniform*>(node);
                if (args[2].get_element_type() != element::i64)
                {
                    throw ngraph_error("Unsupported index 2 element type");
                }

                writer.block_begin();
                auto index = external_function->add_state(new UniformRNGState());
                auto fixed_seed = ru->get_fixed_seed();

                writer << "auto state = static_cast<ngraph::RandomUniformRNGState*>(ctx->states["
                       << index << "]);\n";
                writer << "bool use_fixed_seed = static_cast<bool>(" << args[3].get_name()
                       << "[0]);\n";

                writer << "if (use_fixed_seed == false) \n";
                writer << "{\n";
                writer << "    reference::random_uniform<" << args[0].get_type() << ">(\n";
                writer << "                   " << out[0].get_name() << ",\n";
                writer << "                   " << args[0].get_name() << ",\n";
                writer << "                   " << args[1].get_name() << ",\n";
                writer << "                   " << out[0].get_size() << ",\n";
                writer << "                   state);\n";
                writer << "}\n";
                writer << "else {\n";
                writer << "    reference::random_uniform_with_fixed_seed<" << args[0].get_type()
                       << ">(\n";
                writer << "                   " << out[0].get_name() << ",\n";
                writer << "                   " << args[0].get_name() << ",\n";
                writer << "                   " << args[1].get_name() << ",\n";
                writer << "                   " << out[0].get_size() << ",\n";
                writer << "                   " << fixed_seed << ");\n";
                writer << "}\n";
                writer.block_end();
            }

            template <>
            void CPU_Emitter::EMITTER_DECL(ngraph::op::Dropout)
            {
                (void)external_function;
                auto dropout = static_cast<const ngraph::op::Dropout*>(node);
                size_t ncr = ngraph::runtime::cpu::executor::GetCPUExecutor().get_num_cores();

                writer.block_begin();
                writer << "bool training = static_cast<bool>(" << args[1].get_name() << "[0]);\n";
                writer << "bool use_seed = " << to_string(dropout->get_use_seed()) << ";\n";
                writer << "int32_t seed = use_seed ? " << to_string(dropout->get_seed())
                       << " : rand();\n";
                writer << "double keep_prob = static_cast<double>(" << args[4].get_name()
                       << "[0]);\n";
                writer << "size_t count = " << args[0].get_size() << ";\n";
                writer << "size_t nthr = " << to_string(ncr) << ";\n";
                // writer << "size_t nthr = "
                //        << to_string(
                //               ngraph::runtime::cpu::executor::GetCPUExecutor().get_num_cores())
                //        << ";\n";
                writer << "size_t chunk_size = (count + nthr - 1) / nthr;\n";
                writer << "std::vector<std::minstd_rand> vmsr(nthr);\n";
                writer << "for (size_t i = 0; i < nthr; i++)\n\
                {\n\
                    std::minstd_rand msr;\n\
                    msr.seed(seed+i);\n\
                    vmsr[i] = msr;\n\
                }\n";

                writer << "double dropout_prob = 1 - keep_prob;\n";
                writer << "std::uniform_real_distribution<> gen(0, 1);\n";
                writer << "#pragma omp parallel num_threads(nthr)\n";
                writer << "{\n";
                writer << "size_t tid = omp_get_thread_num();\n";
                writer << "std::minstd_rand msr;\n msr.seed(seed+tid);\n";
                writer << "size_t idx_start = tid * chunk_size;\n";
                writer << "size_t idx_end = std::min(idx_start + chunk_size, count);\n";
                writer << "for (size_t i = idx_start; i < idx_end; i++)\n";
                writer << "{\n";
                writer << "    //out[i] = training ? static_cast<T>(bd(gen)) : "
                          "static_cast<float>(1);\n";
                writer << "    //out0[i] = training ? input[i] : static_cast<float>(1);\n";
                writer << "    if (static_cast<float>(gen(msr)) < dropout_prob)\n";
                writer << "    {\n";
                writer << "        " << out[0].get_name() << "[i] = 0;\n";
                writer << "        " << out[1].get_name() << "[i] = 0;\n";
                writer << "    }\n";
                writer << "    else\n";
                writer << "    {\n";
                writer << "        " << out[1].get_name() << "[i] = 1;\n";
                writer << "        " << out[0].get_name() << "[i] = " << args[0].get_name()
                       << "[i] / static_cast<float>(keep_prob);\n";
                writer << "    }\n";
                writer << "}\n"; // for loop ends
                writer << "}\n"; //#pragma ends

                writer.block_end();
            }

            template <>
            void CPU_Emitter::EMITTER_DECL(ngraph::op::Dequantize)
            {
                if (runtime::cpu::mkldnn_utils::use_mkldnn_kernel(node))
                {
                    size_t dequantize_index;
                    std::vector<std::size_t> deps;
                    size_t scratchpad_size;
                    emit_build_primitives<ngraph::op::Dequantize>(external_function,
                                                                  node,
                                                                  writer,
                                                                  dequantize_index,
                                                                  deps,
                                                                  scratchpad_size,
                                                                  args);

                    writer << "cg_ctx->set_memory_ptr(" << to_string(deps[0]) << ", "
                           << args[0].get_name() << ");\n";
                    writer << "cg_ctx->set_memory_ptr(" << to_string(deps[1]) << ", "
                           << out[0].get_name() << ");\n";

                    writer << "std::vector<size_t> deps{" << join(deps) << "};\n";
                    writer << "cg_ctx->mkldnn_invoke_primitive(" << to_string(dequantize_index)
                           << ", deps, OpType::DEQUANTIZE, " << to_string(scratchpad_size)
                           << ");\n";
                }
                else
                {
                    auto dequantize = static_cast<const ngraph::op::Dequantize*>(node);
                    writer << "reference::dequantize(";
                    writer << "            " << args[0].get_name() << ",\n";
                    writer << "            " << args[1].get_name() << ",\n";
                    writer << "            " << args[2].get_name() << ",\n";
                    writer << "            " << out[0].get_name() << ",\n";
                    writer << "            {" << join(args[0].get_shape()) << "},\n";
                    writer << "            {" << join(args[1].get_shape()) << "},\n";
                    writer << "            {" << join(dequantize->get_axes()) << "});\n";
                }
            }

            template <>
            void CPU_Emitter::EMITTER_DECL(ngraph::op::Quantize)
            {
                auto quantize = static_cast<const ngraph::op::Quantize*>(node);
                if (runtime::cpu::mkldnn_utils::use_mkldnn_kernel(node))
                {
                    size_t quantize_index;
                    std::vector<std::size_t> deps;
                    size_t scratchpad_size;
                    emit_build_primitives<ngraph::op::Quantize>(external_function,
                                                                node,
                                                                writer,
                                                                quantize_index,
                                                                deps,
                                                                scratchpad_size,
                                                                args);

                    writer << "cg_ctx->set_memory_ptr(" << to_string(deps[0]) << ", "
                           << args[0].get_name() << ");\n";
                    writer << "cg_ctx->set_memory_ptr(" << to_string(deps[1]) << ", "
                           << out[0].get_name() << ");\n";

                    writer << "std::vector<size_t> deps{" << join(deps) << "};\n";
                    writer << "cg_ctx->mkldnn_invoke_primitive(" << to_string(quantize_index)
                           << ", deps, OpType::QUANTIZE, " << to_string(scratchpad_size) << ");\n";
                }
                else
                {
                    writer << "reference::quantize(";
                    writer << "            " << args[0].get_name() << ",\n";
                    writer << "            " << args[1].get_name() << ",\n";
                    writer << "            " << args[2].get_name() << ",\n";
                    writer << "            " << out[0].get_name() << ",\n";
                    writer << "            {" << join(args[0].get_shape()) << "},\n";
                    writer << "            {" << join(args[1].get_shape()) << "},\n";
                    writer << "            {" << join(quantize->get_axes()) << "},\n";
                    writer << "            static_cast<ngraph::op::Quantize::RoundMode>("
                           << static_cast<int>(quantize->get_round_mode()) << "));\n";
                }
            }

            template <>
            void CPU_Emitter::EMITTER_DECL(ngraph::op::Tile)
            {
                (void)external_function;
                (void)node;
                auto arg_shape = args[0].get_shape();
                auto arg_rank = arg_shape.size();
                auto out_shape = out[0].get_shape();
                const element::Type& et = args[0].get_element_type();

                if (arg_rank == 0)
                {
                    size_t repeats = shape_size(out_shape);

                    writer.block_begin();
                    writer << "cpu::kernel::tile_rank_0<" << et.c_type_string() << ">("
                           << args[0].get_name() << ", " << out[0].get_name() << ", "
                           << std::to_string(repeats) << ");\n";

                    writer.block_end();
                }
                else
                {
                    writer.block_begin();
                    writer << "cpu::kernel::tile<" << et.c_type_string() << ", "
                           << std::to_string(arg_rank) << ">(" << args[0].get_name() << ", "
                           << out[0].get_name() << ", {" << join(arg_shape) << "}, {"
                           << join(out_shape) << "}, 0);\n";

                    writer.block_end();
                }
            }

#undef TI
        } // namespace cpu
    }     // namespace runtime
} // namespace ngraph

//------------------------------------------------------------------------------------------------
// Utility methods
//------------------------------------------------------------------------------------------------

static string format_name(const string& name)
{
    string rc;
    if (!name.empty())
    {
        rc = " " + name;
    }
    return rc;
}

std::string runtime::cpu::CPU_Emitter::emit_indices(const std::vector<std::string> indices)
{
    stringstream ss;
    for (auto i : indices)
    {
        ss << "[" << i << "]";
    }
    return ss.str();
}

std::string
    runtime::cpu::CPU_Emitter::emit_for_lt(const std::string& prefix, size_t index, size_t to)
{
    stringstream ss;
    auto iv = prefix + std::to_string(index);
    ss << "for (size_t " << iv << " = 0 ; " << iv << " < " << to << "; " << iv << "++)\n";
    return ss.str();
}

std::string runtime::cpu::CPU_Emitter::emit_vector(const runtime::cpu::TensorViewWrapper& tvi,
                                                   const string& name)
{
    stringstream ss;

    const element::Type& et = tvi.get_element_type();
    ss << "EigenVector<" << et.c_type_string() << ">" << format_name(name) << "(" << tvi.get_name()
       << ", " << eigen_vector_format(tvi) << ")";
    return ss.str();
}

string runtime::cpu::CPU_Emitter::emit_array1d(const runtime::cpu::TensorViewWrapper& tvi,
                                               const string& name)
{
    stringstream ss;

    const element::Type& et = tvi.get_element_type();
    ss << "EigenArray1d<" << et.c_type_string() << ">" << format_name(name) << "(" << tvi.get_name()
       << ", " << eigen_vector_format(tvi) << ")";
    return ss.str();
}

string runtime::cpu::CPU_Emitter::emit_matrix(const runtime::cpu::TensorViewWrapper& tvi,
                                              const string& name)
{
    stringstream ss;

    const element::Type& et = tvi.get_element_type();
    ss << "EigenMatrix<" << et.c_type_string() << ">" << format_name(name) << "(" << tvi.get_name()
       << ", " << eigen_matrix_format(tvi.get_shape(), tvi.get_strides()) << ")";
    return ss.str();
}<|MERGE_RESOLUTION|>--- conflicted
+++ resolved
@@ -865,30 +865,18 @@
                     writer << "std::vector<" << args[0].get_element_type().c_type_string()
                            << ">bn_dweights(2*" << args[0].get_size() << ");\n";
 
-<<<<<<< HEAD
-                size_t batchnorm_index;
-                std::vector<std::size_t> deps;
-                size_t scratchpad_size;
-                emit_build_primitives(
-                    external_function, node, writer, batchnorm_index, deps, scratchpad_size);
-=======
                     writer << "memcpy(&bn_weights[0], " << args[0].get_name() << ", "
                            << args[0].get_size() * args[0].get_element_type().size() << ");\n";
                     writer << "memcpy(&bn_weights[0]+" << args[0].get_size() << ", "
                            << args[1].get_name() << ", "
                            << args[1].get_size() * args[1].get_element_type().size() << ");\n";
->>>>>>> 2d51c383
 
                     size_t batchnorm_index;
                     std::vector<std::size_t> deps;
-                    emit_build_primitives(external_function, node, writer, batchnorm_index, deps);
-
-<<<<<<< HEAD
-                writer << "std::vector<size_t> deps{" << join(deps) << "};\n";
-                writer << "cg_ctx->mkldnn_invoke_primitive(" << to_string(batchnorm_index)
-                       << ", deps, OpType::BATCHNORMBACKPROP, " << to_string(scratchpad_size)
-                       << ");\n";
-=======
+                    size_t scratchpad_size;
+                    emit_build_primitives(
+                        external_function, node, writer, batchnorm_index, deps, scratchpad_size);
+
                     writer << "cg_ctx->set_memory_ptr(" << to_string(deps[0])
                            << ", bn_weights.data());\n";
                     writer << "cg_ctx->set_memory_ptr(" << to_string(deps[1]) << ", "
@@ -903,11 +891,11 @@
                            << out[0].get_name() << ");\n";
                     writer << "cg_ctx->set_memory_ptr(" << to_string(deps[6])
                            << ", bn_dweights.data());\n";
->>>>>>> 2d51c383
 
                     writer << "std::vector<size_t> deps{" << join(deps) << "};\n";
                     writer << "cg_ctx->mkldnn_invoke_primitive(" << to_string(batchnorm_index)
-                           << ", deps, OpType::BATCHNORMBACKPROP);\n";
+                       << ", deps, OpType::BATCHNORMBACKPROP, " << to_string(scratchpad_size)
+                       << ");\n";
 
                     writer << "memcpy(" << out[1].get_name() << ", &bn_dweights[0], "
                            << args[0].get_size() * args[0].get_element_type().size() << ");\n";
