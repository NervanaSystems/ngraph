--- conflicted
+++ resolved
@@ -2717,118 +2717,94 @@
             void CPU_Emitter::EMITTER_DECL(ngraph::op::MaxPoolBackprop)
             {
                 auto mpb = static_cast<const ngraph::op::MaxPoolBackprop*>(node);
+                auto max_pool_fprop_op = mpb->get_forward_op();
 
                 auto delta_shape = args[1].get_shape();
+                auto delta_rank = delta_shape.size();
                 auto out_shape = out[0].get_shape();
 
-                writer << "kernel::max_pool_backprop<" << out[0].get_type() << ">("
-                       << args[0].get_name() << ",\n";
-                writer << "                 " << args[1].get_name() << ",\n";
-                writer << "                 " << out[0].get_name() << ",\n";
-                writer << "                 {" << join(delta_shape) << "},\n";
-                writer << "                 {" << join(out_shape) << "},\n";
-                writer << "                 {" << join(mpb->get_window_shape()) << "},\n";
-                writer << "                 {" << join(mpb->get_window_movement_strides())
-                       << "},\n";
-                writer << "                 {" << join(mpb->get_padding_below()) << "},\n";
-                writer << "                 {" << join(mpb->get_padding_above()) << "}\n";
-                writer << "                 );\n";
+                if (delta_rank == 4 && mpb->get_window_shape().size() == 2 &&
+                    args[0].get_element_type() == element::f32)
+                {
+                    const string& et = get_mkldnn_data_type(args[1].get_element_type().c_type_string());
+
+                    writer << "{\n";
+                    writer.indent++;
+                    writer << "engine cpu_engine = engine(engine::cpu, 0);\n";
+                    writer << "memory::desc input_data_desc = memory::desc({" << join(delta_shape) << "}, "
+                        << et << ", memory::format::nchw);\n";
+                    writer << "memory::desc result_desc = memory::desc({" << join(out_shape) << "}, " << et
+                        << ", memory::format::nchw);\n";
+                    writer << "memory input_data = memory({input_data_desc, cpu_engine}, " << args[1].get_name()
+                        << ");\n";
+                    writer << "memory result = memory({result_desc, cpu_engine}, " << out[0].get_name()
+                        << ");\n";
+
+                    //----------------------------------------------------------------------------------------------
+                    // create a forward primitive_desc, use this to query the workspace
+                    // FIXME: (pruthvi) this is a workaround, till we maintain a global context to refer to the corrosponding
+                    //        MKLDNN fprop kernel. this impacts performance
+                    writer << "memory::desc max_pool_input_desc = memory::desc({" << join(args[0].get_shape())
+                        << "}, " << et << ", memory::format::nchw);\n";
+                    writer << "memory::desc max_pool_result_desc = memory::desc({" << join(args[1].get_shape())
+                        << "}, " << et << ", memory::format::nchw);\n";
+                    writer << "memory maxpool_input_data = memory({max_pool_input_desc, cpu_engine}, "
+                        << args[0].get_name() << ");\n";
+                    writer << "memory maxpool_result = memory({max_pool_result_desc, cpu_engine}, "
+                        << out[0].get_name() << ");\n";
+                    writer << "pooling_forward::primitive_desc pool_fwd_pd = pooling_forward::primitive_desc("
+                        << "{prop_kind::forward, algorithm::pooling_max, "
+                        << "max_pool_input_desc, max_pool_result_desc, {"
+                        << join(max_pool_fprop_op->get_window_movement_strides()) << "}, {"
+                        << join(max_pool_fprop_op->get_window_shape()) << "}, "
+                        << "{" << join(max_pool_fprop_op->get_padding_below()) << "}, "
+                        << "{" << join(max_pool_fprop_op->get_padding_above()) << "}, "
+                        << "padding_kind::zero}, cpu_engine);\n";
+
+                    // query the workspace from the forward primitive desc and allocates memory
+                    writer << "auto max_pool_workspace_memory = "
+                            "memory(pool_fwd_pd.workspace_primitive_desc());\n";
+                    //run fprop with this workspace attached
+                    writer << "pooling_forward max_pooling_fwd = pooling_forward("
+                        << "pool_fwd_pd, maxpool_input_data, maxpool_result, max_pool_workspace_memory);\n";
+
+                    writer << "stream s_fprop = stream(stream::kind::eager);\n"
+                        << "s_fprop.submit({max_pooling_fwd}).wait();\n";
+
+                    //---------------------------------------------------------------------------------------------
+                    writer << "auto max_pooling_bwd = pooling_backward(pooling_backward::primitive_desc("
+                        << "pooling_backward::desc(algorithm::pooling_max, "
+                        << "result_desc, input_data_desc, {" << join(mpb->get_window_movement_strides())
+                        << "}, {" << join(mpb->get_window_shape()) << "}, "
+                        << "{" << join(mpb->get_padding_below()) << "}, "
+                        << "{" << join(mpb->get_padding_above()) << "}, "
+                        << "padding_kind::zero), cpu_engine, pool_fwd_pd), "
+                        << "input_data, max_pool_workspace_memory, result);\n";
+                    writer << "auto s_bwd = stream(stream::kind::eager);\n"
+                        << "s_bwd.submit({max_pooling_bwd}).wait();\n";
+
+                    writer.indent--;
+                    writer << "}\n";
+                }
+                else
+                {
+                    writer << "kernel::max_pool_backprop<" << out[0].get_type() << ">(" << args[0].get_name()
+                        << ",\n";
+                    writer << "                 " << args[1].get_name() << ",\n";
+                    writer << "                 " << out[0].get_name() << ",\n";
+                    writer << "                 {" << join(delta_shape) << "},\n";
+                    writer << "                 {" << join(out_shape) << "},\n";
+                    writer << "                 {" << join(mpb->get_window_shape()) << "},\n";
+                    writer << "                 {" << join(mpb->get_window_movement_strides()) << "},\n";
+                    writer << "                 {" << join(mpb->get_padding_below()) << "},\n";
+                    writer << "                 {" << join(mpb->get_padding_above()) << "}\n";
+                    writer << "                 );\n";
+                }
             }
         }
     }
 }
 
-<<<<<<< HEAD
-void runtime::cpu::CPU_Emitter::EMITTER_DECL(EmitMaxPoolBackprop)
-{
-    auto mpb = static_cast<const op::MaxPoolBackprop*>(node);
-    auto max_pool_fprop_op = mpb->get_forward_op();
-
-    auto delta_shape = args[1].get_shape();
-    auto delta_rank = delta_shape.size();
-    auto out_shape = out[0].get_shape();
-
-    if (delta_rank == 4 && mpb->get_window_shape().size() == 2 &&
-        args[0].get_element_type() == element::f32)
-    {
-        const string& et = get_mkldnn_data_type(args[1].get_element_type().c_type_string());
-
-        writer << "{\n";
-        writer.indent++;
-        writer << "engine cpu_engine = engine(engine::cpu, 0);\n";
-        writer << "memory::desc input_data_desc = memory::desc({" << join(delta_shape) << "}, "
-               << et << ", memory::format::nchw);\n";
-        writer << "memory::desc result_desc = memory::desc({" << join(out_shape) << "}, " << et
-               << ", memory::format::nchw);\n";
-        writer << "memory input_data = memory({input_data_desc, cpu_engine}, " << args[1].get_name()
-               << ");\n";
-        writer << "memory result = memory({result_desc, cpu_engine}, " << out[0].get_name()
-               << ");\n";
-
-        //----------------------------------------------------------------------------------------------
-        // create a forward primitive_desc, use this to query the workspace
-        // FIXME: (pruthvi) this is a workaround, till we maintain a global context to refer to the corrosponding
-        //        MKLDNN kernel.
-        writer << "memory::desc max_pool_input_desc = memory::desc({" << join(args[0].get_shape())
-               << "}, " << et << ", memory::format::nchw);\n";
-        writer << "memory::desc max_pool_result_desc = memory::desc({" << join(args[1].get_shape())
-               << "}, " << et << ", memory::format::nchw);\n";
-        writer << "memory maxpool_input_data = memory({max_pool_input_desc, cpu_engine}, "
-               << args[0].get_name() << ");\n";
-        writer << "memory maxpool_result = memory({max_pool_result_desc, cpu_engine}, "
-               << out[0].get_name() << ");\n";
-        writer << "pooling_forward::primitive_desc pool_fwd_pd = pooling_forward::primitive_desc("
-               << "{prop_kind::forward, algorithm::pooling_max, "
-               << "max_pool_input_desc, max_pool_result_desc, {"
-               << join(max_pool_fprop_op->get_window_movement_strides()) << "}, {"
-               << join(max_pool_fprop_op->get_window_shape()) << "}, "
-               << "{" << join(max_pool_fprop_op->get_padding_below()) << "}, "
-               << "{" << join(max_pool_fprop_op->get_padding_above()) << "}, "
-               << "padding_kind::zero}, cpu_engine);\n";
-
-        // query the workspace from the forward primitive desc and allocates memory
-        writer << "auto max_pool_workspace_memory = "
-                  "memory(pool_fwd_pd.workspace_primitive_desc());\n";
-        //run fprop with this workspace attached
-        writer << "pooling_forward max_pooling_fwd = pooling_forward("
-               << "pool_fwd_pd, maxpool_input_data, maxpool_result, max_pool_workspace_memory);\n";
-
-        writer << "stream s_fprop = stream(stream::kind::eager);\n"
-               << "s_fprop.submit({max_pooling_fwd}).wait();\n";
-
-        //---------------------------------------------------------------------------------------------
-        writer << "auto max_pooling_bwd = pooling_backward(pooling_backward::primitive_desc("
-               << "pooling_backward::desc(algorithm::pooling_max, "
-               << "result_desc, input_data_desc, {" << join(mpb->get_window_movement_strides())
-               << "}, {" << join(mpb->get_window_shape()) << "}, "
-               << "{" << join(mpb->get_padding_below()) << "}, "
-               << "{" << join(mpb->get_padding_above()) << "}, "
-               << "padding_kind::zero), cpu_engine, pool_fwd_pd), "
-               << "input_data, max_pool_workspace_memory, result);\n";
-        writer << "auto s_bwd = stream(stream::kind::eager);\n"
-               << "s_bwd.submit({max_pooling_bwd}).wait();\n";
-
-        writer.indent--;
-        writer << "}\n";
-    }
-    else
-    {
-        writer << "kernel::max_pool_backprop<" << out[0].get_type() << ">(" << args[0].get_name()
-               << ",\n";
-        writer << "                 " << args[1].get_name() << ",\n";
-        writer << "                 " << out[0].get_name() << ",\n";
-        writer << "                 {" << join(delta_shape) << "},\n";
-        writer << "                 {" << join(out_shape) << "},\n";
-        writer << "                 {" << join(mpb->get_window_shape()) << "},\n";
-        writer << "                 {" << join(mpb->get_window_movement_strides()) << "},\n";
-        writer << "                 {" << join(mpb->get_padding_below()) << "},\n";
-        writer << "                 {" << join(mpb->get_padding_above()) << "}\n";
-        writer << "                 );\n";
-    }
-}
-
-=======
->>>>>>> fbf5a0cf
 //------------------------------------------------------------------------------------------------
 // Utility methods
 //------------------------------------------------------------------------------------------------
