--- conflicted
+++ resolved
@@ -1853,15 +1853,11 @@
         data_dilated = data_dilated || (s != 1);
     }
 
-<<<<<<< HEAD
-    if (!filter_dilated && !data_dilated && arg0_rank == 4 && arg1_rank == 4 &&
-=======
     // TODO(jmenon): MKLDNN streams should be static so we need to either implement
     // codegen for statics or move primitive and stream construction out
     // of the generated function and only generate code to run/rerun the stream
 
-    if (!filter_dilated && !images_dilated && arg0_rank == 4 && arg1_rank == 4 &&
->>>>>>> a87675fe
+    if (!filter_dilated && !data_dilated && arg0_rank == 4 && arg1_rank == 4 &&
         args[0].get_element_type() == element::f32)
     {
         const string& et = get_mkldnn_data_type(args[0].get_element_type().c_type_string());
