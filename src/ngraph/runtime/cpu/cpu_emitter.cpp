// ----------------------------------------------------------------------------
// Copyright 2017 Nervana Systems Inc.
// Licensed under the Apache License, Version 2.0 (the "License");
// you may not use this file except in compliance with the License.
// You may obtain a copy of the License at
//
//      http://www.apache.org/licenses/LICENSE-2.0
//
// Unless required by applicable law or agreed to in writing, software
// distributed under the License is distributed on an "AS IS" BASIS,
// WITHOUT WARRANTIES OR CONDITIONS OF ANY KIND, either express or implied.
// See the License for the specific language governing permissions and
// ----------------------------------------------------------------------------

#include <algorithm>
#include <cmath>
#include <iostream>
#include <string>
#include <typeindex>
#include <unordered_map>
#include <vector>

#include "ngraph/node.hpp"
#include "ngraph/ops/avg_pool.hpp"
#include "ngraph/ops/broadcast.hpp"
#include "ngraph/ops/concatenate.hpp"
#include "ngraph/ops/constant.hpp"
#include "ngraph/ops/convolution.hpp"
#include "ngraph/ops/dot.hpp"
#include "ngraph/ops/function_call.hpp"
#include "ngraph/ops/get_output_element.hpp"
#include "ngraph/ops/max_pool.hpp"
#include "ngraph/ops/one_hot.hpp"
#include "ngraph/ops/reduce.hpp"
#include "ngraph/ops/reduce_window.hpp"
#include "ngraph/ops/replace_slice.hpp"
#include "ngraph/ops/reshape.hpp"
#include "ngraph/ops/reverse.hpp"
#include "ngraph/ops/select_and_scatter.hpp"
#include "ngraph/ops/slice.hpp"
#include "ngraph/ops/sum.hpp"
#include "ngraph/runtime/cpu/cpu_emitter.hpp"
#include "ngraph/runtime/cpu/cpu_kernel_emitters.hpp"
#include "ngraph/util.hpp"

using namespace std;
using namespace ngraph;

#define PREFER_EIGEN 0

static bool s_use_ref_kernels = (std::getenv("NGRAPH_CPU_USE_REF_KERNELS") != nullptr);

static string eigen_vector_format(const runtime::cpu::TensorViewWrapper& tvi)
{
    return "fmt::V{" + to_string(tvi.get_size()) + "}";
}

static string eigen_matrix_format(const ngraph::Shape& shape, const ngraph::Strides& strides)
{
    stringstream ss;
    ss << "fmt::M{{" << join(shape) << "}, {" << join(strides) << "}}";
    return ss.str();
}

void runtime::cpu::CPU_Emitter::EmitNop(codegen::CodeWriter& writer,
                                        const ngraph::Node* n,
                                        const vector<runtime::cpu::TensorViewWrapper>& args,
                                        const vector<runtime::cpu::TensorViewWrapper>& out)
{
}

void runtime::cpu::CPU_Emitter::EmitAdd(codegen::CodeWriter& writer,
                                        const ngraph::Node* n,
                                        const vector<runtime::cpu::TensorViewWrapper>& args,
                                        const vector<runtime::cpu::TensorViewWrapper>& out)
{
    // TODO: Audit all uses of Add and fix this to use
    // the right alignment instead of Eigen::Unaligned
    writer << "{   // " << n->get_name() << "\n";
    writer.indent++;
#if PREFER_EIGEN == 1
    writer << "Eigen::Map<Eigen::Array<" << out[0].get_element_type().c_type_string() << ", "
           << out[0].get_size() << ", 1>, Eigen::Unaligned> out(" << out[0].get_name() << ");\n";
    writer << "Eigen::Map<Eigen::Array<" << args[0].get_element_type().c_type_string() << ", "
           << args[0].get_size() << ", 1>, Eigen::Unaligned> arg0(" << args[0].get_name() << ");\n";
    writer << "Eigen::Map<Eigen::Array<" << args[1].get_element_type().c_type_string() << ", "
           << args[1].get_size() << ", 1>, Eigen::Unaligned> arg1(" << args[1].get_name() << ");\n";
    writer << "out = arg0 + arg1;\n";
#else
    writer << "#pragma omp parallel for\n";
    writer << "for (size_t i = 0; i < " << out[0].get_size() << "; i++)\n";
    writer << "{\n";
    writer << "    " << out[0].get_name() << "[i] = " << args[0].get_name() << "[i] + "
           << args[1].get_name() << "[i];\n";
    writer << "}\n";
#endif
    writer.indent--;
    writer << "}\n";
}

void runtime::cpu::CPU_Emitter::EmitDot(codegen::CodeWriter& writer,
                                        const ngraph::Node* n,
                                        const vector<runtime::cpu::TensorViewWrapper>& args,
                                        const vector<runtime::cpu::TensorViewWrapper>& out)
{
    const Shape& arg0_shape = args[0].get_shape();
    const Shape& arg1_shape = args[1].get_shape();
    if (arg0_shape.empty() || arg1_shape.empty())
    {
        auto& first = (arg0_shape.empty() ? args[0] : args[1]);
        auto& second = (arg0_shape.empty() ? args[1] : args[0]);

        writer << "{   // " << n->get_name() << "\n";
        writer.indent++;
        writer << emit_vector(out[0]) << "\n    = ";
        writer << first.get_name() << "[0]\n    * " << emit_vector(second) << ";\n";
        writer.indent--;
        writer << "}\n";
    }
    else if ((arg0_shape.size() == 1) && (arg1_shape.size() == 1))
    {
        writer << "{   // " << n->get_name() << "\n";
        writer.indent++;
        writer << emit_vector(out[0]) << " << \n"
               << "    " << emit_vector(args[0]) << ".dot(" << emit_vector(args[1]) << ");\n";
        writer.indent--;
        writer << "}\n";
    }
    else if ((arg0_shape.size() == 2) && (arg1_shape.size() == 1))
    {
        writer << "{   // " << n->get_name() << "\n";
        writer.indent++;
        writer << emit_vector(out[0]) << " = \n"
               << "    " << emit_matrix(args[0]) << " * " << emit_vector(args[1]) << ";\n";
        writer.indent--;
        writer << "}\n";
    }
    else if ((arg0_shape.size() == 2) && (arg1_shape.size() == 2))
    {
        // Emit an MKL SGEMM call if possible
        // clang-format off
        if (args[0].get_element_type() == element::f32)
        {
            writer << "{   // " << n->get_name() << "\n";
            writer.indent++;
            writer << "cblas::cblas_sgemm("
               << "cblas::Layout::RowMajor, "
               << "cblas::Transpose::None, "
               << "cblas::Transpose::None, "
               << arg0_shape[0] << ", " << arg1_shape[1] << ", " << arg0_shape[1] << ",\n" <<
                "        1.0f, " << args[0].get_name() << ", " << max(1UL, arg0_shape[1]) << ", " << args[1].get_name() << ", " << max(1UL, arg1_shape[1]) << ", 0.0f,\n" <<
                "        " << out[0].get_name() << ", " << max(1UL, arg1_shape[1]) << ");\n";
            writer.indent--;
            writer << "}\n";
        }
        // clang-format on
        else
        {
            writer << "{   // " << n->get_name() << "\n";
            writer.indent++;
            writer << emit_matrix(out[0]) << " = \n"
                   << "    " << emit_matrix(args[0]) << " * " << emit_matrix(args[1]) << ";\n";
            writer.indent--;
            writer << "}\n";
        }
    }
    else
    {
        const ngraph::op::Dot* dot = static_cast<const ngraph::op::Dot*>(n);

        writer << "kernel::dot(" << args[0].get_name() << ",\n";
        writer << "            " << args[1].get_name() << ",\n";
        writer << "            " << out[0].get_name() << ",\n";
        writer << "            {" << join(args[0].get_shape()) << "},\n";
        writer << "            {" << join(args[1].get_shape()) << "},\n";
        writer << "            {" << join(out[0].get_shape()) << "},\n";
        writer << "            " << dot->get_reduction_axes_count() << ");\n";
    }
}

void runtime::cpu::CPU_Emitter::EmitMultiply(codegen::CodeWriter& writer,
                                             const ngraph::Node* n,
                                             const vector<runtime::cpu::TensorViewWrapper>& args,
                                             const vector<runtime::cpu::TensorViewWrapper>& out)
{
    writer << "{   // " << n->get_name() << "\n";
    writer.indent++;
#if PREFER_EIGEN == 1
    writer << emit_array1d(out[0]) << " =\n"
           << "   " << emit_array1d(args[0]) << " *\n"
           << "   " << emit_array1d(args[1]) << ";\n";
#else
    writer << "#pragma omp parallel for\n";
    writer << "for (size_t i = 0; i < " << out[0].get_size() << "; i++)\n";
    writer << "{\n";
    writer << "    " << out[0].get_name() << "[i] = " << args[0].get_name() << "[i] * "
           << args[1].get_name() << "[i];\n";
    writer << "}\n";
#endif
    writer.indent--;
    writer << "}\n";
}

void runtime::cpu::CPU_Emitter::EmitGetOutputElement(
    codegen::CodeWriter& writer,
    const ngraph::Node* n,
    const vector<runtime::cpu::TensorViewWrapper>& args,
    const vector<runtime::cpu::TensorViewWrapper>& out)
{
    auto get_tuple_element = static_cast<const op::GetOutputElement*>(n);

    writer << "{   // " << n->get_name() << "\n";
    writer.indent++;
    writer << "memcpy(" << out[0].get_name() << ", " << args[get_tuple_element->get_n()].get_name()
           << ", " << out[0].get_size() * out[0].get_element_type().size() << ");\n";
    writer.indent--;
    writer << "}\n";
}

void runtime::cpu::CPU_Emitter::EmitTuple(codegen::CodeWriter& writer,
                                          const ngraph::Node* n,
                                          const vector<runtime::cpu::TensorViewWrapper>& args,
                                          const vector<runtime::cpu::TensorViewWrapper>& out)
{
    writer << "{   // " << n->get_name() << "\n";
    writer.indent++;
    for (size_t i = 0; i < args.size(); ++i)
    {
        writer << "memcpy(" << out.at(i).get_name() << ", " << args.at(i).get_name() << ", "
               << out[i].get_size() * out[i].get_element_type().size() << ");\n";
    }
    writer.indent--;
    writer += "}\n";
}

void runtime::cpu::CPU_Emitter::EmitAbs(codegen::CodeWriter& writer,
                                        const ngraph::Node* n,
                                        const vector<runtime::cpu::TensorViewWrapper>& args,
                                        const vector<runtime::cpu::TensorViewWrapper>& out)
{
    writer << "{   // " << n->get_name() << "\n";
    writer.indent++;
#if PREFER_EIGEN == 1
    writer << emit_array1d(out[0]) << " =\n";
    writer << "Eigen::abs(" << emit_array1d(args[0]) << ");\n";
#else
    writer << "#pragma omp parallel for\n";
    writer << "for (size_t i = 0; i < " << out[0].get_size() << "; i++)\n";
    writer << "{\n";
    writer << "    " << out[0].get_name() << "[i] = std::abs(" << args[0].get_name() << "[i]);\n";
    writer << "}\n";
#endif
    writer.indent--;
    writer << "}\n";
}

void runtime::cpu::CPU_Emitter::EmitConcat(codegen::CodeWriter& writer,
                                           const ngraph::Node* n,
                                           const vector<runtime::cpu::TensorViewWrapper>& args,
                                           const vector<runtime::cpu::TensorViewWrapper>& out)
{
    auto result_shape = out[0].get_shape();

#if PREFER_EIGEN == 1
    if (result_shape.size() == 1)
    {
        writer << "{   // " << n->get_name() << "\n";
        writer.indent++;
        writer << emit_vector(out[0], "out_vector") << ";\n";

        size_t concat_pos = 0;
        for (size_t i = 0; i < args.size(); i++)
        {
            writer << "out_vector.segment(" << concat_pos << ", " << args[i].get_shape().at(0)
                   << ") << " << emit_vector(args[i]) << ";\n";
            concat_pos += args[i].get_shape().at(0);
        }
        writer.indent--;
        writer << "}\n";
    }
    else if (result_shape.size() == 2)
    {
        auto axis = (dynamic_cast<const op::Concat*>(n))->get_concatenation_axis();

        writer << "{   // " << n->get_name() << "\n";
        writer.indent++;
        writer << emit_matrix(out[0], "out_matrix") << ";\n";

        size_t concat_pos[2]{0, 0};
        for (size_t i = 0; i < args.size(); i++)
        {
            auto& arg_shape = args[i].get_shape();

            writer << "out_matrix.block(" << concat_pos[0] << ", " << concat_pos[1] << ", "
                   << arg_shape.at(0) << ", " << arg_shape.at(1) << ") << " << emit_matrix(args[i])
                   << ";\n";

            concat_pos[axis] += arg_shape.at(axis);
        }

        writer.indent--;
        writer << "}\n";
    }
    else
    {
        if (s_use_ref_kernels)
        {
            auto axis = (dynamic_cast<const op::Concat*>(n))->get_concatenation_axis();

            std::vector<std::string> arg_names;
            std::vector<std::string> arg_shape_strings;

            for (auto arg : args)
            {
                arg_names.push_back(arg.get_name());
                arg_shape_strings.push_back("{" + join(arg.get_shape()) + "}");
            }

            writer << "kernel::concat<" << out[0].get_type() << ">({" << join(arg_names) << "},\n";
            writer << "                         " << out[0].get_name() << ",\n";
            writer << "                         {" << join(arg_shape_strings) << "},\n";
            writer << "                         {" << join(result_shape) << "},\n";
            writer << "                         " << axis << ");\n";
        }
        else
        {
            auto axis = (dynamic_cast<const op::Concat*>(n))->get_concatenation_axis();

            std::vector<std::string> arg_names;
            std::vector<Shape> arg_shapes;

            for (auto arg : args)
            {
                arg_names.push_back(arg.get_name());
                arg_shapes.push_back(arg.get_shape());
            }

            kernel::emit_concat(writer,
                                args[0].get_element_type().c_type_string(),
                                arg_names,
                                out[0].get_name(),
                                arg_shapes,
                                result_shape,
                                axis);
        }
    }
#else
    auto axis = (dynamic_cast<const op::Concat*>(n))->get_concatenation_axis();

    std::vector<std::string> arg_names;
    std::vector<Shape> arg_shapes;

    for (auto arg : args)
    {
        arg_names.push_back(arg.get_name());
        arg_shapes.push_back(arg.get_shape());
    }

    kernel::emit_concat(writer,
                        args[0].get_element_type().c_type_string(),
                        arg_names,
                        out[0].get_name(),
                        arg_shapes,
                        result_shape,
                        axis);
#endif
}

void runtime::cpu::CPU_Emitter::EmitDivide(codegen::CodeWriter& writer,
                                           const ngraph::Node* n,
                                           const vector<runtime::cpu::TensorViewWrapper>& args,
                                           const vector<runtime::cpu::TensorViewWrapper>& out)
{
    writer << "{   // " << n->get_name() << "\n";
    writer.indent++;
    if (n->get_element_type().is_real() == false)
    {
        // Check for divide by zero for integer types only
        size_t element_count = args[1].get_size();
        writer << "for (size_t i=0; i<" << element_count << "; i++)\n";
        writer << "{\n";
        writer << "    if (" << args.at(1).get_name()
               << "[i] == 0) throw std::runtime_error(\"integer divide by zero\");\n";
        writer << "}\n";
    }
#if PREFER_EIGEN == 1
    writer << emit_array1d(out[0]) << " =\n"
           << "    " << emit_array1d(args[0]) << " /\n"
           << "    " << emit_array1d(args[1]) << ";\n";
#else
    writer << "#pragma omp parallel for\n";
    writer << "for (size_t i = 0; i < " << out[0].get_size() << "; i++)\n";
    writer << "{\n";
    writer << "    " << out[0].get_name() << "[i] = " << args[0].get_name() << "[i] / "
           << args[1].get_name() << "[i];\n";
    writer << "}\n";
#endif
    writer.indent--;
    writer << "}\n";
}

void runtime::cpu::CPU_Emitter::EmitEqual(codegen::CodeWriter& writer,
                                          const ngraph::Node* n,
                                          const vector<runtime::cpu::TensorViewWrapper>& args,
                                          const vector<runtime::cpu::TensorViewWrapper>& out)
{
    writer << "{   // " << n->get_name() << "\n";
    writer.indent++;
#if PREFER_EIGEN == 1
    writer << emit_array1d(out[0]) << " =\n"
           << "    (" << emit_array1d(args[0]) << " ==\n"
           << "    " << emit_array1d(args[1]) << ").template cast<char>();\n";
#else
    writer << "#pragma omp parallel for\n";
    writer << "for (size_t i = 0; i < " << out[0].get_size() << "; i++)\n";
    writer << "{\n";
    writer << "    " << out[0].get_name() << "[i] = " << args[0].get_name()
           << "[i] == " << args[1].get_name() << "[i];\n";
    writer << "}\n";
#endif
    writer.indent--;
    writer << "}\n";
}

void runtime::cpu::CPU_Emitter::EmitGreater(codegen::CodeWriter& writer,
                                            const ngraph::Node* n,
                                            const vector<runtime::cpu::TensorViewWrapper>& args,
                                            const vector<runtime::cpu::TensorViewWrapper>& out)
{
    writer << "{   // " << n->get_name() << " xxx\n";
    writer.indent++;
#if PREFER_EIGEN == 1
    writer << emit_array1d(out[0]) << " =\n"
           << "    (" << emit_array1d(args[0]) << " >\n"
           << "    " << emit_array1d(args[1]) << ").template cast<char>();\n";
#else
    writer << "#pragma omp parallel for\n";
    writer << "for (size_t i = 0; i < " << out[0].get_size() << "; i++)\n";
    writer << "{\n";
    writer << "    " << out[0].get_name() << "[i] = " << args[0].get_name() << "[i] > "
           << args[1].get_name() << "[i];\n";
    writer << "}\n";
#endif
    writer.indent--;
    writer << "}\n";
}

void runtime::cpu::CPU_Emitter::EmitGreaterEq(codegen::CodeWriter& writer,
                                              const ngraph::Node* n,
                                              const vector<runtime::cpu::TensorViewWrapper>& args,
                                              const vector<runtime::cpu::TensorViewWrapper>& out)
{
    writer << "{   // " << n->get_name() << "\n";
    writer.indent++;
#if PREFER_EIGEN == 1
    writer << emit_array1d(out[0]) << " =\n"
           << "    (" << emit_array1d(args[0]) << " >=\n"
           << "    " << emit_array1d(args[1]) << ").template cast<char>();\n";
#else
    writer << "#pragma omp parallel for\n";
    writer << "for (size_t i = 0; i < " << out[0].get_size() << "; i++)\n";
    writer << "{\n";
    writer << "    " << out[0].get_name() << "[i] = " << args[0].get_name()
           << "[i] >= " << args[1].get_name() << "[i];\n";
    writer << "}\n";
#endif
    writer.indent--;
    writer << "}\n";
}

void runtime::cpu::CPU_Emitter::EmitLess(codegen::CodeWriter& writer,
                                         const ngraph::Node* n,
                                         const vector<runtime::cpu::TensorViewWrapper>& args,
                                         const vector<runtime::cpu::TensorViewWrapper>& out)
{
    writer << "{   // " << n->get_name() << "\n";
    writer.indent++;
#if PREFER_EIGEN == 1
    writer << emit_array1d(out[0]) << " =\n"
           << "    (" << emit_array1d(args[0]) << " <\n"
           << "    " << emit_array1d(args[1]) << ").template cast<char>();\n";
#else
    writer << "#pragma omp parallel for\n";
    writer << "for (size_t i = 0; i < " << out[0].get_size() << "; i++)\n";
    writer << "{\n";
    writer << "    " << out[0].get_name() << "[i] = " << args[0].get_name() << "[i] < "
           << args[1].get_name() << "[i];\n";
    writer << "}\n";
#endif
    writer.indent--;
    writer << "}\n";
}

void runtime::cpu::CPU_Emitter::EmitLessEq(codegen::CodeWriter& writer,
                                           const ngraph::Node* n,
                                           const vector<runtime::cpu::TensorViewWrapper>& args,
                                           const vector<runtime::cpu::TensorViewWrapper>& out)
{
    writer << "{   // " << n->get_name() << "\n";
    writer.indent++;
#if PREFER_EIGEN == 1
    writer << emit_array1d(out[0]) << " =\n"
           << "    (" << emit_array1d(args[0]) << " <=\n"
           << "    " << emit_array1d(args[1]) << ").template cast<char>();\n";
#else
    writer << "#pragma omp parallel for\n";
    writer << "for (size_t i = 0; i < " << out[0].get_size() << "; i++)\n";
    writer << "{\n";
    writer << "    " << out[0].get_name() << "[i] = " << args[0].get_name()
           << "[i] <= " << args[1].get_name() << "[i];\n";
    writer << "}\n";
#endif
    writer.indent--;
    writer << "}\n";
}

void runtime::cpu::CPU_Emitter::EmitLog(codegen::CodeWriter& writer,
                                        const ngraph::Node* n,
                                        const vector<runtime::cpu::TensorViewWrapper>& args,
                                        const vector<runtime::cpu::TensorViewWrapper>& out)
{
    writer << "{   // " << n->get_name() << "\n";
    writer.indent++;
#if PREFER_EIGEN == 1
    writer << emit_array1d(out[0]) << " =\n"
           << "    Eigen::log(" << emit_array1d(args[0]) << ");\n";
#else
    writer << "#pragma omp parallel for\n";
    writer << "for (size_t i = 0; i < " << out[0].get_size() << "; i++)\n";
    writer << "{\n";
    writer << "    " << out[0].get_name() << "[i] = log(" << args[0].get_name() << "[i]);\n";
    writer << "}\n";
#endif
    writer.indent--;
    writer << "}\n";
}

void runtime::cpu::CPU_Emitter::EmitMaximum(codegen::CodeWriter& writer,
                                            const ngraph::Node* n,
                                            const vector<runtime::cpu::TensorViewWrapper>& args,
                                            const vector<runtime::cpu::TensorViewWrapper>& out)
{
    writer << "{   // " << n->get_name() << "\n";
    writer.indent++;
#if PREFER_EIGEN == 1
    writer << emit_array1d(out[0]) << " =\n"
           << "        " << emit_array1d(args[0]) << ".max(\n"
           << "        " << emit_array1d(args[1]) << ");\n";
#else
    writer << "#pragma omp parallel for\n";
    writer << "for (size_t i = 0; i < " << out[0].get_size() << "; i++)\n";
    writer << "{\n";
    writer << "    " << out[0].get_name() << "[i] = " << args[0].get_name() << "[i] > "
           << args[1].get_name() << "[i] ? " << args[0].get_name() << "[i] : " << args[1].get_name()
           << "[i] ;\n";
    writer << "}\n";
#endif
    writer.indent--;
    writer << "}\n";
}

void runtime::cpu::CPU_Emitter::EmitMinimum(codegen::CodeWriter& writer,
                                            const ngraph::Node* n,
                                            const vector<runtime::cpu::TensorViewWrapper>& args,
                                            const vector<runtime::cpu::TensorViewWrapper>& out)
{
    writer << "{   // " << n->get_name() << "\n";
    writer.indent++;
#if PREFER_EIGEN == 1
    writer << emit_array1d(out[0]) << " =\n"
           << "    " << emit_array1d(args[0]) << ".min(\n"
           << "    " << emit_array1d(args[1]) << ");\n";
#else
    writer << "#pragma omp parallel for\n";
    writer << "for (size_t i = 0; i < " << out[0].get_size() << "; i++)\n";
    writer << "{\n";
    writer << "    " << out[0].get_name() << "[i] = " << args[0].get_name() << "[i] < "
           << args[1].get_name() << "[i] ? " << args[0].get_name() << "[i] : " << args[1].get_name()
           << "[i] ;\n";
    writer << "}\n";
#endif
    writer.indent--;
    writer << "}\n";
}

void runtime::cpu::CPU_Emitter::EmitNegative(codegen::CodeWriter& writer,
                                             const ngraph::Node* n,
                                             const vector<runtime::cpu::TensorViewWrapper>& args,
                                             const vector<runtime::cpu::TensorViewWrapper>& out)
{
    writer << "{   // " << n->get_name() << "\n";
    writer.indent++;
#if PREFER_EIGEN == 1
    writer << emit_array1d(out[0]) << " =\n"
           << "    -" << emit_array1d(args[0]) << ";\n";
#else
    writer << "#pragma omp parallel for\n";
    writer << "for (size_t i = 0; i < " << out[0].get_size() << "; i++)\n";
    writer << "{\n";
    writer << "    " << out[0].get_name() << "[i] = -" << args[0].get_name() << "[i];\n";
    writer << "}\n";
#endif
    writer.indent--;
    writer << "}\n";
}

void runtime::cpu::CPU_Emitter::EmitNotEqual(codegen::CodeWriter& writer,
                                             const ngraph::Node* n,
                                             const vector<runtime::cpu::TensorViewWrapper>& args,
                                             const vector<runtime::cpu::TensorViewWrapper>& out)
{
    writer << "{   // " << n->get_name() << "\n";
    writer.indent++;
#if PREFER_EIGEN == 1
    writer << emit_array1d(out[0]) << " =\n"
           << "    (" << emit_array1d(args[0]) << " !=\n"
           << "    " << emit_array1d(args[1]) << ").template cast<char>();\n";
#else
    writer << "#pragma omp parallel for\n";
    writer << "for (size_t i = 0; i < " << out[0].get_size() << "; i++)\n";
    writer << "{\n";
    writer << "    " << out[0].get_name() << "[i] = " << args[0].get_name()
           << "[i] != " << args[1].get_name() << "[i];\n";
    writer << "}\n";
#endif
    writer.indent--;
    writer << "}\n";
}

void runtime::cpu::CPU_Emitter::EmitSelect(codegen::CodeWriter& writer,
                                           const ngraph::Node* n,
                                           const vector<runtime::cpu::TensorViewWrapper>& args,
                                           const vector<runtime::cpu::TensorViewWrapper>& out)
{
    writer << "{   // " << n->get_name() << "\n";
    writer.indent++;
#if PREFER_EIGEN == 1
    writer << emit_array1d(out[0]) << " =\n"
           << "   " << emit_array1d(args[0]) << "\n"
           << "    .select(" << emit_array1d(args[1]) << ",\n"
           << "       " << emit_array1d(args[2]) << ");\n";
#else
    writer << "#pragma omp parallel for\n";
    writer << "for (size_t i = 0; i < " << out[0].get_size() << "; i++)\n";
    writer << "{\n";
    writer << "    " << out[0].get_name() << "[i] = " << args[0].get_name() << "[i] ? "
           << args[1].get_name() << "[i] : " << args[2].get_name() << "[i];\n";
    writer << "}\n";
#endif
    writer.indent--;
    writer << "}\n";
}

void runtime::cpu::CPU_Emitter::EmitSubtract(codegen::CodeWriter& writer,
                                             const ngraph::Node* n,
                                             const vector<runtime::cpu::TensorViewWrapper>& args,
                                             const vector<runtime::cpu::TensorViewWrapper>& out)
{
    writer << "{   // " << n->get_name() << "\n";
    writer.indent++;
#if PREFER_EIGEN == 1
    writer << emit_array1d(out[0]) << " =\n"
           << "    " << emit_array1d(args[0]) << " -\n"
           << "    " << emit_array1d(args[1]) << ";\n";
#else
    writer << "#pragma omp parallel for\n";
    writer << "for (size_t i = 0; i < " << out[0].get_size() << "; i++)\n";
    writer << "{\n";
    writer << "    " << out[0].get_name() << "[i] = " << args[0].get_name() << "[i] - "
           << args[1].get_name() << "[i];\n";
    writer << "}\n";
#endif
    writer.indent--;
    writer << "}\n";
}

void runtime::cpu::CPU_Emitter::EmitBroadcast(codegen::CodeWriter& writer,
                                              const ngraph::Node* n,
                                              const vector<runtime::cpu::TensorViewWrapper>& args,
                                              const vector<runtime::cpu::TensorViewWrapper>& out)
{
    auto broadcast = static_cast<const op::Broadcast*>(n);

    writer << "{   // " << n->get_name() << "\n";
    writer.indent++;
#if PREFER_EIGEN == 1
    auto arg_shape = args[0].get_shape();
    auto result_shape = out[0].get_shape();

    if (broadcast->get_broadcast_axes().empty())
    {
        writer << "{   // " << n->get_name() << "\n";
        writer.indent++;
        writer << "memcpy(" << out[0].get_name() << ", " << args[0].get_name() << ", "
               << out[0].get_size() * out[0].get_element_type().size() << ");\n";
        writer.indent--;
        writer << "}\n";
    }
    else if (arg_shape.size() == 0)
    {
        writer << "{   // " << n->get_name() << "\n";
        writer.indent++;
        writer << emit_array1d(out[0]) << " =\n"
               << "    " << emit_array1d(args[0]) << "(0, 0);\n";
        writer.indent--;
        writer << "}\n";
    }
    else if (arg_shape.size() == 1 && result_shape.size() == 2)
    {
        if (broadcast->get_broadcast_axes() == AxisSet{1})
        {
            writer << "{   // " << n->get_name() << "\n";
            writer.indent++;
            writer << emit_matrix(out[0]) << ".colwise() =\n"
                   << "    " << emit_vector(args[0]) << ";\n";
            writer.indent--;
            writer << "}\n";
        }
        else if (broadcast->get_broadcast_axes() == AxisSet{0})
        {
            writer << "{   // " << n->get_name() << "\n";
            writer.indent++;

            writer << "Eigen::Map<Eigen::Matrix<" << out[0].get_element_type().c_type_string()
                   << ", " << join(out[0].get_shape())
                   << ", Eigen::RowMajor>, Eigen::Aligned64, Eigen::Stride<"
                   << join(out[0].get_strides()) << ">> out(" << out[0].get_name() << ");\n";
            writer << "Eigen::Map<Eigen::Matrix<" << args[0].get_element_type().c_type_string()
                   << ", 1, " << args[0].get_size()
                   << ", Eigen::RowMajor>, Eigen::Aligned64, Eigen::Stride<" << args[0].get_size()
                   << ", 1>> arg0(" << args[0].get_name() << ");\n";
            writer << "out = arg0.replicate<" << out[0].get_shape().at(0) << ", 1>();\n";

            writer.indent--;
            writer << "}\n";
        }
        else
        {
            throw ngraph_error(
                "Internal error: axis set for vector-matrix broadcast is neither {0} nor "
                "{1}");
        }
    }
    else
    {
        writer << "kernel::broadcast<" << out[0].get_type() << ">(" << args[0].get_name() << ",\n";
        writer << "                         " << out[0].get_name() << ",\n";
        writer << "                         {" << join(arg_shape) << "},\n";
        writer << "                         {" << join(result_shape) << "},\n";
        writer << "                         {" << join(broadcast->get_broadcast_axes()) << "});\n";
    }
#else
    kernel::emit_broadcast(writer,
                           args[0].get_element_type().c_type_string(),
                           args[0].get_name(),
                           out[0].get_name(),
                           args[0].get_shape(),
                           out[0].get_shape(),
                           broadcast->get_broadcast_axes());
#endif
    writer.indent--;
    writer << "}\n";
}

void runtime::cpu::CPU_Emitter::EmitConvert(codegen::CodeWriter& writer,
                                            const ngraph::Node* n,
                                            const vector<runtime::cpu::TensorViewWrapper>& args,
                                            const vector<runtime::cpu::TensorViewWrapper>& out)
{
    auto& result_element_type = out[0].get_element_type();

    writer << "{   // " << n->get_name() << "\n";
    writer.indent++;
#if PREFER_EIGEN == 1
    writer << emit_array1d(out[0]) << " =\n"
           << "    " << emit_array1d(args[0]) << "\n"
           << "    .template cast<" << result_element_type.c_type_string() << ">();\n";
#else
    writer << "#pragma omp parallel for\n";
    writer << "for (size_t i = 0; i < " << out[0].get_size() << "; i++)\n";
    writer << "{\n";
    writer << "    " << out[0].get_name() << "[i] = (" << result_element_type.c_type_string()
           << ")(" << args[0].get_name() << "[i]);\n";
    writer << "}\n";
#endif
    writer.indent--;
    writer << "}\n";
}

void runtime::cpu::CPU_Emitter::EmitConstant(codegen::CodeWriter& writer,
                                             const ngraph::Node* n,
                                             const vector<runtime::cpu::TensorViewWrapper>& args,
                                             const vector<runtime::cpu::TensorViewWrapper>& out)
{
}

void runtime::cpu::CPU_Emitter::EmitReshape(codegen::CodeWriter& writer,
                                            const ngraph::Node* n,
                                            const vector<runtime::cpu::TensorViewWrapper>& args,
                                            const vector<runtime::cpu::TensorViewWrapper>& out)
{
    auto reshape = static_cast<const op::Reshape*>(n);
    writer << "{   // " << n->get_name() << "\n";
    writer.indent++;
#if PREFER_EIGEN == 1
    auto arg_shape = args[0].get_shape();
    auto arg_rank = arg_shape.size();

    auto result_shape = out[0].get_shape();
    auto& result_element_type = out[0].get_element_type();

    auto input_order = reshape->get_input_order();

    bool same_layout = is_sorted(input_order.begin(), input_order.end());

    size_t result_shape_product = 1;
    for (auto i : result_shape)
    {
        result_shape_product *= i;
    }

    // If there is no layout change or we are just going from 1^n to 1^m or a zero-size tensor,
    //  we can just copy.
    if (same_layout || result_shape_product < 2)
    {
        writer << "{   // " << n->get_name() << " 1\n";
        writer.indent++;
        writer << "memcpy(" << out[0].get_name() << ", " << args[0].get_name() << ", "
               << out[0].get_size() * out[0].get_element_type().size() << ");\n";
        writer.indent--;
        writer << "}\n";
    }
    // If there *is* a layout change in the 2D case, we transpose the input.
    else if (arg_rank == 2)
    {
        // Emit an MKL transpose call if possible
        // clang-format off
        if (result_element_type == ngraph::element::f32)
        {
            writer << "{   // " << n->get_name() << " 2\n";
            writer.indent++;
            writer << "mkl::MKL_Somatcopy('R', 'T', " << to_string(arg_shape[0]) << ",\n" <<
                "                   " << to_string(arg_shape[1]) << ", 1.0f,\n" <<
                "                   " << args[0].get_name() << ", "
                << to_string(arg_shape[1]) << ",\n" <<
                "                   " << out[0].get_name()
                << ", " << to_string(arg_shape[0]) << ");\n";
                writer.indent--;
                writer << "}\n";
        }
        // clang-format on
        else
        {
            writer << "{   // " << n->get_name() << " 3\n";
            writer.indent++;
            writer << emit_matrix(out[0]) << " =\n"
                   << "        " << emit_matrix(args[0]) << ".transpose();\n";
            writer.indent--;
            writer << "}\n";
        }
    }
    // Other cases (reordering of axes for tensors with rank>2) are not handled yet.
    else
    {
        throw ngraph_error(
            "Axis permutation in reshape is not implemented yet for tensors with rank>2");
    }
#else
    kernel::emit_reshape(writer,
                         args[0].get_element_type().c_type_string(),
                         args[0].get_name(),
                         out[0].get_name(),
                         args[0].get_shape(),
                         out[0].get_shape(),
                         reshape->get_input_order());
#endif
    writer.indent--;
    writer << "}\n";
}

void runtime::cpu::CPU_Emitter::EmitFunctionCall(
    codegen::CodeWriter& writer,
    const ngraph::Node* n,
    const vector<runtime::cpu::TensorViewWrapper>& args,
    const vector<runtime::cpu::TensorViewWrapper>& out)
{
    auto function_call = static_cast<const op::FunctionCall*>(n);
    shared_ptr<Function> function = function_call->get_functions()[0];

    writer << "{   // Call " << function->get_name() << "\n";
    writer.indent++;
    {
        vector<string> input_names;
        vector<string> output_names;

        for (const runtime::cpu::TensorViewWrapper& input : args)
        {
            input_names.push_back(input.get_name());
        }

        for (const runtime::cpu::TensorViewWrapper& output : out)
        {
            output_names.push_back(output.get_name());
        }

        writer << "void* args[] =\n{";
        writer.indent++;
        writer << "\n" << join(input_names, ",\n");
        writer.indent--;
        writer << "\n};\n";

        writer << "void* out[] =\n{";
        writer.indent++;
        writer << "\n" << join(output_names, ",\n");
        writer.indent--;
        writer << "\n};\n";

        writer << "\n";
        writer << function->get_name() << "(args, out);\n";
    }
    writer.indent--;
    writer << "}\n";
}

// TODO: This and other ops include comments/notes that
// we don't want to just copy-paste here. Figure out a better way
// or just point to ngvm/external_function.cpp with a note that
// the compiled version of these ops is intended to have semantics identical
// to what's seen there (for now atleast)

void runtime::cpu::CPU_Emitter::EmitReduce(codegen::CodeWriter& writer,
                                           const ngraph::Node* n,
                                           const vector<runtime::cpu::TensorViewWrapper>& args,
                                           const vector<runtime::cpu::TensorViewWrapper>& out)
{
    auto reduce = static_cast<const op::Reduce*>(n);
    auto reduction_function = reduce->get_functions()[0];

    auto reductee_shape = args[0].get_shape();

    auto& f_result_element_type = out[0].get_element_type();
    auto result_shape = out[0].get_shape();

#if PREFER_EIGEN == 1
    auto& reduction_axes = reduce->get_reduction_axes();
    // Trivial case: no reduction axes (this includes the scalar-reductee case).
    if (reduction_axes.empty())
    {
        writer << "{   // " << n->get_name() << " 1\n";
        writer.indent++;
        writer << "memcpy(" << out[0].get_name() << ", " << args[0].get_name() << ", "
               << out[0].get_size() * out[0].get_element_type().size() << ");\n";
        writer.indent--;
        writer << "}\n";
    }
    // Behavior for zero-size axes bears some explanation here. XLA's reduce
    // operator provides an "base" element (usually, but not necessarily,
    // an identity element) that it apparently *may* choose to insert anywhere
    // in the reduction any number of times. For example, given:
    //
    //   reduce{{1,2,3},b,+)
    //
    // any of the following are valid reductions (I think!):
    //
    //   b+(b+1+2)+3
    //   b+(1+(2+3))
    //   (1+2)+3 (I think!)
    //
    // etc. Here we will choose never to instantiate the base element, which
    // works well with Eigen's default behavior for non-zero-length axes. The
    // exceptional case is when we reduce on a zero-length axis. In this case,
    // Eigen's default behavior is to put a zero in the output,  which is not
    // what we want, so we detect that case here and override with a copy
    // instruction (for reduce-to-scalar) or a broadcast (for reduce-to-vector)
    // from the base element.
    //
    // What I'm actually not sure about is whether the identity element is
    // required to appear at least once. If so, this will need to be reworked,
    // assuming we actually want to mimic XLA's semantics that closely, which
    // we may not.
    else if ((reductee_shape.size() == 1 && reduction_axes == AxisSet{0}) ||
             (reductee_shape.size() == 2 && reduction_axes == AxisSet{0, 1}))
    {
        if (reductee_shape.at(0) == 0 || (reductee_shape.size() == 2 && reductee_shape.at(1) == 0))
        {
            writer << "{   // " << n->get_name() << " 2\n";
            writer.indent++;
            writer << "memcpy(" << out[0].get_name() << ", " << args[1].get_name() << ", "
                   << out[0].get_size() * out[0].get_element_type().size() << ");\n";
            writer.indent--;
            writer << "}\n";
        }
        else
        {
            writer << "{   // " << n->get_name() << " 3\n";
            writer.indent++;
            string type = f_result_element_type.c_type_string();
            writer << "auto f = [](" << type << " x, " << type << " y) -> " << type << "\n{";
            writer.indent++;
            writer << "\n";
            writer << type << " result;\n";
            writer << "void* args[] = {&x, &y};\n";
            writer << "void* out[] = {&result};\n";
            writer << reduction_function->get_name() << "(args, out);\n";
            writer << "return result;\n";
            writer.indent--;
            writer << "};\n";
            writer << emit_array1d(out[0]) << " =\n"
                   << "    " << emit_array1d(args[0]) << ".redux(f);\n";
            writer.indent--;
            writer << "}\n";
        }
    }
    else if (reductee_shape.size() == 2 && reduction_axes == AxisSet{1})
    {
        if (reductee_shape.at(1) == 0)
        {
            writer << "{   // " << n->get_name() << " 4\n";
            writer.indent++;
            writer << emit_array1d(out[0]) << " =\n"
                   << "    " << emit_array1d(args[1]) << "(0, 0);\n";
            writer.indent--;
            writer << "}\n";
        }
        else
        {
            // shared_ptr<CallFrame> cf =
            //     dynamic_pointer_cast<CallFrame>(external->make_call_frame());
            // ef->get_callees().emplace_back(cf);

            writer << "{   // " << n->get_name() << " 5\n";
            writer.indent++;
            string type = f_result_element_type.c_type_string();
            writer << "auto f = [](" << type << " x, " << type << " y) -> " << type << "\n{";
            writer.indent++;
            writer << "\n";
            writer << type << " result;\n";
            writer << "void* args[] = {&x, &y};\n";
            writer << "void* out[] = {&result};\n";
            writer << reduction_function->get_name() << "(args, out);\n";
            writer << "return result;\n";
            writer.indent--;
            writer << "};\n";
            writer << emit_vector(out[0]) << " =\n"
                   << "        " << emit_matrix(args[0]) << ".rowwise().redux(f);\n";
            writer.indent--;
            writer << "}\n";
        }
    }
    else if (reductee_shape.size() == 2 && reduction_axes == AxisSet{0})
    {
        if (reductee_shape.at(0) == 0)
        {
            writer << "{   // " << n->get_name() << " 6\n";
            writer.indent++;
            writer << emit_array1d(out[0]) << " =\n"
                   << "    " << emit_array1d(args[1]) << "(0, 0);\n";
            writer.indent--;
            writer << "}\n";
        }
        else
        {
            writer << "{   // " << n->get_name() << " 7\n";
            writer.indent++;
            string type = f_result_element_type.c_type_string();
            writer << "auto f = [](" << type << " x, " << type << " y) -> " << type << "\n{";
            writer.indent++;
            writer << "\n";
            writer << type << " result;\n";
            writer << "void* args[] = {&x, &y};\n";
            writer << "void* out[] = {&result};\n";
            writer << reduction_function->get_name() << "(args, out);\n";
            writer << "return result;\n";
            writer.indent--;
            writer << "};\n";
            writer << emit_vector(out[0]) << " =\n"
                   << "    " << emit_matrix(args[0]) << ".colwise().redux(f);\n";
            writer.indent--;
            writer << "}\n";
        }
    }
    else
    {
        string type = f_result_element_type.c_type_string();
        writer << "auto f = [](" << type << " x, " << type << " y) -> " << type << "\n{";
        writer.indent++;
        writer << "\n";
        writer << type << " result;\n";
        writer << "void* args[] = {&x, &y};\n";
        writer << "void* out[] = {&result};\n";
        writer << reduction_function->get_name() << "(args, out);\n";
        writer << "return result;\n";
        writer.indent--;
        writer << "};\n";

        writer << "kernel::reduce<" << out[0].get_type() << ">(" << args[0].get_name() << ",\n";
        writer << "               " << args[1].get_name() << ",\n";
        writer << "               " << out[0].get_name() << ",\n";
        writer << "               {" << join(args[0].get_shape()) << "},\n";
        writer << "               {" << join(out[0].get_shape()) << "},\n";
        writer << "               {" << join(reduce->get_reduction_axes()) << "},\n";
        writer << "               f);\n";
    }
#else
    writer << "{   // " << n->get_name() << " 1\n";
    writer.indent++;

    string type = f_result_element_type.c_type_string();

    writer << "auto f = [](" << type << " x, " << type << " y) -> " << type << "\n{";
    writer.indent++;
    writer << "\n";
    writer << type << " result;\n";
    writer << "void* args[] = {&x, &y};\n";
    writer << "void* out[] = {&result};\n";
    writer << reduction_function->get_name() << "(args, out);\n";
    writer << "return result;\n";
    writer.indent--;
    writer << "};\n";

    kernel::emit_reduce(writer,
                        args[0].get_element_type().c_type_string(),
                        args[0].get_name(),
                        args[1].get_name(),
                        out[0].get_name(),
                        args[0].get_shape(),
                        out[0].get_shape(),
                        reduce->get_reduction_axes());

    writer.indent--;
    writer << "}\n";
#endif
}

void runtime::cpu::CPU_Emitter::EmitSign(codegen::CodeWriter& writer,
                                         const ngraph::Node* n,
                                         const vector<runtime::cpu::TensorViewWrapper>& args,
                                         const vector<runtime::cpu::TensorViewWrapper>& out)
{
    writer << "{   // " << n->get_name() << "\n";
    writer.indent++;
#if PREFER_EIGEN == 1
    writer << emit_array1d(out[0]) << " =\n"
           << "    " << emit_array1d(args[0]) << ".sign();\n";
#else
    writer << "#pragma omp parallel for\n";
    writer << "for (size_t i = 0; i < " << out[0].get_size() << "; i++)\n";
    writer << "{\n";
    writer << "    " << out[0].get_name() << "[i] = (0 < " << args[0].get_name() << "[i]) - ("
           << args[0].get_name() << "[i] < 0);\n";
    writer << "}\n";
#endif
    writer.indent--;
    writer << "}\n";
}

void runtime::cpu::CPU_Emitter::EmitSlice(codegen::CodeWriter& writer,
                                          const ngraph::Node* n,
                                          const vector<runtime::cpu::TensorViewWrapper>& args,
                                          const vector<runtime::cpu::TensorViewWrapper>& out)
{
    const op::Slice* slice = static_cast<const op::Slice*>(n);

    writer << "{   // " << n->get_name() << "\n";
    writer.indent++;
#if PREFER_EIGEN == 1
    size_t arg_rank = args[0].get_shape().size();

    const Coordinate& lower_bounds = slice->get_lower_bounds();
    const Coordinate& upper_bounds = slice->get_upper_bounds();

    bool strided = false;
    for (size_t stride : slice->get_strides())
    {
        if (stride != 1)
        {
            strided = true;
            break;
        }
    }

    // Scalar slice is necessarily just a copy.
    if (!strided && arg_rank == 0)
    {
        writer << "{   // " << n->get_name() << " 1\n";
        writer.indent++;
        writer << "memcpy(" << out[0].get_name() << ", " << args[0].get_name() << ", "
               << out[0].get_size() * out[0].get_element_type().size() << ");\n";
        writer.indent--;
        writer << "}\n";
    }
    else if (!strided && arg_rank == 1)
    {
        writer << "{   // " << n->get_name() << " 2\n";
        writer.indent++;
        writer << emit_vector(out[0]) << " =\n"
               << "    " << emit_vector(args[0]) << ".segment(\n"
               << "        " << to_string(lower_bounds[0]) << ", "
               << to_string(upper_bounds[0] - lower_bounds[0]) << ");\n";
        writer.indent--;
        writer << "}\n";
    }
    else if (!strided && arg_rank == 2)
    {
        writer << "{   // " << n->get_name() << " 3\n";
        writer.indent++;
        writer << emit_matrix(out[0]) << " = \n"
               << "        " << emit_matrix(args[0]) << ".block(" << to_string(lower_bounds[0])
               << ", " << to_string(lower_bounds[1]) << ",\n"
               << "        " << to_string(upper_bounds[0] - lower_bounds[0]) << ",\n"
               << "        " << to_string(upper_bounds[1] - lower_bounds[1]) << ");\n";
        writer.indent--;
        writer << "}\n";
    }
    // Other cases (reordering of axes for tensors with rank>2) are not handled yet.
    else
    {
        writer << "kernel::slice<" << out[0].get_type() << ">(" << args[0].get_name() << ",\n";
        writer << "                         " << out[0].get_name() << ",\n";
        writer << "                         {" << join(args[0].get_shape()) << "},\n";
        writer << "                         {" << join(slice->get_lower_bounds()) << "},\n";
        writer << "                         {" << join(slice->get_upper_bounds()) << "},\n";
        writer << "                         {" << join(slice->get_strides()) << "},\n";
        writer << "                         {" << join(out[0].get_shape()) << "});\n";
    }
#else
    kernel::emit_slice(writer,
                       args[0].get_element_type().c_type_string(),
                       args[0].get_name(),
                       out[0].get_name(),
                       args[0].get_shape(),
                       out[0].get_shape(),
                       slice->get_lower_bounds(),
                       slice->get_upper_bounds(),
                       slice->get_strides());
#endif
    writer.indent--;
    writer << "}\n";
}

void runtime::cpu::CPU_Emitter::EmitSum(codegen::CodeWriter& writer,
                                        const ngraph::Node* n,
                                        const vector<runtime::cpu::TensorViewWrapper>& args,
                                        const vector<runtime::cpu::TensorViewWrapper>& out)
{
    const op::Sum* sum = static_cast<const op::Sum*>(n);
    writer << "{   // " << n->get_name() << "\n";
    writer.indent++;
#if PREFER_EIGEN == 1
    const Shape& arg_shape = args[0].get_shape();
    size_t arg_rank = arg_shape.size();
    const AxisSet& reduction_axes = sum->get_reduction_axes();

    // Trivial case: no reduction axes.
    if (reduction_axes.size() == 0)
    {
        writer << "{   // " << n->get_name() << "\n";
        writer.indent++;
        writer << "memcpy(" << out[0].get_name() << ", " << args[0].get_name() << ", "
               << out[0].get_size() * out[0].get_element_type().size() << ");\n";
        writer.indent--;
        writer << "}\n";
    }
    // Full reduction? Then sum to scalar.
    else if ((arg_rank == 1 && reduction_axes == AxisSet{0}) ||
             (arg_rank == 2 && reduction_axes == AxisSet{0, 1}))
    {
        writer << "{   // " << n->get_name() << "\n";
        writer.indent++;
        writer << emit_array1d(out[0]) << " =\n"
               << "    " << emit_array1d(args[0]) << ".sum();\n";
        writer.indent--;
        writer << "}\n";
    }
    else if (arg_rank == 2 && reduction_axes == AxisSet{1})
    {
        writer << "{   // " << n->get_name() << "\n";
        writer.indent++;
        writer << emit_vector(out[0]) << " =\n"
               << "    " << emit_matrix(args[0]) << ".rowwise().sum();\n";
        writer.indent--;
        writer << "}\n";
    }
    else if (arg_rank == 2 && reduction_axes == AxisSet{0})
    {
        writer << "{   // " << n->get_name() << "\n";
        writer.indent++;
        writer << emit_vector(out[0]) << " =\n"
               << "    " << emit_matrix(args[0]) << ".colwise().sum();\n";
        writer.indent--;
        writer << "}\n";
    }
    else
    {
        writer << "kernel::sum<" << out[0].get_type() << ">(" << args[0].get_name() << ",\n";
        writer << "                         " << out[0].get_name() << ",\n";
        writer << "                         {" << join(args[0].get_shape()) << "},\n";
        writer << "                         {" << join(out[0].get_shape()) << "},\n";
        writer << "                         {" << join(sum->get_reduction_axes()) << "});\n";
    }
#else
    kernel::emit_sum(writer,
                     args[0].get_element_type().c_type_string(),
                     args[0].get_name(),
                     out[0].get_name(),
                     args[0].get_shape(),
                     out[0].get_shape(),
                     sum->get_reduction_axes());
#endif
    writer.indent--;
    writer << "}\n";
}

void runtime::cpu::CPU_Emitter::EmitExp(codegen::CodeWriter& writer,
                                        const ngraph::Node* n,
                                        const vector<runtime::cpu::TensorViewWrapper>& args,
                                        const vector<runtime::cpu::TensorViewWrapper>& out)
{
    writer << "{   // " << n->get_name() << "\n";
    writer.indent++;
#if PREFER_EIGEN == 1
    writer << emit_array1d(out[0]) << " =\n"
           << "    " << emit_array1d(args[0]) << ".exp();\n";
#else
    writer << "#pragma omp parallel for\n";
    writer << "for (size_t i = 0; i < " << out[0].get_size() << "; i++)\n";
    writer << "{\n";
    writer << "    " << out[0].get_name() << "[i] = exp(" << args[0].get_name() << "[i]);\n";
    writer << "}\n";
#endif
    writer.indent--;
    writer << "}\n";
}

void runtime::cpu::CPU_Emitter::EmitSin(codegen::CodeWriter& writer,
                                        const ngraph::Node* n,
                                        const vector<runtime::cpu::TensorViewWrapper>& args,
                                        const vector<runtime::cpu::TensorViewWrapper>& out)
{
    writer << "{   // " << n->get_name() << "\n";
    writer.indent++;
#if PREFER_EIGEN == 1
    writer << emit_array1d(out[0]) << " =\n"
           << "    " << emit_array1d(args[0]) << ".sin();\n";
#else
    writer << "#pragma omp parallel for\n";
    writer << "for (size_t i = 0; i < " << out[0].get_size() << "; i++)\n";
    writer << "{\n";
    writer << "    " << out[0].get_name() << "[i] = sin(" << args[0].get_name() << "[i]);\n";
    writer << "}\n";
#endif
    writer.indent--;
    writer << "}\n";
}

void runtime::cpu::CPU_Emitter::EmitSinh(codegen::CodeWriter& writer,
                                         const ngraph::Node* n,
                                         const vector<runtime::cpu::TensorViewWrapper>& args,
                                         const vector<runtime::cpu::TensorViewWrapper>& out)
{
    writer << "{   // " << n->get_name() << "\n";
    writer.indent++;
#if PREFER_EIGEN == 1
    writer << emit_array1d(out[0]) << " =\n"
           << "    " << emit_array1d(args[0]) << ".sinh();\n";
#else
    writer << "#pragma omp parallel for\n";
    writer << "for (size_t i = 0; i < " << out[0].get_size() << "; i++)\n";
    writer << "{\n";
    writer << "    " << out[0].get_name() << "[i] = sinh(" << args[0].get_name() << "[i]);\n";
    writer << "}\n";
#endif
    writer.indent--;
    writer << "}\n";
}

void runtime::cpu::CPU_Emitter::EmitCos(codegen::CodeWriter& writer,
                                        const ngraph::Node* n,
                                        const vector<runtime::cpu::TensorViewWrapper>& args,
                                        const vector<runtime::cpu::TensorViewWrapper>& out)
{
    writer << "{   // " << n->get_name() << "\n";
    writer.indent++;
#if PREFER_EIGEN == 1
    writer << emit_array1d(out[0]) << " =\n"
           << "    " << emit_array1d(args[0]) << ".cos();\n";
#else
    writer << "#pragma omp parallel for\n";
    writer << "for (size_t i = 0; i < " << out[0].get_size() << "; i++)\n";
    writer << "{\n";
    writer << "    " << out[0].get_name() << "[i] = cos(" << args[0].get_name() << "[i]);\n";
    writer << "}\n";
#endif
    writer.indent--;
    writer << "}\n";
}

void runtime::cpu::CPU_Emitter::EmitCosh(codegen::CodeWriter& writer,
                                         const ngraph::Node* n,
                                         const vector<runtime::cpu::TensorViewWrapper>& args,
                                         const vector<runtime::cpu::TensorViewWrapper>& out)
{
    writer << "{   // " << n->get_name() << "\n";
    writer.indent++;
#if PREFER_EIGEN == 1
    writer << emit_array1d(out[0]) << " =\n"
           << "    " << emit_array1d(args[0]) << ".cosh();\n";
#else
    writer << "#pragma omp parallel for\n";
    writer << "for (size_t i = 0; i < " << out[0].get_size() << "; i++)\n";
    writer << "{\n";
    writer << "    " << out[0].get_name() << "[i] = cosh(" << args[0].get_name() << "[i]);\n";
    writer << "}\n";
#endif
    writer.indent--;
    writer << "}\n";
}

void runtime::cpu::CPU_Emitter::EmitTan(codegen::CodeWriter& writer,
                                        const ngraph::Node* n,
                                        const vector<runtime::cpu::TensorViewWrapper>& args,
                                        const vector<runtime::cpu::TensorViewWrapper>& out)
{
    writer << "{   // " << n->get_name() << "\n";
    writer.indent++;
#if PREFER_EIGEN == 1
    writer << emit_array1d(out[0]) << " =\n"
           << "    " << emit_array1d(args[0]) << ".tan();\n";
#else
    writer << "#pragma omp parallel for\n";
    writer << "for (size_t i = 0; i < " << out[0].get_size() << "; i++)\n";
    writer << "{\n";
    writer << "    " << out[0].get_name() << "[i] = tan(" << args[0].get_name() << "[i]);\n";
    writer << "}\n";
#endif
    writer.indent--;
    writer << "}\n";
}

void runtime::cpu::CPU_Emitter::EmitTanh(codegen::CodeWriter& writer,
                                         const ngraph::Node* n,
                                         const vector<runtime::cpu::TensorViewWrapper>& args,
                                         const vector<runtime::cpu::TensorViewWrapper>& out)
{
    // Eigen's generic_fast_tanh_float<float> is currently miscompiled by Clang/LLVM
    // so we fall-back to tanh
    // TODO: Implement our own internal fast/approximate tanh if this actually gets used
    // by models
    writer << "{   // " << n->get_name() << "\n";
    writer.indent++;
#if PREFER_EIGEN == 0
    writer << "#pragma omp parallel for\n";
#endif
    writer << "for (size_t i=0; i<" << out[0].get_size() << "; i++)\n";
    writer << "{\n";
    writer << "    " << out[0].get_name() << "[i] = tanh(" << args[0].get_name() << "[i]);\n";
    writer << "}\n";
    writer.indent--;
    writer << "}\n";
}

void runtime::cpu::CPU_Emitter::EmitAsin(codegen::CodeWriter& writer,
                                         const ngraph::Node* n,
                                         const vector<runtime::cpu::TensorViewWrapper>& args,
                                         const vector<runtime::cpu::TensorViewWrapper>& out)
{
    writer << "{   // " << n->get_name() << "\n";
    writer.indent++;
#if PREFER_EIGEN == 1
    writer << emit_array1d(out[0]) << " =\n"
           << "    " << emit_array1d(args[0]) << ".asin();\n";
#else
    writer << "#pragma omp parallel for\n";
    writer << "for (size_t i = 0; i < " << out[0].get_size() << "; i++)\n";
    writer << "{\n";
    writer << "    " << out[0].get_name() << "[i] = asin(" << args[0].get_name() << "[i]);\n";
    writer << "}\n";
#endif
    writer.indent--;
    writer << "}\n";
}

void runtime::cpu::CPU_Emitter::EmitAcos(codegen::CodeWriter& writer,
                                         const ngraph::Node* n,
                                         const vector<runtime::cpu::TensorViewWrapper>& args,
                                         const vector<runtime::cpu::TensorViewWrapper>& out)
{
    writer << "{   // " << n->get_name() << "\n";
    writer.indent++;
#if PREFER_EIGEN == 1
    writer << emit_array1d(out[0]) << " =\n"
           << "    " << emit_array1d(args[0]) << ".acos();\n";
#else
    writer << "#pragma omp parallel for\n";
    writer << "for (size_t i = 0; i < " << out[0].get_size() << "; i++)\n";
    writer << "{\n";
    writer << "    " << out[0].get_name() << "[i] = acos(" << args[0].get_name() << "[i]);\n";
    writer << "}\n";
#endif
    writer.indent--;
    writer << "}\n";
}

void runtime::cpu::CPU_Emitter::EmitAtan(codegen::CodeWriter& writer,
                                         const ngraph::Node* n,
                                         const vector<runtime::cpu::TensorViewWrapper>& args,
                                         const vector<runtime::cpu::TensorViewWrapper>& out)
{
    writer << "{   // " << n->get_name() << "\n";
    writer.indent++;
#if PREFER_EIGEN == 1
    writer << emit_array1d(out[0]) << " =\n"
           << "    " << emit_array1d(args[0]) << ".atan();\n";
#else
    writer << "#pragma omp parallel for\n";
    writer << "for (size_t i = 0; i < " << out[0].get_size() << "; i++)\n";
    writer << "{\n";
    writer << "    " << out[0].get_name() << "[i] = atan(" << args[0].get_name() << "[i]);\n";
    writer << "}\n";
#endif
    writer.indent--;
    writer << "}\n";
}

void runtime::cpu::CPU_Emitter::EmitPower(codegen::CodeWriter& writer,
                                          const ngraph::Node* n,
                                          const vector<runtime::cpu::TensorViewWrapper>& args,
                                          const vector<runtime::cpu::TensorViewWrapper>& out)
{
    writer << "{   // " << n->get_name() << "\n";
    writer.indent++;
#if PREFER_EIGEN == 1
    writer << emit_array1d(out[0]) << " = \n";
    writer.indent++;
    writer << emit_array1d(args[0]) << ".pow(\n ";
    writer << emit_array1d(args[1]) << ");\n";
    writer.indent--;
#else
    writer << "#pragma omp parallel for\n";
    writer << "for (size_t i = 0; i < " << out[0].get_size() << "; i++)\n";
    writer << "{\n";
    writer << "    " << out[0].get_name() << "[i] = pow(" << args[0].get_name() << "[i], "
           << args[1].get_name() << "[i]);\n";
    writer << "}\n";
#endif
    writer.indent--;
    writer << "}\n";
}

void runtime::cpu::CPU_Emitter::EmitReplaceSlice(
    codegen::CodeWriter& writer,
    const ngraph::Node* n,
    const vector<runtime::cpu::TensorViewWrapper>& args,
    const vector<runtime::cpu::TensorViewWrapper>& out)
{
    auto replace_slice = static_cast<const op::Slice*>(n);
    writer << "{   // " << n->get_name() << "\n";
    writer.indent++;
#if PREFER_EIGEN == 1
    size_t arg0_rank = args[0].get_shape().size();

    auto& lower_bounds = replace_slice->get_lower_bounds();
    auto& upper_bounds = replace_slice->get_upper_bounds();

    bool strided = false;
    for (size_t stride : replace_slice->get_strides())
    {
        if (stride != 1)
        {
            strided = true;
            break;
        }
    }

    // Scalar slice is necessarily just a copy.
    if (!strided && arg0_rank == 0)
    {
        writer << "{   // " << n->get_name() << " 1\n";
        writer.indent++;
        writer << "memcpy(" << out[0].get_name() << ", " << args[1].get_name() << ", "
               << out[0].get_size() * out[0].get_element_type().size() << ");\n";
        writer.indent--;
        writer << "}\n";
    }
    else if (!strided && arg0_rank == 1)
    {
        writer << "{   // " << n->get_name() << " 2\n";
        writer.indent++;
        writer << emit_vector(out[0]) << " =\n"
               << "    " << emit_vector(args[0]) << ";\n"
               << emit_vector(out[0]) << ".segment(\n"
               << "    " << to_string(lower_bounds[0]) << ", "
               << to_string(upper_bounds[0] - lower_bounds[0]) << ") =\n"
               << "    " << emit_vector(args[1]) << ";\n";
        writer.indent--;
        writer << "}\n";
    }
    else if (!strided && arg0_rank == 2)
    {
        writer << "{   // " << n->get_name() << " 3\n";
        writer.indent++;
        writer << emit_matrix(out[0]) << " =\n"
               << "    " << emit_matrix(args[0]) << ";\n"
               << emit_matrix(out[0]) << ".block(\n"
               << "        " << to_string(lower_bounds[0]) << ",\n"
               << "        " << to_string(lower_bounds[1]) << ",\n"
               << "        " << to_string(upper_bounds[0] - lower_bounds[0]) << ",\n"
               << "        " << to_string(upper_bounds[1] - lower_bounds[1]) << ") =\n"
               << "    " << emit_matrix(args[1]) << ";\n";
        writer.indent--;
        writer << "}\n";
    }
    // Other cases (reordering of axes for tensors with rank>2) are not handled yet.
    else
    {
        writer << "kernel::replace_slice<" << out[0].get_type() << ">(" << args[0].get_name()
               << ",\n";
        writer << "                         " << args[1].get_name() << ",\n";
        writer << "                         " << out[0].get_name() << ",\n";
        writer << "                         {" << join(args[1].get_shape()) << "},\n";
        writer << "                         {" << join(replace_slice->get_lower_bounds()) << "},\n";
        writer << "                         {" << join(replace_slice->get_upper_bounds()) << "},\n";
        writer << "                         {" << join(replace_slice->get_strides()) << "},\n";
        writer << "                         {" << join(out[0].get_shape()) << "});\n";
    }
#else
    kernel::emit_replace_slice(writer,
                               args[0].get_element_type().c_type_string(),
                               args[0].get_name(),
                               args[1].get_name(),
                               out[0].get_name(),
                               args[1].get_shape(),
                               out[0].get_shape(),
                               replace_slice->get_lower_bounds(),
                               replace_slice->get_upper_bounds(),
                               replace_slice->get_strides());
#endif
    writer.indent--;
    writer << "}\n";
}

void runtime::cpu::CPU_Emitter::EmitOneHot(codegen::CodeWriter& writer,
                                           const ngraph::Node* n,
                                           const vector<runtime::cpu::TensorViewWrapper>& args,
                                           const vector<runtime::cpu::TensorViewWrapper>& out)
{
    auto oh = static_cast<const op::OneHot*>(n);

    auto arg_rank = args[0].get_shape().size();

    size_t bounds = out[0].get_shape()[oh->get_one_hot_axis()];

    if (arg_rank == 0)
    {
        writer << "{   // " << n->get_name() << " 1\n";
        writer.indent++;

        writer << emit_vector(out[0], "out_vector") << ";\n";

        writer << "out_vector.setZero();\n"
               << ""
               << "auto pos_raw = " << emit_vector(args[0]) << "(0, 0);\n"
               << "if (floor(pos_raw) != pos_raw)\n"
               << "{\n";
        writer.indent++;
        writer << "throw(std::range_error(\"One-hot: non-integral value in input\"));\n";
        writer.indent--;
        writer << "}\n";

        writer << "size_t pos = pos_raw;\n"
               << "if (pos >= " << bounds << ")\n";

        writer << "{\n";
        writer.indent++;
        writer << "throw(std::range_error(\"One-hot: value is out of category range\"));\n";
        writer.indent--;
        writer << "}\n";

        writer << "out_vector(pos, 0) = 1;\n";

        writer.indent--;
        writer << "}\n";
    }
    else if (arg_rank == 1)
    {
        writer << "{   // " << n->get_name() << " 1\n";
        writer.indent++;

        writer << emit_vector(args[0], "arg_vector") << ";\n";

        writer << emit_matrix(out[0], "out_vector") << ";\n";
        writer << "out_vector.setZero();\n";

        writer << "for (size_t i = 0; i < " << args[0].get_shape()[0] << "; i++)\n"
               << "{\n";
        writer.indent++;

        writer << "auto pos_raw = arg_vector(i, 0);\n";

        writer << "if (floor(pos_raw) != pos_raw)\n"
               << "{\n";
        writer.indent++;
        writer << "throw(std::range_error(\"One-hot: non-integral value in input\"));\n";
        writer.indent--;
        writer << "}\n";

        writer << "size_t pos = pos_raw;\n";
        writer << "bool found = false;\n";

        writer << "if (pos >= " << bounds << ")\n"
               << "{\n";
        writer.indent++;
        writer << "throw(std::range_error(\"One-hot: value is out of category range\"));\n";
        writer.indent--;
        writer << "}\n";

        writer << "out_vector" << (oh->get_one_hot_axis() == 0 ? "(pos, i)" : "(i, pos)")
               << " = 1;\n";

        writer.indent--;
        writer << "}\n";

        writer.indent--;
        writer << "}\n";
    }
    // Other cases are not handled yet.
    else
    {
        writer << "kernel::one_hot<" << out[0].get_type() << ">(" << args[0].get_name() << ",\n";
        writer << "                   " << out[0].get_name() << ",\n";
        writer << "                   {" << join(args[0].get_shape()) << "},\n";
        writer << "                   {" << join(out[0].get_shape()) << "},\n";
        writer << "                   " << oh->get_one_hot_axis() << ");\n";
    }
}

void runtime::cpu::CPU_Emitter::EmitCeiling(codegen::CodeWriter& writer,
                                            const ngraph::Node* n,
                                            const vector<runtime::cpu::TensorViewWrapper>& args,
                                            const vector<runtime::cpu::TensorViewWrapper>& out)
{
    writer << "{   // " << n->get_name() << "\n";
    writer.indent++;
    size_t element_count = out[0].get_size();
#if PREFER_EIGEN == 0
    writer << "#pragma omp parallel for\n";
#endif
    writer << "for (size_t i = 0; i < " << element_count << "; i++)\n";
    writer << "{\n";
    writer << "    " << out[0].get_name() << "[i] = ceil(" << args[0].get_name() << "[i]);\n";
    writer << "}\n";
    writer.indent--;
    writer << "}\n";
}

void runtime::cpu::CPU_Emitter::EmitFloor(codegen::CodeWriter& writer,
                                          const ngraph::Node* n,
                                          const vector<runtime::cpu::TensorViewWrapper>& args,
                                          const vector<runtime::cpu::TensorViewWrapper>& out)
{
    writer << "{   // " << n->get_name() << "\n";
    writer.indent++;
    size_t element_count = out[0].get_size();
#if PREFER_EIGEN == 0
    writer << "#pragma omp parallel for\n";
#endif
    writer << "for (size_t i = 0; i < " << element_count << "; i++)\n";
    writer << "{\n";
    writer << "    " << out[0].get_name() << "[i] = floor(" << args[0].get_name() << "[i]);\n";
    writer << "}\n";
    writer.indent--;
    writer << "}\n";
}

void runtime::cpu::CPU_Emitter::EmitSqrt(codegen::CodeWriter& writer,
                                         const ngraph::Node* n,
                                         const vector<runtime::cpu::TensorViewWrapper>& args,
                                         const vector<runtime::cpu::TensorViewWrapper>& out)
{
    writer << "{   // " << n->get_name() << "\n";
    writer.indent++;
    size_t element_count = out[0].get_size();
#if PREFER_EIGEN == 0
    writer << "#pragma omp parallel for\n";
#endif
    writer << "for (size_t i = 0; i < " << element_count << "; i++)\n";
    writer << "{\n";
    writer << "    " << out[0].get_name() << "[i] = sqrt(" << args[0].get_name() << "[i]);\n";
    writer << "}\n";
    writer.indent--;
    writer << "}\n";
}

void runtime::cpu::CPU_Emitter::EmitConvolution(codegen::CodeWriter& writer,
                                                const ngraph::Node* n,
                                                const vector<runtime::cpu::TensorViewWrapper>& args,
                                                const vector<runtime::cpu::TensorViewWrapper>& out)
{
    auto convolution = static_cast<const op::Convolution*>(n);

    auto arg0_shape = args[0].get_shape();
    auto arg1_shape = args[1].get_shape();
    auto result_shape = out[0].get_shape();

    writer << "kernel::convolution<" << out[0].get_type() << ">(" << args[0].get_name() << ",\n";
    writer << "                         " << args[1].get_name() << ",\n";
    writer << "                         " << out[0].get_name() << ",\n";
    writer << "                         {" << join(arg0_shape) << "},\n";
    writer << "                         {" << join(arg1_shape) << "},\n";
    writer << "                         {" << join(result_shape) << "},\n";
    writer << "                         {" << join(convolution->get_window_movement_strides())
           << "},\n";
    writer << "                         {" << join(convolution->get_window_dilation_strides())
           << "},\n";
    writer << "                         {" << join(convolution->get_padding_below()) << "},\n";
    writer << "                         {" << join(convolution->get_padding_above()) << "},\n";
    writer << "                         {" << join(convolution->get_image_dilation_strides())
           << "});\n";
}

void runtime::cpu::CPU_Emitter::EmitNot(codegen::CodeWriter& writer,
                                        const ngraph::Node* n,
                                        const vector<runtime::cpu::TensorViewWrapper>& args,
                                        const vector<runtime::cpu::TensorViewWrapper>& out)
{
    writer << "kernel::logical_not(" << args[0].get_name() << ",\n"
           << "                    " << out[0].get_name() << ",\n"
           << "                    " << out[0].get_size() << ");\n";
}

void runtime::cpu::CPU_Emitter::EmitMaxPool(codegen::CodeWriter& writer,
                                            const ngraph::Node* n,
                                            const vector<runtime::cpu::TensorViewWrapper>& args,
                                            const vector<runtime::cpu::TensorViewWrapper>& out)
{
    auto max_pool = static_cast<const op::MaxPool*>(n);

    auto arg_shape = args[0].get_shape();
    auto result_shape = out[0].get_shape();

    writer << "kernel::max_pool<" << out[0].get_type() << ">(" << args[0].get_name() << ",\n";
    writer << "                 " << out[0].get_name() << ",\n";
    writer << "                 {" << join(arg_shape) << "},\n";
    writer << "                 {" << join(result_shape) << "},\n";
    writer << "                 {" << join(max_pool->get_window_shape()) << "},\n";
    writer << "                 {" << join(max_pool->get_window_movement_strides()) << "});\n";
}

void runtime::cpu::CPU_Emitter::EmitReverse(codegen::CodeWriter& writer,
                                            const ngraph::Node* n,
                                            const vector<runtime::cpu::TensorViewWrapper>& args,
                                            const vector<runtime::cpu::TensorViewWrapper>& out)
{
    auto reverse = static_cast<const op::Reverse*>(n);

    auto arg_shape = args[0].get_shape();
    auto result_shape = out[0].get_shape();

    writer << "kernel::reverse<" << out[0].get_type() << ">(" << args[0].get_name() << ",\n";
    writer << "                " << out[0].get_name() << ",\n";
    writer << "                {" << join(arg_shape) << "},\n";
    writer << "                {" << join(result_shape) << "},\n";
    writer << "                {" << join(reverse->get_reversed_axes()) << "});\n";
}

void runtime::cpu::CPU_Emitter::EmitReduceWindow(
    codegen::CodeWriter& writer,
    const ngraph::Node* n,
    const vector<runtime::cpu::TensorViewWrapper>& args,
    const vector<runtime::cpu::TensorViewWrapper>& out)
{
    auto reduce_window = static_cast<const op::ReduceWindow*>(n);

    auto arg_reductee_shape = args[0].get_shape();
    auto result_shape = out[0].get_shape();
    auto reduction_function = reduce_window->get_functions()[0];
    auto& f_result_element_type = out[0].get_element_type();

    string type = f_result_element_type.c_type_string();
    writer << "auto f = [](" << type << " x, " << type << " y) -> " << type << "\n{";
    writer.indent++;
    writer << "\n";
    writer << type << " result;\n";
    writer << "void* args[] = {&x, &y};\n";
    writer << "void* out[] = {&result};\n";
    writer << reduction_function->get_name() << "(args, out);\n";
    writer << "return result;\n";
    writer.indent--;
    writer << "};\n";

    writer << "kernel::reduce_window<" << out[0].get_type() << ">(" << args[0].get_name() << ",\n";
    writer << "                      " << args[1].get_name() << ",\n";
    writer << "                      " << out[0].get_name() << ",\n";
    writer << "                      {" << join(arg_reductee_shape) << "},\n";
    writer << "                      {" << join(result_shape) << "},\n";
    writer << "                      f,\n";
    writer << "                      {" << join(reduce_window->get_window_shape()) << "},\n";
    writer << "                      {" << join(reduce_window->get_window_movement_strides())
           << "});\n";
}

<<<<<<< HEAD
void runtime::cpu::CPU_Emitter::EmitAvgPool(codegen::CodeWriter& writer,
                                            const ngraph::Node* n,
                                            const vector<runtime::cpu::TensorViewWrapper>& args,
                                            const vector<runtime::cpu::TensorViewWrapper>& out)
{
    auto avg_pool = static_cast<const op::AvgPool*>(n);

    auto arg_shape = args[0].get_shape();
    auto result_shape = out[0].get_shape();

    writer << "kernel::avg_pool<" << out[0].get_type() << ">(" << args[0].get_name() << ",\n";
    writer << "                 " << out[0].get_name() << ",\n";
    writer << "                 {" << join(arg_shape) << "},\n";
    writer << "                 {" << join(result_shape) << "},\n";
    writer << "                 {" << join(avg_pool->get_window_shape()) << "},\n";
    writer << "                 {" << join(avg_pool->get_window_movement_strides()) << "},\n";
    writer << "                 {" << join(avg_pool->get_padding_below()) << "},\n";
    writer << "                 {" << join(avg_pool->get_padding_above()) << "});\n";
=======
void runtime::cpu::CPU_Emitter::EmitSelectAndScatter(
    codegen::CodeWriter& writer,
    const ngraph::Node* n,
    const vector<runtime::cpu::TensorViewWrapper>& args,
    const vector<runtime::cpu::TensorViewWrapper>& out)
{
    auto select_and_scatter = static_cast<const op::SelectAndScatter*>(n);
    auto selection_function = select_and_scatter->get_functions()[0];
    auto scatter_function = select_and_scatter->get_functions()[1];

    auto arg0_shape = args[0].get_shape();
    auto arg1_shape = args[1].get_shape();
    auto result_shape = out[0].get_shape();

    string type = n->get_output_element_type(0).c_type_string();

    writer << "auto f_select = [](" << type << " x, " << type << " y) -> char\n{";
    writer.indent++;
    writer << "\n";
    writer << "char result;\n";
    writer << "void* args[] = {&x, &y};\n";
    writer << "void* out[] = {&result};\n";
    writer << selection_function->get_name() << "(args, out);\n";
    writer << "return result;\n";
    writer.indent--;
    writer << "};\n";

    writer << "auto f_scatter = [](" << type << " x, " << type << " y) -> " << type << "\n{";
    writer.indent++;
    writer << "\n";
    writer << type << " result;\n";
    writer << "void* args[] = {&x, &y};\n";
    writer << "void* out[] = {&result};\n";
    writer << scatter_function->get_name() << "(args, out);\n";
    writer << "return result;\n";
    writer.indent--;
    writer << "};\n";

    writer << "kernel::select_and_scatter<" << out[0].get_type() << ">(" << args[0].get_name()
           << ",\n";
    writer << "                " << args[1].get_name() << ",\n";
    writer << "                " << args[2].get_name() << ",\n";
    writer << "                " << out[0].get_name() << ",\n";
    writer << "                {" << join(arg0_shape) << "},\n";
    writer << "                {" << join(arg1_shape) << "},\n";
    writer << "                {" << join(result_shape) << "},\n";
    writer << "                f_select,\n";
    writer << "                f_scatter,\n";
    writer << "                {" << join(select_and_scatter->get_window_shape()) << "},\n";
    writer << "                {" << join(select_and_scatter->get_window_movement_strides())
           << "});\n";
>>>>>>> e433e55a
}

//------------------------------------------------------------------------------------------------
// Utility methods
//------------------------------------------------------------------------------------------------

static string format_name(const string& name)
{
    string rc;
    if (!name.empty())
    {
        rc = " " + name;
    }
    return rc;
}

string runtime::cpu::CPU_Emitter::emit_vector(const runtime::cpu::TensorViewWrapper& tvi,
                                              const string& name)
{
    stringstream ss;

    const element::Type& et = tvi.get_element_type();
    ss << "EigenVector<" << et.c_type_string() << ">" << format_name(name) << "(" << tvi.get_name()
       << ", " << eigen_vector_format(tvi) << ")";
    return ss.str();
}

string runtime::cpu::CPU_Emitter::emit_array1d(const runtime::cpu::TensorViewWrapper& tvi,
                                               const string& name)
{
    stringstream ss;

    const element::Type& et = tvi.get_element_type();
    ss << "EigenArray1d<" << et.c_type_string() << ">" << format_name(name) << "(" << tvi.get_name()
       << ", " << eigen_vector_format(tvi) << ")";
    return ss.str();
}

string runtime::cpu::CPU_Emitter::emit_matrix(const runtime::cpu::TensorViewWrapper& tvi,
                                              const string& name)
{
    stringstream ss;

    const element::Type& et = tvi.get_element_type();
    ss << "EigenMatrix<" << et.c_type_string() << ">" << format_name(name) << "(" << tvi.get_name()
       << ", " << eigen_matrix_format(tvi.get_shape(), tvi.get_strides()) << ")";
    return ss.str();
}<|MERGE_RESOLUTION|>--- conflicted
+++ resolved
@@ -1899,26 +1899,6 @@
            << "});\n";
 }
 
-<<<<<<< HEAD
-void runtime::cpu::CPU_Emitter::EmitAvgPool(codegen::CodeWriter& writer,
-                                            const ngraph::Node* n,
-                                            const vector<runtime::cpu::TensorViewWrapper>& args,
-                                            const vector<runtime::cpu::TensorViewWrapper>& out)
-{
-    auto avg_pool = static_cast<const op::AvgPool*>(n);
-
-    auto arg_shape = args[0].get_shape();
-    auto result_shape = out[0].get_shape();
-
-    writer << "kernel::avg_pool<" << out[0].get_type() << ">(" << args[0].get_name() << ",\n";
-    writer << "                 " << out[0].get_name() << ",\n";
-    writer << "                 {" << join(arg_shape) << "},\n";
-    writer << "                 {" << join(result_shape) << "},\n";
-    writer << "                 {" << join(avg_pool->get_window_shape()) << "},\n";
-    writer << "                 {" << join(avg_pool->get_window_movement_strides()) << "},\n";
-    writer << "                 {" << join(avg_pool->get_padding_below()) << "},\n";
-    writer << "                 {" << join(avg_pool->get_padding_above()) << "});\n";
-=======
 void runtime::cpu::CPU_Emitter::EmitSelectAndScatter(
     codegen::CodeWriter& writer,
     const ngraph::Node* n,
@@ -1970,7 +1950,26 @@
     writer << "                {" << join(select_and_scatter->get_window_shape()) << "},\n";
     writer << "                {" << join(select_and_scatter->get_window_movement_strides())
            << "});\n";
->>>>>>> e433e55a
+}
+
+void runtime::cpu::CPU_Emitter::EmitAvgPool(codegen::CodeWriter& writer,
+                                            const ngraph::Node* n,
+                                            const vector<runtime::cpu::TensorViewWrapper>& args,
+                                            const vector<runtime::cpu::TensorViewWrapper>& out)
+{
+    auto avg_pool = static_cast<const op::AvgPool*>(n);
+
+    auto arg_shape = args[0].get_shape();
+    auto result_shape = out[0].get_shape();
+
+    writer << "kernel::avg_pool<" << out[0].get_type() << ">(" << args[0].get_name() << ",\n";
+    writer << "                 " << out[0].get_name() << ",\n";
+    writer << "                 {" << join(arg_shape) << "},\n";
+    writer << "                 {" << join(result_shape) << "},\n";
+    writer << "                 {" << join(avg_pool->get_window_shape()) << "},\n";
+    writer << "                 {" << join(avg_pool->get_window_movement_strides()) << "},\n";
+    writer << "                 {" << join(avg_pool->get_padding_below()) << "},\n";
+    writer << "                 {" << join(avg_pool->get_padding_above()) << "});\n";
 }
 
 //------------------------------------------------------------------------------------------------
