--- conflicted
+++ resolved
@@ -2862,57 +2862,6 @@
             }
 
             template <>
-<<<<<<< HEAD
-            void CPU_Emitter::EMITTER_DECL(ngraph::op::QuantizedMaxPool)
-            {
-                if (runtime::cpu::mkldnn_utils::use_mkldnn_kernel(node))
-                {
-                    size_t max_pool_index;
-                    std::vector<std::size_t> deps;
-                    emit_build_primitives(external_function, node, writer, max_pool_index, deps);
-
-                    writer << "cg_ctx->set_memory_ptr(" << to_string(deps[0]) << ", "
-                           << args[0].get_name() << ");\n";
-                    writer << "cg_ctx->set_memory_ptr(" << to_string(deps[1]) << ", "
-                           << out[0].get_name() << ");\n";
-
-                    writer << "std::vector<size_t> deps{" << join(deps) << "};\n";
-                    writer << "cg_ctx->mkldnn_invoke_primitive(" << to_string(max_pool_index)
-                           << ", deps, OpType::QUANTIZEDMAXPOOL);\n";
-                }
-                else
-                {
-                    throw ngraph_error("unsupported parameters for QuantizedMaxPool");
-                }
-            }
-
-            template <>
-            void CPU_Emitter::EMITTER_DECL(ngraph::op::QuantizedAvgPool)
-            {
-                if (runtime::cpu::mkldnn_utils::use_mkldnn_kernel(node))
-                {
-                    size_t avg_pool_index;
-                    std::vector<std::size_t> deps;
-                    emit_build_primitives(external_function, node, writer, avg_pool_index, deps);
-
-                    writer << "cg_ctx->set_memory_ptr(" << to_string(deps[0]) << ", "
-                           << args[0].get_name() << ");\n";
-                    writer << "cg_ctx->set_memory_ptr(" << to_string(deps[1]) << ", "
-                           << out[0].get_name() << ");\n";
-
-                    writer << "std::vector<size_t> deps{" << join(deps) << "};\n";
-                    writer << "cg_ctx->mkldnn_invoke_primitive(" << to_string(avg_pool_index)
-                           << ", deps, OpType::QUANTIZEDAVGPOOL);\n";
-                }
-                else
-                {
-                    throw ngraph_error("unsupported parameters for QuantizedAvgPool");
-                }
-            }
-
-            template <>
-=======
->>>>>>> 7730eb90
             void CPU_Emitter::EMITTER_DECL(ngraph::op::MaxPoolWithIndices)
             {
                 if (runtime::cpu::mkldnn_utils::use_mkldnn_kernel(node))
