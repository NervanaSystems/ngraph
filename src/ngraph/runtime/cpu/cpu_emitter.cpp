/*******************************************************************************
* Copyright 2017-2018 Intel Corporation
*
* Licensed under the Apache License, Version 2.0 (the "License");
* you may not use this file except in compliance with the License.
* You may obtain a copy of the License at
*
*     http://www.apache.org/licenses/LICENSE-2.0
*
* Unless required by applicable law or agreed to in writing, software
* distributed under the License is distributed on an "AS IS" BASIS,
* WITHOUT WARRANTIES OR CONDITIONS OF ANY KIND, either express or implied.
* See the License for the specific language governing permissions and
* limitations under the License.
*******************************************************************************/

#include "ngraph/runtime/cpu/cpu_emitter.hpp"
#include <algorithm>
#include <cmath>
#include <numeric>
#include <string>
#include <typeindex>
#include <unordered_map>
#include <vector>
#include "ngraph/node.hpp"
#include "ngraph/op/abs.hpp"
#include "ngraph/op/acos.hpp"
#include "ngraph/op/add.hpp"
#include "ngraph/op/allreduce.hpp"
#include "ngraph/op/and.hpp"
#include "ngraph/op/asin.hpp"
#include "ngraph/op/atan.hpp"
#include "ngraph/op/avg_pool.hpp"
#include "ngraph/op/batch_norm.hpp"
#include "ngraph/op/broadcast.hpp"
#include "ngraph/op/ceiling.hpp"
#include "ngraph/op/concat.hpp"
#include "ngraph/op/constant.hpp"
#include "ngraph/op/convert.hpp"
#include "ngraph/op/convolution.hpp"
#include "ngraph/op/cos.hpp"
#include "ngraph/op/cosh.hpp"
#include "ngraph/op/divide.hpp"
#include "ngraph/op/dot.hpp"
#include "ngraph/op/equal.hpp"
#include "ngraph/op/exp.hpp"
#include "ngraph/op/floor.hpp"
#include "ngraph/op/function_call.hpp"
#include "ngraph/op/get_output_element.hpp"
#include "ngraph/op/greater.hpp"
#include "ngraph/op/greater_eq.hpp"
#include "ngraph/op/less.hpp"
#include "ngraph/op/less_eq.hpp"
#include "ngraph/op/log.hpp"
#include "ngraph/op/max.hpp"
#include "ngraph/op/max_pool.hpp"
#include "ngraph/op/maximum.hpp"
#include "ngraph/op/min.hpp"
#include "ngraph/op/minimum.hpp"
#include "ngraph/op/multiply.hpp"
#include "ngraph/op/negative.hpp"
#include "ngraph/op/not.hpp"
#include "ngraph/op/not_equal.hpp"
#include "ngraph/op/one_hot.hpp"
#include "ngraph/op/op.hpp"
#include "ngraph/op/or.hpp"
#include "ngraph/op/pad.hpp"
#include "ngraph/op/parameter.hpp"
#include "ngraph/op/power.hpp"
#include "ngraph/op/product.hpp"
#include "ngraph/op/reduce.hpp"
#include "ngraph/op/reduce_window.hpp"
#include "ngraph/op/relu.hpp"
#include "ngraph/op/remainder.hpp"
#include "ngraph/op/replace_slice.hpp"
#include "ngraph/op/reshape.hpp"
#include "ngraph/op/result.hpp"
#include "ngraph/op/reverse.hpp"
#include "ngraph/op/select.hpp"
#include "ngraph/op/select_and_scatter.hpp"
#include "ngraph/op/sign.hpp"
#include "ngraph/op/sin.hpp"
#include "ngraph/op/sinh.hpp"
#include "ngraph/op/slice.hpp"
#include "ngraph/op/softmax.hpp"
#include "ngraph/op/sqrt.hpp"
#include "ngraph/op/subtract.hpp"
#include "ngraph/op/sum.hpp"
#include "ngraph/op/tan.hpp"
#include "ngraph/op/tanh.hpp"
#include "ngraph/runtime/cpu/cpu_emitter.hpp"
#include "ngraph/runtime/cpu/cpu_kernel_emitters.hpp"
#include "ngraph/runtime/cpu/cpu_op_annotations.hpp"
#include "ngraph/runtime/cpu/mkldnn_utils.hpp"
#include "ngraph/runtime/cpu/op/batch_norm_relu.hpp"
#include "ngraph/runtime/cpu/op/conv_bias.hpp"
#include "ngraph/runtime/cpu/op/conv_relu.hpp"
#include "ngraph/runtime/cpu/op/convert_layout.hpp"
#include "ngraph/runtime/cpu/op/matmul_bias.hpp"
#include "ngraph/runtime/cpu/op/rnn.hpp"
#include "ngraph/runtime/cpu/op/sigmoid.hpp"
#include "ngraph/type/element_type.hpp"
#include "ngraph/util.hpp"

#ifdef NGRAPH_DISTRIBUTED
#include <mpi.h>
#include "ngraph/op/allreduce.hpp"
#endif

using namespace std;
using namespace ngraph;

// Enables old unoptimized Eigen code paths
#define USE_EIGEN_CORE_INLINE 0

static bool s_use_ref_kernels = (std::getenv("NGRAPH_CPU_USE_REF_KERNELS") != nullptr);

static string eigen_vector_format(const runtime::cpu::TensorViewWrapper& tvi)
{
    return "fmt::V{" + to_string(tvi.get_size()) + "}";
}

static string eigen_matrix_format(const ngraph::Shape& shape, const ngraph::Strides& strides)
{
    stringstream ss;
    ss << "fmt::M{{" << join(shape) << "}, {" << join(strides) << "}}";
    return ss.str();
}

namespace ngraph
{
    namespace runtime
    {
        namespace cpu
        {
            template <>
            void CPU_Emitter::EMITTER_DECL(ngraph::op::Add)
            {
                // TODO: Audit all uses of Add and fix this to use
                // the right alignment instead of Eigen::Unaligned
                writer.block_begin();
#if USE_EIGEN_CORE_INLINE == 1
                writer << "Eigen::Map<Eigen::Array<" << out[0].get_element_type().c_type_string()
                       << ", " << out[0].get_size() << ", 1>, Eigen::Unaligned> out("
                       << out[0].get_name() << ");\n";
                writer << "Eigen::Map<Eigen::Array<" << args[0].get_element_type().c_type_string()
                       << ", " << args[0].get_size() << ", 1>, Eigen::Unaligned> arg0("
                       << args[0].get_name() << ");\n";
                writer << "Eigen::Map<Eigen::Array<" << args[1].get_element_type().c_type_string()
                       << ", " << args[1].get_size() << ", 1>, Eigen::Unaligned> arg1("
                       << args[1].get_name() << ");\n";
                writer << "out = arg0 + arg1;\n";
#else

                if (runtime::cpu::mkldnn_utils::use_mkldnn_kernel(node))
                {
                    std::vector<float> scale_vector(2, 1);
                    std::vector<mkldnn::memory::primitive_desc> inputs_pd;

                    auto input0_format =
                        runtime::cpu::mkldnn_utils::get_input_mkldnn_format(node, 0);
                    auto input1_format =
                        runtime::cpu::mkldnn_utils::get_input_mkldnn_format(node, 1);
                    auto result_format =
                        runtime::cpu::mkldnn_utils::get_output_mkldnn_format(node, 0);
                    auto& mkldnn_emitter = external_function->get_mkldnn_emitter();
                    auto input0_data_desc =
                        mkldnn_emitter->build_memory_descriptor(args[0], input0_format);
                    auto input1_data_desc =
                        mkldnn_emitter->build_memory_descriptor(args[1], input1_format);
                    auto result_desc =
                        mkldnn_emitter->build_memory_descriptor(out[0], result_format);
                    inputs_pd.push_back(mkldnn::memory::primitive_desc(
                        input0_data_desc, runtime::cpu::mkldnn_utils::global_cpu_engine));
                    inputs_pd.push_back(mkldnn::memory::primitive_desc(
                        input1_data_desc, runtime::cpu::mkldnn_utils::global_cpu_engine));

                    size_t add_index = 0;
                    add_index = mkldnn_emitter->build_elementwise_add(
                        input0_data_desc, input1_data_desc, result_desc, scale_vector, inputs_pd);
                    auto& deps = mkldnn_emitter->get_primitive_deps(add_index);
                    writer << "cpu::mkldnn_utils::set_memory_ptr(ctx, " << to_string(deps[0])
                           << ", " << args[0].get_name() << ");\n";
                    writer << "cpu::mkldnn_utils::set_memory_ptr(ctx, " << to_string(deps[1])
                           << ", " << args[1].get_name() << ");\n";
                    writer << "cpu::mkldnn_utils::set_memory_ptr(ctx, " << to_string(deps[2])
                           << ", " << out[0].get_name() << ");\n";

                    writer << "cpu::mkldnn_utils::mkldnn_invoke_primitive(ctx, "
                           << to_string(add_index) << ");\n";
                }
                else
                {
                    writer << "#pragma omp parallel for\n";
                    writer << "for (size_t i = 0; i < " << out[0].get_size() << "; i++)\n";
                    writer.block_begin();
                    writer << out[0].get_name() << "[i] = " << args[0].get_name() << "[i] + "
                           << args[1].get_name() << "[i];\n";
                    writer.block_end();
                }
#endif
                writer.block_end();
            }

#ifdef NGRAPH_DISTRIBUTED
            template <>
            void CPU_Emitter::EMITTER_DECL(ngraph::op::AllReduce)
            {
                const element::Type& element_type = args[0].get_element_type();
                auto data_type = "MPI_FLOAT";

                if (element_type == element::f32)
                {
                    data_type = "MPI_FLOAT";
                }
                else if (element_type == element::f64)
                {
                    data_type = "MPI_DOUBLE";
                }

                writer.block_begin();
                writer << "MPI_Allreduce(" << args[0].get_name() << ", " << out[0].get_name()
                       << ", " << out[0].get_size() << ", " << data_type
                       << ", MPI_SUM, MPI_COMM_WORLD);\n";
                writer.block_end();
            }
#endif

            template <>
            void CPU_Emitter::EMITTER_DECL(ngraph::op::MatmulBias)
            {
                const ngraph::op::MatmulBias* cg = static_cast<const ngraph::op::MatmulBias*>(node);

                const Shape& arg0_shape = cg->get_arg0_shape(); //W
                const Shape& arg1_shape = cg->get_arg1_shape(); //x
                const Shape& arg2_shape = node->get_shape();    //bias (C)

                static const char* ctranspose = "cblas::Transpose::Transpose, ";
                static const char* cnotranspose = "cblas::Transpose::None, ";

                size_t m = arg0_shape[0];
                size_t n = arg1_shape[1];
                size_t k = arg0_shape[1];
                //
                const char* tranpose_a = cnotranspose;
                const char* tranpose_b = cnotranspose;
                size_t lda = arg0_shape[1];
                size_t ldb = arg1_shape[1];

                if (cg->get_is_arg0_transposed())
                {
                    tranpose_a = ctranspose;
                    m = arg0_shape[1];
                    k = arg0_shape[0];
                }

                if (cg->get_is_arg1_transposed())
                {
                    tranpose_b = ctranspose;
                    n = arg1_shape[0];
                }

                writer.block_begin();

                const char* cbeta = "0.0f";

                writer << "cblas::cblas_sgemm("
                       << "cblas::Layout::RowMajor, " << tranpose_a << tranpose_b << m << ", " << n
                       << ", " << k << ",\n"
                       << "        1.0f, " << args[0].get_name() << ", " << max(1UL, lda) << ", "
                       << args[1].get_name() << ", " << max(1UL, ldb) << ", " << cbeta << ",\n"
                       << "        " << out[0].get_name() << ", " << max(1UL, arg2_shape[1])
                       << ");\n";

                if (args.size() > 2)
                {
                    auto axes = cg->get_broadcast_axes();
                    if (axes.size() == 1)
                    {
                        if (*(axes.begin()) == 0)
                        {
                            writer << "static " << out[0].get_element_type().c_type_string()
                                   << " ones_row[" << arg2_shape[0] << "]"
                                   << " = { 1.0f";
                            for (size_t i = 1; i < arg2_shape[0]; ++i)
                            {
                                writer << ", 1.0f";
                            }
                            writer << "};\n";

                            writer << "cblas::cblas_sgemm("
                                   << "cblas::Layout::RowMajor, " << cnotranspose << cnotranspose
                                   << arg2_shape[0] << ", " << arg2_shape[1] << ", 1"
                                   << ",\n"
                                   << "        1.0f, ones_row, "
                                   << "1"
                                   << ", " << args[2].get_name() << ", " << max(1UL, arg2_shape[1])
                                   << ", "
                                   << "1.0f"
                                   << ",\n"
                                   << "        " << out[0].get_name() << ", "
                                   << max(1UL, arg2_shape[1]) << ");\n";
                        }
                        else
                        {
                            writer << "static " << out[0].get_element_type().c_type_string()
                                   << " ones_col[" << arg2_shape[1] << "]"
                                   << " = { 1.0f";
                            for (size_t i = 1; i < arg2_shape[1]; ++i)
                            {
                                writer << ", 1.0f";
                            }
                            writer << "};\n";

                            writer << "cblas::cblas_sgemm("
                                   << "cblas::Layout::RowMajor, " << cnotranspose << cnotranspose
                                   << arg2_shape[0] << ", " << arg2_shape[1] << ", 1,\n"
                                   << "1.0f, " << args[2].get_name() << ", 1, "
                                   << "ones_col, " << max(1UL, arg2_shape[1]) << ", "
                                   << "1.0f"
                                   << ",\n"
                                   << "        " << out[0].get_name() << ", "
                                   << max(1UL, arg2_shape[1]) << ");\n";
                        }
                    }
                    else
                    {
                        if (axes.size() != 2)
                        {
                            throw ngraph_error("unexpected broadcast rank");
                        }

                        writer << out[0].get_element_type().c_type_string() << " bias["
                               << arg2_shape[1] << "]"
                               << " = { " << args[2].get_name() << "[0]";
                        for (size_t i = 1; i < arg2_shape[1]; ++i)
                        {
                            writer << "," << args[2].get_name() << "[0]";
                        }
                        writer << "};\n";

                        writer << "static " << out[0].get_element_type().c_type_string()
                               << " ones_scalar[" << arg2_shape[0] << "]"
                               << " = { 1.0f";
                        for (size_t i = 1; i < arg2_shape[0]; ++i)
                        {
                            writer << ", 1.0f";
                        }
                        writer << "};\n";

                        writer << "cblas::cblas_sgemm("
                               << "cblas::Layout::RowMajor, " << cnotranspose << cnotranspose
                               << arg2_shape[0] << ", " << arg2_shape[1] << ", 1"
                               << ",\n"
                               << "        1.0f, ones_scalar, "
                               << "1"
                               << ", "
                               << "bias"
                               << ", " << max(1UL, arg2_shape[1]) << ", "
                               << "1.0f"
                               << ",\n"
                               << "        " << out[0].get_name() << ", " << max(1UL, arg2_shape[1])
                               << ");\n";
                    }
                }

                writer.block_end();
            }

<<<<<<< HEAD
            template <>
            void CPU_Emitter::EMITTER_DECL(ngraph::op::Rnn)
            {
                const ngraph::op::Rnn* rnn_node = static_cast<const ngraph::op::Rnn*>(node);

                const int src_seq_length_max = rnn_node->get_src_sequence_length();
                // TODO: 2 for bi directional , 1 for uni directional
                const int rnn_direction = 1;
                // TODO: this should be the number of RNN layers fused
                const int enc_uni_n_layers = 1;
                // Note: Lstm will have 4 gates, GRU and vanilla Rnn have different no. of gates
                const int lstm_n_gates = rnn_node->get_gates_per_cell();
                const int lstm_n_states = rnn_node->get_num_rnn_cell_states();
                const int feature_size = rnn_node->get_src_iter_feature_size();
                const int batch = rnn_node->get_batch_size();

                if (out[0].get_shape().size() == 2 && (out[0].get_shape()[1] != feature_size))
                {
                    throw ngraph_error(
                        "input slc{ht} feature size is not equal to output dlc{ht} feature size ");
                }

                if (out[1].get_shape().size() == 2 && (out[1].get_shape()[1] != feature_size) &&
                    rnn_node->get_num_of_lstm_cells_fused() != 1)
                {
                    throw ngraph_error(
                        "input sic{ht_1|ct_1} feature size is not equal to output dlc{ht_1|ct_1} "
                        "feature size ");
                }

                NGRAPH_DEBUG << "slc: " << rnn_node->get_src_layer_feature_size()
                             << " sic: " << feature_size;
                NGRAPH_DEBUG << "batch_size: " << batch << " lstm_n_states " << lstm_n_states
                             << " lstm_n_gates: " << lstm_n_gates
                             << " src_seq_length_max: " << src_seq_length_max;
                mkldnn::memory::dims enc_uni_src_layer_tz = {
                    src_seq_length_max, batch, rnn_node->get_src_layer_feature_size()};
                mkldnn::memory::dims enc_uni_src_iter_tz = {
                    enc_uni_n_layers, rnn_direction, lstm_n_states, batch, feature_size};
                mkldnn::memory::dims enc_uni_weights_layer_tz = {
                    enc_uni_n_layers, rnn_direction, feature_size, lstm_n_gates, feature_size};
                mkldnn::memory::dims enc_uni_weights_iter_tz = {
                    enc_uni_n_layers, rnn_direction, feature_size, lstm_n_gates, feature_size};
                mkldnn::memory::dims enc_uni_bias_tz = {
                    enc_uni_n_layers, rnn_direction, lstm_n_gates, feature_size};
                mkldnn::memory::dims enc_uni_dst_layer_tz = {
                    src_seq_length_max, batch, feature_size};
                mkldnn::memory::dims enc_uni_dst_iter_tz = {
                    enc_uni_n_layers, rnn_direction, lstm_n_states, batch, feature_size};

                // We create the memory descriptors used by the user
                auto user_enc_uni_src_layer_md =
                    mkldnn::memory::desc({enc_uni_src_layer_tz},
                                         mkldnn::memory::data_type::f32,
                                         mkldnn::memory::format::tnc);

                auto user_enc_uni_src_iter_md = mkldnn::memory::desc({enc_uni_src_iter_tz},
                                                                     mkldnn::memory::data_type::f32,
                                                                     mkldnn::memory::format::ldsnc);

                auto user_enc_uni_wei_layer_md =
                    mkldnn::memory::desc({enc_uni_weights_layer_tz},
                                         mkldnn::memory::data_type::f32,
                                         mkldnn::memory::format::ldigo);

                auto user_enc_uni_wei_iter_md = mkldnn::memory::desc({enc_uni_weights_iter_tz},
                                                                     mkldnn::memory::data_type::f32,
                                                                     mkldnn::memory::format::ldigo);

                auto user_enc_uni_bias_md = mkldnn::memory::desc({enc_uni_bias_tz},
                                                                 mkldnn::memory::data_type::f32,
                                                                 mkldnn::memory::format::ldgo);

                auto enc_uni_dst_layer_md = mkldnn::memory::desc({enc_uni_dst_layer_tz},
                                                                 mkldnn::memory::data_type::f32,
                                                                 mkldnn::memory::format::tnc);

                auto enc_uni_dst_iter_md = mkldnn::memory::desc({enc_uni_dst_iter_tz},
                                                                mkldnn::memory::data_type::f32,
                                                                mkldnn::memory::format::ldsnc);

                auto& mkldnn_emitter = external_function->get_mkldnn_emitter();
                auto rnn_index = mkldnn_emitter->build_rnn_forward(user_enc_uni_src_layer_md,
                                                                   user_enc_uni_src_iter_md,
                                                                   user_enc_uni_wei_layer_md,
                                                                   user_enc_uni_wei_iter_md,
                                                                   user_enc_uni_bias_md,
                                                                   enc_uni_dst_layer_md,
                                                                   enc_uni_dst_iter_md);
                auto& deps = mkldnn_emitter->get_primitive_deps(rnn_index);
                writer << "cpu::mkldnn_utils::set_memory_ptr(ctx, " << to_string(deps[0]) << ", "
                       << args[0].get_name() << ");\n";
                writer << "cpu::mkldnn_utils::set_memory_ptr(ctx, " << to_string(deps[1]) << ", "
                       << args[1].get_name() << ");\n";
                writer << "cpu::mkldnn_utils::set_memory_ptr(ctx, " << to_string(deps[2]) << ", "
                       << args[2].get_name() << ");\n";
                writer << "cpu::mkldnn_utils::set_memory_ptr(ctx, " << to_string(deps[3]) << ", "
                       << args[3].get_name() << ");\n";
                writer << "cpu::mkldnn_utils::set_memory_ptr(ctx, " << to_string(deps[4]) << ", "
                       << args[4].get_name() << ");\n";
                writer << "cpu::mkldnn_utils::set_memory_ptr(ctx, " << to_string(deps[5]) << ", "
                       << out[0].get_name() << ");\n";
                writer << "cpu::mkldnn_utils::set_memory_ptr(ctx, " << to_string(deps[6]) << ", "
                       << out[1].get_name() << ");\n";

                writer << "cpu::mkldnn_utils::mkldnn_invoke_primitive(ctx, " << to_string(rnn_index)
                       << ");\n";
            }

            template <>
            void CPU_Emitter::EMITTER_DECL(ngraph::op::BatchNorm)
=======
            void CPU_Emitter::emitBatchNorm(CPU_ExternalFunction* external_function,
                                            codegen::CodeWriter& writer,
                                            const ngraph::Node* node,
                                            const std::vector<TensorViewWrapper>& args,
                                            const std::vector<TensorViewWrapper>& out,
                                            bool append_relu)
>>>>>>> 42676ed8
            {
                const ngraph::op::BatchNorm* batchnorm =
                    static_cast<const ngraph::op::BatchNorm*>(node);

                writer.block_begin();
                // define weights
                writer << "std::vector<" << args[0].get_element_type().c_type_string()
                       << ">bn_weights(2*" << args[0].get_size() << ");\n";
                writer << "memcpy(&bn_weights[0], " << args[0].get_name() << ", "
                       << args[0].get_size() * args[0].get_element_type().size() << ");\n";
                writer << "memcpy(&bn_weights[0]+" << args[0].get_size() << ", "
                       << args[1].get_name() << ", "
                       << args[1].get_size() * args[1].get_element_type().size() << ");\n";

                const float ops_scale = 1.f;
                const float ops_alpha = -0.f; // relu negative slope
                const float ops_beta = 0.f;

                mkldnn::post_ops ops;
                if (append_relu)
                {
                    ops.append_eltwise(
                        ops_scale, mkldnn::algorithm::eltwise_relu, ops_alpha, ops_beta);
                }

                if (batchnorm->get_training_flag() && args.size() == 3)
                {
                    auto input_format =
                        runtime::cpu::mkldnn_utils::get_input_mkldnn_format(node, 2);
                    auto result_format =
                        runtime::cpu::mkldnn_utils::get_output_mkldnn_format(node, 0);
                    auto mean_format =
                        runtime::cpu::mkldnn_utils::get_output_mkldnn_format(node, 1);
                    auto variance_format =
                        runtime::cpu::mkldnn_utils::get_output_mkldnn_format(node, 2);

                    auto& mkldnn_emitter = external_function->get_mkldnn_emitter();
                    auto weights_shape = Shape{2, args[0].get_size()};
                    auto input_desc =
                        mkldnn_emitter->build_memory_descriptor(args[2], input_format);
                    auto weights_desc = mkldnn_emitter->build_memory_descriptor(
                        weights_shape, args[0].get_element_type(), mkldnn::memory::format::nc);
                    auto results_desc =
                        mkldnn_emitter->build_memory_descriptor(out[0], result_format);
                    auto mean_desc = mkldnn_emitter->build_memory_descriptor(out[1], mean_format);
                    auto variance_desc =
                        mkldnn_emitter->build_memory_descriptor(out[2], variance_format);

                    auto batchnorm_index =
                        mkldnn_emitter->build_batchnorm_forward(input_desc,
                                                                weights_desc,
                                                                results_desc,
                                                                mean_desc,
                                                                variance_desc,
                                                                batchnorm->get_eps_value(),
                                                                false,
                                                                batchnorm->get_training_flag(),
                                                                ops);

                    auto& deps = mkldnn_emitter->get_primitive_deps(batchnorm_index);
                    writer << "cpu::mkldnn_utils::set_memory_ptr(ctx, " << to_string(deps[0])
                           << ", " << args[2].get_name() << ");\n";
                    writer << "cpu::mkldnn_utils::set_memory_ptr(ctx, " << to_string(deps[1])
                           << ", bn_weights.data());\n";
                    writer << "cpu::mkldnn_utils::set_memory_ptr(ctx, " << to_string(deps[2])
                           << ", " << out[0].get_name() << ");\n";
                    writer << "cpu::mkldnn_utils::set_memory_ptr(ctx, " << to_string(deps[3])
                           << ", " << out[1].get_name() << ");\n";
                    writer << "cpu::mkldnn_utils::set_memory_ptr(ctx, " << to_string(deps[4])
                           << ", " << out[2].get_name() << ");\n";

                    writer << "cpu::mkldnn_utils::mkldnn_invoke_primitive(ctx, "
                           << to_string(batchnorm_index) << ");\n";
                }
                else
                {
                    auto input_format =
                        runtime::cpu::mkldnn_utils::get_input_mkldnn_format(node, 2);
                    auto mean_format = runtime::cpu::mkldnn_utils::get_input_mkldnn_format(node, 3);
                    auto variance_format =
                        runtime::cpu::mkldnn_utils::get_input_mkldnn_format(node, 4);
                    auto result_format =
                        runtime::cpu::mkldnn_utils::get_output_mkldnn_format(node, 0);
                    auto& mkldnn_emitter = external_function->get_mkldnn_emitter();
                    auto weights_shape = Shape{2, args[0].get_size()};
                    auto input_desc =
                        mkldnn_emitter->build_memory_descriptor(args[2], input_format);
                    auto weights_desc = mkldnn_emitter->build_memory_descriptor(
                        weights_shape, args[0].get_element_type(), mkldnn::memory::format::nc);
                    auto mean_desc = mkldnn_emitter->build_memory_descriptor(args[3], mean_format);
                    auto variance_desc =
                        mkldnn_emitter->build_memory_descriptor(args[4], variance_format);
                    auto results_desc =
                        mkldnn_emitter->build_memory_descriptor(out[0], result_format);

                    auto batchnorm_index =
                        mkldnn_emitter->build_batchnorm_forward(input_desc,
                                                                weights_desc,
                                                                results_desc,
                                                                mean_desc,
                                                                variance_desc,
                                                                batchnorm->get_eps_value(),
                                                                true,
                                                                batchnorm->get_training_flag(),
                                                                ops);

                    auto& deps = mkldnn_emitter->get_primitive_deps(batchnorm_index);
                    writer << "cpu::mkldnn_utils::set_memory_ptr(ctx, " << to_string(deps[0])
                           << ", " << args[2].get_name() << ");\n";
                    writer << "cpu::mkldnn_utils::set_memory_ptr(ctx, " << to_string(deps[1])
                           << ", " << args[3].get_name() << ");\n";
                    writer << "cpu::mkldnn_utils::set_memory_ptr(ctx, " << to_string(deps[2])
                           << ", " << args[4].get_name() << ");\n";
                    writer << "cpu::mkldnn_utils::set_memory_ptr(ctx, " << to_string(deps[3])
                           << ", bn_weights.data());\n";
                    writer << "cpu::mkldnn_utils::set_memory_ptr(ctx, " << to_string(deps[4])
                           << ", " << out[0].get_name() << ");\n";

                    writer << "cpu::mkldnn_utils::mkldnn_invoke_primitive(ctx, "
                           << to_string(batchnorm_index) << ");\n";
                }
                writer.block_end();
            }

            template <>
            void CPU_Emitter::EMITTER_DECL(ngraph::op::BatchNorm)
            {
                if (!mkldnn_utils::use_mkldnn_kernel(node))
                {
                    throw ngraph_error("BatchNorm is only supported with 4-D MKLDNN kernel.");
                }
                emitBatchNorm(external_function, writer, node, args, out, false);
            }

            template <>
            void CPU_Emitter::EMITTER_DECL(ngraph::op::BatchNormRelu)
            {
                if (!mkldnn_utils::use_mkldnn_kernel(node))
                {
                    throw ngraph_error("BatchNormRelu is only supported with 4-D MKLDNN kernel.");
                }
                emitBatchNorm(external_function, writer, node, args, out, true);
            }

            template <>
            void CPU_Emitter::EMITTER_DECL(ngraph::op::BatchNormBackprop)
            {
                const ngraph::op::BatchNormBackprop* batchnorm =
                    static_cast<const ngraph::op::BatchNormBackprop*>(node);

                writer.block_begin();
                // define weights
                writer << "std::vector<" << args[0].get_element_type().c_type_string()
                       << ">bn_weights(2*" << args[0].get_size() << ");\n";
                writer << "std::vector<" << args[0].get_element_type().c_type_string()
                       << ">bn_dweights(2*" << args[0].get_size() << ");\n";

                writer << "memcpy(&bn_weights[0], " << args[0].get_name() << ", "
                       << args[0].get_size() * args[0].get_element_type().size() << ");\n";
                writer << "memcpy(&bn_weights[0]+" << args[0].get_size() << ", "
                       << args[1].get_name() << ", "
                       << args[1].get_size() * args[1].get_element_type().size() << ");\n";

                auto input_format = runtime::cpu::mkldnn_utils::get_input_mkldnn_format(node, 2);
                auto mean_format = runtime::cpu::mkldnn_utils::get_input_mkldnn_format(node, 3);
                auto variance_format = runtime::cpu::mkldnn_utils::get_input_mkldnn_format(node, 4);
                auto delta_format = runtime::cpu::mkldnn_utils::get_input_mkldnn_format(node, 5);
                auto dinput_format = runtime::cpu::mkldnn_utils::get_output_mkldnn_format(node, 0);

                auto& mkldnn_emitter = external_function->get_mkldnn_emitter();
                auto weights_shape = Shape{2, args[0].get_size()};
                auto weights_desc = mkldnn_emitter->build_memory_descriptor(
                    weights_shape, args[0].get_element_type(), mkldnn::memory::format::nc);
                auto input_desc = mkldnn_emitter->build_memory_descriptor(args[2], input_format);
                auto mean_desc = mkldnn_emitter->build_memory_descriptor(args[3], mean_format);
                auto variance_desc =
                    mkldnn_emitter->build_memory_descriptor(args[4], variance_format);
                auto delta_desc = mkldnn_emitter->build_memory_descriptor(args[5], delta_format);
                auto dinput_desc = mkldnn_emitter->build_memory_descriptor(out[0], dinput_format);
                auto dweights_desc = mkldnn_emitter->build_memory_descriptor(
                    weights_shape, args[0].get_element_type(), mkldnn::memory::format::nc);

                auto batchnorm_index =
                    mkldnn_emitter->build_batchnorm_backward(weights_desc,
                                                             input_desc,
                                                             mean_desc,
                                                             variance_desc,
                                                             delta_desc,
                                                             dinput_desc,
                                                             dweights_desc,
                                                             batchnorm->get_eps_value());

                auto& deps = mkldnn_emitter->get_primitive_deps(batchnorm_index);
                writer << "cpu::mkldnn_utils::set_memory_ptr(ctx, " << to_string(deps[0])
                       << ", bn_weights.data());\n";
                writer << "cpu::mkldnn_utils::set_memory_ptr(ctx, " << to_string(deps[1]) << ", "
                       << args[2].get_name() << ");\n";
                writer << "cpu::mkldnn_utils::set_memory_ptr(ctx, " << to_string(deps[2]) << ", "
                       << args[3].get_name() << ");\n";
                writer << "cpu::mkldnn_utils::set_memory_ptr(ctx, " << to_string(deps[3]) << ", "
                       << args[4].get_name() << ");\n";
                writer << "cpu::mkldnn_utils::set_memory_ptr(ctx, " << to_string(deps[4]) << ", "
                       << args[5].get_name() << ");\n";
                writer << "cpu::mkldnn_utils::set_memory_ptr(ctx, " << to_string(deps[5]) << ", "
                       << out[0].get_name() << ");\n";
                writer << "cpu::mkldnn_utils::set_memory_ptr(ctx, " << to_string(deps[6])
                       << ", bn_dweights.data());\n";

                writer << "cpu::mkldnn_utils::mkldnn_invoke_primitive(ctx, "
                       << to_string(batchnorm_index) << ");\n";

                writer << "memcpy(" << out[1].get_name() << ", &bn_dweights[0], "
                       << args[0].get_size() * args[0].get_element_type().size() << ");\n";
                writer << "memcpy(" << out[2].get_name() << ", &bn_dweights[0]+"
                       << args[0].get_size() << ", "
                       << args[1].get_size() * args[1].get_element_type().size() << ");\n";
                writer.block_end();
            }

            template <>
            void CPU_Emitter::EMITTER_DECL(ngraph::op::Dot)
            {
                const ngraph::op::Dot* dot = static_cast<const ngraph::op::Dot*>(node);

                const Shape& arg0_shape = args[0].get_shape();
                const Shape& arg1_shape = args[1].get_shape();
                if (arg0_shape.empty() || arg1_shape.empty())
                {
                    auto& first = (arg0_shape.empty() ? args[0] : args[1]);
                    auto& second = (arg0_shape.empty() ? args[1] : args[0]);

                    writer.block_begin();
                    writer << emit_vector(out[0]) << "\n    = ";
                    writer << first.get_name() << "[0]\n    * " << emit_vector(second) << ";\n";
                    writer.block_end();
                }
                else if ((arg0_shape.size() == 1) && (arg1_shape.size() == 1) &&
                         dot->get_reduction_axes_count() == 1)
                {
                    writer.block_begin();
                    writer << emit_vector(out[0]) << " << \n"
                           << "    " << emit_vector(args[0]) << ".dot(" << emit_vector(args[1])
                           << ");\n";
                    writer.block_end();
                }
                else if ((arg0_shape.size() == 2) && (arg1_shape.size() == 1) &&
                         dot->get_reduction_axes_count() == 1)
                {
                    writer.block_begin();
                    writer << emit_vector(out[0]) << " = \n"
                           << "    " << emit_matrix(args[0]) << " * " << emit_vector(args[1])
                           << ";\n";
                    writer.block_end();
                }
                else if ((arg0_shape.size() == 2) && (arg1_shape.size() == 2) &&
                         dot->get_reduction_axes_count() == 1)
                {
                    // Emit an MKL SGEMM call if possible
                    if (args[0].get_element_type() == element::f32)
                    {
                        writer.block_begin();
                        writer << "cblas::cblas_sgemm("
                               << "cblas::Layout::RowMajor, "
                               << "cblas::Transpose::None, "
                               << "cblas::Transpose::None, " << arg0_shape[0] << ", "
                               << arg1_shape[1] << ", " << arg0_shape[1] << ",\n"
                               << "        1.0f, " << args[0].get_name() << ", "
                               << max(1UL, arg0_shape[1]) << ", " << args[1].get_name() << ", "
                               << max(1UL, arg1_shape[1]) << ", 0.0f,\n"
                               << "        " << out[0].get_name() << ", " << max(1UL, arg1_shape[1])
                               << ");\n";
                        writer.block_end();
                    }
                    else
                    {
                        writer.block_begin();
                        writer << emit_matrix(out[0]) << " = \n"
                               << "    " << emit_matrix(args[0]) << " * " << emit_matrix(args[1])
                               << ";\n";
                        writer.block_end();
                    }
                }
                else
                {
                    writer << "reference::dot(" << args[0].get_name() << ",\n";
                    writer << "            " << args[1].get_name() << ",\n";
                    writer << "            " << out[0].get_name() << ",\n";
                    writer << "            {" << join(args[0].get_shape()) << "},\n";
                    writer << "            {" << join(args[1].get_shape()) << "},\n";
                    writer << "            {" << join(out[0].get_shape()) << "},\n";
                    writer << "            " << dot->get_reduction_axes_count() << ");\n";
                }
            }

            template <>
            void CPU_Emitter::EMITTER_DECL(ngraph::op::Multiply)
            {
                writer.block_begin();
#if USE_EIGEN_CORE_INLINE == 1
                writer << emit_array1d(out[0]) << " =\n"
                       << "   " << emit_array1d(args[0]) << " *\n"
                       << "   " << emit_array1d(args[1]) << ";\n";
#else
                writer << "#pragma omp parallel for\n";
                writer << "for (size_t i = 0; i < " << out[0].get_size() << "; i++)\n";
                writer.block_begin();
                writer << out[0].get_name() << "[i] = " << args[0].get_name() << "[i] * "
                       << args[1].get_name() << "[i];\n";
                writer.block_end();
#endif
                writer.block_end();
            }

            template <>
            void CPU_Emitter::EMITTER_DECL(ngraph::op::GetOutputElement)
            {
                auto get_tuple_element = static_cast<const ngraph::op::GetOutputElement*>(node);

                writer.block_begin();
                writer << "memcpy(" << out[0].get_name() << ", "
                       << args[get_tuple_element->get_n()].get_name() << ", "
                       << out[0].get_size() * out[0].get_element_type().size() << ");\n";
                writer.block_end();
            }

            template <>
            void CPU_Emitter::EMITTER_DECL(ngraph::op::Abs)
            {
                writer.block_begin();
#if USE_EIGEN_CORE_INLINE == 1
                writer << emit_array1d(out[0]) << " =\n";
                writer << "Eigen::abs(" << emit_array1d(args[0]) << ");\n";
#else
                // Some C++ implementations don't like it when we call std::abs on unsigned types, so we will
                // avoid doing so here.
                auto& result_element_type = out[0].get_element_type();

                writer << "#pragma omp parallel for\n";
                writer << "for (size_t i = 0; i < " << out[0].get_size() << "; i++)\n";
                writer.block_begin();
                writer << out[0].get_name()
                       << "[i] = " << (result_element_type.is_signed() ? "std::abs" : "") << "("
                       << args[0].get_name() << "[i]);\n";
                writer.block_end();
#endif
                writer.block_end();
            }

            template <>
            void CPU_Emitter::EMITTER_DECL(ngraph::op::Concat)
            {
                auto result_shape = out[0].get_shape();

#if USE_EIGEN_CORE_INLINE == 1
                if (result_shape.size() == 1)
                {
                    writer.block_begin();
                    writer << emit_vector(out[0], "out_vector") << ";\n";

                    size_t concat_pos = 0;
                    for (size_t i = 0; i < args.size(); i++)
                    {
                        writer << "out_vector.segment(" << concat_pos << ", "
                               << args[i].get_shape().at(0) << ") << " << emit_vector(args[i])
                               << ";\n";
                        concat_pos += args[i].get_shape().at(0);
                    }
                    writer.block_end();
                }
                else if (result_shape.size() == 2)
                {
                    auto axis =
                        (dynamic_cast<const ngraph::op::Concat*>(node))->get_concatenation_axis();

                    writer.block_begin();
                    writer << emit_matrix(out[0], "out_matrix") << ";\n";

                    size_t concat_pos[2]{0, 0};
                    for (size_t i = 0; i < args.size(); i++)
                    {
                        auto& arg_shape = args[i].get_shape();

                        writer << "out_matrix.block(" << concat_pos[0] << ", " << concat_pos[1]
                               << ", " << arg_shape.at(0) << ", " << arg_shape.at(1) << ") << "
                               << emit_matrix(args[i]) << ";\n";

                        concat_pos[axis] += arg_shape.at(axis);
                    }

                    writer.block_end();
                }
                else
                {
                    if (s_use_ref_kernels)
                    {
                        auto axis = (dynamic_cast<const ngraph::op::Concat*>(node))
                                        ->get_concatenation_axis();

                        std::vector<std::string> arg_names;
                        std::vector<std::string> arg_shape_strings;

                        for (auto arg : args)
                        {
                            arg_names.push_back(arg.get_name());
                            arg_shape_strings.push_back("{" + join(arg.get_shape()) + "}");
                        }

                        writer << "reference::concat<" << out[0].get_type() << ">({"
                               << join(arg_names) << "},\n";
                        writer << "                         " << out[0].get_name() << ",\n";
                        writer << "                         {" << join(arg_shape_strings) << "},\n";
                        writer << "                         {" << join(result_shape) << "},\n";
                        writer << "                         " << axis << ");\n";
                    }
                    else
                    {
                        auto axis = (dynamic_cast<const ngraph::op::Concat*>(node))
                                        ->get_concatenation_axis();

                        std::vector<std::string> arg_names;
                        std::vector<Shape> arg_shapes;

                        for (auto arg : args)
                        {
                            arg_names.push_back(arg.get_name());
                            arg_shapes.push_back(arg.get_shape());
                        }

                        kernel::emit_concat(writer,
                                            args[0].get_element_type().c_type_string(),
                                            arg_names,
                                            out[0].get_name(),
                                            arg_shapes,
                                            result_shape,
                                            axis);
                    }
                }
#else

                if (runtime::cpu::mkldnn_utils::use_mkldnn_kernel(node))
                {
                    std::vector<mkldnn::memory::format> inputs_format;
                    std::vector<mkldnn::memory::desc> inputs_data_desc;

                    for (size_t i = 0; i < args.size(); i++)
                    {
                        inputs_format.push_back(
                            runtime::cpu::mkldnn_utils::get_input_mkldnn_format(node, i));
                    }

                    auto result_format =
                        runtime::cpu::mkldnn_utils::get_output_mkldnn_format(node, 0);
                    auto& mkldnn_emitter = external_function->get_mkldnn_emitter();
                    for (size_t i = 0; i < args.size(); i++)
                    {
                        inputs_data_desc.push_back(
                            mkldnn_emitter->build_memory_descriptor(args[i], inputs_format[i]));
                    }

                    auto result_desc =
                        mkldnn_emitter->build_memory_descriptor(out[0], result_format);

                    size_t concat_index = 0;
                    size_t concat_dim =
                        (dynamic_cast<const ngraph::op::Concat*>(node))->get_concatenation_axis();
                    concat_index =
                        mkldnn_emitter->build_concat(inputs_data_desc, result_desc, concat_dim);
                    auto& deps = mkldnn_emitter->get_primitive_deps(concat_index);
                    size_t i;
                    for (i = 0; i < args.size(); i++)
                    {
                        writer << "cpu::mkldnn_utils::set_memory_ptr(ctx, " << to_string(deps[i])
                               << ", " << args[i].get_name() << ");\n";
                    }
                    writer << "cpu::mkldnn_utils::set_memory_ptr(ctx, " << to_string(deps[i])
                           << ", " << out[0].get_name() << ");\n";

                    writer << "cpu::mkldnn_utils::mkldnn_invoke_primitive(ctx, "
                           << to_string(concat_index) << ");\n";
                }
                else
                {
                    auto axis =
                        (dynamic_cast<const ngraph::op::Concat*>(node))->get_concatenation_axis();

                    std::vector<std::string> arg_names;
                    std::vector<Shape> arg_shapes;

                    for (auto arg : args)
                    {
                        arg_names.push_back(arg.get_name());
                        arg_shapes.push_back(arg.get_shape());
                    }

                    kernel::emit_concat(writer,
                                        args[0].get_element_type().c_type_string(),
                                        arg_names,
                                        out[0].get_name(),
                                        arg_shapes,
                                        result_shape,
                                        axis);
                }
#endif
            }

            template <>
            void CPU_Emitter::EMITTER_DECL(ngraph::op::Divide)
            {
                writer.block_begin();
                if (node->get_element_type().is_real() == false)
                {
                    // Check for divide by zero for integer types only
                    size_t element_count = args[1].get_size();
                    writer << "for (size_t i=0; i<" << element_count << "; i++)\n";
                    writer.block_begin();
                    writer << "if (" << args.at(1).get_name()
                           << "[i] == 0) throw std::runtime_error(\"integer divide by zero\");\n";
                    writer.block_end();
                }
#if USE_EIGEN_CORE_INLINE == 1
                writer << emit_array1d(out[0]) << " =\n"
                       << "    " << emit_array1d(args[0]) << " /\n"
                       << "    " << emit_array1d(args[1]) << ";\n";
#else
                writer << "#pragma omp parallel for\n";
                writer << "for (size_t i = 0; i < " << out[0].get_size() << "; i++)\n";
                writer.block_begin();
                writer << out[0].get_name() << "[i] = " << args[0].get_name() << "[i] / "
                       << args[1].get_name() << "[i];\n";
                writer.block_end();
#endif
                writer.block_end();
            }

            template <>
            void CPU_Emitter::EMITTER_DECL(ngraph::op::Equal)
            {
                writer.block_begin();
#if USE_EIGEN_CORE_INLINE == 1
                writer << emit_array1d(out[0]) << " =\n"
                       << "    (" << emit_array1d(args[0]) << " ==\n"
                       << "    " << emit_array1d(args[1]) << ").template cast<char>();\n";
#else
                writer << "#pragma omp parallel for\n";
                writer << "for (size_t i = 0; i < " << out[0].get_size() << "; i++)\n";
                writer.block_begin();
                writer << out[0].get_name() << "[i] = " << args[0].get_name()
                       << "[i] == " << args[1].get_name() << "[i];\n";
                writer.block_end();
#endif
                writer.block_end();
            }

            template <>
            void CPU_Emitter::EMITTER_DECL(ngraph::op::Greater)
            {
                writer.block_begin();
#if USE_EIGEN_CORE_INLINE == 1
                writer << emit_array1d(out[0]) << " =\n"
                       << "    (" << emit_array1d(args[0]) << " >\n"
                       << "    " << emit_array1d(args[1]) << ").template cast<char>();\n";
#else
                writer << "#pragma omp parallel for\n";
                writer << "for (size_t i = 0; i < " << out[0].get_size() << "; i++)\n";
                writer.block_begin();
                writer << out[0].get_name() << "[i] = " << args[0].get_name() << "[i] > "
                       << args[1].get_name() << "[i];\n";
                writer.block_end();
#endif
                writer.block_end();
            }

            template <>
            void CPU_Emitter::EMITTER_DECL(ngraph::op::GreaterEq)
            {
                writer.block_begin();
#if USE_EIGEN_CORE_INLINE == 1
                writer << emit_array1d(out[0]) << " =\n"
                       << "    (" << emit_array1d(args[0]) << " >=\n"
                       << "    " << emit_array1d(args[1]) << ").template cast<char>();\n";
#else
                writer << "#pragma omp parallel for\n";
                writer << "for (size_t i = 0; i < " << out[0].get_size() << "; i++)\n";
                writer.block_begin();
                writer << out[0].get_name() << "[i] = " << args[0].get_name()
                       << "[i] >= " << args[1].get_name() << "[i];\n";
                writer.block_end();
#endif
                writer.block_end();
            }

            template <>
            void CPU_Emitter::EMITTER_DECL(ngraph::op::Less)
            {
                writer.block_begin();
#if USE_EIGEN_CORE_INLINE == 1
                writer << emit_array1d(out[0]) << " =\n"
                       << "    (" << emit_array1d(args[0]) << " <\n"
                       << "    " << emit_array1d(args[1]) << ").template cast<char>();\n";
#else
                writer << "#pragma omp parallel for\n";
                writer << "for (size_t i = 0; i < " << out[0].get_size() << "; i++)\n";
                writer.block_begin();
                writer << out[0].get_name() << "[i] = " << args[0].get_name() << "[i] < "
                       << args[1].get_name() << "[i];\n";
                writer.block_end();
#endif
                writer.block_end();
            }

            template <>
            void CPU_Emitter::EMITTER_DECL(ngraph::op::LessEq)
            {
                writer.block_begin();
#if USE_EIGEN_CORE_INLINE == 1
                writer << emit_array1d(out[0]) << " =\n"
                       << "    (" << emit_array1d(args[0]) << " <=\n"
                       << "    " << emit_array1d(args[1]) << ").template cast<char>();\n";
#else
                writer << "#pragma omp parallel for\n";
                writer << "for (size_t i = 0; i < " << out[0].get_size() << "; i++)\n";
                writer.block_begin();
                writer << out[0].get_name() << "[i] = " << args[0].get_name()
                       << "[i] <= " << args[1].get_name() << "[i];\n";
                writer.block_end();
#endif
                writer.block_end();
            }

            template <>
            void CPU_Emitter::EMITTER_DECL(ngraph::op::Log)
            {
                writer.block_begin();
#if USE_EIGEN_CORE_INLINE == 1
                writer << emit_array1d(out[0]) << " =\n"
                       << "    Eigen::log(" << emit_array1d(args[0]) << ");\n";
#else
                writer << "#pragma omp parallel for\n";
                writer << "for (size_t i = 0; i < " << out[0].get_size() << "; i++)\n";
                writer.block_begin();
                writer << out[0].get_name() << "[i] = log(" << args[0].get_name() << "[i]);\n";
                writer.block_end();
#endif
                writer.block_end();
            }

            template <>
            void CPU_Emitter::EMITTER_DECL(ngraph::op::Maximum)
            {
                writer.block_begin();
#if USE_EIGEN_CORE_INLINE == 1
                writer << emit_array1d(out[0]) << " =\n"
                       << "        " << emit_array1d(args[0]) << ".max(\n"
                       << "        " << emit_array1d(args[1]) << ");\n";
#else
                writer << "#pragma omp parallel for\n";
                writer << "for (size_t i = 0; i < " << out[0].get_size() << "; i++)\n";
                writer.block_begin();
                writer << out[0].get_name() << "[i] = " << args[0].get_name() << "[i] > "
                       << args[1].get_name() << "[i] ? " << args[0].get_name()
                       << "[i] : " << args[1].get_name() << "[i] ;\n";
                writer.block_end();
#endif
                writer.block_end();
            }

            template <>
            void CPU_Emitter::EMITTER_DECL(ngraph::op::Minimum)
            {
                writer.block_begin();
#if USE_EIGEN_CORE_INLINE == 1
                writer << emit_array1d(out[0]) << " =\n"
                       << "    " << emit_array1d(args[0]) << ".min(\n"
                       << "    " << emit_array1d(args[1]) << ");\n";
#else
                writer << "#pragma omp parallel for\n";
                writer << "for (size_t i = 0; i < " << out[0].get_size() << "; i++)\n";
                writer.block_begin();
                writer << out[0].get_name() << "[i] = " << args[0].get_name() << "[i] < "
                       << args[1].get_name() << "[i] ? " << args[0].get_name()
                       << "[i] : " << args[1].get_name() << "[i] ;\n";
                writer.block_end();
#endif
                writer.block_end();
            }

            template <>
            void CPU_Emitter::EMITTER_DECL(ngraph::op::Negative)
            {
                writer.block_begin();
#if USE_EIGEN_CORE_INLINE == 1
                writer << emit_array1d(out[0]) << " =\n"
                       << "    -" << emit_array1d(args[0]) << ";\n";
#else
                writer << "#pragma omp parallel for\n";
                writer << "for (size_t i = 0; i < " << out[0].get_size() << "; i++)\n";
                writer.block_begin();
                writer << out[0].get_name() << "[i] = -" << args[0].get_name() << "[i];\n";
                writer.block_end();
#endif
                writer.block_end();
            }

            template <>
            void CPU_Emitter::EMITTER_DECL(ngraph::op::NotEqual)
            {
                writer.block_begin();
#if USE_EIGEN_CORE_INLINE == 1
                writer << emit_array1d(out[0]) << " =\n"
                       << "    (" << emit_array1d(args[0]) << " !=\n"
                       << "    " << emit_array1d(args[1]) << ").template cast<char>();\n";
#else
                writer << "#pragma omp parallel for\n";
                writer << "for (size_t i = 0; i < " << out[0].get_size() << "; i++)\n";
                writer.block_begin();
                writer << out[0].get_name() << "[i] = " << args[0].get_name()
                       << "[i] != " << args[1].get_name() << "[i];\n";
                writer.block_end();
#endif
                writer.block_end();
            }

            template <>
            void CPU_Emitter::EMITTER_DECL(ngraph::op::Select)
            {
                writer.block_begin();
#if USE_EIGEN_CORE_INLINE == 1
                writer << emit_array1d(out[0]) << " =\n"
                       << "   " << emit_array1d(args[0]) << "\n"
                       << "    .select(" << emit_array1d(args[1]) << ",\n"
                       << "       " << emit_array1d(args[2]) << ");\n";
#else
                writer << "#pragma omp parallel for\n";
                writer << "for (size_t i = 0; i < " << out[0].get_size() << "; i++)\n";
                writer.block_begin();
                writer << out[0].get_name() << "[i] = " << args[0].get_name() << "[i] ? "
                       << args[1].get_name() << "[i] : " << args[2].get_name() << "[i];\n";
                writer.block_end();
#endif
                writer.block_end();
            }

            template <>
            void CPU_Emitter::EMITTER_DECL(ngraph::op::Subtract)
            {
                writer.block_begin();
#if USE_EIGEN_CORE_INLINE == 1
                writer << emit_array1d(out[0]) << " =\n"
                       << "    " << emit_array1d(args[0]) << " -\n"
                       << "    " << emit_array1d(args[1]) << ";\n";
#else
                writer << "#pragma omp parallel for\n";
                writer << "for (size_t i = 0; i < " << out[0].get_size() << "; i++)\n";
                writer.block_begin();
                writer << out[0].get_name() << "[i] = " << args[0].get_name() << "[i] - "
                       << args[1].get_name() << "[i];\n";
                writer.block_end();
#endif
                writer.block_end();
            }

            template <>
            void CPU_Emitter::EMITTER_DECL(ngraph::op::Broadcast)
            {
                auto broadcast = static_cast<const ngraph::op::Broadcast*>(node);

                writer.block_begin();
#if USE_EIGEN_CORE_INLINE == 1
                auto arg_shape = args[0].get_shape();
                auto result_shape = out[0].get_shape();

                if (broadcast->get_broadcast_axes().empty())
                {
                    writer.block_begin();
                    writer << "memcpy(" << out[0].get_name() << ", " << args[0].get_name() << ", "
                           << out[0].get_size() * out[0].get_element_type().size() << ");\n";
                    writer.block_end();
                }
                else if (arg_shape.size() == 0)
                {
                    writer.block_begin();
                    writer << emit_array1d(out[0]) << " =\n"
                           << "    " << emit_array1d(args[0]) << "(0, 0);\n";
                    writer.block_end();
                }
                else if (arg_shape.size() == 1 && result_shape.size() == 2)
                {
                    if (broadcast->get_broadcast_axes() == AxisSet{1})
                    {
                        writer.block_begin();
                        writer << emit_matrix(out[0]) << ".colwise() =\n"
                               << "    " << emit_vector(args[0]) << ";\n";
                        writer.block_end();
                    }
                    else if (broadcast->get_broadcast_axes() == AxisSet{0})
                    {
                        writer.block_begin();

                        writer << "Eigen::Map<Eigen::Matrix<"
                               << out[0].get_element_type().c_type_string() << ", "
                               << join(out[0].get_shape())
                               << ", Eigen::RowMajor>, Eigen::Aligned64, Eigen::Stride<"
                               << join(out[0].get_strides()) << ">> out(" << out[0].get_name()
                               << ");\n";
                        writer << "Eigen::Map<Eigen::Matrix<"
                               << args[0].get_element_type().c_type_string() << ", 1, "
                               << args[0].get_size()
                               << ", Eigen::RowMajor>, Eigen::Aligned64, Eigen::Stride<"
                               << args[0].get_size() << ", 1>> arg0(" << args[0].get_name()
                               << ");\n";
                        writer << "out = arg0.replicate<" << out[0].get_shape().at(0)
                               << ", 1>();\n";

                        writer.block_end();
                    }
                    else
                    {
                        throw ngraph_error(
                            "Internal error: axis set for vector-matrix broadcast is neither {0} "
                            "nor "
                            "{1}");
                    }
                }
                else
                {
                    writer << "reference::broadcast<" << out[0].get_type() << ">("
                           << args[0].get_name() << ",\n";
                    writer << "                         " << out[0].get_name() << ",\n";
                    writer << "                         {" << join(arg_shape) << "},\n";
                    writer << "                         {" << join(result_shape) << "},\n";
                    writer << "                         {" << join(broadcast->get_broadcast_axes())
                           << "});\n";
                }
#else
                kernel::emit_broadcast(writer,
                                       args[0].get_element_type().c_type_string(),
                                       args[0].get_name(),
                                       out[0].get_name(),
                                       args[0].get_shape(),
                                       out[0].get_shape(),
                                       broadcast->get_broadcast_axes());
#endif
                writer.block_end();
            }

            template <>
            void CPU_Emitter::EMITTER_DECL(ngraph::op::Convert)
            {
                auto& result_element_type = out[0].get_element_type();

                writer.block_begin();
#if USE_EIGEN_CORE_INLINE == 1
                writer << emit_array1d(out[0]) << " =\n"
                       << "    " << emit_array1d(args[0]) << "\n"
                       << "    .template cast<" << result_element_type.c_type_string() << ">();\n";
#else
                writer << "#pragma omp parallel for\n";
                writer << "for (size_t i = 0; i < " << out[0].get_size() << "; i++)\n";
                writer.block_begin();
                writer << out[0].get_name() << "[i] = (" << result_element_type.c_type_string()
                       << ")(" << args[0].get_name() << "[i]);\n";
                writer.block_end();
#endif
                writer.block_end();
            }

            template <>
            void CPU_Emitter::EMITTER_DECL(ngraph::op::Constant)
            {
                // If an output is a constant then copy it
                size_t output_index = 0;
                for (shared_ptr<Node> result : external_function->get_function()->get_results())
                {
                    if (result.get() == node)
                    {
                        const descriptor::Tensor& tensor = node->get_output_tensor(0);
                        writer << "memcpy(outputs[" << output_index << "], " << tensor.get_name()
                               << ", " << tensor.size() << ");\n";
                    }
                    output_index++;
                }
            }

            template <>
            void CPU_Emitter::EMITTER_DECL(ngraph::op::Reshape)
            {
                auto reshape = static_cast<const ngraph::op::Reshape*>(node);
                writer.block_begin();
#if USE_EIGEN_CORE_INLINE == 1
                auto arg_shape = args[0].get_shape();
                auto arg_rank = arg_shape.size();

                auto result_shape = out[0].get_shape();
                auto& result_element_type = out[0].get_element_type();

                auto input_order = reshape->get_input_order();

                bool same_layout = is_sorted(input_order.begin(), input_order.end());

                size_t result_shape_product = 1;
                for (auto i : result_shape)
                {
                    result_shape_product *= i;
                }

                // If there is no layout change or we are just going from 1^n to 1^m or a zero-size tensor,
                //  we can just copy.
                if (same_layout || result_shape_product < 2)
                {
                    writer.block_begin();
                    writer << "memcpy(" << out[0].get_name() << ", " << args[0].get_name() << ", "
                           << out[0].get_size() * out[0].get_element_type().size() << ");\n";
                    writer.block_end();
                }
                // If there *is* a layout change in the 2D case, we transpose the input.
                else if (arg_rank == 2)
                {
                    // Emit an MKL transpose call if possible
                    if (result_element_type == ngraph::element::f32)
                    {
                        writer.block_begin();
                        writer << "mkl::MKL_Somatcopy('R', 'T', " << to_string(arg_shape[0])
                               << ",\n"
                               << "                   " << to_string(arg_shape[1]) << ", 1.0f,\n"
                               << "                   " << args[0].get_name() << ", "
                               << to_string(arg_shape[1]) << ",\n"
                               << "                   " << out[0].get_name() << ", "
                               << to_string(arg_shape[0]) << ");\n";
                        writer.block_end();
                    }
                    else
                    {
                        writer.block_begin();
                        writer << emit_matrix(out[0]) << " =\n"
                               << "        " << emit_matrix(args[0]) << ".transpose();\n";
                        writer.block_end();
                    }
                }
                // Other cases
                else
                {
                    writer << "reference::reshape<" << out[0].get_type() << ">("
                           << args[0].get_name() << ",\n";
                    writer << "                " << out[0].get_name() << ",\n";
                    writer << "               {" << join(args[0].get_shape()) << "},\n";
                    writer << "               {" << join(reshape->get_input_order()) << "},\n";
                    writer << "               {" << join(out[0].get_shape()) << "}\n";
                    writer << "               );\n";
                }
#else
                if (args[0].get_element_type() == element::f32 && args[0].get_shape().size() == 3 &&
                    out[0].get_shape().size() == 3)
                {
                    writer << "cpu::kernel::reshape_3d_3d_float32(" << args[0].get_name() << ", "
                           << out[0].get_name() << ", "
                           << "{" << join(args[0].get_shape()) << "}, "
                           << "{" << join(reshape->get_input_order()) << "}, "
                           << "{" << join(out[0].get_shape()) << "}"
                           << ");\n";
                }
                else if (args[0].get_element_type() == element::f32 &&
                         args[0].get_shape().size() == 4 && out[0].get_shape().size() == 4)
                {
                    writer << "cpu::kernel::reshape_4d_4d_float32(" << args[0].get_name() << ", "
                           << out[0].get_name() << ", "
                           << "{" << join(args[0].get_shape()) << "}, "
                           << "{" << join(reshape->get_input_order()) << "}, "
                           << "{" << join(out[0].get_shape()) << "}"
                           << ");\n";
                }
                else
                {
                    kernel::emit_reshape(writer,
                                         args[0].get_element_type().c_type_string(),
                                         args[0].get_name(),
                                         out[0].get_name(),
                                         args[0].get_shape(),
                                         out[0].get_shape(),
                                         reshape->get_input_order());
                }
#endif
                writer.block_end();
            }

            template <>
            void CPU_Emitter::EMITTER_DECL(ngraph::op::FunctionCall)
            {
                auto function_call = static_cast<const ngraph::op::FunctionCall*>(node);
                shared_ptr<Function> function = function_call->get_functions()[0];

                writer.block_begin();
                {
                    vector<string> input_names;
                    vector<string> output_names;

                    for (const runtime::cpu::TensorViewWrapper& input : args)
                    {
                        input_names.push_back(input.get_name());
                    }

                    for (const runtime::cpu::TensorViewWrapper& output : out)
                    {
                        output_names.push_back(output.get_name());
                    }

                    writer << "void* args[] =\n";
                    writer.block_begin();
                    writer << "\n" << join(input_names, ",\n");
                    writer.block_end();
                    writer << ";\n";

                    writer << "void* out[] =\n";
                    writer.block_begin();
                    writer << "\n" << join(output_names, ",\n");
                    writer.block_end();
                    writer << ";\n";

                    writer << "\n";
                    writer << function->get_name() << "(args, out, ctx);\n";
                }
                writer.block_end();
            }

            // TODO: This and other ops include comments/notes that
            // we don't want to just copy-paste here. Figure out a better way
            // or just point to ngvm/external_function.cpp with a note that
            // the compiled version of these ops is intended to have semantics identical
            // to what's seen there (for now atleast)

            template <>
            void CPU_Emitter::EMITTER_DECL(ngraph::op::Reduce)
            {
                auto reduce = static_cast<const ngraph::op::Reduce*>(node);
                auto reduction_function = reduce->get_functions()[0];

                auto reductee_shape = args[0].get_shape();

                auto& f_result_element_type = out[0].get_element_type();
                auto result_shape = out[0].get_shape();

#if USE_EIGEN_CORE_INLINE == 1
                auto& reduction_axes = reduce->get_reduction_axes();
                // Trivial case: no reduction axes (this includes the scalar-reductee case).
                if (reduction_axes.empty())
                {
                    writer.block_begin();
                    writer << "memcpy(" << out[0].get_name() << ", " << args[0].get_name() << ", "
                           << out[0].get_size() * out[0].get_element_type().size() << ");\n";
                    writer.block_end();
                }
                // Behavior for zero-size axes bears some explanation here. XLA's reduce
                // operator provides an "base" element (usually, but not necessarily,
                // an identity element) that it apparently *may* choose to insert anywhere
                // in the reduction any number of times. For example, given:
                //
                //   reduce{{1,2,3},b,+)
                //
                // any of the following are valid reductions (I think!):
                //
                //   b+(b+1+2)+3
                //   b+(1+(2+3))
                //   (1+2)+3 (I think!)
                //
                // etc. Here we will choose never to instantiate the base element, which
                // works well with Eigen's default behavior for non-zero-length axes. The
                // exceptional case is when we reduce on a zero-length axis. In this case,
                // Eigen's default behavior is to put a zero in the output,  which is not
                // what we want, so we detect that case here and override with a copy
                // instruction (for reduce-to-scalar) or a broadcast (for reduce-to-vector)
                // from the base element.
                //
                // What I'm actually not sure about is whether the identity element is
                // required to appear at least once. If so, this will need to be reworked,
                // assuming we actually want to mimic XLA's semantics that closely, which
                // we may not.
                else if ((reductee_shape.size() == 1 && reduction_axes == AxisSet{0}) ||
                         (reductee_shape.size() == 2 && reduction_axes == AxisSet{0, 1}))
                {
                    if (reductee_shape.at(0) == 0 ||
                        (reductee_shape.size() == 2 && reductee_shape.at(1) == 0))
                    {
                        writer.block_begin();
                        writer << "memcpy(" << out[0].get_name() << ", " << args[1].get_name()
                               << ", " << out[0].get_size() * out[0].get_element_type().size()
                               << ");\n";
                        writer.block_end();
                    }
                    else
                    {
                        writer.block_begin();
                        string type = f_result_element_type.c_type_string();
                        writer << "auto f = [&](" << type << " x, " << type << " y) -> " << type
                               << " {\n";
                        writer.indent++;
                        writer << type << " result;\n";
                        writer << "void* args[] = {&x, &y};\n";
                        writer << "void* out[] = {&result};\n";
                        writer << reduction_function->get_name() << "(args, out, ctx);\n";
                        writer << "return result;\n";
                        writer.indent--;
                        writer << "};\n";
                        writer << emit_array1d(out[0]) << " =\n"
                               << "    " << emit_array1d(args[0]) << ".redux(f);\n";
                        writer.block_end();
                    }
                }
                else if (reductee_shape.size() == 2 && reduction_axes == AxisSet{1})
                {
                    if (reductee_shape.at(1) == 0)
                    {
                        writer.block_begin();
                        writer << emit_array1d(out[0]) << " =\n"
                               << "    " << emit_array1d(args[1]) << "(0, 0);\n";
                        writer.block_end();
                    }
                    else
                    {
                        writer.block_begin();
                        string type = f_result_element_type.c_type_string();
                        writer << "auto f = [&](" << type << " x, " << type << " y) -> " << type
                               << " {\n";
                        writer.indent++;
                        writer << type << " result;\n";
                        writer << "void* args[] = {&x, &y};\n";
                        writer << "void* out[] = {&result};\n";
                        writer << reduction_function->get_name() << "(args, out, ctx);\n";
                        writer << "return result;\n";
                        writer.indent--;
                        writer << "};\n";
                        writer << emit_vector(out[0]) << " =\n"
                               << "        " << emit_matrix(args[0]) << ".rowwise().redux(f);\n";
                        writer.block_end();
                    }
                }
                else if (reductee_shape.size() == 2 && reduction_axes == AxisSet{0})
                {
                    if (reductee_shape.at(0) == 0)
                    {
                        writer.block_begin();
                        writer << emit_array1d(out[0]) << " =\n"
                               << "    " << emit_array1d(args[1]) << "(0, 0);\n";
                        writer.block_end();
                    }
                    else
                    {
                        writer.block_begin();
                        string type = f_result_element_type.c_type_string();
                        writer << "auto f = [&](" << type << " x, " << type << " y) -> " << type
                               << " {\n";
                        writer.indent++;
                        writer << type << " result;\n";
                        writer << "void* args[] = {&x, &y};\n";
                        writer << "void* out[] = {&result};\n";
                        writer << reduction_function->get_name() << "(args, out, ctx);\n";
                        writer << "return result;\n";
                        writer.indent--;
                        writer << "};\n";
                        writer << emit_vector(out[0]) << " =\n"
                               << "    " << emit_matrix(args[0]) << ".colwise().redux(f);\n";
                        writer.block_end();
                    }
                }
                else
                {
                    writer.block_begin();

                    string type = f_result_element_type.c_type_string();
                    writer << "auto f = [&](" << type << " x, " << type << " y) -> " << type
                           << " {\n";
                    writer.indent++;
                    writer << type << " result;\n";
                    writer << "void* args[] = {&x, &y};\n";
                    writer << "void* out[] = {&result};\n";
                    writer << reduction_function->get_name() << "(args, out, ctx);\n";
                    writer << "return result;\n";
                    writer.indent--;
                    writer << "};\n";

                    writer << "reference::reduce<" << out[0].get_type() << ">("
                           << args[0].get_name() << ",\n";
                    writer << "               " << args[1].get_name() << ",\n";
                    writer << "               " << out[0].get_name() << ",\n";
                    writer << "               {" << join(args[0].get_shape()) << "},\n";
                    writer << "               {" << join(out[0].get_shape()) << "},\n";
                    writer << "               {" << join(reduce->get_reduction_axes()) << "},\n";
                    writer << "               f);\n";

                    writer.block_end();
                }
#else
                writer.block_begin();

                string type = f_result_element_type.c_type_string();

                writer << "auto f = [&](" << type << " x, " << type << " y) -> " << type << " {\n";
                writer.indent++;
                writer << type << " result;\n";
                writer << "void* args[] = {&x, &y};\n";
                writer << "void* out[] = {&result};\n";
                writer << reduction_function->get_name() << "(args, out, ctx);\n";
                writer << "return result;\n";
                writer.indent--;
                writer << "};\n";

                kernel::emit_reduce(writer,
                                    args[0].get_element_type().c_type_string(),
                                    args[0].get_name(),
                                    args[1].get_name(),
                                    out[0].get_name(),
                                    args[0].get_shape(),
                                    out[0].get_shape(),
                                    reduce->get_reduction_axes());

                writer.block_end();
#endif
            }

            template <>
            void CPU_Emitter::EMITTER_DECL(ngraph::op::Sign)
            {
                writer.block_begin();
#if USE_EIGEN_CORE_INLINE == 1
                writer << emit_array1d(out[0]) << " =\n"
                       << "    " << emit_array1d(args[0]) << ".sign();\n";
#else
                writer << "#pragma omp parallel for\n";
                writer << "for (size_t i = 0; i < " << out[0].get_size() << "; i++)\n";
                writer.block_begin();
                writer << out[0].get_name() << "[i] = (0 < " << args[0].get_name() << "[i]) - ("
                       << args[0].get_name() << "[i] < 0);\n";
                writer.block_end();
#endif
                writer.block_end();
            }

            template <>
            void CPU_Emitter::EMITTER_DECL(ngraph::op::Slice)
            {
                const ngraph::op::Slice* slice = static_cast<const ngraph::op::Slice*>(node);

                writer.block_begin();
#if USE_EIGEN_CORE_INLINE == 1
                size_t arg_rank = args[0].get_shape().size();

                const Coordinate& lower_bounds = slice->get_lower_bounds();
                const Coordinate& upper_bounds = slice->get_upper_bounds();

                bool strided = false;
                for (size_t stride : slice->get_strides())
                {
                    if (stride != 1)
                    {
                        strided = true;
                        break;
                    }
                }

                // Scalar slice is necessarily just a copy.
                if (!strided && arg_rank == 0)
                {
                    writer.block_begin();
                    writer << "memcpy(" << out[0].get_name() << ", " << args[0].get_name() << ", "
                           << out[0].get_size() * out[0].get_element_type().size() << ");\n";
                    writer.block_end();
                }
                else if (!strided && arg_rank == 1)
                {
                    writer.block_begin();
                    writer << emit_vector(out[0]) << " =\n"
                           << "    " << emit_vector(args[0]) << ".segment(\n"
                           << "        " << to_string(lower_bounds[0]) << ", "
                           << to_string(upper_bounds[0] - lower_bounds[0]) << ");\n";
                    writer.block_end();
                }
                else if (!strided && arg_rank == 2)
                {
                    writer.block_begin();
                    writer << emit_matrix(out[0]) << " = \n"
                           << "        " << emit_matrix(args[0]) << ".block("
                           << to_string(lower_bounds[0]) << ", " << to_string(lower_bounds[1])
                           << ",\n"
                           << "        " << to_string(upper_bounds[0] - lower_bounds[0]) << ",\n"
                           << "        " << to_string(upper_bounds[1] - lower_bounds[1]) << ");\n";
                    writer.block_end();
                }
                // Other cases (reordering of axes for tensors with rank>2) are not handled yet.
                else
                {
                    writer << "reference::slice<" << out[0].get_type() << ">(" << args[0].get_name()
                           << ",\n";
                    writer << "                         " << out[0].get_name() << ",\n";
                    writer << "                         {" << join(args[0].get_shape()) << "},\n";
                    writer << "                         {" << join(slice->get_lower_bounds())
                           << "},\n";
                    writer << "                         {" << join(slice->get_upper_bounds())
                           << "},\n";
                    writer << "                         {" << join(slice->get_strides()) << "},\n";
                    writer << "                         {" << join(out[0].get_shape()) << "});\n";
                }
#else
                kernel::emit_slice(writer,
                                   args[0].get_element_type().c_type_string(),
                                   args[0].get_name(),
                                   out[0].get_name(),
                                   args[0].get_shape(),
                                   out[0].get_shape(),
                                   slice->get_lower_bounds(),
                                   slice->get_upper_bounds(),
                                   slice->get_strides());
#endif
                writer.block_end();
            }

            template <>
            void CPU_Emitter::EMITTER_DECL(ngraph::op::Sum)
            {
                const ngraph::op::Sum* sum = static_cast<const ngraph::op::Sum*>(node);
                writer.block_begin();
#if USE_EIGEN_CORE_INLINE == 1
                const Shape& arg_shape = args[0].get_shape();
                size_t arg_rank = arg_shape.size();
                const AxisSet& reduction_axes = sum->get_reduction_axes();

                // Trivial case: no reduction axes.
                if (reduction_axes.size() == 0)
                {
                    writer.block_begin();
                    writer << "memcpy(" << out[0].get_name() << ", " << args[0].get_name() << ", "
                           << out[0].get_size() * out[0].get_element_type().size() << ");\n";
                    writer.block_end();
                }
                // Full reduction? Then sum to scalar.
                else if ((arg_rank == 1 && reduction_axes == AxisSet{0}) ||
                         (arg_rank == 2 && reduction_axes == AxisSet{0, 1}))
                {
                    writer.block_begin();
                    writer << emit_array1d(out[0]) << " =\n"
                           << "    " << emit_array1d(args[0]) << ".sum();\n";
                    writer.block_end();
                }
                else if (arg_rank == 2 && reduction_axes == AxisSet{1})
                {
                    writer.block_begin();
                    writer << emit_vector(out[0]) << " =\n"
                           << "    " << emit_matrix(args[0]) << ".rowwise().sum();\n";
                    writer.block_end();
                }
                else if (arg_rank == 2 && reduction_axes == AxisSet{0})
                {
                    writer.block_begin();
                    writer << emit_vector(out[0]) << " =\n"
                           << "    " << emit_matrix(args[0]) << ".colwise().sum();\n";
                    writer.block_end();
                }
                else
                {
                    writer << "reference::sum<" << out[0].get_type() << ">(" << args[0].get_name()
                           << ",\n";
                    writer << "                         " << out[0].get_name() << ",\n";
                    writer << "                         {" << join(args[0].get_shape()) << "},\n";
                    writer << "                         {" << join(out[0].get_shape()) << "},\n";
                    writer << "                         {" << join(sum->get_reduction_axes())
                           << "});\n";
                }
#else
                if (args[0].get_element_type() == element::f32 && args[0].get_shape().size() == 1 &&
                    sum->get_reduction_axes().size() == 1)
                {
                    writer << "cpu::kernel::reduce_sum_all_1d_float32(" << args[0].get_name()
                           << ", " << out[0].get_name() << ", "
                           << "{" << join(args[0].get_shape()) << "}, "
                           << "{" << join(out[0].get_shape()) << "}"
                           << ");\n";
                }
                else if (args[0].get_element_type() == element::f32 &&
                         args[0].get_shape().size() == 2 && sum->get_reduction_axes().size() == 2)
                {
                    writer << "cpu::kernel::reduce_sum_all_2d_float32(" << args[0].get_name()
                           << ", " << out[0].get_name() << ", "
                           << "{" << join(args[0].get_shape()) << "}, "
                           << "{" << join(out[0].get_shape()) << "}"
                           << ");\n";
                }
                else if (args[0].get_element_type() == element::f32 &&
                         args[0].get_shape().size() == 2 && sum->get_reduction_axes().size() == 1)
                {
                    writer << "cpu::kernel::reduce_sum_2d_1rd_float32(" << args[0].get_name()
                           << ", " << out[0].get_name() << ", "
                           << "{" << join(args[0].get_shape()) << "}, "
                           << "{" << join(out[0].get_shape()) << "}, "
                           << "{" << join(sum->get_reduction_axes()) << "}"
                           << ");\n";
                }
                else if (args[0].get_element_type() == element::f32 &&
                         args[0].get_shape().size() == 4 && sum->get_reduction_axes().size() == 4)
                {
                    writer << "cpu::kernel::reduce_sum_all_4d_float32(" << args[0].get_name()
                           << ", " << out[0].get_name() << ", "
                           << "{" << join(args[0].get_shape()) << "}, "
                           << "{" << join(out[0].get_shape()) << "}"
                           << ");\n";
                }
                else
                {
                    kernel::emit_sum(writer,
                                     args[0].get_element_type().c_type_string(),
                                     args[0].get_name(),
                                     out[0].get_name(),
                                     args[0].get_shape(),
                                     out[0].get_shape(),
                                     sum->get_reduction_axes());
                }
#endif
                writer.block_end();
            }

            template <>
            void CPU_Emitter::EMITTER_DECL(ngraph::op::Exp)
            {
                writer.block_begin();
#if USE_EIGEN_CORE_INLINE == 1
                writer << emit_array1d(out[0]) << " =\n"
                       << "    " << emit_array1d(args[0]) << ".exp();\n";
#else
                writer << "#pragma omp parallel for\n";
                writer << "for (size_t i = 0; i < " << out[0].get_size() << "; i++)\n";
                writer.block_begin();
                writer << out[0].get_name() << "[i] = exp(" << args[0].get_name() << "[i]);\n";
                writer.block_end();
#endif
                writer.block_end();
            }

            template <>
            void CPU_Emitter::EMITTER_DECL(ngraph::op::Sin)
            {
                writer.block_begin();
#if USE_EIGEN_CORE_INLINE == 1
                writer << emit_array1d(out[0]) << " =\n"
                       << "    " << emit_array1d(args[0]) << ".sin();\n";
#else
                writer << "#pragma omp parallel for\n";
                writer << "for (size_t i = 0; i < " << out[0].get_size() << "; i++)\n";
                writer.block_begin();
                writer << out[0].get_name() << "[i] = sin(" << args[0].get_name() << "[i]);\n";
                writer.block_end();
#endif
                writer.block_end();
            }

            template <>
            void CPU_Emitter::EMITTER_DECL(ngraph::op::Sinh)
            {
                writer.block_begin();
#if USE_EIGEN_CORE_INLINE == 1
                writer << emit_array1d(out[0]) << " =\n"
                       << "    " << emit_array1d(args[0]) << ".sinh();\n";
#else
                writer << "#pragma omp parallel for\n";
                writer << "for (size_t i = 0; i < " << out[0].get_size() << "; i++)\n";
                writer.block_begin();
                writer << out[0].get_name() << "[i] = sinh(" << args[0].get_name() << "[i]);\n";
                writer.block_end();
#endif
                writer.block_end();
            }

            template <>
            void CPU_Emitter::EMITTER_DECL(ngraph::op::Cos)
            {
                writer.block_begin();
#if USE_EIGEN_CORE_INLINE == 1
                writer << emit_array1d(out[0]) << " =\n"
                       << "    " << emit_array1d(args[0]) << ".cos();\n";
#else
                writer << "#pragma omp parallel for\n";
                writer << "for (size_t i = 0; i < " << out[0].get_size() << "; i++)\n";
                writer.block_begin();
                writer << out[0].get_name() << "[i] = cos(" << args[0].get_name() << "[i]);\n";
                writer.block_end();
#endif
                writer.block_end();
            }

            template <>
            void CPU_Emitter::EMITTER_DECL(ngraph::op::Cosh)
            {
                writer.block_begin();
#if USE_EIGEN_CORE_INLINE == 1
                writer << emit_array1d(out[0]) << " =\n"
                       << "    " << emit_array1d(args[0]) << ".cosh();\n";
#else
                writer << "#pragma omp parallel for\n";
                writer << "for (size_t i = 0; i < " << out[0].get_size() << "; i++)\n";
                writer.block_begin();
                writer << out[0].get_name() << "[i] = cosh(" << args[0].get_name() << "[i]);\n";
                writer.block_end();
#endif
                writer.block_end();
            }

            template <>
            void CPU_Emitter::EMITTER_DECL(ngraph::op::Tan)
            {
                writer.block_begin();
#if USE_EIGEN_CORE_INLINE == 1
                writer << emit_array1d(out[0]) << " =\n"
                       << "    " << emit_array1d(args[0]) << ".tan();\n";
#else
                writer << "#pragma omp parallel for\n";
                writer << "for (size_t i = 0; i < " << out[0].get_size() << "; i++)\n";
                writer.block_begin();
                writer << out[0].get_name() << "[i] = tan(" << args[0].get_name() << "[i]);\n";
                writer.block_end();
#endif
                writer.block_end();
            }

            template <>
            void CPU_Emitter::EMITTER_DECL(ngraph::op::Tanh)
            {
                // Eigen's generic_fast_tanh_float<float> is currently miscompiled by Clang/LLVM
                // so we fall-back to tanh
                // TODO: Implement our own internal fast/approximate tanh if this actually gets used
                // by models
                writer.block_begin();
#if USE_EIGEN_CORE_INLINE == 0
                writer << "#pragma omp parallel for\n";
#endif
                writer << "for (size_t i=0; i<" << out[0].get_size() << "; i++)\n";
                writer.block_begin();
                writer << out[0].get_name() << "[i] = tanh(" << args[0].get_name() << "[i]);\n";
                writer.block_end();
                writer.block_end();
            }

            template <>
            void CPU_Emitter::EMITTER_DECL(ngraph::op::Asin)
            {
                writer.block_begin();
#if USE_EIGEN_CORE_INLINE == 1
                writer << emit_array1d(out[0]) << " =\n"
                       << "    " << emit_array1d(args[0]) << ".asin();\n";
#else
                writer << "#pragma omp parallel for\n";
                writer << "for (size_t i = 0; i < " << out[0].get_size() << "; i++)\n";
                writer.block_begin();
                writer << out[0].get_name() << "[i] = asin(" << args[0].get_name() << "[i]);\n";
                writer.block_end();
#endif
                writer.block_end();
            }

            template <>
            void CPU_Emitter::EMITTER_DECL(ngraph::op::Acos)
            {
                writer.block_begin();
#if USE_EIGEN_CORE_INLINE == 1
                writer << emit_array1d(out[0]) << " =\n"
                       << "    " << emit_array1d(args[0]) << ".acos();\n";
#else
                writer << "#pragma omp parallel for\n";
                writer << "for (size_t i = 0; i < " << out[0].get_size() << "; i++)\n";
                writer.block_begin();
                writer << out[0].get_name() << "[i] = acos(" << args[0].get_name() << "[i]);\n";
                writer.block_end();
#endif
                writer.block_end();
            }

            template <>
            void CPU_Emitter::EMITTER_DECL(ngraph::op::Atan)
            {
                writer.block_begin();
#if USE_EIGEN_CORE_INLINE == 1
                writer << emit_array1d(out[0]) << " =\n"
                       << "    " << emit_array1d(args[0]) << ".atan();\n";
#else
                writer << "#pragma omp parallel for\n";
                writer << "for (size_t i = 0; i < " << out[0].get_size() << "; i++)\n";
                writer.block_begin();
                writer << out[0].get_name() << "[i] = atan(" << args[0].get_name() << "[i]);\n";
                writer.block_end();
#endif
                writer.block_end();
            }

            template <>
            void CPU_Emitter::EMITTER_DECL(ngraph::op::Power)
            {
                writer.block_begin();
#if USE_EIGEN_CORE_INLINE == 1
                writer << emit_array1d(out[0]) << " = \n";
                writer.indent++;
                writer << emit_array1d(args[0]) << ".pow(\n ";
                writer << emit_array1d(args[1]) << ");\n";
                writer.indent--;
#else
                writer << "#pragma omp parallel for\n";
                writer << "for (size_t i = 0; i < " << out[0].get_size() << "; i++)\n";
                writer.block_begin();
                writer << out[0].get_name() << "[i] = pow(" << args[0].get_name() << "[i], "
                       << args[1].get_name() << "[i]);\n";
                writer.block_end();
#endif
                writer.block_end();
            }

            template <>
            void CPU_Emitter::EMITTER_DECL(ngraph::op::ReplaceSlice)
            {
                auto replace_slice = static_cast<const ngraph::op::Slice*>(node);
                writer.block_begin();
#if USE_EIGEN_CORE_INLINE == 1
                size_t arg0_rank = args[0].get_shape().size();

                auto& lower_bounds = replace_slice->get_lower_bounds();
                auto& upper_bounds = replace_slice->get_upper_bounds();

                bool strided = false;
                for (size_t stride : replace_slice->get_strides())
                {
                    if (stride != 1)
                    {
                        strided = true;
                        break;
                    }
                }

                // Scalar slice is necessarily just a copy.
                if (!strided && arg0_rank == 0)
                {
                    writer.block_begin();
                    writer << "memcpy(" << out[0].get_name() << ", " << args[1].get_name() << ", "
                           << out[0].get_size() * out[0].get_element_type().size() << ");\n";
                    writer.block_end();
                }
                else if (!strided && arg0_rank == 1)
                {
                    writer.block_begin();
                    writer << emit_vector(out[0]) << " =\n"
                           << "    " << emit_vector(args[0]) << ";\n"
                           << emit_vector(out[0]) << ".segment(\n"
                           << "    " << to_string(lower_bounds[0]) << ", "
                           << to_string(upper_bounds[0] - lower_bounds[0]) << ") =\n"
                           << "    " << emit_vector(args[1]) << ";\n";
                    writer.block_end();
                }
                else if (!strided && arg0_rank == 2)
                {
                    writer.block_begin();
                    writer << emit_matrix(out[0]) << " =\n"
                           << "    " << emit_matrix(args[0]) << ";\n"
                           << emit_matrix(out[0]) << ".block(\n"
                           << "        " << to_string(lower_bounds[0]) << ",\n"
                           << "        " << to_string(lower_bounds[1]) << ",\n"
                           << "        " << to_string(upper_bounds[0] - lower_bounds[0]) << ",\n"
                           << "        " << to_string(upper_bounds[1] - lower_bounds[1]) << ") =\n"
                           << "    " << emit_matrix(args[1]) << ";\n";
                    writer.block_end();
                }
                // Other cases (reordering of axes for tensors with rank>2) are not handled yet.
                else
                {
                    writer << "reference::replace_slice<" << out[0].get_type() << ">("
                           << args[0].get_name() << ",\n";
                    writer << "                         " << args[1].get_name() << ",\n";
                    writer << "                         " << out[0].get_name() << ",\n";
                    writer << "                         {" << join(args[1].get_shape()) << "},\n";
                    writer << "                         {"
                           << join(replace_slice->get_lower_bounds()) << "},\n";
                    writer << "                         {"
                           << join(replace_slice->get_upper_bounds()) << "},\n";
                    writer << "                         {" << join(replace_slice->get_strides())
                           << "},\n";
                    writer << "                         {" << join(out[0].get_shape()) << "});\n";
                }
#else
                kernel::emit_replace_slice(writer,
                                           args[0].get_element_type().c_type_string(),
                                           args[0].get_name(),
                                           args[1].get_name(),
                                           out[0].get_name(),
                                           args[1].get_shape(),
                                           out[0].get_shape(),
                                           replace_slice->get_lower_bounds(),
                                           replace_slice->get_upper_bounds(),
                                           replace_slice->get_strides());
#endif
                writer.block_end();
            }

            template <>
            void CPU_Emitter::EMITTER_DECL(ngraph::op::OneHot)
            {
                auto oh = static_cast<const ngraph::op::OneHot*>(node);

                auto arg_rank = args[0].get_shape().size();

                size_t bounds = out[0].get_shape()[oh->get_one_hot_axis()];

                if (arg_rank == 0)
                {
                    writer.block_begin();

                    writer << emit_vector(out[0], "out_vector") << ";\n";

                    writer << "out_vector.setZero();\n"
                           << ""
                           << "auto pos_raw = " << emit_vector(args[0]) << "(0, 0);\n"
                           << "if (floor(pos_raw) != pos_raw)\n";
                    writer.block_begin();
                    writer
                        << "throw(std::range_error(\"One-hot: non-integral value in input\"));\n";
                    writer.block_end();

                    writer << "size_t pos = pos_raw;\n"
                           << "if (pos >= " << bounds << ")\n";

                    writer.block_begin();
                    writer << "throw(std::range_error(\"One-hot: value is out of category "
                              "range\"));\n";
                    writer.block_end();

                    writer << "out_vector(pos, 0) = 1;\n";

                    writer.block_end();
                }
                else if (arg_rank == 1)
                {
                    writer.block_begin();

                    writer << emit_vector(args[0], "arg_vector") << ";\n";

                    writer << emit_matrix(out[0], "out_vector") << ";\n";
                    writer << "out_vector.setZero();\n";

                    writer << "for (size_t i = 0; i < " << args[0].get_shape()[0] << "; i++)\n";
                    writer.block_begin();

                    writer << "auto pos_raw = arg_vector(i, 0);\n";

                    writer << "if (floor(pos_raw) != pos_raw)\n";
                    writer.block_begin();
                    writer
                        << "throw(std::range_error(\"One-hot: non-integral value in input\"));\n";
                    writer.block_end();

                    writer << "size_t pos = pos_raw;\n";
                    writer << "bool found = false;\n";

                    writer << "if (pos >= " << bounds << ")\n";
                    writer.block_begin();
                    writer << "throw(std::range_error(\"One-hot: value is out of category "
                              "range\"));\n";
                    writer.block_end();

                    writer << "out_vector"
                           << (oh->get_one_hot_axis() == 0 ? "(pos, i)" : "(i, pos)") << " = 1;\n";

                    writer.block_end();

                    writer.block_end();
                }
                // Other cases are not handled yet.
                else
                {
                    writer << "reference::one_hot<" << out[0].get_type() << ">("
                           << args[0].get_name() << ",\n";
                    writer << "                   " << out[0].get_name() << ",\n";
                    writer << "                   {" << join(args[0].get_shape()) << "},\n";
                    writer << "                   {" << join(out[0].get_shape()) << "},\n";
                    writer << "                   " << oh->get_one_hot_axis() << ");\n";
                }
            }

            template <>
            void CPU_Emitter::EMITTER_DECL(ngraph::op::Ceiling)
            {
                writer.block_begin();
                size_t element_count = out[0].get_size();
#if USE_EIGEN_CORE_INLINE == 0
                writer << "#pragma omp parallel for\n";
#endif
                writer << "for (size_t i = 0; i < " << element_count << "; i++)\n";
                writer.block_begin();
                writer << out[0].get_name() << "[i] = ceil(" << args[0].get_name() << "[i]);\n";
                writer.block_end();
                writer.block_end();
            }

            template <>
            void CPU_Emitter::EMITTER_DECL(ngraph::op::Floor)
            {
                writer.block_begin();
                size_t element_count = out[0].get_size();
#if USE_EIGEN_CORE_INLINE == 0
                writer << "#pragma omp parallel for\n";
#endif
                writer << "for (size_t i = 0; i < " << element_count << "; i++)\n";
                writer.block_begin();
                writer << out[0].get_name() << "[i] = floor(" << args[0].get_name() << "[i]);\n";
                writer.block_end();
                writer.block_end();
            }

            template <>
            void CPU_Emitter::EMITTER_DECL(ngraph::op::Sqrt)
            {
                writer.block_begin();
                size_t element_count = out[0].get_size();
#if USE_EIGEN_CORE_INLINE == 0
                writer << "#pragma omp parallel for\n";
#endif
                writer << "for (size_t i = 0; i < " << element_count << "; i++)\n";
                writer.block_begin();
                writer << out[0].get_name() << "[i] = sqrt(" << args[0].get_name() << "[i]);\n";
                writer.block_end();
                writer.block_end();
            }

            template <>
            void CPU_Emitter::EMITTER_DECL(ngraph::op::ConvolutionRelu)
            {
                auto convolution = static_cast<const ngraph::op::ConvolutionRelu*>(node);

                auto arg0_shape = args[0].get_shape();
                auto arg1_shape = args[1].get_shape();
                auto result_shape = out[0].get_shape();

                if (runtime::cpu::mkldnn_utils::use_mkldnn_kernel(node))
                {
                    // For dilation, MKLDNN wants to know how many elements to insert between, not how far
                    // apart to space the elements like nGraph. So we have to subtract 1 from each pos.
                    Strides window_dilation_strides_adjusted;
                    for (size_t s : convolution->get_window_dilation_strides())
                    {
                        window_dilation_strides_adjusted.push_back(s - 1);
                    }

                    auto input_format =
                        runtime::cpu::mkldnn_utils::get_input_mkldnn_format(node, 0);
                    auto weights_format =
                        runtime::cpu::mkldnn_utils::get_input_mkldnn_format(node, 1);
                    // HACK to help MKLDNN pick the right implementation
                    if (weights_format == mkldnn::memory::format::nchw)
                    {
                        weights_format = mkldnn::memory::format::oihw;
                    }
                    auto output_format =
                        runtime::cpu::mkldnn_utils::get_output_mkldnn_format(node, 0);

                    auto& mkldnn_emitter = external_function->get_mkldnn_emitter();
                    auto input_data_desc =
                        mkldnn_emitter->build_memory_descriptor(args[0], input_format);
                    auto weights_desc =
                        mkldnn_emitter->build_memory_descriptor(args[1], weights_format);
                    auto result_desc =
                        mkldnn_emitter->build_memory_descriptor(out[0], output_format);
                    size_t conv_index = 0;

                    const float ops_scale = 1.f;
                    const float ops_alpha = -0.f; // relu negative slope
                    const float ops_beta = 0.f;

                    mkldnn::post_ops ops;
                    ops.append_eltwise(
                        ops_scale, mkldnn::algorithm::eltwise_relu, ops_alpha, ops_beta);

                    conv_index = mkldnn_emitter->build_convolution_forward(
                        input_data_desc,
                        weights_desc,
                        result_desc,
                        convolution->get_window_movement_strides(),
                        window_dilation_strides_adjusted,
                        convolution->get_padding_below(),
                        convolution->get_padding_above(),
                        ops);

                    auto& deps = mkldnn_emitter->get_primitive_deps(conv_index);
                    writer << "cpu::mkldnn_utils::set_memory_ptr(ctx, " << to_string(deps[0])
                           << ", " << args[0].get_name() << ");\n";
                    writer << "cpu::mkldnn_utils::set_memory_ptr(ctx, " << to_string(deps[1])
                           << ", " << args[1].get_name() << ");\n";
                    writer << "cpu::mkldnn_utils::set_memory_ptr(ctx, " << to_string(deps[2])
                           << ", " << out[0].get_name() << ");\n";

                    writer << "cpu::mkldnn_utils::mkldnn_invoke_primitive(ctx, "
                           << to_string(conv_index) << ");\n";
                }
            }

            template <>
            void CPU_Emitter::EMITTER_DECL(ngraph::op::Convolution)
            {
                auto convolution = static_cast<const ngraph::op::Convolution*>(node);

                auto arg0_shape = args[0].get_shape();
                auto arg1_shape = args[1].get_shape();
                auto result_shape = out[0].get_shape();

                if (runtime::cpu::mkldnn_utils::use_mkldnn_kernel(node))
                {
                    // For dilation, MKLDNN wants to know how many elements to insert between, not how far
                    // apart to space the elements like nGraph. So we have to subtract 1 from each pos.
                    Strides window_dilation_strides_adjusted;
                    for (size_t s : convolution->get_window_dilation_strides())
                    {
                        window_dilation_strides_adjusted.push_back(s - 1);
                    }

                    auto input_format =
                        runtime::cpu::mkldnn_utils::get_input_mkldnn_format(node, 0);
                    auto weights_format =
                        runtime::cpu::mkldnn_utils::get_input_mkldnn_format(node, 1);
                    // HACK to help MKLDNN pick the right implementation
                    if (weights_format == mkldnn::memory::format::nchw)
                    {
                        weights_format = mkldnn::memory::format::oihw;
                    }
                    auto output_format =
                        runtime::cpu::mkldnn_utils::get_output_mkldnn_format(node, 0);

                    auto& mkldnn_emitter = external_function->get_mkldnn_emitter();
                    auto input_data_desc =
                        mkldnn_emitter->build_memory_descriptor(args[0], input_format);
                    auto weights_desc =
                        mkldnn_emitter->build_memory_descriptor(args[1], weights_format);
                    auto result_desc =
                        mkldnn_emitter->build_memory_descriptor(out[0], output_format);
                    size_t conv_index = 0;

                    conv_index = mkldnn_emitter->build_convolution_forward(
                        input_data_desc,
                        weights_desc,
                        result_desc,
                        convolution->get_window_movement_strides(),
                        window_dilation_strides_adjusted,
                        convolution->get_padding_below(),
                        convolution->get_padding_above());

                    auto& deps = mkldnn_emitter->get_primitive_deps(conv_index);
                    writer << "cpu::mkldnn_utils::set_memory_ptr(ctx, " << to_string(deps[0])
                           << ", " << args[0].get_name() << ");\n";
                    writer << "cpu::mkldnn_utils::set_memory_ptr(ctx, " << to_string(deps[1])
                           << ", " << args[1].get_name() << ");\n";
                    writer << "cpu::mkldnn_utils::set_memory_ptr(ctx, " << to_string(deps[2])
                           << ", " << out[0].get_name() << ");\n";

                    writer << "cpu::mkldnn_utils::mkldnn_invoke_primitive(ctx, "
                           << to_string(conv_index) << ");\n";
                }
                else
                {
                    writer << "reference::convolution<" << out[0].get_type() << ">("
                           << args[0].get_name() << ",\n";
                    writer << "                         " << args[1].get_name() << ",\n";
                    writer << "                         " << out[0].get_name() << ",\n";
                    writer << "                         {" << join(arg0_shape) << "},\n";
                    writer << "                         {" << join(arg1_shape) << "},\n";
                    writer << "                         {" << join(result_shape) << "},\n";
                    writer << "                         {"
                           << join(convolution->get_window_movement_strides()) << "},\n";
                    writer << "                         {"
                           << join(convolution->get_window_dilation_strides()) << "},\n";
                    writer << "                         {" << join(convolution->get_padding_below())
                           << "},\n";
                    writer << "                         {" << join(convolution->get_padding_above())
                           << "},\n";
                    writer << "                         {"
                           << join(convolution->get_data_dilation_strides()) << "},\n";
                    writer << "                         0, 1, 1, 0, 0, 1, false);\n";
                }
            }

            template <>
            void CPU_Emitter::EMITTER_DECL(ngraph::op::ConvolutionBackpropFilters)
            {
                auto convolution = static_cast<const ngraph::op::ConvolutionBackpropFilters*>(node);

                auto arg0_shape = args[0].get_shape();
                auto arg1_shape = args[1].get_shape();
                auto result_shape = out[0].get_shape();

                if (runtime::cpu::mkldnn_utils::use_mkldnn_kernel(node))
                {
                    Strides window_dilation_strides_adjusted;

                    for (size_t s : convolution->get_window_dilation_strides_forward())
                    {
                        window_dilation_strides_adjusted.push_back(s - 1);
                    }

                    auto& mkldnn_emitter = external_function->get_mkldnn_emitter();
                    auto input_desc = mkldnn_emitter->build_memory_descriptor(
                        args[0], runtime::cpu::mkldnn_utils::get_input_mkldnn_format(node, 0));
                    auto delta_desc = mkldnn_emitter->build_memory_descriptor(
                        args[1], runtime::cpu::mkldnn_utils::get_input_mkldnn_format(node, 1));
                    auto result_desc = mkldnn_emitter->build_memory_descriptor(
                        out[0], runtime::cpu::mkldnn_utils::get_output_mkldnn_format(node, 0));

                    size_t conv_bwd_weights_index =
                        mkldnn_emitter->build_convolution_backward_weights(
                            input_desc,
                            delta_desc,
                            result_desc,
                            convolution->get_window_movement_strides_forward(),
                            window_dilation_strides_adjusted,
                            convolution->get_padding_below_forward(),
                            convolution->get_padding_above_forward());

                    auto& deps = mkldnn_emitter->get_primitive_deps(conv_bwd_weights_index);
                    writer << "cpu::mkldnn_utils::set_memory_ptr(ctx, " << to_string(deps[0])
                           << ", " << args[0].get_name() << ");\n";
                    writer << "cpu::mkldnn_utils::set_memory_ptr(ctx, " << to_string(deps[1])
                           << ", " << args[1].get_name() << ");\n";
                    writer << "cpu::mkldnn_utils::set_memory_ptr(ctx, " << to_string(deps[2])
                           << ", " << out[0].get_name() << ");\n";

                    writer << "cpu::mkldnn_utils::mkldnn_invoke_primitive(ctx, "
                           << to_string(conv_bwd_weights_index) << ");\n";
                }
                else
                {
                    writer << "reference::convolution<" << out[0].get_type() << ">("
                           << args[0].get_name() << ",\n";
                    writer << "                         " << args[1].get_name() << ",\n";
                    writer << "                         " << out[0].get_name() << ",\n";
                    writer << "                         {" << join(arg0_shape) << "},\n";
                    writer << "                         {" << join(arg1_shape) << "},\n";
                    writer << "                         {" << join(result_shape) << "},\n";
                    writer << "                         {"
                           << join(convolution->get_window_movement_strides_backward()) << "},\n";
                    writer << "                         {"
                           << join(convolution->get_window_dilation_strides_backward()) << "},\n";
                    writer << "                         {"
                           << join(convolution->get_padding_below_backward()) << "},\n";
                    writer << "                         {"
                           << join(convolution->get_padding_above_backward()) << "},\n";
                    writer << "                         {"
                           << join(convolution->get_data_dilation_strides_backward()) << "},\n";
                    writer << "                         1, 0, 0, 1, 1, 0, false);\n";
                }
            }

            template <>
            void CPU_Emitter::EMITTER_DECL(ngraph::op::ConvolutionBackpropData)
            {
                auto convolution = static_cast<const ngraph::op::ConvolutionBackpropData*>(node);

                auto arg0_shape = args[0].get_shape();
                auto arg1_shape = args[1].get_shape();
                auto result_shape = out[0].get_shape();

                if (runtime::cpu::mkldnn_utils::use_mkldnn_kernel(node))
                {
                    Strides window_dilation_strides_adjusted;

                    for (size_t s : convolution->get_window_dilation_strides_forward())
                    {
                        window_dilation_strides_adjusted.push_back(s - 1);
                    }

                    auto& mkldnn_emitter = external_function->get_mkldnn_emitter();
                    // HACK to help MKLDNN pick the right implementation
                    auto weights_format =
                        runtime::cpu::mkldnn_utils::get_input_mkldnn_format(node, 0);
                    if (weights_format == mkldnn::memory::format::nchw)
                    {
                        weights_format = mkldnn::memory::format::oihw;
                    }
                    auto weights_desc =
                        mkldnn_emitter->build_memory_descriptor(args[0], weights_format);
                    auto delta_desc = mkldnn_emitter->build_memory_descriptor(
                        args[1], runtime::cpu::mkldnn_utils::get_input_mkldnn_format(node, 1));
                    auto result_desc = mkldnn_emitter->build_memory_descriptor(
                        out[0], runtime::cpu::mkldnn_utils::get_output_mkldnn_format(node, 0));

                    size_t conv_bwd_data_index = mkldnn_emitter->build_convolution_backward_data(
                        weights_desc,
                        delta_desc,
                        result_desc,
                        convolution->get_window_movement_strides_forward(),
                        window_dilation_strides_adjusted,
                        convolution->get_padding_below_forward(),
                        convolution->get_padding_above_forward());

                    auto& deps = mkldnn_emitter->get_primitive_deps(conv_bwd_data_index);
                    writer << "cpu::mkldnn_utils::set_memory_ptr(ctx, " << to_string(deps[0])
                           << ", " << args[0].get_name() << ");\n";
                    writer << "cpu::mkldnn_utils::set_memory_ptr(ctx, " << to_string(deps[1])
                           << ", " << args[1].get_name() << ");\n";
                    writer << "cpu::mkldnn_utils::set_memory_ptr(ctx, " << to_string(deps[2])
                           << ", " << out[0].get_name() << ");\n";

                    writer << "cpu::mkldnn_utils::mkldnn_invoke_primitive(ctx, "
                           << to_string(conv_bwd_data_index) << ");\n";
                }
                else
                {
                    // Note that args[1] and args[0] are switched here from the usual order.
                    writer << "reference::convolution<" << out[0].get_type() << ">("
                           << args[1].get_name() << ",\n";
                    writer << "                         " << args[0].get_name() << ",\n";
                    writer << "                         " << out[0].get_name() << ",\n";
                    writer << "                         {" << join(arg1_shape) << "},\n";
                    writer << "                         {" << join(arg0_shape) << "},\n";
                    writer << "                         {" << join(result_shape) << "},\n";
                    writer << "                         {"
                           << join(convolution->get_window_movement_strides_backward()) << "},\n";
                    writer << "                         {"
                           << join(convolution->get_window_dilation_strides_backward()) << "},\n";
                    writer << "                         {"
                           << join(convolution->get_padding_below_backward()) << "},\n";
                    writer << "                         {"
                           << join(convolution->get_padding_above_backward()) << "},\n";
                    writer << "                         {"
                           << join(convolution->get_data_dilation_strides_backward()) << "},\n";
                    writer << "                         0, 1, 0, 1, 0, 1, true);\n";
                }
            }

            template <>
            void CPU_Emitter::EMITTER_DECL(ngraph::op::ConvolutionBias)
            {
                auto convolution = static_cast<const ngraph::op::ConvolutionBias*>(node);

                const TensorViewWrapper& data = args[0];
                const TensorViewWrapper& weights = args[1];
                const TensorViewWrapper& bias = args[2];
                const TensorViewWrapper& result = out[0];

                using namespace runtime::cpu::mkldnn_utils;

                if (mkldnn_utils::use_mkldnn_kernel(node))
                {
                    auto data_format = mkldnn_utils::get_input_mkldnn_format(node, 0);
                    auto weights_format = mkldnn_utils::get_input_mkldnn_format(node, 1);
                    auto bias_format = mkldnn_utils::get_input_mkldnn_format(node, 2);
                    auto result_format = mkldnn_utils::get_output_mkldnn_format(node, 0);

                    auto& mkldnn_emitter = external_function->get_mkldnn_emitter();
                    auto data_desc = mkldnn_emitter->build_memory_descriptor(data, data_format);
                    auto weights_desc =
                        mkldnn_emitter->build_memory_descriptor(weights, weights_format);
                    auto bias_desc = mkldnn_emitter->build_memory_descriptor(bias, bias_format);
                    auto result_desc =
                        mkldnn_emitter->build_memory_descriptor(result, result_format);

                    // For dilation, MKLDNN wants to know how many elements to insert between, not how far
                    // apart to space the elements like nGraph. So we have to subtract 1 from each pos.
                    Strides window_dilation_strides_adjusted;

                    for (size_t s : convolution->get_window_dilation_strides())
                    {
                        window_dilation_strides_adjusted.push_back(s - 1);
                    }

                    size_t conv_index = mkldnn_emitter->build_convolution_forward(
                        data_desc,
                        weights_desc,
                        bias_desc,
                        result_desc,
                        convolution->get_window_movement_strides(),
                        window_dilation_strides_adjusted,
                        convolution->get_padding_below(),
                        convolution->get_padding_above());

                    auto& deps = mkldnn_emitter->get_primitive_deps(conv_index);
                    writer << "cpu::mkldnn_utils::set_memory_ptr(ctx, " << to_string(deps[0])
                           << ", " << data.get_name() << ");\n";
                    writer << "cpu::mkldnn_utils::set_memory_ptr(ctx, " << to_string(deps[1])
                           << ", " << weights.get_name() << ");\n";
                    writer << "cpu::mkldnn_utils::set_memory_ptr(ctx, " << to_string(deps[2])
                           << ", " << bias.get_name() << ");\n";
                    writer << "cpu::mkldnn_utils::set_memory_ptr(ctx, " << to_string(deps[3])
                           << ", " << result.get_name() << ");\n";

                    writer << "cpu::mkldnn_utils::mkldnn_invoke_primitive(ctx, "
                           << to_string(conv_index) << ");\n";
                }
                else
                {
                    throw ngraph_error("ConvolutionBias is only supported with MKLDNN kernel.");
                }
            }

            template <>
            void CPU_Emitter::EMITTER_DECL(ngraph::op::ConvolutionBiasBackpropFiltersBias)
            {
                auto convolution =
                    static_cast<const ngraph::op::ConvolutionBiasBackpropFiltersBias*>(node);
                const TensorViewWrapper& data = args[0];
                const TensorViewWrapper& delta = args[1];
                const TensorViewWrapper& weights_delta = out[0];
                const TensorViewWrapper& bias_delta = out[1];

                using namespace runtime::cpu::mkldnn_utils;

                if (mkldnn_utils::use_mkldnn_kernel(node))
                {
                    Strides window_dilation_strides_adjusted;
                    for (size_t s : convolution->get_window_dilation_strides_forward())
                    {
                        window_dilation_strides_adjusted.push_back(s - 1);
                    }

                    auto data_format = mkldnn_utils::get_input_mkldnn_format(node, 0);
                    auto delta_format = mkldnn_utils::get_input_mkldnn_format(node, 1);
                    auto weights_delta_format = mkldnn_utils::get_output_mkldnn_format(node, 0);
                    auto bias_delta_format = mkldnn_utils::get_output_mkldnn_format(node, 1);

                    auto& mkldnn_emitter = external_function->get_mkldnn_emitter();
                    auto data_desc = mkldnn_emitter->build_memory_descriptor(data, data_format);
                    auto delta_desc = mkldnn_emitter->build_memory_descriptor(delta, delta_format);
                    auto weights_delta_desc = mkldnn_emitter->build_memory_descriptor(
                        weights_delta, weights_delta_format);
                    auto bias_delta_desc =
                        mkldnn_emitter->build_memory_descriptor(bias_delta, bias_delta_format);

                    size_t conv_index = mkldnn_emitter->build_convolution_backward_weights_bias(
                        data_desc,
                        delta_desc,
                        weights_delta_desc,
                        bias_delta_desc,
                        convolution->get_window_movement_strides_forward(),
                        window_dilation_strides_adjusted,
                        convolution->get_padding_below_forward(),
                        convolution->get_padding_above_forward());

                    auto& deps = mkldnn_emitter->get_primitive_deps(conv_index);
                    writer << "cpu::mkldnn_utils::set_memory_ptr(ctx, " << to_string(deps[0])
                           << ", " << data.get_name() << ");\n";
                    writer << "cpu::mkldnn_utils::set_memory_ptr(ctx, " << to_string(deps[1])
                           << ", " << delta.get_name() << ");\n";
                    writer << "cpu::mkldnn_utils::set_memory_ptr(ctx, " << to_string(deps[2])
                           << ", " << weights_delta.get_name() << ");\n";
                    writer << "cpu::mkldnn_utils::set_memory_ptr(ctx, " << to_string(deps[3])
                           << ", " << bias_delta.get_name() << ");\n";

                    writer << "cpu::mkldnn_utils::mkldnn_invoke_primitive(ctx, "
                           << to_string(conv_index) << ");\n";
                }
                else
                {
                    throw ngraph_error(
                        "ConvolutionBiasBackpropFiltersBias is only supported with MKLDNN kernel.");
                }
            }

            template <>
            void CPU_Emitter::EMITTER_DECL(ngraph::op::Not)
            {
                writer << "reference::logical_not(" << args[0].get_name() << ",\n"
                       << "                    " << out[0].get_name() << ",\n"
                       << "                    " << out[0].get_size() << ");\n";
            }

            template <>
            void CPU_Emitter::EMITTER_DECL(ngraph::op::MaxPool)
            {
                auto max_pool = static_cast<const ngraph::op::MaxPool*>(node);

                auto arg_shape = args[0].get_shape();
                auto arg_rank = arg_shape.size();

                auto result_shape = out[0].get_shape();

                // TODO(jmenon): Optimize for 1D

                // TODO(jmenon): Remove element type restriction
                if (arg_rank == 4 && max_pool->get_window_shape().size() == 2 &&
                    args[0].get_element_type() == element::f32)
                {
                    auto& mkldnn_emitter = external_function->get_mkldnn_emitter();
                    auto input_desc = mkldnn_emitter->build_memory_descriptor(
                        args[0], runtime::cpu::mkldnn_utils::get_input_mkldnn_format(node, 0));
                    auto result_desc = mkldnn_emitter->build_memory_descriptor(
                        out[0], runtime::cpu::mkldnn_utils::get_output_mkldnn_format(node, 0));

                    size_t max_pool_index = mkldnn_emitter->build_pooling_forward(
                        mkldnn::algorithm::pooling_max,
                        input_desc,
                        result_desc,
                        max_pool->get_window_movement_strides(),
                        max_pool->get_window_shape(),
                        max_pool->get_padding_below(),
                        max_pool->get_padding_above());

                    auto& deps = mkldnn_emitter->get_primitive_deps(max_pool_index);
                    writer << "cpu::mkldnn_utils::set_memory_ptr(ctx, " << to_string(deps[0])
                           << ", " << args[0].get_name() << ");\n";
                    writer << "cpu::mkldnn_utils::set_memory_ptr(ctx, " << to_string(deps[1])
                           << ", " << out[0].get_name() << ");\n";

                    writer << "cpu::mkldnn_utils::mkldnn_invoke_primitive(ctx, "
                           << to_string(max_pool_index) << ");\n";
                }
                else
                {
                    writer << "reference::max_pool<" << out[0].get_type() << ">("
                           << args[0].get_name() << ",\n";
                    writer << "                 " << out[0].get_name() << ",\n";
                    writer << "                 {" << join(arg_shape) << "},\n";
                    writer << "                 {" << join(result_shape) << "},\n";
                    writer << "                 {" << join(max_pool->get_window_shape()) << "},\n";
                    writer << "                 {" << join(max_pool->get_window_movement_strides())
                           << "},\n";
                    writer << "                 {" << join(max_pool->get_padding_below()) << "},\n";
                    writer << "                 {" << join(max_pool->get_padding_above())
                           << "});\n";
                }
            }

            template <>
            void CPU_Emitter::EMITTER_DECL(ngraph::op::Reverse)
            {
                auto reverse = static_cast<const ngraph::op::Reverse*>(node);

                auto arg_shape = args[0].get_shape();
                auto result_shape = out[0].get_shape();

                writer << "reference::reverse<" << out[0].get_type() << ">(" << args[0].get_name()
                       << ",\n";
                writer << "                " << out[0].get_name() << ",\n";
                writer << "                {" << join(arg_shape) << "},\n";
                writer << "                {" << join(result_shape) << "},\n";
                writer << "                {" << join(reverse->get_reversed_axes()) << "});\n";
            }

            template <>
            void CPU_Emitter::EMITTER_DECL(ngraph::op::ReduceWindow)
            {
                auto reduce_window = static_cast<const ngraph::op::ReduceWindow*>(node);

                auto arg_reductee_shape = args[0].get_shape();
                auto result_shape = out[0].get_shape();
                auto reduction_function = reduce_window->get_functions()[0];
                auto& f_result_element_type = out[0].get_element_type();

                writer.block_begin();

                string type = f_result_element_type.c_type_string();
                writer << "auto f = [&](" << type << " x, " << type << " y) -> " << type << " {\n";
                writer.indent++;
                writer << type << " result;\n";
                writer << "void* args[] = {&x, &y};\n";
                writer << "void* out[] = {&result};\n";
                writer << reduction_function->get_name() << "(args, out, ctx);\n";
                writer << "return result;\n";
                writer.indent--;
                writer << "};\n";

                writer << "reference::reduce_window<" << out[0].get_type() << ">("
                       << args[0].get_name() << ",\n";
                writer << "                      " << args[1].get_name() << ",\n";
                writer << "                      " << out[0].get_name() << ",\n";
                writer << "                      {" << join(arg_reductee_shape) << "},\n";
                writer << "                      {" << join(result_shape) << "},\n";
                writer << "                      f,\n";
                writer << "                      {" << join(reduce_window->get_window_shape())
                       << "},\n";
                writer << "                      {"
                       << join(reduce_window->get_window_movement_strides()) << "});\n";

                writer.block_end();
            }

            template <>
            void CPU_Emitter::EMITTER_DECL(ngraph::op::SelectAndScatter)
            {
                auto select_and_scatter = static_cast<const ngraph::op::SelectAndScatter*>(node);
                auto selection_function = select_and_scatter->get_functions()[0];
                auto scatter_function = select_and_scatter->get_functions()[1];

                auto arg0_shape = args[0].get_shape();
                auto arg1_shape = args[1].get_shape();
                auto result_shape = out[0].get_shape();

                writer.block_begin();

                string type = node->get_output_element_type(0).c_type_string();

                writer << "auto f_select = [&](" << type << " x, " << type << " y) -> char {\n";
                writer.indent++;
                writer << "char result;\n";
                writer << "void* args[] = {&x, &y};\n";
                writer << "void* out[] = {&result};\n";
                writer << selection_function->get_name() << "(args, out, ctx);\n";
                writer << "return result;\n";
                writer.indent--;
                writer << "};\n";

                writer << "auto f_scatter = [&](" << type << " x, " << type << " y) -> " << type
                       << " {\n";
                writer.indent++;
                writer << type << " result;\n";
                writer << "void* args[] = {&x, &y};\n";
                writer << "void* out[] = {&result};\n";
                writer << scatter_function->get_name() << "(args, out, ctx);\n";
                writer << "return result;\n";
                writer.indent--;
                writer << "};\n";

                writer << "reference::select_and_scatter<" << out[0].get_type() << ">("
                       << args[0].get_name() << ",\n";
                writer << "                " << args[1].get_name() << ",\n";
                writer << "                " << args[2].get_name() << ",\n";
                writer << "                " << out[0].get_name() << ",\n";
                writer << "                {" << join(arg0_shape) << "},\n";
                writer << "                {" << join(arg1_shape) << "},\n";
                writer << "                {" << join(result_shape) << "},\n";
                writer << "                f_select,\n";
                writer << "                f_scatter,\n";
                writer << "                {" << join(select_and_scatter->get_window_shape())
                       << "},\n";
                writer << "                {"
                       << join(select_and_scatter->get_window_movement_strides()) << "});\n";

                writer.block_end();
            }

            template <>
            void CPU_Emitter::EMITTER_DECL(ngraph::op::AvgPool)
            {
                auto avg_pool = static_cast<const ngraph::op::AvgPool*>(node);

                auto arg_shape = args[0].get_shape();
                auto result_shape = out[0].get_shape();

                // TODO(jmenon): Optimize for 1D

                // TODO(jmenon): Remove element type restriction
                if (runtime::cpu::mkldnn_utils::use_mkldnn_kernel(node))
                {
                    auto& mkldnn_emitter = external_function->get_mkldnn_emitter();
                    auto input_desc = mkldnn_emitter->build_memory_descriptor(
                        args[0], runtime::cpu::mkldnn_utils::get_input_mkldnn_format(node, 0));
                    auto result_desc = mkldnn_emitter->build_memory_descriptor(
                        out[0], runtime::cpu::mkldnn_utils::get_output_mkldnn_format(node, 0));

                    size_t avg_pool_index = mkldnn_emitter->build_pooling_forward(
                        (avg_pool->get_include_padding_in_avg_computation()
                             ? mkldnn::algorithm::pooling_avg_include_padding
                             : mkldnn::algorithm::pooling_avg_exclude_padding),
                        input_desc,
                        result_desc,
                        avg_pool->get_window_movement_strides(),
                        avg_pool->get_window_shape(),
                        avg_pool->get_padding_below(),
                        avg_pool->get_padding_above());

                    auto& deps = mkldnn_emitter->get_primitive_deps(avg_pool_index);
                    writer << "cpu::mkldnn_utils::set_memory_ptr(ctx, " << to_string(deps[0])
                           << ", " << args[0].get_name() << ");\n";
                    writer << "cpu::mkldnn_utils::set_memory_ptr(ctx, " << to_string(deps[1])
                           << ", " << out[0].get_name() << ");\n";

                    writer << "cpu::mkldnn_utils::mkldnn_invoke_primitive(ctx, "
                           << to_string(avg_pool_index) << ");\n";
                }
                else
                {
                    writer << "reference::avg_pool<" << out[0].get_type() << ">("
                           << args[0].get_name() << ",\n";
                    writer << "                 " << out[0].get_name() << ",\n";
                    writer << "                 {" << join(arg_shape) << "},\n";
                    writer << "                 {" << join(result_shape) << "},\n";
                    writer << "                 {" << join(avg_pool->get_window_shape()) << "},\n";
                    writer << "                 {" << join(avg_pool->get_window_movement_strides())
                           << "},\n";
                    writer << "                 {" << join(avg_pool->get_padding_below()) << "},\n";
                    writer << "                 {" << join(avg_pool->get_padding_above()) << "},\n";
                    writer << "                 "
                           << ngraph::to_cplusplus_sourcecode_literal(
                                  avg_pool->get_include_padding_in_avg_computation())
                           << "\n";
                    writer << "                  );\n";
                }
            }

            template <>
            void CPU_Emitter::EMITTER_DECL(ngraph::op::Pad)
            {
                auto pad = static_cast<const ngraph::op::Pad*>(node);

                auto arg0_shape = args[0].get_shape();
                auto result_shape = out[0].get_shape();

                if (arg0_shape.size() == 4 && args[0].get_element_type() == element::f32 &&
                    pad->get_padding_interior() == Shape(arg0_shape.size()))
                {
                    writer << "cpu::kernel::pad_4d_float32(" << args[0].get_name() << ",\n"
                           << "                            " << out[0].get_name() << ",\n"
                           << "                            *(" << args[1].get_name() << "),\n"
                           << "                            {" << join(arg0_shape) << "},\n"
                           << "                            {" << join(result_shape) << "},\n"
                           << "                            {" << join(pad->get_padding_below())
                           << "},\n"
                           << "                            {" << join(pad->get_padding_above())
                           << "});\n";
                }
                else
                {
                    writer << "reference::pad<" << out[0].get_type() << ">(" << args[0].get_name()
                           << ",\n";
                    writer << "            " << args[1].get_name() << ",\n";
                    writer << "            " << out[0].get_name() << ",\n";
                    writer << "            {" << join(arg0_shape) << "},\n";
                    writer << "            {" << join(result_shape) << "},\n";
                    writer << "            {" << join(pad->get_padding_below()) << "},\n";
                    writer << "            {" << join(pad->get_padding_above()) << "},\n";
                    writer << "            {" << join(pad->get_padding_interior()) << "});\n";
                }
            }

            template <>
            void CPU_Emitter::EMITTER_DECL(ngraph::op::AvgPoolBackprop)
            {
                auto apb = static_cast<const ngraph::op::AvgPoolBackprop*>(node);

                auto delta_shape = args[0].get_shape();
                auto out_shape = out[0].get_shape();

                if (runtime::cpu::mkldnn_utils::use_mkldnn_kernel(node))
                {
                    auto& mkldnn_emitter = external_function->get_mkldnn_emitter();
                    auto diff_dst_desc = mkldnn_emitter->build_memory_descriptor(
                        args[0], runtime::cpu::mkldnn_utils::get_input_mkldnn_format(node, 0));
                    auto diff_src_desc = mkldnn_emitter->build_memory_descriptor(
                        out[0], runtime::cpu::mkldnn_utils::get_output_mkldnn_format(node, 0));

                    size_t avg_pool_index = mkldnn_emitter->build_pooling_backward(
                        (apb->get_include_padding_in_avg_computation()
                             ? mkldnn::algorithm::pooling_avg_include_padding
                             : mkldnn::algorithm::pooling_avg_exclude_padding),
                        diff_dst_desc,
                        diff_src_desc,
                        apb->get_window_movement_strides(),
                        apb->get_window_shape(),
                        apb->get_padding_below(),
                        apb->get_padding_above());

                    auto& deps = mkldnn_emitter->get_primitive_deps(avg_pool_index);
                    writer << "cpu::mkldnn_utils::set_memory_ptr(ctx, " << to_string(deps[0])
                           << ", " << args[0].get_name() << ");\n";
                    writer << "cpu::mkldnn_utils::set_memory_ptr(ctx, " << to_string(deps[1])
                           << ", " << out[0].get_name() << ");\n";

                    writer << "cpu::mkldnn_utils::mkldnn_invoke_primitive(ctx, "
                           << to_string(avg_pool_index) << ");\n";
                }
                else
                {
                    writer << "reference::avg_pool_backprop<" << out[0].get_type() << ">("
                           << args[0].get_name() << ",\n";
                    writer << "                 " << out[0].get_name() << ",\n";
                    writer << "                 {" << join(delta_shape) << "},\n";
                    writer << "                 {" << join(out_shape) << "},\n";
                    writer << "                 {" << join(apb->get_window_shape()) << "},\n";
                    writer << "                 {" << join(apb->get_window_movement_strides())
                           << "},\n";
                    writer << "                 {" << join(apb->get_padding_below()) << "},\n";
                    writer << "                 {" << join(apb->get_padding_above()) << "},\n";
                    writer << "                 "
                           << ngraph::to_cplusplus_sourcecode_literal(
                                  apb->get_include_padding_in_avg_computation())
                           << "\n";
                    writer << "                 );\n";
                }
            }

            template <>
            void CPU_Emitter::EMITTER_DECL(ngraph::op::MaxPoolBackprop)
            {
                auto mpb = static_cast<const ngraph::op::MaxPoolBackprop*>(node);

                auto delta_shape = args[1].get_shape();
                auto out_shape = out[0].get_shape();

                if (runtime::cpu::mkldnn_utils::use_mkldnn_kernel(node))
                {
                    auto& mkldnn_emitter = external_function->get_mkldnn_emitter();
                    auto fprop_src_desc = mkldnn_emitter->build_memory_descriptor(
                        args[0], runtime::cpu::mkldnn_utils::get_input_mkldnn_format(node, 0));
                    auto diff_dst_desc = mkldnn_emitter->build_memory_descriptor(
                        args[1], runtime::cpu::mkldnn_utils::get_input_mkldnn_format(node, 1));
                    auto diff_src_desc = mkldnn_emitter->build_memory_descriptor(
                        out[0], runtime::cpu::mkldnn_utils::get_output_mkldnn_format(node, 0));

                    size_t max_pool_index = mkldnn_emitter->build_max_pooling_backward(
                        mkldnn::algorithm::pooling_max,
                        fprop_src_desc,
                        diff_dst_desc,
                        diff_src_desc,
                        mpb->get_window_movement_strides(),
                        mpb->get_window_shape(),
                        mpb->get_padding_below(),
                        mpb->get_padding_above());

                    auto& fdeps = mkldnn_emitter->get_primitive_deps(max_pool_index - 1);
                    writer << "cpu::mkldnn_utils::set_memory_ptr(ctx, " << to_string(fdeps[0])
                           << ", " << args[0].get_name() << ");\n";
                    writer << "cpu::mkldnn_utils::set_memory_ptr(ctx, " << to_string(fdeps[1])
                           << ", " << out[0].get_name() << ");\n";
                    writer << "cpu::mkldnn_utils::set_memory_ptr(ctx, " << to_string(fdeps[2])
                           << ", ctx->mkldnn_workspaces[" << fdeps[3] << "]);\n";
                    writer << "cpu::mkldnn_utils::mkldnn_invoke_primitive(ctx, "
                           << to_string(max_pool_index - 1) << ");\n";

                    auto& bdeps = mkldnn_emitter->get_primitive_deps(max_pool_index);
                    writer << "cpu::mkldnn_utils::set_memory_ptr(ctx, " << to_string(bdeps[0])
                           << ", " << args[1].get_name() << ");\n";
                    writer << "cpu::mkldnn_utils::set_memory_ptr(ctx, " << to_string(bdeps[1])
                           << ", ctx->mkldnn_workspaces[" << bdeps[3] << "]);\n";
                    writer << "cpu::mkldnn_utils::set_memory_ptr(ctx, " << to_string(bdeps[2])
                           << ", " << out[0].get_name() << ");\n";

                    writer << "cpu::mkldnn_utils::mkldnn_invoke_primitive(ctx, "
                           << to_string(max_pool_index) << ");\n";
                }
                else
                {
                    writer << "reference::max_pool_backprop<" << out[0].get_type() << ">("
                           << args[0].get_name() << ",\n";
                    writer << "                 " << args[1].get_name() << ",\n";
                    writer << "                 " << out[0].get_name() << ",\n";
                    writer << "                 {" << join(delta_shape) << "},\n";
                    writer << "                 {" << join(out_shape) << "},\n";
                    writer << "                 {" << join(mpb->get_window_shape()) << "},\n";
                    writer << "                 {" << join(mpb->get_window_movement_strides())
                           << "},\n";
                    writer << "                 {" << join(mpb->get_padding_below()) << "},\n";
                    writer << "                 {" << join(mpb->get_padding_above()) << "}\n";
                    writer << "                 );\n";
                }
            }

            template <>
            void CPU_Emitter::EMITTER_DECL(ngraph::op::Product)
            {
                const ngraph::op::Product* product = static_cast<const ngraph::op::Product*>(node);
                writer.block_begin();
#if USE_EIGEN_CORE_INLINE == 1
                const Shape& arg_shape = args[0].get_shape();
                size_t arg_rank = arg_shape.size();
                const AxisSet& reduction_axes = product->get_reduction_axes();

                // Trivial case: no reduction axes.
                if (reduction_axes.size() == 0)
                {
                    writer.block_begin();
                    writer << "memcpy(" << out[0].get_name() << ", " << args[0].get_name() << ", "
                           << out[0].get_size() * out[0].get_element_type().size() << ");\n";
                    writer.block_end();
                }
                // Full reduction? Then reduce to scalar.
                else if ((arg_rank == 1 && reduction_axes == AxisSet{0}) ||
                         (arg_rank == 2 && reduction_axes == AxisSet{0, 1}))
                {
                    writer.block_begin();
                    writer << emit_array1d(out[0]) << " =\n"
                           << "    " << emit_array1d(args[0]) << ".prod();\n";
                    writer.block_end();
                }
                else if (arg_rank == 2 && reduction_axes == AxisSet{1})
                {
                    writer.block_begin();
                    writer << emit_vector(out[0]) << " =\n"
                           << "    " << emit_matrix(args[0]) << ".rowwise().prod();\n";
                    writer.block_end();
                }
                else if (arg_rank == 2 && reduction_axes == AxisSet{0})
                {
                    writer.block_begin();
                    writer << emit_vector(out[0]) << " =\n"
                           << "    " << emit_matrix(args[0]) << ".colwise().prod();\n";
                    writer.block_end();
                }
                else
                {
                    writer << "reference::product<" << out[0].get_type() << ">("
                           << args[0].get_name() << ",\n";
                    writer << "                         " << out[0].get_name() << ",\n";
                    writer << "                         {" << join(args[0].get_shape()) << "},\n";
                    writer << "                         {" << join(out[0].get_shape()) << "},\n";
                    writer << "                         {" << join(product->get_reduction_axes())
                           << "});\n";
                }
#else
                // TODO: add an emitter akin to the emit_sum
                writer << "reference::product<" << out[0].get_type() << ">(" << args[0].get_name()
                       << ",\n";
                writer << "                         " << out[0].get_name() << ",\n";
                writer << "                         {" << join(args[0].get_shape()) << "},\n";
                writer << "                         {" << join(out[0].get_shape()) << "},\n";
                writer << "                         {" << join(product->get_reduction_axes())
                       << "});\n";
#endif
                writer.block_end();
            }

            template <>
            void CPU_Emitter::EMITTER_DECL(ngraph::op::Max)
            {
                const ngraph::op::Max* max = static_cast<const ngraph::op::Max*>(node);
                writer.block_begin();
#if USE_EIGEN_CORE_INLINE == 1
                const Shape& arg_shape = args[0].get_shape();
                size_t arg_rank = arg_shape.size();
                const AxisSet& reduction_axes = max->get_reduction_axes();

                bool zero_sized = false;
                for (size_t s : arg_shape)
                {
                    zero_sized |= (s == 0);
                }

                // Trivial case: no reduction axes.
                if (!zero_sized && reduction_axes.size() == 0)
                {
                    writer.block_begin();
                    writer << "memcpy(" << out[0].get_name() << ", " << args[0].get_name() << ", "
                           << out[0].get_size() * out[0].get_element_type().size() << ");\n";
                    writer.block_end();
                }
                // Full reduction? Then reduce to scalar.
                else if (!zero_sized && ((arg_rank == 1 && reduction_axes == AxisSet{0}) ||
                                         (arg_rank == 2 && reduction_axes == AxisSet{0, 1})))
                {
                    writer.block_begin();
                    writer << emit_array1d(out[0]) << " =\n"
                           << "    " << emit_array1d(args[0]) << ".maxCoeff();\n";
                    writer.block_end();
                }
                else if (!zero_sized && arg_rank == 2 && reduction_axes == AxisSet{1})
                {
                    writer.block_begin();
                    writer << emit_vector(out[0]) << " =\n"
                           << "    " << emit_matrix(args[0]) << ".rowwise().maxCoeff();\n";
                    writer.block_end();
                }
                else if (!zero_sized && arg_rank == 2 && reduction_axes == AxisSet{0})
                {
                    writer.block_begin();
                    writer << emit_vector(out[0]) << " =\n"
                           << "    " << emit_matrix(args[0]) << ".colwise().maxCoeff();\n";
                    writer.block_end();
                }
                else
                {
                    writer << "reference::max<" << out[0].get_type() << ">(" << args[0].get_name()
                           << ",\n";
                    writer << "                         " << out[0].get_name() << ",\n";
                    writer << "                         {" << join(args[0].get_shape()) << "},\n";
                    writer << "                         {" << join(out[0].get_shape()) << "},\n";
                    writer << "                         {" << join(max->get_reduction_axes())
                           << "});\n";
                }
#else
                if (args[0].get_element_type() == element::f32 && args[0].get_shape().size() == 2 &&
                    max->get_reduction_axes().size() == 1)
                {
                    writer << "cpu::kernel::reduce_max_2d_1rd_float32(" << args[0].get_name()
                           << ", " << out[0].get_name() << ", "
                           << "{" << join(args[0].get_shape()) << "}, "
                           << "{" << join(out[0].get_shape()) << "}, "
                           << "{" << join(max->get_reduction_axes()) << "}"
                           << ");\n";
                }
                else
                {
                    writer << "reference::max<" << out[0].get_type() << ">(" << args[0].get_name()
                           << ",\n";
                    writer << "                         " << out[0].get_name() << ",\n";
                    writer << "                         {" << join(args[0].get_shape()) << "},\n";
                    writer << "                         {" << join(out[0].get_shape()) << "},\n";
                    writer << "                         {" << join(max->get_reduction_axes())
                           << "});\n";
                }
#endif
                writer.block_end();
            }

            template <>
            void CPU_Emitter::EMITTER_DECL(ngraph::op::Min)
            {
                const ngraph::op::Min* min = static_cast<const ngraph::op::Min*>(node);
                writer.block_begin();
#if USE_EIGEN_CORE_INLINE == 1
                const Shape& arg_shape = args[0].get_shape();
                size_t arg_rank = arg_shape.size();
                const AxisSet& reduction_axes = min->get_reduction_axes();

                bool zero_sized = false;
                for (size_t s : arg_shape)
                {
                    zero_sized |= (s == 0);
                }

                // Trivial case: no reduction axes.
                if (!zero_sized && reduction_axes.size() == 0)
                {
                    writer.block_begin();
                    writer << "memcpy(" << out[0].get_name() << ", " << args[0].get_name() << ", "
                           << out[0].get_size() * out[0].get_element_type().size() << ");\n";
                    writer.block_end();
                }
                // Full reduction? Then reduce to scalar.
                else if (!zero_sized && ((arg_rank == 1 && reduction_axes == AxisSet{0}) ||
                                         (arg_rank == 2 && reduction_axes == AxisSet{0, 1})))
                {
                    writer.block_begin();
                    writer << emit_array1d(out[0]) << " =\n"
                           << "    " << emit_array1d(args[0]) << ".minCoeff();\n";
                    writer.block_end();
                }
                else if (!zero_sized && arg_rank == 2 && reduction_axes == AxisSet{1})
                {
                    writer.block_begin();
                    writer << emit_vector(out[0]) << " =\n"
                           << "    " << emit_matrix(args[0]) << ".rowwise().minCoeff();\n";
                    writer.block_end();
                }
                else if (!zero_sized && arg_rank == 2 && reduction_axes == AxisSet{0})
                {
                    writer.block_begin();
                    writer << emit_vector(out[0]) << " =\n"
                           << "    " << emit_matrix(args[0]) << ".colwise().minCoeff();\n";
                    writer.block_end();
                }
                else
                {
                    writer << "reference::min<" << out[0].get_type() << ">(" << args[0].get_name()
                           << ",\n";
                    writer << "                         " << out[0].get_name() << ",\n";
                    writer << "                         {" << join(args[0].get_shape()) << "},\n";
                    writer << "                         {" << join(out[0].get_shape()) << "},\n";
                    writer << "                         {" << join(min->get_reduction_axes())
                           << "});\n";
                }
#else
                // TODO: add an emitter akin to the emit_sum
                writer << "reference::min<" << out[0].get_type() << ">(" << args[0].get_name()
                       << ",\n";
                writer << "                         " << out[0].get_name() << ",\n";
                writer << "                         {" << join(args[0].get_shape()) << "},\n";
                writer << "                         {" << join(out[0].get_shape()) << "},\n";
                writer << "                         {" << join(min->get_reduction_axes())
                       << "});\n";
#endif
                writer.block_end();
            }

            template <>
            void CPU_Emitter::EMITTER_DECL(ngraph::runtime::cpu::op::ConvertLayout)
            {
                auto input_tvl =
                    node->get_inputs()[0].get_output().get_tensor_view()->get_tensor_view_layout();
                auto output_tvl = node->get_output_tensor_view(0)->get_tensor_view_layout();
                auto input_format =
                    dynamic_cast<runtime::cpu::LayoutDescriptor&>(*input_tvl).get_mkldnn_format();
                auto output_format =
                    dynamic_cast<runtime::cpu::LayoutDescriptor&>(*output_tvl).get_mkldnn_format();

                // MKLDNN relies on format names for selecting optimized kernel implementations
                // Hacky way to deal with this until they move to using canonicalized layouts
                if (input_format == mkldnn::memory::format::nchw &&
                    runtime::cpu::mkldnn_utils::is_mkldnn_filter_format(output_format))
                {
                    input_format = mkldnn::memory::format::oihw;
                }
                if (output_format == mkldnn::memory::format::nchw &&
                    runtime::cpu::mkldnn_utils::is_mkldnn_filter_format(input_format))
                {
                    output_format = mkldnn::memory::format::oihw;
                }

                auto& mkldnn_emitter = external_function->get_mkldnn_emitter();
                auto input_desc = mkldnn_emitter->build_memory_descriptor(args[0], input_format);
                auto result_desc = mkldnn_emitter->build_memory_descriptor(out[0], output_format);

                size_t reorder_index = mkldnn_emitter->build_reorder(input_desc, result_desc);

                auto& deps = mkldnn_emitter->get_primitive_deps(reorder_index);
                writer << "cpu::mkldnn_utils::set_memory_ptr(ctx, " << to_string(deps[0]) << ", "
                       << args[0].get_name() << ");\n";
                writer << "cpu::mkldnn_utils::set_memory_ptr(ctx, " << to_string(deps[1]) << ", "
                       << out[0].get_name() << ");\n";

                writer << "cpu::mkldnn_utils::mkldnn_invoke_primitive(ctx, "
                       << to_string(reorder_index) << ");\n";
            }

            template <>
            void CPU_Emitter::EMITTER_DECL(ngraph::op::ReluBackprop)
            {
                if (runtime::cpu::mkldnn_utils::use_mkldnn_kernel(node))
                {
                    auto& mkldnn_emitter = external_function->get_mkldnn_emitter();
                    auto input_desc = mkldnn_emitter->build_memory_descriptor(
                        args[0], runtime::cpu::mkldnn_utils::get_input_mkldnn_format(node, 0));
                    auto delta_desc = mkldnn_emitter->build_memory_descriptor(
                        args[1], runtime::cpu::mkldnn_utils::get_input_mkldnn_format(node, 1));
                    auto result_desc = mkldnn_emitter->build_memory_descriptor(
                        out[0], runtime::cpu::mkldnn_utils::get_output_mkldnn_format(node, 0));

                    size_t relu_index =
                        mkldnn_emitter->build_relu_backward(input_desc, delta_desc, result_desc);

                    auto& deps = mkldnn_emitter->get_primitive_deps(relu_index);
                    writer << "cpu::mkldnn_utils::set_memory_ptr(ctx, " << to_string(deps[0])
                           << ", " << args[0].get_name() << ");\n";
                    writer << "cpu::mkldnn_utils::set_memory_ptr(ctx, " << to_string(deps[1])
                           << ", " << args[1].get_name() << ");\n";
                    writer << "cpu::mkldnn_utils::set_memory_ptr(ctx, " << to_string(deps[2])
                           << ", " << out[0].get_name() << ");\n";

                    writer << "cpu::mkldnn_utils::mkldnn_invoke_primitive(ctx, "
                           << to_string(relu_index) << ");\n";
                }
                else
                {
                    writer << "#pragma omp parallel for\n";
                    writer << "for (size_t i = 0; i < " << out[0].get_size() << "; i++)\n";
                    writer.block_begin();
                    writer << out[0].get_name() << "[i] = " << args[0].get_name() << "[i] > 0 ? "
                           << args[1].get_name() << "[i] : 0;\n";
                    writer.block_end();
                }
            }

            template <>
            void CPU_Emitter::EMITTER_DECL(ngraph::op::Relu)
            {
                if (runtime::cpu::mkldnn_utils::use_mkldnn_kernel(node))
                {
                    auto& mkldnn_emitter = external_function->get_mkldnn_emitter();
                    auto input_desc = mkldnn_emitter->build_memory_descriptor(
                        args[0], runtime::cpu::mkldnn_utils::get_input_mkldnn_format(node, 0));
                    auto result_desc = mkldnn_emitter->build_memory_descriptor(
                        out[0], runtime::cpu::mkldnn_utils::get_output_mkldnn_format(node, 0));

                    size_t relu_index = mkldnn_emitter->build_relu_forward(input_desc, result_desc);

                    auto& deps = mkldnn_emitter->get_primitive_deps(relu_index);
                    writer << "cpu::mkldnn_utils::set_memory_ptr(ctx, " << to_string(deps[0])
                           << ", " << args[0].get_name() << ");\n";
                    writer << "cpu::mkldnn_utils::set_memory_ptr(ctx, " << to_string(deps[1])
                           << ", " << out[0].get_name() << ");\n";

                    writer << "cpu::mkldnn_utils::mkldnn_invoke_primitive(ctx, "
                           << to_string(relu_index) << ");\n";
                }
                else
                {
                    writer << "#pragma omp parallel for\n";
                    writer << "for (size_t i = 0; i < " << out[0].get_size() << "; i++)\n";
                    writer.block_begin();
                    writer << out[0].get_name() << "[i] = " << args[0].get_name() << "[i] > 0 ? "
                           << args[0].get_name() << "[i] : 0;\n";
                    writer.block_end();
                }
            }

            template <>
            void CPU_Emitter::EMITTER_DECL(ngraph::op::Sigmoid)
            {
                auto input_shape = args[0].get_shape();
                auto result_shape = out[0].get_shape();
                int input_1d_size = static_cast<int>(shape_size(input_shape));
                int result_1d_size = static_cast<int>(shape_size(result_shape));

                auto& mkldnn_emitter = external_function->get_mkldnn_emitter();
                auto input_desc = mkldnn::memory::desc(
                    {input_1d_size},
                    mkldnn_utils::get_mkldnn_data_type(args[0].get_element_type()),
                    mkldnn::memory::format::x);
                auto result_desc = mkldnn::memory::desc(
                    {result_1d_size},
                    mkldnn_utils::get_mkldnn_data_type(out[0].get_element_type()),
                    mkldnn::memory::format::x);

                size_t sigmoid_index =
                    mkldnn_emitter->build_sigmoid_forward(input_desc, result_desc);

                auto& deps = mkldnn_emitter->get_primitive_deps(sigmoid_index);
                writer << "cpu::mkldnn_utils::set_memory_ptr(ctx, " << to_string(deps[0]) << ", "
                       << args[0].get_name() << ");\n";
                writer << "cpu::mkldnn_utils::set_memory_ptr(ctx, " << to_string(deps[1]) << ", "
                       << out[0].get_name() << ");\n";

                writer << "cpu::mkldnn_utils::mkldnn_invoke_primitive(ctx, "
                       << to_string(sigmoid_index) << ");\n";
            }

            template <>
            void CPU_Emitter::EMITTER_DECL(ngraph::op::SigmoidBackprop)
            {
                auto input_shape = args[0].get_shape();
                auto delta_shape = args[1].get_shape();
                auto result_shape = out[0].get_shape();
                int input_1d_size = static_cast<int>(shape_size(input_shape));
                int delta_1d_size = static_cast<int>(shape_size(delta_shape));
                int result_1d_size = static_cast<int>(shape_size(result_shape));

                auto& mkldnn_emitter = external_function->get_mkldnn_emitter();
                auto input_desc = mkldnn::memory::desc(
                    {input_1d_size},
                    mkldnn_utils::get_mkldnn_data_type(args[0].get_element_type()),
                    mkldnn::memory::format::x);
                auto delta_desc = mkldnn::memory::desc(
                    {delta_1d_size},
                    mkldnn_utils::get_mkldnn_data_type(args[1].get_element_type()),
                    mkldnn::memory::format::x);
                auto result_desc = mkldnn::memory::desc(
                    {result_1d_size},
                    mkldnn_utils::get_mkldnn_data_type(out[0].get_element_type()),
                    mkldnn::memory::format::x);

                size_t sigmoid_index =
                    mkldnn_emitter->build_sigmoid_backward(input_desc, delta_desc, result_desc);

                auto& deps = mkldnn_emitter->get_primitive_deps(sigmoid_index);
                writer << "cpu::mkldnn_utils::set_memory_ptr(ctx, " << to_string(deps[0]) << ", "
                       << args[0].get_name() << ");\n";
                writer << "cpu::mkldnn_utils::set_memory_ptr(ctx, " << to_string(deps[1]) << ", "
                       << args[1].get_name() << ");\n";
                writer << "cpu::mkldnn_utils::set_memory_ptr(ctx, " << to_string(deps[2]) << ", "
                       << out[0].get_name() << ");\n";

                writer << "cpu::mkldnn_utils::mkldnn_invoke_primitive(ctx, "
                       << to_string(sigmoid_index) << ");\n";
            }

            template <>
            void CPU_Emitter::EMITTER_DECL(ngraph::op::Softmax)
            {
                writer.block_begin();
                const ngraph::op::Softmax* softmax = static_cast<const ngraph::op::Softmax*>(node);
                auto type = out[0].get_type();
                auto shape = out[0].get_shape();
                auto dims = out[0].get_shape().size();
                auto axes = softmax->get_axes();

                // create arg/out if 1d
                if (dims < 1)
                {
                    writer << type << "* arg = " << args[0].get_name() << "\n";
                    writer << type << "* out = " << out[0].get_name() << "\n";
                }
                // else cast arg/out to an Nd array
                else
                {
                    std::string shape1toN;
                    for (size_t d = 1; d < dims; ++d)
                    {
                        shape1toN += "[";
                        shape1toN += std::to_string(shape[d]);
                        shape1toN += "]";
                    }

                    writer << type << " (*arg)" << shape1toN << " = (" << type << " (*)"
                           << shape1toN << ") " << args[0].get_name() << ";\n";
                    writer << type << " (*out)" << shape1toN << " = (" << type << " (*)"
                           << shape1toN << ") " << out[0].get_name() << ";\n";
                }

                // build arg/out index
                std::string index;
                for (size_t d = 0; d < dims; ++d)
                {
                    index += "[i";
                    index += std::to_string(d);
                    index += "]";
                }

                // calculate e ^ (arg - max)
                // outer loop(s) - for axis not in axes
                for (size_t d = 0; d < dims; ++d)
                {
                    if (axes.find(d) == axes.end())
                    {
                        writer << "#pragma omp parallel for\n";
                        writer << "for (size_t i" << d << " = 0; i" << d << " < " << shape[d]
                               << "; ++i" << d << ")\n";
                        writer.block_begin();
                    }
                }

                // max inner loop(s)
                writer << type << " m = 0;\n"; // TODO: needs to be minval for the type

                for (size_t d = 0; d < dims; ++d)
                {
                    if (axes.find(d) != axes.end())
                    {
                        writer << "for (size_t i" << d << " = 0; i" << d << " < " << shape[d]
                               << "; ++i" << d << ")\n";
                        writer.block_begin();
                    }
                }

                writer << "if (arg" << index << " > m)\n";
                writer.block_begin();
                writer << "m = arg" << index << ";\n";
                writer.block_end();

                // end max inner loop(s)
                for (size_t d = 0; d < dims; ++d)
                {
                    if (axes.find(d) != axes.end())
                    {
                        writer.block_end();
                    }
                }

                // e ^ (arg - max) inner loop
                for (size_t d = 0; d < dims; ++d)
                {
                    if (axes.find(d) != axes.end())
                    {
                        writer << "for (size_t i" << d << " = 0; i" << d << " < " << shape[d]
                               << "; ++i" << d << ")\n";
                        writer.block_begin();
                    }
                }

                writer << "out" << index << " = exp(arg" << index << " - m);\n";

                // end e ^ (arg - max) inner loop
                for (size_t d = 0; d < dims; ++d)
                {
                    if (axes.find(d) != axes.end())
                    {
                        writer.block_end();
                    }
                }

                // end e ^ (arg - max) outer loop(s)
                for (size_t d = 0; d < dims; ++d)
                {
                    if (axes.find(d) == axes.end())
                    {
                        writer.block_end();
                    }
                }

                // calculate softmax = e ^ (arg - max) / sum (e ^ (arg - max))
                // outer loop(s) - for axis not in axes
                for (size_t d = 0; d < dims; ++d)
                {
                    if (axes.find(d) == axes.end())
                    {
                        writer << "#pragma omp parallel for\n";
                        writer << "for (size_t i" << d << " = 0; i" << d << " < " << shape[d]
                               << "; ++i" << d << ")\n";
                        writer.block_begin();
                    }
                }

                // sum (e ^ (arg - max) inner loop(s)
                writer << type << " d = 0;\n";

                for (size_t d = 0; d < dims; ++d)
                {
                    if (axes.find(d) != axes.end())
                    {
                        writer << "for (size_t i" << d << " = 0; i" << d << " < " << shape[d]
                               << "; ++i" << d << ")\n";
                        writer.block_begin();
                    }
                }

                writer << "d += out" << index << ";\n";

                // end sum (e ^ (arg - max) inner loop(s)
                for (size_t d = 0; d < dims; ++d)
                {
                    if (axes.find(d) != axes.end())
                    {
                        writer.block_end();
                    }
                }

                writer << "d = 1 / d;\n";

                // softmax inner loop(s)
                for (size_t d = 0; d < dims; ++d)
                {
                    if (axes.find(d) != axes.end())
                    {
                        writer << "for (size_t i" << d << " = 0; i" << d << " < " << shape[d]
                               << "; ++i" << d << ")\n";
                        writer.block_begin();
                    }
                }

                writer << "out" << index << " *= d;\n";

                // end softmax inner loop(s)
                for (size_t d = 0; d < dims; ++d)
                {
                    if (axes.find(d) != axes.end())
                    {
                        writer.block_end();
                    }
                }

                // end softmax outer loop(s)
                for (size_t d = 0; d < dims; ++d)
                {
                    if (axes.find(d) == axes.end())
                    {
                        writer.block_end();
                    }
                }
                writer.block_end();
            }

            template <>
            void CPU_Emitter::EMITTER_DECL(ngraph::op::Result)
            {
                const ngraph::op::Result* result = static_cast<const ngraph::op::Result*>(node);

                if (!result->needs_copy())
                {
                    return;
                }

                writer << "reference::result<" << out[0].get_type() << ">(" << args[0].get_name()
                       << ",\n";
                writer << "               " << out[0].get_name() << ",\n";
                writer << "               " << shape_size(node->get_shape()) << ");\n";
            }

            template <>
            void CPU_Emitter::EMITTER_DECL(ngraph::op::And)
            {
                writer << "reference::logical_and(" << args[0].get_name() << ",\n"
                       << "                       " << args[1].get_name() << ",\n"
                       << "                       " << out[0].get_name() << ",\n"
                       << "                       " << out[0].get_size() << ");\n";
            }

            template <>
            void CPU_Emitter::EMITTER_DECL(ngraph::op::Or)
            {
                writer << "reference::logical_or(" << args[0].get_name() << ",\n"
                       << "                      " << args[1].get_name() << ",\n"
                       << "                      " << out[0].get_name() << ",\n"
                       << "                      " << out[0].get_size() << ");\n";
            }
        }
    }
}

//------------------------------------------------------------------------------------------------
// Utility methods
//------------------------------------------------------------------------------------------------

static string format_name(const string& name)
{
    string rc;
    if (!name.empty())
    {
        rc = " " + name;
    }
    return rc;
}

string runtime::cpu::CPU_Emitter::emit_vector(const runtime::cpu::TensorViewWrapper& tvi,
                                              const string& name)
{
    stringstream ss;

    const element::Type& et = tvi.get_element_type();
    ss << "EigenVector<" << et.c_type_string() << ">" << format_name(name) << "(" << tvi.get_name()
       << ", " << eigen_vector_format(tvi) << ")";
    return ss.str();
}

string runtime::cpu::CPU_Emitter::emit_array1d(const runtime::cpu::TensorViewWrapper& tvi,
                                               const string& name)
{
    stringstream ss;

    const element::Type& et = tvi.get_element_type();
    ss << "EigenArray1d<" << et.c_type_string() << ">" << format_name(name) << "(" << tvi.get_name()
       << ", " << eigen_vector_format(tvi) << ")";
    return ss.str();
}

string runtime::cpu::CPU_Emitter::emit_matrix(const runtime::cpu::TensorViewWrapper& tvi,
                                              const string& name)
{
    stringstream ss;

    const element::Type& et = tvi.get_element_type();
    ss << "EigenMatrix<" << et.c_type_string() << ">" << format_name(name) << "(" << tvi.get_name()
       << ", " << eigen_matrix_format(tvi.get_shape(), tvi.get_strides()) << ")";
    return ss.str();
}<|MERGE_RESOLUTION|>--- conflicted
+++ resolved
@@ -367,7 +367,6 @@
                 writer.block_end();
             }
 
-<<<<<<< HEAD
             template <>
             void CPU_Emitter::EMITTER_DECL(ngraph::op::Rnn)
             {
@@ -478,15 +477,12 @@
             }
 
             template <>
-            void CPU_Emitter::EMITTER_DECL(ngraph::op::BatchNorm)
-=======
             void CPU_Emitter::emitBatchNorm(CPU_ExternalFunction* external_function,
                                             codegen::CodeWriter& writer,
                                             const ngraph::Node* node,
                                             const std::vector<TensorViewWrapper>& args,
                                             const std::vector<TensorViewWrapper>& out,
                                             bool append_relu)
->>>>>>> 42676ed8
             {
                 const ngraph::op::BatchNorm* batchnorm =
                     static_cast<const ngraph::op::BatchNorm*>(node);
