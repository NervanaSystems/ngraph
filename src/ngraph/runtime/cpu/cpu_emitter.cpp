--- conflicted
+++ resolved
@@ -3597,30 +3597,6 @@
                        << to_string(sigmoid_index) << ");\n";
             }
 
-<<<<<<< HEAD
-            std::string
-                generate_sigmoid_mul_func(const ngraph::op::SigmoidMultiply::FunctionType type,
-                                          const std::string& input,
-                                          const std::string& out_numer,
-                                          const std::string& out_denom)
-            {
-                std::string func_block;
-                switch (type)
-                {
-                case ngraph::op::SigmoidMultiply::FunctionType::Logistic:
-                    func_block = "auto ex = exp(" + input + ");\n";
-                    func_block += out_numer + " = ex;\n";
-                    func_block += out_denom + " = ex+1;\n";
-                    break;
-                case ngraph::op::SigmoidMultiply::FunctionType::Tanh:
-                    func_block = "auto ex = exp(2.0*" + input + ");\n";
-                    func_block += out_numer + " = ex-1;\n";
-                    func_block += out_denom + " = ex+1;\n";
-                    break;
-                default:
-                    throw ngraph_error(
-                        "generate_sigmoid_mul_func input function type not supported");
-=======
             std::string generate_sigmoid_mul_func(const ngraph::op::SigmoidMultiply::FunctionType type,
                                                   const std::string& input, const std::string& out_numer, const std::string& out_denom,
                                                   bool derivative)
@@ -3655,37 +3631,20 @@
                         break;
                     default:
                         throw ngraph_error("generate_sigmoid_mul_func input function type not supported");
->>>>>>> 0f522dea
                 }
                 return func_block;
             }
             template <>
             void CPU_Emitter::EMITTER_DECL(ngraph::op::SigmoidMultiply)
             {
-<<<<<<< HEAD
-=======
                 using FunctionType =  ngraph::op::SigmoidMultiply::FunctionType;
->>>>>>> 0f522dea
                 auto sigmoid_mul = static_cast<const ngraph::op::SigmoidMultiply*>(node);
                 std::string numer_0 = "numer_0";
                 std::string denom_0 = "denom_0";
                 std::string numer_1 = "numer_1";
                 std::string denom_1 = "denom_1";
-<<<<<<< HEAD
-                std::string input_0_func_string =
-                    generate_sigmoid_mul_func(sigmoid_mul->get_input_1_func_type(),
-                                              args[0].get_name() + "[i]",
-                                              numer_0,
-                                              denom_0);
-                std::string input_1_func_string =
-                    generate_sigmoid_mul_func(sigmoid_mul->get_input_2_func_type(),
-                                              args[1].get_name() + "[i]",
-                                              numer_1,
-                                              denom_1);
-=======
                 std::string input_0_func_string = generate_sigmoid_mul_func(sigmoid_mul->get_input_func_type(0), args[0].get_name()+"[i]", numer_0, denom_0, false);
                 std::string input_1_func_string = generate_sigmoid_mul_func(sigmoid_mul->get_input_func_type(1), args[1].get_name()+"[i]", numer_1, denom_1, false);
->>>>>>> 0f522dea
 
                 writer.block_begin();
                 writer << "#pragma omp parallel for simd\n";
@@ -3701,11 +3660,6 @@
                 writer.block_begin();
                 writer << input_1_func_string;
                 writer.block_end();
-<<<<<<< HEAD
-                writer << out[0].get_name()
-                       << "[i] = (" + numer_0 + " * " + numer_1 + ") / (" + denom_0 + " * " +
-                              denom_1 + ");\n";
-=======
                 writer << out[0].get_name() << "[i] = (" + numer_0 + " * " + numer_1 + ") / (" +
                                                denom_0 + " * " + denom_1 + ");\n";
                 writer.block_end();
@@ -3756,7 +3710,6 @@
                     denom_1 + "*" + d_denom_0 + ");\n";
                 writer << out[1].get_name() << "[i] = " + delta.get_name() + "[i]*(" + numer_0 + "*" + d_numer_1 + ")/(" +
                                                denom_0 + "*" + d_denom_1 + ");\n";
->>>>>>> 0f522dea
                 writer.block_end();
                 writer.block_end();
             }
