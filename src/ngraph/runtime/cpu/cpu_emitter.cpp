//*****************************************************************************
// Copyright 2017-2018 Intel Corporation
//
// Licensed under the Apache License, Version 2.0 (the "License");
// you may not use this file except in compliance with the License.
// You may obtain a copy of the License at
//
//     http://www.apache.org/licenses/LICENSE-2.0
//
// Unless required by applicable law or agreed to in writing, software
// distributed under the License is distributed on an "AS IS" BASIS,
// WITHOUT WARRANTIES OR CONDITIONS OF ANY KIND, either express or implied.
// See the License for the specific language governing permissions and
// limitations under the License.
//*****************************************************************************

#include "ngraph/runtime/cpu/cpu_emitter.hpp"
#include <algorithm>
#include <cmath>
#include <numeric>
#include <string>
#include <typeindex>
#include <unordered_map>
#include <vector>
#include "ngraph/node.hpp"
#include "ngraph/op/abs.hpp"
#include "ngraph/op/acos.hpp"
#include "ngraph/op/add.hpp"
#include "ngraph/op/allreduce.hpp"
#include "ngraph/op/and.hpp"
#include "ngraph/op/argmax.hpp"
#include "ngraph/op/argmin.hpp"
#include "ngraph/op/asin.hpp"
#include "ngraph/op/atan.hpp"
#include "ngraph/op/avg_pool.hpp"
#include "ngraph/op/batch_norm.hpp"
#include "ngraph/op/broadcast.hpp"
#include "ngraph/op/ceiling.hpp"
#include "ngraph/op/concat.hpp"
#include "ngraph/op/constant.hpp"
#include "ngraph/op/convert.hpp"
#include "ngraph/op/convolution.hpp"
#include "ngraph/op/cos.hpp"
#include "ngraph/op/cosh.hpp"
#include "ngraph/op/dequantize.hpp"
#include "ngraph/op/divide.hpp"
#include "ngraph/op/dot.hpp"
#include "ngraph/op/embedding_lookup.hpp"
#include "ngraph/op/equal.hpp"
#include "ngraph/op/exp.hpp"
#include "ngraph/op/experimental/generate_mask.hpp"
#include "ngraph/op/experimental/quantized_avg_pool.hpp"
#include "ngraph/op/experimental/quantized_conv_bias.hpp"
#include "ngraph/op/experimental/quantized_conv_relu.hpp"
#include "ngraph/op/experimental/quantized_max_pool.hpp"
#include "ngraph/op/floor.hpp"
#include "ngraph/op/function_call.hpp"
#include "ngraph/op/get_output_element.hpp"
#include "ngraph/op/greater.hpp"
#include "ngraph/op/greater_eq.hpp"
#include "ngraph/op/less.hpp"
#include "ngraph/op/less_eq.hpp"
#include "ngraph/op/log.hpp"
#include "ngraph/op/lrn.hpp"
#include "ngraph/op/max.hpp"
#include "ngraph/op/max_pool.hpp"
#include "ngraph/op/maximum.hpp"
#include "ngraph/op/min.hpp"
#include "ngraph/op/minimum.hpp"
#include "ngraph/op/multiply.hpp"
#include "ngraph/op/negative.hpp"
#include "ngraph/op/not.hpp"
#include "ngraph/op/not_equal.hpp"
#include "ngraph/op/one_hot.hpp"
#include "ngraph/op/op.hpp"
#include "ngraph/op/or.hpp"
#include "ngraph/op/pad.hpp"
#include "ngraph/op/parameter.hpp"
#include "ngraph/op/power.hpp"
#include "ngraph/op/product.hpp"
#include "ngraph/op/quantize.hpp"
#include "ngraph/op/relu.hpp"
#include "ngraph/op/replace_slice.hpp"
#include "ngraph/op/reshape.hpp"
#include "ngraph/op/result.hpp"
#include "ngraph/op/reverse.hpp"
#include "ngraph/op/reverse_sequence.hpp"
#include "ngraph/op/select.hpp"
#include "ngraph/op/sign.hpp"
#include "ngraph/op/sin.hpp"
#include "ngraph/op/sinh.hpp"
#include "ngraph/op/slice.hpp"
#include "ngraph/op/softmax.hpp"
#include "ngraph/op/sqrt.hpp"
#include "ngraph/op/subtract.hpp"
#include "ngraph/op/sum.hpp"
#include "ngraph/op/tan.hpp"
#include "ngraph/op/tanh.hpp"
#include "ngraph/op/topk.hpp"
#include "ngraph/runtime/cpu/cpu_executor.hpp"
#include "ngraph/runtime/cpu/cpu_kernel_emitters.hpp"
#include "ngraph/runtime/cpu/cpu_op_annotations.hpp"
#include "ngraph/runtime/cpu/mkldnn_utils.hpp"
#include "ngraph/runtime/cpu/op/batch_dot.hpp"
#include "ngraph/runtime/cpu/op/batch_norm_relu.hpp"
#include "ngraph/runtime/cpu/op/bounded_relu.hpp"
#include "ngraph/runtime/cpu/op/conv_add.hpp"
#include "ngraph/runtime/cpu/op/conv_bias.hpp"
#include "ngraph/runtime/cpu/op/conv_relu.hpp"
#include "ngraph/runtime/cpu/op/convert_layout.hpp"
#include "ngraph/runtime/cpu/op/group_conv.hpp"
#include "ngraph/runtime/cpu/op/group_conv_bias.hpp"
#include "ngraph/runtime/cpu/op/leaky_relu.hpp"
#include "ngraph/runtime/cpu/op/loop_kernel.hpp"
#include "ngraph/runtime/cpu/op/lstm.hpp"
#include "ngraph/runtime/cpu/op/matmul_bias.hpp"
#include "ngraph/runtime/cpu/op/max_pool_with_indices.hpp"
#include "ngraph/runtime/cpu/op/rnn.hpp"
#include "ngraph/runtime/cpu/op/sigmoid.hpp"
#include "ngraph/runtime/cpu/op/sigmoid_mul.hpp"
#include "ngraph/runtime/cpu/op/update_slice.hpp"
#include "ngraph/type/element_type.hpp"
#include "ngraph/util.hpp"

#ifdef NGRAPH_DISTRIBUTED
#include <mlsl.hpp>

#include "ngraph/op/allreduce.hpp"
#endif

using namespace std;
using namespace ngraph;

static bool s_use_ref_kernels = (std::getenv("NGRAPH_CPU_USE_REF_KERNELS") != nullptr);

static string eigen_vector_format(const runtime::cpu::TensorViewWrapper& tvi)
{
    return "fmt::V{" + to_string(tvi.get_size()) + "}";
}

static string eigen_matrix_format(const ngraph::Shape& shape, const ngraph::Strides& strides)
{
    stringstream ss;
    ss << "fmt::M{{" << join(shape) << "}, {" << join(strides) << "}}";
    return ss.str();
}

namespace ngraph
{
    namespace runtime
    {
        namespace cpu
        {
            template <>
            void CPU_Emitter::EMITTER_DECL(ngraph::op::Add)
            {
                writer.block_begin();
                if (runtime::cpu::mkldnn_utils::use_mkldnn_kernel(node))
                {
                    std::vector<float> scale_vector(2, 1);
                    std::vector<mkldnn::memory::primitive_desc> inputs_pd;

                    auto& mkldnn_emitter = external_function->get_mkldnn_emitter();
                    auto input0_data_desc = mkldnn_utils::get_input_mkldnn_md(node, 0);
                    auto input1_data_desc = mkldnn_utils::get_input_mkldnn_md(node, 1);
                    auto result_desc = mkldnn_utils::get_output_mkldnn_md(node, 0);
                    inputs_pd.push_back(mkldnn::memory::primitive_desc(
                        input0_data_desc, runtime::cpu::executor::global_cpu_engine));
                    inputs_pd.push_back(mkldnn::memory::primitive_desc(
                        input1_data_desc, runtime::cpu::executor::global_cpu_engine));

                    size_t add_index = 0;
                    add_index = mkldnn_emitter->build_elementwise_add(
                        input0_data_desc, input1_data_desc, result_desc, scale_vector, inputs_pd);
                    auto& deps = mkldnn_emitter->get_primitive_deps(add_index);
                    writer << "cpu::mkldnn_utils::set_memory_ptr(ctx, " << to_string(deps[0])
                           << ", " << args[0].get_name() << ");\n";
                    writer << "cpu::mkldnn_utils::set_memory_ptr(ctx, " << to_string(deps[1])
                           << ", " << args[1].get_name() << ");\n";
                    writer << "cpu::mkldnn_utils::set_memory_ptr(ctx, " << to_string(deps[2])
                           << ", " << out[0].get_name() << ");\n";

                    writer << "cpu::mkldnn_utils::mkldnn_invoke_primitive(ctx, "
                           << to_string(add_index) << ");\n";
                }
                else
                {
                    writer << "#pragma omp parallel for\n";
                    writer << "for (size_t i = 0; i < " << out[0].get_size() << "; i++)\n";
                    writer.block_begin();
                    writer << out[0].get_name() << "[i] = " << args[0].get_name() << "[i] + "
                           << args[1].get_name() << "[i];\n";
                    writer.block_end();
                }
                writer.block_end();
            }

#ifdef NGRAPH_DISTRIBUTED
            template <>
            void CPU_Emitter::EMITTER_DECL(ngraph::op::AllReduce)
            {
                const element::Type& element_type = args[0].get_element_type();
                auto data_type = "MLSL::DT_FLOAT";

                if (element_type == element::f32)
                {
                    data_type = "MLSL::DT_FLOAT";
                }
                else if (element_type == element::f64)
                {
                    data_type = "MLSL::DT_DOUBLE";
                }

                writer.block_begin();
                writer << "MLSL::CommReq* req = ctx->mlsl_dist->AllReduce(" << args[0].get_name()
                       << ", " << out[0].get_name() << ", " << out[0].get_size() << ", "
                       << data_type << ", MLSL::RT_SUM, MLSL::GT_DATA);\n";
                writer << "ctx->mlsl_env->Wait(req);\n";
                writer.block_end();
            }
#endif

            static void emitCblasSgemmBatch(codegen::CodeWriter& writer,
                                            const Shape& shape_a,
                                            const Shape& shape_b,
                                            const Shape& shape_c,
                                            bool transpose_a,
                                            bool transpose_b,
                                            const std::string& data_a,
                                            const std::string& data_b,
                                            const std::string& data_c,
                                            const std::string& alpha,
                                            const std::string& beta,
                                            size_t group_size)
            {
                static const char* cblas_transpose = "cblas::Transpose::Transpose";
                static const char* cblas_no_transpose = "cblas::Transpose::None";

                size_t m = shape_a[1];
                size_t k = shape_a[2];
                size_t n = shape_b[2];
                size_t lda = std::max(1UL, k);
                size_t ldb = std::max(1UL, n);
                const char* ctranspose_a = cblas_no_transpose;
                const char* ctranspose_b = cblas_no_transpose;
                if (transpose_a)
                {
                    ctranspose_a = cblas_transpose;
                    m = shape_a[2];
                    k = shape_a[1];
                    lda = std::max(1UL, m);
                }
                if (transpose_b)
                {
                    ctranspose_b = cblas_transpose;
                    n = shape_b[1];
                    ldb = std::max(1UL, k);
                }
                size_t ldc = std::max(1UL, n);

                const size_t offset_a = (shape_a.at(0) > 1) ? m * k : 0;
                const size_t offset_b = (shape_b.at(0) > 1) ? k * n : 0;
                const size_t offset_c = (shape_c.at(0) > 1) ? m * n : 0;

                writer.block_begin();

                const size_t group_count = 1;
                auto populate_array =
                    [&writer](const std::string& var, size_t size, size_t offset) {
                        for (size_t i = 0; i < size; ++i)
                        {
                            writer << var << "+" << i * offset << ((i < size - 1) ? ", " : "");
                        }
                    };
                writer << "cblas::Transpose transa_array[] = {" << ctranspose_a << "};\n";
                writer << "cblas::Transpose transb_array[] = {" << ctranspose_b << "};\n";
                writer << "int64_t m_array[] = {" << m << "};\n";
                writer << "int64_t n_array[] = {" << n << "};\n";
                writer << "int64_t k_array[] = {" << k << "};\n";
                writer << "std::vector<const float*> a{";
                populate_array(data_a, group_size, offset_a);
                writer << "};\n";
                writer << "const float** a_array = &a[0];\n";
                writer << "int64_t lda_array[] = {" << lda << "};\n";
                writer << "std::vector<const float*> b{";
                populate_array(data_b, group_size, offset_b);
                writer << "};\n";
                writer << "const float** b_array = &b[0];\n";
                writer << "int64_t ldb_array[] = {" << ldb << "};\n";
                writer << "std::vector<float*> c{";
                populate_array(data_c, group_size, offset_c);
                writer << "};\n";
                writer << "float** c_array = &c[0];\n";
                writer << "int64_t ldc_array[] = {" << ldc << "};\n";
                writer << "int64_t group_size[] = {" << group_size << "};\n";

                writer << "cblas_sgemm_batch(cblas::Layout::RowMajor, ";
                writer << "transa_array, transb_array, m_array, n_array, k_array, \n";
                writer << alpha << ", a_array, lda_array, b_array, ldb_array, " << beta << ", \n";
                writer << "c_array, ldc_array, " << group_count << ", group_size);\n";
                writer.block_end();
            }

            template <typename T>
            static void emitBatchDot(const ngraph::Node* node,
                                     const Shape& shape_a,
                                     const Shape& shape_b,
                                     const Shape& shape_c,
                                     const std::vector<TensorViewWrapper>& args,
                                     const std::vector<TensorViewWrapper>& out,
                                     codegen::CodeWriter& writer)
            {
                writer.block_begin();

                const T* batch_dot = static_cast<const T*>(node);

                auto mat_a = args[0];
                auto mat_b = args[1];
                auto mat_c = out[0];

                writer << "float alpha_array[] = {1.0f};\n";
                writer << "float beta_array[] = {0.0f};\n";

                const size_t group_size = shape_a[0];
                emitCblasSgemmBatch(writer,
                                    shape_a,
                                    shape_b,
                                    shape_c,
                                    batch_dot->get_is_a_transposed(),
                                    batch_dot->get_is_b_transposed(),
                                    mat_a.get_name(),
                                    mat_b.get_name(),
                                    mat_c.get_name(),
                                    "alpha_array",
                                    "beta_array",
                                    group_size);

                writer.block_end();
            }

            static Shape pad_with(Shape v, size_t val, size_t length)
            {
                if (length <= v.size())
                {
                    return v;
                }

                Shape tv(length - v.size(), val);
                v.insert(v.begin(), tv.begin(), tv.end());
                return v;
            }

            static std::string emit_constant_array(const std::string& type,
                                                   const std::string& name,
                                                   const string& val,
                                                   size_t size)
            {
                std::stringstream writer;
                writer << "static " << type << " " << name << "[" << size << "]"
                       << " = { " << val;
                for (size_t i = 1; i < size; ++i)
                {
                    writer << ", " << val;
                }
                writer << "};\n";
                return writer.str();
            }

            template <>
            void CPU_Emitter::EMITTER_DECL(ngraph::op::MatmulBias)
            {
                const ngraph::op::MatmulBias* cg = static_cast<const ngraph::op::MatmulBias*>(node);

                const Shape& arg0_shape = pad_with(cg->get_a_shape(), 1, 3); // A
                const Shape& arg1_shape = pad_with(cg->get_b_shape(), 1, 3); // B
                const Shape& arg2_shape = node->get_shape();                 // bias (C)
                const Shape& padded_result_shape = pad_with(node->get_shape(), 1, 3);
                // Step 1: dot(A,B)
                emitBatchDot<ngraph::op::MatmulBias>(
                    node, arg0_shape, arg1_shape, padded_result_shape, args, out, writer);

                // Step 2: add bias
                if (args.size() < 3)
                {
                    // no bias
                    return;
                }
                auto mat_c = args[2];

                // the bias argument of add(dot(A,B), broadcast(C)) is typically C
                // In order to broadcast C to the same shape as dot(A,B)
                // we use cblas_gemm_batch(ones, C) or cblas_gemm_batch(C, ones)
                // where ones is a tensor of appropriate shape
                // consisting of the identity element

                // Consider an example of broadcasing a tensor of Shape{1,3}
                // to Shape {4,3}
                //
                // [1    [1 2 3]  [1 2 3
                //  1             1 2 3
                //  1   *         1 2 3
                //  1]            1 2 3]

                // The next example is broadcasting a tensor of Shape{3,1} to Shape {3,4}
                //
                // [1  [1 1 1 1]  [1 1 1 1
                // 2  *           2 2 2 2
                // 3]             3 3 3 3]

                writer << "float alpha_beta_array[] = {1.0f};\n";

                const size_t group_size = 1;
                auto axes = cg->get_broadcast_axes();
                if (axes.size() == 1)
                {
                    auto second_broadcast_axis = *axes.begin();

                    if (second_broadcast_axis == 0)
                    {
                        writer << emit_constant_array(out[0].get_element_type().c_type_string(),
                                                      "ones",
                                                      "1.0f",
                                                      arg2_shape.at(0));
                        ;
                        emitCblasSgemmBatch(writer,
                                            Shape{1, arg2_shape.at(0), 1}, // ones shape
                                            Shape{1, 1, arg2_shape.at(1)}, // C shape
                                            node->get_shape(),
                                            false,
                                            false,
                                            "ones",            // ones
                                            mat_c.get_name(),  // C
                                            out[0].get_name(), // dot(A,B)
                                            "alpha_beta_array",
                                            "alpha_beta_array",
                                            group_size);
                    }
                    else
                    {
                        writer << emit_constant_array(out[0].get_element_type().c_type_string(),
                                                      "ones",
                                                      "1.0f",
                                                      arg2_shape.at(1));
                        emitCblasSgemmBatch(writer,
                                            Shape{1, arg2_shape.at(0), 1}, // C shape
                                            Shape{1, 1, arg2_shape.at(1)}, // ones shape
                                            node->get_shape(),
                                            false, // C transpose
                                            false, // C shape
                                            mat_c.get_name(),
                                            "ones",
                                            out[0].get_name(), // dot(A,B)
                                            "alpha_beta_array",
                                            "alpha_beta_array",
                                            group_size);
                    }
                }
                else
                {
                    if (axes.size() != 2)
                    {
                        throw ngraph_error("unexpected broadcast rank");
                    }

                    writer << emit_constant_array(out[0].get_element_type().c_type_string(),
                                                  "ones",
                                                  "1.0f",
                                                  arg2_shape.at(1));
                    auto bias_scalar = args[2].get_name() + "[0]";
                    writer << emit_constant_array(out[0].get_element_type().c_type_string(),
                                                  "bias_vector",
                                                  bias_scalar,
                                                  arg2_shape.at(0));

                    emitCblasSgemmBatch(writer,
                                        Shape{1, arg2_shape.at(0), 1}, // bias_vector shape
                                        Shape{1, 1, arg2_shape.at(1)}, // ones shape
                                        node->get_shape(),
                                        false, // bias_vector tranpose
                                        false, // ones tranpose
                                        "bias_vector",
                                        "ones",
                                        out[0].get_name(), // dot(A,B)
                                        "alpha_beta_array",
                                        "alpha_beta_array",
                                        group_size);
                }
            }

            template <>
            void CPU_Emitter::EMITTER_DECL(ngraph::op::BatchDot)
            {
                const auto* cg = static_cast<const ngraph::op::BatchDot*>(node);
                emitBatchDot<ngraph::op::BatchDot>(node,
                                                   cg->get_a_shape(),
                                                   cg->get_b_shape(),
                                                   out[0].get_shape(),
                                                   args,
                                                   out,
                                                   writer);
            }

            template <>
            void CPU_Emitter::EMITTER_DECL(ngraph::op::Lstm)
            {
                if (args.size() != 5)
                {
                    throw ngraph_error(
                        "Lstm op doesnt have the required number of inputs to emit MKLDNN kernel");
                }
                auto& mkldnn_emitter = external_function->get_mkldnn_emitter();
                auto lstm_index = mkldnn_emitter->build_rnn<ngraph::op::Lstm>(node, args, out);
                auto& deps = mkldnn_emitter->get_primitive_deps(lstm_index);

                writer << "cpu::mkldnn_utils::set_memory_ptr(ctx, " << to_string(deps[0]) << ", "
                       << args[0].get_name() << ");\n";
                writer << "cpu::mkldnn_utils::set_memory_ptr(ctx, " << to_string(deps[1]) << ", "
                       << args[1].get_name() << ");\n";
                writer << "cpu::mkldnn_utils::set_memory_ptr(ctx, " << to_string(deps[2]) << ", "
                       << args[2].get_name() << ");\n";
                writer << "cpu::mkldnn_utils::set_memory_ptr(ctx, " << to_string(deps[3]) << ", "
                       << args[3].get_name() << ");\n";
                writer << "cpu::mkldnn_utils::set_memory_ptr(ctx, " << to_string(deps[4]) << ", "
                       << args[4].get_name() << ");\n";
                writer << "cpu::mkldnn_utils::set_memory_ptr(ctx, " << to_string(deps[5]) << ", "
                       << out[0].get_name() << ");\n";
                writer << "cpu::mkldnn_utils::set_memory_ptr(ctx, " << to_string(deps[6]) << ", "
                       << out[1].get_name() << ");\n";
                writer << "cpu::mkldnn_utils::set_memory_ptr(ctx, " << to_string(deps[7])
                       << ", ctx->mkldnn_workspaces[" << deps[8] << "]);\n";

                writer << "cpu::mkldnn_utils::mkldnn_invoke_primitive(ctx, "
                       << to_string(lstm_index) << ");\n";
            }

            template <>
            void CPU_Emitter::EMITTER_DECL(ngraph::op::Rnn)
            {
                auto& mkldnn_emitter = external_function->get_mkldnn_emitter();
                auto rnn_index = mkldnn_emitter->build_rnn<ngraph::op::Rnn>(node, args, out);
                auto& deps = mkldnn_emitter->get_primitive_deps(rnn_index);

                writer << "cpu::mkldnn_utils::set_memory_ptr(ctx, " << to_string(deps[0]) << ", "
                       << args[0].get_name() << ");\n";
                writer << "cpu::mkldnn_utils::set_memory_ptr(ctx, " << to_string(deps[1]) << ", "
                       << args[1].get_name() << ");\n";
                writer << "cpu::mkldnn_utils::set_memory_ptr(ctx, " << to_string(deps[2]) << ", "
                       << args[2].get_name() << ");\n";
                writer << "cpu::mkldnn_utils::set_memory_ptr(ctx, " << to_string(deps[3]) << ", "
                       << args[3].get_name() << ");\n";
                writer << "cpu::mkldnn_utils::set_memory_ptr(ctx, " << to_string(deps[4]) << ", "
                       << args[4].get_name() << ");\n";
                writer << "cpu::mkldnn_utils::set_memory_ptr(ctx, " << to_string(deps[5]) << ", "
                       << out[0].get_name() << ");\n";
                writer << "cpu::mkldnn_utils::set_memory_ptr(ctx, " << to_string(deps[6]) << ", "
                       << out[1].get_name() << ");\n";
                writer << "cpu::mkldnn_utils::set_memory_ptr(ctx, " << to_string(deps[7])
                       << ", ctx->mkldnn_workspaces[" << deps[8] << "]);\n";
                writer << "cpu::mkldnn_utils::mkldnn_invoke_primitive(ctx, " << to_string(rnn_index)
                       << ");\n";
            }

            template <typename T>
            void CPU_Emitter::emitBatchNorm(CPU_ExternalFunction* external_function,
                                            codegen::CodeWriter& writer,
                                            const ngraph::Node* node,
                                            const std::vector<TensorViewWrapper>& args,
                                            const std::vector<TensorViewWrapper>& out,
                                            bool append_relu,
                                            bool training)
            {
                const T* batchnorm = static_cast<const T*>(node);

                writer.block_begin();
                // define weights
                writer << "std::vector<" << args[0].get_element_type().c_type_string()
                       << ">bn_weights(2*" << args[0].get_size() << ");\n";
                writer << "memcpy(&bn_weights[0], " << args[0].get_name() << ", "
                       << args[0].get_size() * args[0].get_element_type().size() << ");\n";
                writer << "memcpy(&bn_weights[0]+" << args[0].get_size() << ", "
                       << args[1].get_name() << ", "
                       << args[1].get_size() * args[1].get_element_type().size() << ");\n";

                const float ops_scale = 1.f;
                const float ops_alpha = -0.f; // relu negative slope
                const float ops_beta = 0.f;

                mkldnn::post_ops ops;
                if (append_relu)
                {
                    ops.append_eltwise(
                        ops_scale, mkldnn::algorithm::eltwise_relu, ops_alpha, ops_beta);
                }

                if (training && args.size() == 3)
                {
                    auto& mkldnn_emitter = external_function->get_mkldnn_emitter();
                    auto weights_shape = Shape{2, args[0].get_size()};
                    auto input_desc = mkldnn_utils::get_input_mkldnn_md(node, 2);
                    auto weights_desc = mkldnn_emitter->build_memory_descriptor(
                        weights_shape, args[0].get_element_type(), mkldnn::memory::format::nc);
                    auto results_desc = mkldnn_utils::get_output_mkldnn_md(node, 0);
                    auto mean_desc = mkldnn_utils::get_output_mkldnn_md(node, 1);
                    auto variance_desc = mkldnn_utils::get_output_mkldnn_md(node, 2);

                    auto batchnorm_index =
                        mkldnn_emitter->build_batchnorm_forward(input_desc,
                                                                weights_desc,
                                                                results_desc,
                                                                mean_desc,
                                                                variance_desc,
                                                                batchnorm->get_eps_value(),
                                                                false,
                                                                training,
                                                                ops);

                    auto& deps = mkldnn_emitter->get_primitive_deps(batchnorm_index);
                    writer << "cpu::mkldnn_utils::set_memory_ptr(ctx, " << to_string(deps[0])
                           << ", " << args[2].get_name() << ");\n";
                    writer << "cpu::mkldnn_utils::set_memory_ptr(ctx, " << to_string(deps[1])
                           << ", bn_weights.data());\n";
                    writer << "cpu::mkldnn_utils::set_memory_ptr(ctx, " << to_string(deps[2])
                           << ", " << out[0].get_name() << ");\n";
                    writer << "cpu::mkldnn_utils::set_memory_ptr(ctx, " << to_string(deps[3])
                           << ", " << out[1].get_name() << ");\n";
                    writer << "cpu::mkldnn_utils::set_memory_ptr(ctx, " << to_string(deps[4])
                           << ", " << out[2].get_name() << ");\n";

                    writer << "cpu::mkldnn_utils::mkldnn_invoke_primitive(ctx, "
                           << to_string(batchnorm_index) << ");\n";
                }
                else
                {
                    auto& mkldnn_emitter = external_function->get_mkldnn_emitter();
                    auto weights_shape = Shape{2, args[0].get_size()};
                    auto input_desc = mkldnn_utils::get_input_mkldnn_md(node, 2);
                    auto weights_desc = mkldnn_emitter->build_memory_descriptor(
                        weights_shape, args[0].get_element_type(), mkldnn::memory::format::nc);
                    auto mean_desc = mkldnn_utils::get_input_mkldnn_md(node, 3);
                    auto variance_desc = mkldnn_utils::get_input_mkldnn_md(node, 4);
                    auto results_desc = mkldnn_utils::get_output_mkldnn_md(node, 0);

                    auto batchnorm_index =
                        mkldnn_emitter->build_batchnorm_forward(input_desc,
                                                                weights_desc,
                                                                results_desc,
                                                                mean_desc,
                                                                variance_desc,
                                                                batchnorm->get_eps_value(),
                                                                true,
                                                                training,
                                                                ops);

                    auto& deps = mkldnn_emitter->get_primitive_deps(batchnorm_index);
                    writer << "cpu::mkldnn_utils::set_memory_ptr(ctx, " << to_string(deps[0])
                           << ", " << args[2].get_name() << ");\n";
                    writer << "cpu::mkldnn_utils::set_memory_ptr(ctx, " << to_string(deps[1])
                           << ", " << args[3].get_name() << ");\n";
                    writer << "cpu::mkldnn_utils::set_memory_ptr(ctx, " << to_string(deps[2])
                           << ", " << args[4].get_name() << ");\n";
                    writer << "cpu::mkldnn_utils::set_memory_ptr(ctx, " << to_string(deps[3])
                           << ", bn_weights.data());\n";
                    writer << "cpu::mkldnn_utils::set_memory_ptr(ctx, " << to_string(deps[4])
                           << ", " << out[0].get_name() << ");\n";

                    writer << "cpu::mkldnn_utils::mkldnn_invoke_primitive(ctx, "
                           << to_string(batchnorm_index) << ");\n";
                }
                writer.block_end();
            }

            template <>
            void CPU_Emitter::EMITTER_DECL(ngraph::op::BatchNormTraining)
            {
                if (!mkldnn_utils::use_mkldnn_kernel(node))
                {
                    const ngraph::op::BatchNormTraining* batchnorm =
                        static_cast<const ngraph::op::BatchNormTraining*>(node);

                    if (args.size() == 3)
                    {
                        writer << "reference::batch_norm_training(" << batchnorm->get_eps_value()
                               << ",\n";
                        writer << "            " << args[0].get_name() << ",\n";
                        writer << "            " << args[1].get_name() << ",\n";
                        writer << "            " << args[2].get_name() << ",\n";
                        writer << "            " << out[0].get_name() << ",\n";
                        writer << "            " << out[1].get_name() << ",\n";
                        writer << "            " << out[2].get_name() << ",\n";
                        writer << "            {" << join(args[2].get_shape()) << "});\n";
                    }
                    else
                    {
                        writer << "reference::batch_norm_inference(" << batchnorm->get_eps_value()
                               << ",\n";
                        writer << "            " << args[0].get_name() << ",\n";
                        writer << "            " << args[1].get_name() << ",\n";
                        writer << "            " << args[2].get_name() << ",\n";
                        writer << "            " << args[3].get_name() << ",\n";
                        writer << "            " << args[4].get_name() << ",\n";
                        writer << "            " << out[0].get_name() << ",\n";
                        writer << "            {" << join(args[2].get_shape()) << "});\n";
                    }
                }
                else
                {
                    emitBatchNorm<ngraph::op::BatchNormTraining>(
                        external_function, writer, node, args, out, false, true);
                }
            }

            template <>
            void CPU_Emitter::EMITTER_DECL(ngraph::op::BatchNormInference)
            {
                if (!mkldnn_utils::use_mkldnn_kernel(node))
                {
                    const ngraph::op::BatchNormInference* batchnorm =
                        static_cast<const ngraph::op::BatchNormInference*>(node);

                    writer << "reference::batch_norm_inference(" << batchnorm->get_eps_value()
                           << ",\n";
                    writer << "            " << args[0].get_name() << ",\n";
                    writer << "            " << args[1].get_name() << ",\n";
                    writer << "            " << args[2].get_name() << ",\n";
                    writer << "            " << args[3].get_name() << ",\n";
                    writer << "            " << args[4].get_name() << ",\n";
                    writer << "            " << out[0].get_name() << ",\n";
                    writer << "            {" << join(args[2].get_shape()) << "});\n";
                }
                else
                {
                    emitBatchNorm<ngraph::op::BatchNormInference>(
                        external_function, writer, node, args, out, false, false);
                }
            }

            template <>
            void CPU_Emitter::EMITTER_DECL(ngraph::op::BatchNormTrainingRelu)
            {
                if (!mkldnn_utils::use_mkldnn_kernel(node))
                {
                    throw ngraph_error("BatchNormRelu is only supported with 4-D MKLDNN kernel.");
                }
                emitBatchNorm<ngraph::op::BatchNormTrainingRelu>(
                    external_function, writer, node, args, out, true, true);
            }

            template <>
            void CPU_Emitter::EMITTER_DECL(ngraph::op::BatchNormInferenceRelu)
            {
                if (!mkldnn_utils::use_mkldnn_kernel(node))
                {
                    throw ngraph_error("BatchNormRelu is only supported with 4-D MKLDNN kernel.");
                }
                emitBatchNorm<ngraph::op::BatchNormTrainingRelu>(
                    external_function, writer, node, args, out, true, false);
            }

            template <>
            void CPU_Emitter::EMITTER_DECL(ngraph::op::BatchNormTrainingBackprop)
            {
                const ngraph::op::BatchNormTrainingBackprop* batchnorm =
                    static_cast<const ngraph::op::BatchNormTrainingBackprop*>(node);

                writer.block_begin();
                // define weights
                writer << "std::vector<" << args[0].get_element_type().c_type_string()
                       << ">bn_weights(2*" << args[0].get_size() << ");\n";
                writer << "std::vector<" << args[0].get_element_type().c_type_string()
                       << ">bn_dweights(2*" << args[0].get_size() << ");\n";

                writer << "memcpy(&bn_weights[0], " << args[0].get_name() << ", "
                       << args[0].get_size() * args[0].get_element_type().size() << ");\n";
                writer << "memcpy(&bn_weights[0]+" << args[0].get_size() << ", "
                       << args[1].get_name() << ", "
                       << args[1].get_size() * args[1].get_element_type().size() << ");\n";

                auto& mkldnn_emitter = external_function->get_mkldnn_emitter();
                auto weights_shape = Shape{2, args[0].get_size()};
                auto weights_desc = mkldnn_emitter->build_memory_descriptor(
                    weights_shape, args[0].get_element_type(), mkldnn::memory::format::nc);
                auto input_desc = mkldnn_utils::get_input_mkldnn_md(node, 2);
                auto mean_desc = mkldnn_utils::get_input_mkldnn_md(node, 3);
                auto variance_desc = mkldnn_utils::get_input_mkldnn_md(node, 4);
                auto delta_desc = mkldnn_utils::get_input_mkldnn_md(node, 5);
                auto dinput_desc = mkldnn_utils::get_output_mkldnn_md(node, 0);
                auto dweights_desc = mkldnn_emitter->build_memory_descriptor(
                    weights_shape, args[0].get_element_type(), mkldnn::memory::format::nc);

                auto batchnorm_index =
                    mkldnn_emitter->build_batchnorm_backward(weights_desc,
                                                             input_desc,
                                                             mean_desc,
                                                             variance_desc,
                                                             delta_desc,
                                                             dinput_desc,
                                                             dweights_desc,
                                                             batchnorm->get_eps_value());

                auto& deps = mkldnn_emitter->get_primitive_deps(batchnorm_index);
                writer << "cpu::mkldnn_utils::set_memory_ptr(ctx, " << to_string(deps[0])
                       << ", bn_weights.data());\n";
                writer << "cpu::mkldnn_utils::set_memory_ptr(ctx, " << to_string(deps[1]) << ", "
                       << args[2].get_name() << ");\n";
                writer << "cpu::mkldnn_utils::set_memory_ptr(ctx, " << to_string(deps[2]) << ", "
                       << args[3].get_name() << ");\n";
                writer << "cpu::mkldnn_utils::set_memory_ptr(ctx, " << to_string(deps[3]) << ", "
                       << args[4].get_name() << ");\n";
                writer << "cpu::mkldnn_utils::set_memory_ptr(ctx, " << to_string(deps[4]) << ", "
                       << args[5].get_name() << ");\n";
                writer << "cpu::mkldnn_utils::set_memory_ptr(ctx, " << to_string(deps[5]) << ", "
                       << out[0].get_name() << ");\n";
                writer << "cpu::mkldnn_utils::set_memory_ptr(ctx, " << to_string(deps[6])
                       << ", bn_dweights.data());\n";

                writer << "cpu::mkldnn_utils::mkldnn_invoke_primitive(ctx, "
                       << to_string(batchnorm_index) << ");\n";

                writer << "memcpy(" << out[1].get_name() << ", &bn_dweights[0], "
                       << args[0].get_size() * args[0].get_element_type().size() << ");\n";
                writer << "memcpy(" << out[2].get_name() << ", &bn_dweights[0]+"
                       << args[0].get_size() << ", "
                       << args[1].get_size() * args[1].get_element_type().size() << ");\n";
                writer.block_end();
            }

            template <>
            void CPU_Emitter::EMITTER_DECL(ngraph::op::Dot)
            {
                const ngraph::op::Dot* dot = static_cast<const ngraph::op::Dot*>(node);

                const Shape& arg0_shape = args[0].get_shape();
                const Shape& arg1_shape = args[1].get_shape();
                if (arg0_shape.empty() || arg1_shape.empty())
                {
                    auto& first = (arg0_shape.empty() ? args[0] : args[1]);
                    auto& second = (arg0_shape.empty() ? args[1] : args[0]);

                    writer.block_begin();
                    writer << emit_vector(out[0]) << "\n    = ";
                    writer << first.get_name() << "[0]\n    * " << emit_vector(second) << ";\n";
                    writer.block_end();
                }
                else if ((arg0_shape.size() == 1) && (arg1_shape.size() == 1) &&
                         dot->get_reduction_axes_count() == 1)
                {
                    writer.block_begin();
                    writer << emit_vector(out[0]) << " << \n"
                           << "    " << emit_vector(args[0]) << ".dot(" << emit_vector(args[1])
                           << ");\n";
                    writer.block_end();
                }
                else if ((arg0_shape.size() == 2) && (arg1_shape.size() == 1) &&
                         dot->get_reduction_axes_count() == 1)
                {
                    writer.block_begin();
                    writer << emit_vector(out[0]) << " = \n"
                           << "    " << emit_matrix(args[0]) << " * " << emit_vector(args[1])
                           << ";\n";
                    writer.block_end();
                }
                else if ((arg0_shape.size() == 2) && (arg1_shape.size() == 2) &&
                         dot->get_reduction_axes_count() == 1)
                {
                    // Emit an MKL SGEMM call if possible
                    if (args[0].get_element_type() == element::f32)
                    {
                        writer.block_begin();
                        writer << "cblas::cblas_sgemm("
                               << "cblas::Layout::RowMajor, "
                               << "cblas::Transpose::None, "
                               << "cblas::Transpose::None, " << arg0_shape[0] << ", "
                               << arg1_shape[1] << ", " << arg0_shape[1] << ",\n"
                               << "        1.0f, " << args[0].get_name() << ", "
                               << max(1UL, arg0_shape[1]) << ", " << args[1].get_name() << ", "
                               << max(1UL, arg1_shape[1]) << ", 0.0f,\n"
                               << "        " << out[0].get_name() << ", " << max(1UL, arg1_shape[1])
                               << ");\n";
                        writer.block_end();
                    }
                    else
                    {
                        writer.block_begin();
                        writer << emit_matrix(out[0]) << " = \n"
                               << "    " << emit_matrix(args[0]) << " * " << emit_matrix(args[1])
                               << ";\n";
                        writer.block_end();
                    }
                }
                // Specialized handling of rank 3 tensor multiply rank 2 tensor where
                // each of the
                else if ((arg0_shape.size() == 3) && (arg1_shape.size() == 2) &&
                         dot->get_reduction_axes_count() == 1 &&
                         args[0].get_element_type() == element::f32)
                {
                    auto mat_a = args[0];
                    auto mat_b = args[1];
                    auto mat_c = out[0];
                    const Shape& shape_a = mat_a.get_shape();
                    const Shape& shape_b = mat_b.get_shape();

                    const size_t m = shape_a[1];
                    const size_t k = shape_a[2];
                    const size_t n = shape_b[1];

                    // this also works when mat_a is shape (1, m, k)
                    const size_t offset_a = m * k;
                    // we do not offset mat_b
                    const size_t offset_b = 0;
                    const size_t offset_c = m * n;

                    const size_t group_count = 1;
                    const size_t group_size = shape_a[0];
                    auto populate_array =
                        [&writer](const std::string& var, size_t size, size_t offset) {
                            for (size_t i = 0; i < size; ++i)
                            {
                                writer << var << "+" << i * offset << ((i < size - 1) ? ", " : "");
                            }
                        };

                    writer.block_begin();
                    writer << "cblas::Transpose transa_array[] = {cblas::Transpose::None};\n";
                    writer << "cblas::Transpose transb_array[] = {cblas::Transpose::None};\n";
                    writer << "int64_t m_array[] = {" << m << "};\n";
                    writer << "int64_t n_array[] = {" << n << "};\n";
                    writer << "int64_t k_array[] = {" << k << "};\n";
                    writer << "float alpha_array[] = {1.0f};\n";
                    writer << "std::vector<const float*> a{";
                    populate_array(mat_a.get_name(), group_size, offset_a);
                    writer << "};\n";
                    writer << "const float** a_array = &a[0];\n";
                    writer << "int64_t lda_array[] = {" << std::max(1UL, k) << "};\n";
                    writer << "std::vector<const float*> b{";
                    populate_array(mat_b.get_name(), group_size, offset_b);
                    writer << "};\n";
                    writer << "const float** b_array = &b[0];\n";
                    writer << "int64_t ldb_array[] = {" << std::max(1UL, n) << "};\n";
                    writer << "float beta_array[] = {0.0f};\n";
                    writer << "std::vector<float*> c{";
                    populate_array(mat_c.get_name(), group_size, offset_c);
                    writer << "};\n";
                    writer << "float** c_array = &c[0];\n";
                    writer << "int64_t ldc_array[] = {" << std::max(1UL, n) << "};\n";
                    writer << "int64_t group_size[] = {" << group_size << "};\n";

                    writer << "cblas_sgemm_batch(cblas::Layout::RowMajor, ";
                    writer << "transa_array, transb_array, m_array, n_array, k_array, \n";
                    writer << "alpha_array, a_array, lda_array, b_array, ldb_array, beta_array, \n";
                    writer << "c_array, ldc_array, " << group_count << ", group_size);\n";
                    writer.block_end();
                }
                else
                {
                    writer << "reference::dot(" << args[0].get_name() << ",\n";
                    writer << "            " << args[1].get_name() << ",\n";
                    writer << "            " << out[0].get_name() << ",\n";
                    writer << "            {" << join(args[0].get_shape()) << "},\n";
                    writer << "            {" << join(args[1].get_shape()) << "},\n";
                    writer << "            {" << join(out[0].get_shape()) << "},\n";
                    writer << "            " << dot->get_reduction_axes_count() << ");\n";
                }
            }

            template <>
            void CPU_Emitter::EMITTER_DECL(ngraph::op::Multiply)
            {
                writer.block_begin();
                writer << "#pragma omp parallel for\n";
                writer << "for (size_t i = 0; i < " << out[0].get_size() << "; i++)\n";
                writer.block_begin();
                writer << out[0].get_name() << "[i] = " << args[0].get_name() << "[i] * "
                       << args[1].get_name() << "[i];\n";
                writer.block_end();
                writer.block_end();
            }

            template <>
            void CPU_Emitter::EMITTER_DECL(ngraph::op::GetOutputElement)
            {
                auto get_tuple_element = static_cast<const ngraph::op::GetOutputElement*>(node);

                writer.block_begin();
                writer << "memcpy(" << out[0].get_name() << ", "
                       << args[get_tuple_element->get_n()].get_name() << ", "
                       << out[0].get_size() * out[0].get_element_type().size() << ");\n";
                writer.block_end();
            }

            template <>
            void CPU_Emitter::EMITTER_DECL(ngraph::op::Abs)
            {
                writer.block_begin();
                // Some C++ implementations don't like it when we call std::abs on unsigned types, so we will
                // avoid doing so here.
                auto& result_element_type = out[0].get_element_type();

                writer << "#pragma omp parallel for\n";
                writer << "for (size_t i = 0; i < " << out[0].get_size() << "; i++)\n";
                writer.block_begin();
                writer << out[0].get_name()
                       << "[i] = " << (result_element_type.is_signed() ? "std::abs" : "") << "("
                       << args[0].get_name() << "[i]);\n";
                writer.block_end();
                writer.block_end();
            }

            template <>
            void CPU_Emitter::EMITTER_DECL(ngraph::op::Concat)
            {
                auto concat = static_cast<const ngraph::op::Concat*>(node);
                if (auto op_annotations = concat->get_op_annotations())
                {
                    auto in_place_oi_pairs = op_annotations->get_in_place_oi_pairs();
                    if (in_place_oi_pairs.size() > 0)
                    {
                        auto offset = 0;
                        for (auto i = 0; i < args.size(); i++)
                        {
                            writer << "if (" << args[i].get_name() << " < " << out[0].get_name()
                                   << " || " << args[i].get_name() << " >= " << out[0].get_name()
                                   << " + " << out[0].get_size() << ")\n";
                            writer.block_begin();
                            writer << "memcpy(" << out[0].get_name() << " + " << offset << ", "
                                   << args[i].get_name() << ", "
                                   << args[i].get_size() * out[0].get_element_type().size()
                                   << ");\n";
                            writer.block_end();
                            offset += args[i].get_size();
                        }
                        return;
                    }
                }
                auto result_shape = out[0].get_shape();

                if (runtime::cpu::mkldnn_utils::use_mkldnn_kernel(node))
                {
                    auto& mkldnn_emitter = external_function->get_mkldnn_emitter();
                    std::vector<mkldnn::memory::desc> inputs_data_desc;
                    for (size_t i = 0; i < args.size(); i++)
                    {
                        inputs_data_desc.push_back(mkldnn_utils::get_input_mkldnn_md(node, i));
                    }

                    auto result_desc = mkldnn_utils::get_output_mkldnn_md(node, 0);

                    size_t concat_index = 0;
                    size_t concat_dim =
                        (dynamic_cast<const ngraph::op::Concat*>(node))->get_concatenation_axis();
                    concat_index =
                        mkldnn_emitter->build_concat(inputs_data_desc, result_desc, concat_dim);
                    auto& deps = mkldnn_emitter->get_primitive_deps(concat_index);
                    size_t i;
                    for (i = 0; i < args.size(); i++)
                    {
                        writer << "cpu::mkldnn_utils::set_memory_ptr(ctx, " << to_string(deps[i])
                               << ", " << args[i].get_name() << ");\n";
                    }
                    writer << "cpu::mkldnn_utils::set_memory_ptr(ctx, " << to_string(deps[i])
                           << ", " << out[0].get_name() << ");\n";

                    writer << "cpu::mkldnn_utils::mkldnn_invoke_primitive(ctx, "
                           << to_string(concat_index) << ");\n";
                }
                else
                {
                    auto axis =
                        (dynamic_cast<const ngraph::op::Concat*>(node))->get_concatenation_axis();

                    std::vector<std::string> arg_names;
                    std::vector<Shape> arg_shapes;

                    for (auto arg : args)
                    {
                        arg_names.push_back(arg.get_name());
                        arg_shapes.push_back(arg.get_shape());
                    }

                    kernel::emit_concat(writer,
                                        args[0].get_element_type().c_type_string(),
                                        arg_names,
                                        out[0].get_name(),
                                        arg_shapes,
                                        result_shape,
                                        axis);
                }
            }

            template <>
            void CPU_Emitter::EMITTER_DECL(ngraph::op::Divide)
            {
                writer.block_begin();
                if (node->get_element_type().is_real() == false)
                {
                    // Check for divide by zero for integer types only
                    size_t element_count = args[1].get_size();
                    writer << "for (size_t i=0; i<" << element_count << "; i++)\n";
                    writer.block_begin();
                    writer << "if (" << args.at(1).get_name()
                           << "[i] == 0) throw std::runtime_error(\"integer divide by zero\");\n";
                    writer.block_end();
                }
                writer << "#pragma omp parallel for\n";
                writer << "for (size_t i = 0; i < " << out[0].get_size() << "; i++)\n";
                writer.block_begin();
                writer << out[0].get_name() << "[i] = " << args[0].get_name() << "[i] / "
                       << args[1].get_name() << "[i];\n";
                writer.block_end();
                writer.block_end();
            }

            template <>
            void CPU_Emitter::EMITTER_DECL(ngraph::op::Equal)
            {
                writer.block_begin();
                writer << "#pragma omp parallel for\n";
                writer << "for (size_t i = 0; i < " << out[0].get_size() << "; i++)\n";
                writer.block_begin();
                writer << out[0].get_name() << "[i] = " << args[0].get_name()
                       << "[i] == " << args[1].get_name() << "[i];\n";
                writer.block_end();
                writer.block_end();
            }

            template <>
            void CPU_Emitter::EMITTER_DECL(ngraph::op::Greater)
            {
                writer.block_begin();
                writer << "#pragma omp parallel for\n";
                writer << "for (size_t i = 0; i < " << out[0].get_size() << "; i++)\n";
                writer.block_begin();
                writer << out[0].get_name() << "[i] = " << args[0].get_name() << "[i] > "
                       << args[1].get_name() << "[i];\n";
                writer.block_end();
                writer.block_end();
            }

            template <>
            void CPU_Emitter::EMITTER_DECL(ngraph::op::GreaterEq)
            {
                writer.block_begin();
                writer << "#pragma omp parallel for\n";
                writer << "for (size_t i = 0; i < " << out[0].get_size() << "; i++)\n";
                writer.block_begin();
                writer << out[0].get_name() << "[i] = " << args[0].get_name()
                       << "[i] >= " << args[1].get_name() << "[i];\n";
                writer.block_end();
                writer.block_end();
            }

            template <>
            void CPU_Emitter::EMITTER_DECL(ngraph::op::Less)
            {
                writer.block_begin();
                writer << "#pragma omp parallel for\n";
                writer << "for (size_t i = 0; i < " << out[0].get_size() << "; i++)\n";
                writer.block_begin();
                writer << out[0].get_name() << "[i] = " << args[0].get_name() << "[i] < "
                       << args[1].get_name() << "[i];\n";
                writer.block_end();
                writer.block_end();
            }

            template <>
            void CPU_Emitter::EMITTER_DECL(ngraph::op::LessEq)
            {
                writer.block_begin();
                writer << "#pragma omp parallel for\n";
                writer << "for (size_t i = 0; i < " << out[0].get_size() << "; i++)\n";
                writer.block_begin();
                writer << out[0].get_name() << "[i] = " << args[0].get_name()
                       << "[i] <= " << args[1].get_name() << "[i];\n";
                writer.block_end();
                writer.block_end();
            }

            template <>
            void CPU_Emitter::EMITTER_DECL(ngraph::op::LRN)
            {
                const ngraph::op::LRN* lrn = static_cast<const ngraph::op::LRN*>(node);

                writer.block_begin();
                if (runtime::cpu::mkldnn_utils::use_mkldnn_kernel(node))
                {
                    auto& mkldnn_emitter = external_function->get_mkldnn_emitter();
                    auto input_data_desc = runtime::cpu::mkldnn_utils::get_input_mkldnn_md(node, 0);
                    auto result_desc = runtime::cpu::mkldnn_utils::get_output_mkldnn_md(node, 0);

                    auto lrn_index =
                        mkldnn_emitter->build_lrn_forward(input_data_desc,
                                                          result_desc,
                                                          static_cast<float>(lrn->get_alpha()),
                                                          static_cast<float>(lrn->get_beta()),
                                                          static_cast<float>(lrn->get_bias()),
                                                          static_cast<int>(lrn->get_nsize()));

                    auto& deps = mkldnn_emitter->get_primitive_deps(lrn_index);
                    writer << "cpu::mkldnn_utils::set_memory_ptr(ctx, " << to_string(deps[0])
                           << ", " << args[0].get_name() << ");\n";
                    writer << "cpu::mkldnn_utils::set_memory_ptr(ctx, " << to_string(deps[1])
                           << ", " << out[0].get_name() << ");\n";

                    writer << "cpu::mkldnn_utils::mkldnn_invoke_primitive(ctx, "
                           << to_string(lrn_index) << ");\n";
                }
                else
                {
                    writer << "reference::lrn<" << lrn->get_element_type().c_type_string() << ">(";
                    writer << "            " << args[0].get_name() << ",\n";
                    writer << "            " << out[0].get_name() << ",\n";
                    writer << "            {" << join(args[0].get_shape()) << "},\n";
                    writer << "            " << lrn->get_alpha() << ",\n";
                    writer << "            " << lrn->get_beta() << ",\n";
                    writer << "            " << lrn->get_bias() << ",\n";
                    writer << "            " << lrn->get_nsize() << ");\n";
                }
                writer.block_end();
            }

            template <>
            void CPU_Emitter::EMITTER_DECL(ngraph::op::Log)
            {
                writer.block_begin();
                writer << "#pragma omp parallel for\n";
                writer << "for (size_t i = 0; i < " << out[0].get_size() << "; i++)\n";
                writer.block_begin();
                writer << out[0].get_name() << "[i] = log(" << args[0].get_name() << "[i]);\n";
                writer.block_end();
                writer.block_end();
            }

            template <>
            void CPU_Emitter::EMITTER_DECL(ngraph::op::Maximum)
            {
                writer.block_begin();
                writer << "#pragma omp parallel for\n";
                writer << "for (size_t i = 0; i < " << out[0].get_size() << "; i++)\n";
                writer.block_begin();
                writer << out[0].get_name() << "[i] = " << args[0].get_name() << "[i] > "
                       << args[1].get_name() << "[i] ? " << args[0].get_name()
                       << "[i] : " << args[1].get_name() << "[i] ;\n";
                writer.block_end();
                writer.block_end();
            }

            template <>
            void CPU_Emitter::EMITTER_DECL(ngraph::op::Minimum)
            {
                writer.block_begin();
                writer << "#pragma omp parallel for\n";
                writer << "for (size_t i = 0; i < " << out[0].get_size() << "; i++)\n";
                writer.block_begin();
                writer << out[0].get_name() << "[i] = " << args[0].get_name() << "[i] < "
                       << args[1].get_name() << "[i] ? " << args[0].get_name()
                       << "[i] : " << args[1].get_name() << "[i] ;\n";
                writer.block_end();
                writer.block_end();
            }

            template <>
            void CPU_Emitter::EMITTER_DECL(ngraph::op::Negative)
            {
                writer.block_begin();
                writer << "#pragma omp parallel for\n";
                writer << "for (size_t i = 0; i < " << out[0].get_size() << "; i++)\n";
                writer.block_begin();
                writer << out[0].get_name() << "[i] = -" << args[0].get_name() << "[i];\n";
                writer.block_end();
                writer.block_end();
            }

            template <>
            void CPU_Emitter::EMITTER_DECL(ngraph::op::NotEqual)
            {
                writer.block_begin();
                writer << "#pragma omp parallel for\n";
                writer << "for (size_t i = 0; i < " << out[0].get_size() << "; i++)\n";
                writer.block_begin();
                writer << out[0].get_name() << "[i] = " << args[0].get_name()
                       << "[i] != " << args[1].get_name() << "[i];\n";
                writer.block_end();
                writer.block_end();
            }

            template <>
            void CPU_Emitter::EMITTER_DECL(ngraph::op::Select)
            {
                writer.block_begin();
                writer << "#pragma omp parallel for\n";
                writer << "for (size_t i = 0; i < " << out[0].get_size() << "; i++)\n";
                writer.block_begin();
                writer << out[0].get_name() << "[i] = " << args[0].get_name() << "[i] ? "
                       << args[1].get_name() << "[i] : " << args[2].get_name() << "[i];\n";
                writer.block_end();
                writer.block_end();
            }

            template <>
            void CPU_Emitter::EMITTER_DECL(ngraph::op::Subtract)
            {
                writer.block_begin();
                writer << "#pragma omp parallel for\n";
                writer << "for (size_t i = 0; i < " << out[0].get_size() << "; i++)\n";
                writer.block_begin();
                writer << out[0].get_name() << "[i] = " << args[0].get_name() << "[i] - "
                       << args[1].get_name() << "[i];\n";
                writer.block_end();
                writer.block_end();
            }

            template <>
            void CPU_Emitter::EMITTER_DECL(ngraph::op::Broadcast)
            {
                auto broadcast = static_cast<const ngraph::op::Broadcast*>(node);

                writer.block_begin();
                kernel::emit_broadcast(writer,
                                       args[0].get_element_type().c_type_string(),
                                       args[0].get_name(),
                                       out[0].get_name(),
                                       args[0].get_shape(),
                                       out[0].get_shape(),
                                       broadcast->get_broadcast_axes());
                writer.block_end();
            }

            template <>
            void CPU_Emitter::EMITTER_DECL(ngraph::op::Convert)
            {
                auto& result_element_type = out[0].get_element_type();

                writer.block_begin();
                writer << "#pragma omp parallel for\n";
                writer << "for (size_t i = 0; i < " << out[0].get_size() << "; i++)\n";
                writer.block_begin();
                writer << out[0].get_name() << "[i] = (" << result_element_type.c_type_string()
                       << ")(" << args[0].get_name() << "[i]);\n";
                writer.block_end();
                writer.block_end();
            }

            template <>
            void CPU_Emitter::EMITTER_DECL(ngraph::op::Constant)
            {
                // If an output is a constant then copy it
                size_t output_index = 0;
                for (shared_ptr<Node> result : external_function->get_function()->get_results())
                {
                    if (result.get() == node)
                    {
                        const descriptor::Tensor& tensor = node->get_output_tensor(0);
                        writer << "memcpy(outputs[" << output_index << "], " << tensor.get_name()
                               << ", " << tensor.size() << ");\n";
                    }
                    output_index++;
                }
            }

            template <>
            void CPU_Emitter::EMITTER_DECL(ngraph::op::Reshape)
            {
                auto reshape = static_cast<const ngraph::op::Reshape*>(node);
                auto can_skip_reshape = [&]() {
                    if (!reshape->get_is_transpose())
                    {
                        return true;
                    }
                    auto annotation = reshape->get_op_annotations();
                    if (annotation && annotation->get_in_place_oi_pairs().size() > 0)
                    {
                        return true;
                    }
                    return false;
                };

                if (can_skip_reshape())
                {
                    writer.block_begin();
                    writer << "// Reshape eliminated but copy if needed.\n";
                    writer << "if (" << out[0].get_name() << " != " << args[0].get_name()
                           << ") {\n";
                    writer.block_begin();
                    writer << "memcpy(" << out[0].get_name() << ", " << args[0].get_name() << ", "
                           << out[0].get_size() * out[0].get_element_type().size() << ");\n";
                    writer.block_end();
                    writer << "}\n";
                    writer.block_end();
                    return;
                }

                writer.block_begin();
                if (args[0].get_element_type() == element::f32 && args[0].get_shape().size() == 3 &&
                    out[0].get_shape().size() == 3)
                {
                    writer << "cpu::kernel::reshape_3d_3d_float32(" << args[0].get_name() << ", "
                           << out[0].get_name() << ", "
                           << "{" << join(args[0].get_shape()) << "}, "
                           << "{" << join(reshape->get_input_order()) << "}, "
                           << "{" << join(out[0].get_shape()) << "}"
                           << ",  0);\n";
                }
                else if (args[0].get_element_type() == element::f32 &&
                         args[0].get_shape().size() == 4 && out[0].get_shape().size() == 4)
                {
                    writer << "cpu::kernel::reshape_4d_4d_float32(" << args[0].get_name() << ", "
                           << out[0].get_name() << ", "
                           << "{" << join(args[0].get_shape()) << "}, "
                           << "{" << join(reshape->get_input_order()) << "}, "
                           << "{" << join(out[0].get_shape()) << "}"
                           << ", 0);\n";
                }
                else
                {
                    kernel::emit_reshape(writer,
                                         args[0].get_element_type().c_type_string(),
                                         args[0].get_name(),
                                         out[0].get_name(),
                                         args[0].get_shape(),
                                         out[0].get_shape(),
                                         reshape->get_input_order());
                }

                writer.block_end();
            }

            template <>
            void CPU_Emitter::EMITTER_DECL(ngraph::op::FunctionCall)
            {
                auto function_call = static_cast<const ngraph::op::FunctionCall*>(node);
                shared_ptr<Function> function = function_call->get_functions()[0];

                writer.block_begin();
                {
                    vector<string> input_names;
                    vector<string> output_names;

                    for (const runtime::cpu::TensorViewWrapper& input : args)
                    {
                        input_names.push_back(input.get_name());
                    }

                    for (const runtime::cpu::TensorViewWrapper& output : out)
                    {
                        output_names.push_back(output.get_name());
                    }

                    writer << "void* args[] =\n";
                    writer.block_begin();
                    writer << "\n" << join(input_names, ",\n");
                    writer.block_end();
                    writer << ";\n";

                    writer << "void* out[] =\n";
                    writer.block_begin();
                    writer << "\n" << join(output_names, ",\n");
                    writer.block_end();
                    writer << ";\n";

                    writer << "\n";
                    writer << function->get_name() << "(args, out, ctx);\n";
                }
                writer.block_end();
            }

<<<<<<< HEAD
=======
            // TODO: This and other ops include comments/notes that
            // we don't want to just copy-paste here. Figure out a better way
            // or just point to ngvm/external_function.cpp with a note that
            // the compiled version of these ops is intended to have semantics identical
            // to what's seen there (for now atleast)

            template <>
            void CPU_Emitter::EMITTER_DECL(ngraph::op::Reduce)
            {
                auto reduce = static_cast<const ngraph::op::Reduce*>(node);
                auto reduction_function = reduce->get_functions()[0];

                auto reductee_shape = args[0].get_shape();

                auto& f_result_element_type = out[0].get_element_type();
                auto result_shape = out[0].get_shape();

                writer.block_begin();

                string type = f_result_element_type.c_type_string();

                writer << "auto f = [&](" << type << " x, " << type << " y) -> " << type << " {\n";
                writer.indent++;
                writer << type << " result;\n";
                writer << "void* args[] = {&x, &y};\n";
                writer << "void* out[] = {&result};\n";
                writer << reduction_function->get_name() << "(args, out, ctx);\n";
                writer << "return result;\n";
                writer.indent--;
                writer << "};\n";

                kernel::emit_reduce(writer,
                                    args[0].get_element_type().c_type_string(),
                                    args[0].get_name(),
                                    args[1].get_name(),
                                    out[0].get_name(),
                                    args[0].get_shape(),
                                    out[0].get_shape(),
                                    reduce->get_reduction_axes());

                writer.block_end();
            }

>>>>>>> 845099c8
            template <>
            void CPU_Emitter::EMITTER_DECL(ngraph::op::Sign)
            {
                writer.block_begin();
                writer << "#pragma omp parallel for\n";
                writer << "for (size_t i = 0; i < " << out[0].get_size() << "; i++)\n";
                writer.block_begin();
                writer << out[0].get_name() << "[i] = (0 < " << args[0].get_name() << "[i]) - ("
                       << args[0].get_name() << "[i] < 0);\n";
                writer.block_end();
                writer.block_end();
            }

            template <>
            void CPU_Emitter::EMITTER_DECL(ngraph::op::Slice)
            {
                const ngraph::op::Slice* slice = static_cast<const ngraph::op::Slice*>(node);

                if (auto op_annotations = slice->get_op_annotations())
                {
                    auto in_place_oi_pairs = op_annotations->get_in_place_oi_pairs();
                    if (in_place_oi_pairs.size() > 0)
                    {
                        auto arg_shape = args[0].get_shape();
                        auto lower_bounds = slice->get_lower_bounds();
                        auto start = 0, accumulated = 1;
                        for (int i = arg_shape.size() - 1; i >= 0; i--)
                        {
                            start += lower_bounds[i] * accumulated;
                            accumulated *= arg_shape[i];
                        }
                        writer << "if (" << out[0].get_name() << " < " << args[0].get_name()
                               << " || " << out[0].get_name() << " >= " << args[0].get_name()
                               << " + " << args[0].get_size() << ")\n";
                        writer.block_begin();
                        writer << "memcpy(" << out[0].get_name() << ", " << args[0].get_name()
                               << " + " << start << ", "
                               << out[0].get_size() * out[0].get_element_type().size() << ");\n";
                        writer.block_end();
                        return;
                    }
                }

                if (runtime::cpu::mkldnn_utils::use_mkldnn_kernel(node))
                {
                    auto out_shape = out[0].get_shape();

                    auto lower_bounds = slice->get_lower_bounds();

                    auto& mkldnn_emitter = external_function->get_mkldnn_emitter();
                    auto input_desc = mkldnn_utils::get_input_mkldnn_md(node, 0);
                    auto result_desc = mkldnn_utils::get_output_mkldnn_md(node, 0);

                    auto slice_index = mkldnn_emitter->build_slice(
                        input_desc, result_desc, lower_bounds, out_shape);
                    auto& deps = mkldnn_emitter->get_primitive_deps(slice_index);

                    writer.block_begin();
                    writer << "cpu::mkldnn_utils::set_memory_ptr(ctx, " << to_string(deps[0])
                           << ", " << args[0].get_name() << ");\n";
                    writer << "cpu::mkldnn_utils::set_memory_ptr(ctx, " << to_string(deps[1])
                           << ", " << out[0].get_name() << ");\n";

                    writer << "cpu::mkldnn_utils::mkldnn_invoke_primitive(ctx, "
                           << to_string(slice_index) << ");\n";
                    writer.block_end();
                    return;
                }

                writer.block_begin();
                kernel::emit_slice(writer,
                                   args[0].get_element_type().c_type_string(),
                                   args[0].get_name(),
                                   out[0].get_name(),
                                   args[0].get_shape(),
                                   out[0].get_shape(),
                                   slice->get_lower_bounds(),
                                   slice->get_upper_bounds(),
                                   slice->get_strides());
                writer.block_end();
            }

            template <>
            void CPU_Emitter::EMITTER_DECL(ngraph::op::Sum)
            {
                const ngraph::op::Sum* sum = static_cast<const ngraph::op::Sum*>(node);
                writer.block_begin();
                if (args[0].get_element_type() == element::f32 && args[0].get_shape().size() == 1 &&
                    sum->get_reduction_axes().size() == 1)
                {
                    writer << "cpu::kernel::reduce_sum_all_1d_float32(" << args[0].get_name()
                           << ", " << out[0].get_name() << ", "
                           << "{" << join(args[0].get_shape()) << "}, "
                           << "{" << join(out[0].get_shape()) << "}"
                           << ", 0);\n";
                }
                else if (args[0].get_element_type() == element::f32 &&
                         args[0].get_shape().size() == 2 && sum->get_reduction_axes().size() == 2)
                {
                    writer << "cpu::kernel::reduce_sum_all_2d_float32(" << args[0].get_name()
                           << ", " << out[0].get_name() << ", "
                           << "{" << join(args[0].get_shape()) << "}, "
                           << "{" << join(out[0].get_shape()) << "}"
                           << ", 0);\n";
                }
                else if (args[0].get_element_type() == element::f32 &&
                         args[0].get_shape().size() == 2 && sum->get_reduction_axes().size() == 1)
                {
                    writer << "cpu::kernel::reduce_sum_2d_1rd_float32(" << args[0].get_name()
                           << ", " << out[0].get_name() << ", "
                           << "{" << join(args[0].get_shape()) << "}, "
                           << "{" << join(out[0].get_shape()) << "}, "
                           << "{" << join(sum->get_reduction_axes()) << "}"
                           << ", 0);\n";
                }
                else if (args[0].get_element_type() == element::f32 &&
                         args[0].get_shape().size() == 4 && sum->get_reduction_axes().size() == 2)
                {
                    writer << "cpu::kernel::reduce_sum_4d_2rd_float32(" << args[0].get_name()
                           << ", " << out[0].get_name() << ", "
                           << "{" << join(args[0].get_shape()) << "}, "
                           << "{" << join(out[0].get_shape()) << "}, "
                           << "{" << join(sum->get_reduction_axes()) << "}"
                           << ", 0);\n";
                }
                else if (args[0].get_element_type() == element::f32 &&
                         args[0].get_shape().size() == 4 && sum->get_reduction_axes().size() == 4)
                {
                    writer << "cpu::kernel::reduce_sum_all_4d_float32(" << args[0].get_name()
                           << ", " << out[0].get_name() << ", "
                           << "{" << join(args[0].get_shape()) << "}, "
                           << "{" << join(out[0].get_shape()) << "}"
                           << ");\n";
                }
                else
                {
                    kernel::emit_sum(writer,
                                     args[0].get_element_type().c_type_string(),
                                     args[0].get_name(),
                                     out[0].get_name(),
                                     args[0].get_shape(),
                                     out[0].get_shape(),
                                     sum->get_reduction_axes());
                }
                writer.block_end();
            }

            template <>
            void CPU_Emitter::EMITTER_DECL(ngraph::op::Exp)
            {
                writer.block_begin();
                writer << "#pragma omp parallel for\n";
                writer << "for (size_t i = 0; i < " << out[0].get_size() << "; i++)\n";
                writer.block_begin();
                writer << out[0].get_name() << "[i] = exp(" << args[0].get_name() << "[i]);\n";
                writer.block_end();
                writer.block_end();
            }

            template <>
            void CPU_Emitter::EMITTER_DECL(ngraph::op::EmbeddingLookup)
            {
                writer.block_begin();
                const ngraph::op::EmbeddingLookup* embed =
                    static_cast<const ngraph::op::EmbeddingLookup*>(node);
                auto index_type_name = embed->get_argument(0)->get_element_type().c_type_string();
                auto type_name = embed->get_element_type().c_type_string();
                auto element_count = shape_size(embed->get_argument(0)->get_shape());
                writer << "reference::embedding<" << type_name << "," << index_type_name << ">(";
                writer << "            " << args[0].get_name() << ",\n";
                writer << "            " << args[1].get_name() << ",\n";
                writer << "            " << out[0].get_name() << ",\n";
                writer << "            " << element_count << ",\n";
                writer << "            {" << join(args[1].get_shape()) << "});\n";
                writer.block_end();
            }

            template <>
            void CPU_Emitter::EMITTER_DECL(ngraph::op::Sin)
            {
                writer.block_begin();
                writer << "#pragma omp parallel for\n";
                writer << "for (size_t i = 0; i < " << out[0].get_size() << "; i++)\n";
                writer.block_begin();
                writer << out[0].get_name() << "[i] = sin(" << args[0].get_name() << "[i]);\n";
                writer.block_end();
                writer.block_end();
            }

            template <>
            void CPU_Emitter::EMITTER_DECL(ngraph::op::Sinh)
            {
                writer.block_begin();
                writer << "#pragma omp parallel for\n";
                writer << "for (size_t i = 0; i < " << out[0].get_size() << "; i++)\n";
                writer.block_begin();
                writer << out[0].get_name() << "[i] = sinh(" << args[0].get_name() << "[i]);\n";
                writer.block_end();
                writer.block_end();
            }

            template <>
            void CPU_Emitter::EMITTER_DECL(ngraph::op::Cos)
            {
                writer.block_begin();
                writer << "#pragma omp parallel for\n";
                writer << "for (size_t i = 0; i < " << out[0].get_size() << "; i++)\n";
                writer.block_begin();
                writer << out[0].get_name() << "[i] = cos(" << args[0].get_name() << "[i]);\n";
                writer.block_end();
                writer.block_end();
            }

            template <>
            void CPU_Emitter::EMITTER_DECL(ngraph::op::Cosh)
            {
                writer.block_begin();
                writer << "#pragma omp parallel for\n";
                writer << "for (size_t i = 0; i < " << out[0].get_size() << "; i++)\n";
                writer.block_begin();
                writer << out[0].get_name() << "[i] = cosh(" << args[0].get_name() << "[i]);\n";
                writer.block_end();
                writer.block_end();
            }

            template <>
            void CPU_Emitter::EMITTER_DECL(ngraph::op::Tan)
            {
                writer.block_begin();
                writer << "#pragma omp parallel for\n";
                writer << "for (size_t i = 0; i < " << out[0].get_size() << "; i++)\n";
                writer.block_begin();
                writer << out[0].get_name() << "[i] = tan(" << args[0].get_name() << "[i]);\n";
                writer.block_end();
                writer.block_end();
            }

            template <>
            void CPU_Emitter::EMITTER_DECL(ngraph::op::Tanh)
            {
                // Eigen's generic_fast_tanh_float<float> is currently miscompiled by Clang/LLVM
                // so we fall-back to tanh
                // TODO: Implement our own internal fast/approximate tanh if this actually gets used
                // by models
                writer.block_begin();
                writer << "#pragma omp parallel for\n";
                writer << "for (size_t i=0; i<" << out[0].get_size() << "; i++)\n";
                writer.block_begin();
                writer << out[0].get_name() << "[i] = tanh(" << args[0].get_name() << "[i]);\n";
                writer.block_end();
                writer.block_end();
            }

            template <>
            void CPU_Emitter::EMITTER_DECL(ngraph::op::Asin)
            {
                writer.block_begin();
                writer << "#pragma omp parallel for\n";
                writer << "for (size_t i = 0; i < " << out[0].get_size() << "; i++)\n";
                writer.block_begin();
                writer << out[0].get_name() << "[i] = asin(" << args[0].get_name() << "[i]);\n";
                writer.block_end();
                writer.block_end();
            }

            template <>
            void CPU_Emitter::EMITTER_DECL(ngraph::op::Acos)
            {
                writer.block_begin();
                writer << "#pragma omp parallel for\n";
                writer << "for (size_t i = 0; i < " << out[0].get_size() << "; i++)\n";
                writer.block_begin();
                writer << out[0].get_name() << "[i] = acos(" << args[0].get_name() << "[i]);\n";
                writer.block_end();
                writer.block_end();
            }

            template <>
            void CPU_Emitter::EMITTER_DECL(ngraph::op::Atan)
            {
                writer.block_begin();
                writer << "#pragma omp parallel for\n";
                writer << "for (size_t i = 0; i < " << out[0].get_size() << "; i++)\n";
                writer.block_begin();
                writer << out[0].get_name() << "[i] = atan(" << args[0].get_name() << "[i]);\n";
                writer.block_end();
                writer.block_end();
            }

            static void emitArgMinArgMax(const std::vector<TensorViewWrapper>& args,
                                         const std::vector<TensorViewWrapper>& out,
                                         size_t reduction_axis,
                                         const char* kernel_name,
                                         codegen::CodeWriter& writer)
            {
                if (out[0].get_element_type() != element::i64 &&
                    out[0].get_element_type() != element::i32)
                {
                    throw ngraph_error("Unsupported index element type");
                }

                writer.block_begin();
                writer << "reference::" << kernel_name << "<" << args[0].get_type() << ", "
                       << out[0].get_element_type().c_type_string() << ">(" << args[0].get_name()
                       << ",\n";
                writer << "                   " << out[0].get_name() << ",\n";
                writer << "                   {" << join(args[0].get_shape()) << "},\n";
                writer << "                   {" << join(out[0].get_shape()) << "},\n";
                writer << "                   " << reduction_axis << ");\n";
                writer.block_end();
            }

            template <>
            void CPU_Emitter::EMITTER_DECL(ngraph::op::ArgMin)
            {
                auto argmin = static_cast<const ngraph::op::ArgMin*>(node);
                emitArgMinArgMax(args, out, argmin->get_reduction_axis(), "argmin", writer);
            }

            template <>
            void CPU_Emitter::EMITTER_DECL(ngraph::op::ArgMax)
            {
                auto argmax = static_cast<const ngraph::op::ArgMax*>(node);
                emitArgMinArgMax(args, out, argmax->get_reduction_axis(), "argmax", writer);
            }

            template <>
            void CPU_Emitter::EMITTER_DECL(ngraph::op::TopK)
            {
                auto topk = static_cast<const ngraph::op::TopK*>(node);
                if (out[0].get_element_type() != element::i64 &&
                    out[0].get_element_type() != element::i32)
                {
                    throw ngraph_error("Unsupported index element type");
                }

                writer.block_begin();
                writer << "reference::topk<" << args[0].get_type() << ", "
                       << out[0].get_element_type().c_type_string() << ">(" << args[0].get_name()
                       << ",\n";
                writer << "                   " << out[0].get_name() << ",\n";
                writer << "                   " << out[1].get_name() << ",\n";
                writer << "                   {" << join(args[0].get_shape()) << "},\n";
                writer << "                   {" << join(out[0].get_shape()) << "},\n";
                writer << "                   " << topk->get_top_k_axis() << ",\n";
                writer << "                   " << topk->get_k() << ",\n";
                writer << "                   " << topk->get_compute_max() << ");\n";
                writer.block_end();
            }

            template <>
            void CPU_Emitter::EMITTER_DECL(ngraph::op::Power)
            {
                writer.block_begin();
                writer << "#pragma omp parallel for\n";
                writer << "for (size_t i = 0; i < " << out[0].get_size() << "; i++)\n";
                writer.block_begin();
                writer << out[0].get_name() << "[i] = pow(" << args[0].get_name() << "[i], "
                       << args[1].get_name() << "[i]);\n";
                writer.block_end();
                writer.block_end();
            }

            template <>
            void CPU_Emitter::EMITTER_DECL(ngraph::op::UpdateSlice)
            {
                auto update_slice = static_cast<const ngraph::op::UpdateSlice*>(node);
                const Shape& arg0_shape = args[0].get_shape();
                const Shape& arg1_shape = args[1].get_shape();
                auto strides = update_slice->get_strides();
                writer.block_begin();
                if (!ngraph::is_strided(strides))
                {
                    writer << "cpu::kernel::update_slice<"
                           << args[0].get_element_type().c_type_string() << ", "
                           << arg0_shape.size() << ">(\n"
                           << "                                " << args[0].get_name() << ",\n"
                           << "                                " << args[1].get_name() << ",\n"
                           << "                                " << out[0].get_name() << ",\n"
                           << "                               {" << join(arg0_shape) << "},\n"
                           << "                               {" << join(arg1_shape) << "},\n"
                           << "                               {"
                           << join(update_slice->get_lower_bounds()) << "},\n"
                           << "0);\n";
                }
                else
                {
                    writer << "cpu::kernel::strided_update_slice<"
                           << args[0].get_element_type().c_type_string() << ", "
                           << arg0_shape.size() << ">(\n"
                           << "                                " << args[0].get_name() << ",\n"
                           << "                                " << args[1].get_name() << ",\n"
                           << "                                " << out[0].get_name() << ",\n"
                           << "                               {" << join(arg0_shape) << "},\n"
                           << "                               {" << join(arg1_shape) << "},\n"
                           << "                               {"
                           << join(update_slice->get_lower_bounds()) << "},\n"
                           << "                               {"
                           << join(update_slice->get_upper_bounds()) << "},\n"
                           << "                               {"
                           << join(update_slice->get_strides()) << "},\n"
                           << "0);\n";
                }
                writer.block_end();
            }

            template <>
            void CPU_Emitter::EMITTER_DECL(ngraph::op::ReplaceSlice)
            {
                auto replace_slice = static_cast<const ngraph::op::ReplaceSlice*>(node);
                writer.block_begin();
                if (args[0].get_name() != out[0].get_name())
                {
                    kernel::emit_replace_slice(writer,
                                               args[0].get_element_type().c_type_string(),
                                               args[0].get_name(),
                                               args[1].get_name(),
                                               out[0].get_name(),
                                               args[1].get_shape(),
                                               out[0].get_shape(),
                                               replace_slice->get_lower_bounds(),
                                               replace_slice->get_upper_bounds(),
                                               replace_slice->get_strides());
                }
                else
                {
                    kernel::emit_replace_slice_inplace(writer,
                                                       args[0].get_element_type().c_type_string(),
                                                       args[0].get_name(),
                                                       args[1].get_name(),
                                                       args[1].get_shape(),
                                                       args[0].get_shape(),
                                                       replace_slice->get_lower_bounds(),
                                                       replace_slice->get_upper_bounds(),
                                                       replace_slice->get_strides());
                }
                writer.block_end();
            }

            template <>
            void CPU_Emitter::EMITTER_DECL(ngraph::op::OneHot)
            {
                auto oh = static_cast<const ngraph::op::OneHot*>(node);

                auto arg_rank = args[0].get_shape().size();

                size_t bounds = out[0].get_shape()[oh->get_one_hot_axis()];

                if (arg_rank == 0)
                {
                    writer.block_begin();

                    writer << emit_vector(out[0], "out_vector") << ";\n";

                    writer << "out_vector.setZero();\n"
                           << ""
                           << "auto pos_raw = " << emit_vector(args[0]) << "(0, 0);\n"
                           << "if (floor(pos_raw) != pos_raw)\n";
                    writer.block_begin();
                    writer
                        << "throw(std::range_error(\"One-hot: non-integral value in input\"));\n";
                    writer.block_end();

                    writer << "size_t pos = pos_raw;\n"
                           << "if (pos >= " << bounds << ")\n";

                    writer.block_begin();
                    writer << "throw(std::range_error(\"One-hot: value is out of category "
                              "range\"));\n";
                    writer.block_end();

                    writer << "out_vector(pos, 0) = 1;\n";

                    writer.block_end();
                }
                else if (arg_rank == 1)
                {
                    writer.block_begin();

                    writer << emit_vector(args[0], "arg_vector") << ";\n";

                    writer << emit_matrix(out[0], "out_vector") << ";\n";
                    writer << "out_vector.setZero();\n";

                    writer << "for (size_t i = 0; i < " << args[0].get_shape()[0] << "; i++)\n";
                    writer.block_begin();

                    writer << "auto pos_raw = arg_vector(i, 0);\n";

                    writer << "if (floor(pos_raw) != pos_raw)\n";
                    writer.block_begin();
                    writer
                        << "throw(std::range_error(\"One-hot: non-integral value in input\"));\n";
                    writer.block_end();

                    writer << "size_t pos = pos_raw;\n";
                    writer << "bool found = false;\n";

                    writer << "if (pos >= " << bounds << ")\n";
                    writer.block_begin();
                    writer << "throw(std::range_error(\"One-hot: value is out of category "
                              "range\"));\n";
                    writer.block_end();

                    writer << "out_vector"
                           << (oh->get_one_hot_axis() == 0 ? "(pos, i)" : "(i, pos)") << " = 1;\n";

                    writer.block_end();

                    writer.block_end();
                }
                // Other cases are not handled yet.
                else
                {
                    writer << "reference::one_hot<" << out[0].get_type() << ">("
                           << args[0].get_name() << ",\n";
                    writer << "                   " << out[0].get_name() << ",\n";
                    writer << "                   {" << join(args[0].get_shape()) << "},\n";
                    writer << "                   {" << join(out[0].get_shape()) << "},\n";
                    writer << "                   " << oh->get_one_hot_axis() << ");\n";
                }
            }

            template <>
            void CPU_Emitter::EMITTER_DECL(ngraph::op::Ceiling)
            {
                writer.block_begin();
                size_t element_count = out[0].get_size();
                writer << "#pragma omp parallel for\n";
                writer << "for (size_t i = 0; i < " << element_count << "; i++)\n";
                writer.block_begin();
                writer << out[0].get_name() << "[i] = ceil(" << args[0].get_name() << "[i]);\n";
                writer.block_end();
                writer.block_end();
            }

            template <>
            void CPU_Emitter::EMITTER_DECL(ngraph::op::Floor)
            {
                writer.block_begin();
                size_t element_count = out[0].get_size();
                writer << "#pragma omp parallel for\n";
                writer << "for (size_t i = 0; i < " << element_count << "; i++)\n";
                writer.block_begin();
                writer << out[0].get_name() << "[i] = floor(" << args[0].get_name() << "[i]);\n";
                writer.block_end();
                writer.block_end();
            }

            template <>
            void CPU_Emitter::EMITTER_DECL(ngraph::op::Sqrt)
            {
                writer.block_begin();
                size_t element_count = out[0].get_size();
                writer << "#pragma omp parallel for\n";
                writer << "for (size_t i = 0; i < " << element_count << "; i++)\n";
                writer.block_begin();
                writer << out[0].get_name() << "[i] = sqrt(" << args[0].get_name() << "[i]);\n";
                writer.block_end();
                writer.block_end();
            }

            template <>
            void CPU_Emitter::EMITTER_DECL(ngraph::op::ConvolutionRelu)
            {
                if (runtime::cpu::mkldnn_utils::use_mkldnn_kernel(node))
                {
                    auto& mkldnn_emitter = external_function->get_mkldnn_emitter();
                    auto conv_index =
                        mkldnn_emitter->build_convolution<ngraph::op::ConvolutionRelu>(
                            node, args, out);
                    auto& deps = mkldnn_emitter->get_primitive_deps(conv_index);

                    writer << "cpu::mkldnn_utils::set_memory_ptr(ctx, " << to_string(deps[0])
                           << ", " << args[0].get_name() << ");\n";
                    writer << "cpu::mkldnn_utils::set_memory_ptr(ctx, " << to_string(deps[1])
                           << ", " << args[1].get_name() << ");\n";
                    writer << "cpu::mkldnn_utils::set_memory_ptr(ctx, " << to_string(deps[2])
                           << ", " << out[0].get_name() << ");\n";
                    writer << "cpu::mkldnn_utils::mkldnn_invoke_primitive(ctx, "
                           << to_string(conv_index) << ");\n";
                }
            }

            template <>
            void CPU_Emitter::EMITTER_DECL(ngraph::op::QuantizedConvolutionRelu)
            {
                if (runtime::cpu::mkldnn_utils::use_mkldnn_kernel(node))
                {
                    auto& mkldnn_emitter = external_function->get_mkldnn_emitter();
                    auto conv_index =
                        mkldnn_emitter->build_convolution<ngraph::op::QuantizedConvolutionRelu>(
                            node, args, out);
                    auto& deps = mkldnn_emitter->get_primitive_deps(conv_index);

                    writer << "cpu::mkldnn_utils::set_memory_ptr(ctx, " << to_string(deps[0])
                           << ", " << args[0].get_name() << ");\n";
                    writer << "cpu::mkldnn_utils::set_memory_ptr(ctx, " << to_string(deps[1])
                           << ", " << args[1].get_name() << ");\n";
                    writer << "cpu::mkldnn_utils::set_memory_ptr(ctx, " << to_string(deps[2])
                           << ", " << out[0].get_name() << ");\n";
                    writer << "cpu::mkldnn_utils::mkldnn_invoke_primitive(ctx, "
                           << to_string(conv_index) << ");\n";
                }
                else
                {
                    throw ngraph_error("unsupported parameters for QuantizedConvolutionRelu");
                }
            }

            template <>
            void CPU_Emitter::EMITTER_DECL(ngraph::op::QuantizedConvolution)
            {
                if (runtime::cpu::mkldnn_utils::use_mkldnn_kernel(node))
                {
                    auto& mkldnn_emitter = external_function->get_mkldnn_emitter();
                    auto conv_index =
                        mkldnn_emitter->build_convolution<ngraph::op::QuantizedConvolution>(
                            node, args, out);
                    auto& deps = mkldnn_emitter->get_primitive_deps(conv_index);

                    writer << "cpu::mkldnn_utils::set_memory_ptr(ctx, " << to_string(deps[0])
                           << ", " << args[0].get_name() << ");\n";
                    writer << "cpu::mkldnn_utils::set_memory_ptr(ctx, " << to_string(deps[1])
                           << ", " << args[1].get_name() << ");\n";
                    writer << "cpu::mkldnn_utils::set_memory_ptr(ctx, " << to_string(deps[2])
                           << ", " << out[0].get_name() << ");\n";
                    writer << "cpu::mkldnn_utils::mkldnn_invoke_primitive(ctx, "
                           << to_string(conv_index) << ");\n";
                }
                else
                {
                    throw ngraph_error("unsupported parameters for QuantizedConvolution");
                }
            }

            template <>
            void CPU_Emitter::EMITTER_DECL(ngraph::op::GroupConvolution)
            {
                auto convolution = static_cast<const ngraph::op::GroupConvolution*>(node);

                auto arg0_shape = args[0].get_shape();
                auto arg1_shape = args[1].get_shape();
                auto result_shape = out[0].get_shape();

                if (runtime::cpu::mkldnn_utils::use_mkldnn_kernel(node))
                {
                    Strides window_dilation_strides_adjusted;
                    for (size_t s : convolution->get_window_dilation_strides())
                    {
                        window_dilation_strides_adjusted.push_back(s - 1);
                    }

                    auto& mkldnn_emitter = external_function->get_mkldnn_emitter();

                    auto input_data_desc = mkldnn_utils::get_input_mkldnn_md(node, 0);
                    auto weights_desc = mkldnn_utils::get_input_mkldnn_md(node, 1);
                    auto result_desc = mkldnn_utils::get_output_mkldnn_md(node, 0);

                    auto padding_below = convolution->get_padding_below();
                    auto padding_above = convolution->get_padding_above();
                    auto filter_strides = convolution->get_window_movement_strides();

                    size_t conv_index =
                        mkldnn_emitter->build_convolution_forward(input_data_desc,
                                                                  weights_desc,
                                                                  result_desc,
                                                                  filter_strides,
                                                                  window_dilation_strides_adjusted,
                                                                  padding_below,
                                                                  padding_above);

                    // invoke group convolution
                    auto& deps = mkldnn_emitter->get_primitive_deps(conv_index);
                    writer << "cpu::mkldnn_utils::set_memory_ptr(ctx, " << to_string(deps[0])
                           << ", " << args[0].get_name() << ");\n";
                    writer << "cpu::mkldnn_utils::set_memory_ptr(ctx, " << to_string(deps[1])
                           << ", " << args[1].get_name() << ");\n";
                    writer << "cpu::mkldnn_utils::set_memory_ptr(ctx, " << to_string(deps[2])
                           << ", " << out[0].get_name() << ");\n";

                    writer << "cpu::mkldnn_utils::mkldnn_invoke_primitive(ctx, "
                           << to_string(conv_index) << ");\n";
                }
                else
                {
                    throw ngraph_error("unsupported parameters for GroupConvolution");
                }
            }

            template <>
            void CPU_Emitter::EMITTER_DECL(ngraph::op::GroupConvolutionBias)
            {
                auto convolution = static_cast<const ngraph::op::GroupConvolutionBias*>(node);

                auto arg0_shape = args[0].get_shape();
                auto arg1_shape = args[1].get_shape();
                auto arg2_shape = args[2].get_shape();
                auto result_shape = out[0].get_shape();

                if (runtime::cpu::mkldnn_utils::use_mkldnn_kernel(node))
                {
                    Strides window_dilation_strides_adjusted;
                    for (size_t s : convolution->get_window_dilation_strides())
                    {
                        window_dilation_strides_adjusted.push_back(s - 1);
                    }

                    auto& mkldnn_emitter = external_function->get_mkldnn_emitter();

                    auto input_data_desc = mkldnn_utils::get_input_mkldnn_md(node, 0);
                    auto weights_desc = mkldnn_utils::get_input_mkldnn_md(node, 1);
                    auto bias_desc = mkldnn_utils::get_input_mkldnn_md(node, 2);
                    auto result_desc = mkldnn_utils::get_output_mkldnn_md(node, 0);

                    auto padding_below = convolution->get_padding_below();
                    auto padding_above = convolution->get_padding_above();
                    auto filter_strides = convolution->get_window_movement_strides();

                    const float ops_scale = 1.f;
                    const float ops_alpha = -0.f; // relu negative slope
                    const float ops_beta = 0.f;

                    mkldnn::post_ops ops;
                    if (convolution->with_relu())
                    {
                        ops.append_eltwise(
                            ops_scale, mkldnn::algorithm::eltwise_relu, ops_alpha, ops_beta);
                    }

                    size_t conv_index =
                        mkldnn_emitter->build_convolution_forward(input_data_desc,
                                                                  weights_desc,
                                                                  bias_desc,
                                                                  result_desc,
                                                                  filter_strides,
                                                                  window_dilation_strides_adjusted,
                                                                  padding_below,
                                                                  padding_above,
                                                                  ops);

                    // invoke group convolution bias
                    auto& deps = mkldnn_emitter->get_primitive_deps(conv_index);
                    writer << "cpu::mkldnn_utils::set_memory_ptr(ctx, " << to_string(deps[0])
                           << ", " << args[0].get_name() << ");\n";
                    writer << "cpu::mkldnn_utils::set_memory_ptr(ctx, " << to_string(deps[1])
                           << ", " << args[1].get_name() << ");\n";
                    writer << "cpu::mkldnn_utils::set_memory_ptr(ctx, " << to_string(deps[2])
                           << ", " << args[2].get_name() << ");\n";
                    writer << "cpu::mkldnn_utils::set_memory_ptr(ctx, " << to_string(deps[3])
                           << ", " << out[0].get_name() << ");\n";

                    writer << "cpu::mkldnn_utils::mkldnn_invoke_primitive(ctx, "
                           << to_string(conv_index) << ");\n";
                }
                else
                {
                    throw ngraph_error("Unsupported parameters for GroupConvolutionBias");
                }
            }

            template <>
            void CPU_Emitter::EMITTER_DECL(ngraph::op::Convolution)
            {
                auto convolution = static_cast<const ngraph::op::Convolution*>(node);

                auto arg0_shape = args[0].get_shape();
                auto arg1_shape = args[1].get_shape();
                auto result_shape = out[0].get_shape();

                if (runtime::cpu::mkldnn_utils::use_mkldnn_kernel(node))
                {
                    auto& mkldnn_emitter = external_function->get_mkldnn_emitter();
                    auto conv_index =
                        mkldnn_emitter->build_convolution<ngraph::op::Convolution>(node, args, out);
                    auto& deps = mkldnn_emitter->get_primitive_deps(conv_index);

                    writer << "cpu::mkldnn_utils::set_memory_ptr(ctx, " << to_string(deps[0])
                           << ", " << args[0].get_name() << ");\n";
                    writer << "cpu::mkldnn_utils::set_memory_ptr(ctx, " << to_string(deps[1])
                           << ", " << args[1].get_name() << ");\n";
                    writer << "cpu::mkldnn_utils::set_memory_ptr(ctx, " << to_string(deps[2])
                           << ", " << out[0].get_name() << ");\n";

                    writer << "cpu::mkldnn_utils::mkldnn_invoke_primitive(ctx, "
                           << to_string(conv_index) << ");\n";
                }
                else
                {
                    writer << "reference::convolution<" << out[0].get_type() << ">("
                           << args[0].get_name() << ",\n";
                    writer << "                         " << args[1].get_name() << ",\n";
                    writer << "                         " << out[0].get_name() << ",\n";
                    writer << "                         {" << join(arg0_shape) << "},\n";
                    writer << "                         {" << join(arg1_shape) << "},\n";
                    writer << "                         {" << join(result_shape) << "},\n";
                    writer << "                         {"
                           << join(convolution->get_window_movement_strides()) << "},\n";
                    writer << "                         {"
                           << join(convolution->get_window_dilation_strides()) << "},\n";
                    writer << "                         {" << join(convolution->get_padding_below())
                           << "},\n";
                    writer << "                         {" << join(convolution->get_padding_above())
                           << "},\n";
                    writer << "                         {"
                           << join(convolution->get_data_dilation_strides()) << "},\n";
                    writer << "                         0, 1, 1, 0, 0, 1, false);\n";
                }
            }

            template <>
            void CPU_Emitter::EMITTER_DECL(ngraph::op::ConvolutionBackpropFilters)
            {
                auto convolution = static_cast<const ngraph::op::ConvolutionBackpropFilters*>(node);

                auto arg0_shape = args[0].get_shape();
                auto arg1_shape = args[1].get_shape();
                auto result_shape = out[0].get_shape();

                if (runtime::cpu::mkldnn_utils::use_mkldnn_kernel(node))
                {
                    auto& mkldnn_emitter = external_function->get_mkldnn_emitter();
                    auto conv_index =
                        mkldnn_emitter
                            ->build_convolution_backward<ngraph::op::ConvolutionBackpropFilters>(
                                node, args, out);
                    auto& deps = mkldnn_emitter->get_primitive_deps(conv_index);

                    writer << "cpu::mkldnn_utils::set_memory_ptr(ctx, " << to_string(deps[0])
                           << ", " << args[0].get_name() << ");\n";
                    writer << "cpu::mkldnn_utils::set_memory_ptr(ctx, " << to_string(deps[1])
                           << ", " << args[1].get_name() << ");\n";
                    writer << "cpu::mkldnn_utils::set_memory_ptr(ctx, " << to_string(deps[2])
                           << ", " << out[0].get_name() << ");\n";

                    writer << "cpu::mkldnn_utils::mkldnn_invoke_primitive(ctx, "
                           << to_string(conv_index) << ");\n";
                }
                else
                {
                    writer << "reference::convolution<" << out[0].get_type() << ">("
                           << args[0].get_name() << ",\n";
                    writer << "                         " << args[1].get_name() << ",\n";
                    writer << "                         " << out[0].get_name() << ",\n";
                    writer << "                         {" << join(arg0_shape) << "},\n";
                    writer << "                         {" << join(arg1_shape) << "},\n";
                    writer << "                         {" << join(result_shape) << "},\n";
                    writer << "                         {"
                           << join(convolution->get_window_movement_strides_backward()) << "},\n";
                    writer << "                         {"
                           << join(convolution->get_window_dilation_strides_backward()) << "},\n";
                    writer << "                         {"
                           << join(convolution->get_padding_below_backward()) << "},\n";
                    writer << "                         {"
                           << join(convolution->get_padding_above_backward()) << "},\n";
                    writer << "                         {"
                           << join(convolution->get_data_dilation_strides_backward()) << "},\n";
                    writer << "                         1, 0, 0, 1, 1, 0, false);\n";
                }
            }

            template <>
            void CPU_Emitter::EMITTER_DECL(ngraph::op::ConvolutionBackpropData)
            {
                auto convolution = static_cast<const ngraph::op::ConvolutionBackpropData*>(node);

                auto arg0_shape = args[0].get_shape();
                auto arg1_shape = args[1].get_shape();
                auto result_shape = out[0].get_shape();

                if (runtime::cpu::mkldnn_utils::use_mkldnn_kernel(node))
                {
                    auto& mkldnn_emitter = external_function->get_mkldnn_emitter();
                    auto conv_index =
                        mkldnn_emitter
                            ->build_convolution_backward<ngraph::op::ConvolutionBackpropData>(
                                node, args, out);
                    auto& deps = mkldnn_emitter->get_primitive_deps(conv_index);

                    writer << "cpu::mkldnn_utils::set_memory_ptr(ctx, " << to_string(deps[0])
                           << ", " << args[0].get_name() << ");\n";
                    writer << "cpu::mkldnn_utils::set_memory_ptr(ctx, " << to_string(deps[1])
                           << ", " << args[1].get_name() << ");\n";
                    writer << "cpu::mkldnn_utils::set_memory_ptr(ctx, " << to_string(deps[2])
                           << ", " << out[0].get_name() << ");\n";

                    writer << "cpu::mkldnn_utils::mkldnn_invoke_primitive(ctx, "
                           << to_string(conv_index) << ");\n";
                }
                else
                {
                    // Note that args[1] and args[0] are switched here from the usual order.
                    writer << "reference::convolution<" << out[0].get_type() << ">("
                           << args[1].get_name() << ",\n";
                    writer << "                         " << args[0].get_name() << ",\n";
                    writer << "                         " << out[0].get_name() << ",\n";
                    writer << "                         {" << join(arg1_shape) << "},\n";
                    writer << "                         {" << join(arg0_shape) << "},\n";
                    writer << "                         {" << join(result_shape) << "},\n";
                    writer << "                         {"
                           << join(convolution->get_window_movement_strides_backward()) << "},\n";
                    writer << "                         {"
                           << join(convolution->get_window_dilation_strides_backward()) << "},\n";
                    writer << "                         {"
                           << join(convolution->get_padding_below_backward()) << "},\n";
                    writer << "                         {"
                           << join(convolution->get_padding_above_backward()) << "},\n";
                    writer << "                         {"
                           << join(convolution->get_data_dilation_strides_backward()) << "},\n";
                    writer << "                         0, 1, 0, 1, 0, 1, true);\n";
                }
            }

            template <>
            void CPU_Emitter::EMITTER_DECL(ngraph::op::QuantizedConvolutionBias)
            {
                if (runtime::cpu::mkldnn_utils::use_mkldnn_kernel(node))
                {
                    auto& mkldnn_emitter = external_function->get_mkldnn_emitter();
                    auto qconv_index =
                        mkldnn_emitter->build_convolution<ngraph::op::QuantizedConvolutionBias>(
                            node, args, out);
                    auto& deps = mkldnn_emitter->get_primitive_deps(qconv_index);

                    writer << "cpu::mkldnn_utils::set_memory_ptr(ctx, " << to_string(deps[0])
                           << ", " << args[0].get_name() << ");\n";
                    writer << "cpu::mkldnn_utils::set_memory_ptr(ctx, " << to_string(deps[1])
                           << ", " << args[1].get_name() << ");\n";
                    writer << "cpu::mkldnn_utils::set_memory_ptr(ctx, " << to_string(deps[2])
                           << ", " << args[2].get_name() << ");\n";
                    writer << "cpu::mkldnn_utils::set_memory_ptr(ctx, " << to_string(deps[3])
                           << ", " << out[0].get_name() << ");\n";

                    writer << "cpu::mkldnn_utils::mkldnn_invoke_primitive(ctx, "
                           << to_string(qconv_index) << ");\n";
                }
                else
                {
                    throw ngraph_error(
                        "QuantizedConvolutionBias is only supported with MKLDNN kernel.");
                }
            }

            template <>
            void CPU_Emitter::EMITTER_DECL(ngraph::op::QuantizedConvolutionBiasAdd)
            {
                if (runtime::cpu::mkldnn_utils::use_mkldnn_kernel(node))
                {
                    auto& mkldnn_emitter = external_function->get_mkldnn_emitter();
                    auto qconv_index =
                        mkldnn_emitter->build_convolution<ngraph::op::QuantizedConvolutionBiasAdd>(
                            node, args, out);
                    auto& deps = mkldnn_emitter->get_primitive_deps(qconv_index);

                    writer << "cpu::mkldnn_utils::set_memory_ptr(ctx, " << to_string(deps[0])
                           << ", " << args[0].get_name() << ");\n";
                    writer << "cpu::mkldnn_utils::set_memory_ptr(ctx, " << to_string(deps[1])
                           << ", " << args[1].get_name() << ");\n";
                    writer << "cpu::mkldnn_utils::set_memory_ptr(ctx, " << to_string(deps[2])
                           << ", " << args[2].get_name() << ");\n";
                    writer << "cpu::mkldnn_utils::set_memory_ptr(ctx, " << to_string(deps[3])
                           << ", " << out[0].get_name() << ");\n";

                    writer << "cpu::mkldnn_utils::mkldnn_invoke_primitive(ctx, "
                           << to_string(qconv_index) << ");\n";
                }
                else
                {
                    throw ngraph_error(
                        "QuantizedConvolutionBiasAdd is only supported with MKLDNN kernel.");
                }
            }

            template <>
            void CPU_Emitter::EMITTER_DECL(ngraph::op::QuantizedConvolutionBiasSignedAdd)
            {
                if (runtime::cpu::mkldnn_utils::use_mkldnn_kernel(node))
                {
                    auto& mkldnn_emitter = external_function->get_mkldnn_emitter();
                    auto qconv_index =
                        mkldnn_emitter
                            ->build_convolution<ngraph::op::QuantizedConvolutionBiasSignedAdd>(
                                node, args, out);
                    auto& deps = mkldnn_emitter->get_primitive_deps(qconv_index);

                    writer << "cpu::mkldnn_utils::set_memory_ptr(ctx, " << to_string(deps[0])
                           << ", " << args[0].get_name() << ");\n";
                    writer << "cpu::mkldnn_utils::set_memory_ptr(ctx, " << to_string(deps[1])
                           << ", " << args[1].get_name() << ");\n";
                    writer << "cpu::mkldnn_utils::set_memory_ptr(ctx, " << to_string(deps[2])
                           << ", " << args[2].get_name() << ");\n";
                    writer << "cpu::mkldnn_utils::set_memory_ptr(ctx, " << to_string(deps[3])
                           << ", " << out[0].get_name() << ");\n";

                    writer << "cpu::mkldnn_utils::mkldnn_invoke_primitive(ctx, "
                           << to_string(qconv_index) << ");\n";
                }
                else
                {
                    throw ngraph_error(
                        "QuantizedConvolutionBiasSignedAdd is only supported with MKLDNN kernel.");
                }
            }

            template <>
            void CPU_Emitter::EMITTER_DECL(ngraph::op::ConvolutionBias)
            {
                if (runtime::cpu::mkldnn_utils::use_mkldnn_kernel(node))
                {
                    auto& mkldnn_emitter = external_function->get_mkldnn_emitter();
                    auto conv_index =
                        mkldnn_emitter->build_convolution<ngraph::op::ConvolutionBias>(
                            node, args, out);
                    auto& deps = mkldnn_emitter->get_primitive_deps(conv_index);

                    writer << "cpu::mkldnn_utils::set_memory_ptr(ctx, " << to_string(deps[0])
                           << ", " << args[0].get_name() << ");\n";
                    writer << "cpu::mkldnn_utils::set_memory_ptr(ctx, " << to_string(deps[1])
                           << ", " << args[1].get_name() << ");\n";
                    writer << "cpu::mkldnn_utils::set_memory_ptr(ctx, " << to_string(deps[2])
                           << ", " << args[2].get_name() << ");\n";
                    writer << "cpu::mkldnn_utils::set_memory_ptr(ctx, " << to_string(deps[3])
                           << ", " << out[0].get_name() << ");\n";

                    writer << "cpu::mkldnn_utils::mkldnn_invoke_primitive(ctx, "
                           << to_string(conv_index) << ");\n";
                }
                else
                {
                    throw ngraph_error("ConvolutionBias is only supported with MKLDNN kernel.");
                }
            }

            template <>
            void CPU_Emitter::EMITTER_DECL(ngraph::op::ConvolutionBiasAdd)
            {
                if (runtime::cpu::mkldnn_utils::use_mkldnn_kernel(node))
                {
                    auto& mkldnn_emitter = external_function->get_mkldnn_emitter();
                    auto conv_index =
                        mkldnn_emitter->build_convolution<ngraph::op::ConvolutionBiasAdd>(
                            node, args, out);
                    auto& deps = mkldnn_emitter->get_primitive_deps(conv_index);

                    writer << "cpu::mkldnn_utils::set_memory_ptr(ctx, " << to_string(deps[0])
                           << ", " << args[0].get_name() << ");\n";
                    writer << "cpu::mkldnn_utils::set_memory_ptr(ctx, " << to_string(deps[1])
                           << ", " << args[1].get_name() << ");\n";
                    writer << "cpu::mkldnn_utils::set_memory_ptr(ctx, " << to_string(deps[2])
                           << ", " << args[2].get_name() << ");\n";
                    writer << "cpu::mkldnn_utils::set_memory_ptr(ctx, " << to_string(deps[3])
                           << ", " << out[0].get_name() << ");\n";
                    writer << "cpu::mkldnn_utils::mkldnn_invoke_primitive(ctx, "
                           << to_string(conv_index) << ");\n";
                }
                else
                {
                    throw ngraph_error("ConvolutionBiasAdd is only supported with MKLDNN kernel.");
                }
            }

            template <>
            void CPU_Emitter::EMITTER_DECL(ngraph::op::ConvolutionAdd)
            {
                if (runtime::cpu::mkldnn_utils::use_mkldnn_kernel(node))
                {
                    auto& mkldnn_emitter = external_function->get_mkldnn_emitter();
                    auto conv_index = mkldnn_emitter->build_convolution<ngraph::op::ConvolutionAdd>(
                        node, args, out);
                    auto& deps = mkldnn_emitter->get_primitive_deps(conv_index);

                    writer << "cpu::mkldnn_utils::set_memory_ptr(ctx, " << to_string(deps[0])
                           << ", " << args[0].get_name() << ");\n";
                    writer << "cpu::mkldnn_utils::set_memory_ptr(ctx, " << to_string(deps[1])
                           << ", " << args[1].get_name() << ");\n";
                    writer << "cpu::mkldnn_utils::set_memory_ptr(ctx, " << to_string(deps[2])
                           << ", " << out[0].get_name() << ");\n";
                    writer << "cpu::mkldnn_utils::mkldnn_invoke_primitive(ctx, "
                           << to_string(conv_index) << ");\n";
                }
                else
                {
                    throw ngraph_error("ConvolutionAdd is only supported with MKLDNN kernel.");
                }
            }

            template <>
            void CPU_Emitter::EMITTER_DECL(ngraph::op::ConvolutionBiasBackpropFiltersBias)
            {
                if (mkldnn_utils::use_mkldnn_kernel(node))
                {
                    auto& mkldnn_emitter = external_function->get_mkldnn_emitter();
                    auto conv_index = mkldnn_emitter->build_convolution_backward<
                        ngraph::op::ConvolutionBiasBackpropFiltersBias>(node, args, out);
                    auto& deps = mkldnn_emitter->get_primitive_deps(conv_index);

                    writer << "cpu::mkldnn_utils::set_memory_ptr(ctx, " << to_string(deps[0])
                           << ", " << args[0].get_name() << ");\n";
                    writer << "cpu::mkldnn_utils::set_memory_ptr(ctx, " << to_string(deps[1])
                           << ", " << args[1].get_name() << ");\n";
                    writer << "cpu::mkldnn_utils::set_memory_ptr(ctx, " << to_string(deps[2])
                           << ", " << out[0].get_name() << ");\n";
                    writer << "cpu::mkldnn_utils::set_memory_ptr(ctx, " << to_string(deps[3])
                           << ", " << out[1].get_name() << ");\n";

                    writer << "cpu::mkldnn_utils::mkldnn_invoke_primitive(ctx, "
                           << to_string(conv_index) << ");\n";
                }
                else
                {
                    throw ngraph_error(
                        "ConvolutionBiasBackpropFiltersBias is only supported with MKLDNN kernel.");
                }
            }

            template <>
            void CPU_Emitter::EMITTER_DECL(ngraph::op::Not)
            {
                writer << "reference::logical_not(" << args[0].get_name() << ",\n"
                       << "                    " << out[0].get_name() << ",\n"
                       << "                    " << out[0].get_size() << ");\n";
            }

            template <>
            void CPU_Emitter::EMITTER_DECL(ngraph::op::MaxPool)
            {
                auto max_pool = static_cast<const ngraph::op::MaxPool*>(node);

                auto arg_shape = args[0].get_shape();

                auto result_shape = out[0].get_shape();

                if (runtime::cpu::mkldnn_utils::use_mkldnn_kernel(node))
                {
                    auto& mkldnn_emitter = external_function->get_mkldnn_emitter();
                    auto input_desc = mkldnn_utils::get_input_mkldnn_md(node, 0);
                    auto result_desc = mkldnn_utils::get_output_mkldnn_md(node, 0);

                    size_t max_pool_index = mkldnn_emitter->build_pooling_forward(
                        mkldnn::algorithm::pooling_max,
                        input_desc,
                        result_desc,
                        max_pool->get_window_movement_strides(),
                        max_pool->get_window_shape(),
                        max_pool->get_padding_below(),
                        max_pool->get_padding_above());

                    auto& deps = mkldnn_emitter->get_primitive_deps(max_pool_index);
                    writer << "cpu::mkldnn_utils::set_memory_ptr(ctx, " << to_string(deps[0])
                           << ", " << args[0].get_name() << ");\n";
                    writer << "cpu::mkldnn_utils::set_memory_ptr(ctx, " << to_string(deps[1])
                           << ", " << out[0].get_name() << ");\n";

                    writer << "cpu::mkldnn_utils::mkldnn_invoke_primitive(ctx, "
                           << to_string(max_pool_index) << ");\n";
                }
                else
                {
                    writer << "reference::max_pool<" << out[0].get_type() << ">("
                           << args[0].get_name() << ",\n";
                    writer << "                 " << out[0].get_name() << ",\n";
                    writer << "                 {" << join(arg_shape) << "},\n";
                    writer << "                 {" << join(result_shape) << "},\n";
                    writer << "                 {" << join(max_pool->get_window_shape()) << "},\n";
                    writer << "                 {" << join(max_pool->get_window_movement_strides())
                           << "},\n";
                    writer << "                 {" << join(max_pool->get_padding_below()) << "},\n";
                    writer << "                 {" << join(max_pool->get_padding_above())
                           << "});\n";
                }
            }

            template <>
            void CPU_Emitter::EMITTER_DECL(ngraph::op::QuantizedMaxPool)
            {
                if (runtime::cpu::mkldnn_utils::use_mkldnn_kernel(node))
                {
                    auto& mkldnn_emitter = external_function->get_mkldnn_emitter();
                    size_t qmax_pool_index = mkldnn_emitter->build_quantized_max_pool(node);
                    auto& deps = mkldnn_emitter->get_primitive_deps(qmax_pool_index);

                    writer << "cpu::mkldnn_utils::set_memory_ptr(ctx, " << to_string(deps[0])
                           << ", " << args[0].get_name() << ");\n";
                    writer << "cpu::mkldnn_utils::set_memory_ptr(ctx, " << to_string(deps[1])
                           << ", " << out[0].get_name() << ");\n";
                    writer << "cpu::mkldnn_utils::mkldnn_invoke_primitive(ctx, "
                           << to_string(qmax_pool_index) << ");\n";
                }
                else
                {
                    throw ngraph_error("unsupported parameters for QuantizedMaxPool");
                }
            }
            template <>
            void CPU_Emitter::EMITTER_DECL(ngraph::op::QuantizedAvgPool)
            {
                if (runtime::cpu::mkldnn_utils::use_mkldnn_kernel(node))
                {
                    auto& mkldnn_emitter = external_function->get_mkldnn_emitter();
                    size_t qavg_pool_index = mkldnn_emitter->build_quantized_avg_pool(node);
                    auto& deps = mkldnn_emitter->get_primitive_deps(qavg_pool_index);
                    writer << "cpu::mkldnn_utils::set_memory_ptr(ctx, " << to_string(deps[0])
                           << ", " << args[0].get_name() << ");\n";
                    writer << "cpu::mkldnn_utils::set_memory_ptr(ctx, " << to_string(deps[1])
                           << ", " << out[0].get_name() << ");\n";
                    writer << "cpu::mkldnn_utils::mkldnn_invoke_primitive(ctx, "
                           << to_string(qavg_pool_index) << ");\n";
                }
                else
                {
                    throw ngraph_error("unsupported parameters for QuantizedAvgPool");
                }
            }

            template <>
            void CPU_Emitter::EMITTER_DECL(ngraph::op::MaxPoolWithIndices)
            {
                auto max_pool = static_cast<const ngraph::op::MaxPoolWithIndices*>(node);

                if (runtime::cpu::mkldnn_utils::use_mkldnn_kernel(node))
                {
                    auto& mkldnn_emitter = external_function->get_mkldnn_emitter();
                    auto input_desc = mkldnn_utils::get_input_mkldnn_md(node, 0);
                    auto result_desc = mkldnn_utils::get_output_mkldnn_md(node, 0);

                    size_t max_pool_index = mkldnn_emitter->build_max_pooling_with_indices_forward(
                        mkldnn::algorithm::pooling_max,
                        input_desc,
                        result_desc,
                        max_pool->get_window_movement_strides(),
                        max_pool->get_window_shape(),
                        max_pool->get_padding_below(),
                        max_pool->get_padding_above());

                    auto& deps = mkldnn_emitter->get_primitive_deps(max_pool_index);
                    writer << "cpu::mkldnn_utils::set_memory_ptr(ctx, " << to_string(deps[0])
                           << ", " << args[0].get_name() << ");\n";
                    writer << "cpu::mkldnn_utils::set_memory_ptr(ctx, " << to_string(deps[1])
                           << ", " << out[0].get_name() << ");\n";
                    writer << "cpu::mkldnn_utils::set_memory_ptr(ctx, " << to_string(deps[2])
                           << ", " << out[1].get_name() << ");\n";

                    writer << "cpu::mkldnn_utils::mkldnn_invoke_primitive(ctx, "
                           << to_string(max_pool_index) << ");\n";
                }
                else
                {
                    throw ngraph_error("MaxPoolWithIndices isn't supported");
                }
            }

            template <>
            void CPU_Emitter::EMITTER_DECL(ngraph::op::Reverse)
            {
                auto reverse = static_cast<const ngraph::op::Reverse*>(node);

                auto arg_shape = args[0].get_shape();
                auto result_shape = out[0].get_shape();

                writer << "reference::reverse<" << out[0].get_type() << ">(" << args[0].get_name()
                       << ",\n";
                writer << "                " << out[0].get_name() << ",\n";
                writer << "                {" << join(arg_shape) << "},\n";
                writer << "                {" << join(result_shape) << "},\n";
                writer << "                {" << join(reverse->get_reversed_axes()) << "});\n";
            }

            template <>
            void CPU_Emitter::EMITTER_DECL(ngraph::op::ReverseSequence)
            {
                auto rs = static_cast<const ngraph::op::ReverseSequence*>(node);

                string iv_prefix{"i"};
                size_t ibi = rs->get_batch_axis();
                string bi = iv_prefix + std::to_string(ibi);
                string si = iv_prefix + std::to_string(rs->get_sequence_axis());
                auto arg_shape = args[0].get_shape();

                // iterate over seq_lengths make sure indices aren't out of bounds and normalize
                writer << "std::vector<size_t> norm_seq_lengths (" << arg_shape.at(ibi) << ");\n";
                writer << emit_for_lt(iv_prefix, ibi, arg_shape.at(ibi));
                writer.block_begin();
                writer << "auto seq_len = static_cast<size_t>(" << args[1].get_name() << "[" << bi
                       << "]);\n";
                writer << "if (seq_len > " << arg_shape.at(rs->get_sequence_axis()) << ")\n";
                writer.block_begin();
                writer << "throw \"One of the elements of sequence lengths is greater than "
                          "sequence axis\";\n";
                writer.block_end();

                writer << "if (seq_len == 0)\n";
                writer.block_begin();
                writer << "norm_seq_lengths[" << bi << "] = 1;\n";
                writer.block_end();
                writer << " else \n";
                writer.block_begin();
                writer << "norm_seq_lengths[" << bi << "] = seq_len;\n";
                writer.block_end();

                writer.block_end();

                std::vector<std::string> sdims;
                for (auto d : arg_shape)
                {
                    sdims.push_back(std::to_string(d));
                }

                // convert input and output into multidimensional arrays
                auto isdims = emit_indices(sdims);
                writer << args[0].get_type() << "(&src)" << isdims << " = *reinterpret_cast<"
                       << args[0].get_type() << " (*)" << isdims << ">(" << args[0].get_name()
                       << ");\n";

                writer << args[0].get_type() << "(&dst)" << isdims << " = *reinterpret_cast<"
                       << args[0].get_type() << " (*)" << isdims << ">(" << out[0].get_name()
                       << ");\n";

                // reverse sequence
                std::vector<std::string> source_indices;
                for (size_t i = 0; i < arg_shape.size(); i++)
                {
                    writer << emit_for_lt(iv_prefix, i, arg_shape.at(i));
                    writer.block_begin();
                    source_indices.push_back(iv_prefix + std::to_string(i));
                }

                writer << "auto seq_len = norm_seq_lengths[" << bi << "];\n";
                writer << "size_t sequence_index = " << si << " < seq_len "
                       << "? seq_len - " << si << " - 1"
                       << ": " << si << ";\n";

                std::vector<std::string> output_indices(source_indices);
                output_indices.at(rs->get_sequence_axis()) = "sequence_index";

                writer << "dst" << emit_indices(output_indices) << " = "
                       << "src" << emit_indices(source_indices) << ";\n";

                for (size_t i = 0; i < arg_shape.size(); i++)
                {
                    writer.block_end();
                }
            }

            template <>
            void CPU_Emitter::EMITTER_DECL(ngraph::op::AvgPool)
            {
                auto avg_pool = static_cast<const ngraph::op::AvgPool*>(node);

                auto arg_shape = args[0].get_shape();
                auto result_shape = out[0].get_shape();

                if (runtime::cpu::mkldnn_utils::use_mkldnn_kernel(node))
                {
                    auto& mkldnn_emitter = external_function->get_mkldnn_emitter();
                    auto input_desc = mkldnn_utils::get_input_mkldnn_md(node, 0);
                    auto result_desc = mkldnn_utils::get_output_mkldnn_md(node, 0);

                    size_t avg_pool_index = mkldnn_emitter->build_pooling_forward(
                        (avg_pool->get_include_padding_in_avg_computation()
                             ? mkldnn::algorithm::pooling_avg_include_padding
                             : mkldnn::algorithm::pooling_avg_exclude_padding),
                        input_desc,
                        result_desc,
                        avg_pool->get_window_movement_strides(),
                        avg_pool->get_window_shape(),
                        avg_pool->get_padding_below(),
                        avg_pool->get_padding_above());

                    auto& deps = mkldnn_emitter->get_primitive_deps(avg_pool_index);
                    writer << "cpu::mkldnn_utils::set_memory_ptr(ctx, " << to_string(deps[0])
                           << ", " << args[0].get_name() << ");\n";
                    writer << "cpu::mkldnn_utils::set_memory_ptr(ctx, " << to_string(deps[1])
                           << ", " << out[0].get_name() << ");\n";

                    writer << "cpu::mkldnn_utils::mkldnn_invoke_primitive(ctx, "
                           << to_string(avg_pool_index) << ");\n";
                }
                else
                {
                    writer << "reference::avg_pool<" << out[0].get_type() << ">("
                           << args[0].get_name() << ",\n";
                    writer << "                 " << out[0].get_name() << ",\n";
                    writer << "                 {" << join(arg_shape) << "},\n";
                    writer << "                 {" << join(result_shape) << "},\n";
                    writer << "                 {" << join(avg_pool->get_window_shape()) << "},\n";
                    writer << "                 {" << join(avg_pool->get_window_movement_strides())
                           << "},\n";
                    writer << "                 {" << join(avg_pool->get_padding_below()) << "},\n";
                    writer << "                 {" << join(avg_pool->get_padding_above()) << "},\n";
                    writer << "                 "
                           << ngraph::to_cplusplus_sourcecode_literal(
                                  avg_pool->get_include_padding_in_avg_computation())
                           << "\n";
                    writer << "                  );\n";
                }
            }

            template <>
            void CPU_Emitter::EMITTER_DECL(ngraph::op::Pad)
            {
                auto pad = static_cast<const ngraph::op::Pad*>(node);

                auto arg0_shape = args[0].get_shape();
                auto result_shape = out[0].get_shape();

                if (arg0_shape.size() == 4 && args[0].get_element_type() == element::f32 &&
                    pad->get_padding_interior() == Shape(arg0_shape.size()))
                {
                    writer << "cpu::kernel::pad_4d_float32(" << args[0].get_name() << ",\n"
                           << "                            " << out[0].get_name() << ",\n"
                           << "                            " << args[1].get_name() << ",\n"
                           << "                            {" << join(arg0_shape) << "},\n"
                           << "                            {" << join(result_shape) << "},\n"
                           << "                            {" << join(pad->get_padding_below())
                           << "},\n"
                           << "                            {" << join(pad->get_padding_above())
                           << "}, 0);\n";
                }
                else
                {
                    writer << "reference::pad<" << out[0].get_type() << ">(" << args[0].get_name()
                           << ",\n";
                    writer << "            " << args[1].get_name() << ",\n";
                    writer << "            " << out[0].get_name() << ",\n";
                    writer << "            {" << join(arg0_shape) << "},\n";
                    writer << "            {" << join(result_shape) << "},\n";
                    writer << "            {" << join(pad->get_padding_below()) << "},\n";
                    writer << "            {" << join(pad->get_padding_above()) << "},\n";
                    writer << "            {" << join(pad->get_padding_interior()) << "});\n";
                }
            }

            template <>
            void CPU_Emitter::EMITTER_DECL(ngraph::op::AvgPoolBackprop)
            {
                auto apb = static_cast<const ngraph::op::AvgPoolBackprop*>(node);

                auto delta_shape = args[0].get_shape();
                auto out_shape = out[0].get_shape();

                if (runtime::cpu::mkldnn_utils::use_mkldnn_kernel(node))
                {
                    auto& mkldnn_emitter = external_function->get_mkldnn_emitter();
                    auto diff_dst_desc = mkldnn_utils::get_input_mkldnn_md(node, 0);
                    auto diff_src_desc = mkldnn_utils::get_output_mkldnn_md(node, 0);

                    size_t avg_pool_index = mkldnn_emitter->build_pooling_backward(
                        (apb->get_include_padding_in_avg_computation()
                             ? mkldnn::algorithm::pooling_avg_include_padding
                             : mkldnn::algorithm::pooling_avg_exclude_padding),
                        diff_dst_desc,
                        diff_src_desc,
                        apb->get_window_movement_strides(),
                        apb->get_window_shape(),
                        apb->get_padding_below(),
                        apb->get_padding_above());

                    auto& deps = mkldnn_emitter->get_primitive_deps(avg_pool_index);
                    writer << "cpu::mkldnn_utils::set_memory_ptr(ctx, " << to_string(deps[0])
                           << ", " << args[0].get_name() << ");\n";
                    writer << "cpu::mkldnn_utils::set_memory_ptr(ctx, " << to_string(deps[1])
                           << ", " << out[0].get_name() << ");\n";

                    writer << "cpu::mkldnn_utils::mkldnn_invoke_primitive(ctx, "
                           << to_string(avg_pool_index) << ");\n";
                }
                else
                {
                    writer << "reference::avg_pool_backprop<" << out[0].get_type() << ">("
                           << args[0].get_name() << ",\n";
                    writer << "                 " << out[0].get_name() << ",\n";
                    writer << "                 {" << join(delta_shape) << "},\n";
                    writer << "                 {" << join(out_shape) << "},\n";
                    writer << "                 {" << join(apb->get_window_shape()) << "},\n";
                    writer << "                 {" << join(apb->get_window_movement_strides())
                           << "},\n";
                    writer << "                 {" << join(apb->get_padding_below()) << "},\n";
                    writer << "                 {" << join(apb->get_padding_above()) << "},\n";
                    writer << "                 "
                           << ngraph::to_cplusplus_sourcecode_literal(
                                  apb->get_include_padding_in_avg_computation())
                           << "\n";
                    writer << "                 );\n";
                }
            }

            template <>
            void CPU_Emitter::EMITTER_DECL(ngraph::op::MaxPoolBackprop)
            {
                auto mpb = static_cast<const ngraph::op::MaxPoolBackprop*>(node);

                auto delta_shape = args[1].get_shape();
                auto out_shape = out[0].get_shape();

                if (runtime::cpu::mkldnn_utils::use_mkldnn_kernel(node))
                {
                    auto& mkldnn_emitter = external_function->get_mkldnn_emitter();
                    auto fprop_src_desc = mkldnn_utils::get_input_mkldnn_md(node, 0);
                    auto diff_dst_desc = mkldnn_utils::get_input_mkldnn_md(node, 1);
                    auto diff_src_desc = mkldnn_utils::get_output_mkldnn_md(node, 0);

                    size_t max_pool_index = mkldnn_emitter->build_max_pooling_backward(
                        mkldnn::algorithm::pooling_max,
                        fprop_src_desc,
                        diff_dst_desc,
                        diff_src_desc,
                        mpb->get_window_movement_strides(),
                        mpb->get_window_shape(),
                        mpb->get_padding_below(),
                        mpb->get_padding_above());

                    auto& fdeps = mkldnn_emitter->get_primitive_deps(max_pool_index - 1);
                    writer << "cpu::mkldnn_utils::set_memory_ptr(ctx, " << to_string(fdeps[0])
                           << ", " << args[0].get_name() << ");\n";
                    writer << "cpu::mkldnn_utils::set_memory_ptr(ctx, " << to_string(fdeps[1])
                           << ", " << out[0].get_name() << ");\n";
                    writer << "cpu::mkldnn_utils::set_memory_ptr(ctx, " << to_string(fdeps[2])
                           << ", ctx->mkldnn_workspaces[" << fdeps[3] << "]);\n";
                    writer << "cpu::mkldnn_utils::mkldnn_invoke_primitive(ctx, "
                           << to_string(max_pool_index - 1) << ");\n";

                    auto& bdeps = mkldnn_emitter->get_primitive_deps(max_pool_index);
                    writer << "cpu::mkldnn_utils::set_memory_ptr(ctx, " << to_string(bdeps[0])
                           << ", " << args[1].get_name() << ");\n";
                    writer << "cpu::mkldnn_utils::set_memory_ptr(ctx, " << to_string(bdeps[1])
                           << ", ctx->mkldnn_workspaces[" << bdeps[3] << "]);\n";
                    writer << "cpu::mkldnn_utils::set_memory_ptr(ctx, " << to_string(bdeps[2])
                           << ", " << out[0].get_name() << ");\n";

                    writer << "cpu::mkldnn_utils::mkldnn_invoke_primitive(ctx, "
                           << to_string(max_pool_index) << ");\n";
                }
                else
                {
                    writer << "reference::max_pool_backprop<" << out[0].get_type() << ">("
                           << args[0].get_name() << ",\n";
                    writer << "                 " << args[1].get_name() << ",\n";
                    writer << "                 " << out[0].get_name() << ",\n";
                    writer << "                 {" << join(delta_shape) << "},\n";
                    writer << "                 {" << join(out_shape) << "},\n";
                    writer << "                 {" << join(mpb->get_window_shape()) << "},\n";
                    writer << "                 {" << join(mpb->get_window_movement_strides())
                           << "},\n";
                    writer << "                 {" << join(mpb->get_padding_below()) << "},\n";
                    writer << "                 {" << join(mpb->get_padding_above()) << "}\n";
                    writer << "                 );\n";
                }
            }

            template <>
            void CPU_Emitter::EMITTER_DECL(ngraph::op::MaxPoolWithIndicesBackprop)
            {
                auto mpb = static_cast<const ngraph::op::MaxPoolWithIndicesBackprop*>(node);

                if (runtime::cpu::mkldnn_utils::use_mkldnn_kernel(node))
                {
                    auto& mkldnn_emitter = external_function->get_mkldnn_emitter();
                    auto diff_dst_desc = mkldnn_utils::get_input_mkldnn_md(node, 1);
                    auto diff_src_desc = mkldnn_utils::get_output_mkldnn_md(node, 0);

                    size_t max_pool_index = mkldnn_emitter->build_max_pooling_with_indices_backward(
                        mkldnn::algorithm::pooling_max,
                        diff_dst_desc,
                        diff_src_desc,
                        mpb->get_window_movement_strides(),
                        mpb->get_window_shape(),
                        mpb->get_padding_below(),
                        mpb->get_padding_above());

                    auto& bdeps = mkldnn_emitter->get_primitive_deps(max_pool_index);

                    writer << "cpu::mkldnn_utils::set_memory_ptr(ctx, " << to_string(bdeps[0])
                           << ", " << args[1].get_name() << ");\n";
                    writer << "cpu::mkldnn_utils::set_memory_ptr(ctx, " << to_string(bdeps[1])
                           << ", " << args[2].get_name() << ");\n";
                    writer << "cpu::mkldnn_utils::set_memory_ptr(ctx, " << to_string(bdeps[2])
                           << ", " << out[0].get_name() << ");\n";

                    writer << "cpu::mkldnn_utils::mkldnn_invoke_primitive(ctx, "
                           << to_string(max_pool_index) << ");\n";
                }
                else
                {
                    throw ngraph_error("MaxPoolWithIndicesBackprop isn't supported");
                }
            }

            template <>
            void CPU_Emitter::EMITTER_DECL(ngraph::op::Product)
            {
                const ngraph::op::Product* product = static_cast<const ngraph::op::Product*>(node);
                writer.block_begin();
                // TODO: add an emitter akin to the emit_sum
                writer << "reference::product<" << out[0].get_type() << ">(" << args[0].get_name()
                       << ",\n";
                writer << "                         " << out[0].get_name() << ",\n";
                writer << "                         {" << join(args[0].get_shape()) << "},\n";
                writer << "                         {" << join(out[0].get_shape()) << "},\n";
                writer << "                         {" << join(product->get_reduction_axes())
                       << "});\n";
                writer.block_end();
            }

            template <>
            void CPU_Emitter::EMITTER_DECL(ngraph::op::Max)
            {
                const ngraph::op::Max* max = static_cast<const ngraph::op::Max*>(node);
                writer.block_begin();
                if (args[0].get_element_type() == element::f32 && args[0].get_shape().size() == 2 &&
                    max->get_reduction_axes().size() == 1)
                {
                    writer << "cpu::kernel::reduce_max_2d_1rd_float32(" << args[0].get_name()
                           << ", " << out[0].get_name() << ", "
                           << "{" << join(args[0].get_shape()) << "}, "
                           << "{" << join(out[0].get_shape()) << "}, "
                           << "{" << join(max->get_reduction_axes()) << "}"
                           << ", 0);\n";
                }
                else
                {
                    writer << "reference::max<" << out[0].get_type() << ">(" << args[0].get_name()
                           << ",\n";
                    writer << "                         " << out[0].get_name() << ",\n";
                    writer << "                         {" << join(args[0].get_shape()) << "},\n";
                    writer << "                         {" << join(out[0].get_shape()) << "},\n";
                    writer << "                         {" << join(max->get_reduction_axes())
                           << "});\n";
                }
                writer.block_end();
            }

            template <>
            void CPU_Emitter::EMITTER_DECL(ngraph::op::Min)
            {
                const ngraph::op::Min* min = static_cast<const ngraph::op::Min*>(node);
                writer.block_begin();
                // TODO: add an emitter akin to the emit_sum
                writer << "reference::min<" << out[0].get_type() << ">(" << args[0].get_name()
                       << ",\n";
                writer << "                         " << out[0].get_name() << ",\n";
                writer << "                         {" << join(args[0].get_shape()) << "},\n";
                writer << "                         {" << join(out[0].get_shape()) << "},\n";
                writer << "                         {" << join(min->get_reduction_axes())
                       << "});\n";
                writer.block_end();
            }

            template <>
            void CPU_Emitter::EMITTER_DECL(ngraph::runtime::cpu::op::ConvertLayout)
            {
                auto& mkldnn_emitter = external_function->get_mkldnn_emitter();

                auto input_desc = mkldnn_utils::get_input_mkldnn_md(node, 0);
                auto result_desc = mkldnn_utils::get_output_mkldnn_md(node, 0);

                //this is a special case to handle nchw(oihw) to goihw/Goihw16g/Goihw8g for GroupConvolution's weights
                if (input_desc.data.format == mkldnn_nchw &&
                    result_desc.data.format == mkldnn_goihw)
                {
                    input_desc = result_desc;
                }
                else if (input_desc.data.format == mkldnn_nchw &&
                         input_desc.data.ndims == 4 /*nchw*/ &&
                         result_desc.data.ndims == 5 /*Goihw16g/Goihw8g/etc*/ &&
                         node->get_users().size() == 1)
                {
                    Shape weights_shape_groups;
                    if (auto gconv = std::dynamic_pointer_cast<ngraph::op::GroupConvolution>(
                            node->get_users()[0]))
                    {
                        weights_shape_groups = gconv->get_weights_dimensions();
                    }
                    else if (auto gconvb =
                                 std::dynamic_pointer_cast<ngraph::op::GroupConvolutionBias>(
                                     node->get_users()[0]))
                    {
                        weights_shape_groups = gconvb->get_weights_dimensions();
                    }
                    else
                    {
                        throw ngraph_error("Incompatible input/output shape in ConvertLayout op");
                    }
                    input_desc = mkldnn::memory::desc(
                        mkldnn::memory::dims(weights_shape_groups.begin(),
                                             weights_shape_groups.end()),
                        mkldnn_utils::get_mkldnn_data_type(args[0].get_element_type()),
                        mkldnn::memory::format::goihw);
                }

                size_t reorder_index = mkldnn_emitter->build_reorder(input_desc, result_desc);

                auto& deps = mkldnn_emitter->get_primitive_deps(reorder_index);
                writer << "cpu::mkldnn_utils::set_memory_ptr(ctx, " << to_string(deps[0]) << ", "
                       << args[0].get_name() << ");\n";
                writer << "cpu::mkldnn_utils::set_memory_ptr(ctx, " << to_string(deps[1]) << ", "
                       << out[0].get_name() << ");\n";

                writer << "cpu::mkldnn_utils::mkldnn_invoke_primitive(ctx, "
                       << to_string(reorder_index) << ");\n";
            }

            template <>
            void CPU_Emitter::EMITTER_DECL(ngraph::op::ReluBackprop)
            {
                if (runtime::cpu::mkldnn_utils::use_mkldnn_kernel(node))
                {
                    auto& mkldnn_emitter = external_function->get_mkldnn_emitter();
                    auto input_desc = mkldnn_utils::get_input_mkldnn_md(node, 0);
                    auto delta_desc = mkldnn_utils::get_input_mkldnn_md(node, 1);
                    auto result_desc = mkldnn_utils::get_output_mkldnn_md(node, 0);

                    size_t relu_index =
                        mkldnn_emitter->build_relu_backward(input_desc, delta_desc, result_desc);

                    auto& deps = mkldnn_emitter->get_primitive_deps(relu_index);
                    writer << "cpu::mkldnn_utils::set_memory_ptr(ctx, " << to_string(deps[0])
                           << ", " << args[0].get_name() << ");\n";
                    writer << "cpu::mkldnn_utils::set_memory_ptr(ctx, " << to_string(deps[1])
                           << ", " << args[1].get_name() << ");\n";
                    writer << "cpu::mkldnn_utils::set_memory_ptr(ctx, " << to_string(deps[2])
                           << ", " << out[0].get_name() << ");\n";

                    writer << "cpu::mkldnn_utils::mkldnn_invoke_primitive(ctx, "
                           << to_string(relu_index) << ");\n";
                }
                else
                {
                    writer << "#pragma omp parallel for\n";
                    writer << "for (size_t i = 0; i < " << out[0].get_size() << "; i++)\n";
                    writer.block_begin();
                    writer << out[0].get_name() << "[i] = " << args[0].get_name() << "[i] > 0 ? "
                           << args[1].get_name() << "[i] : 0;\n";
                    writer.block_end();
                }
            }

            template <>
            void CPU_Emitter::EMITTER_DECL(ngraph::op::Relu)
            {
                if (runtime::cpu::mkldnn_utils::use_mkldnn_kernel(node))
                {
                    auto& mkldnn_emitter = external_function->get_mkldnn_emitter();
                    auto input_desc = mkldnn_utils::get_input_mkldnn_md(node, 0);
                    auto result_desc = mkldnn_utils::get_output_mkldnn_md(node, 0);

                    size_t relu_index = mkldnn_emitter->build_relu_forward(input_desc, result_desc);

                    auto& deps = mkldnn_emitter->get_primitive_deps(relu_index);
                    writer << "cpu::mkldnn_utils::set_memory_ptr(ctx, " << to_string(deps[0])
                           << ", " << args[0].get_name() << ");\n";
                    writer << "cpu::mkldnn_utils::set_memory_ptr(ctx, " << to_string(deps[1])
                           << ", " << out[0].get_name() << ");\n";

                    writer << "cpu::mkldnn_utils::mkldnn_invoke_primitive(ctx, "
                           << to_string(relu_index) << ");\n";
                }
                else
                {
                    writer << "#pragma omp parallel for\n";
                    writer << "for (size_t i = 0; i < " << out[0].get_size() << "; i++)\n";
                    writer.block_begin();
                    writer << out[0].get_name() << "[i] = " << args[0].get_name() << "[i] > 0 ? "
                           << args[0].get_name() << "[i] : 0;\n";
                    writer.block_end();
                }
            }

            template <>
            void CPU_Emitter::EMITTER_DECL(ngraph::op::LeakyRelu)
            {
                auto leaky_relu_node = static_cast<const ngraph::op::LeakyRelu*>(node);
                float alpha = leaky_relu_node->get_alpha();
                auto& mkldnn_emitter = external_function->get_mkldnn_emitter();
                if (runtime::cpu::mkldnn_utils::use_mkldnn_kernel(node))
                {
                    auto input_desc = mkldnn_utils::get_input_mkldnn_md(node, 0);
                    auto result_desc = mkldnn_utils::get_output_mkldnn_md(node, 0);
                    auto leaky_relu_index =
                        mkldnn_emitter->build_leaky_relu(input_desc, result_desc, alpha);
                    auto& deps = mkldnn_emitter->get_primitive_deps(leaky_relu_index);
                    writer << "cpu::mkldnn_utils::set_memory_ptr(ctx, " << to_string(deps[0])
                           << ", " << args[0].get_name() << ");\n";
                    writer << "cpu::mkldnn_utils::set_memory_ptr(ctx, " << to_string(deps[1])
                           << ", " << out[0].get_name() << ");\n";

                    writer << "cpu::mkldnn_utils::mkldnn_invoke_primitive(ctx, "
                           << to_string(leaky_relu_index) << ");\n";
                }
                else
                {
                    writer << "#pragma omp parallel for\n";
                    writer << "for (size_t i = 0; i < " << out[0].get_size() << "; i++)\n";
                    writer.block_begin();
                    writer << out[0].get_name() << "[i] = " << args[0].get_name() << "[i] > 0 ? "
                           << args[0].get_name() << "[i] : (" << alpha << " * "
                           << args[0].get_name() << "[i]);\n";
                    writer.block_end();
                }
            }

            template <>
            void CPU_Emitter::EMITTER_DECL(ngraph::op::BoundedRelu)
            {
                auto bounded_relu_node = static_cast<const ngraph::op::BoundedRelu*>(node);
                float alpha = bounded_relu_node->get_alpha();
                auto& mkldnn_emitter = external_function->get_mkldnn_emitter();
                if (runtime::cpu::mkldnn_utils::use_mkldnn_kernel(node))
                {
                    auto input_desc = mkldnn_utils::get_input_mkldnn_md(node, 0);
                    auto result_desc = mkldnn_utils::get_output_mkldnn_md(node, 0);
                    auto bounded_relu_index =
                        mkldnn_emitter->build_bounded_relu(input_desc, result_desc, alpha);
                    auto& deps = mkldnn_emitter->get_primitive_deps(bounded_relu_index);
                    writer << "cpu::mkldnn_utils::set_memory_ptr(ctx, " << to_string(deps[0])
                           << ", " << args[0].get_name() << ");\n";
                    writer << "cpu::mkldnn_utils::set_memory_ptr(ctx, " << to_string(deps[1])
                           << ", " << out[0].get_name() << ");\n";

                    writer << "cpu::mkldnn_utils::mkldnn_invoke_primitive(ctx, "
                           << to_string(bounded_relu_index) << ");\n";
                }
                else
                {
                    writer << "#pragma omp parallel for\n";
                    writer << "for (size_t i = 0; i < " << out[0].get_size() << "; i++)\n";
                    writer.block_begin();
                    writer << args[0].get_name() << "[i] = " << args[0].get_name() << "[i] > 0 ? "
                           << args[0].get_name() << "[i] : 0;\n";
                    writer << out[0].get_name() << "[i] = " << args[0].get_name() << "[i] < "
                           << alpha << " ? " << args[0].get_name() << "[i] : " << alpha << ";\n";
                    writer.block_end();
                }
            }

            template <>
            void CPU_Emitter::EMITTER_DECL(ngraph::op::Sigmoid)
            {
                auto input_shape = args[0].get_shape();
                auto result_shape = out[0].get_shape();

                auto& mkldnn_emitter = external_function->get_mkldnn_emitter();

                auto input_desc = mkldnn_utils::get_input_mkldnn_md(node, 0);
                auto result_desc = mkldnn_utils::get_output_mkldnn_md(node, 0);

                size_t sigmoid_index =
                    mkldnn_emitter->build_sigmoid_forward(input_desc, result_desc);

                auto& deps = mkldnn_emitter->get_primitive_deps(sigmoid_index);
                writer << "cpu::mkldnn_utils::set_memory_ptr(ctx, " << to_string(deps[0]) << ", "
                       << args[0].get_name() << ");\n";
                writer << "cpu::mkldnn_utils::set_memory_ptr(ctx, " << to_string(deps[1]) << ", "
                       << out[0].get_name() << ");\n";

                writer << "cpu::mkldnn_utils::mkldnn_invoke_primitive(ctx, "
                       << to_string(sigmoid_index) << ");\n";
            }

            template <>
            void CPU_Emitter::EMITTER_DECL(ngraph::op::SigmoidBackprop)
            {
                auto input_shape = args[0].get_shape();
                auto delta_shape = args[1].get_shape();
                auto result_shape = out[0].get_shape();

                auto& mkldnn_emitter = external_function->get_mkldnn_emitter();

                auto input_desc = mkldnn_utils::get_input_mkldnn_md(node, 0);
                auto delta_desc = mkldnn_utils::get_input_mkldnn_md(node, 1);
                auto result_desc = mkldnn_utils::get_output_mkldnn_md(node, 0);

                size_t sigmoid_index =
                    mkldnn_emitter->build_sigmoid_backward(input_desc, delta_desc, result_desc);

                auto& deps = mkldnn_emitter->get_primitive_deps(sigmoid_index);
                writer << "cpu::mkldnn_utils::set_memory_ptr(ctx, " << to_string(deps[0]) << ", "
                       << args[0].get_name() << ");\n";
                writer << "cpu::mkldnn_utils::set_memory_ptr(ctx, " << to_string(deps[1]) << ", "
                       << args[1].get_name() << ");\n";
                writer << "cpu::mkldnn_utils::set_memory_ptr(ctx, " << to_string(deps[2]) << ", "
                       << out[0].get_name() << ");\n";

                writer << "cpu::mkldnn_utils::mkldnn_invoke_primitive(ctx, "
                       << to_string(sigmoid_index) << ");\n";
            }

            std::string
                generate_sigmoid_mul_func(const ngraph::op::SigmoidMultiply::FunctionType type,
                                          const std::string& input,
                                          const std::string& out_numer,
                                          const std::string& out_denom,
                                          bool derivative)
            {
                std::string func_block;
                switch (type)
                {
                case ngraph::op::SigmoidMultiply::FunctionType::Logistic:
                    func_block = "auto e_x = exp(" + input + ");\n";
                    func_block += out_numer + " = e_x;\n";
                    func_block += out_denom + " = e_x+1;\n";
                    if (derivative)
                    {
                        func_block += "d_" + out_numer + " = " + out_numer + ";\n";
                        func_block +=
                            "d_" + out_denom + " = " + out_denom + " * " + out_denom + ";\n";
                    }
                    break;
                case ngraph::op::SigmoidMultiply::FunctionType::Tanh:
                    func_block = "auto e_2x = exp(2.0*" + input + ");\n";
                    func_block += out_numer + " = e_2x-1;\n";
                    func_block += out_denom + " = e_2x+1;\n";
                    if (derivative)
                    {
                        func_block += "d_" + out_numer + " = 4.0*e_2x;\n";
                        func_block +=
                            "d_" + out_denom + " = " + out_denom + " * " + out_denom + ";\n";
                    }
                    break;
                case ngraph::op::SigmoidMultiply::FunctionType::Identity:
                    func_block = out_numer + " = " + input + ";\n";
                    func_block += out_denom + " = 1;\n";
                    if (derivative)
                    {
                        func_block += "d_" + out_numer + " = 1;\n";
                        func_block += "d_" + out_denom + " = 1;\n";
                    }
                    break;
                }
                if (func_block.empty())
                {
                    throw ngraph_error(
                        "generate_sigmoid_mul_func input function type not supported");
                }
                return func_block;
            }
            template <>
            void CPU_Emitter::EMITTER_DECL(ngraph::op::SigmoidMultiply)
            {
                auto sigmoid_mul = static_cast<const ngraph::op::SigmoidMultiply*>(node);
                std::string numer_0 = "numer_0";
                std::string denom_0 = "denom_0";
                std::string numer_1 = "numer_1";
                std::string denom_1 = "denom_1";
                std::string input_0_func_string =
                    generate_sigmoid_mul_func(sigmoid_mul->get_input_func_type(0),
                                              args[0].get_name() + "[i]",
                                              numer_0,
                                              denom_0,
                                              false);
                std::string input_1_func_string =
                    generate_sigmoid_mul_func(sigmoid_mul->get_input_func_type(1),
                                              args[1].get_name() + "[i]",
                                              numer_1,
                                              denom_1,
                                              false);

                writer.block_begin();
                writer << "#pragma omp parallel for simd\n";
                writer << "for (size_t i=0; i<" << out[0].get_size() << "; i++)\n";
                writer.block_begin();
                writer << "float " << numer_0 << ";\n";
                writer << "float " << denom_0 << ";\n";
                writer.block_begin();
                writer << input_0_func_string;
                writer.block_end();
                writer << "float " << numer_1 << ";\n";
                writer << "float " << denom_1 << ";\n";
                writer.block_begin();
                writer << input_1_func_string;
                writer.block_end();
                writer << out[0].get_name()
                       << "[i] = (" + numer_0 + " * " + numer_1 + ") / (" + denom_0 + " * " +
                              denom_1 + ");\n";
                writer.block_end();
                writer.block_end();
            }

            template <>
            void CPU_Emitter::EMITTER_DECL(ngraph::op::SigmoidMultiplyBackprop)
            {
                // math: we have sigmoid functions f(x) and g(y) multiplied, z = f(x) * g(y)
                // dz/dx = dz/df * df/dx = g(y) * f'(x)
                // dz/dy = dz/dg * dg/dy = f(x) * g'(y)
                auto sigmoid_mul_backprop =
                    static_cast<const ngraph::op::SigmoidMultiplyBackprop*>(node);
                const TensorViewWrapper& data_0 = args[0];
                const TensorViewWrapper& data_1 = args[1];
                const TensorViewWrapper& delta = args[2];
                const TensorViewWrapper& input_0_delta = out[0];
                const TensorViewWrapper& input_1_delta = out[1];
                std::string numer_0 = "numer_0";
                std::string denom_0 = "denom_0";
                std::string numer_1 = "numer_1";
                std::string denom_1 = "denom_1";
                std::string d_numer_0 = "d_numer_0";
                std::string d_denom_0 = "d_denom_0";
                std::string d_numer_1 = "d_numer_1";
                std::string d_denom_1 = "d_denom_1";
                std::string input_0_func_string =
                    generate_sigmoid_mul_func(sigmoid_mul_backprop->get_input_func_type(0),
                                              data_0.get_name() + "[i]",
                                              numer_0,
                                              denom_0,
                                              true);
                std::string input_1_func_string =
                    generate_sigmoid_mul_func(sigmoid_mul_backprop->get_input_func_type(1),
                                              data_1.get_name() + "[i]",
                                              numer_1,
                                              denom_1,
                                              true);
                writer.block_begin();
                writer << "#pragma omp parallel for simd\n";
                writer << "for (size_t i=0; i<" << input_0_delta.get_size() << "; i++)\n";
                writer.block_begin();
                writer << "float " << numer_0 << ";\n";
                writer << "float " << denom_0 << ";\n";
                writer << "float " << d_numer_0 << ";\n";
                writer << "float " << d_denom_0 << ";\n";
                writer.block_begin();
                writer << input_0_func_string;
                writer.block_end();
                writer << "float " << numer_1 << ";\n";
                writer << "float " << denom_1 << ";\n";
                writer << "float " << d_numer_1 << ";\n";
                writer << "float " << d_denom_1 << ";\n";
                writer.block_begin();
                writer << input_1_func_string;
                writer.block_end();
                writer << input_0_delta.get_name()
                       << "[i] = " + delta.get_name() + "[i]*(" + numer_1 + "*" + d_numer_0 +
                              ")/(" + denom_1 + "*" + d_denom_0 + ");\n";
                writer << input_1_delta.get_name()
                       << "[i] = " + delta.get_name() + "[i]*(" + numer_0 + "*" + d_numer_1 +
                              ")/(" + denom_0 + "*" + d_denom_1 + ");\n";
                writer.block_end();
                writer.block_end();
            }

            template <>
            void CPU_Emitter::EMITTER_DECL(ngraph::op::Softmax)
            {
                if (runtime::cpu::mkldnn_utils::use_mkldnn_kernel(node))
                {
                    auto softmax = static_cast<const ngraph::op::Softmax*>(node);

                    if (softmax->get_axes().size() != 1)
                    {
                        throw ngraph_error("MKLDNN supports softmax only across single axis");
                    }
                    int softmax_axis = static_cast<int>(*(softmax->get_axes().begin()));
                    auto& mkldnn_emitter = external_function->get_mkldnn_emitter();
                    auto input_desc = mkldnn_utils::get_input_mkldnn_md(node, 0);
                    auto result_desc = mkldnn_utils::get_output_mkldnn_md(node, 0);

                    size_t softmax_index = mkldnn_emitter->build_softmax_forward(
                        input_desc, result_desc, softmax_axis);

                    auto& deps = mkldnn_emitter->get_primitive_deps(softmax_index);
                    writer << "cpu::mkldnn_utils::set_memory_ptr(ctx, " << to_string(deps[0])
                           << ", " << args[0].get_name() << ");\n";
                    writer << "cpu::mkldnn_utils::set_memory_ptr(ctx, " << to_string(deps[1])
                           << ", " << out[0].get_name() << ");\n";

                    writer << "cpu::mkldnn_utils::mkldnn_invoke_primitive(ctx, "
                           << to_string(softmax_index) << ");\n";
                }
                else
                {
                    writer.block_begin();
                    const ngraph::op::Softmax* softmax =
                        static_cast<const ngraph::op::Softmax*>(node);
                    auto type = out[0].get_type();
                    auto shape = out[0].get_shape();
                    auto dims = out[0].get_shape().size();
                    auto axes = softmax->get_axes();

                    // create arg/out if 1d
                    if (dims < 1)
                    {
                        writer << type << "* arg = " << args[0].get_name() << "\n";
                        writer << type << "* out = " << out[0].get_name() << "\n";
                    }
                    // else cast arg/out to an Nd array
                    else
                    {
                        std::string shape1toN;
                        for (size_t d = 1; d < dims; ++d)
                        {
                            shape1toN += "[";
                            shape1toN += std::to_string(shape[d]);
                            shape1toN += "]";
                        }

                        writer << type << " (*arg)" << shape1toN << " = (" << type << " (*)"
                               << shape1toN << ") " << args[0].get_name() << ";\n";
                        writer << type << " (*out)" << shape1toN << " = (" << type << " (*)"
                               << shape1toN << ") " << out[0].get_name() << ";\n";
                    }

                    // build arg/out index
                    std::string index;
                    for (size_t d = 0; d < dims; ++d)
                    {
                        index += "[i";
                        index += std::to_string(d);
                        index += "]";
                    }

                    // calculate e ^ (arg - max)
                    // outer loop(s) - for axis not in axes
                    for (size_t d = 0; d < dims; ++d)
                    {
                        if (axes.find(d) == axes.end())
                        {
                            writer << "#pragma omp parallel for\n";
                            writer << "for (size_t i" << d << " = 0; i" << d << " < " << shape[d]
                                   << "; ++i" << d << ")\n";
                            writer.block_begin();
                        }
                    }

                    // max inner loop(s)
                    writer << type << " m = 0;\n"; // TODO: needs to be minval for the type

                    for (size_t d = 0; d < dims; ++d)
                    {
                        if (axes.find(d) != axes.end())
                        {
                            writer << "for (size_t i" << d << " = 0; i" << d << " < " << shape[d]
                                   << "; ++i" << d << ")\n";
                            writer.block_begin();
                        }
                    }

                    writer << "if (arg" << index << " > m)\n";
                    writer.block_begin();
                    writer << "m = arg" << index << ";\n";
                    writer.block_end();

                    // end max inner loop(s)
                    for (size_t d = 0; d < dims; ++d)
                    {
                        if (axes.find(d) != axes.end())
                        {
                            writer.block_end();
                        }
                    }

                    // e ^ (arg - max) inner loop
                    for (size_t d = 0; d < dims; ++d)
                    {
                        if (axes.find(d) != axes.end())
                        {
                            writer << "for (size_t i" << d << " = 0; i" << d << " < " << shape[d]
                                   << "; ++i" << d << ")\n";
                            writer.block_begin();
                        }
                    }

                    writer << "out" << index << " = exp(arg" << index << " - m);\n";

                    // end e ^ (arg - max) inner loop
                    for (size_t d = 0; d < dims; ++d)
                    {
                        if (axes.find(d) != axes.end())
                        {
                            writer.block_end();
                        }
                    }

                    // end e ^ (arg - max) outer loop(s)
                    for (size_t d = 0; d < dims; ++d)
                    {
                        if (axes.find(d) == axes.end())
                        {
                            writer.block_end();
                        }
                    }

                    // calculate softmax = e ^ (arg - max) / sum (e ^ (arg - max))
                    // outer loop(s) - for axis not in axes
                    for (size_t d = 0; d < dims; ++d)
                    {
                        if (axes.find(d) == axes.end())
                        {
                            writer << "#pragma omp parallel for\n";
                            writer << "for (size_t i" << d << " = 0; i" << d << " < " << shape[d]
                                   << "; ++i" << d << ")\n";
                            writer.block_begin();
                        }
                    }

                    // sum (e ^ (arg - max) inner loop(s)
                    writer << type << " d = 0;\n";

                    for (size_t d = 0; d < dims; ++d)
                    {
                        if (axes.find(d) != axes.end())
                        {
                            writer << "for (size_t i" << d << " = 0; i" << d << " < " << shape[d]
                                   << "; ++i" << d << ")\n";
                            writer.block_begin();
                        }
                    }

                    writer << "d += out" << index << ";\n";

                    // end sum (e ^ (arg - max) inner loop(s)
                    for (size_t d = 0; d < dims; ++d)
                    {
                        if (axes.find(d) != axes.end())
                        {
                            writer.block_end();
                        }
                    }

                    writer << "d = 1 / d;\n";

                    // softmax inner loop(s)
                    for (size_t d = 0; d < dims; ++d)
                    {
                        if (axes.find(d) != axes.end())
                        {
                            writer << "for (size_t i" << d << " = 0; i" << d << " < " << shape[d]
                                   << "; ++i" << d << ")\n";
                            writer.block_begin();
                        }
                    }

                    writer << "out" << index << " *= d;\n";

                    // end softmax inner loop(s)
                    for (size_t d = 0; d < dims; ++d)
                    {
                        if (axes.find(d) != axes.end())
                        {
                            writer.block_end();
                        }
                    }

                    // end softmax outer loop(s)
                    for (size_t d = 0; d < dims; ++d)
                    {
                        if (axes.find(d) == axes.end())
                        {
                            writer.block_end();
                        }
                    }
                    writer.block_end();
                }
            }

            template <>
            void CPU_Emitter::EMITTER_DECL(ngraph::op::Result)
            {
                if (args[0].get_name() == out[0].get_name())
                {
                    writer << "// Skipping generation for " << node->get_name() << "\n";
                    return;
                }

                writer << "reference::result<" << out[0].get_type() << ">(" << args[0].get_name()
                       << ",\n";
                writer << "               " << out[0].get_name() << ",\n";
                writer << "               " << shape_size(node->get_shape()) << ");\n";
            }

            template <>
            void CPU_Emitter::EMITTER_DECL(ngraph::op::And)
            {
                writer << "reference::logical_and(" << args[0].get_name() << ",\n"
                       << "                       " << args[1].get_name() << ",\n"
                       << "                       " << out[0].get_name() << ",\n"
                       << "                       " << out[0].get_size() << ");\n";
            }

            template <>
            void CPU_Emitter::EMITTER_DECL(ngraph::op::Or)
            {
                writer << "reference::logical_or(" << args[0].get_name() << ",\n"
                       << "                      " << args[1].get_name() << ",\n"
                       << "                      " << out[0].get_name() << ",\n"
                       << "                      " << out[0].get_size() << ");\n";
            }

#define TI(x) std::type_index(typeid(x))

            static std::string emit_infix_operator(const std::string& opname,
                                                   const std::vector<std::string>& args)
            {
                if (args.size() != 2)
                {
                    throw ngraph_error("args must be equal to 2");
                }
                return args.at(0) + " " + opname + " " + args.at(1);
            }

            static std::string emit_prefix_operator(const std::string& opname,
                                                    const std::vector<std::string>& args)
            {
                if (args.size() != 1)
                {
                    throw ngraph_error("args must be equal to 2");
                }
                return opname + args.at(0);
            }

            static std::string emit_function_call(const std::string& opname,
                                                  const std::vector<std::string>& args)
            {
                return opname + "(" + join(args) + ")";
            }

            static std::unordered_map<std::type_index,
                                      std::function<std::string(const std::vector<std::string>&)>>
                initialize_inline_emitters()
            {
                auto abse =
                    std::bind(emit_function_call, std::string("std::abs"), std::placeholders::_1);
                auto mine =
                    std::bind(emit_function_call, std::string("std::min"), std::placeholders::_1);
                auto maxe =
                    std::bind(emit_function_call, std::string("std::max"), std::placeholders::_1);
                auto adde = std::bind(emit_infix_operator, std::string("+"), std::placeholders::_1);
                auto nege =
                    std::bind(emit_prefix_operator, std::string("-"), std::placeholders::_1);
                auto sube = std::bind(emit_infix_operator, std::string("-"), std::placeholders::_1);

                return std::unordered_map<
                    std::type_index,
                    std::function<std::string(const std::vector<std::string>&)>>{
                    {TI(ngraph::op::Abs), abse},
                    {TI(ngraph::op::Minimum), mine},
                    {TI(ngraph::op::Relu), maxe},
                    {TI(ngraph::op::Maximum), maxe},
                    {TI(ngraph::op::Add), adde},
                    {TI(ngraph::op::Negative), nege},
                    {TI(ngraph::op::Subtract), sube},
                };
            }

            static std::unordered_map<std::type_index,
                                      std::function<std::string(const std::vector<std::string>&)>>
                inline_emitters = initialize_inline_emitters();

            // GOEE doesn't see GOEs in subgraphs that are hidden inside LoopKernels
            // we have to manually propagate the source output
            static const ngraph::descriptor::Output*
                get_goe_input_output(ngraph::descriptor::Output* output)
            {
                auto it = output;
                while (auto goe =
                           std::dynamic_pointer_cast<ngraph::op::GetOutputElement>(it->get_node()))
                {
                    it = &goe->get_inputs().at(goe->get_n()).get_output();
                }
                return it;
            }

            template <>
            void CPU_Emitter::EMITTER_DECL(ngraph::runtime::cpu::op::LoopKernel)
            {
                std::unordered_map<const ngraph::descriptor::Output*, std::string>
                    loop_symbol_table;
                // pre-fill symbol table with inputs

                const ngraph::runtime::cpu::op::LoopKernel* clk =
                    static_cast<const ngraph::runtime::cpu::op::LoopKernel*>(node);

                NodeVector output_nodes = clk->get_kernel_outputs();
                NodeVector node_list = clk->get_node_list();

                for (size_t i = 0; i < args.size(); i++)
                {
                    std::string sname = std::string(args[i].get_name()) + "[i]";
                    auto entry = std::make_pair(&clk->get_inputs().at(i).get_output(), sname);
                    loop_symbol_table.insert(entry);
                }

                // add outputs so we write output values directly into their
                // corresponding tensors
                for (size_t i = 0; i < out.size(); i++)
                {
                    std::string sname = std::string(out[i].get_name()) + "[i]";
                    // TODO: no support for multiple-output ops in loop kernel
                    auto entry = std::make_pair(&output_nodes.at(i)->get_outputs().at(0), sname);
                    loop_symbol_table.insert(entry);
                }

                std::string tmp_prefix{"tmp"};

                writer << "#pragma omp parallel for\n";
                writer << "for (size_t i = 0; i < " << out[0].get_size() << "; i++)\n";
                writer.block_begin();

                for (size_t i = 0; i < node_list.size(); i++)
                {
                    auto op_node = node_list[i];
                    auto op = &op_node->get_outputs().at(0);
                    std::string tmp;
                    if (loop_symbol_table.count(op) == 0)
                    {
                        //"allocate" a new temp
                        tmp = tmp_prefix + std::to_string(i);
                        // remember the new temp in symbol name
                        auto entry = std::make_pair(op, tmp);
                        loop_symbol_table.insert(entry);
                        // declare a new tmp
                        writer << op->get_element_type().c_type_string() << " ";
                    }
                    else
                    {
                        // this means we are dealing with an output
                        tmp = loop_symbol_table.at(op);
                    }

                    // prepare arguments
                    std::vector<std::string> sargs;
                    for (auto& input : op_node->get_inputs())
                    {
                        // args are expected to be in a map already
                        sargs.push_back(
                            loop_symbol_table.at(get_goe_input_output(&input.get_output())));
                    }

                    if (std::dynamic_pointer_cast<ngraph::op::Relu>(op_node))
                    {
                        auto casted_zero = std::string("static_cast<") +
                                           op->get_element_type().c_type_string() +
                                           std::string(">(0)");
                        sargs.push_back(casted_zero);
                    }

                    const Node& n = *op_node;
                    auto emitter = inline_emitters.at(TI(n));
                    writer << tmp << " = " << emitter(sargs) << ";\n";
                }

                writer.block_end();
            }

            template <>
            void CPU_Emitter::EMITTER_DECL(ngraph::op::GenerateMask)
            {
                auto gm = static_cast<const ngraph::op::GenerateMask*>(node);
                writer.block_begin();
                auto index = external_function->add_state(
                    ngraph::RNGState::create_rng_state(gm->get_seed(), gm->get_probability()));
                writer << "auto state = static_cast<ngraph::RNGState*>(ctx->states[" << index
                       << "]);\n";
                writer << "bool training = static_cast<bool>(" << args[0].get_name() << "[0]);\n";
                writer << "reference::generate_mask(";
                writer << "            " << out[0].get_name() << ",\n";
                writer << "            " << out[0].get_size() << ",\n";
                writer << "            state, training);\n";
                writer.block_end();
            }

            template <>
            void CPU_Emitter::EMITTER_DECL(ngraph::op::Dequantize)
            {
                if (runtime::cpu::mkldnn_utils::use_mkldnn_kernel(node))
                {
                    auto& mkldnn_emitter = external_function->get_mkldnn_emitter();
                    auto input_data_desc = mkldnn_utils::get_input_mkldnn_md(node, 0);
                    auto result_desc = mkldnn_utils::get_output_mkldnn_md(node, 0);

                    size_t dequantize_index =
                        mkldnn_emitter->build_dequantization(node, input_data_desc, result_desc);
                    auto& deps = mkldnn_emitter->get_primitive_deps(dequantize_index);
                    writer << "cpu::mkldnn_utils::set_memory_ptr(ctx, " << to_string(deps[0])
                           << ", " << args[0].get_name() << ");\n";
                    writer << "cpu::mkldnn_utils::set_memory_ptr(ctx, " << to_string(deps[1])
                           << ", " << out[0].get_name() << ");\n";
                    writer << "cpu::mkldnn_utils::mkldnn_invoke_primitive(ctx, "
                           << to_string(dequantize_index) << ");\n";
                }
                else
                {
                    auto dequantize = static_cast<const ngraph::op::Dequantize*>(node);
                    writer << "reference::dequantize(";
                    writer << "            " << args[0].get_name() << ",\n";
                    writer << "            " << args[1].get_name() << ",\n";
                    writer << "            " << args[2].get_name() << ",\n";
                    writer << "            " << out[0].get_name() << ",\n";
                    writer << "            {" << join(args[0].get_shape()) << "},\n";
                    writer << "            {" << join(args[1].get_shape()) << "},\n";
                    writer << "            {" << join(dequantize->get_axes()) << "});\n";
                }
            }

            template <>
            void CPU_Emitter::EMITTER_DECL(ngraph::op::Quantize)
            {
                auto quantize = static_cast<const ngraph::op::Quantize*>(node);
                if (runtime::cpu::mkldnn_utils::use_mkldnn_kernel(node))
                {
                    auto& mkldnn_emitter = external_function->get_mkldnn_emitter();
                    auto input_data_desc = mkldnn_utils::get_input_mkldnn_md(node, 0);
                    auto result_desc = mkldnn_utils::get_output_mkldnn_md(node, 0);

                    auto scale_const_op =
                        std::dynamic_pointer_cast<ngraph::op::Constant>(quantize->get_argument(1));
                    if (scale_const_op == nullptr)
                    {
                        throw ngraph_error("Quantize scale must be a constant");
                    }
                    auto scale = scale_const_op->get_vector<float>();

                    std::vector<float> scales;
                    scales.push_back(1.0 / scale[0]);

                    size_t quantize_index = 0;
                    quantize_index = mkldnn_emitter->build_quantize_reorder(
                        input_data_desc, result_desc, scales);
                    auto& deps = mkldnn_emitter->get_primitive_deps(quantize_index);
                    writer << "cpu::mkldnn_utils::set_memory_ptr(ctx, " << to_string(deps[0])
                           << ", " << args[0].get_name() << ");\n";
                    writer << "cpu::mkldnn_utils::set_memory_ptr(ctx, " << to_string(deps[1])
                           << ", " << out[0].get_name() << ");\n";
                    writer << "cpu::mkldnn_utils::mkldnn_invoke_primitive(ctx, "
                           << to_string(quantize_index) << ");\n";
                }
                else
                {
                    writer << "reference::quantize(";
                    writer << "            " << args[0].get_name() << ",\n";
                    writer << "            " << args[1].get_name() << ",\n";
                    writer << "            " << args[2].get_name() << ",\n";
                    writer << "            " << out[0].get_name() << ",\n";
                    writer << "            {" << join(args[0].get_shape()) << "},\n";
                    writer << "            {" << join(args[1].get_shape()) << "},\n";
                    writer << "            {" << join(quantize->get_axes()) << "},\n";
                    writer << "            static_cast<ngraph::op::Quantize::RoundMode>("
                           << static_cast<int>(quantize->get_round_mode()) << "));\n";
                }
            }

#undef TI
        }
    }
}

//------------------------------------------------------------------------------------------------
// Utility methods
//------------------------------------------------------------------------------------------------

static string format_name(const string& name)
{
    string rc;
    if (!name.empty())
    {
        rc = " " + name;
    }
    return rc;
}

std::string runtime::cpu::CPU_Emitter::emit_indices(const std::vector<std::string> indices)
{
    stringstream ss;
    for (auto i : indices)
    {
        ss << "[" << i << "]";
    }
    return ss.str();
}

std::string
    runtime::cpu::CPU_Emitter::emit_for_lt(const std::string& prefix, size_t index, size_t to)
{
    stringstream ss;
    auto iv = prefix + std::to_string(index);
    ss << "for (size_t " << iv << " = 0 ; " << iv << " < " << to << "; " << iv << "++)\n";
    return ss.str();
}

std::string runtime::cpu::CPU_Emitter::emit_vector(const runtime::cpu::TensorViewWrapper& tvi,
                                                   const string& name)
{
    stringstream ss;

    const element::Type& et = tvi.get_element_type();
    ss << "EigenVector<" << et.c_type_string() << ">" << format_name(name) << "(" << tvi.get_name()
       << ", " << eigen_vector_format(tvi) << ")";
    return ss.str();
}

string runtime::cpu::CPU_Emitter::emit_array1d(const runtime::cpu::TensorViewWrapper& tvi,
                                               const string& name)
{
    stringstream ss;

    const element::Type& et = tvi.get_element_type();
    ss << "EigenArray1d<" << et.c_type_string() << ">" << format_name(name) << "(" << tvi.get_name()
       << ", " << eigen_vector_format(tvi) << ")";
    return ss.str();
}

string runtime::cpu::CPU_Emitter::emit_matrix(const runtime::cpu::TensorViewWrapper& tvi,
                                              const string& name)
{
    stringstream ss;

    const element::Type& et = tvi.get_element_type();
    ss << "EigenMatrix<" << et.c_type_string() << ">" << format_name(name) << "(" << tvi.get_name()
       << ", " << eigen_matrix_format(tvi.get_shape(), tvi.get_strides()) << ")";
    return ss.str();
}<|MERGE_RESOLUTION|>--- conflicted
+++ resolved
@@ -1462,52 +1462,6 @@
                 writer.block_end();
             }
 
-<<<<<<< HEAD
-=======
-            // TODO: This and other ops include comments/notes that
-            // we don't want to just copy-paste here. Figure out a better way
-            // or just point to ngvm/external_function.cpp with a note that
-            // the compiled version of these ops is intended to have semantics identical
-            // to what's seen there (for now atleast)
-
-            template <>
-            void CPU_Emitter::EMITTER_DECL(ngraph::op::Reduce)
-            {
-                auto reduce = static_cast<const ngraph::op::Reduce*>(node);
-                auto reduction_function = reduce->get_functions()[0];
-
-                auto reductee_shape = args[0].get_shape();
-
-                auto& f_result_element_type = out[0].get_element_type();
-                auto result_shape = out[0].get_shape();
-
-                writer.block_begin();
-
-                string type = f_result_element_type.c_type_string();
-
-                writer << "auto f = [&](" << type << " x, " << type << " y) -> " << type << " {\n";
-                writer.indent++;
-                writer << type << " result;\n";
-                writer << "void* args[] = {&x, &y};\n";
-                writer << "void* out[] = {&result};\n";
-                writer << reduction_function->get_name() << "(args, out, ctx);\n";
-                writer << "return result;\n";
-                writer.indent--;
-                writer << "};\n";
-
-                kernel::emit_reduce(writer,
-                                    args[0].get_element_type().c_type_string(),
-                                    args[0].get_name(),
-                                    args[1].get_name(),
-                                    out[0].get_name(),
-                                    args[0].get_shape(),
-                                    out[0].get_shape(),
-                                    reduce->get_reduction_axes());
-
-                writer.block_end();
-            }
-
->>>>>>> 845099c8
             template <>
             void CPU_Emitter::EMITTER_DECL(ngraph::op::Sign)
             {
