//*****************************************************************************
// Copyright 2017-2019 Intel Corporation
//
// Licensed under the Apache License, Version 2.0 (the "License");
// you may not use this file except in compliance with the License.
// You may obtain a copy of the License at
//
//     http://www.apache.org/licenses/LICENSE-2.0
//
// Unless required by applicable law or agreed to in writing, software
// distributed under the License is distributed on an "AS IS" BASIS,
// WITHOUT WARRANTIES OR CONDITIONS OF ANY KIND, either express or implied.
// See the License for the specific language governing permissions and
// limitations under the License.
//*****************************************************************************

#include "ngraph/runtime/cpu/cpu_emitter.hpp"
#include <algorithm>
#include <cmath>
#include <numeric>
#include <string>
#include <typeindex>
#include <unordered_map>
#include <vector>
#include "ngraph/node.hpp"
#include "ngraph/op/abs.hpp"
#include "ngraph/op/acos.hpp"
#include "ngraph/op/add.hpp"
#include "ngraph/op/all.hpp"
#include "ngraph/op/allreduce.hpp"
#include "ngraph/op/and.hpp"
#include "ngraph/op/any.hpp"
#include "ngraph/op/argmax.hpp"
#include "ngraph/op/argmin.hpp"
#include "ngraph/op/asin.hpp"
#include "ngraph/op/atan.hpp"
#include "ngraph/op/avg_pool.hpp"
#include "ngraph/op/batch_norm.hpp"
#include "ngraph/op/broadcast.hpp"
#include "ngraph/op/broadcast_distributed.hpp"
#include "ngraph/op/ceiling.hpp"
#include "ngraph/op/concat.hpp"
#include "ngraph/op/constant.hpp"
#include "ngraph/op/convert.hpp"
#include "ngraph/op/convolution.hpp"
#include "ngraph/op/cos.hpp"
#include "ngraph/op/cosh.hpp"
#include "ngraph/op/dequantize.hpp"
#include "ngraph/op/divide.hpp"
#include "ngraph/op/dot.hpp"
#include "ngraph/op/embedding_lookup.hpp"
#include "ngraph/op/equal.hpp"
#include "ngraph/op/erf.hpp"
#include "ngraph/op/exp.hpp"
#include "ngraph/op/experimental/batch_mat_mul.hpp"
#include "ngraph/op/experimental/compiled_kernel.hpp"
#include "ngraph/op/experimental/generate_mask.hpp"
#include "ngraph/op/experimental/quantized_conv_bias.hpp"
#include "ngraph/op/experimental/quantized_conv_relu.hpp"
#include "ngraph/op/experimental/quantized_dot_bias.hpp"
#include "ngraph/op/experimental/tile.hpp"
#include "ngraph/op/floor.hpp"
#include "ngraph/op/fused/conv_fused.hpp"
#include "ngraph/op/fused/group_conv.hpp"
#include "ngraph/op/gather.hpp"
#include "ngraph/op/gather_nd.hpp"
#include "ngraph/op/get_output_element.hpp"
#include "ngraph/op/greater.hpp"
#include "ngraph/op/greater_eq.hpp"
#include "ngraph/op/less.hpp"
#include "ngraph/op/less_eq.hpp"
#include "ngraph/op/log.hpp"
#include "ngraph/op/lrn.hpp"
#include "ngraph/op/max.hpp"
#include "ngraph/op/max_pool.hpp"
#include "ngraph/op/maximum.hpp"
#include "ngraph/op/min.hpp"
#include "ngraph/op/minimum.hpp"
#include "ngraph/op/multiply.hpp"
#include "ngraph/op/negative.hpp"
#include "ngraph/op/not.hpp"
#include "ngraph/op/not_equal.hpp"
#include "ngraph/op/one_hot.hpp"
#include "ngraph/op/op.hpp"
#include "ngraph/op/or.hpp"
#include "ngraph/op/pad.hpp"
#include "ngraph/op/parameter.hpp"
#include "ngraph/op/power.hpp"
#include "ngraph/op/product.hpp"
#include "ngraph/op/quantize.hpp"
#include "ngraph/op/relu.hpp"
#include "ngraph/op/replace_slice.hpp"
#include "ngraph/op/reshape.hpp"
#include "ngraph/op/result.hpp"
#include "ngraph/op/reverse.hpp"
#include "ngraph/op/reverse_sequence.hpp"
#include "ngraph/op/scatter_add.hpp"
#include "ngraph/op/scatter_nd_add.hpp"
#include "ngraph/op/select.hpp"
#include "ngraph/op/sigmoid.hpp"
#include "ngraph/op/sign.hpp"
#include "ngraph/op/sin.hpp"
#include "ngraph/op/sinh.hpp"
#include "ngraph/op/slice.hpp"
#include "ngraph/op/softmax.hpp"
#include "ngraph/op/sqrt.hpp"
#include "ngraph/op/subtract.hpp"
#include "ngraph/op/sum.hpp"
#include "ngraph/op/tan.hpp"
#include "ngraph/op/tanh.hpp"
#include "ngraph/op/topk.hpp"
#include "ngraph/op/xor.hpp"
#include "ngraph/runtime/cpu/cpu_executor.hpp"
#include "ngraph/runtime/cpu/cpu_kernel_emitters.hpp"
#include "ngraph/runtime/cpu/cpu_op_annotations.hpp"
#include "ngraph/runtime/cpu/mkldnn_utils.hpp"
#include "ngraph/runtime/cpu/op/batch_mat_mul_transpose.hpp"
#include "ngraph/runtime/cpu/op/batch_norm_relu.hpp"
#include "ngraph/runtime/cpu/op/bounded_relu.hpp"
#include "ngraph/runtime/cpu/op/conv_add.hpp"
#include "ngraph/runtime/cpu/op/conv_relu.hpp"
#include "ngraph/runtime/cpu/op/convert_layout.hpp"
#include "ngraph/runtime/cpu/op/deconv.hpp"
#include "ngraph/runtime/cpu/op/dropout.hpp"
#include "ngraph/runtime/cpu/op/group_conv_bias.hpp"
#include "ngraph/runtime/cpu/op/leaky_relu.hpp"
#include "ngraph/runtime/cpu/op/lstm.hpp"
#include "ngraph/runtime/cpu/op/matmul_bias.hpp"
#include "ngraph/runtime/cpu/op/max_pool_with_indices.hpp"
#include "ngraph/runtime/cpu/op/rnn.hpp"
#include "ngraph/runtime/cpu/op/sigmoid_mul.hpp"
#include "ngraph/runtime/cpu/op/update_slice.hpp"
#include "ngraph/type/element_type.hpp"
#include "ngraph/util.hpp"

using namespace std;
using namespace ngraph;

static bool s_use_ref_kernels = (std::getenv("NGRAPH_CPU_USE_REF_KERNELS") != nullptr);

static string eigen_vector_format(const runtime::cpu::TensorViewWrapper& tvi)
{
    return "fmt::V{" + to_string(tvi.get_size()) + "}";
}

static string eigen_matrix_format(const ngraph::Shape& shape, const ngraph::Strides& strides)
{
    stringstream ss;
    ss << "fmt::M{{" << join(shape) << "}, {" << join(strides) << "}}";
    return ss.str();
}

namespace ngraph
{
    namespace runtime
    {
        namespace cpu
        {
            static void emit_build_primitives(CPU_ExternalFunction* external_function,
                                              const ngraph::Node* node,
                                              CodeWriter& writer,
                                              size_t& index,
                                              std::vector<std::size_t>& deps)
            {
                writer << "if (ctx->first_iteration)\n";
                writer.block_begin();

                // get the string, deps, and index from the map
                writer << get<0>(external_function->get_primitive_build_tuple(node));
                writer.block_end();

                deps = get<1>(external_function->get_primitive_build_tuple(node));
                index = get<2>(external_function->get_primitive_build_tuple(node));
            }

            template <typename OP>
            static void emit_build_primitives(CPU_ExternalFunction* external_function,
                                              const ngraph::Node* node,
                                              CodeWriter& writer,
                                              size_t& index,
                                              std::vector<std::size_t>& deps,
                                              const std::vector<TensorViewWrapper>& args)
            {
                writer << "if (ctx->first_iteration)\n";
                writer.block_begin();

                auto& mkldnn_emitter = external_function->get_mkldnn_emitter();
                auto scale_index = mkldnn_emitter->get_scale_index<OP>();
                auto scales_size = shape_size(node->get_input_shape(scale_index));
                writer << "std::vector<float> dyn_scales;\n";
                if (is_same<OP, ngraph::op::QuantizedConvolution>())
                {
                    writer << "dyn_scales.push_back(*" << args[2].get_name() << " * "
                           << " * " << args[4].get_name() << " / "
                           << " * " << args[6].get_name() << ");\n";
                }
                else
                {
                    writer << "dyn_scales.assign(" << args[scale_index].get_name() << ", "
                           << args[scale_index].get_name() << " + " << std::to_string(scales_size)
                           << ");\n";
                }
                // for Quantize
                if (is_same<OP, ngraph::op::Quantize>())
                {
                    writer << "for (size_t i = 0; i < " << std::to_string(scales_size)
                           << "; i++)\n";
                    writer.block_begin();
                    writer << "dyn_scales[i] = 1.0 / dyn_scales[i];\n";
                    writer.block_end();
                }

                // QuantizedConvolutionBiasAdd and QuantizedConvolutionBiasSignedAdd
                if (is_same<OP, ngraph::op::QuantizedConvolutionBiasAdd>() ||
                    is_same<OP, ngraph::op::QuantizedConvolutionBiasSignedAdd>())
                {
                    auto sum_scale_index = 5;
                    auto sum_scales_size = shape_size(node->get_input_shape(sum_scale_index));
                    writer << "std::vector<float> dyn_post_op_scales;\n";
                    writer << "dyn_post_op_scales.assign(" << args[sum_scale_index].get_name()
                           << ", " << args[sum_scale_index].get_name() << " + "
                           << std::to_string(sum_scales_size) << ");\n";
                }

                writer << "// quantize across first dim (mask=2^0) if dyn_scales is a "
                          "vector \n";
                writer << "const int mask = " << std::to_string(scales_size) << " == 1 ? 0 : 1;\n";

                // get the string, deps, and index from the map
                writer << get<0>(external_function->get_primitive_build_tuple(node));
                writer.block_end();

                deps = get<1>(external_function->get_primitive_build_tuple(node));
                index = get<2>(external_function->get_primitive_build_tuple(node));
            }

            template <>
            void CPU_Emitter::EMITTER_DECL(ngraph::op::Add)
            {
                writer.block_begin();
                if (runtime::cpu::mkldnn_utils::use_mkldnn_kernel(node))
                {
                    size_t add_index;
                    std::vector<std::size_t> deps;
                    emit_build_primitives(external_function, node, writer, add_index, deps);

                    writer << "cg_ctx->set_memory_ptr(" << to_string(deps[0]) << ", "
                           << args[0].get_name() << ");\n";
                    writer << "cg_ctx->set_memory_ptr(" << to_string(deps[1]) << ", "
                           << args[1].get_name() << ");\n";
                    writer << "cg_ctx->set_memory_ptr(" << to_string(deps[2]) << ", "
                           << out[0].get_name() << ");\n";

                    writer << "std::vector<size_t> deps{" << join(deps) << "};\n";
                    writer << "cg_ctx->mkldnn_invoke_primitive(" << to_string(add_index)
                           << ", deps, OpType::ADD);\n";
                }
                else
                {
                    writer << "#pragma omp parallel for\n";
                    writer << "for (size_t i = 0; i < " << out[0].get_size() << "; i++)\n";
                    writer.block_begin();
                    writer << out[0].get_name() << "[i] = " << args[0].get_name() << "[i] + "
                           << args[1].get_name() << "[i];\n";
                    writer.block_end();
                }
                writer.block_end();
            }

            template <>
            void CPU_Emitter::EMITTER_DECL(ngraph::op::AllReduce)
            {
                const ngraph::op::AllReduce* allreduce =
                    static_cast<const ngraph::op::AllReduce*>(node);
                writer << "ngraph::get_distributed_interface()->all_reduce(" << args[0].get_name()
                       << ", " << out[0].get_name() << ", "
                       << "ngraph::element::Type_t::" << args[0].get_element_type().get_type_name()
                       << ", " << out[0].get_size() << ", "
                       << "ngraph::Reduce_t::" << allreduce->get_reduce_type() << ");\n";
            }

            template <>
            void CPU_Emitter::EMITTER_DECL(ngraph::op::BroadcastDistributed)
            {
                writer << "ngraph::get_distributed_interface()->broadcast(" << args[0].get_name()
                       << ", "
                       << "ngraph::element::Type_t::" << args[0].get_element_type().get_type_name()
                       << ", " << args[0].get_size() << ");\n;";
            }

            static void emitCblasSgemmBatch(CodeWriter& writer,
                                            const Shape& shape_a,
                                            const Shape& shape_b,
                                            const Shape& shape_c,
                                            bool transpose_a,
                                            bool transpose_b,
                                            const std::string& data_a,
                                            const std::string& data_b,
                                            const std::string& data_c,
                                            const std::string& alpha,
                                            const std::string& beta,
                                            size_t group_size)
            {
                static const char* cblas_transpose = "cblas::Transpose::Transpose";
                static const char* cblas_no_transpose = "cblas::Transpose::None";

                size_t m = shape_a[1];
                size_t k = shape_a[2];
                size_t n = shape_b[2];
                size_t lda = std::max(1UL, k);
                size_t ldb = std::max(1UL, n);
                const char* ctranspose_a = cblas_no_transpose;
                const char* ctranspose_b = cblas_no_transpose;
                if (transpose_a)
                {
                    ctranspose_a = cblas_transpose;
                    m = shape_a[2];
                    k = shape_a[1];
                    lda = std::max(1UL, m);
                }
                if (transpose_b)
                {
                    ctranspose_b = cblas_transpose;
                    n = shape_b[1];
                    ldb = std::max(1UL, k);
                }
                size_t ldc = std::max(1UL, n);

                const size_t offset_a = (shape_a.at(0) > 1) ? m * k : 0;
                const size_t offset_b = (shape_b.at(0) > 1) ? k * n : 0;
                const size_t offset_c = (shape_c.at(0) > 1) ? m * n : 0;

                writer.block_begin();

                const size_t group_count = 1;
                auto populate_array =
                    [&writer](const std::string& var, size_t size, size_t offset) {
                        for (size_t i = 0; i < size; ++i)
                        {
                            writer << var << "+" << i * offset << ((i < size - 1) ? ", " : "");
                        }
                    };
                writer << "cblas::Transpose transa_array[] = {" << ctranspose_a << "};\n";
                writer << "cblas::Transpose transb_array[] = {" << ctranspose_b << "};\n";
                writer << "int64_t m_array[] = {" << m << "};\n";
                writer << "int64_t n_array[] = {" << n << "};\n";
                writer << "int64_t k_array[] = {" << k << "};\n";
                writer << "std::vector<const float*> a{";
                populate_array(data_a, group_size, offset_a);
                writer << "};\n";
                writer << "const float** a_array = &a[0];\n";
                writer << "int64_t lda_array[] = {" << lda << "};\n";
                writer << "std::vector<const float*> b{";
                populate_array(data_b, group_size, offset_b);
                writer << "};\n";
                writer << "const float** b_array = &b[0];\n";
                writer << "int64_t ldb_array[] = {" << ldb << "};\n";
                writer << "std::vector<float*> c{";
                populate_array(data_c, group_size, offset_c);
                writer << "};\n";
                writer << "float** c_array = &c[0];\n";
                writer << "int64_t ldc_array[] = {" << ldc << "};\n";
                writer << "int64_t group_size[] = {" << group_size << "};\n";

                writer << "cblas_sgemm_batch(cblas::Layout::RowMajor, ";
                writer << "transa_array, transb_array, m_array, n_array, k_array, \n";
                writer << alpha << ", a_array, lda_array, b_array, ldb_array, " << beta << ", \n";
                writer << "c_array, ldc_array, " << group_count << ", group_size);\n";
                writer.block_end();
            }

            template <typename T>
            static void emitBatchMatMul(const ngraph::Node* node,
                                        const Shape& shape_a,
                                        const Shape& shape_b,
                                        const Shape& shape_c,
                                        const std::vector<TensorViewWrapper>& args,
                                        const std::vector<TensorViewWrapper>& out,
                                        const bool transpose_a,
                                        const bool transpose_b,
                                        CodeWriter& writer)
            {
                writer.block_begin();

                auto mat_a = args[0];
                auto mat_b = args[1];
                auto mat_c = out[0];

                writer << "float alpha_array[] = {1.0f};\n";
                writer << "float beta_array[] = {0.0f};\n";

                const size_t group_size = shape_a[0];
                emitCblasSgemmBatch(writer,
                                    shape_a,
                                    shape_b,
                                    shape_c,
                                    transpose_a,
                                    transpose_b,
                                    mat_a.get_name(),
                                    mat_b.get_name(),
                                    mat_c.get_name(),
                                    "alpha_array",
                                    "beta_array",
                                    group_size);

                writer.block_end();
            }

            static Shape pad_with(Shape v, size_t val, size_t length)
            {
                if (length <= v.size())
                {
                    return v;
                }

                Shape tv(length - v.size(), val);
                v.insert(v.begin(), tv.begin(), tv.end());
                return v;
            }

            static std::string emit_constant_array(const std::string& type,
                                                   const std::string& name,
                                                   const string& val,
                                                   size_t size)
            {
                std::stringstream writer;
                writer << "static " << type << " " << name << "[" << size << "]"
                       << " = { " << val;
                for (size_t i = 1; i < size; ++i)
                {
                    writer << ", " << val;
                }
                writer << "};\n";
                return writer.str();
            }

            template <>
            void CPU_Emitter::EMITTER_DECL(ngraph::op::MatmulBias)
            {
                const ngraph::op::MatmulBias* cg = static_cast<const ngraph::op::MatmulBias*>(node);

                const Shape& arg0_shape = pad_with(cg->get_a_shape(), 1, 3); // A
                const Shape& arg1_shape = pad_with(cg->get_b_shape(), 1, 3); // B
                const Shape& arg2_shape = node->get_shape();                 // bias (C)
                const Shape& padded_result_shape = pad_with(node->get_shape(), 1, 3);
                // Step 1: dot(A,B)
                emitBatchMatMul<ngraph::op::MatmulBias>(node,
                                                        arg0_shape,
                                                        arg1_shape,
                                                        padded_result_shape,
                                                        args,
                                                        out,
                                                        cg->get_is_a_transposed(),
                                                        cg->get_is_b_transposed(),
                                                        writer);

                // Step 2: add bias
                if (args.size() < 3)
                {
                    // no bias
                    return;
                }
                auto mat_c = args[2];

                // the bias argument of add(dot(A,B), broadcast(C)) is typically C
                // In order to broadcast C to the same shape as dot(A,B)
                // we use cblas_gemm_batch(ones, C) or cblas_gemm_batch(C, ones)
                // where ones is a tensor of appropriate shape
                // consisting of the identity element

                // Consider an example of broadcasing a tensor of Shape{1,3}
                // to Shape {4,3}
                //
                // [1    [1 2 3]  [1 2 3
                //  1             1 2 3
                //  1   *         1 2 3
                //  1]            1 2 3]

                // The next example is broadcasting a tensor of Shape{3,1} to Shape {3,4}
                //
                // [1  [1 1 1 1]  [1 1 1 1
                // 2  *           2 2 2 2
                // 3]             3 3 3 3]

                writer << "float alpha_beta_array[] = {1.0f};\n";

                const size_t group_size = 1;
                auto axes = cg->get_broadcast_axes();
                if (axes.size() == 1)
                {
                    auto second_broadcast_axis = *axes.begin();

                    if (second_broadcast_axis == 0)
                    {
                        writer << emit_constant_array(out[0].get_element_type().c_type_string(),
                                                      "ones",
                                                      "1.0f",
                                                      arg2_shape.at(0));
                        ;
                        emitCblasSgemmBatch(writer,
                                            Shape{1, arg2_shape.at(0), 1}, // ones shape
                                            Shape{1, 1, arg2_shape.at(1)}, // C shape
                                            node->get_shape(),
                                            false,
                                            false,
                                            "ones",            // ones
                                            mat_c.get_name(),  // C
                                            out[0].get_name(), // dot(A,B)
                                            "alpha_beta_array",
                                            "alpha_beta_array",
                                            group_size);
                    }
                    else
                    {
                        writer << emit_constant_array(out[0].get_element_type().c_type_string(),
                                                      "ones",
                                                      "1.0f",
                                                      arg2_shape.at(1));
                        emitCblasSgemmBatch(writer,
                                            Shape{1, arg2_shape.at(0), 1}, // C shape
                                            Shape{1, 1, arg2_shape.at(1)}, // ones shape
                                            node->get_shape(),
                                            false, // C transpose
                                            false, // C shape
                                            mat_c.get_name(),
                                            "ones",
                                            out[0].get_name(), // dot(A,B)
                                            "alpha_beta_array",
                                            "alpha_beta_array",
                                            group_size);
                    }
                }
                else
                {
                    if (axes.size() != 2)
                    {
                        throw ngraph_error("unexpected broadcast rank");
                    }

                    writer << emit_constant_array(out[0].get_element_type().c_type_string(),
                                                  "ones",
                                                  "1.0f",
                                                  arg2_shape.at(1));
                    auto bias_scalar = args[2].get_name() + "[0]";
                    writer << emit_constant_array(out[0].get_element_type().c_type_string(),
                                                  "bias_vector",
                                                  bias_scalar,
                                                  arg2_shape.at(0));

                    emitCblasSgemmBatch(writer,
                                        Shape{1, arg2_shape.at(0), 1}, // bias_vector shape
                                        Shape{1, 1, arg2_shape.at(1)}, // ones shape
                                        node->get_shape(),
                                        false, // bias_vector tranpose
                                        false, // ones tranpose
                                        "bias_vector",
                                        "ones",
                                        out[0].get_name(), // dot(A,B)
                                        "alpha_beta_array",
                                        "alpha_beta_array",
                                        group_size);
                }
            }

            template <>
            void CPU_Emitter::EMITTER_DECL(ngraph::op::BatchMatMul)
            {
                const auto* cg = static_cast<const ngraph::op::BatchMatMul*>(node);
                emitBatchMatMul<ngraph::op::BatchMatMul>(node,
                                                         cg->get_input_shape(0),
                                                         cg->get_input_shape(1),
                                                         out[0].get_shape(),
                                                         args,
                                                         out,
                                                         false,
                                                         false,
                                                         writer);
            }

            template <>
            void CPU_Emitter::EMITTER_DECL(ngraph::op::BatchMatMulTranspose)
            {
                const auto* cg = static_cast<const ngraph::op::BatchMatMulTranspose*>(node);
                emitBatchMatMul<ngraph::op::BatchMatMul>(node,
                                                         cg->get_input_shape(0),
                                                         cg->get_input_shape(1),
                                                         out[0].get_shape(),
                                                         args,
                                                         out,
                                                         cg->get_transpose_arg0(),
                                                         cg->get_transpose_arg1(),
                                                         writer);
            }

            template <>
            void CPU_Emitter::EMITTER_DECL(ngraph::op::Lstm)
            {
                if (args.size() != 6)
                {
                    throw ngraph_error(
                        "Lstm op doesnt have the required number of inputs to emit MKLDNN kernel");
                }

                size_t lstm_index;
                std::vector<std::size_t> deps;
                emit_build_primitives(external_function, node, writer, lstm_index, deps);

                writer << "cg_ctx->set_memory_ptr(" << to_string(deps[0]) << ", "
                       << args[0].get_name() << ");\n";
                writer << "cg_ctx->set_memory_ptr(" << to_string(deps[1]) << ", "
                       << args[1].get_name() << ");\n";
                writer << "cg_ctx->set_memory_ptr(" << to_string(deps[2]) << ", "
                       << args[2].get_name() << ");\n";
                writer << "cg_ctx->set_memory_ptr(" << to_string(deps[3]) << ", "
                       << args[3].get_name() << ");\n";
                writer << "cg_ctx->set_memory_ptr(" << to_string(deps[4]) << ", "
                       << args[4].get_name() << ");\n";
                writer << "cg_ctx->set_memory_ptr(" << to_string(deps[5]) << ", "
                       << args[5].get_name() << ");\n";
                writer << "cg_ctx->set_memory_ptr(" << to_string(deps[6]) << ", "
                       << out[0].get_name() << ");\n";
                writer << "cg_ctx->set_memory_ptr(" << to_string(deps[7]) << ", "
                       << out[1].get_name() << ");\n";
                writer << "cg_ctx->set_memory_ptr(" << to_string(deps[8]) << ", "
                       << out[2].get_name() << ");\n";
                writer << "cg_ctx->set_memory_ptr(" << to_string(deps[9])
                       << ", cg_ctx->mkldnn_workspaces[" << deps[10] << "]);\n";

                writer << "std::vector<size_t> deps{" << join(deps) << "};\n";
                writer << "cg_ctx->mkldnn_invoke_primitive(" << to_string(lstm_index)
                       << ", deps, OpType::LSTM);\n";
            }

            template <>
            void CPU_Emitter::EMITTER_DECL(ngraph::op::Rnn)
            {
                size_t rnn_index;
                std::vector<std::size_t> deps;
                emit_build_primitives(external_function, node, writer, rnn_index, deps);

                writer << "cg_ctx->set_memory_ptr(" << to_string(deps[0]) << ", "
                       << args[0].get_name() << ");\n";
                writer << "cg_ctx->set_memory_ptr(" << to_string(deps[1]) << ", "
                       << args[1].get_name() << ");\n";
                writer << "cg_ctx->set_memory_ptr(" << to_string(deps[2]) << ", "
                       << args[2].get_name() << ");\n";
                writer << "cg_ctx->set_memory_ptr(" << to_string(deps[3]) << ", "
                       << args[3].get_name() << ");\n";
                writer << "cg_ctx->set_memory_ptr(" << to_string(deps[4]) << ", "
                       << args[4].get_name() << ");\n";
                writer << "cg_ctx->set_memory_ptr(" << to_string(deps[5]) << ", "
                       << args[5].get_name() << ");\n";
                writer << "cg_ctx->set_memory_ptr(" << to_string(deps[6]) << ", "
                       << out[0].get_name() << ");\n";
                writer << "cg_ctx->set_memory_ptr(" << to_string(deps[7]) << ", "
                       << out[1].get_name() << ");\n";
                writer << "cg_ctx->set_memory_ptr(" << to_string(deps[8]) << ", "
                       << out[2].get_name() << ");\n";
                writer << "cg_ctx->set_memory_ptr(" << to_string(deps[9])
                       << ", cg_ctx->mkldnn_workspaces[" << deps[10] << "]);\n";

                writer << "std::vector<size_t> deps{" << join(deps) << "};\n";
                writer << "cg_ctx->mkldnn_invoke_primitive(" << to_string(rnn_index)
                       << ", deps, OpType::RNN);\n";
            }

            template <typename T>
            void CPU_Emitter::emitBatchNorm(CPU_ExternalFunction* external_function,
                                            CodeWriter& writer,
                                            const ngraph::Node* node,
                                            const std::vector<TensorViewWrapper>& args,
                                            const std::vector<TensorViewWrapper>& out,
                                            bool append_relu,
                                            bool training)
            {
                writer.block_begin();
                // define weights
                writer << "std::vector<" << args[0].get_element_type().c_type_string()
                       << ">bn_weights(2*" << args[0].get_size() << ");\n";
                writer << "memcpy(&bn_weights[0], " << args[0].get_name() << ", "
                       << args[0].get_size() * args[0].get_element_type().size() << ");\n";
                writer << "memcpy(&bn_weights[0]+" << args[0].get_size() << ", "
                       << args[1].get_name() << ", "
                       << args[1].get_size() * args[1].get_element_type().size() << ");\n";

                size_t batchnorm_index;
                std::vector<std::size_t> deps;
                emit_build_primitives(external_function, node, writer, batchnorm_index, deps);

                if (training && args.size() == 3)
                {
                    writer << "cg_ctx->set_memory_ptr(" << to_string(deps[0]) << ", "
                           << args[2].get_name() << ");\n";
                    writer << "cg_ctx->set_memory_ptr(" << to_string(deps[1])
                           << ", bn_weights.data());\n";
                    writer << "cg_ctx->set_memory_ptr(" << to_string(deps[2]) << ", "
                           << out[0].get_name() << ");\n";
                    writer << "cg_ctx->set_memory_ptr(" << to_string(deps[3]) << ", "
                           << out[1].get_name() << ");\n";
                    writer << "cg_ctx->set_memory_ptr(" << to_string(deps[4]) << ", "
                           << out[2].get_name() << ");\n";

                    writer << "std::vector<size_t> deps{" << join(deps) << "};\n";
                    writer << "cg_ctx->mkldnn_invoke_primitive(" << to_string(batchnorm_index)
                           << ", deps, OpType::BATCHNORM3ARGS);\n";
                }
                else
                {
                    writer << "cg_ctx->set_memory_ptr(" << to_string(deps[0]) << ", "
                           << args[2].get_name() << ");\n";
                    writer << "cg_ctx->set_memory_ptr(" << to_string(deps[1]) << ", "
                           << args[3].get_name() << ");\n";
                    writer << "cg_ctx->set_memory_ptr(" << to_string(deps[2]) << ", "
                           << args[4].get_name() << ");\n";
                    writer << "cg_ctx->set_memory_ptr(" << to_string(deps[3])
                           << ", bn_weights.data());\n";
                    writer << "cg_ctx->set_memory_ptr(" << to_string(deps[4]) << ", "
                           << out[0].get_name() << ");\n";

                    writer << "std::vector<size_t> deps{" << join(deps) << "};\n";
                    writer << "cg_ctx->mkldnn_invoke_primitive(" << to_string(batchnorm_index)
                           << ", deps, OpType::BATCHNORM5ARGS);\n";
                }
                writer.block_end();
            }

            template <>
            void CPU_Emitter::EMITTER_DECL(ngraph::op::BatchNormTraining)
            {
                if (!mkldnn_utils::use_mkldnn_kernel(node))
                {
                    const ngraph::op::BatchNormTraining* batchnorm =
                        static_cast<const ngraph::op::BatchNormTraining*>(node);

                    if (args.size() == 3)
                    {
                        writer << "reference::batch_norm_training(" << batchnorm->get_eps_value()
                               << ",\n";
                        writer << "            " << args[0].get_name() << ",\n";
                        writer << "            " << args[1].get_name() << ",\n";
                        writer << "            " << args[2].get_name() << ",\n";
                        writer << "            " << out[0].get_name() << ",\n";
                        writer << "            " << out[1].get_name() << ",\n";
                        writer << "            " << out[2].get_name() << ",\n";
                        writer << "            {" << join(args[2].get_shape()) << "});\n";
                    }
                    else
                    {
                        writer << "reference::batch_norm_inference(" << batchnorm->get_eps_value()
                               << ",\n";
                        writer << "            " << args[0].get_name() << ",\n";
                        writer << "            " << args[1].get_name() << ",\n";
                        writer << "            " << args[2].get_name() << ",\n";
                        writer << "            " << args[3].get_name() << ",\n";
                        writer << "            " << args[4].get_name() << ",\n";
                        writer << "            " << out[0].get_name() << ",\n";
                        writer << "            {" << join(args[2].get_shape()) << "});\n";
                    }
                }
                else
                {
                    emitBatchNorm<ngraph::op::BatchNormTraining>(
                        external_function, writer, node, args, out, false, true);
                }
            }

            template <>
            void CPU_Emitter::EMITTER_DECL(ngraph::op::BatchNormInference)
            {
                if (!mkldnn_utils::use_mkldnn_kernel(node))
                {
                    const ngraph::op::BatchNormInference* batchnorm =
                        static_cast<const ngraph::op::BatchNormInference*>(node);

                    writer << "reference::batch_norm_inference(" << batchnorm->get_eps_value()
                           << ",\n";
                    writer << "            " << args[0].get_name() << ",\n";
                    writer << "            " << args[1].get_name() << ",\n";
                    writer << "            " << args[2].get_name() << ",\n";
                    writer << "            " << args[3].get_name() << ",\n";
                    writer << "            " << args[4].get_name() << ",\n";
                    writer << "            " << out[0].get_name() << ",\n";
                    writer << "            {" << join(args[2].get_shape()) << "});\n";
                }
                else
                {
                    emitBatchNorm<ngraph::op::BatchNormInference>(
                        external_function, writer, node, args, out, false, false);
                }
            }

            template <>
            void CPU_Emitter::EMITTER_DECL(ngraph::op::BatchNormTrainingRelu)
            {
                if (!mkldnn_utils::use_mkldnn_kernel(node))
                {
                    throw ngraph_error("BatchNormRelu is only supported with 4-D MKLDNN kernel.");
                }
                emitBatchNorm<ngraph::op::BatchNormTrainingRelu>(
                    external_function, writer, node, args, out, true, true);
            }

            template <>
            void CPU_Emitter::EMITTER_DECL(ngraph::op::BatchNormInferenceRelu)
            {
                if (!mkldnn_utils::use_mkldnn_kernel(node))
                {
                    throw ngraph_error("BatchNormRelu is only supported with 4-D MKLDNN kernel.");
                }
                emitBatchNorm<ngraph::op::BatchNormTrainingRelu>(
                    external_function, writer, node, args, out, true, false);
            }

            template <>
            void CPU_Emitter::EMITTER_DECL(ngraph::op::BatchNormTrainingBackprop)
            {
                writer.block_begin();
                // define weights
                writer << "std::vector<" << args[0].get_element_type().c_type_string()
                       << ">bn_weights(2*" << args[0].get_size() << ");\n";
                writer << "std::vector<" << args[0].get_element_type().c_type_string()
                       << ">bn_dweights(2*" << args[0].get_size() << ");\n";

                writer << "memcpy(&bn_weights[0], " << args[0].get_name() << ", "
                       << args[0].get_size() * args[0].get_element_type().size() << ");\n";
                writer << "memcpy(&bn_weights[0]+" << args[0].get_size() << ", "
                       << args[1].get_name() << ", "
                       << args[1].get_size() * args[1].get_element_type().size() << ");\n";

                size_t batchnorm_index;
                std::vector<std::size_t> deps;
                emit_build_primitives(external_function, node, writer, batchnorm_index, deps);

                writer << "cg_ctx->set_memory_ptr(" << to_string(deps[0])
                       << ", bn_weights.data());\n";
                writer << "cg_ctx->set_memory_ptr(" << to_string(deps[1]) << ", "
                       << args[2].get_name() << ");\n";
                writer << "cg_ctx->set_memory_ptr(" << to_string(deps[2]) << ", "
                       << args[3].get_name() << ");\n";
                writer << "cg_ctx->set_memory_ptr(" << to_string(deps[3]) << ", "
                       << args[4].get_name() << ");\n";
                writer << "cg_ctx->set_memory_ptr(" << to_string(deps[4]) << ", "
                       << args[5].get_name() << ");\n";
                writer << "cg_ctx->set_memory_ptr(" << to_string(deps[5]) << ", "
                       << out[0].get_name() << ");\n";
                writer << "cg_ctx->set_memory_ptr(" << to_string(deps[6])
                       << ", bn_dweights.data());\n";

                writer << "std::vector<size_t> deps{" << join(deps) << "};\n";
                writer << "cg_ctx->mkldnn_invoke_primitive(" << to_string(batchnorm_index)
                       << ", deps, OpType::BATCHNORMBACKPROP);\n";

                writer << "memcpy(" << out[1].get_name() << ", &bn_dweights[0], "
                       << args[0].get_size() * args[0].get_element_type().size() << ");\n";
                writer << "memcpy(" << out[2].get_name() << ", &bn_dweights[0]+"
                       << args[0].get_size() << ", "
                       << args[1].get_size() * args[1].get_element_type().size() << ");\n";
                writer.block_end();
            }

            template <>
            void CPU_Emitter::EMITTER_DECL(ngraph::op::Dot)
            {
                const ngraph::op::Dot* dot = static_cast<const ngraph::op::Dot*>(node);

                const Shape& arg0_shape = args[0].get_shape();
                const Shape& arg1_shape = args[1].get_shape();
                if (arg0_shape.empty() || arg1_shape.empty())
                {
                    auto& first = (arg0_shape.empty() ? args[0] : args[1]);
                    auto& second = (arg0_shape.empty() ? args[1] : args[0]);

                    writer.block_begin();
                    writer << emit_vector(out[0]) << "\n    = ";
                    writer << first.get_name() << "[0]\n    * " << emit_vector(second) << ";\n";
                    writer.block_end();
                }
                else if ((arg0_shape.size() == 1) && (arg1_shape.size() == 1) &&
                         dot->get_reduction_axes_count() == 1)
                {
                    writer.block_begin();
                    writer << emit_vector(out[0]) << " << \n"
                           << "    " << emit_vector(args[0]) << ".dot(" << emit_vector(args[1])
                           << ");\n";
                    writer.block_end();
                }
                else if ((arg0_shape.size() == 2) && (arg1_shape.size() == 1) &&
                         dot->get_reduction_axes_count() == 1)
                {
                    writer.block_begin();
                    writer << emit_vector(out[0]) << " = \n"
                           << "    " << emit_matrix(args[0]) << " * " << emit_vector(args[1])
                           << ";\n";
                    writer.block_end();
                }
                else if ((arg0_shape.size() == 2) && (arg1_shape.size() == 2) &&
                         dot->get_reduction_axes_count() == 1)
                {
                    // Emit an MKL SGEMM call if possible
                    if (args[0].get_element_type() == element::f32)
                    {
                        writer.block_begin();
                        writer << "cblas::cblas_sgemm("
                               << "cblas::Layout::RowMajor, "
                               << "cblas::Transpose::None, "
                               << "cblas::Transpose::None, " << arg0_shape[0] << ", "
                               << arg1_shape[1] << ", " << arg0_shape[1] << ",\n"
                               << "        1.0f, " << args[0].get_name() << ", "
                               << max(1UL, arg0_shape[1]) << ", " << args[1].get_name() << ", "
                               << max(1UL, arg1_shape[1]) << ", 0.0f,\n"
                               << "        " << out[0].get_name() << ", " << max(1UL, arg1_shape[1])
                               << ");\n";
                        writer.block_end();
                    }
                    else
                    {
                        writer.block_begin();
                        writer << emit_matrix(out[0]) << " = \n"
                               << "    " << emit_matrix(args[0]) << " * " << emit_matrix(args[1])
                               << ";\n";
                        writer.block_end();
                    }
                }
                // Specialized handling of rank 3 tensor multiply rank 2 tensor where
                // each of the
                else if ((arg0_shape.size() == 3) && (arg1_shape.size() == 2) &&
                         dot->get_reduction_axes_count() == 1 &&
                         args[0].get_element_type() == element::f32)
                {
                    auto mat_a = args[0];
                    auto mat_b = args[1];
                    auto mat_c = out[0];
                    const Shape& shape_a = mat_a.get_shape();
                    const Shape& shape_b = mat_b.get_shape();

                    const size_t m = shape_a[1];
                    const size_t k = shape_a[2];
                    const size_t n = shape_b[1];

                    // this also works when mat_a is shape (1, m, k)
                    const size_t offset_a = m * k;
                    // we do not offset mat_b
                    const size_t offset_b = 0;
                    const size_t offset_c = m * n;

                    const size_t group_count = 1;
                    const size_t group_size = shape_a[0];
                    auto populate_array =
                        [&writer](const std::string& var, size_t size, size_t offset) {
                            for (size_t i = 0; i < size; ++i)
                            {
                                writer << var << "+" << i * offset << ((i < size - 1) ? ", " : "");
                            }
                        };

                    writer.block_begin();
                    writer << "cblas::Transpose transa_array[] = {cblas::Transpose::None};\n";
                    writer << "cblas::Transpose transb_array[] = {cblas::Transpose::None};\n";
                    writer << "int64_t m_array[] = {" << m << "};\n";
                    writer << "int64_t n_array[] = {" << n << "};\n";
                    writer << "int64_t k_array[] = {" << k << "};\n";
                    writer << "float alpha_array[] = {1.0f};\n";
                    writer << "std::vector<const float*> a{";
                    populate_array(mat_a.get_name(), group_size, offset_a);
                    writer << "};\n";
                    writer << "const float** a_array = &a[0];\n";
                    writer << "int64_t lda_array[] = {" << std::max(1UL, k) << "};\n";
                    writer << "std::vector<const float*> b{";
                    populate_array(mat_b.get_name(), group_size, offset_b);
                    writer << "};\n";
                    writer << "const float** b_array = &b[0];\n";
                    writer << "int64_t ldb_array[] = {" << std::max(1UL, n) << "};\n";
                    writer << "float beta_array[] = {0.0f};\n";
                    writer << "std::vector<float*> c{";
                    populate_array(mat_c.get_name(), group_size, offset_c);
                    writer << "};\n";
                    writer << "float** c_array = &c[0];\n";
                    writer << "int64_t ldc_array[] = {" << std::max(1UL, n) << "};\n";
                    writer << "int64_t group_size[] = {" << group_size << "};\n";

                    writer << "cblas_sgemm_batch(cblas::Layout::RowMajor, ";
                    writer << "transa_array, transb_array, m_array, n_array, k_array, \n";
                    writer << "alpha_array, a_array, lda_array, b_array, ldb_array, beta_array, \n";
                    writer << "c_array, ldc_array, " << group_count << ", group_size);\n";
                    writer.block_end();
                }
                else
                {
                    writer << "reference::dot(" << args[0].get_name() << ",\n";
                    writer << "            " << args[1].get_name() << ",\n";
                    writer << "            " << out[0].get_name() << ",\n";
                    writer << "            {" << join(args[0].get_shape()) << "},\n";
                    writer << "            {" << join(args[1].get_shape()) << "},\n";
                    writer << "            {" << join(out[0].get_shape()) << "},\n";
                    writer << "            " << dot->get_reduction_axes_count() << ");\n";
                }
            }

            template <>
            void CPU_Emitter::EMITTER_DECL(ngraph::op::Multiply)
            {
                writer.block_begin();
                writer << "#pragma omp parallel for\n";
                writer << "for (size_t i = 0; i < " << out[0].get_size() << "; i++)\n";
                writer.block_begin();
                writer << out[0].get_name() << "[i] = " << args[0].get_name() << "[i] * "
                       << args[1].get_name() << "[i];\n";
                writer.block_end();
                writer.block_end();
            }

            template <>
            void CPU_Emitter::EMITTER_DECL(ngraph::op::GetOutputElement)
            {
                writer.block_begin();
                writer << "memcpy(" << out[0].get_name() << ", " << args[0].get_name() << ", "
                       << out[0].get_size() * out[0].get_element_type().size() << ");\n";
                writer.block_end();
            }

            template <>
            void CPU_Emitter::EMITTER_DECL(ngraph::op::Abs)
            {
                writer.block_begin();
                // Some C++ implementations don't like it when we call std::abs on unsigned types,
                // so we will
                // avoid doing so here.
                auto& result_element_type = out[0].get_element_type();

                writer << "#pragma omp parallel for\n";
                writer << "for (size_t i = 0; i < " << out[0].get_size() << "; i++)\n";
                writer.block_begin();
                writer << out[0].get_name()
                       << "[i] = " << (result_element_type.is_signed() ? "std::abs" : "") << "("
                       << args[0].get_name() << "[i]);\n";
                writer.block_end();
                writer.block_end();
            }

            template <>
            void CPU_Emitter::EMITTER_DECL(ngraph::op::Concat)
            {
                auto concat = static_cast<const ngraph::op::Concat*>(node);
                if (auto op_annotations = concat->get_op_annotations())
                {
                    auto in_place_oi_pairs = op_annotations->get_in_place_oi_pairs();
                    if (in_place_oi_pairs.size() > 0)
                    {
                        auto offset = 0;
                        for (auto i = 0; i < args.size(); i++)
                        {
                            writer << "if (" << args[i].get_name() << " < " << out[0].get_name()
                                   << " || " << args[i].get_name() << " >= " << out[0].get_name()
                                   << " + " << out[0].get_size() << ")\n";
                            writer.block_begin();
                            writer << "memcpy(" << out[0].get_name() << " + " << offset << ", "
                                   << args[i].get_name() << ", "
                                   << args[i].get_size() * out[0].get_element_type().size()
                                   << ");\n";
                            writer.block_end();
                            offset += args[i].get_size();
                        }
                        return;
                    }
                }
                auto result_shape = out[0].get_shape();

                if (runtime::cpu::mkldnn_utils::use_mkldnn_kernel(node))
                {
                    size_t concat_index;
                    std::vector<std::size_t> deps;
                    emit_build_primitives(external_function, node, writer, concat_index, deps);

                    size_t i;
                    for (i = 0; i < args.size(); i++)
                    {
                        writer << "cg_ctx->set_memory_ptr(" << to_string(deps[i]) << ", "
                               << args[i].get_name() << ");\n";
                    }
                    writer << "cg_ctx->set_memory_ptr(" << to_string(deps[i]) << ", "
                           << out[0].get_name() << ");\n";

                    writer << "std::vector<size_t> deps{" << join(deps) << "};\n";
                    writer << "cg_ctx->mkldnn_invoke_primitive(" << to_string(concat_index)
                           << ", deps, OpType::CONCAT);\n";
                }
                else
                {
                    auto axis =
                        (static_cast<const ngraph::op::Concat*>(node))->get_concatenation_axis();

                    std::vector<std::string> arg_names;
                    std::vector<Shape> arg_shapes;

                    for (auto arg : args)
                    {
                        arg_names.push_back(arg.get_name());
                        arg_shapes.push_back(arg.get_shape());
                    }

                    kernel::emit_concat(writer,
                                        args[0].get_element_type().c_type_string(),
                                        arg_names,
                                        out[0].get_name(),
                                        arg_shapes,
                                        result_shape,
                                        axis);
                }
            }

            template <>
            void CPU_Emitter::EMITTER_DECL(ngraph::op::Divide)
            {
                writer.block_begin();
                bool integral_type = !node->get_element_type().is_real();
                if (integral_type)
                {
                    // Check for divide by zero for integer types only
                    size_t element_count = args[1].get_size();
                    writer << "for (size_t i=0; i<" << element_count << "; i++)\n";
                    writer.block_begin();
                    writer << "if (" << args.at(1).get_name()
                           << "[i] == 0) throw std::runtime_error(\"integer divide by zero\");\n";
                    writer.block_end();
                }
                auto divop = static_cast<const ngraph::op::Divide*>(node);
                bool pythondiv = divop->is_pythondiv();
                writer << "#pragma omp parallel for\n";
                writer << "for (size_t i = 0; i < " << out[0].get_size() << "; i++)\n";
                writer.block_begin();
                if (integral_type && pythondiv)
                {
                    writer << out[0].get_name() << "[i] = ((" << args[0].get_name() << "[i] % "
                           << args[1].get_name() << "[i] != 0) && (" << args[0].get_name()
                           << "[i] < 0 != " << args[1].get_name() << "[i] < 0)) ?"
                           << args[0].get_name() << "[i] / " << args[1].get_name()
                           << "[i] - 1 :" << args[0].get_name() << "[i] / " << args[1].get_name()
                           << "[i];\n";
                }
                else
                {
                    writer << out[0].get_name() << "[i] = " << args[0].get_name() << "[i] / "
                           << args[1].get_name() << "[i];\n";
                }
                writer.block_end();
                writer.block_end();
            }

            template <>
            void CPU_Emitter::EMITTER_DECL(ngraph::op::Equal)
            {
                writer.block_begin();
                writer << "#pragma omp parallel for\n";
                writer << "for (size_t i = 0; i < " << out[0].get_size() << "; i++)\n";
                writer.block_begin();
                writer << out[0].get_name() << "[i] = " << args[0].get_name()
                       << "[i] == " << args[1].get_name() << "[i];\n";
                writer.block_end();
                writer.block_end();
            }

            template <>
            void CPU_Emitter::EMITTER_DECL(ngraph::op::Greater)
            {
                writer.block_begin();
                writer << "#pragma omp parallel for\n";
                writer << "for (size_t i = 0; i < " << out[0].get_size() << "; i++)\n";
                writer.block_begin();
                writer << out[0].get_name() << "[i] = " << args[0].get_name() << "[i] > "
                       << args[1].get_name() << "[i];\n";
                writer.block_end();
                writer.block_end();
            }

            template <>
            void CPU_Emitter::EMITTER_DECL(ngraph::op::GreaterEq)
            {
                writer.block_begin();
                writer << "#pragma omp parallel for\n";
                writer << "for (size_t i = 0; i < " << out[0].get_size() << "; i++)\n";
                writer.block_begin();
                writer << out[0].get_name() << "[i] = " << args[0].get_name()
                       << "[i] >= " << args[1].get_name() << "[i];\n";
                writer.block_end();
                writer.block_end();
            }

            template <>
            void CPU_Emitter::EMITTER_DECL(ngraph::op::Less)
            {
                writer.block_begin();
                writer << "#pragma omp parallel for\n";
                writer << "for (size_t i = 0; i < " << out[0].get_size() << "; i++)\n";
                writer.block_begin();
                writer << out[0].get_name() << "[i] = " << args[0].get_name() << "[i] < "
                       << args[1].get_name() << "[i];\n";
                writer.block_end();
                writer.block_end();
            }

            template <>
            void CPU_Emitter::EMITTER_DECL(ngraph::op::LessEq)
            {
                writer.block_begin();
                writer << "#pragma omp parallel for\n";
                writer << "for (size_t i = 0; i < " << out[0].get_size() << "; i++)\n";
                writer.block_begin();
                writer << out[0].get_name() << "[i] = " << args[0].get_name()
                       << "[i] <= " << args[1].get_name() << "[i];\n";
                writer.block_end();
                writer.block_end();
            }

            template <>
            void CPU_Emitter::EMITTER_DECL(ngraph::op::Any)
            {
                const ngraph::op::Any* any = static_cast<const ngraph::op::Any*>(node);
                writer.block_begin();
                {
                    writer << "reference::any(";
                    writer << "            " << args[0].get_name() << ",\n";
                    writer << "            " << out[0].get_name() << ",\n";
                    writer << "            {" << join(args[0].get_shape()) << "},\n";
                    writer << "            {" << join(out[0].get_shape()) << "},\n";
                    writer << "            {" << join(any->get_reduction_axes()) << "});\n";
                }
                writer.block_end();
            }

            template <>
            void CPU_Emitter::EMITTER_DECL(ngraph::op::All)
            {
                const ngraph::op::All* all = static_cast<const ngraph::op::All*>(node);
                writer.block_begin();
                {
                    writer << "reference::all(";
                    writer << "            " << args[0].get_name() << ",\n";
                    writer << "            " << out[0].get_name() << ",\n";
                    writer << "            {" << join(args[0].get_shape()) << "},\n";
                    writer << "            {" << join(out[0].get_shape()) << "},\n";
                    writer << "            {" << join(all->get_reduction_axes()) << "});\n";
                }
                writer.block_end();
            }

            template <>
            void CPU_Emitter::EMITTER_DECL(ngraph::op::LRN)
            {
                const ngraph::op::LRN* lrn = static_cast<const ngraph::op::LRN*>(node);

                writer.block_begin();
                if (runtime::cpu::mkldnn_utils::use_mkldnn_kernel(node))
                {
                    size_t lrn_index;
                    std::vector<std::size_t> deps;
                    emit_build_primitives(external_function, node, writer, lrn_index, deps);

                    writer << "cg_ctx->set_memory_ptr(" << to_string(deps[0]) << ", "
                           << args[0].get_name() << ");\n";
                    writer << "cg_ctx->set_memory_ptr(" << to_string(deps[1]) << ", "
                           << out[0].get_name() << ");\n";

                    writer << "std::vector<size_t> deps{" << join(deps) << "};\n";
                    writer << "cg_ctx->mkldnn_invoke_primitive(" << to_string(lrn_index)
                           << ", deps, OpType::LRN);\n";
                }
                else
                {
                    writer << "reference::lrn<" << lrn->get_element_type().c_type_string() << ">(";
                    writer << "            " << args[0].get_name() << ",\n";
                    writer << "            " << out[0].get_name() << ",\n";
                    writer << "            {" << join(args[0].get_shape()) << "},\n";
                    writer << "            " << lrn->get_alpha() << ",\n";
                    writer << "            " << lrn->get_beta() << ",\n";
                    writer << "            " << lrn->get_bias() << ",\n";
                    writer << "            " << lrn->get_nsize() << ");\n";
                }
                writer.block_end();
            }

            template <>
            void CPU_Emitter::EMITTER_DECL(ngraph::op::Log)
            {
                writer.block_begin();
                writer << "#pragma omp parallel for\n";
                writer << "for (size_t i = 0; i < " << out[0].get_size() << "; i++)\n";
                writer.block_begin();
                writer << out[0].get_name() << "[i] = log(" << args[0].get_name() << "[i]);\n";
                writer.block_end();
                writer.block_end();
            }

            template <>
            void CPU_Emitter::EMITTER_DECL(ngraph::op::Maximum)
            {
                writer.block_begin();
                writer << "#pragma omp parallel for\n";
                writer << "for (size_t i = 0; i < " << out[0].get_size() << "; i++)\n";
                writer.block_begin();
                writer << out[0].get_name() << "[i] = " << args[0].get_name() << "[i] > "
                       << args[1].get_name() << "[i] ? " << args[0].get_name()
                       << "[i] : " << args[1].get_name() << "[i] ;\n";
                writer.block_end();
                writer.block_end();
            }

            template <>
            void CPU_Emitter::EMITTER_DECL(ngraph::op::Minimum)
            {
                writer.block_begin();
                writer << "#pragma omp parallel for\n";
                writer << "for (size_t i = 0; i < " << out[0].get_size() << "; i++)\n";
                writer.block_begin();
                writer << out[0].get_name() << "[i] = " << args[0].get_name() << "[i] < "
                       << args[1].get_name() << "[i] ? " << args[0].get_name()
                       << "[i] : " << args[1].get_name() << "[i] ;\n";
                writer.block_end();
                writer.block_end();
            }

            template <>
            void CPU_Emitter::EMITTER_DECL(ngraph::op::Negative)
            {
                writer.block_begin();
                writer << "#pragma omp parallel for\n";
                writer << "for (size_t i = 0; i < " << out[0].get_size() << "; i++)\n";
                writer.block_begin();
                writer << out[0].get_name() << "[i] = -" << args[0].get_name() << "[i];\n";
                writer.block_end();
                writer.block_end();
            }

            template <>
            void CPU_Emitter::EMITTER_DECL(ngraph::op::NotEqual)
            {
                writer.block_begin();
                writer << "#pragma omp parallel for\n";
                writer << "for (size_t i = 0; i < " << out[0].get_size() << "; i++)\n";
                writer.block_begin();
                writer << out[0].get_name() << "[i] = " << args[0].get_name()
                       << "[i] != " << args[1].get_name() << "[i];\n";
                writer.block_end();
                writer.block_end();
            }

            template <>
            void CPU_Emitter::EMITTER_DECL(ngraph::op::Select)
            {
                writer.block_begin();
                writer << "#pragma omp parallel for\n";
                writer << "for (size_t i = 0; i < " << out[0].get_size() << "; i++)\n";
                writer.block_begin();
                writer << out[0].get_name() << "[i] = " << args[0].get_name() << "[i] ? "
                       << args[1].get_name() << "[i] : " << args[2].get_name() << "[i];\n";
                writer.block_end();
                writer.block_end();
            }

            template <>
            void CPU_Emitter::EMITTER_DECL(ngraph::op::Subtract)
            {
                writer.block_begin();
                writer << "#pragma omp parallel for\n";
                writer << "for (size_t i = 0; i < " << out[0].get_size() << "; i++)\n";
                writer.block_begin();
                writer << out[0].get_name() << "[i] = " << args[0].get_name() << "[i] - "
                       << args[1].get_name() << "[i];\n";
                writer.block_end();
                writer.block_end();
            }

            template <>
            void CPU_Emitter::EMITTER_DECL(ngraph::op::Broadcast)
            {
                auto broadcast = static_cast<const ngraph::op::Broadcast*>(node);

                writer.block_begin();
                kernel::emit_broadcast(writer,
                                       args[0].get_element_type().c_type_string(),
                                       args[0].get_name(),
                                       out[0].get_name(),
                                       args[0].get_shape(),
                                       out[0].get_shape(),
                                       broadcast->get_broadcast_axes());
                writer.block_end();
            }

            template <>
            void CPU_Emitter::EMITTER_DECL(ngraph::op::Convert)
            {
                auto& result_element_type = out[0].get_element_type();

                writer << "if ((void*)" << out[0].get_name() << " != (void*)" << args[0].get_name()
                       << ") \n";
                writer.block_begin();
                writer << "#pragma omp parallel for\n";
                writer << "for (size_t i = 0; i < " << out[0].get_size() << "; i++)\n";
                writer.block_begin();
                writer << out[0].get_name() << "[i] = (";
                if (result_element_type == element::boolean)
                {
                    writer << "bool";
                }
                else
                {
                    writer << result_element_type.c_type_string();
                }
                writer << ")(" << args[0].get_name() << "[i]);\n";
                writer.block_end();
                writer.block_end();
            }

            template <>
            void CPU_Emitter::EMITTER_DECL(ngraph::op::Constant)
            {
                // If an output is a constant then copy it
                size_t output_index = 0;
                for (shared_ptr<Node> result : external_function->get_function()->get_results())
                {
                    if (result.get() == node)
                    {
                        const descriptor::Tensor& tensor = node->get_output_tensor(0);
                        writer << "memcpy(outputs[" << output_index << "], " << tensor.get_name()
                               << ", " << tensor.size() << ");\n";
                    }
                    output_index++;
                }
            }

            template <>
            void CPU_Emitter::EMITTER_DECL(ngraph::op::Reshape)
            {
                auto reshape = static_cast<const ngraph::op::Reshape*>(node);
                auto can_skip_reshape = [&]() {
                    if (!reshape->get_is_transpose())
                    {
                        return true;
                    }
                    auto annotation = reshape->get_op_annotations();
                    if (annotation && annotation->get_in_place_oi_pairs().size() > 0)
                    {
                        return true;
                    }
                    return false;
                };

                if (can_skip_reshape())
                {
                    writer.block_begin();
                    writer << "// Reshape eliminated but copy if needed.\n";
                    writer << "if (" << out[0].get_name() << " != " << args[0].get_name()
                           << ") {\n";
                    writer.block_begin();
                    writer << "memcpy(" << out[0].get_name() << ", " << args[0].get_name() << ", "
                           << out[0].get_size() * out[0].get_element_type().size() << ");\n";
                    writer.block_end();
                    writer << "}\n";
                    writer.block_end();
                    return;
                }

                writer.block_begin();
                if (args[0].get_element_type() == element::f32 && args[0].get_shape().size() == 3 &&
                    out[0].get_shape().size() == 3)
                {
                    writer << "cpu::kernel::reshape_3d_3d_float32(" << args[0].get_name() << ", "
                           << out[0].get_name() << ", "
                           << "{" << join(args[0].get_shape()) << "}, "
                           << "{" << join(reshape->get_input_order()) << "}, "
                           << "{" << join(out[0].get_shape()) << "}"
                           << ",  0);\n";
                }
                else if (args[0].get_element_type() == element::f32 &&
                         args[0].get_shape().size() == 4 && out[0].get_shape().size() == 4)
                {
                    writer << "cpu::kernel::reshape_4d_4d_float32(" << args[0].get_name() << ", "
                           << out[0].get_name() << ", "
                           << "{" << join(args[0].get_shape()) << "}, "
                           << "{" << join(reshape->get_input_order()) << "}, "
                           << "{" << join(out[0].get_shape()) << "}"
                           << ", 0);\n";
                }
                else
                {
                    kernel::emit_reshape(writer,
                                         args[0].get_element_type().c_type_string(),
                                         args[0].get_name(),
                                         out[0].get_name(),
                                         args[0].get_shape(),
                                         out[0].get_shape(),
                                         reshape->get_input_order());
                }

                writer.block_end();
            }

            template <>
            void CPU_Emitter::EMITTER_DECL(ngraph::op::Sign)
            {
                writer.block_begin();
                writer << "#pragma omp parallel for\n";
                writer << "for (size_t i = 0; i < " << out[0].get_size() << "; i++)\n";
                writer.block_begin();
                writer << out[0].get_name() << "[i] = (0 < " << args[0].get_name() << "[i]) - ("
                       << args[0].get_name() << "[i] < 0);\n";
                writer.block_end();
                writer.block_end();
            }

            template <>
            void CPU_Emitter::EMITTER_DECL(ngraph::op::Slice)
            {
                const ngraph::op::Slice* slice = static_cast<const ngraph::op::Slice*>(node);

                if (auto op_annotations = slice->get_op_annotations())
                {
                    auto in_place_oi_pairs = op_annotations->get_in_place_oi_pairs();
                    if (in_place_oi_pairs.size() > 0)
                    {
                        auto arg_shape = args[0].get_shape();
                        auto lower_bounds = slice->get_lower_bounds();
                        auto start = 0, accumulated = 1;
                        for (int i = arg_shape.size() - 1; i >= 0; i--)
                        {
                            start += lower_bounds[i] * accumulated;
                            accumulated *= arg_shape[i];
                        }
                        writer << "if (" << out[0].get_name() << " < " << args[0].get_name()
                               << " || " << out[0].get_name() << " >= " << args[0].get_name()
                               << " + " << args[0].get_size() << ")\n";
                        writer.block_begin();
                        writer << "memcpy(" << out[0].get_name() << ", " << args[0].get_name()
                               << " + " << start << ", "
                               << out[0].get_size() * out[0].get_element_type().size() << ");\n";
                        writer.block_end();
                        return;
                    }
                }

                if (runtime::cpu::mkldnn_utils::use_mkldnn_kernel(node))
                {
                    size_t slice_index;
                    std::vector<std::size_t> deps;
                    emit_build_primitives(external_function, node, writer, slice_index, deps);

                    writer.block_begin();
                    writer << "cg_ctx->set_memory_ptr(" << to_string(deps[0]) << ", "
                           << args[0].get_name() << ");\n";
                    writer << "cg_ctx->set_memory_ptr(" << to_string(deps[1]) << ", "
                           << out[0].get_name() << ");\n";

                    writer << "std::vector<size_t> deps{" << join(deps) << "};\n";
                    writer << "cg_ctx->mkldnn_invoke_primitive(" << to_string(slice_index)
                           << ", deps, OpType::SLICE);\n";
                    writer.block_end();
                    return;
                }

                writer.block_begin();
                kernel::emit_slice(writer,
                                   args[0].get_element_type().c_type_string(),
                                   args[0].get_name(),
                                   out[0].get_name(),
                                   args[0].get_shape(),
                                   out[0].get_shape(),
                                   slice->get_lower_bounds(),
                                   slice->get_upper_bounds(),
                                   slice->get_strides());
                writer.block_end();
            }

            template <>
            void CPU_Emitter::EMITTER_DECL(ngraph::op::Sum)
            {
                const ngraph::op::Sum* sum = static_cast<const ngraph::op::Sum*>(node);
                writer.block_begin();
                if (args[0].get_element_type() == element::f32 && args[0].get_shape().size() == 1 &&
                    sum->get_reduction_axes().size() == 1)
                {
                    writer << "cpu::kernel::reduce_sum_all_1d_float32(" << args[0].get_name()
                           << ", " << out[0].get_name() << ", "
                           << "{" << join(args[0].get_shape()) << "}, "
                           << "{" << join(out[0].get_shape()) << "}"
                           << ", 0);\n";
                }
                else if (args[0].get_element_type() == element::f32 &&
                         args[0].get_shape().size() == 2 && sum->get_reduction_axes().size() == 2)
                {
                    writer << "cpu::kernel::reduce_sum_all_2d_float32(" << args[0].get_name()
                           << ", " << out[0].get_name() << ", "
                           << "{" << join(args[0].get_shape()) << "}, "
                           << "{" << join(out[0].get_shape()) << "}"
                           << ", 0);\n";
                }
                else if (args[0].get_element_type() == element::f32 &&
                         args[0].get_shape().size() == 2 && sum->get_reduction_axes().size() == 1)
                {
                    writer << "cpu::kernel::reduce_sum_2d_1rd_float32(" << args[0].get_name()
                           << ", " << out[0].get_name() << ", "
                           << "{" << join(args[0].get_shape()) << "}, "
                           << "{" << join(out[0].get_shape()) << "}, "
                           << "{" << join(sum->get_reduction_axes()) << "}"
                           << ", 0);\n";
                }
                else if (args[0].get_element_type() == element::f32 &&
                         args[0].get_shape().size() == 4 && sum->get_reduction_axes().size() == 2)
                {
                    writer << "cpu::kernel::reduce_sum_4d_2rd_float32(" << args[0].get_name()
                           << ", " << out[0].get_name() << ", "
                           << "{" << join(args[0].get_shape()) << "}, "
                           << "{" << join(out[0].get_shape()) << "}, "
                           << "{" << join(sum->get_reduction_axes()) << "}"
                           << ", 0);\n";
                }
                else if (args[0].get_element_type() == element::f32 &&
                         args[0].get_shape().size() == 4 && sum->get_reduction_axes().size() == 4)
                {
                    writer << "cpu::kernel::reduce_sum_all_4d_float32(" << args[0].get_name()
                           << ", " << out[0].get_name() << ", "
                           << "{" << join(args[0].get_shape()) << "}, "
                           << "{" << join(out[0].get_shape()) << "}"
                           << ");\n";
                }
                else
                {
                    kernel::emit_sum(writer,
                                     args[0].get_element_type().c_type_string(),
                                     args[0].get_name(),
                                     out[0].get_name(),
                                     args[0].get_shape(),
                                     out[0].get_shape(),
                                     sum->get_reduction_axes());
                }
                writer.block_end();
            }

            template <>
            void CPU_Emitter::EMITTER_DECL(ngraph::op::Exp)
            {
                writer.block_begin();
                writer << "#pragma omp parallel for\n";
                writer << "for (size_t i = 0; i < " << out[0].get_size() << "; i++)\n";
                writer.block_begin();
                writer << out[0].get_name() << "[i] = exp(" << args[0].get_name() << "[i]);\n";
                writer.block_end();
                writer.block_end();
            }

            template <>
            void CPU_Emitter::EMITTER_DECL(ngraph::op::EmbeddingLookup)
            {
                writer.block_begin();
                const ngraph::op::EmbeddingLookup* embed =
                    static_cast<const ngraph::op::EmbeddingLookup*>(node);
                auto index_type_name = embed->get_argument(0)->get_element_type().c_type_string();
                auto type_name = embed->get_element_type().c_type_string();
                auto element_count = shape_size(embed->get_argument(0)->get_shape());

                writer << "reference::embedding<" << type_name << "," << index_type_name << ">(";
                writer << "            " << args[0].get_name() << ",\n";
                writer << "            " << args[1].get_name() << ",\n";
                writer << "            " << out[0].get_name() << ",\n";
                writer << "            " << element_count << ",\n";
                writer << "           {" << join(args[1].get_shape()) << "});\n";
                writer.block_end();
            }

            template <>
            void CPU_Emitter::EMITTER_DECL(ngraph::op::Sin)
            {
                writer.block_begin();
                writer << "#pragma omp parallel for\n";
                writer << "for (size_t i = 0; i < " << out[0].get_size() << "; i++)\n";
                writer.block_begin();
                writer << out[0].get_name() << "[i] = sin(" << args[0].get_name() << "[i]);\n";
                writer.block_end();
                writer.block_end();
            }

            template <>
            void CPU_Emitter::EMITTER_DECL(ngraph::op::Sinh)
            {
                writer.block_begin();
                writer << "#pragma omp parallel for\n";
                writer << "for (size_t i = 0; i < " << out[0].get_size() << "; i++)\n";
                writer.block_begin();
                writer << out[0].get_name() << "[i] = sinh(" << args[0].get_name() << "[i]);\n";
                writer.block_end();
                writer.block_end();
            }

            template <>
            void CPU_Emitter::EMITTER_DECL(ngraph::op::Cos)
            {
                writer.block_begin();
                writer << "#pragma omp parallel for\n";
                writer << "for (size_t i = 0; i < " << out[0].get_size() << "; i++)\n";
                writer.block_begin();
                writer << out[0].get_name() << "[i] = cos(" << args[0].get_name() << "[i]);\n";
                writer.block_end();
                writer.block_end();
            }

            template <>
            void CPU_Emitter::EMITTER_DECL(ngraph::op::Cosh)
            {
                writer.block_begin();
                writer << "#pragma omp parallel for\n";
                writer << "for (size_t i = 0; i < " << out[0].get_size() << "; i++)\n";
                writer.block_begin();
                writer << out[0].get_name() << "[i] = cosh(" << args[0].get_name() << "[i]);\n";
                writer.block_end();
                writer.block_end();
            }

            template <>
            void CPU_Emitter::EMITTER_DECL(ngraph::op::Tan)
            {
                writer.block_begin();
                writer << "#pragma omp parallel for\n";
                writer << "for (size_t i = 0; i < " << out[0].get_size() << "; i++)\n";
                writer.block_begin();
                writer << out[0].get_name() << "[i] = tan(" << args[0].get_name() << "[i]);\n";
                writer.block_end();
                writer.block_end();
            }

            template <>
            void CPU_Emitter::EMITTER_DECL(ngraph::op::Tanh)
            {
                // Eigen's generic_fast_tanh_float<float> is currently miscompiled by Clang/LLVM
                // so we fall-back to tanh
                // TODO: Implement our own internal fast/approximate tanh if this actually gets used
                // by models
                writer.block_begin();
                writer << "#pragma omp parallel for\n";
                writer << "for (size_t i=0; i<" << out[0].get_size() << "; i++)\n";
                writer.block_begin();
                writer << out[0].get_name() << "[i] = tanh(" << args[0].get_name() << "[i]);\n";
                writer.block_end();
                writer.block_end();
            }

            template <>
            void CPU_Emitter::EMITTER_DECL(ngraph::op::Asin)
            {
                writer.block_begin();
                writer << "#pragma omp parallel for\n";
                writer << "for (size_t i = 0; i < " << out[0].get_size() << "; i++)\n";
                writer.block_begin();
                writer << out[0].get_name() << "[i] = asin(" << args[0].get_name() << "[i]);\n";
                writer.block_end();
                writer.block_end();
            }

            template <>
            void CPU_Emitter::EMITTER_DECL(ngraph::op::Acos)
            {
                writer.block_begin();
                writer << "#pragma omp parallel for\n";
                writer << "for (size_t i = 0; i < " << out[0].get_size() << "; i++)\n";
                writer.block_begin();
                writer << out[0].get_name() << "[i] = acos(" << args[0].get_name() << "[i]);\n";
                writer.block_end();
                writer.block_end();
            }

            template <>
            void CPU_Emitter::EMITTER_DECL(ngraph::op::Atan)
            {
                writer.block_begin();
                writer << "#pragma omp parallel for\n";
                writer << "for (size_t i = 0; i < " << out[0].get_size() << "; i++)\n";
                writer.block_begin();
                writer << out[0].get_name() << "[i] = atan(" << args[0].get_name() << "[i]);\n";
                writer.block_end();
                writer.block_end();
            }

            static void emitArgMinArgMax(const std::vector<TensorViewWrapper>& args,
                                         const std::vector<TensorViewWrapper>& out,
                                         size_t reduction_axis,
                                         const char* kernel_name,
                                         CodeWriter& writer)
            {
                if (out[0].get_element_type() != element::i64 &&
                    out[0].get_element_type() != element::i32)
                {
                    throw ngraph_error("Unsupported index element type");
                }

                writer.block_begin();
                writer << "reference::" << kernel_name << "<" << args[0].get_type() << ", "
                       << out[0].get_element_type().c_type_string() << ">(" << args[0].get_name()
                       << ",\n";
                writer << "                   " << out[0].get_name() << ",\n";
                writer << "                   {" << join(args[0].get_shape()) << "},\n";
                writer << "                   {" << join(out[0].get_shape()) << "},\n";
                writer << "                   " << reduction_axis << ");\n";
                writer.block_end();
            }

            template <>
            void CPU_Emitter::EMITTER_DECL(ngraph::op::ArgMin)
            {
                auto argmin = static_cast<const ngraph::op::ArgMin*>(node);
                emitArgMinArgMax(args, out, argmin->get_reduction_axis(), "argmin", writer);
            }

            template <>
            void CPU_Emitter::EMITTER_DECL(ngraph::op::ArgMax)
            {
                auto argmax = static_cast<const ngraph::op::ArgMax*>(node);
                emitArgMinArgMax(args, out, argmax->get_reduction_axis(), "argmax", writer);
            }

            template <>
            void CPU_Emitter::EMITTER_DECL(ngraph::op::TopK)
            {
                auto topk = static_cast<const ngraph::op::TopK*>(node);
                if (out[0].get_element_type() != element::i64 &&
                    out[0].get_element_type() != element::i32)
                {
                    throw ngraph_error("Unsupported index element type");
                }

                writer.block_begin();
                writer << "reference::topk<" << args[0].get_type() << ", "
                       << out[0].get_element_type().c_type_string() << ">(" << args[0].get_name()
                       << ",\n";
                writer << "                   " << out[0].get_name() << ",\n";
                writer << "                   " << out[1].get_name() << ",\n";
                writer << "                   {" << join(args[0].get_shape()) << "},\n";
                writer << "                   {" << join(out[0].get_shape()) << "},\n";
                writer << "                   " << topk->get_top_k_axis() << ",\n";
                writer << "                   " << topk->get_k() << ",\n";
                writer << "                   " << topk->get_compute_max() << ");\n";
                writer.block_end();
            }

            template <>
            void CPU_Emitter::EMITTER_DECL(ngraph::op::Gather)
            {
                auto gather = static_cast<const ngraph::op::Gather*>(node);
                if (args[1].get_element_type() != element::i64 &&
                    args[1].get_element_type() != element::i32)
                {
                    throw ngraph_error("Unsupported index element type");
                }

                writer.block_begin();
                if ((args[0].get_element_type() == element::f64 ||
                     args[0].get_element_type() == element::f32 ||
                     args[0].get_element_type() == element::u8 ||
                     args[0].get_element_type() == element::i8) &&
                    args[0].get_shape().size() <= 3 && out[0].get_shape().size() <= 5)
                {
                    writer << "cpu::kernel::gather<" << args[0].get_type() << ", "
                           << args[1].get_element_type().c_type_string() << ", "
                           << args[0].get_shape().size() << ", " << out[0].get_shape().size()
                           << ">(" << args[0].get_name() << ",\n";
                    writer << "                   " << args[1].get_name() << ",\n";
                    writer << "                   " << out[0].get_name() << ",\n";
                    writer << "                   {" << join(args[0].get_shape()) << "},\n";
                    writer << "                   {" << join(args[1].get_shape()) << "},\n";
                    writer << "                   {" << join(out[0].get_shape()) << "},\n";
                    writer << "                   " << gather->get_axis() << ",\n";
                    writer << "                   0);\n";
                }
                else
                {
                    writer << "reference::gather<" << args[0].get_type() << ", "
                           << args[1].get_element_type().c_type_string() << ">("
                           << args[0].get_name() << ",\n";
                    writer << "                   " << args[1].get_name() << ",\n";
                    writer << "                   " << out[0].get_name() << ",\n";
                    writer << "                   {" << join(args[0].get_shape()) << "},\n";
                    writer << "                   {" << join(args[1].get_shape()) << "},\n";
                    writer << "                   {" << join(out[0].get_shape()) << "},\n";
                    writer << "                   " << gather->get_axis() << ");\n";
                }
                writer.block_end();
            }

            template <>
            void CPU_Emitter::EMITTER_DECL(ngraph::op::GatherND)
            {
                if (args[1].get_element_type() != element::i64 &&
                    args[1].get_element_type() != element::i32)
                {
                    throw ngraph_error("Unsupported index element type");
                }

                writer.block_begin();
                writer << "reference::gather_nd<" << args[0].get_type() << ", "
                       << args[1].get_element_type().c_type_string() << ">(" << args[0].get_name()
                       << ",\n";
                writer << "                   " << args[1].get_name() << ",\n";
                writer << "                   " << out[0].get_name() << ",\n";
                writer << "                   {" << join(args[0].get_shape()) << "},\n";
                writer << "                   {" << join(args[1].get_shape()) << "},\n";
                writer << "                   {" << join(out[0].get_shape()) << "});\n";
                writer.block_end();
            }

            template <>
            void CPU_Emitter::EMITTER_DECL(ngraph::op::ScatterAdd)
            {
                if (args[1].get_element_type() != element::i64 &&
                    args[1].get_element_type() != element::i32)
                {
                    throw ngraph_error("Unsupported index element type");
                }

                writer.block_begin();
                if ((args[0].get_element_type() == element::f64 ||
                     args[0].get_element_type() == element::f32 ||
                     args[0].get_element_type() == element::u8 ||
                     args[0].get_element_type() == element::i8) &&
                    args[0].get_shape().size() <= 3 && args[2].get_shape().size() <= 5)
                {
                    writer << "cpu::kernel::scatter_add<" << args[0].get_type() << ", "
                           << args[1].get_element_type().c_type_string() << ", "
                           << args[0].get_shape().size() << ", " << args[2].get_shape().size()
                           << ">(" << args[0].get_name() << ",\n";
                    writer << "                   " << args[1].get_name() << ",\n";
                    writer << "                   " << args[2].get_name() << ",\n";
                    writer << "                   " << out[0].get_name() << ",\n";
                    writer << "                   {" << join(args[0].get_shape()) << "},\n";
                    writer << "                   {" << join(args[1].get_shape()) << "},\n";
                    writer << "                   {" << join(args[2].get_shape()) << "},\n";
                    writer << "                   0);\n";
                }
                else
                {
                    writer << "reference::scatter_add<" << args[0].get_type() << ", "
                           << args[1].get_element_type().c_type_string() << ">("
                           << args[0].get_name() << ",\n";
                    writer << "                   " << args[1].get_name() << ",\n";
                    writer << "                   " << args[2].get_name() << ",\n";
                    writer << "                   " << out[0].get_name() << ",\n";
                    writer << "                   {" << join(args[0].get_shape()) << "},\n";
                    writer << "                   {" << join(args[1].get_shape()) << "},\n";
                    writer << "                   {" << join(args[2].get_shape()) << "},\n";
                    writer << "                   {" << join(out[0].get_shape()) << "});\n";
                }
                writer.block_end();
            }

            template <>
            void CPU_Emitter::EMITTER_DECL(ngraph::op::ScatterNDAdd)
            {
                if (args[1].get_element_type() != element::i64 &&
                    args[1].get_element_type() != element::i32)
                {
                    throw ngraph_error("Unsupported index element type");
                }

                writer.block_begin();
                writer << "reference::scatter_nd_add<" << args[0].get_type() << ", "
                       << args[1].get_element_type().c_type_string() << ">(" << args[0].get_name()
                       << ",\n";
                writer << "                   " << args[1].get_name() << ",\n";
                writer << "                   " << args[2].get_name() << ",\n";
                writer << "                   " << out[0].get_name() << ",\n";
                writer << "                   {" << join(args[0].get_shape()) << "},\n";
                writer << "                   {" << join(args[1].get_shape()) << "},\n";
                writer << "                   {" << join(args[2].get_shape()) << "},\n";
                writer << "                   {" << join(out[0].get_shape()) << "});\n";
                writer.block_end();
            }

            template <>
            void CPU_Emitter::EMITTER_DECL(ngraph::op::Power)
            {
                writer.block_begin();
                writer << "#pragma omp parallel for\n";
                writer << "for (size_t i = 0; i < " << out[0].get_size() << "; i++)\n";
                writer.block_begin();
                writer << out[0].get_name() << "[i] = pow(" << args[0].get_name() << "[i], "
                       << args[1].get_name() << "[i]);\n";
                writer.block_end();
                writer.block_end();
            }

            template <>
            void CPU_Emitter::EMITTER_DECL(ngraph::op::UpdateSlice)
            {
                auto update_slice = static_cast<const ngraph::op::UpdateSlice*>(node);
                const Shape& arg0_shape = args[0].get_shape();
                const Shape& arg1_shape = args[1].get_shape();
                auto strides = update_slice->get_strides();
                writer.block_begin();
                if (!ngraph::is_strided(strides))
                {
                    writer << "cpu::kernel::update_slice<"
                           << args[0].get_element_type().c_type_string() << ", "
                           << arg0_shape.size() << ">(\n"
                           << "                                " << args[0].get_name() << ",\n"
                           << "                                " << args[1].get_name() << ",\n"
                           << "                                " << out[0].get_name() << ",\n"
                           << "                               {" << join(arg0_shape) << "},\n"
                           << "                               {" << join(arg1_shape) << "},\n"
                           << "                               {"
                           << join(update_slice->get_lower_bounds()) << "},\n"
                           << "0);\n";
                }
                else
                {
                    writer << "cpu::kernel::strided_update_slice<"
                           << args[0].get_element_type().c_type_string() << ", "
                           << arg0_shape.size() << ">(\n"
                           << "                                " << args[0].get_name() << ",\n"
                           << "                                " << args[1].get_name() << ",\n"
                           << "                                " << out[0].get_name() << ",\n"
                           << "                               {" << join(arg0_shape) << "},\n"
                           << "                               {" << join(arg1_shape) << "},\n"
                           << "                               {"
                           << join(update_slice->get_lower_bounds()) << "},\n"
                           << "                               {"
                           << join(update_slice->get_upper_bounds()) << "},\n"
                           << "                               {"
                           << join(update_slice->get_strides()) << "},\n"
                           << "0);\n";
                }
                writer.block_end();
            }

            template <>
            void CPU_Emitter::EMITTER_DECL(ngraph::op::ReplaceSlice)
            {
                auto replace_slice = static_cast<const ngraph::op::ReplaceSlice*>(node);
                writer.block_begin();
                if (args[0].get_name() != out[0].get_name())
                {
                    kernel::emit_replace_slice(writer,
                                               args[0].get_element_type().c_type_string(),
                                               args[0].get_name(),
                                               args[1].get_name(),
                                               out[0].get_name(),
                                               args[1].get_shape(),
                                               out[0].get_shape(),
                                               replace_slice->get_lower_bounds(),
                                               replace_slice->get_upper_bounds(),
                                               replace_slice->get_strides());
                }
                else
                {
                    kernel::emit_replace_slice_inplace(writer,
                                                       args[0].get_element_type().c_type_string(),
                                                       args[0].get_name(),
                                                       args[1].get_name(),
                                                       args[1].get_shape(),
                                                       args[0].get_shape(),
                                                       replace_slice->get_lower_bounds(),
                                                       replace_slice->get_upper_bounds(),
                                                       replace_slice->get_strides());
                }
                writer.block_end();
            }

            template <>
            void CPU_Emitter::EMITTER_DECL(ngraph::op::OneHot)
            {
                auto oh = static_cast<const ngraph::op::OneHot*>(node);

                auto arg_rank = args[0].get_shape().size();

                size_t bounds = out[0].get_shape()[oh->get_one_hot_axis()];

                if (arg_rank == 0)
                {
                    writer.block_begin();

                    writer << emit_vector(out[0], "out_vector") << ";\n";

                    writer << "out_vector.setZero();\n"
                           << ""
                           << "auto pos_raw = " << emit_vector(args[0]) << "(0, 0);\n"
                           << "if (floor(pos_raw) != pos_raw)\n";
                    writer.block_begin();
                    writer << "throw(std::range_error(\"One-hot: non-integral value in "
                              "input\"));\n";
                    writer.block_end();

                    writer << "size_t pos = pos_raw;\n"
                           << "if (pos < " << bounds << ")\n";
                    writer.block_begin();
                    writer << "out_vector(pos, 0) = 1;\n";
                    writer.block_end();

                    writer.block_end();
                }
                else if (arg_rank == 1)
                {
                    writer.block_begin();

                    writer << emit_vector(args[0], "arg_vector") << ";\n";

                    writer << emit_matrix(out[0], "out_vector") << ";\n";
                    writer << "out_vector.setZero();\n";

                    writer << "for (size_t i = 0; i < " << args[0].get_shape()[0] << "; i++)\n";
                    writer.block_begin();

                    writer << "auto pos_raw = arg_vector(i, 0);\n";

                    writer << "if (floor(pos_raw) != pos_raw)\n";
                    writer.block_begin();
                    writer << "throw(std::range_error(\"One-hot: non-integral value in "
                              "input\"));\n";
                    writer.block_end();

                    writer << "size_t pos = pos_raw;\n";
                    writer << "bool found = false;\n";

                    writer << "if (pos < " << bounds << ")\n";
                    writer.block_begin();
                    writer << "out_vector"
                           << (oh->get_one_hot_axis() == 0 ? "(pos, i)" : "(i, pos)") << " = 1;\n";
                    writer.block_end();

                    writer.block_end();

                    writer.block_end();
                }
                // Other cases are not handled yet.
                else
                {
                    writer << "reference::one_hot<" << out[0].get_type() << ">("
                           << args[0].get_name() << ",\n";
                    writer << "                   " << out[0].get_name() << ",\n";
                    writer << "                   {" << join(args[0].get_shape()) << "},\n";
                    writer << "                   {" << join(out[0].get_shape()) << "},\n";
                    writer << "                   " << oh->get_one_hot_axis() << ");\n";
                }
            }

            template <>
            void CPU_Emitter::EMITTER_DECL(ngraph::op::Ceiling)
            {
                writer.block_begin();
                size_t element_count = out[0].get_size();
                writer << "#pragma omp parallel for\n";
                writer << "for (size_t i = 0; i < " << element_count << "; i++)\n";
                writer.block_begin();
                writer << out[0].get_name() << "[i] = ceil(" << args[0].get_name() << "[i]);\n";
                writer.block_end();
                writer.block_end();
            }

            template <>
            void CPU_Emitter::EMITTER_DECL(ngraph::op::Floor)
            {
                writer.block_begin();
                size_t element_count = out[0].get_size();
                writer << "#pragma omp parallel for\n";
                writer << "for (size_t i = 0; i < " << element_count << "; i++)\n";
                writer.block_begin();
                writer << out[0].get_name() << "[i] = floor(" << args[0].get_name() << "[i]);\n";
                writer.block_end();
                writer.block_end();
            }

            template <>
            void CPU_Emitter::EMITTER_DECL(ngraph::op::Sqrt)
            {
                writer.block_begin();
                size_t element_count = out[0].get_size();
                writer << "#pragma omp parallel for\n";
                writer << "for (size_t i = 0; i < " << element_count << "; i++)\n";
                writer.block_begin();
                writer << out[0].get_name() << "[i] = sqrt(" << args[0].get_name() << "[i]);\n";
                writer.block_end();
                writer.block_end();
            }

            template <>
            void CPU_Emitter::EMITTER_DECL(ngraph::op::ConvolutionRelu)
            {
                if (runtime::cpu::mkldnn_utils::use_mkldnn_kernel(node))
                {
                    size_t conv_index;
                    std::vector<std::size_t> deps;
                    emit_build_primitives(external_function, node, writer, conv_index, deps);

                    writer << "cg_ctx->set_memory_ptr(" << to_string(deps[0]) << ", "
                           << args[0].get_name() << ");\n";
                    writer << "cg_ctx->set_memory_ptr(" << to_string(deps[1]) << ", "
                           << args[1].get_name() << ");\n";
                    writer << "cg_ctx->set_memory_ptr(" << to_string(deps[2]) << ", "
                           << out[0].get_name() << ");\n";

                    writer << "std::vector<size_t> deps{" << join(deps) << "};\n";
                    writer << "cg_ctx->mkldnn_invoke_primitive(" << to_string(conv_index)
                           << ", deps, OpType::CONVOLUTIONRELU);\n";
                }
            }

            template <>
            void CPU_Emitter::EMITTER_DECL(ngraph::op::QuantizedConvolutionRelu)
            {
                if (runtime::cpu::mkldnn_utils::use_mkldnn_kernel(node))
                {
                    size_t conv_index;
                    std::vector<std::size_t> deps;
                    emit_build_primitives<ngraph::op::QuantizedConvolutionRelu>(
                        external_function, node, writer, conv_index, deps, args);

                    writer << "cg_ctx->set_memory_ptr(" << to_string(deps[0]) << ", "
                           << args[0].get_name() << ");\n";
                    writer << "cg_ctx->set_memory_ptr(" << to_string(deps[1]) << ", "
                           << args[1].get_name() << ");\n";
                    writer << "cg_ctx->set_memory_ptr(" << to_string(deps[2]) << ", "
                           << out[0].get_name() << ");\n";

                    writer << "std::vector<size_t> deps{" << join(deps) << "};\n";
                    writer << "cg_ctx->mkldnn_invoke_primitive(" << to_string(conv_index)
                           << ", deps, OpType::QUANTIZEDCONVOLUTIONRELU);\n";
                }
                else
                {
                    throw ngraph_error("unsupported parameters for QuantizedConvolutionRelu");
                }
            }

            template <>
            void CPU_Emitter::EMITTER_DECL(ngraph::op::QuantizedConvolution)
            {
                if (runtime::cpu::mkldnn_utils::use_mkldnn_kernel(node))
                {
                    size_t conv_index;
                    std::vector<std::size_t> deps;
                    emit_build_primitives<ngraph::op::QuantizedConvolution>(
                        external_function, node, writer, conv_index, deps, args);

                    writer << "cg_ctx->set_memory_ptr(" << to_string(deps[0]) << ", "
                           << args[0].get_name() << ");\n";
                    writer << "cg_ctx->set_memory_ptr(" << to_string(deps[1]) << ", "
                           << args[1].get_name() << ");\n";
                    writer << "cg_ctx->set_memory_ptr(" << to_string(deps[2]) << ", "
                           << out[0].get_name() << ");\n";

                    writer << "std::vector<size_t> deps{" << join(deps) << "};\n";
                    writer << "cg_ctx->mkldnn_invoke_primitive(" << to_string(conv_index)
                           << ", deps, OpType::QUANTIZEDCONVOLUTION);\n";
                }
                else
                {
                    auto convolution = static_cast<const ngraph::op::QuantizedConvolution*>(node);

                    auto arg0_shape = args[0].get_shape();
                    auto arg1_shape = args[1].get_shape();
                    auto result_shape = out[0].get_shape();

                    writer << "reference::convolution<" << args[0].get_type() << " , "
                           << args[1].get_type() << " , " << out[0].get_type() << ", int32_t>("
                           << args[0].get_name() << ",\n";
                    writer << "                         " << args[1].get_name() << ",\n";
                    writer << "                         " << out[0].get_name() << ",\n";
                    writer << "                         {" << join(arg0_shape) << "},\n";
                    writer << "                         {" << join(arg1_shape) << "},\n";
                    writer << "                         {" << join(result_shape) << "},\n";
                    writer << "                         {"
                           << join(convolution->get_window_movement_strides()) << "},\n";
                    writer << "                         {"
                           << join(convolution->get_window_dilation_strides()) << "},\n";
                    writer << "                         {" << join(convolution->get_padding_below())
                           << "},\n";
                    writer << "                         {" << join(convolution->get_padding_above())
                           << "},\n";
                    writer << "                         {"
                           << join(convolution->get_data_dilation_strides()) << "}, \n";
                    writer << "                         " << args[2].get_name() << ",\n";
                    writer << "                         " << args[3].get_name() << ",\n";
                    writer << "                         " << args[4].get_name() << ",\n";
                    writer << "                         " << args[5].get_name() << ",\n";
                    writer << "                         " << args[6].get_name() << ",\n";
                    writer << "                         " << args[7].get_name() << ");\n";
                }
            }

            template <>
            void CPU_Emitter::EMITTER_DECL(ngraph::op::GroupConvolution)
            {
                if (runtime::cpu::mkldnn_utils::use_mkldnn_kernel(node))
                {
                    // invoke group convolution
                    size_t conv_index;
                    std::vector<std::size_t> deps;
                    emit_build_primitives(external_function, node, writer, conv_index, deps);

                    writer << "cg_ctx->set_memory_ptr(" << to_string(deps[0]) << ", "
                           << args[0].get_name() << ");\n";
                    writer << "cg_ctx->set_memory_ptr(" << to_string(deps[1]) << ", "
                           << args[1].get_name() << ");\n";
                    writer << "cg_ctx->set_memory_ptr(" << to_string(deps[2]) << ", "
                           << out[0].get_name() << ");\n";

                    writer << "std::vector<size_t> deps{" << join(deps) << "};\n";
                    writer << "cg_ctx->mkldnn_invoke_primitive(" << to_string(conv_index)
                           << ", deps, OpType::GROUPCONVOLUTION);\n";
                }
                else
                {
                    throw ngraph_error("unsupported parameters for GroupConvolution");
                }
            }

            template <>
            void CPU_Emitter::EMITTER_DECL(ngraph::op::GroupConvolutionBias)
            {
                if (runtime::cpu::mkldnn_utils::use_mkldnn_kernel(node))
                {
                    // invoke group convolution
                    size_t conv_index;
                    std::vector<std::size_t> deps;
                    emit_build_primitives(external_function, node, writer, conv_index, deps);

                    writer << "cg_ctx->set_memory_ptr(" << to_string(deps[0]) << ", "
                           << args[0].get_name() << ");\n";
                    writer << "cg_ctx->set_memory_ptr(" << to_string(deps[1]) << ", "
                           << args[1].get_name() << ");\n";
                    writer << "cg_ctx->set_memory_ptr(" << to_string(deps[2]) << ", "
                           << args[2].get_name() << ");\n";
                    writer << "cg_ctx->set_memory_ptr(" << to_string(deps[3]) << ", "
                           << out[0].get_name() << ");\n";

                    writer << "std::vector<size_t> deps{" << join(deps) << "};\n";
                    writer << "cg_ctx->mkldnn_invoke_primitive(" << to_string(conv_index)
                           << ", deps, OpType::GROUPCONVOLUTIONBIAS);\n";
                }
                else
                {
                    throw ngraph_error("Unsupported parameters for GroupConvolutionBias");
                }
            }

            template <>
            void CPU_Emitter::EMITTER_DECL(ngraph::op::Convolution)
            {
                auto convolution = static_cast<const ngraph::op::Convolution*>(node);

                auto arg0_shape = args[0].get_shape();
                auto arg1_shape = args[1].get_shape();
                auto result_shape = out[0].get_shape();

                if (runtime::cpu::mkldnn_utils::use_mkldnn_kernel(node))
                {
                    size_t conv_index;
                    std::vector<std::size_t> deps;
                    emit_build_primitives(external_function, node, writer, conv_index, deps);

                    writer << "cg_ctx->set_memory_ptr(" << to_string(deps[0]) << ", "
                           << args[0].get_name() << ");\n";
                    writer << "cg_ctx->set_memory_ptr(" << to_string(deps[1]) << ", "
                           << args[1].get_name() << ");\n";
                    writer << "cg_ctx->set_memory_ptr(" << to_string(deps[2]) << ", "
                           << out[0].get_name() << ");\n";

                    writer << "std::vector<size_t> deps{" << join(deps) << "};\n";
                    writer << "cg_ctx->mkldnn_invoke_primitive(" << to_string(conv_index)
                           << ", deps, OpType::CONVOLUTION);\n";
                }
                else
                {
                    writer << "reference::convolution<" << out[0].get_type() << ">("
                           << args[0].get_name() << ",\n";
                    writer << "                         " << args[1].get_name() << ",\n";
                    writer << "                         " << out[0].get_name() << ",\n";
                    writer << "                         {" << join(arg0_shape) << "},\n";
                    writer << "                         {" << join(arg1_shape) << "},\n";
                    writer << "                         {" << join(result_shape) << "},\n";
                    writer << "                         {"
                           << join(convolution->get_window_movement_strides()) << "},\n";
                    writer << "                         {"
                           << join(convolution->get_window_dilation_strides()) << "},\n";
                    writer << "                         {" << join(convolution->get_padding_below())
                           << "},\n";
                    writer << "                         {" << join(convolution->get_padding_above())
                           << "},\n";
                    writer << "                         {"
                           << join(convolution->get_data_dilation_strides()) << "});\n";
                }
            }

            template <>
            void CPU_Emitter::EMITTER_DECL(ngraph::op::ConvolutionBackpropFilters)
            {
                auto convolution = static_cast<const ngraph::op::ConvolutionBackpropFilters*>(node);

                auto arg0_shape = args[0].get_shape();
                auto arg1_shape = args[1].get_shape();
                auto result_shape = out[0].get_shape();

                if (runtime::cpu::mkldnn_utils::use_mkldnn_kernel(node))
                {
                    size_t conv_index;
                    std::vector<std::size_t> deps;
                    emit_build_primitives(external_function, node, writer, conv_index, deps);

                    writer << "cg_ctx->set_memory_ptr(" << to_string(deps[0]) << ", "
                           << args[0].get_name() << ");\n";
                    writer << "cg_ctx->set_memory_ptr(" << to_string(deps[1]) << ", "
                           << args[1].get_name() << ");\n";
                    writer << "cg_ctx->set_memory_ptr(" << to_string(deps[2]) << ", "
                           << out[0].get_name() << ");\n";

                    writer << "std::vector<size_t> deps{" << join(deps) << "};\n";
                    writer << "cg_ctx->mkldnn_invoke_primitive(" << to_string(conv_index)
                           << ", deps, OpType::CONVOLUTIONBACKPROPWEIGHTS);\n";
                }
                else
                {
                    writer << "reference::convolution_backprop_filter<" << out[0].get_type() << ">("
                           << args[0].get_name() << ",\n";
                    writer << "                         " << args[1].get_name() << ",\n";
                    writer << "                         " << out[0].get_name() << ",\n";
                    writer << "                         {" << join(arg0_shape) << "},\n";
                    writer << "                         {" << join(arg1_shape) << "},\n";
                    writer << "                         {" << join(result_shape) << "},\n";
                    writer << "                         {"
                           << join(convolution->get_window_dilation_strides_forward()) << "},\n";
                    writer << "                         {"
                           << join(convolution->get_window_movement_strides_forward()) << "},\n";
                    writer << "                         {"
                           << join(convolution->get_padding_below_forward()) << "},\n";
                    writer << "                         {"
                           << join(convolution->compute_backward_in_pad_above()) << "},\n";
                    writer << "                         {"
                           << join(convolution->get_data_dilation_strides_forward()) << "});\n";
                }
            }

            template <>
            void CPU_Emitter::EMITTER_DECL(ngraph::op::DeconvolutionBias)
            {
                auto arg0_shape = args[0].get_shape();
                auto arg1_shape = args[1].get_shape();
                auto arg2_shape = args[2].get_shape();
                auto result_shape = out[0].get_shape();

                if (runtime::cpu::mkldnn_utils::use_mkldnn_kernel(node))
                {
                    size_t conv_index;
                    std::vector<std::size_t> deps;
                    emit_build_primitives(external_function, node, writer, conv_index, deps);

                    writer << "cg_ctx->set_memory_ptr(" << to_string(deps[0]) << ", "
                           << args[0].get_name() << ");\n";
                    writer << "cg_ctx->set_memory_ptr(" << to_string(deps[1]) << ", "
                           << args[1].get_name() << ");\n";
                    writer << "cg_ctx->set_memory_ptr(" << to_string(deps[2]) << ", "
                           << args[2].get_name() << ");\n";
                    writer << "cg_ctx->set_memory_ptr(" << to_string(deps[3]) << ", "
                           << out[0].get_name() << ");\n";

                    writer << "std::vector<size_t> deps{" << join(deps) << "};\n";
                    writer << "cg_ctx->mkldnn_invoke_primitive(" << to_string(conv_index)
                           << ", deps, OpType::DECONVOLUTIONBIAS);\n";
                }
                else
                {
                    throw ngraph_error("DeconvolutionBias is only supported with MKLDNN kernel.");
                }
            }

            template <>
            void CPU_Emitter::EMITTER_DECL(ngraph::op::ConvolutionBackpropData)
            {
                auto convolution = static_cast<const ngraph::op::ConvolutionBackpropData*>(node);

                auto arg0_shape = args[0].get_shape();
                auto arg1_shape = args[1].get_shape();
                auto result_shape = out[0].get_shape();

                if (runtime::cpu::mkldnn_utils::use_mkldnn_kernel(node))
                {
                    size_t conv_index;
                    std::vector<std::size_t> deps;
                    emit_build_primitives(external_function, node, writer, conv_index, deps);

                    writer << "cg_ctx->set_memory_ptr(" << to_string(deps[0]) << ", "
                           << args[0].get_name() << ");\n";
                    writer << "cg_ctx->set_memory_ptr(" << to_string(deps[1]) << ", "
                           << args[1].get_name() << ");\n";
                    writer << "cg_ctx->set_memory_ptr(" << to_string(deps[2]) << ", "
                           << out[0].get_name() << ");\n";

                    writer << "std::vector<size_t> deps{" << join(deps) << "};\n";
                    writer << "cg_ctx->mkldnn_invoke_primitive(" << to_string(conv_index)
                           << ", deps, OpType::CONVOLUTIONBACKPROPDATA);\n";
                }
                else
                {
                    // Note that args[1] and args[0] are switched here from the usual order.
                    writer << "reference::convolution_backprop_in<" << out[0].get_type() << ">("
                           << args[1].get_name() << ",\n";
                    writer << "                         " << args[0].get_name() << ",\n";
                    writer << "                         " << out[0].get_name() << ",\n";
                    writer << "                         {" << join(arg1_shape) << "},\n";
                    writer << "                         {" << join(arg0_shape) << "},\n";
                    writer << "                         {" << join(result_shape) << "},\n";
                    writer << "                         {"
                           << join(convolution->get_data_dilation_strides_forward()) << "},\n";
                    writer << "                         {"
                           << join(convolution->get_window_dilation_strides_forward()) << "},\n";
                    writer << "                         {"
                           << join(convolution->compute_backward_delta_out_pad_below()) << "},\n";
                    writer << "                         {"
                           << join(convolution->compute_backward_delta_out_pad_above()) << "},\n";
                    writer << "                         {"
                           << join(convolution->get_window_movement_strides_forward()) << "});\n";
                }
            }

            template <>
            void CPU_Emitter::EMITTER_DECL(ngraph::op::QuantizedConvolutionBias)
            {
                if (runtime::cpu::mkldnn_utils::use_mkldnn_kernel(node))
                {
                    size_t conv_index;
                    std::vector<std::size_t> deps;
                    emit_build_primitives<ngraph::op::QuantizedConvolutionBias>(
                        external_function, node, writer, conv_index, deps, args);

                    writer << "cg_ctx->set_memory_ptr(" << to_string(deps[0]) << ", "
                           << args[0].get_name() << ");\n";
                    writer << "cg_ctx->set_memory_ptr(" << to_string(deps[1]) << ", "
                           << args[1].get_name() << ");\n";
                    writer << "cg_ctx->set_memory_ptr(" << to_string(deps[2]) << ", "
                           << args[2].get_name() << ");\n";
                    writer << "cg_ctx->set_memory_ptr(" << to_string(deps[3]) << ", "
                           << out[0].get_name() << ");\n";

                    writer << "std::vector<size_t> deps{" << join(deps) << "};\n";
                    writer << "cg_ctx->mkldnn_invoke_primitive(" << to_string(conv_index)
                           << ", deps, OpType::QUANTIZEDCONVOLUTIONBIAS);\n";
                }
                else
                {
                    throw ngraph_error(
                        "QuantizedConvolutionBias is only supported with MKLDNN kernel.");
                }
            }

            template <>
            void CPU_Emitter::EMITTER_DECL(ngraph::op::QuantizedConvolutionBiasAdd)
            {
                if (runtime::cpu::mkldnn_utils::use_mkldnn_kernel(node))
                {
                    size_t conv_index;
                    std::vector<std::size_t> deps;
                    emit_build_primitives<ngraph::op::QuantizedConvolutionBiasAdd>(
                        external_function, node, writer, conv_index, deps, args);

                    writer << "if (" << out[0].get_name() << " != " << args[3].get_name() << ")\n";
                    writer.block_begin();
                    writer << "memcpy(" << out[0].get_name() << ", " << args[3].get_name() << ", "
                           << args[3].get_size() * args[3].get_element_type().size() << ");\n";
                    writer.block_end();
                    writer << "cg_ctx->set_memory_ptr(" << to_string(deps[0]) << ", "
                           << args[0].get_name() << ");\n";
                    writer << "cg_ctx->set_memory_ptr(" << to_string(deps[1]) << ", "
                           << args[1].get_name() << ");\n";
                    writer << "cg_ctx->set_memory_ptr(" << to_string(deps[2]) << ", "
                           << args[2].get_name() << ");\n";
                    writer << "cg_ctx->set_memory_ptr(" << to_string(deps[3]) << ", "
                           << out[0].get_name() << ");\n";

                    writer << "std::vector<size_t> deps{" << join(deps) << "};\n";
                    writer << "cg_ctx->mkldnn_invoke_primitive(" << to_string(conv_index)
                           << ", deps, OpType::QUANTIZEDCONVOLUTIONBIASADD);\n";
                }
                else
                {
                    throw ngraph_error(
                        "QuantizedConvolutionBiasAdd is only supported with MKLDNN "
                        "kernel.");
                }
            }

            template <>
            void CPU_Emitter::EMITTER_DECL(ngraph::op::QuantizedConvolutionBiasSignedAdd)
            {
                if (runtime::cpu::mkldnn_utils::use_mkldnn_kernel(node))
                {
                    size_t conv_index;
                    std::vector<std::size_t> deps;
                    emit_build_primitives<ngraph::op::QuantizedConvolutionBiasSignedAdd>(
                        external_function, node, writer, conv_index, deps, args);

                    writer << "if (" << out[0].get_name() << " != " << args[3].get_name() << ")\n";
                    writer.block_begin();
                    writer << "memcpy(" << out[0].get_name() << ", " << args[3].get_name() << ", "
                           << args[3].get_size() * args[3].get_element_type().size() << ");\n";
                    writer.block_end();
                    writer << "cg_ctx->set_memory_ptr(" << to_string(deps[0]) << ", "
                           << args[0].get_name() << ");\n";
                    writer << "cg_ctx->set_memory_ptr(" << to_string(deps[1]) << ", "
                           << args[1].get_name() << ");\n";
                    writer << "cg_ctx->set_memory_ptr(" << to_string(deps[2]) << ", "
                           << args[2].get_name() << ");\n";
                    writer << "cg_ctx->set_memory_ptr(" << to_string(deps[3]) << ", "
                           << out[0].get_name() << ");\n";

                    writer << "std::vector<size_t> deps{" << join(deps) << "};\n";
                    writer << "cg_ctx->mkldnn_invoke_primitive(" << to_string(conv_index)
                           << ", deps, OpType::QUANTIZEDCONVOLUTIONBIASSIGNEDADD);\n";
                }
                else
                {
                    throw ngraph_error(
                        "QuantizedConvolutionBiasSignedAdd is only supported with MKLDNN "
                        "kernel.");
                }
            }

            template <>
            void CPU_Emitter::EMITTER_DECL(ngraph::op::QuantizedDotBias)
            {
                if (runtime::cpu::mkldnn_utils::use_mkldnn_kernel(node))
                {
                    size_t qip_index;
                    std::vector<std::size_t> deps;
                    emit_build_primitives<ngraph::op::QuantizedDotBias>(
                        external_function, node, writer, qip_index, deps, args);

                    writer << "cg_ctx->set_memory_ptr(" << to_string(deps[0]) << ", "
                           << args[0].get_name() << ");\n";
                    writer << "cg_ctx->set_memory_ptr(" << to_string(deps[1]) << ", "
                           << args[1].get_name() << ");\n";
                    writer << "cg_ctx->set_memory_ptr(" << to_string(deps[3]) << ", "
                           << args[2].get_name() << ");\n";
                    writer << "cg_ctx->set_memory_ptr(" << to_string(deps[2]) << ", "
                           << out[0].get_name() << ");\n";

                    writer << "std::vector<size_t> deps{" << join(deps) << "};\n";
                    writer << "cg_ctx->mkldnn_invoke_primitive(" << to_string(qip_index)
                           << ", deps, OpType::QUANTIZEDDOTBIAS);\n";
                }
                else
                {
                    throw ngraph_error("QuantizedDotBias is only supported with MKLDNN kernel.");
                }
            }

            template <>
            void CPU_Emitter::EMITTER_DECL(ngraph::op::QuantizedDot)
            {
                writer << "reference::dot<" << args[0].get_type() << " , " << args[1].get_type()
                       << " , " << out[0].get_type() << ", int32_t>(" << args[0].get_name()
                       << ",\n";
                writer << "            " << args[1].get_name() << ",\n";
                writer << "            " << out[0].get_name() << ",\n";
                writer << "            {" << join(args[0].get_shape()) << "},\n";
                writer << "            {" << join(args[1].get_shape()) << "},\n";
                writer << "            {" << join(out[0].get_shape()) << "},\n";
                writer << "            1,\n";
                writer << "            " << args[2].get_name() << ",\n";
                writer << "            " << args[3].get_name() << ",\n";
                writer << "            " << args[4].get_name() << ",\n";
                writer << "            " << args[5].get_name() << ",\n";
                writer << "            " << args[6].get_name() << ",\n";
                writer << "            " << args[7].get_name() << ");\n";
            }

            template <>
            void CPU_Emitter::EMITTER_DECL(ngraph::op::QuantizedMatmul)
            {
                if (runtime::cpu::mkldnn_utils::use_mkldnn_kernel(node))
                {
                    size_t qip_index;
                    std::vector<std::size_t> deps;
                    emit_build_primitives<ngraph::op::QuantizedMatmul>(
                        external_function, node, writer, qip_index, deps, args);

                    writer << "cg_ctx->set_memory_ptr(" << to_string(deps[0]) << ", "
                           << args[0].get_name() << ");\n";
                    writer << "cg_ctx->set_memory_ptr(" << to_string(deps[1]) << ", "
                           << args[1].get_name() << ");\n";
                    writer << "cg_ctx->set_memory_ptr(" << to_string(deps[2]) << ", "
                           << out[0].get_name() << ");\n";

                    writer << "std::vector<size_t> deps{" << join(deps) << "};\n";
                    writer << "cg_ctx->mkldnn_invoke_primitive(" << to_string(qip_index)
                           << ", deps, OpType::QUANTIZEDMATMUL);\n";
                }
                else
                {
                    throw ngraph_error("QuantizedMatmul is only supported with MKLDNN kernel.");
                }
            }

            template <>
            void CPU_Emitter::EMITTER_DECL(ngraph::op::ConvolutionBias)
            {
                if (runtime::cpu::mkldnn_utils::use_mkldnn_kernel(node))
                {
                    size_t conv_index;
                    std::vector<std::size_t> deps;
                    emit_build_primitives(external_function, node, writer, conv_index, deps);

                    writer << "cg_ctx->set_memory_ptr(" << to_string(deps[0]) << ", "
                           << args[0].get_name() << ");\n";
                    writer << "cg_ctx->set_memory_ptr(" << to_string(deps[1]) << ", "
                           << args[1].get_name() << ");\n";
                    writer << "cg_ctx->set_memory_ptr(" << to_string(deps[2]) << ", "
                           << args[2].get_name() << ");\n";
                    writer << "cg_ctx->set_memory_ptr(" << to_string(deps[3]) << ", "
                           << out[0].get_name() << ");\n";

                    writer << "std::vector<size_t> deps{" << join(deps) << "};\n";
                    writer << "cg_ctx->mkldnn_invoke_primitive(" << to_string(conv_index)
                           << ", deps, OpType::CONVOLUTIONBIAS);\n";
                }
                else
                {
                    throw ngraph_error("ConvolutionBias is only supported with MKLDNN kernel.");
                }
            }

            template <>
            void CPU_Emitter::EMITTER_DECL(ngraph::op::ConvolutionBiasAdd)
            {
                if (runtime::cpu::mkldnn_utils::use_mkldnn_kernel(node))
                {
                    size_t conv_index;
                    std::vector<std::size_t> deps;
                    emit_build_primitives(external_function, node, writer, conv_index, deps);

                    writer << "if (" << out[0].get_name() << " != " << args[3].get_name() << ")\n";
                    writer.block_begin();
                    writer << "memcpy(" << out[0].get_name() << ", " << args[3].get_name() << ", "
                           << args[3].get_size() * args[3].get_element_type().size() << ");\n";
                    writer.block_end();
                    writer << "cg_ctx->set_memory_ptr(" << to_string(deps[0]) << ", "
                           << args[0].get_name() << ");\n";
                    writer << "cg_ctx->set_memory_ptr(" << to_string(deps[1]) << ", "
                           << args[1].get_name() << ");\n";
                    writer << "cg_ctx->set_memory_ptr(" << to_string(deps[2]) << ", "
                           << args[2].get_name() << ");\n";
                    writer << "cg_ctx->set_memory_ptr(" << to_string(deps[3]) << ", "
                           << out[0].get_name() << ");\n";

                    writer << "std::vector<size_t> deps{" << join(deps) << "};\n";
                    writer << "cg_ctx->mkldnn_invoke_primitive(" << to_string(conv_index)
                           << ", deps, OpType::CONVOLUTIONBIASADD);\n";
                }
                else
                {
                    throw ngraph_error("ConvolutionBiasAdd is only supported with MKLDNN kernel.");
                }
            }

            template <>
            void CPU_Emitter::EMITTER_DECL(ngraph::op::ConvolutionAdd)
            {
                if (runtime::cpu::mkldnn_utils::use_mkldnn_kernel(node))
                {
                    size_t conv_index;
                    std::vector<std::size_t> deps;
                    emit_build_primitives(external_function, node, writer, conv_index, deps);

                    writer << "if (" << out[0].get_name() << " != " << args[2].get_name() << ")\n";
                    writer.block_begin();
                    writer << "memcpy(" << out[0].get_name() << ", " << args[2].get_name() << ", "
                           << args[2].get_size() * args[2].get_element_type().size() << ");\n";
                    writer.block_end();
                    writer << "cg_ctx->set_memory_ptr(" << to_string(deps[0]) << ", "
                           << args[0].get_name() << ");\n";
                    writer << "cg_ctx->set_memory_ptr(" << to_string(deps[1]) << ", "
                           << args[1].get_name() << ");\n";
                    writer << "cg_ctx->set_memory_ptr(" << to_string(deps[2]) << ", "
                           << out[0].get_name() << ");\n";

                    writer << "std::vector<size_t> deps{" << join(deps) << "};\n";
                    writer << "cg_ctx->mkldnn_invoke_primitive(" << to_string(conv_index)
                           << ", deps, OpType::CONVOLUTIONADD);\n";
                }
                else
                {
                    throw ngraph_error("ConvolutionAdd is only supported with MKLDNN kernel.");
                }
            }

            template <>
            void CPU_Emitter::EMITTER_DECL(ngraph::op::ConvolutionBiasBackpropFiltersBias)
            {
                if (mkldnn_utils::use_mkldnn_kernel(node))
                {
                    size_t conv_index;
                    std::vector<std::size_t> deps;
                    emit_build_primitives(external_function, node, writer, conv_index, deps);

                    writer << "cg_ctx->set_memory_ptr(" << to_string(deps[0]) << ", "
                           << args[0].get_name() << ");\n";
                    writer << "cg_ctx->set_memory_ptr(" << to_string(deps[1]) << ", "
                           << args[1].get_name() << ");\n";
                    writer << "cg_ctx->set_memory_ptr(" << to_string(deps[2]) << ", "
                           << out[0].get_name() << ");\n";
                    writer << "cg_ctx->set_memory_ptr(" << to_string(deps[3]) << ", "
                           << out[1].get_name() << ");\n";

                    writer << "std::vector<size_t> deps{" << join(deps) << "};\n";
                    writer << "cg_ctx->mkldnn_invoke_primitive(" << to_string(conv_index)
                           << ", deps, OpType::CONVOLUTIONBIASBACKPROPWEIGHTSBIAS);\n";
                }
                else
                {
                    throw ngraph_error(
                        "ConvolutionBiasBackpropFiltersBias is only supported with MKLDNN "
                        "kernel.");
                }
            }

            template <>
            void CPU_Emitter::EMITTER_DECL(ngraph::op::Not)
            {
                writer << "reference::logical_not(" << args[0].get_name() << ",\n"
                       << "                    " << out[0].get_name() << ",\n"
                       << "                    " << out[0].get_size() << ");\n";
            }

            template <>
            void CPU_Emitter::EMITTER_DECL(ngraph::op::MaxPool)
            {
                auto max_pool = static_cast<const ngraph::op::MaxPool*>(node);
                auto arg_shape = args[0].get_shape();
                auto result_shape = out[0].get_shape();

                if (runtime::cpu::mkldnn_utils::use_mkldnn_kernel(node))
                {
                    size_t max_pool_index;
                    std::vector<std::size_t> deps;
                    emit_build_primitives(external_function, node, writer, max_pool_index, deps);

                    writer << "cg_ctx->set_memory_ptr(" << to_string(deps[0]) << ", "
                           << args[0].get_name() << ");\n";
                    writer << "cg_ctx->set_memory_ptr(" << to_string(deps[1]) << ", "
                           << out[0].get_name() << ");\n";

                    writer << "std::vector<size_t> deps{" << join(deps) << "};\n";
                    writer << "cg_ctx->mkldnn_invoke_primitive(" << to_string(max_pool_index)
                           << ", deps, OpType::MAXPOOL);\n";
                }
                else
                {
                    writer << "reference::max_pool<" << out[0].get_type() << ">("
                           << args[0].get_name() << ",\n";
                    writer << "                 " << out[0].get_name() << ",\n";
                    writer << "                 {" << join(arg_shape) << "},\n";
                    writer << "                 {" << join(result_shape) << "},\n";
                    writer << "                 {" << join(max_pool->get_window_shape()) << "},\n";
                    writer << "                 {" << join(max_pool->get_window_movement_strides())
                           << "},\n";
                    writer << "                 {" << join(max_pool->get_padding_below()) << "},\n";
                    writer << "                 {" << join(max_pool->get_padding_above())
                           << "});\n";
                }
            }

            template <>
            void CPU_Emitter::EMITTER_DECL(ngraph::op::MaxPoolWithIndices)
            {
                if (runtime::cpu::mkldnn_utils::use_mkldnn_kernel(node))
                {
                    size_t max_pool_index;
                    std::vector<std::size_t> deps;
                    emit_build_primitives(external_function, node, writer, max_pool_index, deps);

                    writer << "cg_ctx->set_memory_ptr(" << to_string(deps[0]) << ", "
                           << args[0].get_name() << ");\n";
                    writer << "cg_ctx->set_memory_ptr(" << to_string(deps[1]) << ", "
                           << out[0].get_name() << ");\n";
                    writer << "cg_ctx->set_memory_ptr(" << to_string(deps[2]) << ", "
                           << out[1].get_name() << ");\n";

                    writer << "std::vector<size_t> deps{" << join(deps) << "};\n";
                    writer << "cg_ctx->mkldnn_invoke_primitive(" << to_string(max_pool_index)
                           << ", deps, OpType::MAXPOOLWITHINDICES);\n";
                }
                else
                {
                    throw ngraph_error("MaxPoolWithIndices isn't supported");
                }
            }

            template <>
            void CPU_Emitter::EMITTER_DECL(ngraph::op::Reverse)
            {
                auto reverse = static_cast<const ngraph::op::Reverse*>(node);

                auto arg_shape = args[0].get_shape();
                auto result_shape = out[0].get_shape();

                writer << "reference::reverse<" << out[0].get_type() << ">(" << args[0].get_name()
                       << ",\n";
                writer << "                " << out[0].get_name() << ",\n";
                writer << "                {" << join(arg_shape) << "},\n";
                writer << "                {" << join(result_shape) << "},\n";
                writer << "                {" << join(reverse->get_reversed_axes()) << "});\n";
            }

            template <>
            void CPU_Emitter::EMITTER_DECL(ngraph::op::ReverseSequence)
            {
                auto rs = static_cast<const ngraph::op::ReverseSequence*>(node);

                string iv_prefix{"i"};
                size_t ibi = rs->get_batch_axis();
                string bi = iv_prefix + std::to_string(ibi);
                string si = iv_prefix + std::to_string(rs->get_sequence_axis());
                auto arg_shape = args[0].get_shape();

                // iterate over seq_lengths make sure indices aren't out of bounds and normalize
                writer << "std::vector<size_t> norm_seq_lengths (" << arg_shape.at(ibi) << ");\n";
                writer << emit_for_lt(iv_prefix, ibi, arg_shape.at(ibi));
                writer.block_begin();
                writer << "auto seq_len = static_cast<size_t>(" << args[1].get_name() << "[" << bi
                       << "]);\n";
                writer << "if (seq_len > " << arg_shape.at(rs->get_sequence_axis()) << ")\n";
                writer.block_begin();
                writer << "throw \"One of the elements of sequence lengths is greater than "
                          "sequence axis\";\n";
                writer.block_end();

                writer << "if (seq_len == 0)\n";
                writer.block_begin();
                writer << "norm_seq_lengths[" << bi << "] = 1;\n";
                writer.block_end();
                writer << " else \n";
                writer.block_begin();
                writer << "norm_seq_lengths[" << bi << "] = seq_len;\n";
                writer.block_end();

                writer.block_end();

                std::vector<std::string> sdims;
                for (auto d : arg_shape)
                {
                    sdims.push_back(std::to_string(d));
                }

                // convert input and output into multidimensional arrays
                auto isdims = emit_indices(sdims);
                writer << args[0].get_type() << "(&src)" << isdims << " = *reinterpret_cast<"
                       << args[0].get_type() << " (*)" << isdims << ">(" << args[0].get_name()
                       << ");\n";

                writer << args[0].get_type() << "(&dst)" << isdims << " = *reinterpret_cast<"
                       << args[0].get_type() << " (*)" << isdims << ">(" << out[0].get_name()
                       << ");\n";

                // reverse sequence
                std::vector<std::string> source_indices;
                for (size_t i = 0; i < arg_shape.size(); i++)
                {
                    writer << emit_for_lt(iv_prefix, i, arg_shape.at(i));
                    writer.block_begin();
                    source_indices.push_back(iv_prefix + std::to_string(i));
                }

                writer << "auto seq_len = norm_seq_lengths[" << bi << "];\n";
                writer << "size_t sequence_index = " << si << " < seq_len "
                       << "? seq_len - " << si << " - 1"
                       << ": " << si << ";\n";

                std::vector<std::string> output_indices(source_indices);
                output_indices.at(rs->get_sequence_axis()) = "sequence_index";

                writer << "dst" << emit_indices(output_indices) << " = "
                       << "src" << emit_indices(source_indices) << ";\n";

                for (size_t i = 0; i < arg_shape.size(); i++)
                {
                    writer.block_end();
                }
            }

            template <>
            void CPU_Emitter::EMITTER_DECL(ngraph::op::AvgPool)
            {
                auto avg_pool = static_cast<const ngraph::op::AvgPool*>(node);

                auto arg_shape = args[0].get_shape();
                auto result_shape = out[0].get_shape();

                if (runtime::cpu::mkldnn_utils::use_mkldnn_kernel(node))
                {
                    size_t avg_pool_index;
                    std::vector<std::size_t> deps;
                    emit_build_primitives(external_function, node, writer, avg_pool_index, deps);

                    writer << "cg_ctx->set_memory_ptr(" << to_string(deps[0]) << ", "
                           << args[0].get_name() << ");\n";
                    writer << "cg_ctx->set_memory_ptr(" << to_string(deps[1]) << ", "
                           << out[0].get_name() << ");\n";

                    writer << "std::vector<size_t> deps{" << join(deps) << "};\n";
                    writer << "cg_ctx->mkldnn_invoke_primitive(" << to_string(avg_pool_index)
                           << ", deps, OpType::AVGPOOL);\n";
                }
                else
                {
                    writer << "reference::avg_pool<" << out[0].get_type() << ">("
                           << args[0].get_name() << ",\n";
                    writer << "                 " << out[0].get_name() << ",\n";
                    writer << "                 {" << join(arg_shape) << "},\n";
                    writer << "                 {" << join(result_shape) << "},\n";
                    writer << "                 {" << join(avg_pool->get_window_shape()) << "},\n";
                    writer << "                 {" << join(avg_pool->get_window_movement_strides())
                           << "},\n";
                    writer << "                 {" << join(avg_pool->get_padding_below()) << "},\n";
                    writer << "                 {" << join(avg_pool->get_padding_above()) << "},\n";
                    writer << "                 "
                           << ngraph::to_cplusplus_sourcecode_literal(
                                  avg_pool->get_include_padding_in_avg_computation())
                           << "\n";
                    writer << "                  );\n";
                }
            }

            template <>
            void CPU_Emitter::EMITTER_DECL(ngraph::op::Pad)
            {
                auto pad = static_cast<const ngraph::op::Pad*>(node);

                auto arg0_shape = args[0].get_shape();
                auto result_shape = out[0].get_shape();

                if (arg0_shape.size() == 4 && args[0].get_element_type() == element::f32 &&
                    pad->get_pad_mode() == ngraph::op::PadMode::CONSTANT)
                {
                    writer << "cpu::kernel::pad_4d_float32(" << args[0].get_name() << ",\n"
                           << "                            " << out[0].get_name() << ",\n"
                           << "                            " << args[1].get_name() << ",\n"
                           << "                            {" << join(arg0_shape) << "},\n"
                           << "                            {" << join(result_shape) << "},\n"
                           << "                            {" << join(pad->get_padding_below())
                           << "},\n"
                           << "                            {" << join(pad->get_padding_above())
                           << "}, 0);\n";
                }
                else
                {
                    std::string pad_mode_string;
                    switch (pad->get_pad_mode())
                    {
                    case ngraph::op::PadMode::CONSTANT:
                        pad_mode_string = "ngraph::op::PadMode::CONSTANT";
                        break;
                    case ngraph::op::PadMode::EDGE:
                        pad_mode_string = "ngraph::op::PadMode::EDGE";
                        break;
                    case ngraph::op::PadMode::REFLECT:
                        pad_mode_string = "ngraph::op::PadMode::REFLECT";
                        break;
                    case ngraph::op::PadMode::SYMMETRIC:
                        pad_mode_string = "ngraph::op::PadMode::SYMMETRIC";
                        break;
                    }
                    writer << "reference::pad<" << out[0].get_type() << ">(" << args[0].get_name()
                           << ",\n";
                    writer << "            " << args[1].get_name() << ",\n";
                    writer << "            " << out[0].get_name() << ",\n";
                    writer << "            {" << join(arg0_shape) << "},\n";
                    writer << "            {" << join(result_shape) << "},\n";
                    writer << "            {" << join(pad->get_padding_below()) << "},\n";
                    writer << "            {" << join(pad->get_padding_above()) << "},\n";
                    writer << "            " << pad_mode_string << ");\n";
                }
            }

            template <>
            void CPU_Emitter::EMITTER_DECL(ngraph::op::AvgPoolBackprop)
            {
                auto apb = static_cast<const ngraph::op::AvgPoolBackprop*>(node);

                auto delta_shape = args[0].get_shape();
                auto out_shape = out[0].get_shape();

                if (runtime::cpu::mkldnn_utils::use_mkldnn_kernel(node))
                {
                    size_t avg_pool_index;
                    std::vector<std::size_t> deps;
                    emit_build_primitives(external_function, node, writer, avg_pool_index, deps);

                    writer << "cg_ctx->set_memory_ptr(" << to_string(deps[0]) << ", "
                           << args[0].get_name() << ");\n";
                    writer << "cg_ctx->set_memory_ptr(" << to_string(deps[1]) << ", "
                           << out[0].get_name() << ");\n";

                    writer << "std::vector<size_t> deps{" << join(deps) << "};\n";
                    writer << "cg_ctx->mkldnn_invoke_primitive(" << to_string(avg_pool_index)
                           << ", deps, OpType::AVGPOOLBACKPROP);\n";
                }
                else
                {
                    writer << "reference::avg_pool_backprop<" << out[0].get_type() << ">("
                           << args[0].get_name() << ",\n";
                    writer << "                 " << out[0].get_name() << ",\n";
                    writer << "                 {" << join(delta_shape) << "},\n";
                    writer << "                 {" << join(out_shape) << "},\n";
                    writer << "                 {" << join(apb->get_window_shape()) << "},\n";
                    writer << "                 {" << join(apb->get_window_movement_strides())
                           << "},\n";
                    writer << "                 {" << join(apb->get_padding_below()) << "},\n";
                    writer << "                 {" << join(apb->get_padding_above()) << "},\n";
                    writer << "                 "
                           << ngraph::to_cplusplus_sourcecode_literal(
                                  apb->get_include_padding_in_avg_computation())
                           << "\n";
                    writer << "                 );\n";
                }
            }

            template <>
            void CPU_Emitter::EMITTER_DECL(ngraph::op::MaxPoolBackprop)
            {
                auto mpb = static_cast<const ngraph::op::MaxPoolBackprop*>(node);

                auto delta_shape = args[1].get_shape();
                auto out_shape = out[0].get_shape();

                if (runtime::cpu::mkldnn_utils::use_mkldnn_kernel(node))
                {
                    size_t max_pool_index;
                    std::vector<std::size_t> deps;
                    emit_build_primitives(external_function, node, writer, max_pool_index, deps);

                    writer << "cg_ctx->set_memory_ptr(" << to_string(deps[0]) << ", "
                           << args[0].get_name() << ");\n";
                    writer << "cg_ctx->set_memory_ptr(" << to_string(deps[2]) << ", "
                           << out[0].get_name() << ");\n";
                    writer << "cg_ctx->set_memory_ptr(" << to_string(deps[3])
                           << ", cg_ctx->mkldnn_workspaces[" << deps[5] << "]);\n";

                    writer << "std::vector<size_t> deps{" << join(deps) << "};\n";
                    writer << "cg_ctx->mkldnn_invoke_primitive(" << to_string(deps[4])
                           << ",deps, OpType::MAXPOOLBACKPROPFORWARD);\n";

                    writer << "cg_ctx->set_memory_ptr(" << to_string(deps[1]) << ", "
                           << args[1].get_name() << ");\n";
                    writer << "cg_ctx->set_memory_ptr(" << to_string(deps[3])
                           << ", cg_ctx->mkldnn_workspaces[" << deps[5] << "]);\n";
                    writer << "cg_ctx->set_memory_ptr(" << to_string(deps[2]) << ", "
                           << out[0].get_name() << ");\n";

                    writer << "cg_ctx->mkldnn_invoke_primitive(" << to_string(max_pool_index)
                           << ", deps, OpType::MAXPOOLBACKPROPBACKWARD);\n";
                }
                else
                {
                    writer << "reference::max_pool_backprop<" << out[0].get_type() << ">("
                           << args[0].get_name() << ",\n";
                    writer << "                 " << args[1].get_name() << ",\n";
                    writer << "                 " << out[0].get_name() << ",\n";
                    writer << "                 {" << join(delta_shape) << "},\n";
                    writer << "                 {" << join(out_shape) << "},\n";
                    writer << "                 {" << join(mpb->get_window_shape()) << "},\n";
                    writer << "                 {" << join(mpb->get_window_movement_strides())
                           << "},\n";
                    writer << "                 {" << join(mpb->get_padding_below()) << "},\n";
                    writer << "                 {" << join(mpb->get_padding_above()) << "}\n";
                    writer << "                 );\n";
                }
            }

            template <>
            void CPU_Emitter::EMITTER_DECL(ngraph::op::MaxPoolWithIndicesBackprop)
            {
                if (runtime::cpu::mkldnn_utils::use_mkldnn_kernel(node))
                {
                    size_t max_pool_index;
                    std::vector<std::size_t> deps;
                    emit_build_primitives(external_function, node, writer, max_pool_index, deps);

                    writer << "cg_ctx->set_memory_ptr(" << to_string(deps[0]) << ", "
                           << args[1].get_name() << ");\n";
                    writer << "cg_ctx->set_memory_ptr(" << to_string(deps[2]) << ", "
                           << args[2].get_name() << ");\n";
                    writer << "cg_ctx->set_memory_ptr(" << to_string(deps[1]) << ", "
                           << out[0].get_name() << ");\n";

                    writer << "std::vector<size_t> deps{" << join(deps) << "};\n";
                    writer << "cg_ctx->mkldnn_invoke_primitive(" << to_string(max_pool_index)
                           << ", deps, OpType::MAXPOOLWITHINDICESBACKPROP);\n";
                }
                else
                {
                    throw ngraph_error("MaxPoolWithIndicesBackprop isn't supported");
                }
            }

            template <>
            void CPU_Emitter::EMITTER_DECL(ngraph::op::Product)
            {
                const ngraph::op::Product* product = static_cast<const ngraph::op::Product*>(node);
                writer.block_begin();
                // TODO: add an emitter akin to the emit_sum
                writer << "reference::product<" << out[0].get_type() << ">(" << args[0].get_name()
                       << ",\n";
                writer << "                         " << out[0].get_name() << ",\n";
                writer << "                         {" << join(args[0].get_shape()) << "},\n";
                writer << "                         {" << join(out[0].get_shape()) << "},\n";
                writer << "                         {" << join(product->get_reduction_axes())
                       << "});\n";
                writer.block_end();
            }

            template <>
            void CPU_Emitter::EMITTER_DECL(ngraph::op::Max)
            {
                const ngraph::op::Max* max = static_cast<const ngraph::op::Max*>(node);
                writer.block_begin();
                if (args[0].get_element_type() == element::f32 && args[0].get_shape().size() == 2 &&
                    max->get_reduction_axes().size() == 1)
                {
                    writer << "cpu::kernel::reduce_max_2d_1rd_float32(" << args[0].get_name()
                           << ", " << out[0].get_name() << ", "
                           << "{" << join(args[0].get_shape()) << "}, "
                           << "{" << join(out[0].get_shape()) << "}, "
                           << "{" << join(max->get_reduction_axes()) << "}"
                           << ", 0);\n";
                }
                else
                {
                    writer << "reference::max<" << out[0].get_type() << ">(" << args[0].get_name()
                           << ",\n";
                    writer << "                         " << out[0].get_name() << ",\n";
                    writer << "                         {" << join(args[0].get_shape()) << "},\n";
                    writer << "                         {" << join(out[0].get_shape()) << "},\n";
                    writer << "                         {" << join(max->get_reduction_axes())
                           << "});\n";
                }
                writer.block_end();
            }

            template <>
            void CPU_Emitter::EMITTER_DECL(ngraph::op::Erf)
            {
                writer.block_begin();
                auto element_count = out[0].get_size();
                if (args[0].get_element_type() == element::f32 ||
                    args[0].get_element_type() == element::f64)
                {
                    writer << "cpu::kernel::erf<" << args[0].get_element_type().c_type_string()
                           << ">(" << args[0].get_name() << ", " << out[0].get_name() << ", "
                           << element_count << ", 0);\n";
                }
                else
                {
                    writer << "cpu::kernel::reference_erf<"
                           << args[0].get_element_type().c_type_string() << ">("
                           << args[0].get_name() << ", " << out[0].get_name() << ", "
                           << element_count << ");\n";
                }
                writer.block_end();
            }

            template <>
            void CPU_Emitter::EMITTER_DECL(ngraph::op::Min)
            {
                const ngraph::op::Min* min = static_cast<const ngraph::op::Min*>(node);
                writer.block_begin();
                // TODO: add an emitter akin to the emit_sum
                writer << "reference::min<" << out[0].get_type() << ">(" << args[0].get_name()
                       << ",\n";
                writer << "                         " << out[0].get_name() << ",\n";
                writer << "                         {" << join(args[0].get_shape()) << "},\n";
                writer << "                         {" << join(out[0].get_shape()) << "},\n";
                writer << "                         {" << join(min->get_reduction_axes())
                       << "});\n";
                writer.block_end();
            }

            template <>
            void CPU_Emitter::EMITTER_DECL(ngraph::runtime::cpu::op::ConvertLayout)
            {
                if (runtime::cpu::mkldnn_utils::use_mkldnn_kernel(node))
                {
                    size_t reorder_index;
                    std::vector<std::size_t> deps;
                    emit_build_primitives(external_function, node, writer, reorder_index, deps);

                    writer << "cg_ctx->set_memory_ptr(" << to_string(deps[0]) << ", "
                           << args[0].get_name() << ");\n";
                    writer << "cg_ctx->set_memory_ptr(" << to_string(deps[1]) << ", "
                           << out[0].get_name() << ");\n";

                    writer << "std::vector<size_t> deps{" << join(deps) << "};\n";
                    writer << "cg_ctx->mkldnn_invoke_primitive(" << to_string(reorder_index)
                           << ", deps, OpType::CONVERTLAYOUT);\n";
                }
                else
                {
                    throw ngraph_error("ConvertLayout is only supported with MKLDNN kernel.");
                }
            }

            template <>
            void CPU_Emitter::EMITTER_DECL(ngraph::op::ReluBackprop)
            {
                if (runtime::cpu::mkldnn_utils::use_mkldnn_kernel(node))
                {
                    size_t relu_index;
                    std::vector<std::size_t> deps;
                    emit_build_primitives(external_function, node, writer, relu_index, deps);

                    writer << "cg_ctx->set_memory_ptr(" << to_string(deps[0]) << ", "
                           << args[0].get_name() << ");\n";
                    writer << "cg_ctx->set_memory_ptr(" << to_string(deps[1]) << ", "
                           << args[1].get_name() << ");\n";
                    writer << "cg_ctx->set_memory_ptr(" << to_string(deps[2]) << ", "
                           << out[0].get_name() << ");\n";

                    writer << "std::vector<size_t> deps{" << join(deps) << "};\n";
                    writer << "cg_ctx->mkldnn_invoke_primitive(" << to_string(relu_index)
                           << ", deps, OpType::RELUBACKPROP);\n";
                }
                else
                {
                    writer << "#pragma omp parallel for\n";
                    writer << "for (size_t i = 0; i < " << out[0].get_size() << "; i++)\n";
                    writer.block_begin();
                    writer << out[0].get_name() << "[i] = " << args[0].get_name() << "[i] > 0 ? "
                           << args[1].get_name() << "[i] : 0;\n";
                    writer.block_end();
                }
            }

            template <>
            void CPU_Emitter::EMITTER_DECL(ngraph::op::Relu)
            {
                if (runtime::cpu::mkldnn_utils::use_mkldnn_kernel(node))
                {
                    size_t relu_index;
                    std::vector<std::size_t> deps;
                    emit_build_primitives(external_function, node, writer, relu_index, deps);

                    writer << "cg_ctx->set_memory_ptr(" << to_string(deps[0]) << ", "
                           << args[0].get_name() << ");\n";
                    writer << "cg_ctx->set_memory_ptr(" << to_string(deps[1]) << ", "
                           << out[0].get_name() << ");\n";

                    writer << "std::vector<size_t> deps{" << join(deps) << "};\n";
                    writer << "cg_ctx->mkldnn_invoke_primitive(" << to_string(relu_index)
                           << ", deps, OpType::RELU);\n";
                }
                else
                {
                    writer << "#pragma omp parallel for\n";
                    writer << "for (size_t i = 0; i < " << out[0].get_size() << "; i++)\n";
                    writer.block_begin();
                    writer << out[0].get_name() << "[i] = " << args[0].get_name() << "[i] > 0 ? "
                           << args[0].get_name() << "[i] : 0;\n";
                    writer.block_end();
                }
            }

            template <>
            void CPU_Emitter::EMITTER_DECL(ngraph::op::CPULeakyRelu)
            {
                if (runtime::cpu::mkldnn_utils::use_mkldnn_kernel(node))
                {
                    size_t leaky_relu_index;
                    std::vector<std::size_t> deps;
                    emit_build_primitives(external_function, node, writer, leaky_relu_index, deps);

                    writer << "cg_ctx->set_memory_ptr(" << to_string(deps[0]) << ", "
                           << args[0].get_name() << ");\n";
                    writer << "cg_ctx->set_memory_ptr(" << to_string(deps[1]) << ", "
                           << out[0].get_name() << ");\n";

                    writer << "std::vector<size_t> deps{" << join(deps) << "};\n";
                    writer << "cg_ctx->mkldnn_invoke_primitive(" << to_string(leaky_relu_index)
                           << ", deps, OpType::LEAKYRELU);\n";
                }
                else
                {
                    auto leaky_relu_node = static_cast<const ngraph::op::CPULeakyRelu*>(node);
                    float alpha = leaky_relu_node->get_alpha();
                    writer << "#pragma omp parallel for\n";
                    writer << "for (size_t i = 0; i < " << out[0].get_size() << "; i++)\n";
                    writer.block_begin();
                    writer << out[0].get_name() << "[i] = " << args[0].get_name() << "[i] > 0 ? "
                           << args[0].get_name() << "[i] : (" << alpha << " * "
                           << args[0].get_name() << "[i]);\n";
                    writer.block_end();
                }
            }

            template <>
            void CPU_Emitter::EMITTER_DECL(ngraph::op::BoundedRelu)
            {
                if (runtime::cpu::mkldnn_utils::use_mkldnn_kernel(node))
                {
                    size_t bounded_relu_index;
                    std::vector<std::size_t> deps;
                    emit_build_primitives(
                        external_function, node, writer, bounded_relu_index, deps);

                    writer << "cg_ctx->set_memory_ptr(" << to_string(deps[0]) << ", "
                           << args[0].get_name() << ");\n";
                    writer << "cg_ctx->set_memory_ptr(" << to_string(deps[1]) << ", "
                           << out[0].get_name() << ");\n";

                    writer << "std::vector<size_t> deps{" << join(deps) << "};\n";
                    writer << "cg_ctx->mkldnn_invoke_primitive(" << to_string(bounded_relu_index)
                           << ", deps, OpType::BOUNDEDRELU);\n";
                }
                else
                {
                    auto bounded_relu_node = static_cast<const ngraph::op::BoundedRelu*>(node);
                    float alpha = bounded_relu_node->get_alpha();
                    writer << "#pragma omp parallel for\n";
                    writer << "for (size_t i = 0; i < " << out[0].get_size() << "; i++)\n";
                    writer.block_begin();
                    writer << args[0].get_name() << "[i] = " << args[0].get_name() << "[i] > 0 ? "
                           << args[0].get_name() << "[i] : 0;\n";
                    writer << out[0].get_name() << "[i] = " << args[0].get_name() << "[i] < "
                           << alpha << " ? " << args[0].get_name() << "[i] : " << alpha << ";\n";
                    writer.block_end();
                }
            }

            template <>
            void CPU_Emitter::EMITTER_DECL(ngraph::op::Sigmoid)
            {
                if (runtime::cpu::mkldnn_utils::use_mkldnn_kernel(node))
                {
                    size_t sigmoid_index;
                    std::vector<std::size_t> deps;
                    emit_build_primitives(external_function, node, writer, sigmoid_index, deps);

                    writer << "cg_ctx->set_memory_ptr(" << to_string(deps[0]) << ", "
                           << args[0].get_name() << ");\n";
                    writer << "cg_ctx->set_memory_ptr(" << to_string(deps[1]) << ", "
                           << out[0].get_name() << ");\n";

                    writer << "std::vector<size_t> deps{" << join(deps) << "};\n";
                    writer << "cg_ctx->mkldnn_invoke_primitive(" << to_string(sigmoid_index)
                           << ", deps, OpType::SIGMOID);\n";
                }
                else
                {
                    throw ngraph_error("Sigmoid is only supported with MKLDNN kernel.");
                }
            }

            template <>
            void CPU_Emitter::EMITTER_DECL(ngraph::op::SigmoidBackprop)
            {
                if (runtime::cpu::mkldnn_utils::use_mkldnn_kernel(node))
                {
                    size_t sigmoid_index;
                    std::vector<std::size_t> deps;
                    emit_build_primitives(external_function, node, writer, sigmoid_index, deps);

                    writer << "cg_ctx->set_memory_ptr(" << to_string(deps[0]) << ", "
                           << args[0].get_name() << ");\n";
                    writer << "cg_ctx->set_memory_ptr(" << to_string(deps[1]) << ", "
                           << args[1].get_name() << ");\n";
                    writer << "cg_ctx->set_memory_ptr(" << to_string(deps[2]) << ", "
                           << out[0].get_name() << ");\n";

                    writer << "std::vector<size_t> deps{" << join(deps) << "};\n";
                    writer << "cg_ctx->mkldnn_invoke_primitive(" << to_string(sigmoid_index)
                           << ", deps, OpType::SIGMOIDBACKPROP);\n";
                }
                else
                {
                    throw ngraph_error("SigmoidBackprop is only supported with MKLDNN kernel.");
                }
            }

            std::string
                generate_sigmoid_mul_func(const ngraph::op::SigmoidMultiply::FunctionType type,
                                          const std::string& input,
                                          const std::string& out_numer,
                                          const std::string& out_denom,
                                          bool derivative)
            {
                std::string func_block;
                switch (type)
                {
                case ngraph::op::SigmoidMultiply::FunctionType::Logistic:
                    func_block = "auto e_x = exp(" + input + ");\n";
                    func_block += out_numer + " = e_x;\n";
                    func_block += out_denom + " = e_x+1;\n";
                    if (derivative)
                    {
                        func_block += "d_" + out_numer + " = " + out_numer + ";\n";
                        func_block +=
                            "d_" + out_denom + " = " + out_denom + " * " + out_denom + ";\n";
                    }
                    break;
                case ngraph::op::SigmoidMultiply::FunctionType::Tanh:
                    func_block = "auto e_2x = exp(2.0*" + input + ");\n";
                    func_block += out_numer + " = e_2x-1;\n";
                    func_block += out_denom + " = e_2x+1;\n";
                    if (derivative)
                    {
                        func_block += "d_" + out_numer + " = 4.0*e_2x;\n";
                        func_block +=
                            "d_" + out_denom + " = " + out_denom + " * " + out_denom + ";\n";
                    }
                    break;
                case ngraph::op::SigmoidMultiply::FunctionType::Identity:
                    func_block = out_numer + " = " + input + ";\n";
                    func_block += out_denom + " = 1;\n";
                    if (derivative)
                    {
                        func_block += "d_" + out_numer + " = 1;\n";
                        func_block += "d_" + out_denom + " = 1;\n";
                    }
                    break;
                case ngraph::op::SigmoidMultiply::FunctionType::NumTypes:
                default:
                    throw ngraph_error(
                        "generate_sigmoid_mul_func input function type not supported");
                }

                NGRAPH_CHECK(!func_block.empty(), "'func_block' must not be empty");

                return func_block;
            }
            template <>
            void CPU_Emitter::EMITTER_DECL(ngraph::op::SigmoidMultiply)
            {
                auto sigmoid_mul = static_cast<const ngraph::op::SigmoidMultiply*>(node);
                std::string numer_0 = "numer_0";
                std::string denom_0 = "denom_0";
                std::string numer_1 = "numer_1";
                std::string denom_1 = "denom_1";
                std::string input_0_func_string =
                    generate_sigmoid_mul_func(sigmoid_mul->get_input_func_type(0),
                                              args[0].get_name() + "[i]",
                                              numer_0,
                                              denom_0,
                                              false);
                std::string input_1_func_string =
                    generate_sigmoid_mul_func(sigmoid_mul->get_input_func_type(1),
                                              args[1].get_name() + "[i]",
                                              numer_1,
                                              denom_1,
                                              false);

                writer.block_begin();
                writer << "#pragma omp parallel for simd\n";
                writer << "for (size_t i=0; i<" << out[0].get_size() << "; i++)\n";
                writer.block_begin();
                writer << "float " << numer_0 << ";\n";
                writer << "float " << denom_0 << ";\n";
                writer.block_begin();
                writer << input_0_func_string;
                writer.block_end();
                writer << "float " << numer_1 << ";\n";
                writer << "float " << denom_1 << ";\n";
                writer.block_begin();
                writer << input_1_func_string;
                writer.block_end();
                writer << out[0].get_name()
                       << "[i] = (" + numer_0 + " * " + numer_1 + ") / (" + denom_0 + " * " +
                              denom_1 + ");\n";
                writer.block_end();
                writer.block_end();
            }

            template <>
            void CPU_Emitter::EMITTER_DECL(ngraph::op::SigmoidMultiplyBackprop)
            {
                // math: we have sigmoid functions f(x) and g(y) multiplied, z = f(x) * g(y)
                // dz/dx = dz/df * df/dx = g(y) * f'(x)
                // dz/dy = dz/dg * dg/dy = f(x) * g'(y)
                auto sigmoid_mul_backprop =
                    static_cast<const ngraph::op::SigmoidMultiplyBackprop*>(node);
                const TensorViewWrapper& data_0 = args[0];
                const TensorViewWrapper& data_1 = args[1];
                const TensorViewWrapper& delta = args[2];
                const TensorViewWrapper& input_0_delta = out[0];
                const TensorViewWrapper& input_1_delta = out[1];
                std::string numer_0 = "numer_0";
                std::string denom_0 = "denom_0";
                std::string numer_1 = "numer_1";
                std::string denom_1 = "denom_1";
                std::string d_numer_0 = "d_numer_0";
                std::string d_denom_0 = "d_denom_0";
                std::string d_numer_1 = "d_numer_1";
                std::string d_denom_1 = "d_denom_1";
                std::string input_0_func_string =
                    generate_sigmoid_mul_func(sigmoid_mul_backprop->get_input_func_type(0),
                                              data_0.get_name() + "[i]",
                                              numer_0,
                                              denom_0,
                                              true);
                std::string input_1_func_string =
                    generate_sigmoid_mul_func(sigmoid_mul_backprop->get_input_func_type(1),
                                              data_1.get_name() + "[i]",
                                              numer_1,
                                              denom_1,
                                              true);
                writer.block_begin();
                writer << "#pragma omp parallel for simd\n";
                writer << "for (size_t i=0; i<" << input_0_delta.get_size() << "; i++)\n";
                writer.block_begin();
                writer << "float " << numer_0 << ";\n";
                writer << "float " << denom_0 << ";\n";
                writer << "float " << d_numer_0 << ";\n";
                writer << "float " << d_denom_0 << ";\n";
                writer.block_begin();
                writer << input_0_func_string;
                writer.block_end();
                writer << "float " << numer_1 << ";\n";
                writer << "float " << denom_1 << ";\n";
                writer << "float " << d_numer_1 << ";\n";
                writer << "float " << d_denom_1 << ";\n";
                writer.block_begin();
                writer << input_1_func_string;
                writer.block_end();
                writer << input_0_delta.get_name()
                       << "[i] = " + delta.get_name() + "[i]*(" + numer_1 + "*" + d_numer_0 +
                              ")/(" + denom_1 + "*" + d_denom_0 + ");\n";
                writer << input_1_delta.get_name()
                       << "[i] = " + delta.get_name() + "[i]*(" + numer_0 + "*" + d_numer_1 +
                              ")/(" + denom_0 + "*" + d_denom_1 + ");\n";
                writer.block_end();
                writer.block_end();
            }

            template <>
            void CPU_Emitter::EMITTER_DECL(ngraph::op::Softmax)
            {
                if (runtime::cpu::mkldnn_utils::use_mkldnn_kernel(node))
                {
                    size_t softmax_index;
                    std::vector<std::size_t> deps;
                    emit_build_primitives(external_function, node, writer, softmax_index, deps);

                    writer << "cg_ctx->set_memory_ptr(" << to_string(deps[0]) << ", "
                           << args[0].get_name() << ");\n";
                    writer << "cg_ctx->set_memory_ptr(" << to_string(deps[1]) << ", "
                           << out[0].get_name() << ");\n";

                    writer << "std::vector<size_t> deps{" << join(deps) << "};\n";
                    writer << "cg_ctx->mkldnn_invoke_primitive(" << to_string(softmax_index)
                           << ", deps, OpType::SOFTMAX);\n";
                }
                else
                {
                    writer.block_begin();
                    const ngraph::op::Softmax* softmax =
                        static_cast<const ngraph::op::Softmax*>(node);
                    auto type = out[0].get_type();
                    auto shape = out[0].get_shape();
                    auto dims = out[0].get_shape().size();
                    auto axes = softmax->get_axes();

                    // create arg/out if 1d
                    if (dims < 1)
                    {
                        writer << type << "* arg = " << args[0].get_name() << "\n";
                        writer << type << "* out = " << out[0].get_name() << "\n";
                    }
                    // else cast arg/out to an Nd array
                    else
                    {
                        std::string shape1toN;
                        for (size_t d = 1; d < dims; ++d)
                        {
                            shape1toN += "[";
                            shape1toN += std::to_string(shape[d]);
                            shape1toN += "]";
                        }

                        writer << type << " (*arg)" << shape1toN << " = (" << type << " (*)"
                               << shape1toN << ") " << args[0].get_name() << ";\n";
                        writer << type << " (*out)" << shape1toN << " = (" << type << " (*)"
                               << shape1toN << ") " << out[0].get_name() << ";\n";
                    }

                    // build arg/out index
                    std::string index;
                    for (size_t d = 0; d < dims; ++d)
                    {
                        index += "[i";
                        index += std::to_string(d);
                        index += "]";
                    }

                    // calculate e ^ (arg - max)
                    // outer loop(s) - for axis not in axes
                    for (size_t d = 0; d < dims; ++d)
                    {
                        if (axes.find(d) == axes.end())
                        {
                            writer << "#pragma omp parallel for\n";
                            writer << "for (size_t i" << d << " = 0; i" << d << " < " << shape[d]
                                   << "; ++i" << d << ")\n";
                            writer.block_begin();
                        }
                    }

                    // max inner loop(s)
                    writer << type << " m = 0;\n"; // TODO: needs to be minval for the type

                    for (size_t d = 0; d < dims; ++d)
                    {
                        if (axes.find(d) != axes.end())
                        {
                            writer << "for (size_t i" << d << " = 0; i" << d << " < " << shape[d]
                                   << "; ++i" << d << ")\n";
                            writer.block_begin();
                        }
                    }

                    writer << "if (arg" << index << " > m)\n";
                    writer.block_begin();
                    writer << "m = arg" << index << ";\n";
                    writer.block_end();

                    // end max inner loop(s)
                    for (size_t d = 0; d < dims; ++d)
                    {
                        if (axes.find(d) != axes.end())
                        {
                            writer.block_end();
                        }
                    }

                    // e ^ (arg - max) inner loop
                    for (size_t d = 0; d < dims; ++d)
                    {
                        if (axes.find(d) != axes.end())
                        {
                            writer << "for (size_t i" << d << " = 0; i" << d << " < " << shape[d]
                                   << "; ++i" << d << ")\n";
                            writer.block_begin();
                        }
                    }

                    writer << "out" << index << " = exp(arg" << index << " - m);\n";

                    // end e ^ (arg - max) inner loop
                    for (size_t d = 0; d < dims; ++d)
                    {
                        if (axes.find(d) != axes.end())
                        {
                            writer.block_end();
                        }
                    }

                    // end e ^ (arg - max) outer loop(s)
                    for (size_t d = 0; d < dims; ++d)
                    {
                        if (axes.find(d) == axes.end())
                        {
                            writer.block_end();
                        }
                    }

                    // calculate softmax = e ^ (arg - max) / sum (e ^ (arg - max))
                    // outer loop(s) - for axis not in axes
                    for (size_t d = 0; d < dims; ++d)
                    {
                        if (axes.find(d) == axes.end())
                        {
                            writer << "#pragma omp parallel for\n";
                            writer << "for (size_t i" << d << " = 0; i" << d << " < " << shape[d]
                                   << "; ++i" << d << ")\n";
                            writer.block_begin();
                        }
                    }

                    // sum (e ^ (arg - max) inner loop(s)
                    writer << type << " d = 0;\n";

                    for (size_t d = 0; d < dims; ++d)
                    {
                        if (axes.find(d) != axes.end())
                        {
                            writer << "for (size_t i" << d << " = 0; i" << d << " < " << shape[d]
                                   << "; ++i" << d << ")\n";
                            writer.block_begin();
                        }
                    }

                    writer << "d += out" << index << ";\n";

                    // end sum (e ^ (arg - max) inner loop(s)
                    for (size_t d = 0; d < dims; ++d)
                    {
                        if (axes.find(d) != axes.end())
                        {
                            writer.block_end();
                        }
                    }

                    writer << "d = 1 / d;\n";

                    // softmax inner loop(s)
                    for (size_t d = 0; d < dims; ++d)
                    {
                        if (axes.find(d) != axes.end())
                        {
                            writer << "for (size_t i" << d << " = 0; i" << d << " < " << shape[d]
                                   << "; ++i" << d << ")\n";
                            writer.block_begin();
                        }
                    }

                    writer << "out" << index << " *= d;\n";

                    // end softmax inner loop(s)
                    for (size_t d = 0; d < dims; ++d)
                    {
                        if (axes.find(d) != axes.end())
                        {
                            writer.block_end();
                        }
                    }

                    // end softmax outer loop(s)
                    for (size_t d = 0; d < dims; ++d)
                    {
                        if (axes.find(d) == axes.end())
                        {
                            writer.block_end();
                        }
                    }
                    writer.block_end();
                }
            }

            template <>
            void CPU_Emitter::EMITTER_DECL(ngraph::op::Result)
            {
                if (args[0].get_name() == out[0].get_name())
                {
                    writer << "// Skipping generation for " << node->get_name() << "\n";
                    return;
                }

                writer << "reference::result<" << out[0].get_type() << ">(" << args[0].get_name()
                       << ",\n";
                writer << "               " << out[0].get_name() << ",\n";
                writer << "               " << shape_size(node->get_shape()) << ");\n";
            }

            template <>
            void CPU_Emitter::EMITTER_DECL(ngraph::op::And)
            {
                writer << "reference::logical_and(" << args[0].get_name() << ",\n"
                       << "                       " << args[1].get_name() << ",\n"
                       << "                       " << out[0].get_name() << ",\n"
                       << "                       " << out[0].get_size() << ");\n";
            }

            template <>
            void CPU_Emitter::EMITTER_DECL(ngraph::op::Or)
            {
                writer << "reference::logical_or(" << args[0].get_name() << ",\n"
                       << "                      " << args[1].get_name() << ",\n"
                       << "                      " << out[0].get_name() << ",\n"
                       << "                      " << out[0].get_size() << ");\n";
            }

            template <>
            void CPU_Emitter::EMITTER_DECL(ngraph::op::Xor)
            {
                writer << "reference::logical_xor(" << args[0].get_name() << ",\n"
                       << "                       " << args[1].get_name() << ",\n"
                       << "                       " << out[0].get_name() << ",\n"
                       << "                       " << out[0].get_size() << ");\n";
            }

#define TI(x) std::type_index(typeid(x))

            static std::string emit_infix_operator(const std::string& opname,
                                                   const std::vector<std::string>& args)
            {
                if (args.size() != 2)
                {
                    throw ngraph_error("args must be equal to 2");
                }
                return args.at(0) + " " + opname + " " + args.at(1);
            }

            static std::string emit_prefix_operator(const std::string& opname,
                                                    const std::vector<std::string>& args)
            {
                if (args.size() != 1)
                {
                    throw ngraph_error("args must be equal to 2");
                }
                return opname + args.at(0);
            }

            static std::string emit_function_call(const std::string& opname,
                                                  const std::vector<std::string>& args)
            {
                return opname + "(" + join(args) + ")";
            }

            static std::unordered_map<std::type_index,
                                      std::function<std::string(const std::vector<std::string>&)>>
                initialize_inline_emitters()
            {
                auto abse =
                    std::bind(emit_function_call, std::string("std::abs"), std::placeholders::_1);
                auto mine =
                    std::bind(emit_function_call, std::string("std::min"), std::placeholders::_1);
                auto maxe =
                    std::bind(emit_function_call, std::string("std::max"), std::placeholders::_1);
                auto adde = std::bind(emit_infix_operator, std::string("+"), std::placeholders::_1);
                auto nege =
                    std::bind(emit_prefix_operator, std::string("-"), std::placeholders::_1);
                auto sube = std::bind(emit_infix_operator, std::string("-"), std::placeholders::_1);

                return std::unordered_map<
                    std::type_index,
                    std::function<std::string(const std::vector<std::string>&)>>{
                    {TI(ngraph::op::Abs), abse},
                    {TI(ngraph::op::Minimum), mine},
                    {TI(ngraph::op::Relu), maxe},
                    {TI(ngraph::op::Maximum), maxe},
                    {TI(ngraph::op::Add), adde},
                    {TI(ngraph::op::Negative), nege},
                    {TI(ngraph::op::Subtract), sube},
                };
            }

            static std::unordered_map<std::type_index,
                                      std::function<std::string(const std::vector<std::string>&)>>
                inline_emitters = initialize_inline_emitters();

            // GOEE doesn't see GOEs in subgraphs that are hidden inside CompiledKernels
            // we have to manually propagate the source output
            static const ngraph::descriptor::Output*
                get_goe_input_output(ngraph::descriptor::Output* output)
            {
                auto it = output;
                while (auto goe =
                           std::dynamic_pointer_cast<ngraph::op::GetOutputElement>(it->get_node()))
                {
                    it = &goe->get_inputs().at(0).get_output();
                }
                return it;
            }

            template <>
            void CPU_Emitter::EMITTER_DECL(ngraph::op::CompiledKernel)
            {
                std::unordered_map<const ngraph::descriptor::Output*, std::string>
                    loop_symbol_table;
                // pre-fill symbol table with inputs

                const ngraph::op::CompiledKernel* ck =
                    static_cast<const ngraph::op::CompiledKernel*>(node);

                NodeVector output_nodes = ck->get_kernel_outputs();
                NodeVector node_list = ck->get_node_list();

                for (size_t i = 0; i < args.size(); i++)
                {
                    std::string sname = std::string(args[i].get_name()) + "[i]";
                    auto entry = std::make_pair(&ck->get_inputs().at(i).get_output(), sname);
                    loop_symbol_table.insert(entry);
                }

                // add outputs so we write output values directly into their
                // corresponding tensors
                for (size_t i = 0; i < out.size(); i++)
                {
                    std::string sname = std::string(out[i].get_name()) + "[i]";
                    // TODO: no support for multiple-output ops in loop kernel
                    auto entry = std::make_pair(&output_nodes.at(i)->get_outputs().at(0), sname);
                    loop_symbol_table.insert(entry);
                }

                std::string tmp_prefix{"tmp"};

                writer << "#pragma omp parallel for\n";
                writer << "for (size_t i = 0; i < " << out[0].get_size() << "; i++)\n";
                writer.block_begin();

                for (size_t i = 0; i < node_list.size(); i++)
                {
                    auto op_node = node_list[i];
                    auto op = &op_node->get_outputs().at(0);
                    std::string tmp;
                    if (loop_symbol_table.count(op) == 0)
                    {
                        //"allocate" a new temp
                        tmp = tmp_prefix + std::to_string(i);
                        // remember the new temp in symbol name
                        auto entry = std::make_pair(op, tmp);
                        loop_symbol_table.insert(entry);
                        // declare a new tmp
                        writer << op->get_element_type().c_type_string() << " ";
                    }
                    else
                    {
                        // this means we are dealing with an output
                        tmp = loop_symbol_table.at(op);
                    }

                    // prepare arguments
                    std::vector<std::string> sargs;
                    for (auto& input : op_node->get_inputs())
                    {
                        // args are expected to be in a map already
                        sargs.push_back(
                            loop_symbol_table.at(get_goe_input_output(&input.get_output())));
                    }

                    if (std::dynamic_pointer_cast<ngraph::op::Relu>(op_node))
                    {
                        auto casted_zero = std::string("static_cast<") +
                                           op->get_element_type().c_type_string() +
                                           std::string(">(0)");
                        sargs.push_back(casted_zero);
                    }

                    const Node& n = *op_node;
                    auto emitter = inline_emitters.at(TI(n));
                    writer << tmp << " = " << emitter(sargs) << ";\n";
                }

                writer.block_end();
            }

            template <>
            void CPU_Emitter::EMITTER_DECL(ngraph::op::GenerateMask)
            {
                auto gm = static_cast<const ngraph::op::GenerateMask*>(node);
                writer.block_begin();
                auto index = external_function->add_state(
                    ngraph::RNGState::create_rng_state(gm->get_seed(), gm->get_probability()));
                writer << "auto state = static_cast<ngraph::RNGState*>(ctx->states[" << index
                       << "]);\n";
                writer << "bool training = static_cast<bool>(" << args[0].get_name() << "[0]);\n";
                writer << "bool use_seed = static_cast<bool>(" << args[2].get_name() << "[0]);\n";

                writer << "uint64_t seed = static_cast<uint64_t>(" << args[3].get_name()
                       << "[0]);\n";
                writer << "double keep_prob = static_cast<double>(" << args[4].get_name()
                       << "[0]);\n";
                writer << "if (use_seed == false) \n";
                writer << "{\n";
                writer << "    reference::generate_mask(\n";
                writer << "                " << out[0].get_name() << ",\n";
                writer << "                " << out[0].get_size() << ",\n";
                writer << "                state, training);\n";
                writer << "}\n";
                writer << "else {\n";
                writer << "       reference::generate_mask_no_state(\n";
                writer << "           " << out[0].get_name() << ",\n";
                writer << "           " << out[0].get_size() << ",\n";
                writer << "           training, seed, keep_prob);\n";
                writer << "}\n";
                writer.block_end();
            }

            template <>
            void CPU_Emitter::EMITTER_DECL(ngraph::op::Dropout)
            {
                auto dropout = static_cast<const ngraph::op::Dropout*>(node);
                size_t ncr = ngraph::runtime::cpu::executor::GetCPUExecutor().get_num_cores();

                writer.block_begin();
                writer << "bool training = static_cast<bool>(" << args[1].get_name() << "[0]);\n";
                writer << "bool use_seed = " << to_string(dropout->get_use_seed()) << ";\n";
                writer << "int32_t seed = use_seed ? " << to_string(dropout->get_seed())
                       << " : rand();\n";
                writer << "double keep_prob = static_cast<double>(" << args[4].get_name()
                       << "[0]);\n";
                writer << "size_t count = " << args[0].get_size() << ";\n";
                writer << "size_t nthr = " << to_string(ncr) << ";\n";
                // writer << "size_t nthr = "
                //        << to_string(
                //               ngraph::runtime::cpu::executor::GetCPUExecutor().get_num_cores())
                //        << ";\n";
                writer << "size_t chunk_size = (count + nthr - 1) / nthr;\n";
                writer << "std::vector<std::minstd_rand> vmsr(nthr);\n";
                writer << "for (size_t i = 0; i < nthr; i++)\n\
                {\n\
                    std::minstd_rand msr;\n\
                    msr.seed(seed+i);\n\
                    vmsr[i] = msr;\n\
                }\n";

                writer << "double dropout_prob = 1 - keep_prob;\n";
                writer << "std::uniform_real_distribution<> gen(0, 1);\n";
                writer << "#pragma omp parallel num_threads(nthr)\n";
                writer << "{\n";
                writer << "size_t tid = omp_get_thread_num();\n";
                writer << "std::minstd_rand msr;\n msr.seed(seed+tid);\n";
                writer << "size_t idx_start = tid * chunk_size;\n";
                writer << "size_t idx_end = std::min(idx_start + chunk_size, count);\n";
                writer << "for (size_t i = idx_start; i < idx_end; i++)\n";
                writer << "{\n";
                writer << "    //out[i] = training ? static_cast<T>(bd(gen)) : "
                          "static_cast<float>(1);\n";
                writer << "    //out0[i] = training ? input[i] : static_cast<float>(1);\n";
                writer << "    if (static_cast<float>(gen(msr)) < dropout_prob)\n";
                writer << "    {\n";
                writer << "        " << out[0].get_name() << "[i] = 0;\n";
                writer << "        " << out[1].get_name() << "[i] = 0;\n";
                writer << "    }\n";
                writer << "    else\n";
                writer << "    {\n";
                writer << "        " << out[1].get_name() << "[i] = 1;\n";
                writer << "        " << out[0].get_name() << "[i] = " << args[0].get_name()
                       << "[i] / static_cast<float>(keep_prob);\n";
                writer << "    }\n";
                writer << "}\n"; // for loop ends
                writer << "}\n"; //#pragma ends

                writer.block_end();
            }

            template <>
            void CPU_Emitter::EMITTER_DECL(ngraph::op::Dequantize)
            {
                if (runtime::cpu::mkldnn_utils::use_mkldnn_kernel(node))
                {
                    size_t dequantize_index;
                    std::vector<std::size_t> deps;
                    emit_build_primitives<ngraph::op::Dequantize>(
                        external_function, node, writer, dequantize_index, deps, args);

                    writer << "cg_ctx->set_memory_ptr(" << to_string(deps[0]) << ", "
                           << args[0].get_name() << ");\n";
                    writer << "cg_ctx->set_memory_ptr(" << to_string(deps[1]) << ", "
                           << out[0].get_name() << ");\n";

                    writer << "std::vector<size_t> deps{" << join(deps) << "};\n";
                    writer << "cg_ctx->mkldnn_invoke_primitive(" << to_string(dequantize_index)
                           << ", deps, OpType::DEQUANTIZE);\n";
                }
                else
                {
                    auto dequantize = static_cast<const ngraph::op::Dequantize*>(node);
                    writer << "reference::dequantize(";
                    writer << "            " << args[0].get_name() << ",\n";
                    writer << "            " << args[1].get_name() << ",\n";
                    writer << "            " << args[2].get_name() << ",\n";
                    writer << "            " << out[0].get_name() << ",\n";
                    writer << "            {" << join(args[0].get_shape()) << "},\n";
                    writer << "            {" << join(args[1].get_shape()) << "},\n";
                    writer << "            {" << join(dequantize->get_axes()) << "});\n";
                }
            }

            template <>
            void CPU_Emitter::EMITTER_DECL(ngraph::op::Quantize)
            {
                auto quantize = static_cast<const ngraph::op::Quantize*>(node);
                if (runtime::cpu::mkldnn_utils::use_mkldnn_kernel(node))
                {
                    size_t quantize_index;
                    std::vector<std::size_t> deps;
                    emit_build_primitives<ngraph::op::Quantize>(
                        external_function, node, writer, quantize_index, deps, args);

                    writer << "cg_ctx->set_memory_ptr(" << to_string(deps[0]) << ", "
                           << args[0].get_name() << ");\n";
                    writer << "cg_ctx->set_memory_ptr(" << to_string(deps[1]) << ", "
                           << out[0].get_name() << ");\n";

                    writer << "std::vector<size_t> deps{" << join(deps) << "};\n";
                    writer << "cg_ctx->mkldnn_invoke_primitive(" << to_string(quantize_index)
                           << ", deps, OpType::QUANTIZE);\n";
                }
                else
                {
                    writer << "reference::quantize(";
                    writer << "            " << args[0].get_name() << ",\n";
                    writer << "            " << args[1].get_name() << ",\n";
                    writer << "            " << args[2].get_name() << ",\n";
                    writer << "            " << out[0].get_name() << ",\n";
                    writer << "            {" << join(args[0].get_shape()) << "},\n";
                    writer << "            {" << join(args[1].get_shape()) << "},\n";
                    writer << "            {" << join(quantize->get_axes()) << "},\n";
                    writer << "            static_cast<ngraph::op::Quantize::RoundMode>("
                           << static_cast<int>(quantize->get_round_mode()) << "));\n";
                }
            }

            template <>
<<<<<<< HEAD
            void CPU_Emitter::EMITTER_DECL(ngraph::op::QuantizedConcat)
            {
                if (runtime::cpu::mkldnn_utils::use_mkldnn_kernel(node))
                {
                    size_t concat_index;
                    std::vector<std::size_t> deps;
                    emit_build_primitives(external_function, node, writer, concat_index, deps);

                    size_t i;
                    for (i = 0; i < args.size(); i++)
                    {
                        writer << "cg_ctx->set_memory_ptr(" << to_string(deps[i]) << ", "
                               << args[i].get_name() << ");\n";
                    }
                    writer << "cg_ctx->set_memory_ptr(" << to_string(deps[i]) << ", "
                           << out[0].get_name() << ");\n";

                    writer << "std::vector<size_t> deps{" << join(deps) << "};\n";
                    writer << "cg_ctx->mkldnn_invoke_primitive(" << to_string(concat_index)
                           << ", deps, OpType::QUANTIZEDCONCAT);\n";
                }
                else
                {
                    throw ngraph_error("unsupported parameters for QuantizedConcat via DEX");
                }
            }

            template <>
=======
>>>>>>> 8673ecad
            void CPU_Emitter::EMITTER_DECL(ngraph::op::Tile)
            {
                auto arg_shape = args[0].get_shape();
                auto arg_rank = arg_shape.size();
                auto out_shape = out[0].get_shape();
                const element::Type& et = args[0].get_element_type();

                if (arg_rank == 0)
                {
                    size_t repeats = shape_size(out_shape);

                    writer.block_begin();
                    writer << "cpu::kernel::tile_rank_0<" << et.c_type_string() << ">("
                           << args[0].get_name() << ", " << out[0].get_name() << ", "
                           << std::to_string(repeats) << ");\n";

                    writer.block_end();
                }
                else
                {
                    writer.block_begin();
                    writer << "cpu::kernel::tile<" << et.c_type_string() << ", "
                           << std::to_string(arg_rank) << ">(" << args[0].get_name() << ", "
                           << out[0].get_name() << ", {" << join(arg_shape) << "}, {"
                           << join(out_shape) << "}, 0);\n";

                    writer.block_end();
                }
            }

#undef TI
        } // namespace cpu
    }     // namespace runtime
} // namespace ngraph

//------------------------------------------------------------------------------------------------
// Utility methods
//------------------------------------------------------------------------------------------------

static string format_name(const string& name)
{
    string rc;
    if (!name.empty())
    {
        rc = " " + name;
    }
    return rc;
}

std::string runtime::cpu::CPU_Emitter::emit_indices(const std::vector<std::string> indices)
{
    stringstream ss;
    for (auto i : indices)
    {
        ss << "[" << i << "]";
    }
    return ss.str();
}

std::string
    runtime::cpu::CPU_Emitter::emit_for_lt(const std::string& prefix, size_t index, size_t to)
{
    stringstream ss;
    auto iv = prefix + std::to_string(index);
    ss << "for (size_t " << iv << " = 0 ; " << iv << " < " << to << "; " << iv << "++)\n";
    return ss.str();
}

std::string runtime::cpu::CPU_Emitter::emit_vector(const runtime::cpu::TensorViewWrapper& tvi,
                                                   const string& name)
{
    stringstream ss;

    const element::Type& et = tvi.get_element_type();
    ss << "EigenVector<" << et.c_type_string() << ">" << format_name(name) << "(" << tvi.get_name()
       << ", " << eigen_vector_format(tvi) << ")";
    return ss.str();
}

string runtime::cpu::CPU_Emitter::emit_array1d(const runtime::cpu::TensorViewWrapper& tvi,
                                               const string& name)
{
    stringstream ss;

    const element::Type& et = tvi.get_element_type();
    ss << "EigenArray1d<" << et.c_type_string() << ">" << format_name(name) << "(" << tvi.get_name()
       << ", " << eigen_vector_format(tvi) << ")";
    return ss.str();
}

string runtime::cpu::CPU_Emitter::emit_matrix(const runtime::cpu::TensorViewWrapper& tvi,
                                              const string& name)
{
    stringstream ss;

    const element::Type& et = tvi.get_element_type();
    ss << "EigenMatrix<" << et.c_type_string() << ">" << format_name(name) << "(" << tvi.get_name()
       << ", " << eigen_matrix_format(tvi.get_shape(), tvi.get_strides()) << ")";
    return ss.str();
}<|MERGE_RESOLUTION|>--- conflicted
+++ resolved
@@ -4190,37 +4190,6 @@
             }
 
             template <>
-<<<<<<< HEAD
-            void CPU_Emitter::EMITTER_DECL(ngraph::op::QuantizedConcat)
-            {
-                if (runtime::cpu::mkldnn_utils::use_mkldnn_kernel(node))
-                {
-                    size_t concat_index;
-                    std::vector<std::size_t> deps;
-                    emit_build_primitives(external_function, node, writer, concat_index, deps);
-
-                    size_t i;
-                    for (i = 0; i < args.size(); i++)
-                    {
-                        writer << "cg_ctx->set_memory_ptr(" << to_string(deps[i]) << ", "
-                               << args[i].get_name() << ");\n";
-                    }
-                    writer << "cg_ctx->set_memory_ptr(" << to_string(deps[i]) << ", "
-                           << out[0].get_name() << ");\n";
-
-                    writer << "std::vector<size_t> deps{" << join(deps) << "};\n";
-                    writer << "cg_ctx->mkldnn_invoke_primitive(" << to_string(concat_index)
-                           << ", deps, OpType::QUANTIZEDCONCAT);\n";
-                }
-                else
-                {
-                    throw ngraph_error("unsupported parameters for QuantizedConcat via DEX");
-                }
-            }
-
-            template <>
-=======
->>>>>>> 8673ecad
             void CPU_Emitter::EMITTER_DECL(ngraph::op::Tile)
             {
                 auto arg_shape = args[0].get_shape();
