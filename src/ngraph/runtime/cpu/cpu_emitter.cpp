--- conflicted
+++ resolved
@@ -2000,19 +2000,6 @@
                 auto arg1_shape = args[1].get_shape();
                 auto result_shape = out[0].get_shape();
 
-                bool filter_dilated = false;
-                for (size_t s : convolution->get_window_dilation_strides())
-                {
-                    filter_dilated = filter_dilated || (s != 1);
-                }
-
-                bool data_dilated = false;
-                for (size_t s : convolution->get_data_dilation_strides())
-                {
-                    data_dilated = data_dilated || (s != 1);
-                }
-
-<<<<<<< HEAD
                 auto op_annotations =
                     static_cast<const ngraph::op::Op*>(node)->get_op_annotations();
                 if (op_annotations &&
@@ -2023,37 +2010,9 @@
                     // apart to space the elements like nGraph. So we have to subtract 1 from each pos.
                     Strides window_dilation_strides_adjusted;
                     for (size_t s : convolution->get_window_dilation_strides())
-=======
-                if (!data_dilated && arg0_rank == 4 && arg1_rank == 4 &&
-                    args[0].get_element_type() == element::f32)
-                {
-                    auto& mkldnn_emitter = external_function->get_mkldnn_emitter();
-                    auto input_data_desc = mkldnn_emitter->build_memory_descriptor(
-                        args[0], mkldnn::memory::format::nchw);
-                    auto weights_desc = mkldnn_emitter->build_memory_descriptor(
-                        args[1], mkldnn::memory::format::oihw);
-                    auto result_desc = mkldnn_emitter->build_memory_descriptor(
-                        out[0], mkldnn::memory::format::nchw);
-                    size_t conv_index = 0;
-
-                    if (!filter_dilated)
->>>>>>> 3380928c
                     {
-                        conv_index = mkldnn_emitter->build_convolution_forward(
-                            input_data_desc,
-                            weights_desc,
-                            result_desc,
-                            convolution->get_window_movement_strides(),
-                            convolution->get_padding_below(),
-                            convolution->get_padding_above());
+                        window_dilation_strides_adjusted.push_back(s - 1);
                     }
-                    else
-                    {
-                        // For dilation, MKLDNN wants to know how many elements to insert between, not how far
-                        // apart to space the elements like nGraph. So we have to subtract 1 from each pos.
-                        Strides window_dilation_strides_adjusted;
-
-<<<<<<< HEAD
                     auto input_tvl = node->get_inputs()[0]
                                          .get_output()
                                          .get_tensor_view()
@@ -2070,41 +2029,24 @@
                             .get_mkldnn_format();
                     auto output_format = dynamic_cast<runtime::cpu::LayoutDescriptor&>(*output_tvl)
                                              .get_mkldnn_format();
-                    const string& et = runtime::cpu::mkldnn_utils::get_mkldnn_data_type_string(
-                        args[0].get_element_type().c_type_string());
-
-                    writer << "{\n";
-                    writer.indent++;
-
-                    writer << "engine cpu_engine = engine(engine::cpu, 0);\n";
-                    writer << "memory::desc input_data_desc = memory::desc({" << join(arg0_shape)
-                           << "}, " << et << ", "
-                           << runtime::cpu::mkldnn_utils::get_mkldnn_format_string(input_format)
-                           << ");\n";
-                    writer << "memory::desc weights_desc = memory::desc({" << join(arg1_shape)
-                           << "}, " << et << ", "
-                           << runtime::cpu::mkldnn_utils::get_mkldnn_format_string(weights_format)
-                           << ");\n";
-                    writer << "memory::desc result_desc = memory::desc({" << join(result_shape)
-                           << "}, " << et << ", "
-                           << runtime::cpu::mkldnn_utils::get_mkldnn_format_string(output_format)
-                           << ");\n";
-=======
-                        for (size_t s : convolution->get_window_dilation_strides())
-                        {
-                            window_dilation_strides_adjusted.push_back(s - 1);
-                        }
-
-                        conv_index = mkldnn_emitter->build_convolution_forward(
-                            input_data_desc,
-                            weights_desc,
-                            result_desc,
-                            convolution->get_window_movement_strides(),
-                            window_dilation_strides_adjusted,
-                            convolution->get_padding_below(),
-                            convolution->get_padding_above());
-                    }
->>>>>>> 3380928c
+
+                    auto& mkldnn_emitter = external_function->get_mkldnn_emitter();
+                    auto input_data_desc =
+                        mkldnn_emitter->build_memory_descriptor(args[0], input_format);
+                    auto weights_desc =
+                        mkldnn_emitter->build_memory_descriptor(args[1], weights_format);
+                    auto result_desc =
+                        mkldnn_emitter->build_memory_descriptor(out[0], output_format);
+                    size_t conv_index = 0;
+
+                    conv_index = mkldnn_emitter->build_convolution_forward(
+                        input_data_desc,
+                        weights_desc,
+                        result_desc,
+                        convolution->get_window_movement_strides(),
+                        window_dilation_strides_adjusted,
+                        convolution->get_padding_below(),
+                        convolution->get_padding_above());
 
                     auto& deps = mkldnn_emitter->get_primitive_deps(conv_index);
                     writer << "cpu::mkldnn_utils::set_memory_ptr(ctx, " << to_string(deps[0])
@@ -2725,8 +2667,8 @@
                 if (delta_rank == 4 && mpb->get_window_shape().size() == 2 &&
                     args[0].get_element_type() == element::f32 && max_pool_fprop_op != nullptr)
                 {
-                    const string& et =
-                        get_mkldnn_data_type(args[1].get_element_type().c_type_string());
+                    const string& et = runtime::cpu::mkldnn_utils::get_mkldnn_data_type_string(
+                        args[1].get_element_type().c_type_string());
 
                     writer << "{\n";
                     writer.indent++;
