--- conflicted
+++ resolved
@@ -1724,16 +1724,46 @@
     m_out << "                {" << join(reverse->get_reversed_axes()) << "});\n";
 }
 
-<<<<<<< HEAD
-void runtime::cpu::CPU_Emitter::EmitSelectAndScatter(
-=======
 void runtime::cpu::CPU_Emitter::EmitReduceWindow(
->>>>>>> a2d97200
     const ngraph::Node* n,
     const vector<runtime::cpu::TensorViewWrapper>& args,
     const vector<runtime::cpu::TensorViewWrapper>& out)
 {
-<<<<<<< HEAD
+    auto reduce_window = static_cast<const op::ReduceWindow*>(n);
+
+    auto arg_reductee_shape = args[0].get_shape();
+    auto result_shape = out[0].get_shape();
+    auto reduction_function = reduce_window->get_functions()[0];
+    auto& f_result_element_type = out[0].get_element_type();
+
+    string type = f_result_element_type.c_type_string();
+    m_out << "auto f = [](" << type << " x, " << type << " y) -> " << type << "\n{";
+    m_out.indent++;
+    m_out << "\n";
+    m_out << type << " result;\n";
+    m_out << "void* args[] = {&x, &y};\n";
+    m_out << "void* out[] = {&result};\n";
+    m_out << reduction_function->get_name() << "(args, out);\n";
+    m_out << "return result;\n";
+    m_out.indent--;
+    m_out << "};\n";
+
+    m_out << "kernel::reduce_window<" << out[0].get_type() << ">(" << args[0].get_name() << ",\n";
+    m_out << "                      " << args[1].get_name() << ",\n";
+    m_out << "                      " << out[0].get_name() << ",\n";
+    m_out << "                      {" << join(arg_reductee_shape) << "},\n";
+    m_out << "                      {" << join(result_shape) << "},\n";
+    m_out << "                      f,\n";
+    m_out << "                      {" << join(reduce_window->get_window_shape()) << "},\n";
+    m_out << "                      {" << join(reduce_window->get_window_movement_strides())
+          << "});\n";
+}
+
+void runtime::cpu::CPU_Emitter::EmitSelectAndScatter(
+    const ngraph::Node* n,
+    const vector<runtime::cpu::TensorViewWrapper>& args,
+    const vector<runtime::cpu::TensorViewWrapper>& out)
+{
     auto select_and_scatter = static_cast<const op::SelectAndScatter*>(n);
     auto selection_function = select_and_scatter->get_functions()[0];
     auto scatter_function = select_and_scatter->get_functions()[1];
@@ -1756,32 +1786,16 @@
     m_out << "};\n";
 
     m_out << "auto f_scatter = [](" << type << " x, " << type << " y) -> " << type << "\n{";
-=======
-    auto reduce_window = static_cast<const op::ReduceWindow*>(n);
-
-    auto arg_reductee_shape = args[0].get_shape();
-    auto result_shape = out[0].get_shape();
-    auto reduction_function = reduce_window->get_functions()[0];
-    auto& f_result_element_type = out[0].get_element_type();
-
-    string type = f_result_element_type.c_type_string();
-    m_out << "auto f = [](" << type << " x, " << type << " y) -> " << type << "\n{";
->>>>>>> a2d97200
     m_out.indent++;
     m_out << "\n";
     m_out << type << " result;\n";
     m_out << "void* args[] = {&x, &y};\n";
     m_out << "void* out[] = {&result};\n";
-<<<<<<< HEAD
     m_out << scatter_function->get_name() << "(args, out);\n";
-=======
-    m_out << reduction_function->get_name() << "(args, out);\n";
->>>>>>> a2d97200
     m_out << "return result;\n";
     m_out.indent--;
     m_out << "};\n";
 
-<<<<<<< HEAD
     m_out << "kernel::select_and_scatter<" << out[0].get_type() << ">(" << args[0].get_name()
           << ",\n";
     m_out << "                " << args[1].get_name() << ",\n";
@@ -1794,16 +1808,6 @@
     m_out << "                f_scatter,\n";
     m_out << "                {" << join(select_and_scatter->get_window_shape()) << "},\n";
     m_out << "                {" << join(select_and_scatter->get_window_movement_strides())
-=======
-    m_out << "kernel::reduce_window<" << out[0].get_type() << ">(" << args[0].get_name() << ",\n";
-    m_out << "                      " << args[1].get_name() << ",\n";
-    m_out << "                      " << out[0].get_name() << ",\n";
-    m_out << "                      {" << join(arg_reductee_shape) << "},\n";
-    m_out << "                      {" << join(result_shape) << "},\n";
-    m_out << "                      f,\n";
-    m_out << "                      {" << join(reduce_window->get_window_shape()) << "},\n";
-    m_out << "                      {" << join(reduce_window->get_window_movement_strides())
->>>>>>> a2d97200
           << "});\n";
 }
 
