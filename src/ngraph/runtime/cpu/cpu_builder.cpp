/*******************************************************************************
* Copyright 2018 Intel Corporation
*
* Licensed under the Apache License, Version 2.0 (the "License");
* you may not use this file except in compliance with the License.
* You may obtain a copy of the License at
*
*     http://www.apache.org/licenses/LICENSE-2.0
*
* Unless required by applicable law or agreed to in writing, software
* distributed under the License is distributed on an "AS IS" BASIS,
* WITHOUT WARRANTIES OR CONDITIONS OF ANY KIND, either express or implied.
* See the License for the specific language governing permissions and
* limitations under the License.
*******************************************************************************/

#include "ngraph/runtime/cpu/cpu_builder.hpp"

#include <algorithm>
#include <cmath>
#include <numeric>
#include <string>
#include <typeindex>
#include <unordered_map>
#include <vector>
#include "ngraph/descriptor/primary_tensor_view.hpp"
#include "ngraph/node.hpp"
#include "ngraph/op/abs.hpp"
#include "ngraph/op/acos.hpp"
#include "ngraph/op/and.hpp"
#include "ngraph/op/asin.hpp"
#include "ngraph/op/atan.hpp"
#include "ngraph/op/ceiling.hpp"
#include "ngraph/op/constant.hpp"
#include "ngraph/op/cos.hpp"
#include "ngraph/op/cosh.hpp"
#include "ngraph/op/divide.hpp"
#include "ngraph/op/equal.hpp"
#include "ngraph/op/exp.hpp"
#include "ngraph/op/floor.hpp"
#include "ngraph/op/get_output_element.hpp"
#include "ngraph/op/greater.hpp"
#include "ngraph/op/greater_eq.hpp"
#include "ngraph/op/less.hpp"
#include "ngraph/op/less_eq.hpp"
#include "ngraph/op/log.hpp"
#include "ngraph/op/maximum.hpp"
#include "ngraph/op/minimum.hpp"
#include "ngraph/op/multiply.hpp"
#include "ngraph/op/negative.hpp"
#include "ngraph/op/not.hpp"
#include "ngraph/op/not_equal.hpp"
#include "ngraph/op/op.hpp"
#include "ngraph/op/or.hpp"
#include "ngraph/op/parameter.hpp"
#include "ngraph/op/power.hpp"
#include "ngraph/op/result.hpp"
#include "ngraph/op/sign.hpp"
#include "ngraph/op/sin.hpp"
#include "ngraph/op/sinh.hpp"
#include "ngraph/op/sqrt.hpp"
#include "ngraph/op/subtract.hpp"
#include "ngraph/op/tan.hpp"
#include "ngraph/op/tanh.hpp"
#include "ngraph/runtime/cpu/cpu_kernels.hpp"
#include "ngraph/runtime/cpu/cpu_op_annotations.hpp"
#include "ngraph/runtime/cpu/kernel/abs.hpp"
#include "ngraph/runtime/cpu/kernel/acos.hpp"
#include "ngraph/runtime/cpu/kernel/and.hpp"
#include "ngraph/runtime/cpu/kernel/asin.hpp"
#include "ngraph/runtime/cpu/kernel/atan.hpp"
#include "ngraph/runtime/cpu/kernel/broadcast.hpp"
#include "ngraph/runtime/cpu/kernel/ceil.hpp"
#include "ngraph/runtime/cpu/kernel/cos.hpp"
#include "ngraph/runtime/cpu/kernel/cosh.hpp"
#include "ngraph/runtime/cpu/kernel/cwise_pow.hpp"
#include "ngraph/runtime/cpu/kernel/divide.hpp"
#include "ngraph/runtime/cpu/kernel/equal.hpp"
#include "ngraph/runtime/cpu/kernel/exp.hpp"
#include "ngraph/runtime/cpu/kernel/floor.hpp"
#include "ngraph/runtime/cpu/kernel/greater.hpp"
#include "ngraph/runtime/cpu/kernel/greater_eq.hpp"
#include "ngraph/runtime/cpu/kernel/less.hpp"
#include "ngraph/runtime/cpu/kernel/less_eq.hpp"
#include "ngraph/runtime/cpu/kernel/log.hpp"
#include "ngraph/runtime/cpu/kernel/maximum.hpp"
#include "ngraph/runtime/cpu/kernel/minimum.hpp"
#include "ngraph/runtime/cpu/kernel/multiply.hpp"
#include "ngraph/runtime/cpu/kernel/negative.hpp"
#include "ngraph/runtime/cpu/kernel/not.hpp"
#include "ngraph/runtime/cpu/kernel/not_equal.hpp"
#include "ngraph/runtime/cpu/kernel/or.hpp"
#include "ngraph/runtime/cpu/kernel/result.hpp"
#include "ngraph/runtime/cpu/kernel/sign.hpp"
#include "ngraph/runtime/cpu/kernel/sin.hpp"
#include "ngraph/runtime/cpu/kernel/sinh.hpp"
#include "ngraph/runtime/cpu/kernel/sqrt.hpp"
#include "ngraph/runtime/cpu/kernel/subtract.hpp"
#include "ngraph/runtime/cpu/kernel/tan.hpp"
#include "ngraph/runtime/cpu/kernel/tanh.hpp"
#include "ngraph/runtime/cpu/op/convert_layout.hpp"
#include "ngraph/type/element_type.hpp"
#include "ngraph/util.hpp"

#ifdef NGRAPH_DISTRIBUTED
#include <mpi.h>
#include "ngraph/op/allreduce.hpp"
#endif

using namespace std;
using namespace ngraph;

namespace ngraph
{
    namespace runtime
    {
        namespace cpu
        {
            template <>
            void Builder::BUILDER_DECL(ngraph::op::Subtract)
            {
                BUILD_BINARY_ELEMWISE_FUNCTOR(runtime::cpu::kernel::subtract);
            }

            template <>
            void Builder::BUILDER_DECL(ngraph::op::Multiply)
            {
                BUILD_BINARY_ELEMWISE_FUNCTOR(runtime::cpu::kernel::multiply);
            }

            template <>
            void Builder::BUILDER_DECL(ngraph::op::Divide)
            {
                BUILD_BINARY_ELEMWISE_FUNCTOR(runtime::cpu::kernel::divide);
            }

            template <>
            void Builder::BUILDER_DECL(ngraph::op::Equal)
            {
                BUILD_BINARY_ELEMWISE_FUNCTOR(runtime::cpu::kernel::equal);
            }

            template <>
            void Builder::BUILDER_DECL(ngraph::op::NotEqual)
            {
                BUILD_BINARY_ELEMWISE_FUNCTOR(runtime::cpu::kernel::not_equal);
            }

            template <>
            void Builder::BUILDER_DECL(ngraph::op::Greater)
            {
                BUILD_BINARY_ELEMWISE_FUNCTOR(runtime::cpu::kernel::greater);
            }

            template <>
            void Builder::BUILDER_DECL(ngraph::op::GreaterEq)
            {
                BUILD_BINARY_ELEMWISE_FUNCTOR(runtime::cpu::kernel::greater_eq);
            }

            template <>
            void Builder::BUILDER_DECL(ngraph::op::Less)
            {
                BUILD_BINARY_ELEMWISE_FUNCTOR(runtime::cpu::kernel::less);
            }

            template <>
            void Builder::BUILDER_DECL(ngraph::op::LessEq)
            {
                BUILD_BINARY_ELEMWISE_FUNCTOR(runtime::cpu::kernel::less_eq);
            }

            template <>
            void Builder::BUILDER_DECL(ngraph::op::And)
            {
                auto& functors = external_function->get_functors();

                auto element_count = out[0].get_size();
                auto& arg0_tensor = external_function->get_tensor_data(args[0].get_name());
                auto& arg1_tensor = external_function->get_tensor_data(args[1].get_name());
                auto& out0_tensor = external_function->get_tensor_data(out[0].get_name());

                auto functor = [&, element_count](CPURuntimeContext* ctx) {
                    runtime::cpu::kernel::logical_and(
                        arg0_tensor, arg1_tensor, out0_tensor, element_count);
                };
                functors.emplace_back(functor);
            }

            template <>
            void Builder::BUILDER_DECL(ngraph::op::Or)
            {
                auto& functors = external_function->get_functors();

                auto element_count = out[0].get_size();
                auto& arg0_tensor = external_function->get_tensor_data(args[0].get_name());
                auto& arg1_tensor = external_function->get_tensor_data(args[1].get_name());
                auto& out0_tensor = external_function->get_tensor_data(out[0].get_name());

                auto functor = [&, element_count](CPURuntimeContext* ctx) {
                    runtime::cpu::kernel::logical_or(
                        arg0_tensor, arg1_tensor, out0_tensor, element_count);
                };
                functors.emplace_back(functor);
            }

            template <>
            void Builder::BUILDER_DECL(ngraph::op::Maximum)
            {
                BUILD_BINARY_ELEMWISE_FUNCTOR(runtime::cpu::kernel::maximum);
            }
            template <>
            void Builder::BUILDER_DECL(ngraph::op::Minimum)
            {
                BUILD_BINARY_ELEMWISE_FUNCTOR(runtime::cpu::kernel::minimum);
            }

            template <>
            void Builder::BUILDER_DECL(ngraph::op::Power)
            {
                BUILD_BINARY_ELEMWISE_FUNCTOR(runtime::cpu::kernel::cwise_pow);
            }

            template <>
            void Builder::BUILDER_DECL(ngraph::op::Abs)
            {
                BUILD_UNARY_ELEMWISE_FUNCTOR(runtime::cpu::kernel::abs);
            }

            template <>
            void Builder::BUILDER_DECL(ngraph::op::Acos)
            {
                BUILD_UNARY_ELEMWISE_FUNCTOR(runtime::cpu::kernel::acos);
            }

            template <>
            void Builder::BUILDER_DECL(ngraph::op::Asin)
            {
                BUILD_UNARY_ELEMWISE_FUNCTOR(runtime::cpu::kernel::asin);
            }

            template <>
            void Builder::BUILDER_DECL(ngraph::op::Atan)
            {
                BUILD_UNARY_ELEMWISE_FUNCTOR(runtime::cpu::kernel::atan);
            }

            template <>
            void Builder::BUILDER_DECL(ngraph::op::Ceiling)
            {
                BUILD_UNARY_ELEMWISE_FUNCTOR(runtime::cpu::kernel::ceil);
            }

            template <>
            void Builder::BUILDER_DECL(ngraph::op::Cos)
            {
                BUILD_UNARY_ELEMWISE_FUNCTOR(runtime::cpu::kernel::cos);
            }

            template <>
            void Builder::BUILDER_DECL(ngraph::op::Cosh)
            {
                BUILD_UNARY_ELEMWISE_FUNCTOR(runtime::cpu::kernel::cosh);
            }

            template <>
            void Builder::BUILDER_DECL(ngraph::op::Floor)
            {
                BUILD_UNARY_ELEMWISE_FUNCTOR(runtime::cpu::kernel::floor);
            }

            template <>
            void Builder::BUILDER_DECL(ngraph::op::Negative)
            {
                BUILD_UNARY_ELEMWISE_FUNCTOR(runtime::cpu::kernel::negative);
            }

            template <>
            void Builder::BUILDER_DECL(ngraph::op::Sqrt)
            {
                BUILD_UNARY_ELEMWISE_FUNCTOR(runtime::cpu::kernel::sqrt);
            }

            template <>
            void Builder::BUILDER_DECL(ngraph::op::Result)
            {
                BUILD_UNARY_ELEMWISE_FUNCTOR(runtime::cpu::kernel::result);
            }

            template <>
            void Builder::BUILDER_DECL(ngraph::op::Exp)
            {
                BUILD_UNARY_ELEMWISE_FUNCTOR(runtime::cpu::kernel::exp);
            }

            template <>
            void Builder::BUILDER_DECL(ngraph::op::Log)
            {
                BUILD_UNARY_ELEMWISE_FUNCTOR(runtime::cpu::kernel::log);
            }

            template <>
            void Builder::BUILDER_DECL(ngraph::op::Not)
            {
                BUILD_UNARY_ELEMWISE_FUNCTOR(runtime::cpu::kernel::logical_not);
            }

            template <>
            void Builder::BUILDER_DECL(ngraph::op::Sign)
            {
                BUILD_UNARY_ELEMWISE_FUNCTOR(runtime::cpu::kernel::sign);
            }

            template <>
            void Builder::BUILDER_DECL(ngraph::op::Sin)
            {
                BUILD_UNARY_ELEMWISE_FUNCTOR(runtime::cpu::kernel::sin);
            }

            template <>
            void Builder::BUILDER_DECL(ngraph::op::Sinh)
            {
                BUILD_UNARY_ELEMWISE_FUNCTOR(runtime::cpu::kernel::sinh);
            }

            template <>
            void Builder::BUILDER_DECL(ngraph::op::Tan)
            {
                BUILD_UNARY_ELEMWISE_FUNCTOR(runtime::cpu::kernel::tan);
            }

            template <>
            void Builder::BUILDER_DECL(ngraph::op::Tanh)
            {
                BUILD_UNARY_ELEMWISE_FUNCTOR(runtime::cpu::kernel::tanh);
            }

            template <>
            void Builder::BUILDER_DECL(ngraph::op::Constant)
            {
                auto& functors = external_function->get_functors();

                vector<void**> dest;
                for (auto& result : external_function->get_function()->get_results())
                {
                    if (result.get() == node)
                    {
                        dest.push_back(&external_function->get_tensor_data(
                            result->get_output_tensor(0).get_name()));
                    }
                }
                auto& src =
                    external_function->get_tensor_data(node->get_output_tensor(0).get_name());
<<<<<<< HEAD
                auto size = node->get_output_tensor(0)
                                .get_primary_tensor_view()
                                ->get_tensor_view_layout()
                                ->size();
=======
                auto size = node->get_output_tensor(0).size();
>>>>>>> c449005a
                auto functor = [&, dest, src, size](CPURuntimeContext* ctx) {
                    for (auto p : dest)
                    {
                        memcpy(*p, src, size);
                    }
                };
                functors.emplace_back(functor);
            }

#define TI(x) type_index(typeid(x))

            BuildOpMap build_dispatcher{
                {TI(ngraph::op::Parameter), &runtime::cpu::Builder::nop},
                {TI(ngraph::runtime::cpu::op::ConvertLayout),
                 &runtime::cpu::Builder::build<ngraph::runtime::cpu::op::ConvertLayout>}};

            REGISTER_OP_BUILDER(Constant);
            REGISTER_OP_BUILDER(Result);
            REGISTER_OP_BUILDER(Subtract);
            REGISTER_OP_BUILDER(Multiply);
            REGISTER_OP_BUILDER(Divide);
            REGISTER_OP_BUILDER(Power);
            REGISTER_OP_BUILDER(Abs);
            REGISTER_OP_BUILDER(Acos);
            REGISTER_OP_BUILDER(Asin);
            REGISTER_OP_BUILDER(Atan);
            REGISTER_OP_BUILDER(Ceiling);
            REGISTER_OP_BUILDER(Cos);
            REGISTER_OP_BUILDER(Cosh)
            REGISTER_OP_BUILDER(Floor);
            REGISTER_OP_BUILDER(Negative);
            REGISTER_OP_BUILDER(Exp);
            REGISTER_OP_BUILDER(Log);
            REGISTER_OP_BUILDER(Sqrt);
            REGISTER_OP_BUILDER(Sign);
            REGISTER_OP_BUILDER(Sin);
            REGISTER_OP_BUILDER(Sinh);
            REGISTER_OP_BUILDER(Tan);
            REGISTER_OP_BUILDER(Tanh);

            REGISTER_OP_BUILDER(Not);
            REGISTER_OP_BUILDER(Equal);
            REGISTER_OP_BUILDER(NotEqual);
            REGISTER_OP_BUILDER(Greater);
            REGISTER_OP_BUILDER(GreaterEq);
            REGISTER_OP_BUILDER(Less);
            REGISTER_OP_BUILDER(LessEq);
            REGISTER_OP_BUILDER(Maximum);
            REGISTER_OP_BUILDER(Minimum);
            REGISTER_OP_BUILDER(And);
            REGISTER_OP_BUILDER(Or);
        }
    }
}<|MERGE_RESOLUTION|>--- conflicted
+++ resolved
@@ -351,14 +351,11 @@
                 }
                 auto& src =
                     external_function->get_tensor_data(node->get_output_tensor(0).get_name());
-<<<<<<< HEAD
                 auto size = node->get_output_tensor(0)
                                 .get_primary_tensor_view()
                                 ->get_tensor_view_layout()
                                 ->size();
-=======
-                auto size = node->get_output_tensor(0).size();
->>>>>>> c449005a
+                
                 auto functor = [&, dest, src, size](CPURuntimeContext* ctx) {
                     for (auto p : dest)
                     {
