--- conflicted
+++ resolved
@@ -471,7 +471,6 @@
             }
 
             template <>
-<<<<<<< HEAD
             NodeExecutorTy Builder::BUILDER_CF_DECL(ngraph::op::Floor)
             {
                 BUILD_UNARY_ELEMWISE_CF_FUNCTOR(runtime::cpu::kernel::floor);
@@ -481,7 +480,9 @@
             NodeExecutorTy Builder::BUILDER_CF_DECL(ngraph::op::Ceiling)
             {
                 BUILD_UNARY_ELEMWISE_CF_FUNCTOR(runtime::cpu::kernel::ceil);
-=======
+            }
+
+            template <>
             NodeExecutorTy Builder::BUILDER_CF_DECL(ngraph::op::Equal)
             {
                 BUILD_BINARY_ELEMWISE_CF_FUNCTOR(runtime::cpu::kernel::equal);
@@ -541,7 +542,6 @@
                         inputs[0], inputs[1], outputs[0], element_count, 0);
                 };
                 return functor;
->>>>>>> bcaf32c4
             }
 
             template <>
@@ -616,10 +616,8 @@
             REGISTER_CF_BUILDER(Negative);
             REGISTER_CF_BUILDER(Relu);
             REGISTER_CF_BUILDER(Sqrt);
-<<<<<<< HEAD
             REGISTER_CF_BUILDER(Floor);
             REGISTER_CF_BUILDER(Ceiling);
-=======
             REGISTER_CF_BUILDER(Equal);
             REGISTER_CF_BUILDER(NotEqual);
             REGISTER_CF_BUILDER(Greater);
@@ -628,7 +626,6 @@
             REGISTER_CF_BUILDER(LessEq);
             REGISTER_CF_BUILDER(And);
             REGISTER_CF_BUILDER(Or);
->>>>>>> bcaf32c4
             REGISTER_CF_BUILDER(Sign);
         }
     }
