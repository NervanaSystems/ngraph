//*****************************************************************************
// Copyright 2017-2020 Intel Corporation
//
// Licensed under the Apache License, Version 2.0 (the "License");
// you may not use this file except in compliance with the License.
// You may obtain a copy of the License at
//
//     http://www.apache.org/licenses/LICENSE-2.0
//
// Unless required by applicable law or agreed to in writing, software
// distributed under the License is distributed on an "AS IS" BASIS,
// WITHOUT WARRANTIES OR CONDITIONS OF ANY KIND, either express or implied.
// See the License for the specific language governing permissions and
// limitations under the License.
//*****************************************************************************

#pragma once

#include <functional>
#include <memory>

#include "ngraph/op/util/op_annotations.hpp"

namespace ngraph
{
    namespace runtime
    {
        namespace cpu
        {
            /// \brief Annotations added to graph ops by CPU backend passes
            class CPUOpAnnotations : public ngraph::op::util::OpAnnotations
            {
            public:
                CPUOpAnnotations() {}
<<<<<<< HEAD
                bool is_dnnl_op() { return m_dnnl_op; }
                void set_dnnl_op(bool val) { m_dnnl_op = val; }
=======
                bool is_mkldnn_op() { return m_mkldnn_op; }
                void set_mkldnn_op(bool val) { m_mkldnn_op = val; }

>>>>>>> 4a0f162a
            private:
                bool m_dnnl_op = false;
            };

            std::function<std::shared_ptr<ngraph::op::util::OpAnnotations>(void)>
                get_annotations_factory();
        }
    }
}<|MERGE_RESOLUTION|>--- conflicted
+++ resolved
@@ -32,14 +32,9 @@
             {
             public:
                 CPUOpAnnotations() {}
-<<<<<<< HEAD
                 bool is_dnnl_op() { return m_dnnl_op; }
                 void set_dnnl_op(bool val) { m_dnnl_op = val; }
-=======
-                bool is_mkldnn_op() { return m_mkldnn_op; }
-                void set_mkldnn_op(bool val) { m_mkldnn_op = val; }
 
->>>>>>> 4a0f162a
             private:
                 bool m_dnnl_op = false;
             };
