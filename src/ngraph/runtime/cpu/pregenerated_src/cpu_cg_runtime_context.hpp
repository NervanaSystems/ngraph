//*****************************************************************************
// Copyright 2017-2019 Intel Corporation
//
// Licensed under the Apache License, Version 2.0 (the "License");
// you may not use this file except in compliance with the License.
// You may obtain a copy of the License at
//
//     http://www.apache.org/licenses/LICENSE-2.0
//
// Unless required by applicable law or agreed to in writing, software
// distributed under the License is distributed on an "AS IS" BASIS,
// WITHOUT WARRANTIES OR CONDITIONS OF ANY KIND, either express or implied.
// See the License for the specific language governing permissions and
// limitations under the License.
//*****************************************************************************
/// \file
/// This file contains the pre-generated source code for CPURuntimeContextCG. This class is used
/// to hold runtime information of the execution of kernels in codegen mode.
///

#pragma once

R"(
                enum class OpType
                {
                    ADD,
                    AVGPOOL,
                    AVGPOOLBACKPROP,
                    BATCHNORM3ARGS,
                    BATCHNORM5ARGS,
                    BATCHNORMBACKPROP,
                    BOUNDEDRELU,
                    CONCAT,
                    CONVERTLAYOUT,
                    CONVOLUTION,
                    CONVOLUTIONRELU,
                    CONVOLUTIONADD,
                    CONVOLUTIONBIAS,
                    CONVOLUTIONBIASADD,
                    CONVOLUTIONBACKPROPDATA,
                    CONVOLUTIONBACKPROPWEIGHTS,
                    CONVOLUTIONBIASBACKPROPWEIGHTSBIAS,
                    GROUPCONVOLUTION,
                    GROUPCONVOLUTIONBIAS,
                    DECONVOLUTIONBIAS,
                    LEAKYRELU,
                    LRN,
                    LSTM,
                    MAXPOOL,
                    MAXPOOLBACKPROPFORWARD,
                    MAXPOOLBACKPROPBACKWARD,
                    MAXPOOLWITHINDICES,
                    MAXPOOLWITHINDICESBACKPROP,
                    QUANTIZE,
                    DEQUANTIZE,
                    QUANTIZEDAVGPOOL,
                    QUANTIZEDMAXPOOL,
                    QUANTIZEDCONCAT,
                    QUANTIZEDDOTBIAS,
                    QUANTIZEDMATMUL,
                    QUANTIZEDCONVOLUTION,
                    QUANTIZEDCONVOLUTIONBIAS,
                    QUANTIZEDCONVOLUTIONBIASADD,
                    QUANTIZEDCONVOLUTIONBIASSIGNEDADD,
					QUANTIZEDCONVOLUTIONRELU,
                    RELU,
                    RELUBACKPROP,
                    RNN,
                    SIGMOID,
                    SIGMOIDBACKPROP,
                    SLICE,
                    SOFTMAX
                };

struct CPURuntimeContextCG
{
    std::unique_ptr<tbb::flow::graph> tbb_graph;
    std::unique_ptr<tbb::global_control> tbb_gcontrol;

    CPURuntimeContextCG() { init_tbb(); init_mkldnn_primitives();}
    ~CPURuntimeContextCG() { cleanup_tbb(); cleanup_mkldnn_primitives();}

	std::vector<mkldnn::memory*> mkldnn_memories;
    std::vector<mkldnn::primitive*> mkldnn_primitives;
    std::vector<mkldnn::memory::desc*> mkldnn_scratchpad_mds;
    AlignedBuffer* scratchpad_buffer;
    std::vector<char*> mkldnn_workspaces;
    std::vector<mkldnn::memory::desc*> mkldnn_descriptors;

    mkldnn::engine global_cpu_engine = mkldnn::engine(mkldnn::engine::kind::cpu, 0);

<<<<<<< HEAD
	void set_memory_ptr(size_t index,
                        void* ptr)
	{
		auto memory = mkldnn_memories[index];
		memory->set_data_handle(ptr);
	}

	void mkldnn_invoke_primitive(size_t primitive_index, std::vector<size_t>& deps,
                                        OpType type)
	{
    std::unordered_map<int, mkldnn::memory> exec_args;
	size_t nargs;
    switch (type)
    {
    case OpType::ADD:
        exec_args = {{MKLDNN_ARG_MULTIPLE_SRC, *mkldnn_memories[deps[0]]},
                     {MKLDNN_ARG_MULTIPLE_SRC + 1, *mkldnn_memories[deps[1]]},
                     {MKLDNN_ARG_DST, *mkldnn_memories[deps[2]]}};
        break;
    case OpType::AVGPOOL:
    case OpType::BOUNDEDRELU:
    case OpType::CONVERTLAYOUT:
    case OpType::LEAKYRELU:
    case OpType::LRN:
    case OpType::MAXPOOL:
    case OpType::QUANTIZE:
    case OpType::DEQUANTIZE:
    case OpType::QUANTIZEDAVGPOOL:
    case OpType::QUANTIZEDMAXPOOL:
    case OpType::RELU:
    case OpType::SIGMOID:
    case OpType::SLICE:
    case OpType::SOFTMAX:
        exec_args = {{MKLDNN_ARG_SRC, *mkldnn_memories[deps[0]]},
                     {MKLDNN_ARG_DST, *mkldnn_memories[deps[1]]}};
        break;
    case OpType::AVGPOOLBACKPROP:
        exec_args = {{MKLDNN_ARG_DIFF_DST, *mkldnn_memories[deps[0]]},
                     {MKLDNN_ARG_DIFF_SRC, *mkldnn_memories[deps[1]]}};
        break;
    case OpType::BATCHNORM3ARGS:
        exec_args = {{MKLDNN_ARG_SRC, *mkldnn_memories[deps[0]]},
                     {MKLDNN_ARG_WEIGHTS, *mkldnn_memories[deps[1]]},
                     {MKLDNN_ARG_DST, *mkldnn_memories[deps[2]]},
                     {MKLDNN_ARG_MEAN, *mkldnn_memories[deps[3]]},
                     {MKLDNN_ARG_VARIANCE, *mkldnn_memories[deps[4]]}};
        break;
    case OpType::BATCHNORM5ARGS:
        exec_args = {{MKLDNN_ARG_SRC, *mkldnn_memories[deps[0]]},
                     {MKLDNN_ARG_MEAN, *mkldnn_memories[deps[1]]},
                     {MKLDNN_ARG_VARIANCE, *mkldnn_memories[deps[2]]},
                     {MKLDNN_ARG_WEIGHTS, *mkldnn_memories[deps[3]]},
                     {MKLDNN_ARG_DST, *mkldnn_memories[deps[4]]}};
        break;
    case OpType::BATCHNORMBACKPROP:
        exec_args = {{MKLDNN_ARG_WEIGHTS, *mkldnn_memories[deps[0]]},
                     {MKLDNN_ARG_SRC, *mkldnn_memories[deps[1]]},
                     {MKLDNN_ARG_MEAN, *mkldnn_memories[deps[2]]},
                     {MKLDNN_ARG_VARIANCE, *mkldnn_memories[deps[3]]},
                     {MKLDNN_ARG_DIFF_DST, *mkldnn_memories[deps[4]]},
                     {MKLDNN_ARG_DIFF_SRC, *mkldnn_memories[deps[5]]},
                     {MKLDNN_ARG_DIFF_WEIGHTS, *mkldnn_memories[deps[6]]}};
        break;
    case OpType::CONCAT:
    case OpType::QUANTIZEDCONCAT:
        nargs = deps.size() - 1;
        for (size_t i = 0; i < nargs; i++)
        {
            exec_args.insert({MKLDNN_ARG_MULTIPLE_SRC + i, *mkldnn_memories[deps[i]]});
        }
        exec_args.insert({MKLDNN_ARG_DST, *mkldnn_memories[deps[nargs]]});
        break;
    case OpType::CONVOLUTION:
    case OpType::CONVOLUTIONRELU:
    case OpType::CONVOLUTIONADD:
    case OpType::GROUPCONVOLUTION:
    case OpType::QUANTIZEDMATMUL:
    case OpType::QUANTIZEDCONVOLUTION:
    case OpType::QUANTIZEDCONVOLUTIONRELU:
        exec_args = {{MKLDNN_ARG_SRC, *mkldnn_memories[deps[0]]},
                     {MKLDNN_ARG_WEIGHTS, *mkldnn_memories[deps[1]]},
                     {MKLDNN_ARG_DST, *mkldnn_memories[deps[2]]}};
        break;
    case OpType::CONVOLUTIONBIAS:
    case OpType::CONVOLUTIONBIASADD:
    case OpType::GROUPCONVOLUTIONBIAS:
    case OpType::QUANTIZEDDOTBIAS:
    case OpType::QUANTIZEDCONVOLUTIONBIAS:
    case OpType::QUANTIZEDCONVOLUTIONBIASADD:
    case OpType::QUANTIZEDCONVOLUTIONBIASSIGNEDADD:
        exec_args = {{MKLDNN_ARG_SRC, *mkldnn_memories[deps[0]]},
                     {MKLDNN_ARG_WEIGHTS, *mkldnn_memories[deps[1]]},
                     {MKLDNN_ARG_BIAS, *mkldnn_memories[deps[2]]},
                     {MKLDNN_ARG_DST, *mkldnn_memories[deps[3]]}};
        break;
    case OpType::CONVOLUTIONBACKPROPDATA:
        exec_args = {{MKLDNN_ARG_DIFF_DST, *mkldnn_memories[deps[1]]},
                     {MKLDNN_ARG_WEIGHTS, *mkldnn_memories[deps[0]]},
                     {MKLDNN_ARG_DIFF_SRC, *mkldnn_memories[deps[2]]}};
        break;
    case OpType::CONVOLUTIONBACKPROPWEIGHTS:
        exec_args = {{MKLDNN_ARG_SRC, *mkldnn_memories[deps[0]]},
                     {MKLDNN_ARG_DIFF_DST, *mkldnn_memories[deps[1]]},
                     {MKLDNN_ARG_DIFF_WEIGHTS, *mkldnn_memories[deps[2]]}};
        break;
    case OpType::CONVOLUTIONBIASBACKPROPWEIGHTSBIAS:
        exec_args = {{MKLDNN_ARG_SRC, *mkldnn_memories[deps[0]]},
                     {MKLDNN_ARG_DIFF_DST, *mkldnn_memories[deps[1]]},
                     {MKLDNN_ARG_DIFF_WEIGHTS, *mkldnn_memories[deps[2]]},
                     {MKLDNN_ARG_DIFF_BIAS, *mkldnn_memories[deps[3]]}};
        break;
    case OpType::DECONVOLUTIONBIAS:
        exec_args = {{MKLDNN_ARG_WEIGHTS, *mkldnn_memories[deps[0]]},
                     {MKLDNN_ARG_SRC, *mkldnn_memories[deps[1]]},
                     {MKLDNN_ARG_BIAS, *mkldnn_memories[deps[2]]},
                     {MKLDNN_ARG_DST, *mkldnn_memories[deps[3]]}};
        break;
    case OpType::LSTM:
    case OpType::RNN:
        exec_args = {{MKLDNN_ARG_SRC_LAYER, *mkldnn_memories[deps[0]]},
                     {MKLDNN_ARG_SRC_ITER, *mkldnn_memories[deps[1]]},
					 {MKLDNN_ARG_SRC_ITER_C, *mkldnn_memories[deps[2]]},
                     {MKLDNN_ARG_WEIGHTS_LAYER, *mkldnn_memories[deps[3]]},
                     {MKLDNN_ARG_WEIGHTS_ITER, *mkldnn_memories[deps[4]]},
                     {MKLDNN_ARG_BIAS, *mkldnn_memories[deps[5]]},
                     {MKLDNN_ARG_DST_LAYER, *mkldnn_memories[deps[6]]},
                     {MKLDNN_ARG_DST_ITER, *mkldnn_memories[deps[7]]},
                     {MKLDNN_ARG_DST_ITER_C, *mkldnn_memories[deps[8]]},
                     {MKLDNN_ARG_WORKSPACE, *mkldnn_memories[deps[9]]}};
        break;
    case OpType::MAXPOOLBACKPROPFORWARD:
        exec_args = {{MKLDNN_ARG_SRC, *mkldnn_memories[deps[0]]},
                     {MKLDNN_ARG_WORKSPACE, *mkldnn_memories[deps[3]]},
                     {MKLDNN_ARG_DST, *mkldnn_memories[deps[2]]}};
        break;
    case OpType::MAXPOOLWITHINDICES:
        exec_args = {{MKLDNN_ARG_SRC, *mkldnn_memories[deps[0]]},
                     {MKLDNN_ARG_WORKSPACE, *mkldnn_memories[deps[2]]},
                     {MKLDNN_ARG_DST, *mkldnn_memories[deps[1]]}};
        break;
    case OpType::MAXPOOLBACKPROPBACKWARD:
        exec_args = {{MKLDNN_ARG_DIFF_DST, *mkldnn_memories[deps[1]]},
                     {MKLDNN_ARG_WORKSPACE, *mkldnn_memories[deps[3]]},
                     {MKLDNN_ARG_DIFF_SRC, *mkldnn_memories[deps[2]]}};
		break;
    case OpType::MAXPOOLWITHINDICESBACKPROP:
        exec_args = {{MKLDNN_ARG_DIFF_DST, *mkldnn_memories[deps[0]]},
                     {MKLDNN_ARG_WORKSPACE, *mkldnn_memories[deps[2]]},
                     {MKLDNN_ARG_DIFF_SRC, *mkldnn_memories[deps[1]]}};
        break;
    case OpType::RELUBACKPROP:
    case OpType::SIGMOIDBACKPROP:
        exec_args = {{MKLDNN_ARG_SRC, *mkldnn_memories[deps[0]]},
                     {MKLDNN_ARG_DIFF_DST, *mkldnn_memories[deps[1]]},
                     {MKLDNN_ARG_DIFF_SRC, *mkldnn_memories[deps[2]]}};
        break;
=======
    void set_memory_ptr(size_t primitive_index,
                        void* ptr)
    {
        auto primitive = static_cast<mkldnn::memory*>(mkldnn_primitives[primitive_index]);
        primitive->set_data_handle(ptr);
    }

    void mkldnn_invoke_primitive(size_t primitive_index)
    {
        mkldnn::stream s(mkldnn::stream::kind::eager);
        try
        {
            s.submit({*mkldnn_primitives[primitive_index]}).wait();
        }
        catch (const mkldnn::error& e)
        {
            throw std::runtime_error("Could not run mkldnn primitive " + e.message);
        }
>>>>>>> 8dd818e5
    }

    mkldnn::memory scratchpad(*mkldnn_scratchpad_mds[primitive_index],
                              global_cpu_engine,
                              scratchpad_buffer->get_ptr());
    exec_args.insert({MKLDNN_ARG_SCRATCHPAD, scratchpad});


    mkldnn::stream s(global_cpu_engine);
    try
    {
        (*mkldnn_primitives[primitive_index]).execute(s, exec_args);
        s.wait();
    }
    catch (const mkldnn::error& e)
    {
        throw std::runtime_error("Could not run mkdnn primitive ");
    }
}

private:
    inline void init_tbb()
    {
        if (std::getenv("NGRAPH_CPU_USE_TBB"))
        {
            tbb_graph.reset(new tbb::flow::graph);
            const char* env_parallelism = std::getenv("NGRAPH_INTER_OP_PARALLELISM");
            const int parallelism = env_parallelism == nullptr ? 1 : std::atoi(env_parallelism);
            tbb_gcontrol.reset(
                new tbb::global_control(tbb::global_control::max_allowed_parallelism, parallelism));
        }
    }

    inline void cleanup_tbb()
    {
        if (std::getenv("NGRAPH_CPU_USE_TBB"))
        {
            // Delete nodes in tbb_graph.
            tbb_graph->wait_for_all();
            std::vector<tbb::flow::graph_node*> to_be_deleted;
            for (auto it = tbb_graph->begin(); it != tbb_graph->end(); it++)
            {
                to_be_deleted.push_back(&*it);
            }
            for (auto* node : to_be_deleted)
            {
                delete node;
            }
        }
    }

    void init_mkldnn_primitives();

<<<<<<< HEAD
	inline void cleanup_mkldnn_primitives()
	{
		for (auto p : mkldnn_primitives)
		{
			delete p;
		}
	    for (auto m : mkldnn_memories)
		{
			delete m;
		}
		
=======
    inline void cleanup_mkldnn_primitives()
    {
        for (auto p : mkldnn_primitives)
        {
            delete p;
        }
>>>>>>> 8dd818e5
#ifndef _WIN32
        //To avoid memory leak in mkldnn, release any buffers that are not free'd yet.
        //https://software.intel.com/en-us/mkl-linux-developer-guide-avoiding-memory-leaks-in-intel-mkl
        //mkl_free_buffers() is not exposed at this point, hence using mkl_serv_free_buffers()
        ngraph::runtime::cpu::mkldnn_utils::mkl_serv_free_buffers();
#endif

        for (auto w : mkldnn_workspaces)
        {
            free(w);
        }
    }

    inline void cleanup_mkldnn_descriptors()
    {
        for (auto d : mkldnn_descriptors)
        {
            free(d);
        }
    }
};

extern "C" CPURuntimeContextCG* init_cg_ctx()
{
    return new CPURuntimeContextCG;
}

extern "C" void destroy_cg_ctx(CPURuntimeContextCG* cg_ctx)
{
    delete cg_ctx;
}

static void
<<<<<<< HEAD
	deserialize_memory_descs_and_build_memory(std::ifstream& desc_file,
														 CPURuntimeContextCG* cg_ctx,
														 size_t descs_count)
=======
    deserialize_memory_descs_and_build_memory_primitives(std::ifstream& desc_file,
                                                         CPURuntimeContextCG* cg_ctx,
                                                         size_t descs_count)
>>>>>>> 8dd818e5
{
    cg_ctx->mkldnn_descriptors = std::vector<mkldnn::memory::desc*>(descs_count);
    for (auto i = 0; i < descs_count; i++)
    {
<<<<<<< HEAD
		size_t index;
		desc_file >> index;
=======
        size_t primitive_index;
        desc_file >> primitive_index;
>>>>>>> 8dd818e5
        auto desc = (mkldnn::memory::desc*)malloc(sizeof(mkldnn::memory::desc));
        if (!desc)
        {
            throw std::bad_alloc();
        }
        desc_file.read(reinterpret_cast<char*>(desc), sizeof(mkldnn::memory::desc));
<<<<<<< HEAD
		cg_ctx->mkldnn_descriptors[i] = desc;
		cg_ctx->mkldnn_memories[index] = new mkldnn::memory(*cg_ctx->mkldnn_descriptors[i], cg_ctx->global_cpu_engine, nullptr);
	}
=======
        cg_ctx->mkldnn_descriptors[i] = desc;
        cg_ctx->mkldnn_primitives[primitive_index] = new mkldnn::memory({*cg_ctx->mkldnn_descriptors[i], cg_ctx->global_cpu_engine}, nullptr);
    }
>>>>>>> 8dd818e5
};
)"<|MERGE_RESOLUTION|>--- conflicted
+++ resolved
@@ -89,7 +89,6 @@
 
     mkldnn::engine global_cpu_engine = mkldnn::engine(mkldnn::engine::kind::cpu, 0);
 
-<<<<<<< HEAD
 	void set_memory_ptr(size_t index,
                         void* ptr)
 	{
@@ -246,26 +245,6 @@
                      {MKLDNN_ARG_DIFF_DST, *mkldnn_memories[deps[1]]},
                      {MKLDNN_ARG_DIFF_SRC, *mkldnn_memories[deps[2]]}};
         break;
-=======
-    void set_memory_ptr(size_t primitive_index,
-                        void* ptr)
-    {
-        auto primitive = static_cast<mkldnn::memory*>(mkldnn_primitives[primitive_index]);
-        primitive->set_data_handle(ptr);
-    }
-
-    void mkldnn_invoke_primitive(size_t primitive_index)
-    {
-        mkldnn::stream s(mkldnn::stream::kind::eager);
-        try
-        {
-            s.submit({*mkldnn_primitives[primitive_index]}).wait();
-        }
-        catch (const mkldnn::error& e)
-        {
-            throw std::runtime_error("Could not run mkldnn primitive " + e.message);
-        }
->>>>>>> 8dd818e5
     }
 
     mkldnn::memory scratchpad(*mkldnn_scratchpad_mds[primitive_index],
@@ -319,7 +298,6 @@
 
     void init_mkldnn_primitives();
 
-<<<<<<< HEAD
 	inline void cleanup_mkldnn_primitives()
 	{
 		for (auto p : mkldnn_primitives)
@@ -331,14 +309,6 @@
 			delete m;
 		}
 		
-=======
-    inline void cleanup_mkldnn_primitives()
-    {
-        for (auto p : mkldnn_primitives)
-        {
-            delete p;
-        }
->>>>>>> 8dd818e5
 #ifndef _WIN32
         //To avoid memory leak in mkldnn, release any buffers that are not free'd yet.
         //https://software.intel.com/en-us/mkl-linux-developer-guide-avoiding-memory-leaks-in-intel-mkl
@@ -372,40 +342,24 @@
 }
 
 static void
-<<<<<<< HEAD
 	deserialize_memory_descs_and_build_memory(std::ifstream& desc_file,
 														 CPURuntimeContextCG* cg_ctx,
 														 size_t descs_count)
-=======
-    deserialize_memory_descs_and_build_memory_primitives(std::ifstream& desc_file,
-                                                         CPURuntimeContextCG* cg_ctx,
-                                                         size_t descs_count)
->>>>>>> 8dd818e5
 {
     cg_ctx->mkldnn_descriptors = std::vector<mkldnn::memory::desc*>(descs_count);
     for (auto i = 0; i < descs_count; i++)
     {
-<<<<<<< HEAD
-		size_t index;
-		desc_file >> index;
-=======
-        size_t primitive_index;
-        desc_file >> primitive_index;
->>>>>>> 8dd818e5
+    		size_t index;
+		    desc_file >> index;
         auto desc = (mkldnn::memory::desc*)malloc(sizeof(mkldnn::memory::desc));
         if (!desc)
         {
             throw std::bad_alloc();
         }
         desc_file.read(reinterpret_cast<char*>(desc), sizeof(mkldnn::memory::desc));
-<<<<<<< HEAD
-		cg_ctx->mkldnn_descriptors[i] = desc;
-		cg_ctx->mkldnn_memories[index] = new mkldnn::memory(*cg_ctx->mkldnn_descriptors[i], cg_ctx->global_cpu_engine, nullptr);
+
+		    cg_ctx->mkldnn_descriptors[i] = desc;
+		    cg_ctx->mkldnn_memories[index] = new mkldnn::memory(*cg_ctx->mkldnn_descriptors[i], cg_ctx->global_cpu_engine, nullptr);
 	}
-=======
-        cg_ctx->mkldnn_descriptors[i] = desc;
-        cg_ctx->mkldnn_primitives[primitive_index] = new mkldnn::memory({*cg_ctx->mkldnn_descriptors[i], cg_ctx->global_cpu_engine}, nullptr);
-    }
->>>>>>> 8dd818e5
 };
 )"