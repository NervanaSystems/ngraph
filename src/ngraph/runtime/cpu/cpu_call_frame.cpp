//*****************************************************************************
// Copyright 2017-2020 Intel Corporation
//
// Licensed under the Apache License, Version 2.0 (the "License");
// you may not use this file except in compliance with the License.
// You may obtain a copy of the License at
//
//     http://www.apache.org/licenses/LICENSE-2.0
//
// Unless required by applicable law or agreed to in writing, software
// distributed under the License is distributed on an "AS IS" BASIS,
// WITHOUT WARRANTIES OR CONDITIONS OF ANY KIND, either express or implied.
// See the License for the specific language governing permissions and
// limitations under the License.
//*****************************************************************************

#include <algorithm>
#include <thread>

#include "ngraph/runtime/aligned_buffer.hpp"
#include "ngraph/runtime/cpu/cpu_call_frame.hpp"
#include "ngraph/runtime/cpu/cpu_external_function.hpp"
#include "ngraph/runtime/cpu/cpu_tensor_view.hpp"
#include "ngraph/runtime/cpu/cpu_tracing.hpp"
#include "ngraph/runtime/cpu/mkldnn_emitter.hpp"

using namespace std;
using namespace ngraph;

runtime::cpu::CPU_CallFrame::CPU_CallFrame(std::shared_ptr<CPU_ExternalFunction> external_function,
                                           InitContextFuncCG compiled_init_ctx_func,
                                           DestroyContextFuncCG compiled_destroy_ctx_func,
                                           EntryPoint compiled_function,
                                           runtime::Allocator* allocator)
    : m_external_function(external_function)
    , m_compiled_init_ctx_func(compiled_init_ctx_func)
    , m_compiled_destroy_ctx_func(compiled_destroy_ctx_func)
    , m_compiled_function(compiled_function)
{
<<<<<<< HEAD
    static const int32_t m_num_ctx = getenv_int(ngraph::EnvVarEnum::NGRAPH_CPU_CONCURRENCY);
=======
    const auto envConcurrency = std::getenv("NGRAPH_CPU_CONCURRENCY");
    m_num_ctx = envConcurrency == nullptr ? 1 : std::atoi(envConcurrency);
>>>>>>> b5a77320
    if (m_num_ctx > std::thread::hardware_concurrency())
    {
        throw ngraph_error(
            "Unexpected value specified for NGRAPH_CPU_CONCURRENCY "
            "(" +
            std::string(envConcurrency) + "). Please specify a value in range [1-" +
            std::to_string(std::thread::hardware_concurrency()) + "]");
    }

    setup_runtime_context(allocator);
    if (!m_external_function->is_direct_execution())
    {
        // Invoke codegen runtime context initialization function.
        NGRAPH_CHECK(m_compiled_init_ctx_func, "compiled_init_ctx_func cannot be null.");
        cg_ctx = m_compiled_init_ctx_func();
    }
}

runtime::cpu::CPU_CallFrame::~CPU_CallFrame()
{
    cleanup_runtime_context();
    if (!m_external_function->is_direct_execution())
    {
        m_compiled_destroy_ctx_func(cg_ctx);
    }
}

void runtime::cpu::CPU_CallFrame::inner_call(
    const std::vector<std::shared_ptr<runtime::Tensor>>& output_tvs,
    const std::vector<std::shared_ptr<runtime::Tensor>>& input_tvs,
    const size_t id,
    const bool disable_caching)
{
    vector<void*> inputs;
    vector<void*> outputs;

    for (size_t i = 0; i < input_tvs.size(); i++)
    {
        shared_ptr<runtime::cpu::CPUTensorView> tv =
            static_pointer_cast<runtime::cpu::CPUTensorView>(input_tvs[i]);
        if (disable_caching)
        {
            m_ctx_vec[id]->p_en[i] = true;
        }
        else
        {
            m_ctx_vec[id]->p_en[i] = tv->get_stale();
        }

        inputs.push_back(tv->get_data_ptr());
    }
    for (size_t i = 0; i < output_tvs.size(); i++)
    {
        shared_ptr<runtime::cpu::CPUTensorView> tv =
            static_pointer_cast<runtime::cpu::CPUTensorView>(output_tvs[i]);
        outputs.push_back(tv->get_data_ptr());
    }

    // Invoke compiled computation
    if (!m_external_function->is_direct_execution())
    {
        m_compiled_function(inputs.data(), outputs.data(), m_ctx_vec[id], cg_ctx);
    }
    else
    {
        m_external_function->get_executor()(m_ctx_vec[id], inputs, outputs);
    }

    if (runtime::cpu::IsTracingEnabled())
    {
        GenerateTimeline(m_external_function->get_op_attrs(),
                         m_ctx_vec[id]->op_durations,
                         m_external_function->get_function_name() + ".timeline.json");
    }
}

void runtime::cpu::CPU_CallFrame::call(
    const std::vector<std::shared_ptr<runtime::Tensor>>& output_tvs,
    const std::vector<std::shared_ptr<runtime::Tensor>>& input_tvs)
{
    size_t id = 0;
    auto disable_caching = false;
    {
        std::unique_lock<std::mutex> lck(m_mutex);
        while (m_num_ctx_available == 0)
        {
            m_cv.wait(lck);
        }

        for (size_t i = 0; i < m_num_ctx; i++)
        {
            if (m_id_pool[i])
            {
                id = i;
                break;
            }
        }
        NGRAPH_CHECK(id != m_num_ctx);
        m_id_pool[id] = false;
        if (id != m_prev_ctx)
        {
            // Disable caching since staleness hints are no longer
            // applicable to this context
            disable_caching = true;
        }
        m_prev_ctx = id;
        m_num_ctx_available--;
    }

    m_ctx_vec[id]->pc = 0;
    propagate_layouts(output_tvs, m_external_function->get_result_layout_descriptors());
    inner_call(output_tvs, input_tvs, id, disable_caching);

    m_mutex.lock();
    m_id_pool[id] = true;
    m_num_ctx_available++;
    m_mutex.unlock();
    m_cv.notify_one();
}

void runtime::cpu::CPU_CallFrame::propagate_layouts(
    const std::vector<std::shared_ptr<runtime::Tensor>>& tvs,
    const LayoutDescriptorPtrs& layouts) const
{
    if (layouts.size() != tvs.size())
    {
        throw ngraph_error(
            "Error propagating layouts - tensor and layout descriptor counts do not match");
    }
    for (size_t i = 0; i < tvs.size(); i++)
    {
        if (layouts[i] == nullptr)
        {
            throw ngraph_error(
                "Error propagating layouts - layout information missing from tensor");
        }
        tvs[i]->set_tensor_layout(layouts[i]);
    }
}

void runtime::cpu::CPU_CallFrame::setup_runtime_context(Allocator* allocator)
{
    for (size_t i = 0; i < m_num_ctx; i++)
    {
        m_id_pool[i] = true;
        auto ctx = new CPURuntimeContext;
        m_ctx_vec.push_back(ctx);

        ctx->pc = 0;
        ctx->op_durations = nullptr;
        if (runtime::cpu::IsTracingEnabled())
        {
            ctx->op_durations = new int64_t[m_external_function->get_op_attrs().size()];
        }
        ctx->p_en = new bool[m_external_function->get_parameter_layout_descriptors().size()];

        ctx->first_iteration = true;

        ctx->buffer_data = std::vector<void*>(m_external_function->get_buffer_size());

        // Create temporary buffer pools
        size_t alignment = runtime::cpu::CPU_ExternalFunction::s_memory_pool_alignment;
        for (auto buffer_size : m_external_function->get_memory_buffer_sizes())
        {
            auto buffer = new AlignedBuffer(buffer_size, alignment, allocator);
            ctx->memory_buffers.push_back(buffer);
        }
        const auto& mkldnn_emitter = m_external_function->get_mkldnn_emitter();
        // Create scratchpad
        auto scratchpad_size = mkldnn_emitter->get_max_scratchpad_size();
        if (m_external_function->is_direct_execution())
        {
            ctx->mkldnn_primitives =
                std::vector<mkldnn::primitive*>(mkldnn_emitter->get_mkldnn_primitives().size());
            ctx->mkldnn_memories =
                std::vector<mkldnn::memory*>(mkldnn_emitter->get_mkldnn_memories().size());
            ctx->mkldnn_scratchpad_mds = std::vector<mkldnn::memory::desc*>(
                mkldnn_emitter->get_mkldnn_scratchpad_mds().size());
            if (scratchpad_size > 0)
            {
                ctx->scratchpad_buffer = new AlignedBuffer(scratchpad_size, alignment, allocator);
            }
            else
            {
                ctx->scratchpad_buffer = nullptr;
            }
        }
        else
        {
            // single thread for codegen
            NGRAPH_CHECK(m_num_ctx == 1);
        }

        ctx->states = m_external_function->m_states.data();
#if defined(NGRAPH_TBB_ENABLE)
        if (m_external_function->is_direct_execution() &&
<<<<<<< HEAD
            getenv_bool(ngraph::EnvVarEnum::NGRAPH_CPU_USE_TBB))
=======
            std::getenv("NGRAPH_CPU_USE_TBB") != nullptr)
>>>>>>> b5a77320
        {
            // For codegen mode, graph and global control are now part of the code generated
            // CPURuntimeContextCG class.
            ctx->G = new tbb::flow::graph;
<<<<<<< HEAD
            static const int32_t parallelism =
                getenv_int(ngraph::EnvVarEnum::NGRAPH_INTER_OP_PARALLELISM);
=======
            const auto envParallelism = std::getenv("NGRAPH_INTER_OP_PARALLELISM");
            const auto parallelism = envParallelism == nullptr ? 1 : std::atoi(envParallelism);
>>>>>>> b5a77320
            ctx->c =
                new tbb::global_control(tbb::global_control::max_allowed_parallelism, parallelism);
        }
#endif
    }
    m_num_ctx_available = m_num_ctx;
}

void runtime::cpu::CPU_CallFrame::cleanup_runtime_context()
{
    for (size_t i = 0; i < m_num_ctx; i++)
    {
        auto ctx = m_ctx_vec.back();
        m_ctx_vec.pop_back();

        delete[] ctx->op_durations;
        delete[] ctx->p_en;
        for (auto p : ctx->mkldnn_primitives)
        {
            delete p;
        }
        for (auto m : ctx->mkldnn_memories)
        {
            delete m;
        }
        for (auto buffer : ctx->memory_buffers)
        {
            delete buffer;
        }
        for (auto s : ctx->mkldnn_scratchpad_mds)
        {
            delete s;
        }
        if (m_external_function->is_direct_execution())
        {
            delete ctx->scratchpad_buffer;
        }

#if defined(NGRAPH_TBB_ENABLE)
        if (m_external_function->is_direct_execution() &&
<<<<<<< HEAD
            getenv_bool(ngraph::EnvVarEnum::NGRAPH_CPU_USE_TBB))
=======
            std::getenv("NGRAPH_CPU_USE_TBB") != nullptr)
>>>>>>> b5a77320
        {
            // For codegen mode, graph and global control are now part of a code generated
            // CPURuntimeContext class.

            // delete graph G and nodes in G
            ctx->G->wait_for_all();
            std::vector<tbb::flow::graph_node*> to_be_deleted;
            for (auto it = ctx->G->begin(); it != ctx->G->end(); it++)
            {
                to_be_deleted.push_back(&(*it));
            }
            delete ctx->G;
            for (auto node : to_be_deleted)
            {
                delete node;
            }
            delete ctx->c;
        }
#endif
        delete ctx;
    }
    m_num_ctx_available = 0;
}<|MERGE_RESOLUTION|>--- conflicted
+++ resolved
@@ -37,12 +37,7 @@
     , m_compiled_destroy_ctx_func(compiled_destroy_ctx_func)
     , m_compiled_function(compiled_function)
 {
-<<<<<<< HEAD
     static const int32_t m_num_ctx = getenv_int(ngraph::EnvVarEnum::NGRAPH_CPU_CONCURRENCY);
-=======
-    const auto envConcurrency = std::getenv("NGRAPH_CPU_CONCURRENCY");
-    m_num_ctx = envConcurrency == nullptr ? 1 : std::atoi(envConcurrency);
->>>>>>> b5a77320
     if (m_num_ctx > std::thread::hardware_concurrency())
     {
         throw ngraph_error(
@@ -239,22 +234,13 @@
         ctx->states = m_external_function->m_states.data();
 #if defined(NGRAPH_TBB_ENABLE)
         if (m_external_function->is_direct_execution() &&
-<<<<<<< HEAD
             getenv_bool(ngraph::EnvVarEnum::NGRAPH_CPU_USE_TBB))
-=======
-            std::getenv("NGRAPH_CPU_USE_TBB") != nullptr)
->>>>>>> b5a77320
         {
             // For codegen mode, graph and global control are now part of the code generated
             // CPURuntimeContextCG class.
             ctx->G = new tbb::flow::graph;
-<<<<<<< HEAD
             static const int32_t parallelism =
                 getenv_int(ngraph::EnvVarEnum::NGRAPH_INTER_OP_PARALLELISM);
-=======
-            const auto envParallelism = std::getenv("NGRAPH_INTER_OP_PARALLELISM");
-            const auto parallelism = envParallelism == nullptr ? 1 : std::atoi(envParallelism);
->>>>>>> b5a77320
             ctx->c =
                 new tbb::global_control(tbb::global_control::max_allowed_parallelism, parallelism);
         }
@@ -295,11 +281,7 @@
 
 #if defined(NGRAPH_TBB_ENABLE)
         if (m_external_function->is_direct_execution() &&
-<<<<<<< HEAD
             getenv_bool(ngraph::EnvVarEnum::NGRAPH_CPU_USE_TBB))
-=======
-            std::getenv("NGRAPH_CPU_USE_TBB") != nullptr)
->>>>>>> b5a77320
         {
             // For codegen mode, graph and global control are now part of a code generated
             // CPURuntimeContext class.
