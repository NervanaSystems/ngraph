//*****************************************************************************
// Copyright 2017-2019 Intel Corporation
//
// Licensed under the Apache License, Version 2.0 (the "License");
// you may not use this file except in compliance with the License.
// You may obtain a copy of the License at
//
//     http://www.apache.org/licenses/LICENSE-2.0
//
// Unless required by applicable law or agreed to in writing, software
// distributed under the License is distributed on an "AS IS" BASIS,
// WITHOUT WARRANTIES OR CONDITIONS OF ANY KIND, either express or implied.
// See the License for the specific language governing permissions and
// limitations under the License.
//*****************************************************************************

#include <algorithm>
#include <thread>

#include "ngraph/runtime/aligned_buffer.hpp"
#include "ngraph/runtime/cpu/cpu_call_frame.hpp"
#include "ngraph/runtime/cpu/cpu_external_function.hpp"
#include "ngraph/runtime/cpu/cpu_tensor_view.hpp"
#include "ngraph/runtime/cpu/cpu_tracing.hpp"
#include "ngraph/runtime/cpu/mkldnn_emitter.hpp"

using namespace std;
using namespace ngraph;

runtime::cpu::CPU_CallFrame::CPU_CallFrame(std::shared_ptr<CPU_ExternalFunction> external_function,
                                           InitContextFuncCG compiled_init_ctx_func,
                                           DestroyContextFuncCG compiled_destroy_ctx_func,
                                           EntryPoint compiled_function,
                                           runtime::Allocator* allocator)
    : m_external_function(external_function)
    , m_compiled_init_ctx_func(compiled_init_ctx_func)
    , m_compiled_destroy_ctx_func(compiled_destroy_ctx_func)
    , m_compiled_function(compiled_function)
{
    const auto envConcurrency = std::getenv("NGRAPH_CPU_CONCURRENCY");
    m_num_ctx = envConcurrency == nullptr ? 1 : std::atoi(envConcurrency);
    if (m_num_ctx > std::thread::hardware_concurrency())
    {
        throw ngraph_error(
            "Unexpected value specified for NGRAPH_CPU_CONCURRENCY "
            "(" +
            std::string(envConcurrency) + "). Please specify a value in range [1-" +
            std::to_string(std::thread::hardware_concurrency()) + "]");
    }

    setup_runtime_context(allocator);
    if (!m_external_function->is_direct_execution())
    {
        // Invoke codegen runtime context initialization function.
        NGRAPH_CHECK(m_compiled_init_ctx_func, "compiled_init_ctx_func cannot be null.");
        cg_ctx = m_compiled_init_ctx_func();
    }
}

runtime::cpu::CPU_CallFrame::~CPU_CallFrame()
{
    cleanup_runtime_context();
    if (!m_external_function->is_direct_execution())
    {
        m_compiled_destroy_ctx_func(cg_ctx);
    }
}

void runtime::cpu::CPU_CallFrame::inner_call(
    const std::vector<std::shared_ptr<runtime::Tensor>>& output_tvs,
    const std::vector<std::shared_ptr<runtime::Tensor>>& input_tvs,
    const size_t id,
    const bool disable_caching)
{
    vector<void*> inputs;
    vector<void*> outputs;

    for (size_t i = 0; i < input_tvs.size(); i++)
    {
        shared_ptr<runtime::cpu::CPUTensorView> tv =
            static_pointer_cast<runtime::cpu::CPUTensorView>(input_tvs[i]);
        if (disable_caching)
        {
            m_ctx_vec[id]->p_en[i] = true;
        }
        else
        {
            m_ctx_vec[id]->p_en[i] = tv->get_stale();
        }

        inputs.push_back(tv->get_data_ptr());
    }
    for (size_t i = 0; i < output_tvs.size(); i++)
    {
        shared_ptr<runtime::cpu::CPUTensorView> tv =
            static_pointer_cast<runtime::cpu::CPUTensorView>(output_tvs[i]);
        outputs.push_back(tv->get_data_ptr());
    }

    // Invoke compiled computation
    if (!m_external_function->is_direct_execution())
    {
        m_compiled_function(inputs.data(), outputs.data(), m_ctx_vec[id], cg_ctx);
    }
    else
    {
        m_external_function->get_executor()(m_ctx_vec[id], inputs, outputs);
    }

    if (runtime::cpu::IsTracingEnabled())
    {
        GenerateTimeline(m_external_function->get_op_attrs(),
                         m_ctx_vec[id]->op_durations,
                         m_external_function->get_function_name() + ".timeline.json");
    }
}

void runtime::cpu::CPU_CallFrame::call(
    const std::vector<std::shared_ptr<runtime::Tensor>>& output_tvs,
    const std::vector<std::shared_ptr<runtime::Tensor>>& input_tvs)
{
    size_t id = 0;
    auto disable_caching = false;
    {
        std::unique_lock<std::mutex> lck(m_mutex);
        while (m_num_ctx_available == 0)
        {
            m_cv.wait(lck);
        }

        for (size_t i = 0; i < m_num_ctx; i++)
        {
            if (m_id_pool[i])
            {
                id = i;
                break;
            }
        }
        NGRAPH_CHECK(id != m_num_ctx);
        m_id_pool[id] = false;
        if (id != m_prev_ctx)
        {
            // Disable caching since staleness hints are no longer
            // applicable to this context
            disable_caching = true;
        }
        m_prev_ctx = id;
        m_num_ctx_available--;
    }

    m_ctx_vec[id]->pc = 0;
    propagate_layouts(output_tvs, m_external_function->get_result_layout_descriptors());
    inner_call(output_tvs, input_tvs, id, disable_caching);

    m_mutex.lock();
    m_id_pool[id] = true;
    m_num_ctx_available++;
    m_mutex.unlock();
    m_cv.notify_one();
}

void runtime::cpu::CPU_CallFrame::propagate_layouts(
    const std::vector<std::shared_ptr<runtime::Tensor>>& tvs,
    const LayoutDescriptorPtrs& layouts) const
{
    if (layouts.size() != tvs.size())
    {
        throw ngraph_error(
            "Error propagating layouts - tensor and layout descriptor counts do not match");
    }
    for (size_t i = 0; i < tvs.size(); i++)
    {
        if (layouts[i] == nullptr)
        {
            throw ngraph_error(
                "Error propagating layouts - layout information missing from tensor");
        }
        tvs[i]->set_tensor_layout(layouts[i]);
    }
}

void runtime::cpu::CPU_CallFrame::setup_runtime_context(Allocator* allocator)
{
    for (size_t i = 0; i < m_num_ctx; i++)
    {
        m_id_pool[i] = true;
        auto ctx = new CPURuntimeContext;
        m_ctx_vec.push_back(ctx);

        ctx->pc = 0;
        ctx->op_durations = nullptr;
        if (runtime::cpu::IsTracingEnabled())
        {
            ctx->op_durations = new int64_t[m_external_function->get_op_attrs().size()];
        }
        ctx->p_en = new bool[m_external_function->get_parameter_layout_descriptors().size()];

        ctx->first_iteration = true;

<<<<<<< HEAD
#if defined(NGRAPH_TBB_ENABLE)
    if (std::getenv("NGRAPH_CPU_USE_TBB") != nullptr)
    {
        ctx->G = new tbb::flow::graph;
        const auto envParallelism = std::getenv("NGRAPH_INTER_OP_PARALLELISM");
        const auto parallelism = envParallelism == nullptr ? 1 : std::atoi(envParallelism);
        ctx->c = new tbb::global_control(tbb::global_control::max_allowed_parallelism, parallelism);
    }
#endif
=======
        ctx->buffer_data = std::vector<void*>(m_external_function->get_buffer_size());

        // Create temporary buffer pools
        size_t alignment = runtime::cpu::CPU_ExternalFunction::s_memory_pool_alignment;
        for (auto buffer_size : m_external_function->get_memory_buffer_sizes())
        {
            auto buffer = new AlignedBuffer(buffer_size, alignment, allocator);
            ctx->memory_buffers.push_back(buffer);
        }
        const auto& mkldnn_emitter = m_external_function->get_mkldnn_emitter();
        // Create scratchpad
        auto scratchpad_size = mkldnn_emitter->get_max_scratchpad_size();
        if (m_external_function->is_direct_execution())
        {
            ctx->mkldnn_primitives =
                std::vector<mkldnn::primitive*>(mkldnn_emitter->get_mkldnn_primitives().size());
            ctx->mkldnn_memories =
                std::vector<mkldnn::memory*>(mkldnn_emitter->get_mkldnn_memories().size());
            ctx->mkldnn_scratchpad_mds = std::vector<mkldnn::memory::desc*>(
                mkldnn_emitter->get_mkldnn_scratchpad_mds().size());
            ctx->scratchpad_buffer = new AlignedBuffer(scratchpad_size, alignment);
        }
        else
        {
            // single thread for codegen
            NGRAPH_CHECK(m_num_ctx == 1);
        }

        ctx->states = m_external_function->m_states.data();

        if (m_external_function->is_direct_execution() &&
            std::getenv("NGRAPH_CPU_USE_TBB") != nullptr)
        {
            // For codegen mode, graph and global control are now part of the code generated
            // CPURuntimeContextCG class.
            ctx->G = new tbb::flow::graph;
            const auto envParallelism = std::getenv("NGRAPH_INTER_OP_PARALLELISM");
            const auto parallelism = envParallelism == nullptr ? 1 : std::atoi(envParallelism);
            ctx->c =
                new tbb::global_control(tbb::global_control::max_allowed_parallelism, parallelism);
        }
    }
    m_num_ctx_available = m_num_ctx;
>>>>>>> d4eb462a
}

void runtime::cpu::CPU_CallFrame::cleanup_runtime_context()
{
<<<<<<< HEAD
    delete[] ctx->op_durations;
    delete[] ctx->p_en;
    for (auto buffer : ctx->memory_buffers)
    {
        delete buffer;
    }
#if defined(NGRAPH_TBB_ENABLE)
    if (std::getenv("NGRAPH_CPU_USE_TBB") != nullptr)
=======
    for (size_t i = 0; i < m_num_ctx; i++)
>>>>>>> d4eb462a
    {
        auto ctx = m_ctx_vec.back();
        m_ctx_vec.pop_back();

        delete[] ctx->op_durations;
        delete[] ctx->p_en;
        for (auto p : ctx->mkldnn_primitives)
        {
            delete p;
        }
        for (auto m : ctx->mkldnn_memories)
        {
            delete m;
        }
        for (auto buffer : ctx->memory_buffers)
        {
            delete buffer;
        }
        for (auto s : ctx->mkldnn_scratchpad_mds)
        {
            delete s;
        }
        if (m_external_function->is_direct_execution())
        {
            delete ctx->scratchpad_buffer;
        }

        if (m_external_function->is_direct_execution() &&
            std::getenv("NGRAPH_CPU_USE_TBB") != nullptr)
        {
            // For codegen mode, graph and global control are now part of a code generated
            // CPURuntimeContext class.

            // delete graph G and nodes in G
            ctx->G->wait_for_all();
            std::vector<tbb::flow::graph_node*> to_be_deleted;
            for (auto it = ctx->G->begin(); it != ctx->G->end(); it++)
            {
                to_be_deleted.push_back(&(*it));
            }
            delete ctx->G;
            for (auto node : to_be_deleted)
            {
                delete node;
            }
            delete ctx->c;
        }
        delete ctx;
    }
<<<<<<< HEAD
#endif
    delete ctx;
=======
    m_num_ctx_available = 0;
>>>>>>> d4eb462a
}<|MERGE_RESOLUTION|>--- conflicted
+++ resolved
@@ -197,17 +197,6 @@
 
         ctx->first_iteration = true;
 
-<<<<<<< HEAD
-#if defined(NGRAPH_TBB_ENABLE)
-    if (std::getenv("NGRAPH_CPU_USE_TBB") != nullptr)
-    {
-        ctx->G = new tbb::flow::graph;
-        const auto envParallelism = std::getenv("NGRAPH_INTER_OP_PARALLELISM");
-        const auto parallelism = envParallelism == nullptr ? 1 : std::atoi(envParallelism);
-        ctx->c = new tbb::global_control(tbb::global_control::max_allowed_parallelism, parallelism);
-    }
-#endif
-=======
         ctx->buffer_data = std::vector<void*>(m_external_function->get_buffer_size());
 
         // Create temporary buffer pools
@@ -237,7 +226,7 @@
         }
 
         ctx->states = m_external_function->m_states.data();
-
+#if defined(NGRAPH_TBB_ENABLE)
         if (m_external_function->is_direct_execution() &&
             std::getenv("NGRAPH_CPU_USE_TBB") != nullptr)
         {
@@ -249,25 +238,14 @@
             ctx->c =
                 new tbb::global_control(tbb::global_control::max_allowed_parallelism, parallelism);
         }
+#endif 
     }
     m_num_ctx_available = m_num_ctx;
->>>>>>> d4eb462a
 }
 
 void runtime::cpu::CPU_CallFrame::cleanup_runtime_context()
 {
-<<<<<<< HEAD
-    delete[] ctx->op_durations;
-    delete[] ctx->p_en;
-    for (auto buffer : ctx->memory_buffers)
-    {
-        delete buffer;
-    }
-#if defined(NGRAPH_TBB_ENABLE)
-    if (std::getenv("NGRAPH_CPU_USE_TBB") != nullptr)
-=======
     for (size_t i = 0; i < m_num_ctx; i++)
->>>>>>> d4eb462a
     {
         auto ctx = m_ctx_vec.back();
         m_ctx_vec.pop_back();
@@ -294,7 +272,8 @@
         {
             delete ctx->scratchpad_buffer;
         }
-
+      
+#if defined(NGRAPH_TBB_ENABLE)
         if (m_external_function->is_direct_execution() &&
             std::getenv("NGRAPH_CPU_USE_TBB") != nullptr)
         {
@@ -315,12 +294,8 @@
             }
             delete ctx->c;
         }
+#endif      
         delete ctx;
     }
-<<<<<<< HEAD
-#endif
-    delete ctx;
-=======
     m_num_ctx_available = 0;
->>>>>>> d4eb462a
 }