--- conflicted
+++ resolved
@@ -70,8 +70,15 @@
                                                  const ngraph::Strides& dilation_strides,
                                                  const ngraph::CoordinateDiff& padding_below,
                                                  const ngraph::CoordinateDiff& padding_above);
+                size_t
+                    build_convolution_backward_weights(const mkldnn::memory::desc& input_desc,
+                                                       const mkldnn::memory::desc& delta_desc,
+                                                       const mkldnn::memory::desc& result_desc,
+                                                       const ngraph::Strides& strides,
+                                                       const ngraph::Strides& dilation_strides,
+                                                       const ngraph::CoordinateDiff& padding_below,
+                                                       const ngraph::CoordinateDiff& padding_above);
 
-<<<<<<< HEAD
                 /**
                  * Convolution backprop for data
                  */
@@ -93,24 +100,6 @@
                                                                const ngraph::Strides &ng_dilation_strides,
                                                                const ngraph::CoordinateDiff &ng_padding_below,
                                                                const ngraph::CoordinateDiff &ng_padding_above);
-=======
-                size_t
-                    build_convolution_backward_weights(const mkldnn::memory::desc& input_desc,
-                                                       const mkldnn::memory::desc& delta_desc,
-                                                       const mkldnn::memory::desc& result_desc,
-                                                       const ngraph::Strides& strides,
-                                                       const ngraph::Strides& dilation_strides,
-                                                       const ngraph::CoordinateDiff& padding_below,
-                                                       const ngraph::CoordinateDiff& padding_above);
-
-                size_t build_convolution_backward_data(const mkldnn::memory::desc& weights_desc,
-                                                       const mkldnn::memory::desc& delta_desc,
-                                                       const mkldnn::memory::desc& result_desc,
-                                                       const ngraph::Strides& strides,
-                                                       const ngraph::Strides& dilation_strides,
-                                                       const ngraph::CoordinateDiff& padding_below,
-                                                       const ngraph::CoordinateDiff& padding_above);
-
                 size_t build_pooling_forward(mkldnn::algorithm pooling_algorithm,
                                              const mkldnn::memory::desc& input_desc,
                                              const mkldnn::memory::desc& result_desc,
@@ -124,8 +113,6 @@
 
                 size_t build_relu_forward(const mkldnn::memory::desc& input_desc,
                                           const mkldnn::memory::desc& result_desc);
-
->>>>>>> 41268068
                 size_t build_elementwise_add(
                     const mkldnn::memory::desc& input0_data_desc,
                     const mkldnn::memory::desc& input1_data_desc,
