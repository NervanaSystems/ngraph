--- conflicted
+++ resolved
@@ -609,64 +609,6 @@
                     get_convolution_forward_desc(const ngraph::Node* node)
                 {
                     auto convolution = static_cast<const OP*>(node);
-                    // For dilation, MKLDNN wants to know how many elements to insert between, not how far
-                    // apart to space the elements like nGraph. So we have to subtract 1 from each pos.
-                    Strides window_dilation_strides_adjusted;
-
-                    mkldnn::algorithm convolution_algo = mkldnn_utils::get_conv_algo();
-
-                    if ((node->get_input_element_type(0) != element::f32 &&
-                         convolution_algo != mkldnn::algorithm::convolution_direct) ||
-                        convolution->get_argument(0)->get_shape()[1] <= 8)
-                    {
-                        convolution_algo = mkldnn::algorithm::convolution_direct;
-                    }
-
-                    for (size_t s : convolution->get_window_dilation_strides())
-                    {
-                        window_dilation_strides_adjusted.push_back(s - 1);
-                    }
-
-                    auto data_desc = mkldnn_utils::get_input_mkldnn_md(node, 0);
-                    auto weights_desc = mkldnn_utils::get_input_mkldnn_md(node, 1);
-                    CHANGE_FORMAT
-
-<<<<<<< HEAD
-=======
-                    // We create the memory descriptors used by the user
-                    auto src_layer_desc = build_memory_descriptor(
-                        src_layer_tz, args[0].get_element_type(), mkldnn::memory::format::tnc);
-                    auto src_iter_desc = build_memory_descriptor(
-                        src_iter_tz, args[1].get_element_type(), mkldnn::memory::format::ldsnc);
-                    auto weights_layer_desc = build_memory_descriptor(
-                        wei_layer_tz, args[2].get_element_type(), mkldnn::memory::format::ldigo);
-                    auto weights_iter_desc = build_memory_descriptor(
-                        wei_iter_tz, args[3].get_element_type(), mkldnn::memory::format::ldigo);
-                    auto bias_desc = build_memory_descriptor(
-                        bias_tz, args[4].get_element_type(), mkldnn::memory::format::ldgo);
-                    auto dst_layer_desc = build_memory_descriptor(
-                        dst_layer_tz, out[0].get_element_type(), mkldnn::memory::format::tnc);
-                    auto dst_iter_desc = build_memory_descriptor(
-                        dst_iter_tz, out[1].get_element_type(), mkldnn::memory::format::ldsnc);
-
-                    mkldnn::rnn_cell::desc rnn_cell_desc(get_mkldnn_rnn_cell_type());
-                    return mkldnn::rnn_forward::desc(mkldnn::prop_kind::forward_training,
-                                                     rnn_cell_desc,
-                                                     get_mkldnn_rnn_direction(),
-                                                     src_layer_desc,
-                                                     src_iter_desc,
-                                                     weights_layer_desc,
-                                                     weights_iter_desc,
-                                                     bias_desc,
-                                                     dst_layer_desc,
-                                                     dst_iter_desc);
-                }
-
-                template <typename OP>
-                mkldnn::convolution_forward::desc
-                    get_convolution_forward_desc(const ngraph::Node* node)
-                {
-                    auto convolution = static_cast<const OP*>(node);
                     // For dilation, MKLDNN wants to know how many elements to insert between, not
                     // how far apart to space the elements like nGraph. So we have to subtract 1
                     // from each pos.
@@ -688,12 +630,8 @@
 
                     auto data_desc = mkldnn_utils::get_input_mkldnn_md(node, 0);
                     auto weights_desc = mkldnn_utils::get_input_mkldnn_md(node, 1);
-                    // MKLDNN relies on named formats for kernel selection
-                    if (weights_desc.data.format == mkldnn_nchw)
-                        weights_desc.data.format = mkldnn_oihw;
-                    if (weights_desc.data.format == mkldnn_ncdhw)
-                        weights_desc.data.format = mkldnn_oidhw;
->>>>>>> 7730eb90
+                    CHANGE_FORMAT
+
                     auto result_desc = mkldnn_utils::get_output_mkldnn_md(node, 0);
 
                     if (has_bias<OP>())
