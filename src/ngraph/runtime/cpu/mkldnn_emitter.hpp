//*****************************************************************************
// Copyright 2017-2019 Intel Corporation
//
// Licensed under the Apache License, Version 2.0 (the "License");
// you may not use this file except in compliance with the License.
// You may obtain a copy of the License at
//
//     http://www.apache.org/licenses/LICENSE-2.0
//
// Unless required by applicable law or agreed to in writing, software
// distributed under the License is distributed on an "AS IS" BASIS,
// WITHOUT WARRANTIES OR CONDITIONS OF ANY KIND, either express or implied.
// See the License for the specific language governing permissions and
// limitations under the License.
//*****************************************************************************

// For direct execution, we reserve space for primitives then create those primitives the first
// time functor is called. This could be extended to create primitives when shapes are changed.
// Different ops need different numbers of primitives.

#pragma once

#include <memory>
#include <unordered_map>
#include <utility>
#include <vector>

#include <mkldnn.hpp>

#include "ngraph/coordinate_diff.hpp"
#include "ngraph/node.hpp"
#include "ngraph/op/avg_pool.hpp"
#include "ngraph/op/concat.hpp"
#include "ngraph/op/constant.hpp"
#include "ngraph/op/convolution.hpp"
#include "ngraph/op/dequantize.hpp"
#include "ngraph/op/experimental/quantized_avg_pool.hpp"
#include "ngraph/op/experimental/quantized_conv_bias.hpp"
#include "ngraph/op/experimental/quantized_conv_relu.hpp"
#include "ngraph/op/experimental/quantized_dot.hpp"
#include "ngraph/op/experimental/quantized_dot_bias.hpp"
#include "ngraph/op/experimental/quantized_max_pool.hpp"
#include "ngraph/op/fused/conv_fused.hpp"
#include "ngraph/op/fused/group_conv.hpp"
#include "ngraph/op/lrn.hpp"
#include "ngraph/op/max_pool.hpp"
#include "ngraph/op/quantize.hpp"
#include "ngraph/op/quantized_convolution.hpp"
#include "ngraph/op/softmax.hpp"
#include "ngraph/runtime/cpu/cpu_executor.hpp"
#include "ngraph/runtime/cpu/cpu_tensor_view_wrapper.hpp"
#include "ngraph/runtime/cpu/mkldnn_invoke.hpp"
#include "ngraph/runtime/cpu/mkldnn_utils.hpp"
#include "ngraph/runtime/cpu/op/bounded_relu.hpp"
#include "ngraph/runtime/cpu/op/conv_add.hpp"
#include "ngraph/runtime/cpu/op/conv_relu.hpp"
#include "ngraph/runtime/cpu/op/deconv.hpp"
#include "ngraph/runtime/cpu/op/group_conv_bias.hpp"
#include "ngraph/runtime/cpu/op/leaky_relu.hpp"
#include "ngraph/runtime/cpu/op/quantized_matmul.hpp"
#include "ngraph/runtime/cpu/op/rnn_utils.hpp"
#include "ngraph/shape.hpp"
#include "ngraph/strides.hpp"
#include "ngraph/type/element_type.hpp"
#include "ngraph/util.hpp"

#define MKLDNN_DIMS(X) mkldnn::memory::dims(X.begin(), X.end())
// MKLDNN relies on named formats for kernel selection

namespace ngraph
{
    namespace runtime
    {
        namespace cpu
        {
            class CPU_ExternalFunction;
            class TensorViewWrapper;

            // TODO (nbpatel) Templatize the return type when we have double scales
            template <typename OP>
            inline std::vector<float> extract_scale_value(const ngraph::Node* node, int index)
            {
                auto qc = static_cast<const OP*>(node);
                std::vector<float> scale_val = {1.0f};
                auto scale_const_op =
                    std::dynamic_pointer_cast<ngraph::op::Constant>(qc->get_arguments()[index]);
                if (scale_const_op != nullptr)
                {
                    scale_val = scale_const_op->template get_vector<float>();
                }

                return scale_val;
            }

            template <typename OP,
                      typename std::enable_if<
                          (std::is_same<OP, ngraph::op::Convolution>::value ||
                           std::is_same<OP, ngraph::op::QuantizedConvolution>::value ||
                           std::is_same<OP, ngraph::op::GroupConvolution>::value),
                          std::nullptr_t>::type = nullptr>
            bool has_relu(const ngraph::Node* node)
            {
                return false;
            }

            template <typename OP,
                      typename std::enable_if<
                          (!std::is_same<OP, ngraph::op::Convolution>::value &&
                           !std::is_same<OP, ngraph::op::QuantizedConvolution>::value &&
                           !std::is_same<OP, ngraph::op::GroupConvolution>::value),
                          std::nullptr_t>::type = nullptr>
            bool has_relu(const ngraph::Node* node)
            {
                return static_cast<const OP*>(node)->with_relu();
            }

            class MKLDNNWorkspace
            {
            public:
                MKLDNNWorkspace(size_t size) { buf = reinterpret_cast<char*>(ngraph_malloc(size)); }
                ~MKLDNNWorkspace() { ngraph_free(buf); }
                char* buf;

                MKLDNNWorkspace(const MKLDNNWorkspace&) = delete;
                MKLDNNWorkspace(MKLDNNWorkspace&&) = delete;
                MKLDNNWorkspace& operator=(const MKLDNNWorkspace&) = delete;
            };

            class MKLDNNEmitter
            {
            public:
                MKLDNNEmitter() {}
                ~MKLDNNEmitter();

                const std::vector<mkldnn::primitive*>& get_mkldnn_primitives() const;
                std::vector<mkldnn::primitive*>& get_mkldnn_primitives();
                const std::vector<mkldnn::memory*>& get_mkldnn_memories() const;
                const std::vector<char*>& get_mkldnn_workspaces();
                const std::vector<mkldnn::memory::desc*>& get_mkldnn_scratchpad_mds() const;

                // reserve the space for primitives for each op, different op requires different number of primitives.
                // some ops require a new workspace.
                size_t reserve_primitive_space(size_t count, bool new_workspace = false);
                size_t insert_primitive(mkldnn::primitive* primitive);
                size_t insert_memory(mkldnn::memory* memory);
                size_t insert_workspace(std::unique_ptr<MKLDNNWorkspace>& workspace);
                size_t insert_workspace(std::vector<char*>& mkldnn_workspaces,
                                        std::unique_ptr<MKLDNNWorkspace>& workspace);
                size_t insert_scratchpad_md(mkldnn::memory::desc* md);
                const std::vector<size_t>& get_primitive_deps(size_t index) const;
                size_t reserve_workspace();
                void reserve_descriptor_space(size_t count);
                size_t get_mkldnn_descriptors_size();
                std::vector<size_t>& get_primitive_deps(size_t index);
                const size_t get_max_scratchpad_size() const;

                size_t build_quantized_inner_product_forward(
                    const mkldnn::memory::desc& input_data_desc,
                    const mkldnn::memory::desc& weights_desc,
                    const mkldnn::memory::desc& result_desc,
                    const float scale,
                    const mkldnn::post_ops& pops = mkldnn::post_ops());

                size_t build_quantized_inner_product_forward(
                    const mkldnn::memory::desc& input_data_desc,
                    const mkldnn::memory::desc& weights_desc,
                    const mkldnn::memory::desc& bias_desc,
                    const mkldnn::memory::desc& result_desc,
                    const float scale,
                    const mkldnn::post_ops& pops = mkldnn::post_ops());

                mkldnn::memory::desc
                    build_blocked_memory_descriptor(const mkldnn::memory::dims& dim,
                                                    const mkldnn::memory::dims& strides,
                                                    mkldnn::memory::data_type dtype) const;

                template <typename OP>
                size_t build_deconvolution(const ngraph::Node* node,
                                           const std::vector<TensorViewWrapper>& args,
                                           const std::vector<TensorViewWrapper>& out)
                {
                    auto convolution = static_cast<const OP*>(node);

                    // For dilation, MKLDNN wants to know how many elements to insert between, not how far
                    // apart to space the elements like nGraph. So we have to subtract 1 from each pos.
                    Strides window_dilation_strides_adjusted;

                    for (size_t s : convolution->get_window_dilation_strides_forward())
                    {
                        window_dilation_strides_adjusted.push_back(s - 1);
                    }

                    auto weights_desc = mkldnn_utils::get_input_mkldnn_md(node, 0);
                    CHANGE_FORMAT
                    auto data_desc = mkldnn_utils::get_input_mkldnn_md(node, 1);

                    auto result_desc = mkldnn_utils::get_output_mkldnn_md(node, 0);

                    mkldnn::post_ops ops;

                    auto add_relu = [&]() {
                        if (dynamic_cast<const ngraph::op::DeconvolutionBias*>(node))
                        {
                            return (dynamic_cast<const ngraph::op::DeconvolutionBias*>(node))
                                ->with_relu();
                        }
                        return false;
                    };

                    if (add_relu())
                    {
                        const float ops_scale = 1.f;
                        const float ops_alpha = -0.f; // relu negative slope
                        const float ops_beta = 0.f;
                        ops.append_eltwise(
                            ops_scale, mkldnn::algorithm::eltwise_relu, ops_alpha, ops_beta);
                    }

                    if (std::is_same<OP, ngraph::op::DeconvolutionBias>())
                    {
                        auto bias_desc = mkldnn_utils::get_input_mkldnn_md(node, 2);
                        return build_deconvolutionbias_forward(
                            data_desc,
                            weights_desc,
                            bias_desc,
                            result_desc,
                            convolution->get_window_movement_strides_forward(),
                            window_dilation_strides_adjusted,
                            convolution->get_padding_below_forward(),
                            convolution->get_padding_above_forward(),
                            ops);
                    }
                    else
                    {
                        throw ngraph_error("Unsupported Op.");
                    }
                }

                template <typename OP>
                size_t build_inner_product(const ngraph::Node* node,
                                           const std::vector<TensorViewWrapper>& args,
                                           const std::vector<TensorViewWrapper>& out)
                {
                    auto data_desc = mkldnn_utils::get_input_mkldnn_md(node, 0);
                    auto weights_desc = mkldnn_utils::get_input_mkldnn_md(node, 1);
                    CHANGE_FORMAT

                    auto result_desc = mkldnn_utils::get_output_mkldnn_md(node, 0);

                    mkldnn::post_ops ops;

                    if (has_relu<OP>(node))
                    {
                        const float ops_scale = 1.f;
                        const float ops_alpha = -0.f; // relu negative slope
                        const float ops_beta = 0.f;
                        ops.append_eltwise(
                            ops_scale, mkldnn::algorithm::eltwise_relu, ops_alpha, ops_beta);
                    }

                    if (std::is_same<OP, ngraph::op::QuantizedDot>())
                    {
                        auto scale_val = extract_scale_value<OP>(node, 2);
                        return build_quantized_inner_product_forward(
                            data_desc, weights_desc, result_desc, scale_val[0], ops);
                    }
                    else if (std::is_same<OP, ngraph::op::QuantizedDotBias>())
                    {
                        auto scale_val = extract_scale_value<OP>(node, 3);
                        auto bias_desc = mkldnn_utils::get_input_mkldnn_md(node, 2);
                        return build_quantized_inner_product_forward(
                            data_desc, weights_desc, bias_desc, result_desc, scale_val[0], ops);
                    }
                    else
                    {
                        throw ngraph_error("unsupported inner_product");
                    }
                }

<<<<<<< HEAD
=======
                mkldnn::memory::format query_convolution_forward_weight_format(
                    const mkldnn::memory::desc& input_data_desc,
                    const mkldnn::memory::desc& weights_desc_any,
                    const mkldnn::memory::desc& result_desc,
                    const ngraph::Strides& filter_strides,
                    const ngraph::Strides& window_dilation_strides_adjusted,
                    const ngraph::CoordinateDiff& padding_below,
                    const ngraph::CoordinateDiff& padding_above);

                void build_convolution_backward_weights(
                    std::vector<mkldnn::primitive*>& mkldnn_primitives,
                    const mkldnn::convolution_backward_weights::desc& bwd_desc,
                    const mkldnn::convolution_forward::desc& fwd_desc,
                    const std::vector<size_t>& deps,
                    size_t conv_index);

                void build_convolution_backward_data(
                    std::vector<mkldnn::primitive*>& mkldnn_primitives,
                    const mkldnn::convolution_backward_data::desc& bwd_desc,
                    const mkldnn::convolution_forward::desc& fwd_desc,
                    const std::vector<size_t>& deps,
                    size_t conv_index);

                //
                // Convolution + bias backprop for weights and bias
                //
                void build_convolution_backward_weights_bias(
                    std::vector<mkldnn::primitive*>& mkldnn_primitives,
                    const mkldnn::convolution_backward_weights::desc& bwd_desc,
                    const mkldnn::convolution_forward::desc& fwd_desc,
                    const std::vector<size_t>& deps,
                    size_t conv_index);

>>>>>>> 8dd818e5
                template <typename OP>
                mkldnn::pooling_forward::desc get_avg_pooling_forward_desc(const ngraph::Node* node,
                                                                           bool training)
                {
                    auto pool = static_cast<const OP*>(node);

                    auto window_shape = pool->get_window_shape();
                    auto window_strides = pool->get_window_movement_strides();
                    auto padding_below = pool->get_padding_below();
                    auto padding_above = pool->get_padding_above();
                    auto include_padding_in_avg_computation =
                        pool->get_include_padding_in_avg_computation();

                    auto input_desc = mkldnn_utils::get_input_mkldnn_md(node, 0);
                    auto result_desc = mkldnn_utils::get_output_mkldnn_md(node, 0);

                    if (training)
                    {
                        return mkldnn::pooling_forward::desc(
                            mkldnn::prop_kind::forward_training,
                            (include_padding_in_avg_computation
                                 ? mkldnn::algorithm::pooling_avg_include_padding
                                 : mkldnn::algorithm::pooling_avg_exclude_padding),
                            result_desc,
                            input_desc,
                            mkldnn::memory::dims(window_strides.begin(), window_strides.end()),
                            mkldnn::memory::dims(window_shape.begin(), window_shape.end()),
	                        mkldnn::memory::dims(padding_below.begin(), padding_below.end()),
                            mkldnn::memory::dims(padding_above.begin(), padding_above.end())
                            PADDING;
                    }
                    else
                    {
                        return mkldnn::pooling_forward::desc(
                            mkldnn::prop_kind::forward_inference,
                            (include_padding_in_avg_computation
                                 ? mkldnn::algorithm::pooling_avg_include_padding
                                 : mkldnn::algorithm::pooling_avg_exclude_padding),
                            input_desc,
                            result_desc,
                            mkldnn::memory::dims(window_strides.begin(), window_strides.end()),
                            mkldnn::memory::dims(window_shape.begin(), window_shape.end()),
                            mkldnn::memory::dims(padding_below.begin(), padding_below.end()),
							mkldnn::memory::dims(padding_above.begin(), padding_above.end())
							PADDING;
                    }
                }

                template <typename OP>
                mkldnn::pooling_forward::desc get_max_pooling_forward_desc(const ngraph::Node* node,
                                                                           bool training)
                {
                    auto pool = static_cast<const OP*>(node);

                    auto window_shape = pool->get_window_shape();
                    auto window_strides = pool->get_window_movement_strides();
                    auto padding_below = pool->get_padding_below();
                    auto padding_above = pool->get_padding_above();

                    if (training)
                    {
                        auto diff_dst_desc = mkldnn_utils::get_input_mkldnn_md(node, 1);
                        auto diff_src_desc = mkldnn_utils::get_output_mkldnn_md(node, 0);

                        return mkldnn::pooling_forward::desc(
                            mkldnn::prop_kind::forward_training,
                            mkldnn::algorithm::pooling_max,
                            diff_src_desc,
                            diff_dst_desc,
                            mkldnn::memory::dims(window_strides.begin(), window_strides.end()),
                            mkldnn::memory::dims(window_shape.begin(), window_shape.end()),
                            mkldnn::memory::dims(padding_below.begin(), padding_below.end()),
							mkldnn::memory::dims(padding_above.begin(), padding_above.end())
							PADDING;
                    }
                    else
                    {
                        auto input_desc = mkldnn_utils::get_input_mkldnn_md(node, 0);
                        auto result_desc = mkldnn_utils::get_output_mkldnn_md(node, 0);

                        return mkldnn::pooling_forward::desc(
                            mkldnn::prop_kind::forward_inference,
                            mkldnn::algorithm::pooling_max,
                            input_desc,
                            result_desc,
                            mkldnn::memory::dims(window_strides.begin(), window_strides.end()),
                            mkldnn::memory::dims(window_shape.begin(), window_shape.end()),
                            mkldnn::memory::dims(padding_below.begin(), padding_below.end()),
							mkldnn::memory::dims(padding_above.begin(), padding_above.end())
							PADDING;
                    }
                }

                template <typename OP>
                mkldnn::pooling_backward::desc
                    get_avg_pooling_backward_desc(const ngraph::Node* node)
                {
                    auto pool = static_cast<const OP*>(node);

                    auto window_shape = pool->get_window_shape();
                    auto window_strides = pool->get_window_movement_strides();
                    auto padding_below = pool->get_padding_below();
                    auto padding_above = pool->get_padding_above();
                    auto include_padding_in_avg_computation =
                        pool->get_include_padding_in_avg_computation();

                    auto diff_dst_desc = mkldnn_utils::get_input_mkldnn_md(node, 0);
                    auto diff_src_desc = mkldnn_utils::get_output_mkldnn_md(node, 0);

                    return mkldnn::pooling_backward::desc(
                        (include_padding_in_avg_computation
                             ? mkldnn::algorithm::pooling_avg_include_padding
                             : mkldnn::algorithm::pooling_avg_exclude_padding),
                        diff_src_desc,
                        diff_dst_desc,
                        mkldnn::memory::dims(window_strides.begin(), window_strides.end()),
                        mkldnn::memory::dims(window_shape.begin(), window_shape.end()),
                        mkldnn::memory::dims(padding_below.begin(), padding_below.end()),
						mkldnn::memory::dims(padding_above.begin(), padding_above.end())
						PADDING;
                }

                template <typename OP>
                mkldnn::pooling_forward::desc
                    get_max_pooling_with_indices_forward_desc(const ngraph::Node* node)
                {
                    auto pool = static_cast<const OP*>(node);

                    auto window_shape = pool->get_window_shape();
                    auto window_strides = pool->get_window_movement_strides();
                    auto padding_below = pool->get_padding_below();
                    auto padding_above = pool->get_padding_above();

                    auto input_desc = mkldnn_utils::get_input_mkldnn_md(node, 0);
                    auto result_desc = mkldnn_utils::get_output_mkldnn_md(node, 0);

                    return mkldnn::pooling_forward::desc(
                        mkldnn::prop_kind::forward_training,
                        mkldnn::algorithm::pooling_max,
                        input_desc,
                        result_desc,
                        mkldnn::memory::dims(window_strides.begin(), window_strides.end()),
                        mkldnn::memory::dims(window_shape.begin(), window_shape.end()),
                        mkldnn::memory::dims(padding_below.begin(), padding_below.end()),
						mkldnn::memory::dims(padding_above.begin(), padding_above.end())
						PADDING;
                }

                template <typename OP>
                mkldnn::pooling_backward::desc
                    get_max_pooling_backward_desc(const ngraph::Node* node)
                {
                    auto pool = static_cast<const OP*>(node);

                    auto window_shape = pool->get_window_shape();
                    auto window_strides = pool->get_window_movement_strides();
                    auto padding_below = pool->get_padding_below();
                    auto padding_above = pool->get_padding_above();

                    auto diff_dst_desc = mkldnn_utils::get_input_mkldnn_md(node, 1);
                    auto diff_src_desc = mkldnn_utils::get_output_mkldnn_md(node, 0);

                    return mkldnn::pooling_backward::desc(
                        mkldnn::algorithm::pooling_max,
                        diff_src_desc,
                        diff_dst_desc,
                        mkldnn::memory::dims(window_strides.begin(), window_strides.end()),
                        mkldnn::memory::dims(window_shape.begin(), window_shape.end()),
                        mkldnn::memory::dims(padding_below.begin(), padding_below.end()),
						mkldnn::memory::dims(padding_above.begin(), padding_above.end())
						PADDING;
                }

                size_t build_reorder(const mkldnn::memory::desc& input_desc,
                                     const mkldnn::memory::desc& result_desc);

                mkldnn::lrn_forward::desc get_lrn_forward_desc(const ngraph::Node* node);

                mkldnn::eltwise_forward::desc get_relu_forward_desc(const ngraph::Node* node);

                mkldnn::eltwise_backward::desc get_relu_backward_desc(const ngraph::Node* node);

                mkldnn::eltwise_forward::desc get_sigmoid_forward_desc(const ngraph::Node* node,
                                                                       bool backward_op);

                mkldnn::eltwise_backward::desc get_sigmoid_backward_desc(const ngraph::Node* node);

                mkldnn::sum::primitive_desc get_elementwise_add_desc(const ngraph::Node* node);

                template <typename OP>
                mkldnn::batch_normalization_forward::desc
                    get_batchnorm_forward_desc(const ngraph::Node* node, bool training_with_3args)
                {
                    const OP* batchnorm = static_cast<const OP*>(node);
                    auto eps = batchnorm->get_eps_value();

                    if (training_with_3args)
                    {
                        auto input_desc = mkldnn_utils::get_input_mkldnn_md(node, 2);
                        return mkldnn::batch_normalization_forward::desc(
                            mkldnn::prop_kind::forward_training,
                            input_desc,
                            eps,
                            mkldnn::BN_FLAG_CLASS::use_scale_shift);
                    }
                    else
                    {
                        auto input_desc = mkldnn_utils::get_input_mkldnn_md(node, 2);
                        return mkldnn::batch_normalization_forward::desc(
                            mkldnn::prop_kind::forward_training,
                            input_desc,
                            eps,
                            mkldnn::BN_FLAG_CLASS::use_scale_shift |
                                mkldnn::BN_FLAG_CLASS::use_global_stats);
                    }
                }

                mkldnn::batch_normalization_backward::desc
                    get_batchnorm_backward_desc(const ngraph::Node* node);

                mkldnn::softmax_forward::desc get_softmax_forward_desc(const ngraph::Node* node);

                mkldnn::eltwise_forward::desc get_leaky_relu_desc(const ngraph::Node* node);

                mkldnn::eltwise_forward::desc get_bounded_relu_desc(const ngraph::Node* node);

                size_t build_dequantization(const ngraph::Node* node,
                                            const mkldnn::memory::desc& input_desc,
                                            const mkldnn::memory::desc& result_desc);

                size_t build_quantize_reorder(const mkldnn::memory::desc& input_desc,
                                              const mkldnn::memory::desc& result_desc,
                                              const std::vector<float>& scales);

                template <typename OP>
                size_t get_scale_index()
                {
                    size_t index = 0;
                    if (std::is_same<OP, ngraph::op::Quantize>() ||
                        std::is_same<OP, ngraph::op::Dequantize>())
                    {
                        index = 1;
                    }
                    else if (std::is_same<OP, ngraph::op::QuantizedConvolution>() ||
                             std::is_same<OP, ngraph::op::QuantizedMatmul>() ||
                             std::is_same<OP, ngraph::op::QuantizedConvolutionRelu>())
                    {
                        index = 2;
                    }
                    else if (std::is_same<OP, ngraph::op::QuantizedConvolutionBias>() ||
                             std::is_same<OP, ngraph::op::QuantizedDotBias>())
                    {
                        index = 3;
                    }
                    else if (std::is_same<OP, ngraph::op::QuantizedConvolutionBiasAdd>() ||
                             std::is_same<OP, ngraph::op::QuantizedConvolutionBiasSignedAdd>())
                    {
                        index = 4;
                    }
                    NGRAPH_CHECK(index != 0);
                    return index;
                }

                template <typename OP, typename T>
                std::vector<T> get_output_scale(const ngraph::Node* node)
                {
                    auto index = get_scale_index<OP>();
                    std::vector<T> scale_val = {0};
                    auto scale_const_op = std::dynamic_pointer_cast<ngraph::op::Constant>(
                        node->get_arguments()[index]);
                    if (scale_const_op != nullptr)
                    {
                        scale_val = scale_const_op->template get_vector<T>();
                    }

                    return scale_val;
                }

                template <typename OP>
                bool has_bias()
                {
                    if (std::is_same<OP, ngraph::op::ConvolutionBias>() ||
                        std::is_same<OP, ngraph::op::ConvolutionBiasAdd>() ||
                        std::is_same<OP, ngraph::op::ConvolutionBiasBackpropFiltersBias>() ||
                        std::is_same<OP, ngraph::op::QuantizedConvolutionBias>() ||
                        std::is_same<OP, ngraph::op::QuantizedConvolutionBiasAdd>() ||
                        std::is_same<OP, ngraph::op::QuantizedConvolutionBiasSignedAdd>() ||
                        std::is_same<OP, ngraph::op::QuantizedDotBias>() ||
                        std::is_same<OP, ngraph::op::GroupConvolutionBias>())
                    {
                        return true;
                    }
                    else
                    {
                        return false;
                    }
                }

                template <typename OP>
                bool is_quantized_conv()
                {
                    if (std::is_same<OP, ngraph::op::QuantizedConvolution>() ||
                        std::is_same<OP, ngraph::op::QuantizedConvolutionRelu>() ||
                        std::is_same<OP, ngraph::op::QuantizedConvolutionBias>() ||
                        std::is_same<OP, ngraph::op::QuantizedConvolutionBiasAdd>() ||
                        std::is_same<OP, ngraph::op::QuantizedConvolutionBiasSignedAdd>())
                    {
                        return true;
                    }
                    else
                    {
                        return false;
                    }
                }

                template <typename OP>
                bool is_quantized_inner_product()
                {
                    if (std::is_same<OP, ngraph::op::QuantizedMatmul>() ||
                        std::is_same<OP, ngraph::op::QuantizedDotBias>())
                    {
                        return true;
                    }
                    else
                    {
                        return false;
                    }
                }

                template <typename OP>
                mkldnn::convolution_forward::desc
                    get_convolution_forward_desc(const ngraph::Node* node)
                {
                    auto convolution = static_cast<const OP*>(node);
                    // For dilation, MKLDNN wants to know how many elements to insert between, not how far
                    // apart to space the elements like nGraph. So we have to subtract 1 from each pos.
                    Strides window_dilation_strides_adjusted;

                    mkldnn::algorithm convolution_algo = mkldnn_utils::get_conv_algo();

                    if ((node->get_input_element_type(0) != element::f32 &&
                         convolution_algo != mkldnn::algorithm::convolution_direct) ||
                        convolution->get_argument(0)->get_shape()[1] <= 8)
                    {
                        convolution_algo = mkldnn::algorithm::convolution_direct;
                    }

                    for (size_t s : convolution->get_window_dilation_strides())
                    {
                        window_dilation_strides_adjusted.push_back(s - 1);
                    }

                    auto data_desc = mkldnn_utils::get_input_mkldnn_md(node, 0);
                    auto weights_desc = mkldnn_utils::get_input_mkldnn_md(node, 1);
                    CHANGE_FORMAT

                    auto result_desc = mkldnn_utils::get_output_mkldnn_md(node, 0);

                    if (has_bias<OP>())
                    {
                        auto bias_desc = mkldnn_utils::get_input_mkldnn_md(node, 2);
                        return mkldnn::convolution_forward::desc(
                            mkldnn::prop_kind::forward_inference,
                            convolution_algo,
                            data_desc,
                            weights_desc,
                            bias_desc,
                            result_desc,
                            MKLDNN_DIMS(convolution->get_window_movement_strides()),
                            MKLDNN_DIMS(window_dilation_strides_adjusted),
                            MKLDNN_DIMS(convolution->get_padding_below()),
                            MKLDNN_DIMS(convolution->get_padding_above())
							PADDING;
                    }
                    else
                    {
                        return mkldnn::convolution_forward::desc(
                            mkldnn::prop_kind::forward_inference,
                            convolution_algo,
                            data_desc,
                            weights_desc,
                            result_desc,
                            MKLDNN_DIMS(convolution->get_window_movement_strides()),
                            MKLDNN_DIMS(window_dilation_strides_adjusted),
                            MKLDNN_DIMS(convolution->get_padding_below()),
                            MKLDNN_DIMS(convolution->get_padding_above())
							PADDING;
                    }
                }

                template <typename OP>
                mkldnn::primitive_attr get_convolution_forward_attr(const ngraph::Node* node)
                {
                    mkldnn::post_ops ops;

                    if (std::is_same<OP, ngraph::op::ConvolutionBiasAdd>() ||
                        std::is_same<OP, ngraph::op::ConvolutionAdd>())
                    {
                        ops.append_sum(1.f);
                    }

                    if (std::is_same<OP, ngraph::op::QuantizedConvolutionBiasAdd>() ||
                        std::is_same<OP, ngraph::op::QuantizedConvolutionBiasSignedAdd>())
                    {
                        auto sum_scale_val =
                            extract_scale_value<ngraph::op::QuantizedConvolutionBiasAdd>(node, 5);
                        ops.append_sum(sum_scale_val[0]);
                    }

                    if (has_relu<OP>(node))
                    {
                        const float ops_scale = 1.f;
                        const float ops_alpha = -0.f; // relu negative slope
                        const float ops_beta = 0.f;
                        ops.append_eltwise(
                            ops_scale, mkldnn::algorithm::eltwise_relu, ops_alpha, ops_beta);
                    }

                    mkldnn::primitive_attr attr;
                    attr.set_post_ops(ops);
                    if (is_quantized_conv<OP>())
                    {
                        SET_ROUND_MODE
                        attr.set_output_scales(0, get_output_scale<OP, float>(node));
                    }
#if MKLDNN_VERSION_MAJOR >= 1
                    attr.set_scratchpad_mode(mkldnn::scratchpad_mode::user);
#endif
                    return attr;
                }

                size_t convolution_forward_init(bool with_bias = false);
                size_t inner_product_forward_init(bool with_bias = false);

                template <typename OP>
                mkldnn::inner_product_forward::desc
                    get_inner_product_forward_desc(const ngraph::Node* node)
                {
                    auto data_desc = mkldnn_utils::get_input_mkldnn_md(node, 0);
                    auto weights_desc = mkldnn_utils::get_input_mkldnn_md(node, 1);
                    CHANGE_FORMAT

                    auto result_desc = mkldnn_utils::get_output_mkldnn_md(node, 0);

                    if (has_bias<OP>())
                    {
                        auto bias_desc = mkldnn_utils::get_input_mkldnn_md(node, 2);
                        return mkldnn::inner_product_forward::desc(mkldnn::prop_kind::forward,
                                                                   data_desc,
                                                                   weights_desc,
                                                                   bias_desc,
                                                                   result_desc);
                    }
                    else
                    {
                        return mkldnn::inner_product_forward::desc(
                            mkldnn::prop_kind::forward, data_desc, weights_desc, result_desc);
                    }
                }

                template <typename OP>
                mkldnn::primitive_attr get_inner_product_forward_attr(const ngraph::Node* node)
                {
                    mkldnn::post_ops ops;

                    if (has_relu<OP>(node))
                    {
                        const float ops_scale = 1.f;
                        const float ops_alpha = -0.f; // relu negative slope
                        const float ops_beta = 0.f;
                        ops.append_eltwise(
                            ops_scale, mkldnn::algorithm::eltwise_relu, ops_alpha, ops_beta);
                    }

                    mkldnn::primitive_attr attr;
                    attr.set_post_ops(ops);
                    if (is_quantized_inner_product<OP>())
                    {
                        SET_ROUND_MODE
                        attr.set_output_scales(0, get_output_scale<OP, float>(node));
                    }
#if MKLDNN_VERSION_MAJOR >= 1
                    attr.set_scratchpad_mode(mkldnn::scratchpad_mode::user);
#endif
                    return attr;
                }

                template <typename OP>
                mkldnn::deconvolution_forward::desc
                    get_deconvolutionbias_forward_data(const ngraph::Node* node)
                {
                    auto convolution = static_cast<const OP*>(node);
                    // For dilation, MKLDNN wants to know how many elements to insert between, not how far
                    // apart to space the elements like nGraph. So we have to subtract 1 from each pos.
                    Strides window_dilation_strides_adjusted;

                    for (size_t s : convolution->get_window_dilation_strides_forward())
                    {
                        window_dilation_strides_adjusted.push_back(s - 1);
                    }

                    auto weights_desc = mkldnn_utils::get_input_mkldnn_md(node, 0);

                    CHANGE_FORMAT
                    // MKLDNN deconvolution primitive needs weights format to be "mkldnn_any"
                    // with any other format it picks reference kernel which is very slow
                    // TODO: check if there's change in MKLDNN primitive format req.

                    weights_desc.data.FORMAT_KIND = FORMAT_ANY;

                    auto delta_desc = mkldnn_utils::get_input_mkldnn_md(node, 1);
                    auto bias_desc = mkldnn_utils::get_input_mkldnn_md(node, 2);
                    auto result_desc = mkldnn_utils::get_output_mkldnn_md(node, 0);
                    mkldnn::algorithm deconvolution_algo = mkldnn_utils::get_deconv_algo();

                    mkldnn::post_ops ops;
                    return mkldnn::deconvolution_forward::desc(
                        mkldnn::prop_kind::forward,
                        deconvolution_algo,
                        delta_desc,
                        weights_desc,
                        bias_desc,
                        result_desc,
                        MKLDNN_DIMS(convolution->get_window_movement_strides_forward()),
                        MKLDNN_DIMS(window_dilation_strides_adjusted),
                        MKLDNN_DIMS(convolution->get_padding_below_forward()),
                        MKLDNN_DIMS(convolution->get_padding_above_forward())
						PADDING;
                }

                template <typename OP>
                mkldnn::convolution_backward_data::desc
                    get_convolution_backward_data_desc(const ngraph::Node* node)
                {
                    auto convolution = static_cast<const OP*>(node);
                    // For dilation, MKLDNN wants to know how many elements to insert between, not how far
                    // apart to space the elements like nGraph. So we have to subtract 1 from each pos.
                    Strides window_dilation_strides_adjusted;

                    for (size_t s : convolution->get_window_dilation_strides_forward())
                    {
                        window_dilation_strides_adjusted.push_back(s - 1);
                    }

                    auto weights_desc = mkldnn_utils::get_input_mkldnn_md(node, 0);
                    CHANGE_FORMAT

                    auto diff_dst_desc = mkldnn_utils::get_input_mkldnn_md(node, 1);
                    auto diff_src_desc = mkldnn_utils::get_output_mkldnn_md(node, 0);
                    mkldnn::algorithm convolution_algo = mkldnn_utils::get_conv_algo();

                    return mkldnn::convolution_backward_data::desc(
                        convolution_algo,
                        diff_src_desc,
                        weights_desc,
                        diff_dst_desc,
                        MKLDNN_DIMS(convolution->get_window_movement_strides_forward()),
                        MKLDNN_DIMS(window_dilation_strides_adjusted),
                        MKLDNN_DIMS(convolution->get_padding_below_forward()),
						MKLDNN_DIMS(convolution->get_padding_above_forward())
						PADDING;
                }

                template <typename OP>
                mkldnn::convolution_backward_weights::desc
                    get_convolution_backward_weights_desc(const ngraph::Node* node)
                {
                    auto convolution = static_cast<const OP*>(node);
                    // For dilation, MKLDNN wants to know how many elements to insert between, not how far
                    // apart to space the elements like nGraph. So we have to subtract 1 from each pos.
                    Strides window_dilation_strides_adjusted;

                    for (size_t s : convolution->get_window_dilation_strides_forward())
                    {
                        window_dilation_strides_adjusted.push_back(s - 1);
                    }

                    auto src_desc = mkldnn_utils::get_input_mkldnn_md(node, 0);
                    auto diff_dst_desc = mkldnn_utils::get_input_mkldnn_md(node, 1);
                    auto diff_weights_desc = mkldnn_utils::get_output_mkldnn_md(node, 0);
                    mkldnn::algorithm convolution_algo = mkldnn_utils::get_conv_algo();
                    if (has_bias<OP>())
                    {
                        auto diff_bias_desc = mkldnn_utils::get_output_mkldnn_md(node, 1);

                        return mkldnn::convolution_backward_weights::desc(
                            convolution_algo,
                            src_desc,
                            diff_weights_desc,
                            diff_bias_desc,
                            diff_dst_desc,
                            MKLDNN_DIMS(convolution->get_window_movement_strides_forward()),
                            MKLDNN_DIMS(window_dilation_strides_adjusted),
                            MKLDNN_DIMS(convolution->get_padding_below_forward()),
							MKLDNN_DIMS(convolution->get_padding_above_forward())
							PADDING;
                    }
                    else
                    {
                        return mkldnn::convolution_backward_weights::desc(
                            convolution_algo,
                            src_desc,
                            diff_weights_desc,
                            diff_dst_desc,
                            MKLDNN_DIMS(convolution->get_window_movement_strides_forward()),
                            MKLDNN_DIMS(window_dilation_strides_adjusted),
                            MKLDNN_DIMS(convolution->get_padding_below_forward()),
							MKLDNN_DIMS(convolution->get_padding_above_forward())
													PADDING;
                    }
                }

                template <typename OP>
                mkldnn::convolution_forward::desc
                    get_convolution_forward_desc_for_backward_op(const ngraph::Node* node)
                {
                    auto convolution = static_cast<const OP*>(node);
                    // For dilation, MKLDNN wants to know how many elements to insert between, not how far
                    // apart to space the elements like nGraph. So we have to subtract 1 from each pos.
                    Strides window_dilation_strides_adjusted;

                    for (size_t s : convolution->get_window_dilation_strides_forward())
                    {
                        window_dilation_strides_adjusted.push_back(s - 1);
                    }

                    mkldnn::algorithm convolution_algo = mkldnn_utils::get_conv_algo();
                    if (std::is_same<OP, ngraph::op::ConvolutionBackpropData>())
                    {
                        auto weights_desc = mkldnn_utils::get_input_mkldnn_md(node, 0);
                        CHANGE_FORMAT

                        auto diff_dst_desc = mkldnn_utils::get_input_mkldnn_md(node, 1);
                        auto diff_src_desc = mkldnn_utils::get_output_mkldnn_md(node, 0);

                        return mkldnn::convolution_forward::desc(
                            mkldnn::prop_kind::forward,
                            convolution_algo,
                            diff_src_desc,
                            weights_desc,
                            diff_dst_desc,
                            MKLDNN_DIMS(convolution->get_window_movement_strides_forward()),
                            MKLDNN_DIMS(window_dilation_strides_adjusted),
                            MKLDNN_DIMS(convolution->get_padding_below_forward()),
							MKLDNN_DIMS(convolution->get_padding_above_forward())
													PADDING;
                    }
                    else if (std::is_same<OP, ngraph::op::ConvolutionBackpropFilters>())
                    {
                        auto src_desc = mkldnn_utils::get_input_mkldnn_md(node, 0);
                        auto diff_dst_desc = mkldnn_utils::get_input_mkldnn_md(node, 1);
                        auto diff_weights_desc = mkldnn_utils::get_output_mkldnn_md(node, 0);
                        return mkldnn::convolution_forward::desc(
                            mkldnn::prop_kind::forward,
                            convolution_algo,
                            src_desc,
                            diff_weights_desc,
                            diff_dst_desc,
                            MKLDNN_DIMS(convolution->get_window_movement_strides_forward()),
                            MKLDNN_DIMS(window_dilation_strides_adjusted),
                            MKLDNN_DIMS(convolution->get_padding_below_forward()),
							MKLDNN_DIMS(convolution->get_padding_above_forward())
													PADDING;
                    }
                    else
                    {
                        auto src_desc = mkldnn_utils::get_input_mkldnn_md(node, 0);
                        auto diff_dst_desc = mkldnn_utils::get_input_mkldnn_md(node, 1);
                        auto diff_weights_desc = mkldnn_utils::get_output_mkldnn_md(node, 0);
                        auto diff_bias_desc = mkldnn_utils::get_output_mkldnn_md(node, 1);

                        return mkldnn::convolution_forward::desc(
                            mkldnn::prop_kind::forward,
                            convolution_algo,
                            src_desc,
                            diff_weights_desc,
                            diff_bias_desc,
                            diff_dst_desc,
                            MKLDNN_DIMS(convolution->get_window_movement_strides_forward()),
                            MKLDNN_DIMS(window_dilation_strides_adjusted),
                            MKLDNN_DIMS(convolution->get_padding_below_forward()),
							MKLDNN_DIMS(convolution->get_padding_above_forward())
													PADDING;
                    }
                }

                void build_quantize_reorder(
                    std::vector<mkldnn::memory*>& mkldnn_memories,
                    std::vector<mkldnn::primitive*>& mkldnn_primitives,
                    std::vector<mkldnn::memory::desc*>& mkldnn_scratchpad_mds,
                    const mkldnn::memory::desc& input_desc,
                    const mkldnn::memory::desc& result_desc,
                    const std::vector<float>& scales,
                    const std::vector<size_t>& deps,
                    size_t quantize_index,
                    const int mask = 0);

                void build_convolution_backward_weights(
                    std::vector<mkldnn::memory*>& mkldnn_memories,
                    std::vector<mkldnn::primitive*>& mkldnn_primitives,
                    std::vector<mkldnn::memory::desc*>& mkldnn_scratchpad_mds,
                    const mkldnn::convolution_backward_weights::desc& bwd_desc,
                    const mkldnn::convolution_forward::desc& fwd_desc,
                    const std::vector<size_t>& deps,
                    size_t conv_index);

                void build_convolution_backward_data(
                    std::vector<mkldnn::memory*>& mkldnn_memories,
                    std::vector<mkldnn::primitive*>& mkldnn_primitives,
                    std::vector<mkldnn::memory::desc*>& mkldnn_scratchpad_mds,
                    const mkldnn::convolution_backward_data::desc& bwd_desc,
                    const mkldnn::convolution_forward::desc& fwd_desc,
                    const std::vector<size_t>& deps,
                    size_t conv_index);

                /**
                 * Convolution + bias backprop for weights and bias
                 */
                void build_convolution_backward_weights_bias(
                    std::vector<mkldnn::memory*>& mkldnn_memories,
                    std::vector<mkldnn::primitive*>& mkldnn_primitives,
                    std::vector<mkldnn::memory::desc*>& mkldnn_scratchpad_mds,
                    const mkldnn::convolution_backward_weights::desc& bwd_desc,
                    const mkldnn::convolution_forward::desc& fwd_desc,
                    const std::vector<size_t>& deps,
                    size_t conv_index);

                void build_deconvolutionbias_forward(
                    std::vector<mkldnn::memory*>& mkldnn_memories,
                    std::vector<mkldnn::primitive*>& mkldnn_primitives,
                    std::vector<mkldnn::memory::desc*>& mkldnn_scratchpad_mds,
                    const mkldnn::deconvolution_forward::desc& fwd_desc,
                    const std::vector<size_t>& deps,
                    size_t conv_index,
                    const mkldnn::memory::desc& weights_desc);

                void
                    build_pooling_forward(std::vector<mkldnn::memory*>& mkldnn_memories,
                                          std::vector<mkldnn::primitive*>& mkldnn_primitives,
                                          std::vector<mkldnn::memory::desc*>& mkldnn_scratchpad_mds,
                                          const mkldnn::pooling_forward::desc& pool_desc,
                                          const std::vector<size_t>& deps,
                                          size_t pool_index);

                void build_pooling_backward(
                    std::vector<mkldnn::memory*>& mkldnn_memories,
                    std::vector<mkldnn::primitive*>& mkldnn_primitives,
                    std::vector<mkldnn::memory::desc*>& mkldnn_scratchpad_mds,
                    const mkldnn::pooling_backward::desc& pool_desc,
                    const mkldnn::pooling_forward::desc& pool_fwd_desc,
                    const std::vector<size_t>& deps,
                    size_t pool_index);

                void build_max_pooling_with_indices_forward(
                    std::vector<mkldnn::memory*>& mkldnn_memories,
                    std::vector<mkldnn::primitive*>& mkldnn_primitives,
                    std::vector<mkldnn::memory::desc*>& mkldnn_scratchpad_mds,
                    const mkldnn::pooling_forward::desc& max_pool_desc,
                    const std::vector<size_t>& deps,
                    size_t max_pool_index);

                void build_max_pooling_backward(
                    std::vector<mkldnn::memory*>& mkldnn_memories,
                    std::vector<mkldnn::primitive*>& mkldnn_primitives,
                    std::vector<mkldnn::memory::desc*>& mkldnn_scratchpad_mds,
                    std::vector<char*>& mkldnn_workspaces,
                    const mkldnn::pooling_backward::desc& bwd_pool_desc,
                    const mkldnn::pooling_forward::desc& fwd_pool_desc,
                    const mkldnn::memory::desc& fprop_src_desc,
                    std::vector<size_t>& fdeps,
                    std::vector<size_t>& bdeps,
                    size_t fwd_pool_index,
                    size_t bwd_pool_index);

                void build_max_pooling_with_indices_backward(
                    std::vector<mkldnn::memory*>& mkldnn_memories,
                    std::vector<mkldnn::primitive*>& mkldnn_primitives,
                    std::vector<mkldnn::memory::desc*>& mkldnn_scratchpad_mds,
                    const mkldnn::pooling_backward::desc& bwd_pool_desc,
                    const mkldnn::pooling_forward::desc& fwd_pool_desc,
                    const std::vector<size_t>& deps,
                    size_t max_pool_index);

                void build_reorder(std::vector<mkldnn::memory*>& mkldnn_memories,
                                   std::vector<mkldnn::primitive*>& mkldnn_primitives,
                                   std::vector<mkldnn::memory::desc*>& mkldnn_scratchpad_mds,
                                   const mkldnn::memory::desc& input_desc,
                                   const mkldnn::memory::desc& result_desc,
                                   const std::vector<size_t>& deps,
                                   size_t reorder_index);

                void build_lrn_forward(std::vector<mkldnn::memory*>& mkldnn_memories,
                                       std::vector<mkldnn::primitive*>& mkldnn_primitives,
                                       std::vector<mkldnn::memory::desc*>& mkldnn_scratchpad_mds,
                                       const mkldnn::lrn_forward::desc& lrn_desc,
                                       const std::vector<size_t>& deps,
                                       size_t lrn_index);

                void build_relu_forward(std::vector<mkldnn::memory*>& mkldnn_memories,
                                        std::vector<mkldnn::primitive*>& mkldnn_primitives,
                                        std::vector<mkldnn::memory::desc*>& mkldnn_scratchpad_mds,
                                        const mkldnn::eltwise_forward::desc& relu_desc,
                                        const std::vector<size_t>& deps,
                                        size_t relu_index);

                void build_relu_backward(std::vector<mkldnn::memory*>& mkldnn_memories,
                                         std::vector<mkldnn::primitive*>& mkldnn_primitives,
                                         std::vector<mkldnn::memory::desc*>& mkldnn_scratchpad_mds,
                                         const mkldnn::eltwise_backward::desc& bwd_desc,
                                         const mkldnn::eltwise_forward::desc& fwd_desc,
                                         const std::vector<size_t>& deps,
                                         size_t relu_index);

                void
                    build_sigmoid_forward(std::vector<mkldnn::memory*>& mkldnn_memories,
                                          std::vector<mkldnn::primitive*>& mkldnn_primitives,
                                          std::vector<mkldnn::memory::desc*>& mkldnn_scratchpad_mds,
                                          const mkldnn::eltwise_forward::desc& sigmoid_desc,
                                          const std::vector<size_t>& deps,
                                          size_t sigmoid_index);

                void build_sigmoid_backward(
                    std::vector<mkldnn::memory*>& mkldnn_memories,
                    std::vector<mkldnn::primitive*>& mkldnn_primitives,
                    std::vector<mkldnn::memory::desc*>& mkldnn_scratchpad_mds,
                    const mkldnn::eltwise_backward::desc& bwd_desc,
                    const mkldnn::eltwise_forward::desc& fwd_desc,
                    const std::vector<size_t>& deps,
                    size_t sigmoid_index);

                void
                    build_elementwise_add(std::vector<mkldnn::memory*>& mkldnn_memories,
                                          std::vector<mkldnn::primitive*>& mkldnn_primitives,
                                          std::vector<mkldnn::memory::desc*>& mkldnn_scratchpad_mds,
                                          const mkldnn::sum::primitive_desc& sum_pd,
                                          const std::vector<size_t>& deps,
                                          size_t add_index);

                void build_batchnorm_forward(
                    std::vector<mkldnn::memory*>& mkldnn_memories,
                    std::vector<mkldnn::primitive*>& mkldnn_primitives,
                    std::vector<mkldnn::memory::desc*>& mkldnn_scratchpad_mds,
                    const mkldnn::batch_normalization_forward::desc& batchnorm_desc,
                    const mkldnn::memory::desc& weights_desc,
                    bool bn_training_flag,
                    const std::vector<size_t>& deps,
                    size_t batchnorm_index,
                    const mkldnn::post_ops& pops = mkldnn::post_ops());

                void build_batchnorm_backward(
                    std::vector<mkldnn::memory*>& mkldnn_memories,
                    std::vector<mkldnn::primitive*>& mkldnn_primitives,
                    std::vector<mkldnn::memory::desc*>& mkldnn_scratchpad_mds,
                    const mkldnn::batch_normalization_backward::desc& batchnorm_desc,
                    const mkldnn::memory::desc& input_desc,
                    const mkldnn::memory::desc& weights_desc,
                    const mkldnn::memory::desc& dweights_desc,
                    float epsilon,
                    const std::vector<size_t>& deps,
                    size_t batchnorm_index);

                void build_concat(std::vector<mkldnn::memory*>& mkldnn_memories,
                                  std::vector<mkldnn::primitive*>& mkldnn_primitives,
                                  std::vector<mkldnn::memory::desc*>& mkldnn_scratchpad_mds,
                                  const mkldnn::concat::primitive_desc& concat_pd,
                                  const std::vector<mkldnn::memory::desc>& inputs_data_desc,
                                  const std::vector<size_t>& deps,
                                  size_t concat_index);

                void build_slice(std::vector<mkldnn::memory*>& mkldnn_memories,
                                 std::vector<mkldnn::primitive*>& mkldnn_primitives,
                                 std::vector<mkldnn::memory::desc*>& mkldnn_scratchpad_mds,
                                 mkldnn::memory::desc input_desc,
                                 const mkldnn::memory::desc& result_desc,
                                 const ngraph::Coordinate& lower_bounds,
                                 const ngraph::Shape& result_shape,
                                 const std::vector<size_t>& deps,
                                 size_t slice_index);

                void
                    build_softmax_forward(std::vector<mkldnn::memory*>& mkldnn_memories,
                                          std::vector<mkldnn::primitive*>& mkldnn_primitives,
                                          std::vector<mkldnn::memory::desc*>& mkldnn_scratchpad_mds,
                                          const mkldnn::softmax_forward::desc& sigmoid_desc,
                                          const std::vector<size_t>& deps,
                                          size_t softmax_index);

                void build_leaky_relu(std::vector<mkldnn::memory*>& mkldnn_memories,
                                      std::vector<mkldnn::primitive*>& mkldnn_primitives,
                                      std::vector<mkldnn::memory::desc*>& mkldnn_scratchpad_mds,
                                      const mkldnn::eltwise_forward::desc& leaky_relu_desc,
                                      const std::vector<size_t>& deps,
                                      size_t leaky_relu_index);

                void build_bounded_relu(std::vector<mkldnn::memory*>& mkldnn_memories,
                                        std::vector<mkldnn::primitive*>& mkldnn_primitives,
                                        std::vector<mkldnn::memory::desc*>& mkldnn_scratchpad_mds,
                                        const mkldnn::eltwise_forward::desc& bounded_relu_desc,
                                        const std::vector<size_t>& deps,
                                        size_t bounded_relu_index);

#if MKLDNN_VERSION_MAJOR >= 1
                // TODO(jmenon): Get rid of TensorViewWrappers at some point
                mkldnn::memory::desc
                    build_memory_descriptor(const TensorViewWrapper& tvw,
                                            mkldnn::memory::format_tag fmt_tag) const;
                mkldnn::memory::desc
                    build_memory_descriptor(const Shape& shape,
                                            const ngraph::element::Type& et,
                                            mkldnn::memory::format_tag fmt_tag) const;
                size_t build_memory(const mkldnn::memory::desc& desc);
                void build_memory(const mkldnn::memory::desc& desc, size_t index);
                void build_memory(std::vector<mkldnn::memory*>& mkldnn_memories,
                                  const mkldnn::memory::desc& desc,
                                  size_t index);

                template <typename OP>
                mkldnn::concat::primitive_desc get_concat_desc(const ngraph::Node* node,
                                                               size_t nargs)
                {
                    auto concat = static_cast<const OP*>(node);

                    std::vector<mkldnn::memory::desc> inputs_desc;
                    for (size_t i = 0; i < nargs; i++)
                    {
                        inputs_desc.push_back(mkldnn_utils::get_input_mkldnn_md(node, i));
                    }

                    auto result_desc = mkldnn_utils::get_output_mkldnn_md(node, 0);

                    size_t concat_dim = concat->get_concatenation_axis();

                    mkldnn::primitive_attr attr;
                    attr.set_scratchpad_mode(mkldnn::scratchpad_mode::user);

                    // concat primitive descriptor
                    return mkldnn::concat::primitive_desc(result_desc,
                                                          static_cast<int>(concat_dim),
                                                          inputs_desc,
                                                          runtime::cpu::executor::global_cpu_engine,
                                                          attr);
                }

                mkldnn::memory::format_tag query_convolution_forward_weight_format_tag(
                    const mkldnn::memory::desc& input_data_desc,
                    const mkldnn::memory::desc& weights_desc_any,
                    const mkldnn::memory::desc& result_desc,
                    const ngraph::Strides& filter_strides,
                    const ngraph::Strides& window_dilation_strides_adjusted,
                    const ngraph::CoordinateDiff& padding_below,
                    const ngraph::CoordinateDiff& padding_above);

                template <typename OP>
                mkldnn::lstm_forward::desc
                    get_rnn_forward_desc(const ngraph::Node* node,
                                         const std::vector<TensorViewWrapper>& args,
                                         const std::vector<TensorViewWrapper>& out)
                {
                    auto rnn_node = static_cast<const OP*>(node);
                    auto src_sequence_length_max =
                        static_cast<unsigned long>(rnn_node->get_src_sequence_length());
                    auto direction = static_cast<unsigned long>(rnn_node->get_direction());
                    auto num_fused_layers =
                        static_cast<unsigned long>(rnn_node->get_num_fused_layers());
                    auto feature_size =
                        static_cast<unsigned long>(rnn_node->get_src_iter_feature_size());
                    auto batch = static_cast<unsigned long>(rnn_node->get_batch_size());
                    auto rnn_cell_n_gates =
                        static_cast<unsigned long>(rnn_node->get_gates_per_cell());
                    auto rnn_cell_n_states =
                        static_cast<unsigned long>(rnn_node->get_num_cell_states());

                    auto get_mkldnn_rnn_direction = [&]() {
                        switch (direction)
                        {
                        case 1: return mkldnn::rnn_direction::unidirectional_left2right;
                        case 2: return mkldnn::rnn_direction::bidirectional_concat;
                        default: throw ngraph_error("unsupported mkldnn rnn direction");
                        }
                    };

                    if (out[0].get_shape().size() == 2 &&
                        (out[0].get_shape()[1] != direction * feature_size))
                    {
                        throw ngraph_error(
                            "input slc{ht} feature size is not equal to output dlc{ht} feature "
                            "size ");
                    }

                    if (out[1].get_shape().size() == 2 && (out[1].get_shape()[1] != feature_size) &&
                        rnn_node->get_num_timesteps() != 1)
                    {
                        throw ngraph_error(
                            "input sic{ht_1|ct_1} feature size is not equal to output "
                            "dlc{ht_1|ct_1} "
                            "feature size ");
                    }

                    Shape src_layer_tz{
                        src_sequence_length_max,
                        batch,
                        static_cast<unsigned long>(rnn_node->get_src_layer_feature_size())};
                    Shape src_iter_tz{num_fused_layers, direction, batch, feature_size};
                    Shape src_iter_c_tz{num_fused_layers, direction, batch, feature_size};
                    Shape wei_layer_tz{
                        num_fused_layers,
                        direction,
                        static_cast<unsigned long>(rnn_node->get_src_layer_feature_size()),
                        rnn_cell_n_gates,
                        feature_size};
                    Shape wei_iter_tz{
                        num_fused_layers, direction, feature_size, rnn_cell_n_gates, feature_size};
                    Shape bias_tz{num_fused_layers, direction, rnn_cell_n_gates, feature_size};
                    Shape dst_layer_tz{src_sequence_length_max, batch, direction * feature_size};
                    Shape dst_iter_tz{num_fused_layers, direction, batch, feature_size};
                    Shape dst_iter_c_tz{num_fused_layers, direction, batch, feature_size};

                    // We create the memory descriptors used by the user
                    auto src_layer_desc = build_memory_descriptor(
                        src_layer_tz, args[0].get_element_type(), mkldnn::memory::FORMAT::tnc);
                    auto src_iter_desc = build_memory_descriptor(
                        src_iter_tz, args[1].get_element_type(), mkldnn::memory::FORMAT::ldnc);
                    auto src_iter_c_desc = build_memory_descriptor(
                        src_iter_c_tz, args[2].get_element_type(), mkldnn::memory::FORMAT::ldnc);
                    auto weights_layer_desc = build_memory_descriptor(
                        wei_layer_tz, args[3].get_element_type(), mkldnn::memory::FORMAT::ldigo);
                    auto weights_iter_desc = build_memory_descriptor(
                        wei_iter_tz, args[4].get_element_type(), mkldnn::memory::FORMAT::ldigo);
                    auto bias_desc = build_memory_descriptor(
                        bias_tz, args[5].get_element_type(), mkldnn::memory::FORMAT::ldgo);
                    auto dst_layer_desc = build_memory_descriptor(
                        dst_layer_tz, out[0].get_element_type(), mkldnn::memory::FORMAT::tnc);
                    auto dst_iter_desc = build_memory_descriptor(
                        dst_iter_tz, out[1].get_element_type(), mkldnn::memory::FORMAT::ldnc);
                    auto dst_iter_c_desc = build_memory_descriptor(
                        dst_iter_c_tz, out[2].get_element_type(), mkldnn::memory::FORMAT::ldnc);

                    return mkldnn::lstm_forward::desc(mkldnn::prop_kind::forward_training,
                                                      get_mkldnn_rnn_direction(),
                                                      src_layer_desc,
                                                      src_iter_desc,
                                                      src_iter_c_desc,
                                                      weights_layer_desc,
                                                      weights_iter_desc,
                                                      bias_desc,
                                                      dst_layer_desc,
                                                      dst_iter_desc,
                                                      dst_iter_c_desc);
                }

                void build_rnn_forward(std::vector<mkldnn::memory*>& mkldnn_memories,
                                       std::vector<mkldnn::primitive*>& mkldnn_primitives,
                                       std::vector<mkldnn::memory::desc*>& mkldnn_scratchpad_mds,
                                       std::vector<char*>& mkldnn_workspaces,
                                       const mkldnn::lstm_forward::desc& desc,
                                       std::vector<size_t>& deps,
                                       size_t rnn_idx);

                template <bool with_bias>
                void build_convolution_forward(
                    std::vector<mkldnn::memory*>& mkldnn_memories,
                    std::vector<mkldnn::primitive*>& mkldnn_primitives,
                    std::vector<mkldnn::memory::desc*>& mkldnn_scratchpad_mds,
                    const mkldnn::convolution_forward::desc& desc,
                    const mkldnn::primitive_attr& attr,
                    const mkldnn::engine& engine,
                    const std::vector<size_t>& deps,
                    size_t conv_idx)
                {
                    size_t input_idx, weights_idx, results_idx, bias_idx;
                    input_idx = deps[0];
                    weights_idx = deps[1];
                    mkldnn_memories[input_idx] =
                        new mkldnn::memory(desc.data.src_desc, engine, nullptr);
                    mkldnn_memories[weights_idx] =
                        new mkldnn::memory(desc.data.weights_desc, engine, nullptr);
                    if (with_bias)
                    {
                        bias_idx = deps[2];
                        results_idx = deps[3];
                        mkldnn_memories[bias_idx] =
                            new mkldnn::memory(desc.data.bias_desc, engine, nullptr);
                    }
                    else
                    {
                        results_idx = deps[2];
                    }
                    mkldnn_memories[results_idx] =
                        new mkldnn::memory(desc.data.dst_desc, engine, nullptr);

                    auto conv_pd = mkldnn::convolution_forward::primitive_desc(desc, attr, engine);
                    mkldnn_scratchpad_mds[conv_idx] =
                        new mkldnn::memory::desc(conv_pd.scratchpad_desc());

                    mkldnn::primitive* prim = new mkldnn::convolution_forward(conv_pd);
                    mkldnn_primitives[conv_idx] = prim;
                }

                template <bool with_bias>
                void build_inner_product_forward(
                    std::vector<mkldnn::memory*>& mkldnn_memories,
                    std::vector<mkldnn::primitive*>& mkldnn_primitives,
                    std::vector<mkldnn::memory::desc*>& mkldnn_scratchpad_mds,
                    const mkldnn::inner_product_forward::desc& desc,
                    const mkldnn::primitive_attr& attr,
                    const mkldnn::engine& engine,
                    const std::vector<size_t>& deps,
                    size_t ip_idx)
                {
                    size_t input_idx, weights_idx, results_idx, bias_idx;
                    input_idx = deps[0];
                    weights_idx = deps[1];
                    mkldnn_memories[input_idx] =
                        new mkldnn::memory(desc.data.src_desc, engine, nullptr);
                    mkldnn_memories[weights_idx] =
                        new mkldnn::memory(desc.data.weights_desc, engine, nullptr);
                    if (with_bias)
                    {
                        bias_idx = deps[2];
                        results_idx = deps[3];
                        mkldnn_memories[bias_idx] =
                            new mkldnn::memory(desc.data.bias_desc, engine, nullptr);
                    }
                    else
                    {
                        results_idx = deps[2];
                    }
                    mkldnn_memories[results_idx] =
                        new mkldnn::memory(desc.data.dst_desc, engine, nullptr);

                    auto ip_pd = mkldnn::inner_product_forward::primitive_desc(desc, attr, engine);
                    mkldnn_scratchpad_mds[ip_idx] =
                        new mkldnn::memory::desc(ip_pd.scratchpad_desc());

                    mkldnn::primitive* prim = new mkldnn::inner_product_forward(ip_pd);
                    mkldnn_primitives[ip_idx] = prim;
                }

                void query_scratchpad_sum(const mkldnn::sum::primitive_desc);
                void query_scratchpad_concat(const mkldnn::concat::primitive_desc);
                void query_scratchpad_pooling_forward(const mkldnn::pooling_forward::desc& desc);
                void query_scratchpad_avg_pooling_backward(
                    const mkldnn::pooling_forward::desc& fwd_desc,
                    const mkldnn::pooling_backward::desc& bwd_desc);
                void query_scratchpad_max_pooling_backward(
                    const mkldnn::pooling_forward::desc& fwd_desc,
                    const mkldnn::pooling_backward::desc& bwd_desc);
                void query_scratchpad_max_pooling_with_indices_backward(
                    const mkldnn::pooling_forward::desc& fwd_desc,
                    const mkldnn::pooling_backward::desc& bwd_desc);
                void query_scratchpad_batchnorm_forward(
                    const mkldnn::batch_normalization_forward::desc& desc,
                    const mkldnn::post_ops& pops);
                void query_scratchpad_batchnorm_backward(
                    const mkldnn::batch_normalization_backward::desc& desc,
                    const mkldnn::memory::desc& input_desc,
                    float epsilon);
                void query_scratchpad_convolution_forward(
                    const mkldnn::convolution_forward::desc& desc, mkldnn::primitive_attr& attr);
                void query_scratchpad_convolution_backward_data(
                    const mkldnn::convolution_forward::desc& fwd_desc,
                    const mkldnn::convolution_backward_data::desc& bwd_desc);
                void query_scratchpad_convolution_backward_weights(
                    const mkldnn::convolution_forward::desc& fwd_desc,
                    const mkldnn::convolution_backward_weights::desc& bwd_desc);
                void query_scratchpad_deconvolution_forward(
                    const mkldnn::deconvolution_forward::desc& desc);
                void query_scratchpad_eltwise_forward(const mkldnn::eltwise_forward::desc& desc);
                void query_scratchpad_eltwise_backward(
                    const mkldnn::eltwise_forward::desc& fwd_desc,
                    const mkldnn::eltwise_backward::desc& bwd_desc);
                void query_scratchpad_quantize(const mkldnn::memory::desc& input_desc,
                                               const mkldnn::memory::desc& output_desc);
                void query_scratchpad_dequantize(const mkldnn::memory::desc& input_desc,
                                                 const mkldnn::memory::desc& output_desc);
                void query_scratchpad_ip_forward(const mkldnn::inner_product_forward::desc& desc,
                                                 mkldnn::primitive_attr& attr);
                void query_scratchpad_reorder(const mkldnn::memory::desc& input_desc,
                                              const mkldnn::memory::desc& result_desc);
                void query_scratchpad_lrn_forward(const mkldnn::lrn_forward::desc& desc);
                void query_scratchpad_rnn_forward(const mkldnn::lstm_forward::desc& desc);
                void query_scratchpad_slice(mkldnn::memory::desc& input_desc,
                                            const mkldnn::memory::desc& output_desc,
                                            const ngraph::Coordinate& lower_bounds,
                                            const ngraph::Shape& result_shape);
                void query_scratchpad_softmax_forward(const mkldnn::softmax_forward::desc& desc);

#else
                // TODO(jmenon): Get rid of TensorViewWrappers at some point
                mkldnn::memory::desc build_memory_descriptor(const TensorViewWrapper& tvw,
                                                             mkldnn::memory::format fmt) const;
                mkldnn::memory::desc build_memory_descriptor(const Shape& shape,
                                                             const ngraph::element::Type& et,
                                                             mkldnn::memory::format fmt) const;
                size_t build_memory_primitive(const mkldnn::memory::desc& desc);
                void build_memory_primitive(const mkldnn::memory::desc& desc, size_t index);
                void build_memory_primitive(std::vector<mkldnn::primitive*>& mkldnn_primitives,
                                            const mkldnn::memory::desc& desc,
                                            size_t index);

                template <typename OP>
                mkldnn::concat::primitive_desc get_concat_desc(const ngraph::Node* node,
                                                               size_t nargs)
                {
                    auto concat = static_cast<const OP*>(node);

                    std::vector<mkldnn::memory::primitive_desc> inputs_pd;
                    for (size_t i = 0; i < nargs; i++)
                    {
                        inputs_pd.push_back(mkldnn::memory::primitive_desc(
                            mkldnn_utils::get_input_mkldnn_md(node, i),
                            runtime::cpu::executor::global_cpu_engine));
                    }

                    auto result_desc = mkldnn_utils::get_output_mkldnn_md(node, 0);

                    size_t concat_dim = concat->get_concatenation_axis();

                    // concat primitive descriptor
                    return mkldnn::concat::primitive_desc(
                        result_desc, static_cast<int>(concat_dim), inputs_pd);
                }

                template <typename OP>
                mkldnn::rnn_forward::desc
                    get_rnn_forward_desc(const ngraph::Node* node,
                                         const std::vector<TensorViewWrapper>& args,
                                         const std::vector<TensorViewWrapper>& out)
                {
                    auto rnn_node = static_cast<const OP*>(node);
                    auto src_sequence_length_max =
                        static_cast<unsigned long>(rnn_node->get_src_sequence_length());
                    auto direction = static_cast<unsigned long>(rnn_node->get_direction());
                    auto num_fused_layers =
                        static_cast<unsigned long>(rnn_node->get_num_fused_layers());
                    auto feature_size =
                        static_cast<unsigned long>(rnn_node->get_src_iter_feature_size());
                    auto batch = static_cast<unsigned long>(rnn_node->get_batch_size());
                    auto rnn_cell_n_gates =
                        static_cast<unsigned long>(rnn_node->get_gates_per_cell());
                    auto rnn_cell_n_states =
                        static_cast<unsigned long>(rnn_node->get_num_cell_states());

                    auto get_mkldnn_rnn_cell_type = [&]() {
                        switch (rnn_node->get_rnn_type())
                        {
                        case rnn_utils::rnntype::vanilla_rnn: return mkldnn::algorithm::vanilla_rnn;
                        case rnn_utils::rnntype::vanilla_gru: return mkldnn::algorithm::vanilla_gru;
                        case rnn_utils::rnntype::vanilla_lstm:
                            return mkldnn::algorithm::vanilla_lstm;
                        default: throw ngraph_error("unsupported mkldnn rnn algorithm");
                        }
                    };

                    auto get_mkldnn_rnn_direction = [&]() {
                        switch (direction)
                        {
                        case 1: return mkldnn::rnn_direction::unidirectional_left2right;
                        case 2: return mkldnn::rnn_direction::bidirectional_concat;
                        default: throw ngraph_error("unsupported mkldnn rnn direction");
                        }
                    };

                    if (out[0].get_shape().size() == 2 &&
                        (out[0].get_shape()[1] != direction * feature_size))
                    {
                        throw ngraph_error(
                            "input slc{ht} feature size is not equal to output dlc{ht} feature "
                            "size ");
                    }

                    if (out[1].get_shape().size() == 2 && (out[1].get_shape()[1] != feature_size) &&
                        rnn_node->get_num_timesteps() != 1)
                    {
                        throw ngraph_error(
                            "input sic{ht_1|ct_1} feature size is not equal to output "
                            "dlc{ht_1|ct_1} "
                            "feature size ");
                    }

                    Shape src_layer_tz{
                        src_sequence_length_max,
                        batch,
                        static_cast<unsigned long>(rnn_node->get_src_layer_feature_size())};
                    Shape src_iter_tz{
                        num_fused_layers, direction, rnn_cell_n_states, batch, feature_size};
                    Shape wei_layer_tz{
                        num_fused_layers,
                        direction,
                        static_cast<unsigned long>(rnn_node->get_src_layer_feature_size()),
                        rnn_cell_n_gates,
                        feature_size};
                    Shape wei_iter_tz{
                        num_fused_layers, direction, feature_size, rnn_cell_n_gates, feature_size};
                    Shape bias_tz{num_fused_layers, direction, rnn_cell_n_gates, feature_size};
                    Shape dst_layer_tz{src_sequence_length_max, batch, direction * feature_size};
                    Shape dst_iter_tz{
                        num_fused_layers, direction, rnn_cell_n_states, batch, feature_size};

                    // We create the memory descriptors used by the user
                    auto src_layer_desc = build_memory_descriptor(
                        src_layer_tz, args[0].get_element_type(), mkldnn::memory::FORMAT::tnc);
                    auto src_iter_desc = build_memory_descriptor(
                        src_iter_tz, args[1].get_element_type(), mkldnn::memory::FORMAT::ldsnc);
                    auto weights_layer_desc = build_memory_descriptor(
                        wei_layer_tz, args[2].get_element_type(), mkldnn::memory::FORMAT::ldigo);
                    auto weights_iter_desc = build_memory_descriptor(
                        wei_iter_tz, args[3].get_element_type(), mkldnn::memory::FORMAT::ldigo);
                    auto bias_desc = build_memory_descriptor(
                        bias_tz, args[4].get_element_type(), mkldnn::memory::FORMAT::ldgo);
                    auto dst_layer_desc = build_memory_descriptor(
                        dst_layer_tz, out[0].get_element_type(), mkldnn::memory::FORMAT::tnc);
                    auto dst_iter_desc = build_memory_descriptor(
                        dst_iter_tz, out[1].get_element_type(), mkldnn::memory::FORMAT::ldsnc);

                    mkldnn::rnn_cell::desc rnn_cell_desc(get_mkldnn_rnn_cell_type());
                    return mkldnn::rnn_forward::desc(mkldnn::prop_kind::forward_training,
                                                     rnn_cell_desc,
                                                     get_mkldnn_rnn_direction(),
                                                     src_layer_desc,
                                                     src_iter_desc,
                                                     weights_layer_desc,
                                                     weights_iter_desc,
                                                     bias_desc,
                                                     dst_layer_desc,
                                                     dst_iter_desc);
                }

                template <bool with_bias>
                void build_convolution_forward(
                    std::vector<mkldnn::memory*>& mkldnn_memories,
                    std::vector<mkldnn::primitive*>& mkldnn_primitives,
                    std::vector<mkldnn::memory::desc*>& mkldnn_scratchpad_mds,
                    const mkldnn::convolution_forward::desc& desc,
                    const mkldnn::primitive_attr& attr,
                    const mkldnn::engine& engine,
                    const std::vector<size_t>& deps,
                    size_t conv_idx)
                {
                    size_t input_idx, weights_idx, results_idx, bias_idx;
                    input_idx = deps[0];
                    weights_idx = deps[1];
                    mkldnn_primitives[input_idx] =
                        new mkldnn::memory({desc.data.src_desc, engine}, nullptr);
                    mkldnn_primitives[weights_idx] =
                        new mkldnn::memory({desc.data.weights_desc, engine}, nullptr);
                    if (with_bias)
                    {
                        bias_idx = deps[2];
                        results_idx = deps[3];
                        mkldnn_primitives[bias_idx] =
                            new mkldnn::memory({desc.data.bias_desc, engine}, nullptr);
                    }
                    else
                    {
                        results_idx = deps[2];
                    }
                    mkldnn_primitives[results_idx] =
                        new mkldnn::memory({desc.data.dst_desc, engine}, nullptr);

                    mkldnn::primitive* prim;
                    if (with_bias)
                    {
                        prim = new mkldnn::convolution_forward({desc, attr, engine},
                                                               *mkldnn_primitives[input_idx],
                                                               *mkldnn_primitives[weights_idx],
                                                               *mkldnn_primitives[bias_idx],
                                                               *mkldnn_primitives[results_idx]);
                    }
                    else
                    {
                        prim = new mkldnn::convolution_forward({desc, attr, engine},
                                                               *mkldnn_primitives[input_idx],
                                                               *mkldnn_primitives[weights_idx],
                                                               *mkldnn_primitives[results_idx]);
                    }

                    mkldnn_primitives[conv_idx] = prim;
                }

                template <bool with_bias>
                void build_inner_product_forward(
                    std::vector<mkldnn::memory*>& mkldnn_memories,
                    std::vector<mkldnn::primitive*>& mkldnn_primitives,
                    std::vector<mkldnn::memory::desc*>& mkldnn_scratchpad_mds,
                    const mkldnn::inner_product_forward::desc& desc,
                    const mkldnn::primitive_attr& attr,
                    const mkldnn::engine& engine,
                    const std::vector<size_t>& deps,
                    size_t ip_idx)
                {
                    size_t input_idx, weights_idx, results_idx, bias_idx;
                    input_idx = deps[0];
                    weights_idx = deps[1];
                    mkldnn_primitives[input_idx] =
                        new mkldnn::memory({desc.data.src_desc, engine}, nullptr);
                    mkldnn_primitives[weights_idx] =
                        new mkldnn::memory({desc.data.weights_desc, engine}, nullptr);
                    if (with_bias)
                    {
                        bias_idx = deps[2];
                        results_idx = deps[3];
                        mkldnn_primitives[bias_idx] =
                            new mkldnn::memory({desc.data.bias_desc, engine}, nullptr);
                    }
                    else
                    {
                        results_idx = deps[2];
                    }
                    mkldnn_primitives[results_idx] =
                        new mkldnn::memory({desc.data.dst_desc, engine}, nullptr);

                    mkldnn::primitive* prim;
                    if (with_bias)
                    {
                        prim = new mkldnn::inner_product_forward({desc, attr, engine},
                                                                 *mkldnn_primitives[input_idx],
                                                                 *mkldnn_primitives[weights_idx],
                                                                 *mkldnn_primitives[bias_idx],
                                                                 *mkldnn_primitives[results_idx]);
                    }
                    else
                    {
                        prim = new mkldnn::inner_product_forward({desc, attr, engine},
                                                                 *mkldnn_primitives[input_idx],
                                                                 *mkldnn_primitives[weights_idx],
                                                                 *mkldnn_primitives[results_idx]);
                    }

                    mkldnn_primitives[ip_idx] = prim;
                }

                mkldnn::memory::format query_convolution_forward_weight_format(
                    const mkldnn::memory::desc& input_data_desc,
                    const mkldnn::memory::desc& weights_desc_any,
                    const mkldnn::memory::desc& result_desc,
                    const ngraph::Strides& filter_strides,
                    const ngraph::Strides& window_dilation_strides_adjusted,
                    const ngraph::CoordinateDiff& padding_below,
                    const ngraph::CoordinateDiff& padding_above);

                void build_rnn_forward(std::vector<mkldnn::memory*>& mkldnn_memories,
                                       std::vector<mkldnn::primitive*>& mkldnn_primitives,
                                       std::vector<mkldnn::memory::desc*>& mkldnn_scratchpad_mds,
                                       std::vector<char*>& mkldnn_workspaces,
                                       const mkldnn::rnn_forward::desc& desc,
                                       std::vector<size_t>& deps,
                                       size_t rnn_idx);

#endif

            private:
                std::vector<mkldnn::memory*> m_mkldnn_memories;
                std::vector<mkldnn::primitive*> m_mkldnn_primitives;
                std::vector<mkldnn::stream> m_mkldnn_streams;
                std::unordered_map<size_t, std::vector<size_t>> m_primitive_deps;
                std::vector<std::unique_ptr<MKLDNNWorkspace>> m_workspaces;
                std::vector<char*> m_workspace_bufs;
                std::vector<mkldnn::memory::desc*> m_mkldnn_scratchpad_mds;
                size_t m_workspaces_size = 0;
                size_t m_mkldnn_descriptors_size = 0;
                size_t m_max_scratchpad_size = 0;
            };
        }
    }
}<|MERGE_RESOLUTION|>--- conflicted
+++ resolved
@@ -277,42 +277,6 @@
                     }
                 }
 
-<<<<<<< HEAD
-=======
-                mkldnn::memory::format query_convolution_forward_weight_format(
-                    const mkldnn::memory::desc& input_data_desc,
-                    const mkldnn::memory::desc& weights_desc_any,
-                    const mkldnn::memory::desc& result_desc,
-                    const ngraph::Strides& filter_strides,
-                    const ngraph::Strides& window_dilation_strides_adjusted,
-                    const ngraph::CoordinateDiff& padding_below,
-                    const ngraph::CoordinateDiff& padding_above);
-
-                void build_convolution_backward_weights(
-                    std::vector<mkldnn::primitive*>& mkldnn_primitives,
-                    const mkldnn::convolution_backward_weights::desc& bwd_desc,
-                    const mkldnn::convolution_forward::desc& fwd_desc,
-                    const std::vector<size_t>& deps,
-                    size_t conv_index);
-
-                void build_convolution_backward_data(
-                    std::vector<mkldnn::primitive*>& mkldnn_primitives,
-                    const mkldnn::convolution_backward_data::desc& bwd_desc,
-                    const mkldnn::convolution_forward::desc& fwd_desc,
-                    const std::vector<size_t>& deps,
-                    size_t conv_index);
-
-                //
-                // Convolution + bias backprop for weights and bias
-                //
-                void build_convolution_backward_weights_bias(
-                    std::vector<mkldnn::primitive*>& mkldnn_primitives,
-                    const mkldnn::convolution_backward_weights::desc& bwd_desc,
-                    const mkldnn::convolution_forward::desc& fwd_desc,
-                    const std::vector<size_t>& deps,
-                    size_t conv_index);
-
->>>>>>> 8dd818e5
                 template <typename OP>
                 mkldnn::pooling_forward::desc get_avg_pooling_forward_desc(const ngraph::Node* node,
                                                                            bool training)
