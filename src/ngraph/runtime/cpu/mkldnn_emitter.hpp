//*****************************************************************************
// Copyright 2017-2019 Intel Corporation
//
// Licensed under the Apache License, Version 2.0 (the "License");
// you may not use this file except in compliance with the License.
// You may obtain a copy of the License at
//
//     http://www.apache.org/licenses/LICENSE-2.0
//
// Unless required by applicable law or agreed to in writing, software
// distributed under the License is distributed on an "AS IS" BASIS,
// WITHOUT WARRANTIES OR CONDITIONS OF ANY KIND, either express or implied.
// See the License for the specific language governing permissions and
// limitations under the License.
//*****************************************************************************

// For direct execution, we reserve space for primitives then create those primitives the first
// time functor is called. This could be extended to create primitives when shapes are changed.
// Different ops need different numbers of primitives.

#pragma once

#include <memory>
#include <unordered_map>
#include <utility>
#include <vector>

#include <mkldnn.hpp>

#include "ngraph/coordinate_diff.hpp"
#include "ngraph/node.hpp"
#include "ngraph/op/avg_pool.hpp"
#include "ngraph/op/concat.hpp"
#include "ngraph/op/constant.hpp"
#include "ngraph/op/convolution.hpp"
#include "ngraph/op/experimental/quantized_avg_pool.hpp"
#include "ngraph/op/experimental/quantized_conv.hpp"
#include "ngraph/op/experimental/quantized_conv_bias.hpp"
#include "ngraph/op/experimental/quantized_conv_relu.hpp"
#include "ngraph/op/experimental/quantized_dot.hpp"
#include "ngraph/op/experimental/quantized_dot_bias.hpp"
#include "ngraph/op/experimental/quantized_max_pool.hpp"
#include "ngraph/op/fused/conv_fused.hpp"
#include "ngraph/op/fused/group_conv.hpp"
#include "ngraph/op/lrn.hpp"
#include "ngraph/op/max_pool.hpp"
#include "ngraph/op/softmax.hpp"
#include "ngraph/runtime/cpu/cpu_executor.hpp"
#include "ngraph/runtime/cpu/cpu_tensor_view_wrapper.hpp"
#include "ngraph/runtime/cpu/mkldnn_utils.hpp"
#include "ngraph/runtime/cpu/op/bounded_relu.hpp"
#include "ngraph/runtime/cpu/op/conv_add.hpp"
#include "ngraph/runtime/cpu/op/conv_relu.hpp"
#include "ngraph/runtime/cpu/op/deconv.hpp"
#include "ngraph/runtime/cpu/op/group_conv_bias.hpp"
#include "ngraph/runtime/cpu/op/leaky_relu.hpp"
#include "ngraph/runtime/cpu/op/rnn_utils.hpp"
#include "ngraph/shape.hpp"
#include "ngraph/strides.hpp"
#include "ngraph/type/element_type.hpp"
#include "ngraph/util.hpp"

#define MKLDNN_DIMS(X) mkldnn::memory::dims(X.begin(), X.end())

namespace ngraph
{
    namespace runtime
    {
        namespace cpu
        {
            class CPU_ExternalFunction;
            class TensorViewWrapper;

            // TODO (nbpatel) Templatize the return type when we have double scales
            template <typename OP>
            static std::vector<float> extract_scale_value(const ngraph::Node* node, int index)
            {
                auto qc = static_cast<const OP*>(node);
                std::vector<float> scale_val = {1.0f};
                auto scale_const_op =
                    std::dynamic_pointer_cast<ngraph::op::Constant>(qc->get_arguments()[index]);
                if (scale_const_op != nullptr)
                {
                    scale_val = scale_const_op->template get_vector<float>();
                }

                return scale_val;
            }

            template <typename OP,
                      typename std::enable_if<
                          (std::is_same<OP, ngraph::op::Convolution>::value ||
                           std::is_same<OP, ngraph::op::QuantizedConvolution>::value ||
                           std::is_same<OP, ngraph::op::GroupConvolution>::value),
                          std::nullptr_t>::type = nullptr>
            bool has_relu(const ngraph::Node* node)
            {
                return false;
            }

            template <typename OP,
                      typename std::enable_if<
                          (!std::is_same<OP, ngraph::op::Convolution>::value &&
                           !std::is_same<OP, ngraph::op::QuantizedConvolution>::value &&
                           !std::is_same<OP, ngraph::op::GroupConvolution>::value),
                          std::nullptr_t>::type = nullptr>
            bool has_relu(const ngraph::Node* node)
            {
                return static_cast<const OP*>(node)->with_relu();
            }

            class MKLDNNWorkspace
            {
            public:
                MKLDNNWorkspace(size_t size) { buf = reinterpret_cast<char*>(ngraph_malloc(size)); }
                ~MKLDNNWorkspace() { ngraph_free(buf); }
                char* buf;

                MKLDNNWorkspace(const MKLDNNWorkspace&) = delete;
                MKLDNNWorkspace(MKLDNNWorkspace&&) = delete;
                MKLDNNWorkspace& operator=(const MKLDNNWorkspace&) = delete;
            };

            class MKLDNNEmitter
            {
            public:
                MKLDNNEmitter() {}
                ~MKLDNNEmitter();

<<<<<<< HEAD
                const std::vector<mkldnn::primitive*>& get_mkldnn_primitives() const;
                const std::vector<mkldnn::primitive*>& get_mkldnn_primitives_cg() const;
=======
                std::vector<mkldnn::primitive*>& get_mkldnn_primitives();
>>>>>>> bf865efd
                const std::vector<char*>& get_mkldnn_workspaces();

                // reserve the space for primitives for each op, different op requires different number of primitives.
                // some ops require a new workspace.
                size_t reserve_primitive_space(size_t count, bool new_workspace = false);
                size_t reserve_primitive_space_cg(size_t count, bool new_workspace = false);
                size_t insert_primitive(mkldnn::primitive* primitive);
                size_t insert_workspace(std::unique_ptr<MKLDNNWorkspace>& workspace);
                size_t insert_workspace(std::vector<char*>& mkldnn_workspaces,
                                        std::unique_ptr<MKLDNNWorkspace>& workspace);
                const std::vector<size_t>& get_primitive_deps(size_t index) const;
<<<<<<< HEAD
                const std::vector<size_t>& get_primitive_deps_cg(size_t index) const;
                size_t reserve_workspace();
                void reserve_descriptor_space(size_t count);
                size_t get_mkldnn_descriptors_size();
=======
                std::vector<size_t>& get_primitive_deps(size_t index);
>>>>>>> bf865efd

                // TODO(jmenon): Get rid of TensorViewWrappers at some point
                mkldnn::memory::desc build_memory_descriptor(const TensorViewWrapper& tvw,
                                                             mkldnn::memory::format fmt) const;
                mkldnn::memory::desc build_memory_descriptor(const Shape& shape,
                                                             const ngraph::element::Type& et,
                                                             mkldnn::memory::format fmt) const;
                mkldnn::memory::desc
                    build_blocked_memory_descriptor(const mkldnn::memory::dims& dim,
                                                    const mkldnn::memory::dims& strides,
                                                    mkldnn::memory::data_type dtype) const;
                size_t build_memory_primitive(const mkldnn::memory::desc& desc);
                void build_memory_primitive(const mkldnn::memory::desc& desc, size_t index);
                void build_memory_primitive(std::vector<mkldnn::primitive*>& mkldnn_primitives,
                                            const mkldnn::memory::desc& desc,
                                            size_t index);

                size_t build_quantized_inner_product_forward(
                    const mkldnn::memory::desc& input_data_desc,
                    const mkldnn::memory::desc& weights_desc,
                    const mkldnn::memory::desc& result_desc,
                    const float scale,
                    const mkldnn::post_ops& pops = mkldnn::post_ops());

                size_t build_quantized_inner_product_forward(
                    const mkldnn::memory::desc& input_data_desc,
                    const mkldnn::memory::desc& weights_desc,
                    const mkldnn::memory::desc& bias_desc,
                    const mkldnn::memory::desc& result_desc,
                    const float scale,
                    const mkldnn::post_ops& pops = mkldnn::post_ops());

                void build_deconvolutionbias_forward(
                    std::vector<mkldnn::primitive*>& mkldnn_primitives,
                    const mkldnn::deconvolution_forward::desc& fwd_desc,
                    const std::vector<size_t>& deps,
                    size_t conv_index,
                    const mkldnn::memory::desc& weights_desc);

                size_t build_deconvolutionbias_forward(
                    const mkldnn::memory::desc& input_data_desc,
                    const mkldnn::memory::desc& weights_desc,
                    const mkldnn::memory::desc& bias_desc,
                    const mkldnn::memory::desc& result_desc,
                    const ngraph::Strides& strides,
                    const ngraph::Strides& dilation_strides,
                    const ngraph::CoordinateDiff& padding_below,
                    const ngraph::CoordinateDiff& padding_above,
                    const mkldnn::post_ops& pops = mkldnn::post_ops());

                template <typename OP>
                size_t build_deconvolution(const ngraph::Node* node,
                                           const std::vector<TensorViewWrapper>& args,
                                           const std::vector<TensorViewWrapper>& out)
                {
                    auto convolution = static_cast<const OP*>(node);

                    // For dilation, MKLDNN wants to know how many elements to insert between, not how far
                    // apart to space the elements like nGraph. So we have to subtract 1 from each pos.
                    Strides window_dilation_strides_adjusted;

                    for (size_t s : convolution->get_window_dilation_strides_forward())
                    {
                        window_dilation_strides_adjusted.push_back(s - 1);
                    }

                    auto weights_desc = mkldnn_utils::get_input_mkldnn_md(node, 0);
                    auto data_desc = mkldnn_utils::get_input_mkldnn_md(node, 1);

                    // MKLDNN relies on named formats for kernel selection
                    if (weights_desc.data.format == mkldnn_nchw)
                        weights_desc.data.format = mkldnn_oihw;
                    if (weights_desc.data.format == mkldnn_ncdhw)
                        weights_desc.data.format = mkldnn_oidhw;

                    auto result_desc = mkldnn_utils::get_output_mkldnn_md(node, 0);

                    mkldnn::post_ops ops;

                    auto add_relu = [&]() {
                        if (dynamic_cast<const ngraph::op::DeconvolutionBias*>(node))
                        {
                            return (dynamic_cast<const ngraph::op::DeconvolutionBias*>(node))
                                ->with_relu();
                        }
                        return false;
                    };

                    if (add_relu())
                    {
                        const float ops_scale = 1.f;
                        const float ops_alpha = -0.f; // relu negative slope
                        const float ops_beta = 0.f;
                        ops.append_eltwise(
                            ops_scale, mkldnn::algorithm::eltwise_relu, ops_alpha, ops_beta);
                    }

                    if (std::is_same<OP, ngraph::op::DeconvolutionBias>())
                    {
                        auto bias_desc = mkldnn_utils::get_input_mkldnn_md(node, 2);
                        return build_deconvolutionbias_forward(
                            data_desc,
                            weights_desc,
                            bias_desc,
                            result_desc,
                            convolution->get_window_movement_strides_forward(),
                            window_dilation_strides_adjusted,
                            convolution->get_padding_below_forward(),
                            convolution->get_padding_above_forward(),
                            ops);
                    }
                    else
                    {
                        throw ngraph_error("Unsupported Op.");
                    }
                }

                template <typename OP>
                size_t build_inner_product(const ngraph::Node* node,
                                           const std::vector<TensorViewWrapper>& args,
                                           const std::vector<TensorViewWrapper>& out)
                {
                    auto data_desc = mkldnn_utils::get_input_mkldnn_md(node, 0);
                    auto weights_desc = mkldnn_utils::get_input_mkldnn_md(node, 1);

                    // MKLDNN relies on named formats for kernel selection
                    if (weights_desc.data.format == mkldnn_nchw)
                    {
                        weights_desc.data.format = mkldnn_oihw;
                    }
                    if (weights_desc.data.format == mkldnn_ncdhw)
                    {
                        weights_desc.data.format = mkldnn_oidhw;
                    }

                    auto result_desc = mkldnn_utils::get_output_mkldnn_md(node, 0);

                    mkldnn::post_ops ops;

                    if (has_relu<OP>(node))
                    {
                        const float ops_scale = 1.f;
                        const float ops_alpha = -0.f; // relu negative slope
                        const float ops_beta = 0.f;
                        ops.append_eltwise(
                            ops_scale, mkldnn::algorithm::eltwise_relu, ops_alpha, ops_beta);
                    }

                    if (std::is_same<OP, ngraph::op::QuantizedDot>())
                    {
                        auto scale_val = extract_scale_value<OP>(node, 2);
                        return build_quantized_inner_product_forward(
                            data_desc, weights_desc, result_desc, scale_val[0], ops);
                    }
                    else if (std::is_same<OP, ngraph::op::QuantizedDotBias>())
                    {
                        auto scale_val = extract_scale_value<OP>(node, 3);
                        auto bias_desc = mkldnn_utils::get_input_mkldnn_md(node, 2);
                        return build_quantized_inner_product_forward(
                            data_desc, weights_desc, bias_desc, result_desc, scale_val[0], ops);
                    }
                    else
                    {
                        throw ngraph_error("unsupported inner_product");
                    }
                }

                mkldnn::memory::format query_convolution_forward_weight_format(
                    const mkldnn::memory::desc& input_data_desc,
                    const mkldnn::memory::desc& weights_desc_any,
                    const mkldnn::memory::desc& result_desc,
                    const ngraph::Strides& filter_strides,
                    const ngraph::Strides& window_dilation_strides_adjusted,
                    const ngraph::CoordinateDiff& padding_below,
                    const ngraph::CoordinateDiff& padding_above);

                size_t
                    build_convolution_backward_weights(const mkldnn::memory::desc& input_desc,
                                                       const mkldnn::memory::desc& delta_desc,
                                                       const mkldnn::memory::desc& result_desc,
                                                       const ngraph::Strides& strides,
                                                       const ngraph::Strides& dilation_strides,
                                                       const ngraph::CoordinateDiff& padding_below,
                                                       const ngraph::CoordinateDiff& padding_above);

                void build_convolution_backward_weights(
                    std::vector<mkldnn::primitive*>& mkldnn_primitives,
                    const mkldnn::convolution_backward_weights::desc& bwd_desc,
                    const mkldnn::convolution_forward::desc& fwd_desc,
                    const std::vector<size_t>& deps,
                    size_t conv_index);

                size_t build_convolution_backward_data(const mkldnn::memory::desc& weights_desc,
                                                       const mkldnn::memory::desc& delta_desc,
                                                       const mkldnn::memory::desc& result_desc,
                                                       const ngraph::Strides& strides,
                                                       const ngraph::Strides& dilation_strides,
                                                       const ngraph::CoordinateDiff& padding_below,
                                                       const ngraph::CoordinateDiff& padding_above);

                void build_convolution_backward_data(
                    std::vector<mkldnn::primitive*>& mkldnn_primitives,
                    const mkldnn::convolution_backward_data::desc& bwd_desc,
                    const mkldnn::convolution_forward::desc& fwd_desc,
                    const std::vector<size_t>& deps,
                    size_t conv_index);

                /**
                 * Convolution + bias backprop for weights and bias
                 */
                size_t build_convolution_backward_weights_bias(
                    const mkldnn::memory::desc& in_data_desc,
                    const mkldnn::memory::desc& in_delta_desc,
                    const mkldnn::memory::desc& out_weights_delta_desc,
                    const mkldnn::memory::desc& out_bias_delta_desc,
                    const ngraph::Strides& ng_strides,
                    const ngraph::Strides& ng_dilation_strides,
                    const ngraph::CoordinateDiff& ng_padding_below,
                    const ngraph::CoordinateDiff& ng_padding_above);

                void build_convolution_backward_weights_bias(
                    std::vector<mkldnn::primitive*>& mkldnn_primitives,
                    const mkldnn::convolution_backward_weights::desc& bwd_desc,
                    const mkldnn::convolution_forward::desc& fwd_desc,
                    const std::vector<size_t>& deps,
                    size_t conv_index);

                template <typename OP>
                mkldnn::pooling_forward::desc get_avg_pooling_forward_desc(const ngraph::Node* node,
                                                                           bool training)
                {
                    auto pool = static_cast<const OP*>(node);

                    auto window_shape = pool->get_window_shape();
                    auto window_strides = pool->get_window_movement_strides();
                    auto padding_below = pool->get_padding_below();
                    auto padding_above = pool->get_padding_above();
                    auto include_padding_in_avg_computation =
                        pool->get_include_padding_in_avg_computation();

                    auto input_desc = mkldnn_utils::get_input_mkldnn_md(node, 0);
                    auto result_desc = mkldnn_utils::get_output_mkldnn_md(node, 0);

                    if (training)
                    {
                        return mkldnn::pooling_forward::desc(
                            mkldnn::prop_kind::forward_training,
                            (include_padding_in_avg_computation
                                 ? mkldnn::algorithm::pooling_avg_include_padding
                                 : mkldnn::algorithm::pooling_avg_exclude_padding),
                            result_desc,
                            input_desc,
                            mkldnn::memory::dims(window_strides.begin(), window_strides.end()),
                            mkldnn::memory::dims(window_shape.begin(), window_shape.end()),
                            mkldnn::memory::dims(padding_below.begin(), padding_below.end()),
                            mkldnn::memory::dims(padding_above.begin(), padding_above.end()),
                            mkldnn::padding_kind::zero);
                    }
                    else
                    {
                        return mkldnn::pooling_forward::desc(
                            mkldnn::prop_kind::forward_inference,
                            (include_padding_in_avg_computation
                                 ? mkldnn::algorithm::pooling_avg_include_padding
                                 : mkldnn::algorithm::pooling_avg_exclude_padding),
                            input_desc,
                            result_desc,
                            mkldnn::memory::dims(window_strides.begin(), window_strides.end()),
                            mkldnn::memory::dims(window_shape.begin(), window_shape.end()),
                            mkldnn::memory::dims(padding_below.begin(), padding_below.end()),
                            mkldnn::memory::dims(padding_above.begin(), padding_above.end()),
                            mkldnn::padding_kind::zero);
                    }
                }

                size_t build_pooling_forward(mkldnn::algorithm pooling_algorithm,
                                             const mkldnn::memory::desc& input_desc,
                                             const mkldnn::memory::desc& result_desc,
                                             const ngraph::Strides& window_strides,
                                             const ngraph::Shape& window_shape,
                                             const ngraph::Shape& padding_below,
                                             const ngraph::Shape& padding_above);

                template <typename OP>
                mkldnn::pooling_forward::desc get_max_pooling_forward_desc(const ngraph::Node* node,
                                                                           bool training)
                {
                    auto pool = static_cast<const OP*>(node);

                    auto window_shape = pool->get_window_shape();
                    auto window_strides = pool->get_window_movement_strides();
                    auto padding_below = pool->get_padding_below();
                    auto padding_above = pool->get_padding_above();

                    if (training)
                    {
                        auto diff_dst_desc = mkldnn_utils::get_input_mkldnn_md(node, 1);
                        auto diff_src_desc = mkldnn_utils::get_output_mkldnn_md(node, 0);

                        return mkldnn::pooling_forward::desc(
                            mkldnn::prop_kind::forward_training,
                            mkldnn::algorithm::pooling_max,
                            diff_src_desc,
                            diff_dst_desc,
                            mkldnn::memory::dims(window_strides.begin(), window_strides.end()),
                            mkldnn::memory::dims(window_shape.begin(), window_shape.end()),
                            mkldnn::memory::dims(padding_below.begin(), padding_below.end()),
                            mkldnn::memory::dims(padding_above.begin(), padding_above.end()),
                            mkldnn::padding_kind::zero);
                    }
                    else
                    {
                        auto input_desc = mkldnn_utils::get_input_mkldnn_md(node, 0);
                        auto result_desc = mkldnn_utils::get_output_mkldnn_md(node, 0);

                        return mkldnn::pooling_forward::desc(
                            mkldnn::prop_kind::forward_inference,
                            mkldnn::algorithm::pooling_max,
                            input_desc,
                            result_desc,
                            mkldnn::memory::dims(window_strides.begin(), window_strides.end()),
                            mkldnn::memory::dims(window_shape.begin(), window_shape.end()),
                            mkldnn::memory::dims(padding_below.begin(), padding_below.end()),
                            mkldnn::memory::dims(padding_above.begin(), padding_above.end()),
                            mkldnn::padding_kind::zero);
                    }
                }

                void build_pooling_forward(std::vector<mkldnn::primitive*>& mkldnn_primitives,
                                           const mkldnn::pooling_forward::desc& pool_desc,
                                           const std::vector<size_t>& deps,
                                           size_t pool_index);

                size_t build_pooling_backward(mkldnn::algorithm pooling_algorithm,
                                              const mkldnn::memory::desc& diff_dst_desc,
                                              const mkldnn::memory::desc& diff_src_desc,
                                              const ngraph::Strides& window_strides,
                                              const ngraph::Shape& window_shape,
                                              const ngraph::Shape& padding_below,
                                              const ngraph::Shape& padding_above);

                template <typename OP>
                mkldnn::pooling_backward::desc
                    get_avg_pooling_backward_desc(const ngraph::Node* node)
                {
                    auto pool = static_cast<const OP*>(node);

                    auto window_shape = pool->get_window_shape();
                    auto window_strides = pool->get_window_movement_strides();
                    auto padding_below = pool->get_padding_below();
                    auto padding_above = pool->get_padding_above();
                    auto include_padding_in_avg_computation =
                        pool->get_include_padding_in_avg_computation();

                    auto diff_dst_desc = mkldnn_utils::get_input_mkldnn_md(node, 0);
                    auto diff_src_desc = mkldnn_utils::get_output_mkldnn_md(node, 0);

                    return mkldnn::pooling_backward::desc(
                        (include_padding_in_avg_computation
                             ? mkldnn::algorithm::pooling_avg_include_padding
                             : mkldnn::algorithm::pooling_avg_exclude_padding),
                        diff_src_desc,
                        diff_dst_desc,
                        mkldnn::memory::dims(window_strides.begin(), window_strides.end()),
                        mkldnn::memory::dims(window_shape.begin(), window_shape.end()),
                        mkldnn::memory::dims(padding_below.begin(), padding_below.end()),
                        mkldnn::memory::dims(padding_above.begin(), padding_above.end()),
                        mkldnn::padding_kind::zero);
                }

                void build_pooling_backward(std::vector<mkldnn::primitive*>& mkldnn_primitives,
                                            const mkldnn::pooling_backward::desc& pool_desc,
                                            const mkldnn::pooling_forward::desc& pool_fwd_desc,
                                            const std::vector<size_t>& deps,
                                            size_t pool_index);

                size_t build_max_pooling_with_indices_forward(mkldnn::algorithm pooling_algorithm,
                                                              const mkldnn::memory::desc& src_desc,
                                                              const mkldnn::memory::desc& dst_desc,
                                                              const ngraph::Strides& window_strides,
                                                              const ngraph::Shape& window_shape,
                                                              const ngraph::Shape& padding_below,
                                                              const ngraph::Shape& padding_above);

                template <typename OP>
                mkldnn::pooling_forward::desc
                    get_max_pooling_with_indices_forward_desc(const ngraph::Node* node)
                {
                    auto pool = static_cast<const OP*>(node);

                    auto window_shape = pool->get_window_shape();
                    auto window_strides = pool->get_window_movement_strides();
                    auto padding_below = pool->get_padding_below();
                    auto padding_above = pool->get_padding_above();

                    auto input_desc = mkldnn_utils::get_input_mkldnn_md(node, 0);
                    auto result_desc = mkldnn_utils::get_output_mkldnn_md(node, 0);

                    return mkldnn::pooling_forward::desc(
                        mkldnn::prop_kind::forward_training,
                        mkldnn::algorithm::pooling_max,
                        input_desc,
                        result_desc,
                        mkldnn::memory::dims(window_strides.begin(), window_strides.end()),
                        mkldnn::memory::dims(window_shape.begin(), window_shape.end()),
                        mkldnn::memory::dims(padding_below.begin(), padding_below.end()),
                        mkldnn::memory::dims(padding_above.begin(), padding_above.end()),
                        mkldnn::padding_kind::zero);
                }

                void build_max_pooling_with_indices_forward(
                    std::vector<mkldnn::primitive*>& mkldnn_primitives,
                    const mkldnn::pooling_forward::desc& max_pool_desc,
                    const std::vector<size_t>& deps,
                    size_t max_pool_index);

                size_t build_max_pooling_backward(mkldnn::algorithm pooling_algorithm,
                                                  const mkldnn::memory::desc& fprop_src_desc,
                                                  const mkldnn::memory::desc& diff_dst_desc,
                                                  const mkldnn::memory::desc& diff_src_desc,
                                                  const ngraph::Strides& window_strides,
                                                  const ngraph::Shape& window_shape,
                                                  const ngraph::Shape& padding_below,
                                                  const ngraph::Shape& padding_above);

                template <typename OP>
                mkldnn::pooling_backward::desc
                    get_max_pooling_backward_desc(const ngraph::Node* node)
                {
                    auto pool = static_cast<const OP*>(node);

                    auto window_shape = pool->get_window_shape();
                    auto window_strides = pool->get_window_movement_strides();
                    auto padding_below = pool->get_padding_below();
                    auto padding_above = pool->get_padding_above();

                    auto diff_dst_desc = mkldnn_utils::get_input_mkldnn_md(node, 1);
                    auto diff_src_desc = mkldnn_utils::get_output_mkldnn_md(node, 0);

                    return mkldnn::pooling_backward::desc(
                        mkldnn::algorithm::pooling_max,
                        diff_src_desc,
                        diff_dst_desc,
                        mkldnn::memory::dims(window_strides.begin(), window_strides.end()),
                        mkldnn::memory::dims(window_shape.begin(), window_shape.end()),
                        mkldnn::memory::dims(padding_below.begin(), padding_below.end()),
                        mkldnn::memory::dims(padding_above.begin(), padding_above.end()),
                        mkldnn::padding_kind::zero);
                }

                void build_max_pooling_backward(std::vector<mkldnn::primitive*>& mkldnn_primitives,
                                                std::vector<char*>& mkldnn_workspaces,
                                                const mkldnn::pooling_backward::desc& bwd_pool_desc,
                                                const mkldnn::pooling_forward::desc& fwd_pool_desc,
                                                const mkldnn::memory::desc& fprop_src_desc,
                                                std::vector<size_t>& fdeps,
                                                std::vector<size_t>& bdeps,
                                                size_t fwd_pool_index,
                                                size_t bwd_pool_index);

                size_t build_max_pooling_with_indices_backward(
                    mkldnn::algorithm pooling_algorithm,
                    const mkldnn::memory::desc& diff_dst_desc,
                    const mkldnn::memory::desc& diff_src_desc,
                    const ngraph::Strides& window_strides,
                    const ngraph::Shape& window_shape,
                    const ngraph::Shape& padding_below,
                    const ngraph::Shape& padding_above);

                void build_max_pooling_with_indices_backward(
                    std::vector<mkldnn::primitive*>& mkldnn_primitives,
                    const mkldnn::pooling_backward::desc& bwd_pool_desc,
                    const mkldnn::pooling_forward::desc& fwd_pool_desc,
                    const std::vector<size_t>& deps,
                    size_t max_pool_index);

                size_t build_reorder(const mkldnn::memory::desc& input_desc,
                                     const mkldnn::memory::desc& result_desc);

                void build_reorder(std::vector<mkldnn::primitive*>& mkldnn_primitives,
                                   const mkldnn::memory::desc& input_desc,
                                   const mkldnn::memory::desc& result_desc,
                                   const std::vector<size_t>& deps,
                                   size_t reorder_index);

                mkldnn::lrn_forward::desc get_lrn_forward_desc(const ngraph::Node* node);

                void build_lrn_forward(std::vector<mkldnn::primitive*>& mkldnn_primitives,
                                       const mkldnn::lrn_forward::desc& lrn_desc,
                                       const std::vector<size_t>& deps,
                                       size_t lrn_index);

                size_t build_relu_forward(const mkldnn::memory::desc& input_desc,
                                          const mkldnn::memory::desc& result_desc);

                mkldnn::eltwise_forward::desc get_relu_forward_desc(const ngraph::Node* node);

                void build_relu_forward(std::vector<mkldnn::primitive*>& mkldnn_primitives,
                                        const mkldnn::eltwise_forward::desc& relu_desc,
                                        const std::vector<size_t>& deps,
                                        size_t relu_index);

                size_t build_relu_backward(const mkldnn::memory::desc& input_desc,
                                           const mkldnn::memory::desc& delta_desc,
                                           const mkldnn::memory::desc& result_desc);

                mkldnn::eltwise_backward::desc get_relu_backward_desc(const ngraph::Node* node);

                void build_relu_backward(std::vector<mkldnn::primitive*>& mkldnn_primitives,
                                         const mkldnn::eltwise_backward::desc& bwd_desc,
                                         const mkldnn::eltwise_forward::desc& fwd_desc,
                                         const std::vector<size_t>& deps,
                                         size_t relu_index);

                size_t build_sigmoid_forward(const mkldnn::memory::desc& input_desc,
                                             const mkldnn::memory::desc& result_desc);

                mkldnn::eltwise_forward::desc get_sigmoid_forward_desc(const ngraph::Node* node,
                                                                       bool backward_op);

                void build_sigmoid_forward(std::vector<mkldnn::primitive*>& mkldnn_primitives,
                                           const mkldnn::eltwise_forward::desc& sigmoid_desc,
                                           const std::vector<size_t>& deps,
                                           size_t sigmoid_index);

                size_t build_sigmoid_backward(const mkldnn::memory::desc& input_desc,
                                              const mkldnn::memory::desc& delta_desc,
                                              const mkldnn::memory::desc& result_desc);

                mkldnn::eltwise_backward::desc get_sigmoid_backward_desc(const ngraph::Node* node);

                void build_sigmoid_backward(std::vector<mkldnn::primitive*>& mkldnn_primitives,
                                            const mkldnn::eltwise_backward::desc& bwd_desc,
                                            const mkldnn::eltwise_forward::desc& fwd_desc,
                                            const std::vector<size_t>& deps,
                                            size_t sigmoid_index);

                mkldnn::sum::primitive_desc get_elementwise_add_desc(const ngraph::Node* node);

                void build_elementwise_add(std::vector<mkldnn::primitive*>& mkldnn_primitives,
                                           const mkldnn::sum::primitive_desc& sum_pd,
                                           const std::vector<size_t>& deps,
                                           size_t add_index);

                template <typename OP>
                mkldnn::batch_normalization_forward::desc
                    get_batchnorm_forward_desc(const ngraph::Node* node, bool training_with_3args)
                {
                    const OP* batchnorm = static_cast<const OP*>(node);
                    auto eps = batchnorm->get_eps_value();

                    if (training_with_3args)
                    {
                        auto input_desc = mkldnn_utils::get_input_mkldnn_md(node, 2);
                        return mkldnn::batch_normalization_forward::desc(
                            mkldnn::prop_kind::forward_training,
                            input_desc,
                            eps,
                            mkldnn::batch_normalization_flag::use_scale_shift);
                    }
                    else
                    {
                        auto input_desc = mkldnn_utils::get_input_mkldnn_md(node, 2);
                        return mkldnn::batch_normalization_forward::desc(
                            mkldnn::prop_kind::forward_training,
                            input_desc,
                            eps,
                            mkldnn::batch_normalization_flag::use_scale_shift |
                                mkldnn::batch_normalization_flag::use_global_stats);
                    }
                }

                void build_batchnorm_forward(
                    std::vector<mkldnn::primitive*>& mkldnn_primitives,
                    const mkldnn::batch_normalization_forward::desc& batchnorm_desc,
                    const mkldnn::memory::desc& weights_desc,
                    bool bn_training_flag,
                    const std::vector<size_t>& deps,
                    size_t batchnorm_index,
                    const mkldnn::post_ops& pops = mkldnn::post_ops());

                mkldnn::batch_normalization_backward::desc
                    get_batchnorm_backward_desc(const ngraph::Node* node);

                void build_batchnorm_backward(
                    std::vector<mkldnn::primitive*>& mkldnn_primitives,
                    const mkldnn::batch_normalization_backward::desc& batchnorm_desc,
                    const mkldnn::memory::desc& weights_desc,
                    const mkldnn::memory::desc& dweights_desc,
                    const std::vector<size_t>& deps,
                    size_t batchnorm_index);

<<<<<<< HEAD
                void build_rnn_forward(const mkldnn::rnn_forward::desc& desc, size_t rnn_idx);
=======
                template <typename OP>
                size_t build_rnn(const ngraph::Node* node)
                {
                    const auto& out = node->get_outputs();
                    const auto& args = node->get_inputs();
                    auto rnn_node = static_cast<const OP*>(node);
                    auto src_sequence_length_max =
                        static_cast<unsigned long>(rnn_node->get_src_sequence_length());
                    auto direction = static_cast<unsigned long>(rnn_node->get_direction());
                    auto num_fused_layers =
                        static_cast<unsigned long>(rnn_node->get_num_fused_layers());
                    auto feature_size =
                        static_cast<unsigned long>(rnn_node->get_src_iter_feature_size());
                    auto batch = static_cast<unsigned long>(rnn_node->get_batch_size());
                    auto rnn_cell_n_gates =
                        static_cast<unsigned long>(rnn_node->get_gates_per_cell());
                    auto rnn_cell_n_states =
                        static_cast<unsigned long>(rnn_node->get_num_cell_states());

                    auto get_mkldnn_rnn_cell_type = [&]() {
                        switch (rnn_node->get_rnn_type())
                        {
                        case rnn_utils::rnntype::vanilla_rnn: return mkldnn::algorithm::vanilla_rnn;
                        case rnn_utils::rnntype::vanilla_gru: return mkldnn::algorithm::vanilla_gru;
                        case rnn_utils::rnntype::vanilla_lstm:
                            return mkldnn::algorithm::vanilla_lstm;
                        default: throw ngraph_error("unsupported mkldnn rnn algorithm");
                        }
                    };

                    auto get_mkldnn_rnn_direction = [&]() {
                        switch (direction)
                        {
                        case 1: return mkldnn::rnn_direction::unidirectional_left2right;
                        case 2: return mkldnn::rnn_direction::bidirectional_concat;
                        default: throw ngraph_error("unsupported mkldnn rnn direction");
                        }
                    };

                    if (out[0].get_shape().size() == 2 &&
                        (out[0].get_shape()[1] != direction * feature_size))
                    {
                        throw ngraph_error(
                            "input slc{ht} feature size is not equal to output dlc{ht} feature "
                            "size ");
                    }

                    if (out[1].get_shape().size() == 2 && (out[1].get_shape()[1] != feature_size) &&
                        rnn_node->get_num_timesteps() != 1)
                    {
                        throw ngraph_error(
                            "input sic{ht_1|ct_1} feature size is not equal to output "
                            "dlc{ht_1|ct_1} "
                            "feature size ");
                    }

                    Shape src_layer_tz{
                        src_sequence_length_max,
                        batch,
                        static_cast<unsigned long>(rnn_node->get_src_layer_feature_size())};
                    Shape src_iter_tz{
                        num_fused_layers, direction, rnn_cell_n_states, batch, feature_size};
                    Shape wei_layer_tz{
                        num_fused_layers,
                        direction,
                        static_cast<unsigned long>(rnn_node->get_src_layer_feature_size()),
                        rnn_cell_n_gates,
                        feature_size};
                    Shape wei_iter_tz{
                        num_fused_layers, direction, feature_size, rnn_cell_n_gates, feature_size};
                    Shape bias_tz{num_fused_layers, direction, rnn_cell_n_gates, feature_size};
                    Shape dst_layer_tz{src_sequence_length_max, batch, direction * feature_size};
                    Shape dst_iter_tz{
                        num_fused_layers, direction, rnn_cell_n_states, batch, feature_size};

                    // We create the memory descriptors used by the user
                    auto src_layer_md = build_memory_descriptor(
                        src_layer_tz, args[0].get_element_type(), mkldnn::memory::format::tnc);
                    auto src_iter_md = build_memory_descriptor(
                        src_iter_tz, args[1].get_element_type(), mkldnn::memory::format::ldsnc);
                    auto wei_layer_md = build_memory_descriptor(
                        wei_layer_tz, args[2].get_element_type(), mkldnn::memory::format::ldigo);
                    auto wei_iter_md = build_memory_descriptor(
                        wei_iter_tz, args[3].get_element_type(), mkldnn::memory::format::ldigo);
                    auto bias_md = build_memory_descriptor(
                        bias_tz, args[4].get_element_type(), mkldnn::memory::format::ldgo);
                    auto dst_layer_md = build_memory_descriptor(
                        dst_layer_tz, out[0].get_element_type(), mkldnn::memory::format::tnc);
                    auto dst_iter_md = build_memory_descriptor(
                        dst_iter_tz, out[1].get_element_type(), mkldnn::memory::format::ldsnc);

                    return build_rnn_forward(src_layer_md,
                                             src_iter_md,
                                             wei_layer_md,
                                             wei_iter_md,
                                             bias_md,
                                             dst_layer_md,
                                             dst_iter_md,
                                             get_mkldnn_rnn_direction(),
                                             get_mkldnn_rnn_cell_type());
                }

                size_t build_rnn_forward(const mkldnn::memory::desc& src_layer_desc,
                                         const mkldnn::memory::desc& src_iter_desc,
                                         const mkldnn::memory::desc& weights_layer_desc,
                                         const mkldnn::memory::desc& weights_iter_desc,
                                         const mkldnn::memory::desc& bias_desc,
                                         const mkldnn::memory::desc& dst_layer_desc,
                                         const mkldnn::memory::desc& dst_iter_desc,
                                         const mkldnn::rnn_direction& rnn_direction,
                                         const mkldnn::algorithm& rnn_algorithm);

                void build_rnn_forward(std::vector<mkldnn::primitive*>& mkldnn_primitives,
                                       std::vector<char*>& mkldnn_workspaces,
                                       const mkldnn::rnn_forward::desc& desc,
                                       std::vector<size_t>& deps,
                                       size_t rnn_idx);
>>>>>>> bf865efd

                size_t build_concat(const std::vector<mkldnn::memory::desc>& inputs_data_desc,
                                    const mkldnn::memory::desc& result_desc,
                                    const size_t concat_dim);

                template <typename OP>
                mkldnn::concat::primitive_desc get_concat_desc(const ngraph::Node* node,
                                                               size_t nargs)
                {
                    auto concat = static_cast<const OP*>(node);

                    std::vector<mkldnn::memory::primitive_desc> inputs_pd;
                    for (size_t i = 0; i < nargs; i++)
                    {
                        inputs_pd.push_back(mkldnn::memory::primitive_desc(
                            mkldnn_utils::get_input_mkldnn_md(node, i),
                            runtime::cpu::executor::global_cpu_engine));
                    }

                    auto result_desc = mkldnn_utils::get_output_mkldnn_md(node, 0);

                    size_t concat_dim = concat->get_concatenation_axis();

                    // concat primtive descriptor
                    return mkldnn::concat::primitive_desc(
                        result_desc, static_cast<int>(concat_dim), inputs_pd);
                }
                void build_concat(std::vector<mkldnn::primitive*>& mkldnn_primitives,
                                  const mkldnn::concat::primitive_desc& concat_pd,
                                  const std::vector<mkldnn::memory::desc>& inputs_data_desc,
                                  const std::vector<size_t>& deps,
                                  size_t concat_index);

                size_t build_slice(const mkldnn::memory::desc& input_desc,
                                   const mkldnn::memory::desc& result_desc,
                                   const ngraph::Coordinate& lower_bounds,
                                   const ngraph::Shape& result_shape);

                void build_slice(std::vector<mkldnn::primitive*>& mkldnn_primitives,
                                 const mkldnn::memory::desc& input_desc,
                                 const mkldnn::memory::desc& result_desc,
                                 const ngraph::Coordinate& lower_bounds,
                                 const ngraph::Shape& result_shape,
                                 const std::vector<size_t>& deps,
                                 size_t slice_index);

                size_t build_softmax_forward(const mkldnn::memory::desc& input_desc,
                                             const mkldnn::memory::desc& result_desc,
                                             int softmax_axis);

                mkldnn::softmax_forward::desc get_softmax_forward_desc(const ngraph::Node* node);

                void build_softmax_forward(std::vector<mkldnn::primitive*>& mkldnn_primitives,
                                           const mkldnn::softmax_forward::desc& sigmoid_desc,
                                           const std::vector<size_t>& deps,
                                           size_t softmax_index);

                size_t build_leaky_relu(const mkldnn::memory::desc& input_desc,
                                        const mkldnn::memory::desc& result_desc,
                                        float alpha);

                mkldnn::eltwise_forward::desc get_leaky_relu_desc(const ngraph::Node* node);

                void build_leaky_relu(std::vector<mkldnn::primitive*>& mkldnn_primitives,
                                      const mkldnn::eltwise_forward::desc& leaky_relu_desc,
                                      const std::vector<size_t>& deps,
                                      size_t leaky_relu_index);

                size_t build_bounded_relu(const mkldnn::memory::desc& input_desc,
                                          const mkldnn::memory::desc& result_desc,
                                          float alpha);

                mkldnn::eltwise_forward::desc get_bounded_relu_desc(const ngraph::Node* node);

                void build_bounded_relu(std::vector<mkldnn::primitive*>& mkldnn_primitives,
                                        const mkldnn::eltwise_forward::desc& bounded_relu_desc,
                                        const std::vector<size_t>& deps,
                                        size_t bounded_relu_index);

                size_t build_quantized_max_pool(const ngraph::Node* node);

                size_t build_quantized_avg_pool(const ngraph::Node* node);

                size_t build_dequantization(const ngraph::Node* node,
                                            const mkldnn::memory::desc& input_desc,
                                            const mkldnn::memory::desc& result_desc);

                size_t build_quantize_reorder(const mkldnn::memory::desc& input_desc,
                                              const mkldnn::memory::desc& result_desc,
                                              const std::vector<float>& scales);

                void build_quantize_reorder(std::vector<mkldnn::primitive*>& mkldnn_primitives,
                                            const mkldnn::memory::desc& input_desc,
                                            const mkldnn::memory::desc& result_desc,
                                            const std::vector<float>& scales,
                                            const std::vector<size_t>& deps,
                                            size_t quantize_index,
                                            const int mask = 0);

                template <typename OP>
                size_t get_scale_index()
                {
                    size_t index = 0;
                    if (std::is_same<OP, ngraph::op::QuantizedConvolution>() ||
                        std::is_same<OP, ngraph::op::QuantizedDot>() ||
                        std::is_same<OP, ngraph::op::QuantizedConvolutionRelu>())
                    {
                        index = 2;
                    }
                    else if (std::is_same<OP, ngraph::op::QuantizedConvolutionBias>() ||
                             std::is_same<OP, ngraph::op::QuantizedDotBias>())
                    {
                        index = 3;
                    }
                    else if (std::is_same<OP, ngraph::op::QuantizedConvolutionBiasAdd>() ||
                             std::is_same<OP, ngraph::op::QuantizedConvolutionBiasSignedAdd>())
                    {
                        index = 4;
                    }
                    NGRAPH_CHECK(index != 0);
                    return index;
                }

                template <typename OP, typename T>
                std::vector<T> get_output_scale(const ngraph::Node* node)
                {
                    auto index = get_scale_index<OP>();
                    std::vector<T> scale_val = {0};
                    auto scale_const_op = std::dynamic_pointer_cast<ngraph::op::Constant>(
                        node->get_arguments()[index]);
                    if (scale_const_op != nullptr)
                    {
                        scale_val = scale_const_op->template get_vector<T>();
                    }

                    return scale_val;
                }

                template <typename OP>
                bool has_bias()
                {
                    if (std::is_same<OP, ngraph::op::ConvolutionBias>() ||
                        std::is_same<OP, ngraph::op::ConvolutionBiasAdd>() ||
                        std::is_same<OP, ngraph::op::ConvolutionBiasBackpropFiltersBias>() ||
                        std::is_same<OP, ngraph::op::QuantizedConvolutionBias>() ||
                        std::is_same<OP, ngraph::op::QuantizedConvolutionBiasAdd>() ||
                        std::is_same<OP, ngraph::op::QuantizedConvolutionBiasSignedAdd>() ||
                        std::is_same<OP, ngraph::op::QuantizedDotBias>() ||
                        std::is_same<OP, ngraph::op::GroupConvolutionBias>())
                    {
                        return true;
                    }
                    else
                    {
                        return false;
                    }
                }

                template <typename OP>
                bool is_quantized_conv()
                {
                    if (std::is_same<OP, ngraph::op::QuantizedConvolution>() ||
                        std::is_same<OP, ngraph::op::QuantizedConvolutionRelu>() ||
                        std::is_same<OP, ngraph::op::QuantizedConvolutionBias>() ||
                        std::is_same<OP, ngraph::op::QuantizedConvolutionBiasAdd>() ||
                        std::is_same<OP, ngraph::op::QuantizedConvolutionBiasSignedAdd>())
                    {
                        return true;
                    }
                    else
                    {
                        return false;
                    }
                }

                template <typename OP>
                bool is_quantized_inner_product()
                {
                    if (std::is_same<OP, ngraph::op::QuantizedDot>() ||
                        std::is_same<OP, ngraph::op::QuantizedDotBias>())
                    {
                        return true;
                    }
                    else
                    {
                        return false;
                    }
                }

                template <typename OP>
                mkldnn::rnn_forward::desc
                    get_rnn_forward_desc(const ngraph::Node* node,
                                         const std::vector<TensorViewWrapper>& args,
                                         const std::vector<TensorViewWrapper>& out)
                {
                    auto rnn_node = static_cast<const OP*>(node);
                    auto src_sequence_length_max =
                        static_cast<unsigned long>(rnn_node->get_src_sequence_length());
                    auto direction = static_cast<unsigned long>(rnn_node->get_direction());
                    auto num_fused_layers =
                        static_cast<unsigned long>(rnn_node->get_num_fused_layers());
                    auto feature_size =
                        static_cast<unsigned long>(rnn_node->get_src_iter_feature_size());
                    auto batch = static_cast<unsigned long>(rnn_node->get_batch_size());
                    auto rnn_cell_n_gates =
                        static_cast<unsigned long>(rnn_node->get_gates_per_cell());
                    auto rnn_cell_n_states =
                        static_cast<unsigned long>(rnn_node->get_num_cell_states());

                    auto get_mkldnn_rnn_cell_type = [&]() {
                        switch (rnn_node->get_rnn_type())
                        {
                        case rnn_utils::rnntype::vanilla_rnn: return mkldnn::algorithm::vanilla_rnn;
                        case rnn_utils::rnntype::vanilla_gru: return mkldnn::algorithm::vanilla_gru;
                        case rnn_utils::rnntype::vanilla_lstm:
                            return mkldnn::algorithm::vanilla_lstm;
                        default: throw ngraph_error("unsupported mkldnn rnn algorithm");
                        }
                    };

                    auto get_mkldnn_rnn_direction = [&]() {
                        switch (direction)
                        {
                        case 1: return mkldnn::rnn_direction::unidirectional_left2right;
                        case 2: return mkldnn::rnn_direction::bidirectional_concat;
                        default: throw ngraph_error("unsupported mkldnn rnn direction");
                        }
                    };

                    if (out[0].get_shape().size() == 2 &&
                        (out[0].get_shape()[1] != direction * feature_size))
                    {
                        throw ngraph_error(
                            "input slc{ht} feature size is not equal to output dlc{ht} feature "
                            "size ");
                    }

                    if (out[1].get_shape().size() == 2 && (out[1].get_shape()[1] != feature_size) &&
                        rnn_node->get_num_timesteps() != 1)
                    {
                        throw ngraph_error(
                            "input sic{ht_1|ct_1} feature size is not equal to output "
                            "dlc{ht_1|ct_1} "
                            "feature size ");
                    }

                    Shape src_layer_tz{
                        src_sequence_length_max,
                        batch,
                        static_cast<unsigned long>(rnn_node->get_src_layer_feature_size())};
                    Shape src_iter_tz{
                        num_fused_layers, direction, rnn_cell_n_states, batch, feature_size};
                    Shape wei_layer_tz{
                        num_fused_layers,
                        direction,
                        static_cast<unsigned long>(rnn_node->get_src_layer_feature_size()),
                        rnn_cell_n_gates,
                        feature_size};
                    Shape wei_iter_tz{
                        num_fused_layers, direction, feature_size, rnn_cell_n_gates, feature_size};
                    Shape bias_tz{num_fused_layers, direction, rnn_cell_n_gates, feature_size};
                    Shape dst_layer_tz{src_sequence_length_max, batch, direction * feature_size};
                    Shape dst_iter_tz{
                        num_fused_layers, direction, rnn_cell_n_states, batch, feature_size};

                    // We create the memory descriptors used by the user
                    auto src_layer_desc = build_memory_descriptor(
                        src_layer_tz, args[0].get_element_type(), mkldnn::memory::format::tnc);
                    auto src_iter_desc = build_memory_descriptor(
                        src_iter_tz, args[1].get_element_type(), mkldnn::memory::format::ldsnc);
                    auto weights_layer_desc = build_memory_descriptor(
                        wei_layer_tz, args[2].get_element_type(), mkldnn::memory::format::ldigo);
                    auto weights_iter_desc = build_memory_descriptor(
                        wei_iter_tz, args[3].get_element_type(), mkldnn::memory::format::ldigo);
                    auto bias_desc = build_memory_descriptor(
                        bias_tz, args[4].get_element_type(), mkldnn::memory::format::ldgo);
                    auto dst_layer_desc = build_memory_descriptor(
                        dst_layer_tz, out[0].get_element_type(), mkldnn::memory::format::tnc);
                    auto dst_iter_desc = build_memory_descriptor(
                        dst_iter_tz, out[1].get_element_type(), mkldnn::memory::format::ldsnc);

                    mkldnn::rnn_cell::desc rnn_cell_desc(get_mkldnn_rnn_cell_type());
                    return mkldnn::rnn_forward::desc(mkldnn::prop_kind::forward_training,
                                                     rnn_cell_desc,
                                                     get_mkldnn_rnn_direction(),
                                                     src_layer_desc,
                                                     src_iter_desc,
                                                     weights_layer_desc,
                                                     weights_iter_desc,
                                                     bias_desc,
                                                     dst_layer_desc,
                                                     dst_iter_desc);
                }

                template <typename OP>
                mkldnn::convolution_forward::desc
                    get_convolution_forward_desc(const ngraph::Node* node)
                {
                    auto convolution = static_cast<const OP*>(node);
                    // For dilation, MKLDNN wants to know how many elements to insert between, not how far
                    // apart to space the elements like nGraph. So we have to subtract 1 from each pos.
                    Strides window_dilation_strides_adjusted;

                    mkldnn::algorithm convolution_algo = mkldnn_utils::get_conv_algo();

                    if (node->get_input_element_type(0) != element::f32 &&
                        convolution_algo != mkldnn::algorithm::convolution_direct)
                    {
                        convolution_algo = mkldnn::algorithm::convolution_direct;
                    }

                    for (size_t s : convolution->get_window_dilation_strides())
                    {
                        window_dilation_strides_adjusted.push_back(s - 1);
                    }

                    auto data_desc = mkldnn_utils::get_input_mkldnn_md(node, 0);
                    auto weights_desc = mkldnn_utils::get_input_mkldnn_md(node, 1);
                    // MKLDNN relies on named formats for kernel selection
                    if (weights_desc.data.format == mkldnn_nchw)
                        weights_desc.data.format = mkldnn_oihw;
                    if (weights_desc.data.format == mkldnn_ncdhw)
                        weights_desc.data.format = mkldnn_oidhw;
                    auto result_desc = mkldnn_utils::get_output_mkldnn_md(node, 0);

                    if (has_bias<OP>())
                    {
                        auto bias_desc = mkldnn_utils::get_input_mkldnn_md(node, 2);
                        return mkldnn::convolution_forward::desc(
                            mkldnn::prop_kind::forward_inference,
                            convolution_algo,
                            data_desc,
                            weights_desc,
                            bias_desc,
                            result_desc,
                            MKLDNN_DIMS(convolution->get_window_movement_strides()),
                            MKLDNN_DIMS(window_dilation_strides_adjusted),
                            MKLDNN_DIMS(convolution->get_padding_below()),
                            MKLDNN_DIMS(convolution->get_padding_above()),
                            mkldnn::padding_kind::zero);
                    }
                    else
                    {
                        return mkldnn::convolution_forward::desc(
                            mkldnn::prop_kind::forward_inference,
                            convolution_algo,
                            data_desc,
                            weights_desc,
                            result_desc,
                            MKLDNN_DIMS(convolution->get_window_movement_strides()),
                            MKLDNN_DIMS(window_dilation_strides_adjusted),
                            MKLDNN_DIMS(convolution->get_padding_below()),
                            MKLDNN_DIMS(convolution->get_padding_above()),
                            mkldnn::padding_kind::zero);
                    }
                }

                template <typename OP>
                mkldnn::primitive_attr get_convolution_forward_attr(const ngraph::Node* node)
                {
                    mkldnn::post_ops ops;

                    if (std::is_same<OP, ngraph::op::ConvolutionBiasAdd>() ||
                        std::is_same<OP, ngraph::op::ConvolutionAdd>())
                    {
                        ops.append_sum(1.f);
                    }

                    if (std::is_same<OP, ngraph::op::QuantizedConvolutionBiasAdd>() ||
                        std::is_same<OP, ngraph::op::QuantizedConvolutionBiasSignedAdd>())
                    {
                        auto sum_scale_val =
                            extract_scale_value<ngraph::op::QuantizedConvolutionBiasAdd>(node, 5);
                        ops.append_sum(sum_scale_val[0]);
                    }

                    if (has_relu<OP>(node))
                    {
                        const float ops_scale = 1.f;
                        const float ops_alpha = -0.f; // relu negative slope
                        const float ops_beta = 0.f;
                        ops.append_eltwise(
                            ops_scale, mkldnn::algorithm::eltwise_relu, ops_alpha, ops_beta);
                    }

                    mkldnn::primitive_attr conv_attr;
                    conv_attr.set_post_ops(ops);
                    if (is_quantized_conv<OP>())
                    {
                        conv_attr.set_int_output_round_mode(mkldnn::round_mode::round_nearest);
                        conv_attr.set_output_scales(0, get_output_scale<OP, float>(node));
                    }
                    return conv_attr;
                }

                size_t convolution_forward_init(bool with_bias = false);
                size_t inner_product_forward_init(bool with_bias = false);

                template <bool with_bias>
                void build_convolution_forward(std::vector<mkldnn::primitive*>& mkldnn_primitives,
                                               const mkldnn::convolution_forward::desc& desc,
                                               const mkldnn::primitive_attr& attr,
                                               const mkldnn::engine& engine,
                                               const std::vector<size_t>& deps,
                                               size_t conv_idx)
                {
                    size_t input_idx, weights_idx, results_idx, bias_idx;
                    input_idx = deps[0];
                    weights_idx = deps[1];
                    mkldnn_primitives[input_idx] =
                        new mkldnn::memory({{desc.data.src_desc}, engine}, nullptr);
                    mkldnn_primitives[weights_idx] =
                        new mkldnn::memory({{desc.data.weights_desc}, engine}, nullptr);
                    if (with_bias)
                    {
                        bias_idx = deps[2];
                        results_idx = deps[3];
                        mkldnn_primitives[bias_idx] =
                            new mkldnn::memory({{desc.data.bias_desc}, engine}, nullptr);
                    }
                    else
                    {
                        results_idx = deps[2];
                    }
                    mkldnn_primitives[results_idx] =
                        new mkldnn::memory({{desc.data.dst_desc}, engine}, nullptr);

                    mkldnn::primitive* prim;
                    if (with_bias)
                    {
                        prim = new mkldnn::convolution_forward({desc, attr, engine},
                                                               *mkldnn_primitives[input_idx],
                                                               *mkldnn_primitives[weights_idx],
                                                               *mkldnn_primitives[bias_idx],
                                                               *mkldnn_primitives[results_idx]);
                    }
                    else
                    {
                        prim = new mkldnn::convolution_forward({desc, attr, engine},
                                                               *mkldnn_primitives[input_idx],
                                                               *mkldnn_primitives[weights_idx],
                                                               *mkldnn_primitives[results_idx]);
                    }

                    mkldnn_primitives[conv_idx] = prim;
                }

                template <typename OP>
                mkldnn::inner_product_forward::desc
                    get_inner_product_forward_desc(const ngraph::Node* node)
                {
                    auto data_desc = mkldnn_utils::get_input_mkldnn_md(node, 0);
                    auto weights_desc = mkldnn_utils::get_input_mkldnn_md(node, 1);
                    // MKLDNN relies on named formats for kernel selection
                    if (weights_desc.data.format == mkldnn_nchw)
                        weights_desc.data.format = mkldnn_oihw;
                    if (weights_desc.data.format == mkldnn_ncdhw)
                        weights_desc.data.format = mkldnn_oidhw;
                    auto result_desc = mkldnn_utils::get_output_mkldnn_md(node, 0);

                    if (has_bias<OP>())
                    {
                        auto bias_desc = mkldnn_utils::get_input_mkldnn_md(node, 2);
                        return mkldnn::inner_product_forward::desc(mkldnn::prop_kind::forward,
                                                                   data_desc,
                                                                   weights_desc,
                                                                   bias_desc,
                                                                   result_desc);
                    }
                    else
                    {
                        return mkldnn::inner_product_forward::desc(
                            mkldnn::prop_kind::forward, data_desc, weights_desc, result_desc);
                    }
                }

                template <typename OP>
                mkldnn::primitive_attr get_inner_product_forward_attr(const ngraph::Node* node)
                {
                    mkldnn::post_ops ops;

                    if (has_relu<OP>(node))
                    {
                        const float ops_scale = 1.f;
                        const float ops_alpha = -0.f; // relu negative slope
                        const float ops_beta = 0.f;
                        ops.append_eltwise(
                            ops_scale, mkldnn::algorithm::eltwise_relu, ops_alpha, ops_beta);
                    }

                    mkldnn::primitive_attr ip_attr;
                    ip_attr.set_post_ops(ops);
                    if (is_quantized_inner_product<OP>())
                    {
                        ip_attr.set_int_output_round_mode(mkldnn::round_mode::round_nearest);
                        ip_attr.set_output_scales(0, get_output_scale<OP, float>(node));
                    }
                    return ip_attr;
                }

                template <bool with_bias>
                void build_inner_product_forward(std::vector<mkldnn::primitive*>& mkldnn_primitives,
                                                 const mkldnn::inner_product_forward::desc& desc,
                                                 const mkldnn::primitive_attr& attr,
                                                 const mkldnn::engine& engine,
                                                 const std::vector<size_t>& deps,
                                                 size_t ip_idx)
                {
                    size_t input_idx, weights_idx, results_idx, bias_idx;
                    input_idx = deps[0];
                    weights_idx = deps[1];
                    mkldnn_primitives[input_idx] =
                        new mkldnn::memory({{desc.data.src_desc}, engine}, nullptr);
                    mkldnn_primitives[weights_idx] =
                        new mkldnn::memory({{desc.data.weights_desc}, engine}, nullptr);
                    if (with_bias)
                    {
                        bias_idx = deps[2];
                        results_idx = deps[3];
                        mkldnn_primitives[bias_idx] =
                            new mkldnn::memory({{desc.data.bias_desc}, engine}, nullptr);
                    }
                    else
                    {
                        results_idx = deps[2];
                    }
                    mkldnn_primitives[results_idx] =
                        new mkldnn::memory({{desc.data.dst_desc}, engine}, nullptr);

                    mkldnn::primitive* prim;
                    if (with_bias)
                    {
                        prim = new mkldnn::inner_product_forward({desc, attr, engine},
                                                                 *mkldnn_primitives[input_idx],
                                                                 *mkldnn_primitives[weights_idx],
                                                                 *mkldnn_primitives[bias_idx],
                                                                 *mkldnn_primitives[results_idx]);
                    }
                    else
                    {
                        prim = new mkldnn::inner_product_forward({desc, attr, engine},
                                                                 *mkldnn_primitives[input_idx],
                                                                 *mkldnn_primitives[weights_idx],
                                                                 *mkldnn_primitives[results_idx]);
                    }

                    mkldnn_primitives[ip_idx] = prim;
                }

                template <typename OP>
                mkldnn::deconvolution_forward::desc
                    get_deconvolutionbias_forward_data(const ngraph::Node* node)
                {
                    auto convolution = static_cast<const OP*>(node);
                    // For dilation, MKLDNN wants to know how many elements to insert between, not how far
                    // apart to space the elements like nGraph. So we have to subtract 1 from each pos.
                    Strides window_dilation_strides_adjusted;

                    for (size_t s : convolution->get_window_dilation_strides_forward())
                    {
                        window_dilation_strides_adjusted.push_back(s - 1);
                    }

                    auto weights_desc = mkldnn_utils::get_input_mkldnn_md(node, 0);
                    // MKLDNN relies on named formats for kernel selection
                    if (weights_desc.data.format == mkldnn_nchw)
                    {
                        weights_desc.data.format = mkldnn_oihw;
                    }
                    if (weights_desc.data.format == mkldnn_ncdhw)
                    {
                        weights_desc.data.format = mkldnn_oidhw;
                    }
                    // MKLDNN deconvolution primivtive needs weights format to be "mkldnn_any"
                    // with any other format it picks reference kernel which is very slow
                    // TODO: check if there's change in MKLDNN primitive format req.
                    weights_desc.data.format = mkldnn_any;

                    auto delta_desc = mkldnn_utils::get_input_mkldnn_md(node, 1);
                    auto bias_desc = mkldnn_utils::get_input_mkldnn_md(node, 2);
                    auto result_desc = mkldnn_utils::get_output_mkldnn_md(node, 0);
                    mkldnn::algorithm deconvolution_algo = mkldnn_utils::get_deconv_algo();

                    mkldnn::post_ops ops;
                    return mkldnn::deconvolution_forward::desc(
                        mkldnn::prop_kind::forward,
                        deconvolution_algo,
                        delta_desc,
                        weights_desc,
                        bias_desc,
                        result_desc,
                        MKLDNN_DIMS(convolution->get_window_movement_strides_forward()),
                        MKLDNN_DIMS(window_dilation_strides_adjusted),
                        MKLDNN_DIMS(convolution->get_padding_below_forward()),
                        MKLDNN_DIMS(convolution->get_padding_above_forward()),
                        mkldnn::padding_kind::zero);
                }

                template <typename OP>
                mkldnn::convolution_backward_data::desc
                    get_convolution_backward_data_desc(const ngraph::Node* node)
                {
                    auto convolution = static_cast<const OP*>(node);
                    // For dilation, MKLDNN wants to know how many elements to insert between, not how far
                    // apart to space the elements like nGraph. So we have to subtract 1 from each pos.
                    Strides window_dilation_strides_adjusted;

                    for (size_t s : convolution->get_window_dilation_strides_forward())
                    {
                        window_dilation_strides_adjusted.push_back(s - 1);
                    }

                    auto weights_desc = mkldnn_utils::get_input_mkldnn_md(node, 0);
                    // MKLDNN relies on named formats for kernel selection
                    if (weights_desc.data.format == mkldnn_nchw)
                    {
                        weights_desc.data.format = mkldnn_oihw;
                    }
                    if (weights_desc.data.format == mkldnn_ncdhw)
                    {
                        weights_desc.data.format = mkldnn_oidhw;
                    }
                    auto delta_desc = mkldnn_utils::get_input_mkldnn_md(node, 1);
                    auto result_desc = mkldnn_utils::get_output_mkldnn_md(node, 0);
                    mkldnn::algorithm convolution_algo = mkldnn_utils::get_conv_algo();

                    return mkldnn::convolution_backward_data::desc(
                        convolution_algo,
                        result_desc,
                        weights_desc,
                        delta_desc,
                        MKLDNN_DIMS(convolution->get_window_movement_strides_forward()),
                        MKLDNN_DIMS(window_dilation_strides_adjusted),
                        MKLDNN_DIMS(convolution->get_padding_below_forward()),
                        MKLDNN_DIMS(convolution->get_padding_above_forward()),
                        mkldnn::padding_kind::zero);
                }

                template <typename OP>
                mkldnn::convolution_backward_weights::desc
                    get_convolution_backward_weights_desc(const ngraph::Node* node)
                {
                    auto convolution = static_cast<const OP*>(node);
                    // For dilation, MKLDNN wants to know how many elements to insert between, not how far
                    // apart to space the elements like nGraph. So we have to subtract 1 from each pos.
                    Strides window_dilation_strides_adjusted;

                    for (size_t s : convolution->get_window_dilation_strides_forward())
                    {
                        window_dilation_strides_adjusted.push_back(s - 1);
                    }

                    auto in_data_desc = mkldnn_utils::get_input_mkldnn_md(node, 0);
                    auto in_delta_desc = mkldnn_utils::get_input_mkldnn_md(node, 1);
                    auto out_weights_delta_desc = mkldnn_utils::get_output_mkldnn_md(node, 0);
                    mkldnn::algorithm convolution_algo = mkldnn_utils::get_conv_algo();
                    if (has_bias<OP>())
                    {
                        auto out_bias_delta_desc = mkldnn_utils::get_output_mkldnn_md(node, 1);

                        return mkldnn::convolution_backward_weights::desc(
                            convolution_algo,
                            in_data_desc,
                            out_weights_delta_desc,
                            out_bias_delta_desc,
                            in_delta_desc,
                            MKLDNN_DIMS(convolution->get_window_movement_strides_forward()),
                            MKLDNN_DIMS(window_dilation_strides_adjusted),
                            MKLDNN_DIMS(convolution->get_padding_below_forward()),
                            MKLDNN_DIMS(convolution->get_padding_above_forward()),
                            mkldnn::padding_kind::zero);
                    }
                    else
                    {
                        return mkldnn::convolution_backward_weights::desc(
                            convolution_algo,
                            in_data_desc,
                            out_weights_delta_desc,
                            in_delta_desc,
                            MKLDNN_DIMS(convolution->get_window_movement_strides_forward()),
                            MKLDNN_DIMS(window_dilation_strides_adjusted),
                            MKLDNN_DIMS(convolution->get_padding_below_forward()),
                            MKLDNN_DIMS(convolution->get_padding_above_forward()),
                            mkldnn::padding_kind::zero);
                    }
                }

                template <typename OP>
                mkldnn::convolution_forward::desc
                    get_convolution_forward_desc_for_backward_op(const ngraph::Node* node)
                {
                    auto convolution = static_cast<const OP*>(node);
                    // For dilation, MKLDNN wants to know how many elements to insert between, not how far
                    // apart to space the elements like nGraph. So we have to subtract 1 from each pos.
                    Strides window_dilation_strides_adjusted;

                    for (size_t s : convolution->get_window_dilation_strides_forward())
                    {
                        window_dilation_strides_adjusted.push_back(s - 1);
                    }

                    mkldnn::algorithm convolution_algo = mkldnn_utils::get_conv_algo();
                    if (std::is_same<OP, ngraph::op::ConvolutionBackpropData>())
                    {
                        auto weights_desc = mkldnn_utils::get_input_mkldnn_md(node, 0);
                        // MKLDNN relies on named formats for kernel selection
                        if (weights_desc.data.format == mkldnn_nchw)
                        {
                            weights_desc.data.format = mkldnn_oihw;
                        }
                        if (weights_desc.data.format == mkldnn_ncdhw)
                        {
                            weights_desc.data.format = mkldnn_oidhw;
                        }
                        auto delta_desc = mkldnn_utils::get_input_mkldnn_md(node, 1);
                        auto result_desc = mkldnn_utils::get_output_mkldnn_md(node, 0);

                        return mkldnn::convolution_forward::desc(
                            mkldnn::prop_kind::forward,
                            convolution_algo,
                            result_desc,
                            weights_desc,
                            delta_desc,
                            MKLDNN_DIMS(convolution->get_window_movement_strides_forward()),
                            MKLDNN_DIMS(window_dilation_strides_adjusted),
                            MKLDNN_DIMS(convolution->get_padding_below_forward()),
                            MKLDNN_DIMS(convolution->get_padding_above_forward()),
                            mkldnn::padding_kind::zero);
                    }
                    else if (std::is_same<OP, ngraph::op::ConvolutionBackpropFilters>())
                    {
                        auto in_data_desc = mkldnn_utils::get_input_mkldnn_md(node, 0);
                        auto in_delta_desc = mkldnn_utils::get_input_mkldnn_md(node, 1);
                        auto out_weights_delta_desc = mkldnn_utils::get_output_mkldnn_md(node, 0);
                        return mkldnn::convolution_forward::desc(
                            mkldnn::prop_kind::forward,
                            convolution_algo,
                            in_data_desc,
                            out_weights_delta_desc,
                            in_delta_desc,
                            MKLDNN_DIMS(convolution->get_window_movement_strides_forward()),
                            MKLDNN_DIMS(window_dilation_strides_adjusted),
                            MKLDNN_DIMS(convolution->get_padding_below_forward()),
                            MKLDNN_DIMS(convolution->get_padding_above_forward()),
                            mkldnn::padding_kind::zero);
                    }
                    else
                    {
                        auto in_data_desc = mkldnn_utils::get_input_mkldnn_md(node, 0);
                        auto in_delta_desc = mkldnn_utils::get_input_mkldnn_md(node, 1);
                        auto out_weights_delta_desc = mkldnn_utils::get_output_mkldnn_md(node, 0);
                        auto out_bias_delta_desc = mkldnn_utils::get_output_mkldnn_md(node, 1);

                        return mkldnn::convolution_forward::desc(
                            mkldnn::prop_kind::forward,
                            convolution_algo,
                            in_data_desc,
                            out_weights_delta_desc,
                            out_bias_delta_desc,
                            in_delta_desc,
                            MKLDNN_DIMS(convolution->get_window_movement_strides_forward()),
                            MKLDNN_DIMS(window_dilation_strides_adjusted),
                            MKLDNN_DIMS(convolution->get_padding_below_forward()),
                            MKLDNN_DIMS(convolution->get_padding_above_forward()),
                            mkldnn::padding_kind::zero);
                    }
                }

            private:
                std::vector<mkldnn::primitive*> m_mkldnn_primitives;
                std::vector<mkldnn::primitive*> m_mkldnn_primitives_cg;
                std::vector<mkldnn::stream> m_mkldnn_streams;
                std::unordered_map<size_t, std::vector<size_t>> m_primitive_deps;
                std::unordered_map<size_t, std::vector<size_t>> m_primitive_deps_cg;
                std::vector<std::unique_ptr<MKLDNNWorkspace>> m_workspaces;
                std::vector<char*> m_workspace_bufs;
                size_t m_workspaces_size = 0;
                size_t m_mkldnn_descriptors_size = 0;
            };
        }
    }
}<|MERGE_RESOLUTION|>--- conflicted
+++ resolved
@@ -127,12 +127,9 @@
                 MKLDNNEmitter() {}
                 ~MKLDNNEmitter();
 
-<<<<<<< HEAD
                 const std::vector<mkldnn::primitive*>& get_mkldnn_primitives() const;
                 const std::vector<mkldnn::primitive*>& get_mkldnn_primitives_cg() const;
-=======
                 std::vector<mkldnn::primitive*>& get_mkldnn_primitives();
->>>>>>> bf865efd
                 const std::vector<char*>& get_mkldnn_workspaces();
 
                 // reserve the space for primitives for each op, different op requires different number of primitives.
@@ -144,14 +141,11 @@
                 size_t insert_workspace(std::vector<char*>& mkldnn_workspaces,
                                         std::unique_ptr<MKLDNNWorkspace>& workspace);
                 const std::vector<size_t>& get_primitive_deps(size_t index) const;
-<<<<<<< HEAD
                 const std::vector<size_t>& get_primitive_deps_cg(size_t index) const;
                 size_t reserve_workspace();
                 void reserve_descriptor_space(size_t count);
                 size_t get_mkldnn_descriptors_size();
-=======
                 std::vector<size_t>& get_primitive_deps(size_t index);
->>>>>>> bf865efd
 
                 // TODO(jmenon): Get rid of TensorViewWrappers at some point
                 mkldnn::memory::desc build_memory_descriptor(const TensorViewWrapper& tvw,
@@ -744,14 +738,206 @@
                     const std::vector<size_t>& deps,
                     size_t batchnorm_index);
 
-<<<<<<< HEAD
-                void build_rnn_forward(const mkldnn::rnn_forward::desc& desc, size_t rnn_idx);
-=======
-                template <typename OP>
-                size_t build_rnn(const ngraph::Node* node)
-                {
-                    const auto& out = node->get_outputs();
-                    const auto& args = node->get_inputs();
+                void build_rnn_forward(std::vector<mkldnn::primitive*>& mkldnn_primitives,
+                                       std::vector<char*>& mkldnn_workspaces,
+                                       const mkldnn::rnn_forward::desc& desc,
+                                       std::vector<size_t>& deps,
+                                       size_t rnn_idx);
+
+              size_t build_concat(const std::vector<mkldnn::memory::desc>& inputs_data_desc,
+                                    const mkldnn::memory::desc& result_desc,
+                                    const size_t concat_dim);
+
+                template <typename OP>
+                mkldnn::concat::primitive_desc get_concat_desc(const ngraph::Node* node,
+                                                               size_t nargs)
+                {
+                    auto concat = static_cast<const OP*>(node);
+
+                    std::vector<mkldnn::memory::primitive_desc> inputs_pd;
+                    for (size_t i = 0; i < nargs; i++)
+                    {
+                        inputs_pd.push_back(mkldnn::memory::primitive_desc(
+                            mkldnn_utils::get_input_mkldnn_md(node, i),
+                            runtime::cpu::executor::global_cpu_engine));
+                    }
+
+                    auto result_desc = mkldnn_utils::get_output_mkldnn_md(node, 0);
+
+                    size_t concat_dim = concat->get_concatenation_axis();
+
+                    // concat primtive descriptor
+                    return mkldnn::concat::primitive_desc(
+                        result_desc, static_cast<int>(concat_dim), inputs_pd);
+                }
+                void build_concat(std::vector<mkldnn::primitive*>& mkldnn_primitives,
+                                  const mkldnn::concat::primitive_desc& concat_pd,
+                                  const std::vector<mkldnn::memory::desc>& inputs_data_desc,
+                                  const std::vector<size_t>& deps,
+                                  size_t concat_index);
+
+                size_t build_slice(const mkldnn::memory::desc& input_desc,
+                                   const mkldnn::memory::desc& result_desc,
+                                   const ngraph::Coordinate& lower_bounds,
+                                   const ngraph::Shape& result_shape);
+
+                void build_slice(std::vector<mkldnn::primitive*>& mkldnn_primitives,
+                                 const mkldnn::memory::desc& input_desc,
+                                 const mkldnn::memory::desc& result_desc,
+                                 const ngraph::Coordinate& lower_bounds,
+                                 const ngraph::Shape& result_shape,
+                                 const std::vector<size_t>& deps,
+                                 size_t slice_index);
+
+                size_t build_softmax_forward(const mkldnn::memory::desc& input_desc,
+                                             const mkldnn::memory::desc& result_desc,
+                                             int softmax_axis);
+
+                mkldnn::softmax_forward::desc get_softmax_forward_desc(const ngraph::Node* node);
+
+                void build_softmax_forward(std::vector<mkldnn::primitive*>& mkldnn_primitives,
+                                           const mkldnn::softmax_forward::desc& sigmoid_desc,
+                                           const std::vector<size_t>& deps,
+                                           size_t softmax_index);
+
+                size_t build_leaky_relu(const mkldnn::memory::desc& input_desc,
+                                        const mkldnn::memory::desc& result_desc,
+                                        float alpha);
+
+                mkldnn::eltwise_forward::desc get_leaky_relu_desc(const ngraph::Node* node);
+
+                void build_leaky_relu(std::vector<mkldnn::primitive*>& mkldnn_primitives,
+                                      const mkldnn::eltwise_forward::desc& leaky_relu_desc,
+                                      const std::vector<size_t>& deps,
+                                      size_t leaky_relu_index);
+
+                size_t build_bounded_relu(const mkldnn::memory::desc& input_desc,
+                                          const mkldnn::memory::desc& result_desc,
+                                          float alpha);
+
+                mkldnn::eltwise_forward::desc get_bounded_relu_desc(const ngraph::Node* node);
+
+                void build_bounded_relu(std::vector<mkldnn::primitive*>& mkldnn_primitives,
+                                        const mkldnn::eltwise_forward::desc& bounded_relu_desc,
+                                        const std::vector<size_t>& deps,
+                                        size_t bounded_relu_index);
+
+                size_t build_quantized_max_pool(const ngraph::Node* node);
+
+                size_t build_quantized_avg_pool(const ngraph::Node* node);
+
+                size_t build_dequantization(const ngraph::Node* node,
+                                            const mkldnn::memory::desc& input_desc,
+                                            const mkldnn::memory::desc& result_desc);
+
+                size_t build_quantize_reorder(const mkldnn::memory::desc& input_desc,
+                                              const mkldnn::memory::desc& result_desc,
+                                              const std::vector<float>& scales);
+
+                void build_quantize_reorder(std::vector<mkldnn::primitive*>& mkldnn_primitives,
+                                            const mkldnn::memory::desc& input_desc,
+                                            const mkldnn::memory::desc& result_desc,
+                                            const std::vector<float>& scales,
+                                            const std::vector<size_t>& deps,
+                                            size_t quantize_index,
+                                            const int mask = 0);
+
+                template <typename OP>
+                size_t get_scale_index()
+                {
+                    size_t index = 0;
+                    if (std::is_same<OP, ngraph::op::QuantizedConvolution>() ||
+                        std::is_same<OP, ngraph::op::QuantizedDot>() ||
+                        std::is_same<OP, ngraph::op::QuantizedConvolutionRelu>())
+                    {
+                        index = 2;
+                    }
+                    else if (std::is_same<OP, ngraph::op::QuantizedConvolutionBias>() ||
+                             std::is_same<OP, ngraph::op::QuantizedDotBias>())
+                    {
+                        index = 3;
+                    }
+                    else if (std::is_same<OP, ngraph::op::QuantizedConvolutionBiasAdd>() ||
+                             std::is_same<OP, ngraph::op::QuantizedConvolutionBiasSignedAdd>())
+                    {
+                        index = 4;
+                    }
+                    NGRAPH_CHECK(index != 0);
+                    return index;
+                }
+
+                template <typename OP, typename T>
+                std::vector<T> get_output_scale(const ngraph::Node* node)
+                {
+                    auto index = get_scale_index<OP>();
+                    std::vector<T> scale_val = {0};
+                    auto scale_const_op = std::dynamic_pointer_cast<ngraph::op::Constant>(
+                        node->get_arguments()[index]);
+                    if (scale_const_op != nullptr)
+                    {
+                        scale_val = scale_const_op->template get_vector<T>();
+                    }
+
+                    return scale_val;
+                }
+
+                template <typename OP>
+                bool has_bias()
+                {
+                    if (std::is_same<OP, ngraph::op::ConvolutionBias>() ||
+                        std::is_same<OP, ngraph::op::ConvolutionBiasAdd>() ||
+                        std::is_same<OP, ngraph::op::ConvolutionBiasBackpropFiltersBias>() ||
+                        std::is_same<OP, ngraph::op::QuantizedConvolutionBias>() ||
+                        std::is_same<OP, ngraph::op::QuantizedConvolutionBiasAdd>() ||
+                        std::is_same<OP, ngraph::op::QuantizedConvolutionBiasSignedAdd>() ||
+                        std::is_same<OP, ngraph::op::QuantizedDotBias>() ||
+                        std::is_same<OP, ngraph::op::GroupConvolutionBias>())
+                    {
+                        return true;
+                    }
+                    else
+                    {
+                        return false;
+                    }
+                }
+
+                template <typename OP>
+                bool is_quantized_conv()
+                {
+                    if (std::is_same<OP, ngraph::op::QuantizedConvolution>() ||
+                        std::is_same<OP, ngraph::op::QuantizedConvolutionRelu>() ||
+                        std::is_same<OP, ngraph::op::QuantizedConvolutionBias>() ||
+                        std::is_same<OP, ngraph::op::QuantizedConvolutionBiasAdd>() ||
+                        std::is_same<OP, ngraph::op::QuantizedConvolutionBiasSignedAdd>())
+                    {
+                        return true;
+                    }
+                    else
+                    {
+                        return false;
+                    }
+                }
+
+                template <typename OP>
+                bool is_quantized_inner_product()
+                {
+                    if (std::is_same<OP, ngraph::op::QuantizedDot>() ||
+                        std::is_same<OP, ngraph::op::QuantizedDotBias>())
+                    {
+                        return true;
+                    }
+                    else
+                    {
+                        return false;
+                    }
+                }
+
+                template <typename OP>
+                mkldnn::rnn_forward::desc
+                    get_rnn_forward_desc(const ngraph::Node* node,
+                                         const std::vector<TensorViewWrapper>& args,
+                                         const std::vector<TensorViewWrapper>& out)
+                {
                     auto rnn_node = static_cast<const OP*>(node);
                     auto src_sequence_length_max =
                         static_cast<unsigned long>(rnn_node->get_src_sequence_length());
@@ -823,314 +1009,6 @@
                         num_fused_layers, direction, rnn_cell_n_states, batch, feature_size};
 
                     // We create the memory descriptors used by the user
-                    auto src_layer_md = build_memory_descriptor(
-                        src_layer_tz, args[0].get_element_type(), mkldnn::memory::format::tnc);
-                    auto src_iter_md = build_memory_descriptor(
-                        src_iter_tz, args[1].get_element_type(), mkldnn::memory::format::ldsnc);
-                    auto wei_layer_md = build_memory_descriptor(
-                        wei_layer_tz, args[2].get_element_type(), mkldnn::memory::format::ldigo);
-                    auto wei_iter_md = build_memory_descriptor(
-                        wei_iter_tz, args[3].get_element_type(), mkldnn::memory::format::ldigo);
-                    auto bias_md = build_memory_descriptor(
-                        bias_tz, args[4].get_element_type(), mkldnn::memory::format::ldgo);
-                    auto dst_layer_md = build_memory_descriptor(
-                        dst_layer_tz, out[0].get_element_type(), mkldnn::memory::format::tnc);
-                    auto dst_iter_md = build_memory_descriptor(
-                        dst_iter_tz, out[1].get_element_type(), mkldnn::memory::format::ldsnc);
-
-                    return build_rnn_forward(src_layer_md,
-                                             src_iter_md,
-                                             wei_layer_md,
-                                             wei_iter_md,
-                                             bias_md,
-                                             dst_layer_md,
-                                             dst_iter_md,
-                                             get_mkldnn_rnn_direction(),
-                                             get_mkldnn_rnn_cell_type());
-                }
-
-                size_t build_rnn_forward(const mkldnn::memory::desc& src_layer_desc,
-                                         const mkldnn::memory::desc& src_iter_desc,
-                                         const mkldnn::memory::desc& weights_layer_desc,
-                                         const mkldnn::memory::desc& weights_iter_desc,
-                                         const mkldnn::memory::desc& bias_desc,
-                                         const mkldnn::memory::desc& dst_layer_desc,
-                                         const mkldnn::memory::desc& dst_iter_desc,
-                                         const mkldnn::rnn_direction& rnn_direction,
-                                         const mkldnn::algorithm& rnn_algorithm);
-
-                void build_rnn_forward(std::vector<mkldnn::primitive*>& mkldnn_primitives,
-                                       std::vector<char*>& mkldnn_workspaces,
-                                       const mkldnn::rnn_forward::desc& desc,
-                                       std::vector<size_t>& deps,
-                                       size_t rnn_idx);
->>>>>>> bf865efd
-
-                size_t build_concat(const std::vector<mkldnn::memory::desc>& inputs_data_desc,
-                                    const mkldnn::memory::desc& result_desc,
-                                    const size_t concat_dim);
-
-                template <typename OP>
-                mkldnn::concat::primitive_desc get_concat_desc(const ngraph::Node* node,
-                                                               size_t nargs)
-                {
-                    auto concat = static_cast<const OP*>(node);
-
-                    std::vector<mkldnn::memory::primitive_desc> inputs_pd;
-                    for (size_t i = 0; i < nargs; i++)
-                    {
-                        inputs_pd.push_back(mkldnn::memory::primitive_desc(
-                            mkldnn_utils::get_input_mkldnn_md(node, i),
-                            runtime::cpu::executor::global_cpu_engine));
-                    }
-
-                    auto result_desc = mkldnn_utils::get_output_mkldnn_md(node, 0);
-
-                    size_t concat_dim = concat->get_concatenation_axis();
-
-                    // concat primtive descriptor
-                    return mkldnn::concat::primitive_desc(
-                        result_desc, static_cast<int>(concat_dim), inputs_pd);
-                }
-                void build_concat(std::vector<mkldnn::primitive*>& mkldnn_primitives,
-                                  const mkldnn::concat::primitive_desc& concat_pd,
-                                  const std::vector<mkldnn::memory::desc>& inputs_data_desc,
-                                  const std::vector<size_t>& deps,
-                                  size_t concat_index);
-
-                size_t build_slice(const mkldnn::memory::desc& input_desc,
-                                   const mkldnn::memory::desc& result_desc,
-                                   const ngraph::Coordinate& lower_bounds,
-                                   const ngraph::Shape& result_shape);
-
-                void build_slice(std::vector<mkldnn::primitive*>& mkldnn_primitives,
-                                 const mkldnn::memory::desc& input_desc,
-                                 const mkldnn::memory::desc& result_desc,
-                                 const ngraph::Coordinate& lower_bounds,
-                                 const ngraph::Shape& result_shape,
-                                 const std::vector<size_t>& deps,
-                                 size_t slice_index);
-
-                size_t build_softmax_forward(const mkldnn::memory::desc& input_desc,
-                                             const mkldnn::memory::desc& result_desc,
-                                             int softmax_axis);
-
-                mkldnn::softmax_forward::desc get_softmax_forward_desc(const ngraph::Node* node);
-
-                void build_softmax_forward(std::vector<mkldnn::primitive*>& mkldnn_primitives,
-                                           const mkldnn::softmax_forward::desc& sigmoid_desc,
-                                           const std::vector<size_t>& deps,
-                                           size_t softmax_index);
-
-                size_t build_leaky_relu(const mkldnn::memory::desc& input_desc,
-                                        const mkldnn::memory::desc& result_desc,
-                                        float alpha);
-
-                mkldnn::eltwise_forward::desc get_leaky_relu_desc(const ngraph::Node* node);
-
-                void build_leaky_relu(std::vector<mkldnn::primitive*>& mkldnn_primitives,
-                                      const mkldnn::eltwise_forward::desc& leaky_relu_desc,
-                                      const std::vector<size_t>& deps,
-                                      size_t leaky_relu_index);
-
-                size_t build_bounded_relu(const mkldnn::memory::desc& input_desc,
-                                          const mkldnn::memory::desc& result_desc,
-                                          float alpha);
-
-                mkldnn::eltwise_forward::desc get_bounded_relu_desc(const ngraph::Node* node);
-
-                void build_bounded_relu(std::vector<mkldnn::primitive*>& mkldnn_primitives,
-                                        const mkldnn::eltwise_forward::desc& bounded_relu_desc,
-                                        const std::vector<size_t>& deps,
-                                        size_t bounded_relu_index);
-
-                size_t build_quantized_max_pool(const ngraph::Node* node);
-
-                size_t build_quantized_avg_pool(const ngraph::Node* node);
-
-                size_t build_dequantization(const ngraph::Node* node,
-                                            const mkldnn::memory::desc& input_desc,
-                                            const mkldnn::memory::desc& result_desc);
-
-                size_t build_quantize_reorder(const mkldnn::memory::desc& input_desc,
-                                              const mkldnn::memory::desc& result_desc,
-                                              const std::vector<float>& scales);
-
-                void build_quantize_reorder(std::vector<mkldnn::primitive*>& mkldnn_primitives,
-                                            const mkldnn::memory::desc& input_desc,
-                                            const mkldnn::memory::desc& result_desc,
-                                            const std::vector<float>& scales,
-                                            const std::vector<size_t>& deps,
-                                            size_t quantize_index,
-                                            const int mask = 0);
-
-                template <typename OP>
-                size_t get_scale_index()
-                {
-                    size_t index = 0;
-                    if (std::is_same<OP, ngraph::op::QuantizedConvolution>() ||
-                        std::is_same<OP, ngraph::op::QuantizedDot>() ||
-                        std::is_same<OP, ngraph::op::QuantizedConvolutionRelu>())
-                    {
-                        index = 2;
-                    }
-                    else if (std::is_same<OP, ngraph::op::QuantizedConvolutionBias>() ||
-                             std::is_same<OP, ngraph::op::QuantizedDotBias>())
-                    {
-                        index = 3;
-                    }
-                    else if (std::is_same<OP, ngraph::op::QuantizedConvolutionBiasAdd>() ||
-                             std::is_same<OP, ngraph::op::QuantizedConvolutionBiasSignedAdd>())
-                    {
-                        index = 4;
-                    }
-                    NGRAPH_CHECK(index != 0);
-                    return index;
-                }
-
-                template <typename OP, typename T>
-                std::vector<T> get_output_scale(const ngraph::Node* node)
-                {
-                    auto index = get_scale_index<OP>();
-                    std::vector<T> scale_val = {0};
-                    auto scale_const_op = std::dynamic_pointer_cast<ngraph::op::Constant>(
-                        node->get_arguments()[index]);
-                    if (scale_const_op != nullptr)
-                    {
-                        scale_val = scale_const_op->template get_vector<T>();
-                    }
-
-                    return scale_val;
-                }
-
-                template <typename OP>
-                bool has_bias()
-                {
-                    if (std::is_same<OP, ngraph::op::ConvolutionBias>() ||
-                        std::is_same<OP, ngraph::op::ConvolutionBiasAdd>() ||
-                        std::is_same<OP, ngraph::op::ConvolutionBiasBackpropFiltersBias>() ||
-                        std::is_same<OP, ngraph::op::QuantizedConvolutionBias>() ||
-                        std::is_same<OP, ngraph::op::QuantizedConvolutionBiasAdd>() ||
-                        std::is_same<OP, ngraph::op::QuantizedConvolutionBiasSignedAdd>() ||
-                        std::is_same<OP, ngraph::op::QuantizedDotBias>() ||
-                        std::is_same<OP, ngraph::op::GroupConvolutionBias>())
-                    {
-                        return true;
-                    }
-                    else
-                    {
-                        return false;
-                    }
-                }
-
-                template <typename OP>
-                bool is_quantized_conv()
-                {
-                    if (std::is_same<OP, ngraph::op::QuantizedConvolution>() ||
-                        std::is_same<OP, ngraph::op::QuantizedConvolutionRelu>() ||
-                        std::is_same<OP, ngraph::op::QuantizedConvolutionBias>() ||
-                        std::is_same<OP, ngraph::op::QuantizedConvolutionBiasAdd>() ||
-                        std::is_same<OP, ngraph::op::QuantizedConvolutionBiasSignedAdd>())
-                    {
-                        return true;
-                    }
-                    else
-                    {
-                        return false;
-                    }
-                }
-
-                template <typename OP>
-                bool is_quantized_inner_product()
-                {
-                    if (std::is_same<OP, ngraph::op::QuantizedDot>() ||
-                        std::is_same<OP, ngraph::op::QuantizedDotBias>())
-                    {
-                        return true;
-                    }
-                    else
-                    {
-                        return false;
-                    }
-                }
-
-                template <typename OP>
-                mkldnn::rnn_forward::desc
-                    get_rnn_forward_desc(const ngraph::Node* node,
-                                         const std::vector<TensorViewWrapper>& args,
-                                         const std::vector<TensorViewWrapper>& out)
-                {
-                    auto rnn_node = static_cast<const OP*>(node);
-                    auto src_sequence_length_max =
-                        static_cast<unsigned long>(rnn_node->get_src_sequence_length());
-                    auto direction = static_cast<unsigned long>(rnn_node->get_direction());
-                    auto num_fused_layers =
-                        static_cast<unsigned long>(rnn_node->get_num_fused_layers());
-                    auto feature_size =
-                        static_cast<unsigned long>(rnn_node->get_src_iter_feature_size());
-                    auto batch = static_cast<unsigned long>(rnn_node->get_batch_size());
-                    auto rnn_cell_n_gates =
-                        static_cast<unsigned long>(rnn_node->get_gates_per_cell());
-                    auto rnn_cell_n_states =
-                        static_cast<unsigned long>(rnn_node->get_num_cell_states());
-
-                    auto get_mkldnn_rnn_cell_type = [&]() {
-                        switch (rnn_node->get_rnn_type())
-                        {
-                        case rnn_utils::rnntype::vanilla_rnn: return mkldnn::algorithm::vanilla_rnn;
-                        case rnn_utils::rnntype::vanilla_gru: return mkldnn::algorithm::vanilla_gru;
-                        case rnn_utils::rnntype::vanilla_lstm:
-                            return mkldnn::algorithm::vanilla_lstm;
-                        default: throw ngraph_error("unsupported mkldnn rnn algorithm");
-                        }
-                    };
-
-                    auto get_mkldnn_rnn_direction = [&]() {
-                        switch (direction)
-                        {
-                        case 1: return mkldnn::rnn_direction::unidirectional_left2right;
-                        case 2: return mkldnn::rnn_direction::bidirectional_concat;
-                        default: throw ngraph_error("unsupported mkldnn rnn direction");
-                        }
-                    };
-
-                    if (out[0].get_shape().size() == 2 &&
-                        (out[0].get_shape()[1] != direction * feature_size))
-                    {
-                        throw ngraph_error(
-                            "input slc{ht} feature size is not equal to output dlc{ht} feature "
-                            "size ");
-                    }
-
-                    if (out[1].get_shape().size() == 2 && (out[1].get_shape()[1] != feature_size) &&
-                        rnn_node->get_num_timesteps() != 1)
-                    {
-                        throw ngraph_error(
-                            "input sic{ht_1|ct_1} feature size is not equal to output "
-                            "dlc{ht_1|ct_1} "
-                            "feature size ");
-                    }
-
-                    Shape src_layer_tz{
-                        src_sequence_length_max,
-                        batch,
-                        static_cast<unsigned long>(rnn_node->get_src_layer_feature_size())};
-                    Shape src_iter_tz{
-                        num_fused_layers, direction, rnn_cell_n_states, batch, feature_size};
-                    Shape wei_layer_tz{
-                        num_fused_layers,
-                        direction,
-                        static_cast<unsigned long>(rnn_node->get_src_layer_feature_size()),
-                        rnn_cell_n_gates,
-                        feature_size};
-                    Shape wei_iter_tz{
-                        num_fused_layers, direction, feature_size, rnn_cell_n_gates, feature_size};
-                    Shape bias_tz{num_fused_layers, direction, rnn_cell_n_gates, feature_size};
-                    Shape dst_layer_tz{src_sequence_length_max, batch, direction * feature_size};
-                    Shape dst_iter_tz{
-                        num_fused_layers, direction, rnn_cell_n_states, batch, feature_size};
-
-                    // We create the memory descriptors used by the user
                     auto src_layer_desc = build_memory_descriptor(
                         src_layer_tz, args[0].get_element_type(), mkldnn::memory::format::tnc);
                     auto src_iter_desc = build_memory_descriptor(
