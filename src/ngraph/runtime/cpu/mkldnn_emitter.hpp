--- conflicted
+++ resolved
@@ -210,119 +210,12 @@
                     const float scale,
                     const mkldnn::post_ops& pops = mkldnn::post_ops());
 
-                template <typename OpTy>
+template <typename OpTy>
                 size_t build_convolution(const ngraph::Node* node)
                 {
-<<<<<<< HEAD
-                    auto qc = static_cast<const OP*>(node);
-                    std::vector<float> scale_val = {1.0f};
-                    auto scale_const_op =
-                        std::dynamic_pointer_cast<ngraph::op::Constant>(qc->get_arguments()[index]);
-                    if (scale_const_op != nullptr)
-                    {
-                        scale_val = scale_const_op->template get_vector<float>();
-                    }
-
-                    return scale_val;
-                }
-
-                void build_deconvolutionbias_forward(
-                    const mkldnn::deconvolution_forward::desc& fwd_desc,
-                    size_t conv_index,
-                    const mkldnn::memory::desc& weights_desc);
-
-                size_t build_deconvolutionbias_forward(
-                    const mkldnn::memory::desc& input_data_desc,
-                    const mkldnn::memory::desc& weights_desc,
-                    const mkldnn::memory::desc& bias_desc,
-                    const mkldnn::memory::desc& result_desc,
-                    const ngraph::Strides& strides,
-                    const ngraph::Strides& dilation_strides,
-                    const ngraph::CoordinateDiff& padding_below,
-                    const ngraph::CoordinateDiff& padding_above,
-                    const mkldnn::post_ops& pops = mkldnn::post_ops());
-
-                template <typename OP>
-                size_t build_deconvolution(const ngraph::Node* node,
-                                           const std::vector<TensorViewWrapper>& args,
-                                           const std::vector<TensorViewWrapper>& out)
-                {
-                    auto convolution = static_cast<const OP*>(node);
-
-                    // For dilation, MKLDNN wants to know how many elements to insert between, not how far
-                    // apart to space the elements like nGraph. So we have to subtract 1 from each pos.
-                    Strides window_dilation_strides_adjusted;
-
-                    for (size_t s : convolution->get_window_dilation_strides_forward())
-                    {
-                        window_dilation_strides_adjusted.push_back(s - 1);
-                    }
-
-                    auto weights_desc = mkldnn_utils::get_input_mkldnn_md(node, 0);
-                    auto data_desc = mkldnn_utils::get_input_mkldnn_md(node, 1);
-
-                    // MKLDNN relies on named formats for kernel selection
-                    if (weights_desc.data.format == mkldnn_nchw)
-                        weights_desc.data.format = mkldnn_oihw;
-                    if (weights_desc.data.format == mkldnn_ncdhw)
-                        weights_desc.data.format = mkldnn_oidhw;
-
-                    auto result_desc = mkldnn_utils::get_output_mkldnn_md(node, 0);
-
-                    mkldnn::post_ops ops;
-
-                    auto add_relu = [&]() {
-                        if (dynamic_cast<const ngraph::op::DeconvolutionBias*>(node))
-                        {
-                            return (dynamic_cast<const ngraph::op::DeconvolutionBias*>(node))
-                                ->with_relu();
-                        }
-                        return false;
-                    };
-
-                    if (add_relu())
-                    {
-                        const float ops_scale = 1.f;
-                        const float ops_alpha = -0.f; // relu negative slope
-                        const float ops_beta = 0.f;
-                        ops.append_eltwise(
-                            ops_scale, mkldnn::algorithm::eltwise_relu, ops_alpha, ops_beta);
-                    }
-
-                    if (std::is_same<OP, ngraph::op::DeconvolutionBias>())
-                    {
-                        auto bias_desc = mkldnn_utils::get_input_mkldnn_md(node, 2);
-                        return build_deconvolutionbias_forward(
-                            data_desc,
-                            weights_desc,
-                            bias_desc,
-                            result_desc,
-                            convolution->get_window_movement_strides_forward(),
-                            window_dilation_strides_adjusted,
-                            convolution->get_padding_below_forward(),
-                            convolution->get_padding_above_forward(),
-                            ops);
-                    }
-                    else
-                    {
-                        throw ngraph_error("Unsupported Op.");
-                    }
-                }
-
-                template <typename OP>
-                size_t build_convolution(const ngraph::Node* node,
-                                         const std::vector<TensorViewWrapper>& args,
-                                         const std::vector<TensorViewWrapper>& out)
-                {
-                    auto convolution = static_cast<const OP*>(node);
-
-                    // For dilation, MKLDNN wants to know how many elements to insert between, not how far
-                    // apart to space the elements like nGraph. So we have to subtract 1 from each pos.
-=======
                     // For dilation, MKLDNN wants to know how many elements to insert between, not
                     // how far apart to space the elements like nGraph. So we have to subtract 1
                     // from each pos.
->>>>>>> cdc8f9f4
                     Strides window_dilation_strides_adjusted;
 
                     auto* convolution = static_cast<const OpTy*>(node);
@@ -431,6 +324,210 @@
                                                          ops);
                     }
                 }
+
+                void build_deconvolutionbias_forward(
+                    const mkldnn::deconvolution_forward::desc& fwd_desc,
+                    size_t conv_index,
+                    const mkldnn::memory::desc& weights_desc);
+
+                size_t build_deconvolutionbias_forward(
+                    const mkldnn::memory::desc& input_data_desc,
+                    const mkldnn::memory::desc& weights_desc,
+                    const mkldnn::memory::desc& bias_desc,
+                    const mkldnn::memory::desc& result_desc,
+                    const ngraph::Strides& strides,
+                    const ngraph::Strides& dilation_strides,
+                    const ngraph::CoordinateDiff& padding_below,
+                    const ngraph::CoordinateDiff& padding_above,
+                    const mkldnn::post_ops& pops = mkldnn::post_ops());
+
+                template <typename OP>
+                size_t build_deconvolution(const ngraph::Node* node,
+                                           const std::vector<TensorViewWrapper>& args,
+                                           const std::vector<TensorViewWrapper>& out)
+                {
+                    auto convolution = static_cast<const OP*>(node);
+
+                    // For dilation, MKLDNN wants to know how many elements to insert between, not how far
+                    // apart to space the elements like nGraph. So we have to subtract 1 from each pos.
+                    Strides window_dilation_strides_adjusted;
+
+                    for (size_t s : convolution->get_window_dilation_strides_forward())
+                    {
+                        window_dilation_strides_adjusted.push_back(s - 1);
+                    }
+
+                    auto weights_desc = mkldnn_utils::get_input_mkldnn_md(node, 0);
+                    auto data_desc = mkldnn_utils::get_input_mkldnn_md(node, 1);
+
+                    // MKLDNN relies on named formats for kernel selection
+                    if (weights_desc.data.format == mkldnn_nchw)
+                        weights_desc.data.format = mkldnn_oihw;
+                    if (weights_desc.data.format == mkldnn_ncdhw)
+                        weights_desc.data.format = mkldnn_oidhw;
+
+                    auto result_desc = mkldnn_utils::get_output_mkldnn_md(node, 0);
+
+                    mkldnn::post_ops ops;
+
+                    auto add_relu = [&]() {
+                        if (dynamic_cast<const ngraph::op::DeconvolutionBias*>(node))
+                        {
+                            return (dynamic_cast<const ngraph::op::DeconvolutionBias*>(node))
+                                ->with_relu();
+                        }
+                        return false;
+                    };
+
+                    if (add_relu())
+                    {
+                        const float ops_scale = 1.f;
+                        const float ops_alpha = -0.f; // relu negative slope
+                        const float ops_beta = 0.f;
+                        ops.append_eltwise(
+                            ops_scale, mkldnn::algorithm::eltwise_relu, ops_alpha, ops_beta);
+                    }
+
+                    if (std::is_same<OP, ngraph::op::DeconvolutionBias>())
+                    {
+                        auto bias_desc = mkldnn_utils::get_input_mkldnn_md(node, 2);
+                        return build_deconvolutionbias_forward(
+                            data_desc,
+                            weights_desc,
+                            bias_desc,
+                            result_desc,
+                            convolution->get_window_movement_strides_forward(),
+                            window_dilation_strides_adjusted,
+                            convolution->get_padding_below_forward(),
+                            convolution->get_padding_above_forward(),
+                            ops);
+                    }
+                    else
+                    {
+                        throw ngraph_error("Unsupported Op.");
+                    }
+                }
+
+                /*template <typename OP>
+                size_t build_convolution(const ngraph::Node* node,
+                                         const std::vector<TensorViewWrapper>& args,
+                                         const std::vector<TensorViewWrapper>& out)
+                {
+                    auto convolution = static_cast<const OP*>(node);
+
+                    // For dilation, MKLDNN wants to know how many elements to insert between, not how far
+                    // apart to space the elements like nGraph. So we have to subtract 1 from each pos.
+                    // For dilation, MKLDNN wants to know how many elements to insert between, not
+                    // how far apart to space the elements like nGraph. So we have to subtract 1
+                    // from each pos.
+                    Strides window_dilation_strides_adjusted;
+
+                    auto* convolution = static_cast<const OpTy*>(node);
+                    for (size_t s : convolution->get_window_dilation_strides())
+                    {
+                        window_dilation_strides_adjusted.push_back(s - 1);
+                    }
+
+                    auto data_desc = mkldnn_utils::get_input_mkldnn_md(node, 0);
+                    auto weights_desc = mkldnn_utils::get_input_mkldnn_md(node, 1);
+
+                    // MKLDNN relies on named formats for kernel selection
+                    if (weights_desc.data.format == mkldnn_nchw)
+                    {
+                        weights_desc.data.format = mkldnn_oihw;
+                    }
+                    if (weights_desc.data.format == mkldnn_ncdhw)
+                    {
+                        weights_desc.data.format = mkldnn_oidhw;
+                    }
+
+                    auto result_desc = mkldnn_utils::get_output_mkldnn_md(node, 0);
+
+                    mkldnn::post_ops ops;
+                    if (std::is_same<OpTy, ngraph::op::ConvolutionBiasAdd>() ||
+                        std::is_same<OpTy, ngraph::op::ConvolutionAdd>())
+                    {
+                        ops.append_sum(1.f);
+                    }
+
+                    if (std::is_same<OpTy, ngraph::op::QuantizedConvolutionBiasAdd>() ||
+                        std::is_same<OpTy, ngraph::op::QuantizedConvolutionBiasSignedAdd>())
+                    {
+                        auto sum_scale_val =
+                            extract_scale_value<ngraph::op::QuantizedConvolutionBiasAdd>(node, 5);
+                        ops.append_sum(sum_scale_val[0]);
+                    }
+
+                    if (has_relu<OpTy>(node))
+                    {
+                        const float ops_scale = 1.f;
+                        const float ops_alpha = -0.f; // relu negative slope
+                        const float ops_beta = 0.f;
+                        ops.append_eltwise(
+                            ops_scale, mkldnn::algorithm::eltwise_relu, ops_alpha, ops_beta);
+                    }
+
+                    if (std::is_same<OpTy, ngraph::op::ConvolutionBias>() ||
+                        std::is_same<OpTy, ngraph::op::ConvolutionBiasAdd>())
+                    {
+                        auto bias_desc = mkldnn_utils::get_input_mkldnn_md(node, 2);
+                        return build_convolution_forward(data_desc,
+                                                         weights_desc,
+                                                         bias_desc,
+                                                         result_desc,
+                                                         convolution->get_window_movement_strides(),
+                                                         window_dilation_strides_adjusted,
+                                                         convolution->get_padding_below(),
+                                                         convolution->get_padding_above(),
+                                                         ops);
+                    }
+                    else if (std::is_same<OpTy, ngraph::op::QuantizedConvolution>() ||
+                             std::is_same<OpTy, ngraph::op::QuantizedConvolutionRelu>())
+                    {
+                        auto scale_val = extract_scale_value<OpTy>(node, 2);
+                        return build_quantized_convolution_forward(
+                            data_desc,
+                            weights_desc,
+                            result_desc,
+                            convolution->get_window_movement_strides(),
+                            window_dilation_strides_adjusted,
+                            convolution->get_padding_below(),
+                            convolution->get_padding_above(),
+                            scale_val[0],
+                            ops);
+                    }
+                    else if (std::is_same<OpTy, ngraph::op::QuantizedConvolutionBias>() ||
+                             std::is_same<OpTy, ngraph::op::QuantizedConvolutionBiasAdd>() ||
+                             std::is_same<OpTy, ngraph::op::QuantizedConvolutionBiasSignedAdd>())
+                    {
+                        int index =
+                            std::is_same<OpTy, ngraph::op::QuantizedConvolutionBias>() ? 3 : 4;
+                        auto scale_val = extract_scale_value<OpTy>(node, index);
+                        auto bias_desc = mkldnn_utils::get_input_mkldnn_md(node, 2);
+                        return build_quantized_convolution_forward(
+                            data_desc,
+                            weights_desc,
+                            bias_desc,
+                            result_desc,
+                            convolution->get_window_movement_strides(),
+                            window_dilation_strides_adjusted,
+                            convolution->get_padding_below(),
+                            convolution->get_padding_above(),
+                            scale_val[0],
+                            ops);
+                    }
+                    else
+                    {
+                        return build_convolution_forward(data_desc,
+                                                         weights_desc,
+                                                         result_desc,
+                                                         convolution->get_window_movement_strides(),
+                                                         window_dilation_strides_adjusted,
+                                                         convolution->get_padding_below(),
+                                                         convolution->get_padding_above(),
+                                                         ops);
+                    }
+                }*/
 
                 template <typename OP>
                 size_t build_inner_product(const ngraph::Node* node,
