/*******************************************************************************
* Copyright 2018 Intel Corporation
*
* Licensed under the Apache License, Version 2.0 (the "License");
* you may not use this file except in compliance with the License.
* You may obtain a copy of the License at
*
*     http://www.apache.org/licenses/LICENSE-2.0
*
* Unless required by applicable law or agreed to in writing, software
* distributed under the License is distributed on an "AS IS" BASIS,
* WITHOUT WARRANTIES OR CONDITIONS OF ANY KIND, either express or implied.
* See the License for the specific language governing permissions and
* limitations under the License.
*******************************************************************************/

#pragma once

#include <memory>
#include <unordered_map>
#include <vector>

#include <mkldnn.hpp>

#include "ngraph/coordinate_diff.hpp"
#include "ngraph/strides.hpp"

namespace ngraph
{
    namespace runtime
    {
        namespace cpu
        {
            class CPU_ExternalFunction;
            class TensorViewWrapper;

            class MKLDNNEmitter
            {
            public:
                MKLDNNEmitter(std::shared_ptr<CPU_ExternalFunction> ef)
                    : external_function(ef)
                {
                }

                const std::vector<mkldnn::primitive*>& get_mkldnn_primitives() const;

                size_t insert_primitive(mkldnn::primitive* primitive);
                const std::vector<size_t>& get_primitive_deps(size_t index) const;

                // TODO(jmenon): Get rid of TensorViewWrappers at some point
                mkldnn::memory::desc build_memory_descriptor(const TensorViewWrapper& tvw,
                                                             mkldnn::memory::format fmt) const;
                mkldnn::memory::desc build_memory_descriptor(const TensorViewWrapper& tvw) const;
                mkldnn::memory build_memory_primitive(const TensorViewWrapper& tvw) const;
                size_t build_memory_primitive(const mkldnn::memory::desc& desc);

                size_t build_convolution_forward(const mkldnn::memory::desc& input_data_desc,
                                                 const mkldnn::memory::desc& weights_desc,
                                                 const mkldnn::memory::desc& result_desc,
                                                 const ngraph::Strides& strides,
                                                 const ngraph::Strides& dilation_strides,
                                                 const ngraph::CoordinateDiff& padding_below,
                                                 const ngraph::CoordinateDiff& padding_above);

                /**
                 * Convolution + bias forward
                 */
                size_t build_convolution_forward(const mkldnn::memory::desc& input_data_desc,
                                                 const mkldnn::memory::desc& weights_desc,
                                                 const mkldnn::memory::desc& bias_desc,
                                                 const mkldnn::memory::desc& result_desc,
                                                 const ngraph::Strides& strides,
                                                 const ngraph::Strides& dilation_strides,
                                                 const ngraph::CoordinateDiff& padding_below,
                                                 const ngraph::CoordinateDiff& padding_above);

<<<<<<< HEAD
                /**
                 * Convolution backprop for data
                 */
                size_t build_convolution_backward_data(const mkldnn::memory::desc &in_weights_desc,
                                                       const mkldnn::memory::desc &in_delta_desc,
                                                       const mkldnn::memory::desc &out_data_delta_desc,
                                                       const ngraph::Strides &ng_strides,
                                                       const ngraph::Strides &ng_dilation_strides,
                                                       const ngraph::CoordinateDiff &ng_padding_below,
                                                       const ngraph::CoordinateDiff &ng_padding_above);
                /**
                 * Convolution + bias backprop for filters and bias
                 */
                size_t build_convolution_backward_filters_bias(const mkldnn::memory::desc& input_data_desc,
                                                              const mkldnn::memory::desc& weights_desc,
                                                              const mkldnn::memory::desc& out_weights_delta_desc,
                                                              const mkldnn::memory::desc& result_desc,
                                                              const ngraph::Strides& strides,
                                                              const ngraph::Strides& dilation_strides,
                                                              const ngraph::CoordinateDiff& padding_below,
                                                              const ngraph::CoordinateDiff& padding_above);
=======
                size_t build_elementwise_add(
                    const mkldnn::memory::desc& input0_data_desc,
                    const mkldnn::memory::desc& input1_data_desc,
                    const mkldnn::memory::desc& result_desc,
                    const std::vector<float>& scale_vector,
                    const std::vector<mkldnn::memory::primitive_desc>& input_pd);

>>>>>>> 333e2dc4
            private:
                std::shared_ptr<CPU_ExternalFunction> external_function;
                std::vector<mkldnn::primitive*> mkldnn_primitives;
                std::vector<mkldnn::stream> mkldnn_streams;
                std::unordered_map<size_t, std::vector<size_t>> primitive_deps;
            };
        }
    }
}<|MERGE_RESOLUTION|>--- conflicted
+++ resolved
@@ -74,7 +74,6 @@
                                                  const ngraph::CoordinateDiff& padding_below,
                                                  const ngraph::CoordinateDiff& padding_above);
 
-<<<<<<< HEAD
                 /**
                  * Convolution backprop for data
                  */
@@ -96,15 +95,12 @@
                                                               const ngraph::Strides& dilation_strides,
                                                               const ngraph::CoordinateDiff& padding_below,
                                                               const ngraph::CoordinateDiff& padding_above);
-=======
                 size_t build_elementwise_add(
                     const mkldnn::memory::desc& input0_data_desc,
                     const mkldnn::memory::desc& input1_data_desc,
                     const mkldnn::memory::desc& result_desc,
                     const std::vector<float>& scale_vector,
                     const std::vector<mkldnn::memory::primitive_desc>& input_pd);
-
->>>>>>> 333e2dc4
             private:
                 std::shared_ptr<CPU_ExternalFunction> external_function;
                 std::vector<mkldnn::primitive*> mkldnn_primitives;
