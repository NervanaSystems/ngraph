--- conflicted
+++ resolved
@@ -39,14 +39,10 @@
                 LayoutDescriptor(const ngraph::descriptor::TensorView& tv);
                 ~LayoutDescriptor() override {}
                 size_t get_size() override { return m_size; }
-<<<<<<< HEAD
                 virtual size_t size() override { 
-                std::cout << "mkldnn_size: " << m_mkldnn_memory_size << std::endl;
                 return m_mkldnn_memory_size; 
                 }
                 void compute_mkldnn_memory_size(const mkldnn::memory::desc md);
-=======
->>>>>>> 27fb77b6
                 size_t get_offset() const { return m_offset; }
                 size_t get_index_offset(const std::vector<size_t>& indices) override;
 
@@ -74,10 +70,7 @@
                 // Otherwise, physical layout is assumed to be in row-major
                 // format represented by m_strides
                 mkldnn::memory::desc m_mkldnn_md;
-<<<<<<< HEAD
                 size_t m_mkldnn_memory_size;
-=======
->>>>>>> 27fb77b6
             };
 
             typedef std::vector<std::shared_ptr<ngraph::runtime::cpu::LayoutDescriptor>>
