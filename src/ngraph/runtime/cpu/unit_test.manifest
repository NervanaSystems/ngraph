--- conflicted
+++ resolved
@@ -47,12 +47,10 @@
 matmul_2x2x3_2x1x3_transpose_int64
 matmul_2x2x3_2x3x1_int64
 
-<<<<<<< HEAD
-# no support for f16, bf16
-fused_clamp_float16
-fused_clamp_bfloat16
-=======
 acosh
 asinh
 atanh
->>>>>>> 7ef9a6f1
+
+# no support for f16, bf16
+fused_clamp_float16
+fused_clamp_bfloat16