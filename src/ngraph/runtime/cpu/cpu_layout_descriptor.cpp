/*******************************************************************************
* Copyright 2017-2018 Intel Corporation
*
* Licensed under the Apache License, Version 2.0 (the "License");
* you may not use this file except in compliance with the License.
* You may obtain a copy of the License at
*
*     http://www.apache.org/licenses/LICENSE-2.0
*
* Unless required by applicable law or agreed to in writing, software
* distributed under the License is distributed on an "AS IS" BASIS,
* WITHOUT WARRANTIES OR CONDITIONS OF ANY KIND, either express or implied.
* See the License for the specific language governing permissions and
* limitations under the License.
*******************************************************************************/

#include "cpu_layout_descriptor.hpp"
#include <algorithm>
#include <numeric>
#include "ngraph/runtime/cpu/mkldnn_utils.hpp"

#include "ngraph/runtime/cpu/mkldnn_utils.hpp"

namespace ngraph
{
    namespace runtime
    {
        namespace cpu
        {
            const mkldnn::memory::desc
                LayoutDescriptor::DummyDesc(mkldnn::memory::dims(TENSOR_MAX_DIMS),
                                            mkldnn::memory::f32,
                                            mkldnn::memory::format::format_undef);

            LayoutDescriptor::LayoutDescriptor(const ngraph::descriptor::TensorView& tv)
                : TensorViewLayout(tv)
<<<<<<< HEAD
                , axis_order(tv_axis_order)
                , offset(0)
                , m_size(ngraph::shape_size(tv.get_tensor_view_type()->get_shape()))
                , mkldnn_format(mkldnn::memory::format::format_undef)
=======
                , m_offset(0)
                , m_size(ngraph::shape_size(tv.get_tensor_view_type()->get_shape()))
                , m_mkldnn_md(LayoutDescriptor::DummyDesc)
>>>>>>> fea8166b
            {
                auto shape = get_shape();
                size_t s = 1;

                for (size_t i = 0; i < shape.size(); i++)
                {
                    m_strides.emplace_back(s);
                    s *= shape[shape.size() - (i + 1)];
                }
                std::reverse(m_strides.begin(), m_strides.end());
            }

            size_t LayoutDescriptor::get_index_offset(const std::vector<size_t>& indices)
            {
                if (indices.size() != m_strides.size())
                {
                    throw ngraph_error("Indices have incorrect rank");
                }
                size_t result = 0;
                for (int i = 0; i < indices.size(); i++)
                {
                    result += m_strides[i] * indices[i];
                }
                return result;
            }

            bool LayoutDescriptor::
                operator==(const ngraph::descriptor::layout::TensorViewLayout& other) const
            {
                const LayoutDescriptor* p_other = dynamic_cast<const LayoutDescriptor*>(&other);
                if (!p_other)
                {
                    return false;
                }

                if (get_element_type() != p_other->get_element_type())
                {
                    return false;
                }

                if (p_other->is_mkldnn_layout())
                {
                    if (!is_mkldnn_layout())
                    {
                        return false;
                    }
                    return runtime::cpu::mkldnn_utils::compare_mkldnn_mds(m_mkldnn_md,
                                                                          p_other->get_mkldnn_md());
                }

                if (m_strides != p_other->m_strides)
                {
                    return false;
                }

                if (m_offset != p_other->m_offset)
                {
                    return false;
                }

                return true;
            }

            void LayoutDescriptor::compute_mkldnn_memory_size(
                std::shared_ptr<const ngraph::TensorViewType> tvt,
                const mkldnn::memory::format& fmt,
                bool is_mkldnn)
            {
                try
                {
                    if (is_mkldnn)
                    {
                        auto mem_desc = mkldnn::memory::desc(
                            mkldnn::memory::dims(tvt->get_shape().begin(), tvt->get_shape().end()),
                            mkldnn_utils::get_mkldnn_data_type(tvt->get_element_type()),
                            fmt);
                        auto mem_prim_desc = mkldnn::memory::primitive_desc(
                            mem_desc, mkldnn_utils::global_cpu_engine);
                        mkldnn_memory_size = mem_prim_desc.get_size();
                    }
                    else
                    {
                        size_t size = 1;
                        for (size_t s : tvt->get_shape())
                        {
                            size *= s;
                        }
                        mkldnn_memory_size = size * tvt->get_element_type().size();
                    }
                }
                catch (const mkldnn::error& e)
                {
                    throw ngraph_error(
                        "error in computing mkldnn memory size from memory primitive desc: " +
                        e.message);
                }
            }
        }
    }
}<|MERGE_RESOLUTION|>--- conflicted
+++ resolved
@@ -34,16 +34,9 @@
 
             LayoutDescriptor::LayoutDescriptor(const ngraph::descriptor::TensorView& tv)
                 : TensorViewLayout(tv)
-<<<<<<< HEAD
-                , axis_order(tv_axis_order)
-                , offset(0)
-                , m_size(ngraph::shape_size(tv.get_tensor_view_type()->get_shape()))
-                , mkldnn_format(mkldnn::memory::format::format_undef)
-=======
                 , m_offset(0)
                 , m_size(ngraph::shape_size(tv.get_tensor_view_type()->get_shape()))
                 , m_mkldnn_md(LayoutDescriptor::DummyDesc)
->>>>>>> fea8166b
             {
                 auto shape = get_shape();
                 size_t s = 1;
