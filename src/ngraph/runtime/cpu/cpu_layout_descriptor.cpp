--- conflicted
+++ resolved
@@ -49,12 +49,9 @@
                     s *= shape[shape.size() - (i + 1)];
                 }
                 std::reverse(m_strides.begin(), m_strides.end());
-<<<<<<< HEAD
                 auto tvt = tv.get_tensor_view_type();
                 m_mkldnn_memory_size =
                     shape_size(tvt->get_shape()) * tvt->get_element_type().size();
-=======
->>>>>>> 27fb77b6
             }
 
             size_t LayoutDescriptor::get_index_offset(const std::vector<size_t>& indices)
