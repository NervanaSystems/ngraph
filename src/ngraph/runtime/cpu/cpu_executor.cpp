--- conflicted
+++ resolved
@@ -106,15 +106,10 @@
 
                         m_thread_pools.push_back(std::unique_ptr<Eigen::ThreadPool>(
                             new Eigen::ThreadPool(num_threads_per_pool)));
-<<<<<<< HEAD
-                        m_thread_pool_devices.push_back(std::unique_ptr<Eigen::ThreadPoolDevice>(
-                            new Eigen::ThreadPoolDevice(m_thread_pools[i].get(), GetNumCores())));
-#if defined(NGRAPH_TBB_ENABLE)
-=======
                         m_thread_pool_devices.push_back(
                             std::unique_ptr<Eigen::ThreadPoolDevice>(new Eigen::ThreadPoolDevice(
                                 m_thread_pools[i].get(), num_threads_per_pool)));
->>>>>>> d4eb462a
+#if defined(NGRAPH_TBB_ENABLE) 
                         m_tbb_arenas.emplace_back(1);
 #endif
                     }
