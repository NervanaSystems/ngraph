--- conflicted
+++ resolved
@@ -24,14 +24,9 @@
 
 static int GetNumCores()
 {
-<<<<<<< HEAD
     const std::string omp_num_threads = ngraph::getenv_string(ngraph::EnvVarEnum::OMP_NUM_THREADS);
     const std::string ngraph_intra_op_parallelism =
         ngraph::getenv_string(ngraph::EnvVarEnum::NGRAPH_INTRA_OP_PARALLELISM);
-=======
-    const auto omp_num_threads = std::getenv("OMP_NUM_THREADS");
-    const auto ngraph_intra_op_parallelism = std::getenv("NGRAPH_INTRA_OP_PARALLELISM");
->>>>>>> b5a77320
     int count = 0;
 
     if (omp_num_threads)
@@ -62,18 +57,7 @@
 
 static int GetNumThreadPools()
 {
-<<<<<<< HEAD
     int count = ngraph::getenv_int(ngraph::EnvVarEnum::NGRAPH_INTRA_OP_PARALLELISM);
-=======
-    const auto ngraph_inter_op_parallelism = std::getenv("NGRAPH_INTER_OP_PARALLELISM");
-    int count = 0;
-
-    if (ngraph_inter_op_parallelism)
-    {
-        count = std::atoi(ngraph_inter_op_parallelism);
-    }
-
->>>>>>> b5a77320
     return count < 1 ? 1 : count;
 }
 
@@ -95,7 +79,6 @@
 
                         // Eigen threadpool will still be used for reductions
                         // and other tensor operations that dont use a parallelFor
-<<<<<<< HEAD
                         int num_threads_per_pool =
                             ngraph::getenv_int(ngraph::EnvVarEnum::NGRAPH_CPU_EIGEN_THREAD_COUNT) >
                                     0
@@ -103,13 +86,6 @@
                                       ngraph::EnvVarEnum::NGRAPH_CPU_EIGEN_THREAD_COUNT)
                                 : GetNumCores();
                         if (num_threads_per_pool < 1 || num_threads_per_pool > GetNumCores())
-=======
-                        num_threads_per_pool = GetNumCores();
-
-                        // User override
-                        char* eigen_tp_count = std::getenv("NGRAPH_CPU_EIGEN_THREAD_COUNT");
-                        if (eigen_tp_count != nullptr)
->>>>>>> b5a77320
                         {
                             const int tp_count = std::atoi(eigen_tp_count);
                             if (tp_count < 1 || tp_count > GetNumCores())
