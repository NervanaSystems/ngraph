--- conflicted
+++ resolved
@@ -26,11 +26,8 @@
     cpu_tensor_view_wrapper.cpp
     cpu_tensor_view.cpp
     cpu_tracing.cpp
-<<<<<<< HEAD
     cpu_visualize_tree.cpp
-=======
     quantization_util.cpp
->>>>>>> 23442974
     builder/add.cpp
     builder/allreduce.cpp
     builder/avg_pool.cpp
