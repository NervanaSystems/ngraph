--- conflicted
+++ resolved
@@ -133,11 +133,7 @@
         )
 endif()
 
-<<<<<<< HEAD
 if (NGRAPH_TBB_ENABLE AND NOT (WIN32 OR APPLE))
-=======
-if (NGRAPH_TBB_ENABLE AND NOT WIN32)
->>>>>>> bb170424
     include(${TBB_ROOT}/cmake/TBBBuild.cmake)
     tbb_build(TBB_ROOT ${TBB_ROOT} MAKE_ARGS tbb_build_dir=${CMAKE_CURRENT_BINARY_DIR}/tbb_build
                 tbb_build_prefix=tbb CONFIG_DIR TBB_DIR)
