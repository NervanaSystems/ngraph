# ******************************************************************************
# Copyright 2017-2018 Intel Corporation
#
# Licensed under the Apache License, Version 2.0 (the "License");
# you may not use this file except in compliance with the License.
# You may obtain a copy of the License at
#
#     http://www.apache.org/licenses/LICENSE-2.0
#
# Unless required by applicable law or agreed to in writing, software
# distributed under the License is distributed on an "AS IS" BASIS,
# WITHOUT WARRANTIES OR CONDITIONS OF ANY KIND, either express or implied.
# See the License for the specific language governing permissions and
# limitations under the License.
# ******************************************************************************

set(SRC
    cpu_backend.cpp
    cpu_builder.cpp
    cpu_call_frame.cpp
    cpu_emitter.cpp
    cpu_external_function.cpp
    cpu_kernel_emitters.cpp
    cpu_kernel_utils.cpp
    cpu_kernels.cpp
    cpu_layout_descriptor.cpp
    cpu_tensor_view_wrapper.cpp
    cpu_tensor_view.cpp
    cpu_tracing.cpp
    builder/avg_pool.cpp
    builder/batch_norm.cpp
    builder/broadcast.cpp
    builder/concat.cpp
    builder/convert.cpp
    builder/convert_layout.cpp
    builder/convolution.cpp
    builder/dot.cpp
    builder/function_call.cpp
    builder/matmul_bias.cpp
    builder/max.cpp
    builder/max_pool.cpp
    builder/min.cpp
<<<<<<< HEAD
    builder/relu.cpp
=======
    builder/product.cpp
>>>>>>> 2a0e43ef
    builder/reshape.cpp
    builder/reverse.cpp
    builder/reverse_sequence.cpp
    builder/select.cpp
    builder/select_and_scatter.cpp
    builder/sigmoid.cpp
    builder/sum.cpp
    kernel/eigen_thread_pool.cpp
    kernel/pad.cpp
    kernel/reduce_max.cpp
    kernel/reduce_sum.cpp
    kernel/reshape.cpp
    mkldnn_emitter.cpp
    mkldnn_invoke.cpp
    mkldnn_utils.cpp
    op/batch_dot.cpp
    op/batch_norm_relu.cpp
    op/bounded_relu.cpp
    op/group_conv.cpp
    op/conv_bias.cpp
    op/conv_relu.cpp
    op/convert_layout.cpp
    op/loop_kernel.cpp
    op/lstm.cpp
    op/matmul_bias.cpp
    op/max_pool_with_indices.cpp
    op/rnn.cpp
    op/sigmoid_mul.cpp
    pass/cpu_assignment.cpp
    pass/cpu_concat_inputs.cpp
    pass/cpu_fusion.cpp
    pass/cpu_layout.cpp
    pass/cpu_post_layout_optimizations.cpp
    pass/cpu_rnn_fusion.cpp
    pass/cpu_mat_fusion.cpp
    pass/cpu_loop_kernel_fusion.cpp
    pass/cpu_shuffle_folding.cpp
    pass/cpu_workspace_insertion.cpp
)

if (NGRAPH_TBB_ENABLE)
    include(${TBB_ROOT}/cmake/TBBBuild.cmake)
    tbb_build(TBB_ROOT ${TBB_ROOT} MAKE_ARGS tbb_build_dir=${CMAKE_CURRENT_BINARY_DIR}/tbb_build
                tbb_build_prefix=tbb CONFIG_DIR TBB_DIR)
    find_package(TBB REQUIRED tbb)
    if (NOT TBB_FOUND)
        message(FATAL_ERROR "TBB is needed by the CPU backend and was not found")
    else()
        message(STATUS "Found TBB and imported target ${TBB_IMPORTED_TARGETS}")
    endif()

    set_source_files_properties(cpu_external_function.cpp
        PROPERTIES COMPILE_DEFINITIONS "NGRAPH_TBB_ENABLE")

    install(DIRECTORY ${CMAKE_CURRENT_BINARY_DIR}/tbb_build/tbb_release/
        DESTINATION ${NGRAPH_INSTALL_LIB}
        FILES_MATCHING REGEX "/libtbb${CMAKE_SHARED_LIBRARY_SUFFIX}(\\.[0-9]+)*$"
    )
    install(DIRECTORY ${CMAKE_CURRENT_BINARY_DIR}/tbb_build/tbb_debug/
        DESTINATION ${NGRAPH_INSTALL_LIB}
        FILES_MATCHING REGEX "/libtbb_debug${CMAKE_SHARED_LIBRARY_SUFFIX}(\\.[0-9]+)*$"
    )
    add_library(libtbb INTERFACE)
    target_link_libraries(libtbb INTERFACE
        ${CMAKE_CURRENT_BINARY_DIR}/tbb_build/tbb_release/libtbb${CMAKE_SHARED_LIBRARY_SUFFIX}
    )
    target_include_directories(libtbb SYSTEM INTERFACE ${TBB_ROOT}/include)
endif()

if (NGRAPH_CPU_ENABLE)
    set(NGRAPH_CPU_DEBUGINFO_ENABLE 0 CACHE STRING "Enable debuginfo in the CPU backend")

    add_library(cpu_backend SHARED ${SRC})
    set_target_properties(cpu_backend PROPERTIES VERSION ${NGRAPH_VERSION} SOVERSION ${NGRAPH_API_VERSION})

    if(NGRAPH_DISTRIBUTED_ENABLE)
        find_package(MPI REQUIRED)
        add_definitions(-DNGRAPH_DISTRIBUTED)
        include_directories(SYSTEM ${MPI_C_INCLUDE_PATH} ${MPI_CXX_INCLUDE_PATH})
        link_directories(${MPI_C_LIBRARIES} ${MPI_CXX_LIBRARIES})
        target_link_libraries(cpu_backend PRIVATE ${MPI_CXX_LIBRARIES})
    endif()

    target_link_libraries(cpu_backend PUBLIC ngraph codegen libmkldnn libeigen libjson libtbb)
    target_include_directories(cpu_backend SYSTEM PUBLIC libmkldnn)
    set_target_properties(cpu_backend PROPERTIES LIBRARY_OUTPUT_DIRECTORY ${NGRAPH_BUILD_DIR})

    install(TARGETS cpu_backend LIBRARY DESTINATION ${NGRAPH_INSTALL_LIB})
endif()<|MERGE_RESOLUTION|>--- conflicted
+++ resolved
@@ -40,11 +40,8 @@
     builder/max.cpp
     builder/max_pool.cpp
     builder/min.cpp
-<<<<<<< HEAD
     builder/relu.cpp
-=======
     builder/product.cpp
->>>>>>> 2a0e43ef
     builder/reshape.cpp
     builder/reverse.cpp
     builder/reverse_sequence.cpp
