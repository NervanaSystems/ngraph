# ******************************************************************************
# Copyright 2017-2020 Intel Corporation
#
# Licensed under the Apache License, Version 2.0 (the "License");
# you may not use this file except in compliance with the License.
# You may obtain a copy of the License at
#
#     http://www.apache.org/licenses/LICENSE-2.0
#
# Unless required by applicable law or agreed to in writing, software
# distributed under the License is distributed on an "AS IS" BASIS,
# WITHOUT WARRANTIES OR CONDITIONS OF ANY KIND, either express or implied.
# See the License for the specific language governing permissions and
# limitations under the License.
# ******************************************************************************

include(FindOpenMP)

if (NGRAPH_CPU_STATIC_LIB_ENABLE)
    set(LIBRARY_TYPE STATIC)
else()
    set(LIBRARY_TYPE SHARED)
endif()

set(SRC
    cpu_backend.cpp
    cpu_builder.cpp
    cpu_builder_registry.cpp
    cpu_call_frame.cpp
    cpu_executor.cpp
    cpu_external_function.cpp
    cpu_kernels.cpp
    cpu_layout_descriptor.cpp
    cpu_op_annotations.cpp
    cpu_tensor_view_wrapper.cpp
    cpu_tensor_view.cpp
    cpu_tracing.cpp
    cpu_visualize_tree.cpp
    cpu_cse.cpp
    cpu_debugger.cpp
    cpu_debug_tracer.cpp
    builder/add.cpp
    builder/allreduce.cpp
    builder/avg_pool.cpp
    builder/argmin.cpp
    builder/argmax.cpp
    builder/batch_norm.cpp
    builder/broadcast.cpp
    builder/broadcast_distributed.cpp
    builder/bounded_relu.cpp
    builder/concat.cpp
    builder/convert.cpp
    builder/convert_layout.cpp
    builder/convolution.cpp
    builder/cum_sum.cpp
    builder/dot.cpp
    builder/dropout.cpp
    builder/embedding_lookup.cpp
    builder/erf.cpp
    builder/gather.cpp
    builder/gather_nd.cpp
    builder/gelu.cpp
    builder/leaky_relu.cpp
    builder/lstm.cpp
    builder/lrn.cpp
    builder/matmul_bias.cpp
    builder/max.cpp
    builder/max_pool.cpp
    builder/min.cpp
    builder/one_hot.cpp
    builder/random_uniform.cpp
    builder/relu.cpp
    builder/pad.cpp
    builder/product.cpp
    builder/reduce_function.cpp
    builder/replace_slice.cpp
    builder/quantization.cpp
    builder/quantized_conv.cpp
    builder/quantized_dot.cpp
    builder/quantized_matmul.cpp
    builder/reshape.cpp
    builder/reverse.cpp
    builder/reverse_sequence.cpp
    builder/rnn.cpp
    builder/scatter_add.cpp
    builder/scatter_nd_add.cpp
    builder/select.cpp
    builder/sigmoid.cpp
    builder/slice.cpp
    builder/state.cpp
    builder/softmax.cpp
    builder/get_output_element.cpp
    builder/sum.cpp
    builder/tile.cpp
    builder/topk.cpp
    builder/update_slice.cpp
    kernel/pad.cpp
    kernel/reduce_max.cpp
    kernel/reduce_sum.cpp
    kernel/reshape.cpp
    mkldnn_emitter.cpp
    mkldnn_invoke.cpp
    mkldnn_utils.cpp
    op/batch_norm_relu.cpp
    op/bounded_relu.cpp
    op/conv_add.cpp
    op/conv_relu.cpp
    op/convert_layout.cpp
    op/deconv.cpp
    op/dropout.cpp
    op/gelu_backprop.cpp
    op/group_conv_bias.cpp
    op/leaky_relu.cpp
    op/lstm.cpp
    op/matmul_bias.cpp
    op/max_pool_with_indices.cpp
    op/quantized_matmul.cpp
    op/rnn.cpp
    op/sigmoid_mul.cpp
    op/update_slice.cpp
    pass/cpu_assignment.cpp
    pass/cpu_collapse_dims.cpp
    pass/cpu_fusion.cpp
    pass/cpu_horizontal_fusion.cpp
    pass/cpu_layout.cpp
    pass/cpu_mat_fusion.cpp
    pass/cpu_memory_assignment.cpp
    pass/cpu_memory_optimization.cpp
    pass/cpu_post_layout_optimizations.cpp
    pass/cpu_rnn_fusion.cpp
    pass/cpu_workspace_insertion.cpp
)

if (NOT NGRAPH_DEX_ONLY)
    set(SRC
        ${SRC}
        cpu_emitter.cpp
        cpu_kernel_emitters.cpp
        cpu_kernel_utils.cpp
        pass/cpu_mkldnn_primitive_build.cpp
        )
endif()

if (NGRAPH_MLIR_ENABLE)
    set(SRC
        ${SRC}
        builder/mlir_cpu_compiled_kernel.cpp
        )
endif()

set(NGRAPH_CPU_ALL_DATATYPES
    boolean
    f32
    f64
    i8
    i16
    i32
    i64
    u8
    u16
    u32
    u64
    )

set(NGRAPH_CPU_COMMON_DATATYPES
    f32
    i64
    )


if (NGRAPH_CPU_ENABLE)
    set(NGRAPH_CPU_OPTIMIZED_DATATYPES "common"
        CACHE STRING "Semicolon-separated list of datatypes to optimize for, or \"common\" or \"all\".")

    if (NGRAPH_CPU_OPTIMIZED_DATATYPES STREQUAL "all")
        set(NGRAPH_CPU_OPTIMIZED_DATATYPES ${NGRAPH_CPU_ALL_DATATYPES})
    endif()

    if (NGRAPH_CPU_OPTIMIZED_DATATYPES STREQUAL "common")
        set(NGRAPH_CPU_OPTIMIZED_DATATYPES ${NGRAPH_CPU_COMMON_DATATYPES})
    endif()

    list(REMOVE_DUPLICATES NGRAPH_CPU_OPTIMIZED_DATATYPES)

    add_library(cpu_backend ${LIBRARY_TYPE} ${SRC})
    if (NGRAPH_CPU_STATIC_LIB_ENABLE)
        target_compile_definitions(cpu_backend PRIVATE "NGRAPH_CPU_STATIC_LIB_ENABLE")
    endif()
    if(NGRAPH_LIB_VERSIONING_ENABLE)
        set_target_properties(cpu_backend PROPERTIES
            VERSION ${NGRAPH_VERSION}
            SOVERSION ${NGRAPH_API_VERSION})
    endif()
    if (NGRAPH_USE_LEGACY_MKLDNN)
        target_compile_definitions(cpu_backend PRIVATE "NGRAPH_USE_LEGACY_MKLDNN")
    endif()
    if (NGRAPH_DEX_ONLY)
        target_compile_definitions(cpu_backend PRIVATE "NGRAPH_DEX_ONLY")
    endif()
    if (NGRAPH_ENABLE_CPU_CONV_AUTO)
        target_compile_definitions(cpu_backend PRIVATE "NGRAPH_ENABLE_CPU_CONV_AUTO")
    endif()
    if (NGRAPH_TBB_ENABLE)
        target_compile_definitions(cpu_backend PRIVATE "NGRAPH_TBB_ENABLE")
    endif()

    if(NOT NGRAPH_FAST_MATH_ENABLE)
        target_compile_definitions(cpu_backend PRIVATE EIGEN_FAST_MATH=0)
    endif()

    if(OPENMP_FOUND)
        target_compile_options(cpu_backend PRIVATE "${OpenMP_CXX_FLAGS}")
        if (NOT WIN32)
            target_compile_definitions(cpu_backend PRIVATE EIGEN_OPENMP)
        endif()
    else()
         message(WARNING "The build toolset doesn't support OpenMP. This will impact performance and lead to slowdowns.")
    endif()

    if (MSVC)
        target_compile_definitions(cpu_backend PRIVATE EIGEN_HAS_CONSTEXPR)
        # under debug mode, more files besides builder/dot.cpp rises the error
        target_compile_options(cpu_backend PRIVATE "/bigobj" )
    endif()
    target_compile_definitions(cpu_backend PRIVATE CPU_BACKEND_DLL_EXPORTS)

<<<<<<< HEAD
    add_dependencies(cpu_backend ext_mkldnn ext_eigen)
    target_link_libraries(cpu_backend PUBLIC ngraph libmkldnn libmkl libeigen)
    if(NGRAPH_TBB_ENABLE)
        target_link_libraries(cpu_backend PUBLIC libtbb)
    endif()
=======
    foreach(t ${NGRAPH_CPU_OPTIMIZED_DATATYPES})
        target_compile_definitions(cpu_backend PRIVATE "NGRAPH_CPU_OPTIMIZE_${t}")
    endforeach()

    add_dependencies(cpu_backend libmkldnn ext_eigen)
   	target_link_libraries(cpu_backend PUBLIC ngraph libmkldnn libmkl libeigen)
>>>>>>> 14cac0dd
    if (NGRAPH_JSON_ENABLE)
        target_link_libraries(cpu_backend PUBLIC libjson)
    endif()    
    if (NGRAPH_TBB_ENABLE)
        target_link_libraries(cpu_backend PUBLIC libtbb)
    endif()
    if (NOT NGRAPH_DEX_ONLY)
        target_link_libraries(cpu_backend PRIVATE codegen)
    endif()
    target_include_directories(cpu_backend SYSTEM PUBLIC libmkldnn)

    if (NOT APPLE AND NOT MSVC)
        # CPU backend uses third-party libraries like Eigen that might be linked in and
        # exported by other DSOs as well. In the absence of versioning, this could lead to the
        # CPU backend picking up the wrong version or even multiple versions of the
        # third-party library. -Bsymbolic-functions tells the linker to prefer the internal
        # version inside cpu_backend over what is available through the global symbol table
        set_property(TARGET cpu_backend APPEND PROPERTY LINK_FLAGS "-Wl,-Bsymbolic-functions -Wl,--exclude-libs=ALL")
    endif()

    if (NGRAPH_MLIR_ENABLE)
        # TODO: can we get away without LLVM/MLIR include path. 
        # Currently mlir backend compiler.hpp include LLVM/MLIR files
        get_directory_property(MLIR_LLVM_INCLUDEPATH
                               DIRECTORY ${NGRAPH_MLIR_SOURCE_DIR}
                               DEFINITION MLIR_LLVM_INCLUDEPATH)
        
        message(STATUS "Building CPU backend with MLIR")
        add_dependencies(cpu_backend mlir_backend)
        target_include_directories(cpu_backend PUBLIC ${MLIR_INCLUDE_PATHS} ${MLIR_LLVM_INCLUDE_PATH})
        target_link_libraries(cpu_backend PUBLIC mlir_backend)
        # TODO: Get rid of the compile time def, and move all MLIR code to separate src files
        # and add them to cpu_backend here instead.
        target_compile_definitions(cpu_backend PRIVATE "NGRAPH_MLIR_ENABLE")
    endif()
    
    install(TARGETS cpu_backend DESTINATION ${NGRAPH_INSTALL_LIB})
endif()<|MERGE_RESOLUTION|>--- conflicted
+++ resolved
@@ -224,20 +224,12 @@
     endif()
     target_compile_definitions(cpu_backend PRIVATE CPU_BACKEND_DLL_EXPORTS)
 
-<<<<<<< HEAD
-    add_dependencies(cpu_backend ext_mkldnn ext_eigen)
-    target_link_libraries(cpu_backend PUBLIC ngraph libmkldnn libmkl libeigen)
-    if(NGRAPH_TBB_ENABLE)
-        target_link_libraries(cpu_backend PUBLIC libtbb)
-    endif()
-=======
     foreach(t ${NGRAPH_CPU_OPTIMIZED_DATATYPES})
         target_compile_definitions(cpu_backend PRIVATE "NGRAPH_CPU_OPTIMIZE_${t}")
     endforeach()
 
     add_dependencies(cpu_backend libmkldnn ext_eigen)
-   	target_link_libraries(cpu_backend PUBLIC ngraph libmkldnn libmkl libeigen)
->>>>>>> 14cac0dd
+    target_link_libraries(cpu_backend PUBLIC ngraph libmkldnn libmkl libeigen)
     if (NGRAPH_JSON_ENABLE)
         target_link_libraries(cpu_backend PUBLIC libjson)
     endif()    
