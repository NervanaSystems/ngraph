--- conflicted
+++ resolved
@@ -151,18 +151,6 @@
         set_source_files_properties(cpu_external_function.cpp
             PROPERTIES COMPILE_DEFINITIONS "NGRAPH_TBB_ENABLE")
 
-<<<<<<< HEAD
-        install(DIRECTORY ${CMAKE_CURRENT_BINARY_DIR}/tbb_build/tbb_release/
-            DESTINATION ${NGRAPH_INSTALL_LIB}
-            FILES_MATCHING REGEX "/libtbb${CMAKE_SHARED_LIBRARY_SUFFIX}(\\.[0-9]+)*$"
-        )
-        add_library(libtbb INTERFACE)
-        target_link_libraries(libtbb INTERFACE
-            ${CMAKE_CURRENT_BINARY_DIR}/tbb_build/tbb_release/libtbb${CMAKE_SHARED_LIBRARY_SUFFIX}
-        )
-        target_include_directories(libtbb SYSTEM INTERFACE ${TBB_ROOT}/include)
-    endif()
-=======
     if(CMAKE_BUILD_TYPE STREQUAL "Debug")
         set(TBB_LIB_NAME tbb_debug)
         set(TBB_BUILDDIR_NAME tbb_debug)
@@ -179,7 +167,6 @@
         ${CMAKE_CURRENT_BINARY_DIR}/tbb_build/${TBB_BUILDDIR_NAME}/${CMAKE_SHARED_LIBRARY_PREFIX}${TBB_LIB_NAME}${CMAKE_SHARED_LIBRARY_SUFFIX}
     )
     target_include_directories(libtbb SYSTEM INTERFACE ${TBB_ROOT}/include)
->>>>>>> 757621be
 endif()
 
 if (NGRAPH_CPU_ENABLE)
