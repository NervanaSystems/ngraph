# ******************************************************************************
# Copyright 2017-2018 Intel Corporation
#
# Licensed under the Apache License, Version 2.0 (the "License");
# you may not use this file except in compliance with the License.
# You may obtain a copy of the License at
#
#     http://www.apache.org/licenses/LICENSE-2.0
#
# Unless required by applicable law or agreed to in writing, software
# distributed under the License is distributed on an "AS IS" BASIS,
# WITHOUT WARRANTIES OR CONDITIONS OF ANY KIND, either express or implied.
# See the License for the specific language governing permissions and
# limitations under the License.
# ******************************************************************************

include(FindOpenMP)

set(SRC
    cpu_backend.cpp
    cpu_builder.cpp
    cpu_call_frame.cpp
    cpu_executor.cpp
    cpu_external_function.cpp
    cpu_kernels.cpp
    cpu_layout_descriptor.cpp
    cpu_op_annotations.cpp
    cpu_tensor_view_wrapper.cpp
    cpu_tensor_view.cpp
    cpu_tracing.cpp
    cpu_visualize_tree.cpp
    cpu_cse.cpp
    cpu_debugger.cpp
    builder/add.cpp
    builder/allreduce.cpp
    builder/avg_pool.cpp
    builder/argmin.cpp
    builder/argmax.cpp
    builder/batch_norm.cpp
    builder/broadcast.cpp
    builder/bounded_relu.cpp
    builder/concat.cpp
    builder/convert.cpp
    builder/convert_layout.cpp
    builder/convolution.cpp
    builder/dot.cpp
    builder/function_call.cpp
    builder/leaky_relu.cpp
    builder/lstm.cpp
    builder/lrn.cpp
    builder/matmul_bias.cpp
    builder/max.cpp
    builder/max_pool.cpp
    builder/min.cpp
    builder/one_hot.cpp
    builder/relu.cpp
    builder/pad.cpp
    builder/product.cpp
    builder/reduce_function.cpp
    builder/reduce_function_window.cpp
    builder/replace_slice.cpp
    builder/quantization.cpp
    builder/quantized_avg_pool.cpp
    builder/quantized_conv.cpp
    builder/quantized_max_pool.cpp
    builder/reshape.cpp
    builder/reverse.cpp
    builder/reverse_sequence.cpp
    builder/rnn.cpp
    builder/select.cpp
    builder/select_and_scatter.cpp
    builder/sigmoid.cpp
    builder/slice.cpp
    builder/state.cpp
    builder/softmax.cpp
    builder/sum.cpp
    builder/topk.cpp
<<<<<<< HEAD
    builder/state.cpp
    builder/embedding_lookup.cpp
    builder/quantization.cpp
=======
    builder/update_slice.cpp
>>>>>>> 24bd105f
    kernel/pad.cpp
    kernel/reduce_max.cpp
    kernel/reduce_sum.cpp
    kernel/reshape.cpp
    mkldnn_emitter.cpp
    mkldnn_invoke.cpp
    mkldnn_utils.cpp
    op/batch_dot.cpp
    op/batch_norm_relu.cpp
    op/bounded_relu.cpp
    op/conv_add.cpp
    op/conv_bias.cpp
    op/conv_relu.cpp
    op/convert_layout.cpp
    op/group_conv.cpp
    op/group_conv_bias.cpp
    op/halide_op.cpp
    op/leaky_relu.cpp
    op/loop_kernel.cpp
    op/lstm.cpp
    op/matmul_bias.cpp
    op/max_pool_with_indices.cpp
    op/rnn.cpp
    op/sigmoid_mul.cpp
    op/update_slice.cpp
    pass/cpu_assignment.cpp
    pass/cpu_collapse_dims.cpp
    pass/cpu_fusion.cpp
    pass/cpu_horizontal_fusion.cpp
    pass/cpu_layout.cpp
    pass/cpu_loop_kernel_fusion.cpp
    pass/cpu_mat_fusion.cpp
    pass/cpu_memory_optimization.cpp
    pass/cpu_post_layout_optimizations.cpp
    pass/cpu_rnn_fusion.cpp
    pass/cpu_workspace_insertion.cpp
    pass/cpu_reshape_sinking.cpp
    ngraph_version.cpp
)

if (NOT NGRAPH_DEX_ONLY)
    set(SRC
        ${SRC}
        cpu_emitter.cpp
        cpu_kernel_emitters.cpp
        cpu_kernel_utils.cpp
        )
endif()

if (NGRAPH_HALIDE)
    set(SRC
        ${SRC}
        builder/halide_op.cpp
        builder/loop_kernel.cpp
        builder/halide_generators.cpp
        pass/halide_subgraph_extraction.cpp
        )
endif()

if (NGRAPH_TBB_ENABLE)
    include(${TBB_ROOT}/cmake/TBBBuild.cmake)
    tbb_build(TBB_ROOT ${TBB_ROOT} MAKE_ARGS tbb_build_dir=${CMAKE_CURRENT_BINARY_DIR}/tbb_build
                tbb_build_prefix=tbb CONFIG_DIR TBB_DIR)
    find_package(TBB REQUIRED tbb)
    if (NOT TBB_FOUND)
        message(FATAL_ERROR "TBB is needed by the CPU backend and was not found")
    else()
        message(STATUS "Found TBB and imported target ${TBB_IMPORTED_TARGETS}")
    endif()

    set_source_files_properties(cpu_external_function.cpp
        PROPERTIES COMPILE_DEFINITIONS "NGRAPH_TBB_ENABLE")

    install(DIRECTORY ${CMAKE_CURRENT_BINARY_DIR}/tbb_build/tbb_release/
        DESTINATION ${NGRAPH_INSTALL_LIB}
        FILES_MATCHING REGEX "/libtbb${CMAKE_SHARED_LIBRARY_SUFFIX}(\\.[0-9]+)*$"
    )
    add_library(libtbb INTERFACE)
    target_link_libraries(libtbb INTERFACE
        ${CMAKE_CURRENT_BINARY_DIR}/tbb_build/tbb_release/libtbb${CMAKE_SHARED_LIBRARY_SUFFIX}
    )
    target_include_directories(libtbb SYSTEM INTERFACE ${TBB_ROOT}/include)
endif()

if (NGRAPH_CPU_ENABLE)
    set(NGRAPH_CPU_DEBUGINFO_ENABLE 0 CACHE STRING "Enable debuginfo in the CPU backend")

    add_library(cpu_backend SHARED ${SRC})
    if(NGRAPH_LIB_VERSIONING_ENABLE)
        set_target_properties(cpu_backend PROPERTIES
            VERSION ${NGRAPH_VERSION}
            SOVERSION ${NGRAPH_API_VERSION})
    endif()
    if (NGRAPH_DEX_ONLY)
        target_compile_definitions(cpu_backend PRIVATE "NGRAPH_DEX_ONLY")
    endif()
    if (NGRAPH_HALIDE)
        target_compile_definitions(cpu_backend PRIVATE "NGRAPH_HALIDE")
        ExternalProject_Get_Property(ext_halide BINARY_DIR)
        target_include_directories(cpu_backend SYSTEM PRIVATE ${BINARY_DIR}/include)
        target_link_libraries(cpu_backend PRIVATE ${BINARY_DIR}/lib/libHalide.a libhalidellvm)
        add_dependencies(cpu_backend ext_halide)
    endif()

    if(OPENMP_FOUND)
        target_compile_options(cpu_backend PRIVATE "${OpenMP_CXX_FLAGS}")
        target_compile_definitions(cpu_backend PRIVATE EIGEN_OPENMP)
    else()
         message(WARNING "The build toolset doesn't support OpenMP. This will impact performance and lead to slowdowns.")
    endif()

    if(NGRAPH_DISTRIBUTED_ENABLE)
        find_package(MPI REQUIRED)
        target_compile_definitions(cpu_backend
            PRIVATE NGRAPH_DISTRIBUTED)
        target_include_directories(cpu_backend
            SYSTEM PRIVATE ${MPI_C_INCLUDE_PATH} ${MPI_CXX_INCLUDE_PATH})
        target_link_libraries(cpu_backend
            PRIVATE ${MPI_C_LIBRARIES} ${MPI_CXX_LIBRARIES})
    endif()

    add_dependencies(cpu_backend ext_mkldnn ext_eigen)
    target_link_libraries(cpu_backend PUBLIC ngraph libmkldnn libeigen libjson libtbb)
    if (NOT NGRAPH_DEX_ONLY)
        target_link_libraries(cpu_backend PUBLIC codegen)
    endif()
    target_include_directories(cpu_backend SYSTEM PUBLIC libmkldnn)
    set_target_properties(cpu_backend PROPERTIES LIBRARY_OUTPUT_DIRECTORY ${NGRAPH_BUILD_DIR})
    if (NOT APPLE)
        # CPU backend uses third-party libraries like Eigen that might be linked in and
        # exported by other DSOs as well. In the absence of versioning, this could lead to the
        # CPU backend picking up the wrong version or even multiple versions of the
        # third-party library. -Bsymbolic-functions tells the linker to prefer the internal
        # version inside cpu_backend over what is available through the global symbol table
        set_property(TARGET cpu_backend APPEND PROPERTY LINK_FLAGS "-Wl,-Bsymbolic-functions -Wl,--exclude-libs=ALL")
    endif()

    install(TARGETS cpu_backend LIBRARY DESTINATION ${NGRAPH_INSTALL_LIB})
endif()<|MERGE_RESOLUTION|>--- conflicted
+++ resolved
@@ -44,6 +44,7 @@
     builder/convert_layout.cpp
     builder/convolution.cpp
     builder/dot.cpp
+    builder/embedding_lookup.cpp
     builder/function_call.cpp
     builder/leaky_relu.cpp
     builder/lstm.cpp
@@ -75,13 +76,7 @@
     builder/softmax.cpp
     builder/sum.cpp
     builder/topk.cpp
-<<<<<<< HEAD
-    builder/state.cpp
-    builder/embedding_lookup.cpp
-    builder/quantization.cpp
-=======
     builder/update_slice.cpp
->>>>>>> 24bd105f
     kernel/pad.cpp
     kernel/reduce_max.cpp
     kernel/reduce_sum.cpp
