# ******************************************************************************
# Copyright 2017-2018 Intel Corporation
#
# Licensed under the Apache License, Version 2.0 (the "License");
# you may not use this file except in compliance with the License.
# You may obtain a copy of the License at
#
#     http://www.apache.org/licenses/LICENSE-2.0
#
# Unless required by applicable law or agreed to in writing, software
# distributed under the License is distributed on an "AS IS" BASIS,
# WITHOUT WARRANTIES OR CONDITIONS OF ANY KIND, either express or implied.
# See the License for the specific language governing permissions and
# limitations under the License.
# ******************************************************************************

include(FindOpenMP)

set(SRC
    cpu_backend.cpp
    cpu_builder.cpp
    cpu_call_frame.cpp
    cpu_external_function.cpp
    cpu_kernels.cpp
    cpu_layout_descriptor.cpp
    cpu_tensor_view_wrapper.cpp
    cpu_tensor_view.cpp
    cpu_tracing.cpp
    cpu_visualize_tree.cpp
    cpu_debugger.cpp
    builder/add.cpp
    builder/allreduce.cpp
    builder/avg_pool.cpp
    builder/argmin.cpp
    builder/argmax.cpp
    builder/batch_norm.cpp
    builder/broadcast.cpp
    builder/bounded_relu.cpp
    builder/concat.cpp
    builder/convert.cpp
    builder/convert_layout.cpp
    builder/quantized_conv.cpp
    builder/convolution.cpp
    builder/dot.cpp
    builder/function_call.cpp
    builder/lstm.cpp
    builder/lrn.cpp
    builder/matmul_bias.cpp
    builder/max.cpp
    builder/max_pool.cpp
    builder/min.cpp
    builder/one_hot.cpp
    builder/relu.cpp
    builder/pad.cpp
    builder/product.cpp
    builder/reduce_function.cpp
    builder/reduce_function_window.cpp
    builder/replace_slice.cpp
    builder/quantized_max_pool.cpp
    builder/quantized_avg_pool.cpp
    builder/reshape.cpp
    builder/reverse.cpp
    builder/reverse_sequence.cpp
    builder/rnn.cpp
    builder/select.cpp
    builder/select_and_scatter.cpp
    builder/sigmoid.cpp
    builder/slice.cpp
    builder/softmax.cpp
    builder/sum.cpp
    builder/topk.cpp
<<<<<<< HEAD
    builder/state.cpp
=======
    builder/quantization.cpp
>>>>>>> ffa20eee
    kernel/eigen_thread_pool.cpp
    kernel/pad.cpp
    kernel/reduce_max.cpp
    kernel/reduce_sum.cpp
    kernel/reshape.cpp
    mkldnn_emitter.cpp
    mkldnn_invoke.cpp
    mkldnn_utils.cpp
    op/batch_dot.cpp
    op/batch_norm_relu.cpp
    op/bounded_relu.cpp
    op/group_conv.cpp
    op/halide_op.cpp
    op/conv_bias.cpp
    op/conv_relu.cpp
    op/convert_layout.cpp
    op/loop_kernel.cpp
    op/lstm.cpp
    op/matmul_bias.cpp
    op/max_pool_with_indices.cpp
    op/rnn.cpp
    op/sigmoid_mul.cpp
    op/conv_add.cpp
    pass/cpu_assignment.cpp
    pass/cpu_collapse_dims.cpp
    pass/cpu_concat_inputs.cpp
    pass/cpu_fusion.cpp
    pass/cpu_horizontal_fusion.cpp
    pass/cpu_layout.cpp
    pass/cpu_loop_kernel_fusion.cpp
    pass/cpu_mat_fusion.cpp
    pass/cpu_memory_optimization.cpp
    pass/cpu_post_layout_optimizations.cpp
    pass/cpu_rnn_fusion.cpp
    pass/cpu_workspace_insertion.cpp
    pass/cpu_reshape_sinking.cpp
)

if (NOT NGRAPH_DEX_ONLY)
    set(SRC
        ${SRC}
        cpu_emitter.cpp
        cpu_kernel_emitters.cpp
        cpu_kernel_utils.cpp
        )
endif()

if (NGRAPH_HALIDE)
    set(SRC
        ${SRC}
        builder/halide_op.cpp
        pass/halide_subgraph_extraction.cpp
        )
endif()

if (NGRAPH_TBB_ENABLE)
    include(${TBB_ROOT}/cmake/TBBBuild.cmake)
    tbb_build(TBB_ROOT ${TBB_ROOT} MAKE_ARGS tbb_build_dir=${CMAKE_CURRENT_BINARY_DIR}/tbb_build
                tbb_build_prefix=tbb CONFIG_DIR TBB_DIR)
    find_package(TBB REQUIRED tbb)
    if (NOT TBB_FOUND)
        message(FATAL_ERROR "TBB is needed by the CPU backend and was not found")
    else()
        message(STATUS "Found TBB and imported target ${TBB_IMPORTED_TARGETS}")
    endif()

    set_source_files_properties(cpu_external_function.cpp
        PROPERTIES COMPILE_DEFINITIONS "NGRAPH_TBB_ENABLE")

    install(DIRECTORY ${CMAKE_CURRENT_BINARY_DIR}/tbb_build/tbb_release/
        DESTINATION ${NGRAPH_INSTALL_LIB}
        FILES_MATCHING REGEX "/libtbb${CMAKE_SHARED_LIBRARY_SUFFIX}(\\.[0-9]+)*$"
    )
    install(DIRECTORY ${CMAKE_CURRENT_BINARY_DIR}/tbb_build/tbb_debug/
        DESTINATION ${NGRAPH_INSTALL_LIB}
        FILES_MATCHING REGEX "/libtbb_debug${CMAKE_SHARED_LIBRARY_SUFFIX}(\\.[0-9]+)*$"
    )
    add_library(libtbb INTERFACE)
    target_link_libraries(libtbb INTERFACE
        ${CMAKE_CURRENT_BINARY_DIR}/tbb_build/tbb_release/libtbb${CMAKE_SHARED_LIBRARY_SUFFIX}
    )
    target_include_directories(libtbb SYSTEM INTERFACE ${TBB_ROOT}/include)
endif()

if (NGRAPH_CPU_ENABLE)
    set(NGRAPH_CPU_DEBUGINFO_ENABLE 0 CACHE STRING "Enable debuginfo in the CPU backend")

    add_library(cpu_backend SHARED ${SRC})
    set_target_properties(cpu_backend PROPERTIES VERSION ${NGRAPH_VERSION} SOVERSION ${NGRAPH_API_VERSION})
    if (NGRAPH_DEX_ONLY)
        target_compile_definitions(cpu_backend PRIVATE "NGRAPH_DEX_ONLY")
    endif()
    if (NGRAPH_HALIDE)
        target_compile_definitions(cpu_backend PRIVATE "NGRAPH_HALIDE")
        ExternalProject_Get_Property(ext_halide BINARY_DIR)
        target_include_directories(cpu_backend SYSTEM PRIVATE ${BINARY_DIR}/include)
        target_link_libraries(cpu_backend PRIVATE ${BINARY_DIR}/lib/libHalide.so)
    endif()

    if(OPENMP_FOUND)
        target_compile_options(cpu_backend PRIVATE "${OpenMP_CXX_FLAGS}")
        target_compile_definitions(cpu_backend PRIVATE EIGEN_OPENMP)
    else()
         message(WARNING "The build toolset doesn't support OpenMP. This will impact performance and lead to slowdowns.")
    endif()

    if(NGRAPH_DISTRIBUTED_ENABLE)
        find_package(MPI REQUIRED)
        target_compile_definitions(cpu_backend
            PRIVATE NGRAPH_DISTRIBUTED)
        target_include_directories(cpu_backend
            SYSTEM PRIVATE ${MPI_C_INCLUDE_PATH} ${MPI_CXX_INCLUDE_PATH})
        target_link_libraries(cpu_backend
            PRIVATE ${MPI_C_LIBRARIES} ${MPI_CXX_LIBRARIES})
    endif()

    add_dependencies(cpu_backend ext_mkldnn ext_eigen)
    target_link_libraries(cpu_backend PUBLIC ngraph libmkldnn libeigen libjson libtbb)
    if (NOT NGRAPH_DEX_ONLY)
        target_link_libraries(cpu_backend PUBLIC codegen)
    endif()
    target_include_directories(cpu_backend SYSTEM PUBLIC libmkldnn)
    set_target_properties(cpu_backend PROPERTIES LIBRARY_OUTPUT_DIRECTORY ${NGRAPH_BUILD_DIR})
    if (NOT APPLE)
        # CPU backend uses third-party libraries like Eigen that might be linked in and
        # exported by other DSOs as well. In the absence of versioning, this could lead to the
        # CPU backend picking up the wrong version or even multiple versions of the
        # third-party library. -Bsymbolic-functions tells the linker to prefer the internal
        # version inside cpu_backend over what is available through the global symbol table
        set_property(TARGET cpu_backend APPEND PROPERTY LINK_FLAGS "-Wl,-Bsymbolic-functions")
    endif()

    install(TARGETS cpu_backend LIBRARY DESTINATION ${NGRAPH_INSTALL_LIB})
endif()<|MERGE_RESOLUTION|>--- conflicted
+++ resolved
@@ -69,11 +69,8 @@
     builder/softmax.cpp
     builder/sum.cpp
     builder/topk.cpp
-<<<<<<< HEAD
     builder/state.cpp
-=======
     builder/quantization.cpp
->>>>>>> ffa20eee
     kernel/eigen_thread_pool.cpp
     kernel/pad.cpp
     kernel/reduce_max.cpp
