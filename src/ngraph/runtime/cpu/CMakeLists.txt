# ******************************************************************************
# Copyright 2017-2018 Intel Corporation
#
# Licensed under the Apache License, Version 2.0 (the "License");
# you may not use this file except in compliance with the License.
# You may obtain a copy of the License at
#
#     http://www.apache.org/licenses/LICENSE-2.0
#
# Unless required by applicable law or agreed to in writing, software
# distributed under the License is distributed on an "AS IS" BASIS,
# WITHOUT WARRANTIES OR CONDITIONS OF ANY KIND, either express or implied.
# See the License for the specific language governing permissions and
# limitations under the License.
# ******************************************************************************

set(SRC
    cpu_backend.cpp
    cpu_builder.cpp
    cpu_call_frame.cpp
    cpu_emitter.cpp
    cpu_external_function.cpp
    cpu_kernel_emitters.cpp
    cpu_kernel_utils.cpp
    cpu_kernels.cpp
    cpu_layout_descriptor.cpp
    cpu_tensor_view_wrapper.cpp
    cpu_tensor_view.cpp
    cpu_tracing.cpp
    builder/avg_pool.cpp
    builder/batch_norm.cpp
    builder/broadcast.cpp
    builder/concat.cpp
    builder/convert.cpp
    builder/convert_layout.cpp
    builder/convolution.cpp
    builder/dot.cpp
    builder/function_call.cpp
    builder/lrn.cpp
    builder/matmul_bias.cpp
    builder/max.cpp
    builder/max_pool.cpp
    builder/min.cpp
    builder/relu.cpp
    builder/pad.cpp
    builder/product.cpp
<<<<<<< HEAD
    builder/replace_slice.cpp
=======
    builder/reduce_function_window.cpp
>>>>>>> d1d8c4a7
    builder/reshape.cpp
    builder/reverse.cpp
    builder/reverse_sequence.cpp
    builder/select.cpp
    builder/select_and_scatter.cpp
    builder/sigmoid.cpp
    builder/softmax.cpp
    builder/sum.cpp
    kernel/eigen_thread_pool.cpp
    kernel/pad.cpp
    kernel/reduce_max.cpp
    kernel/reduce_sum.cpp
    kernel/reshape.cpp
    mkldnn_emitter.cpp
    mkldnn_invoke.cpp
    mkldnn_utils.cpp
    op/batch_dot.cpp
    op/batch_norm_relu.cpp
    op/bounded_relu.cpp
    op/group_conv.cpp
    op/conv_bias.cpp
    op/conv_relu.cpp
    op/convert_layout.cpp
    op/loop_kernel.cpp
    op/lstm.cpp
    op/matmul_bias.cpp
    op/max_pool_with_indices.cpp
    op/rnn.cpp
    op/sigmoid_mul.cpp
    pass/cpu_assignment.cpp
    pass/cpu_concat_inputs.cpp
    pass/cpu_fusion.cpp
    pass/cpu_layout.cpp
    pass/cpu_post_layout_optimizations.cpp
    pass/cpu_rnn_fusion.cpp
    pass/cpu_mat_fusion.cpp
    pass/cpu_loop_kernel_fusion.cpp
    pass/cpu_workspace_insertion.cpp
)

if (NGRAPH_TBB_ENABLE)
    include(${TBB_ROOT}/cmake/TBBBuild.cmake)
    tbb_build(TBB_ROOT ${TBB_ROOT} MAKE_ARGS tbb_build_dir=${CMAKE_CURRENT_BINARY_DIR}/tbb_build
                tbb_build_prefix=tbb CONFIG_DIR TBB_DIR)
    find_package(TBB REQUIRED tbb)
    if (NOT TBB_FOUND)
        message(FATAL_ERROR "TBB is needed by the CPU backend and was not found")
    else()
        message(STATUS "Found TBB and imported target ${TBB_IMPORTED_TARGETS}")
    endif()

    set_source_files_properties(cpu_external_function.cpp
        PROPERTIES COMPILE_DEFINITIONS "NGRAPH_TBB_ENABLE")

    install(DIRECTORY ${CMAKE_CURRENT_BINARY_DIR}/tbb_build/tbb_release/
        DESTINATION ${NGRAPH_INSTALL_LIB}
        FILES_MATCHING REGEX "/libtbb${CMAKE_SHARED_LIBRARY_SUFFIX}(\\.[0-9]+)*$"
    )
    install(DIRECTORY ${CMAKE_CURRENT_BINARY_DIR}/tbb_build/tbb_debug/
        DESTINATION ${NGRAPH_INSTALL_LIB}
        FILES_MATCHING REGEX "/libtbb_debug${CMAKE_SHARED_LIBRARY_SUFFIX}(\\.[0-9]+)*$"
    )
    add_library(libtbb INTERFACE)
    target_link_libraries(libtbb INTERFACE
        ${CMAKE_CURRENT_BINARY_DIR}/tbb_build/tbb_release/libtbb${CMAKE_SHARED_LIBRARY_SUFFIX}
    )
    target_include_directories(libtbb SYSTEM INTERFACE ${TBB_ROOT}/include)
endif()

if (NGRAPH_CPU_ENABLE)
    set(NGRAPH_CPU_DEBUGINFO_ENABLE 0 CACHE STRING "Enable debuginfo in the CPU backend")

    add_library(cpu_backend SHARED ${SRC})
    set_target_properties(cpu_backend PROPERTIES VERSION ${NGRAPH_VERSION} SOVERSION ${NGRAPH_API_VERSION})

    if(NGRAPH_DISTRIBUTED_ENABLE)
        find_package(MPI REQUIRED)
        add_definitions(-DNGRAPH_DISTRIBUTED)
        include_directories(SYSTEM ${MPI_C_INCLUDE_PATH} ${MPI_CXX_INCLUDE_PATH})
        link_directories(${MPI_C_LIBRARIES} ${MPI_CXX_LIBRARIES})
        target_link_libraries(cpu_backend PRIVATE ${MPI_CXX_LIBRARIES})
    endif()

    target_link_libraries(cpu_backend PUBLIC ngraph codegen libmkldnn libeigen libjson libtbb)
    target_include_directories(cpu_backend SYSTEM PUBLIC libmkldnn)
    set_target_properties(cpu_backend PROPERTIES LIBRARY_OUTPUT_DIRECTORY ${NGRAPH_BUILD_DIR})

    install(TARGETS cpu_backend LIBRARY DESTINATION ${NGRAPH_INSTALL_LIB})
endif()<|MERGE_RESOLUTION|>--- conflicted
+++ resolved
@@ -44,11 +44,8 @@
     builder/relu.cpp
     builder/pad.cpp
     builder/product.cpp
-<<<<<<< HEAD
+    builder/reduce_function_window.cpp
     builder/replace_slice.cpp
-=======
-    builder/reduce_function_window.cpp
->>>>>>> d1d8c4a7
     builder/reshape.cpp
     builder/reverse.cpp
     builder/reverse_sequence.cpp
