# ******************************************************************************
# Copyright 2017-2020 Intel Corporation
#
# Licensed under the Apache License, Version 2.0 (the "License");
# you may not use this file except in compliance with the License.
# You may obtain a copy of the License at
#
#     http://www.apache.org/licenses/LICENSE-2.0
#
# Unless required by applicable law or agreed to in writing, software
# distributed under the License is distributed on an "AS IS" BASIS,
# WITHOUT WARRANTIES OR CONDITIONS OF ANY KIND, either express or implied.
# See the License for the specific language governing permissions and
# limitations under the License.
# ******************************************************************************

set(CMAKE_WINDOWS_EXPORT_ALL_SYMBOLS FALSE)

include(FindOpenMP)

if (NGRAPH_CPU_STATIC_LIB_ENABLE)
    set(LIBRARY_TYPE STATIC)
else()
    set(LIBRARY_TYPE SHARED)
endif()

set(SRC
    cpu_backend.cpp
    cpu_builder.cpp
    cpu_builder_registry.cpp
    cpu_call_frame.cpp
    cpu_executable.cpp
    cpu_executor.cpp
    cpu_external_function.cpp
    cpu_kernels.cpp
    cpu_layout_descriptor.cpp
    cpu_op_annotations.cpp
    cpu_tensor_wrapper.cpp
    cpu_tensor.cpp
    cpu_tracing.cpp
    cpu_visualize_tree.cpp
    cpu_cse.cpp
    cpu_debugger.cpp
    cpu_debug_tracer.cpp
    builder/add.cpp
    builder/allreduce.cpp
    builder/avg_pool.cpp
    builder/argmin.cpp
    builder/argmax.cpp
    builder/batch_norm.cpp
    builder/broadcast.cpp
    builder/broadcast_distributed.cpp
    builder/bounded_relu.cpp
    builder/concat.cpp
    builder/convert.cpp
    builder/convert_layout.cpp
    builder/convolution.cpp
    builder/cum_sum.cpp
    builder/dot.cpp
    builder/dropout.cpp
    builder/embedding_lookup.cpp
    builder/erf.cpp
    builder/gather.cpp
    builder/gather_nd.cpp
    builder/gelu.cpp
    builder/leaky_relu.cpp
    builder/lstm.cpp
    builder/lrn.cpp
    builder/matmul_bias.cpp
    builder/max.cpp
    builder/max_pool.cpp
    builder/min.cpp
    builder/one_hot.cpp
    builder/random_uniform.cpp
    builder/relu.cpp
    builder/pad.cpp
    builder/product.cpp
    builder/reduce_function.cpp
    builder/replace_slice.cpp
    builder/quantization.cpp
    builder/quantized_conv.cpp
    builder/quantized_dot.cpp
    builder/quantized_matmul.cpp
    builder/reshape.cpp
    builder/reverse.cpp
    builder/reverse_sequence.cpp
    builder/rnn.cpp
    builder/scatter_add.cpp
    builder/scatter_nd_add.cpp
    builder/select.cpp
    builder/sigmoid.cpp
    builder/slice.cpp
    builder/state.cpp
    builder/softmax.cpp
    builder/sum.cpp
    builder/tile.cpp
    builder/topk.cpp
    builder/update_slice.cpp
    kernel/pad.cpp
    kernel/reduce_max.cpp
    kernel/reduce_sum.cpp
    kernel/reshape.cpp
    dnnl_emitter.cpp
    dnnl_invoke.cpp
    dnnl_utils.cpp
    op/batch_norm_relu.cpp
    op/bounded_relu.cpp
    op/conv_add.cpp
    op/conv_relu.cpp
    op/convert_layout.cpp
    op/deconv.cpp
    op/dropout.cpp
    op/gelu_backprop.cpp
    op/group_conv_bias.cpp
    op/leaky_relu.cpp
    op/lstm.cpp
    op/matmul_bias.cpp
    op/max_pool_with_indices.cpp
    op/quantized_matmul.cpp
    op/rnn.cpp
    op/sigmoid_mul.cpp
    op/update_slice.cpp
    pass/cpu_assignment.cpp
    pass/cpu_collapse_dims.cpp
    pass/cpu_fusion.cpp
    pass/cpu_horizontal_fusion.cpp
    pass/cpu_layout.cpp
    pass/cpu_mat_fusion.cpp
    pass/cpu_memory_assignment.cpp
    pass/cpu_memory_optimization.cpp
    pass/cpu_post_layout_optimizations.cpp
    pass/cpu_rnn_fusion.cpp
    pass/cpu_workspace_insertion.cpp
)

if (NGRAPH_CPU_CODEGEN_ENABLE)
    set(SRC
        ${SRC}
        cpu_emitter.cpp
        cpu_kernel_emitters.cpp
        cpu_kernel_utils.cpp
        pass/cpu_dnnl_primitive_build.cpp
        )
endif()

if (NGRAPH_MLIR_ENABLE)
    set(SRC
        ${SRC}
        builder/mlir_cpu_compiled_kernel.cpp
        )
endif()

set(NGRAPH_CPU_ALL_DATATYPES
    boolean
    f32
    f64
    i8
    i16
    i32
    i64
    u8
    u16
    u32
    u64
    )

set(NGRAPH_CPU_COMMON_DATATYPES
    f32
    i64
    )


if (NGRAPH_CPU_ENABLE)
    set(NGRAPH_CPU_OPTIMIZED_DATATYPES "common"
        CACHE STRING "Semicolon-separated list of datatypes to optimize for, or \"common\" or \"all\".")

    if (NGRAPH_CPU_OPTIMIZED_DATATYPES STREQUAL "all")
        set(NGRAPH_CPU_OPTIMIZED_DATATYPES ${NGRAPH_CPU_ALL_DATATYPES})
    endif()

    if (NGRAPH_CPU_OPTIMIZED_DATATYPES STREQUAL "common")
        set(NGRAPH_CPU_OPTIMIZED_DATATYPES ${NGRAPH_CPU_COMMON_DATATYPES})
    endif()

    list(REMOVE_DUPLICATES NGRAPH_CPU_OPTIMIZED_DATATYPES)

    add_library(cpu_backend ${LIBRARY_TYPE} ${SRC})
    if (NGRAPH_CPU_STATIC_LIB_ENABLE)
        target_compile_definitions(cpu_backend PRIVATE "NGRAPH_CPU_STATIC_LIB_ENABLE")
    endif()
    if(NGRAPH_LIB_VERSIONING_ENABLE)
        set_target_properties(cpu_backend PROPERTIES
            VERSION ${NGRAPH_VERSION}
            SOVERSION ${NGRAPH_API_VERSION})
    endif()
    if (NGRAPH_CPU_CODEGEN_ENABLE)
        target_compile_definitions(cpu_backend PRIVATE "CODEGEN_ENABLE")
    endif()
    if (NGRAPH_CPU_CONV_AUTO_ENABLE)
        target_compile_definitions(cpu_backend PRIVATE "NGRAPH_CPU_CONV_AUTO_ENABLE")
    endif()
    if (NGRAPH_TBB_ENABLE)
        target_compile_definitions(cpu_backend PRIVATE "NGRAPH_TBB_ENABLE")
    endif()

    if(NOT NGRAPH_FAST_MATH_ENABLE)
        target_compile_definitions(cpu_backend PRIVATE EIGEN_FAST_MATH=0)
    endif()

    if(OPENMP_FOUND)
        target_compile_options(cpu_backend PRIVATE "${OpenMP_CXX_FLAGS}")
        if (NOT WIN32)
            target_compile_definitions(cpu_backend PRIVATE EIGEN_OPENMP)
        endif()
    else()
         message(WARNING "The build toolset doesn't support OpenMP. This will impact performance and lead to slowdowns.")
    endif()

    if (MSVC)
        target_compile_definitions(cpu_backend PRIVATE EIGEN_HAS_CONSTEXPR)
        # under debug mode, more files besides builder/dot.cpp rises the error
        target_compile_options(cpu_backend PRIVATE "/bigobj" )
    endif()
    target_compile_definitions(cpu_backend PRIVATE CPU_BACKEND_DLL_EXPORTS)

    foreach(t ${NGRAPH_CPU_OPTIMIZED_DATATYPES})
        target_compile_definitions(cpu_backend PRIVATE "NGRAPH_CPU_OPTIMIZE_${t}")
    endforeach()

<<<<<<< HEAD
    add_dependencies(cpu_backend libdnnl ext_eigen)
    target_link_libraries(cpu_backend PUBLIC ngraph libdnnl libmkl libeigen)
    if (NGRAPH_JSON_ENABLE)
        target_link_libraries(cpu_backend PUBLIC nlohmann_json::nlohmann_json)
=======
    add_dependencies(cpu_backend DNNL::dnnl ext_eigen)
    target_link_libraries(cpu_backend PUBLIC ngraph DNNL::dnnl libmkl libeigen)
    if (NGRAPH_JSON_ENABLE)
        target_link_libraries(cpu_backend PUBLIC libjson)
>>>>>>> 03ea9c18
    endif()
    if (NGRAPH_TBB_ENABLE)
        target_link_libraries(cpu_backend PUBLIC TBB::tbb)
    endif()
    if (NGRAPH_CPU_CODEGEN_ENABLE)
        target_link_libraries(cpu_backend PRIVATE codegen)
    endif()
    target_include_directories(cpu_backend SYSTEM PUBLIC DNNL::dnnl)

    if (NOT APPLE AND NOT MSVC)
        # CPU backend uses third-party libraries like Eigen that might be linked in and
        # exported by other DSOs as well. In the absence of versioning, this could lead to the
        # CPU backend picking up the wrong version or even multiple versions of the
        # third-party library. -Bsymbolic-functions tells the linker to prefer the internal
        # version inside cpu_backend over what is available through the global symbol table
        set_property(TARGET cpu_backend APPEND PROPERTY LINK_FLAGS "-Wl,-Bsymbolic-functions -Wl,--exclude-libs=ALL")
    endif()

    if (NGRAPH_MLIR_ENABLE)
        # TODO: can we get away without LLVM/MLIR include path.
        # Currently mlir backend compiler.hpp include LLVM/MLIR files
        get_directory_property(MLIR_LLVM_INCLUDEPATH
                               DIRECTORY ${NGRAPH_MLIR_SOURCE_DIR}
                               DEFINITION MLIR_LLVM_INCLUDEPATH)

        message(STATUS "Building CPU backend with MLIR")
        add_dependencies(cpu_backend mlir_backend)
        target_include_directories(cpu_backend PUBLIC ${MLIR_INCLUDE_PATHS} ${MLIR_LLVM_INCLUDE_PATH})
        target_link_libraries(cpu_backend PUBLIC mlir_backend)
        # TODO: Get rid of the compile time def, and move all MLIR code to separate src files
        # and add them to cpu_backend here instead.
        target_compile_definitions(cpu_backend PRIVATE "NGRAPH_MLIR_ENABLE")
    endif()

    install(TARGETS cpu_backend DESTINATION ${NGRAPH_INSTALL_LIB})
endif()<|MERGE_RESOLUTION|>--- conflicted
+++ resolved
@@ -227,17 +227,10 @@
         target_compile_definitions(cpu_backend PRIVATE "NGRAPH_CPU_OPTIMIZE_${t}")
     endforeach()
 
-<<<<<<< HEAD
-    add_dependencies(cpu_backend libdnnl ext_eigen)
-    target_link_libraries(cpu_backend PUBLIC ngraph libdnnl libmkl libeigen)
-    if (NGRAPH_JSON_ENABLE)
-        target_link_libraries(cpu_backend PUBLIC nlohmann_json::nlohmann_json)
-=======
     add_dependencies(cpu_backend DNNL::dnnl ext_eigen)
     target_link_libraries(cpu_backend PUBLIC ngraph DNNL::dnnl libmkl libeigen)
     if (NGRAPH_JSON_ENABLE)
-        target_link_libraries(cpu_backend PUBLIC libjson)
->>>>>>> 03ea9c18
+        target_link_libraries(cpu_backend PUBLIC nlohmann_json::nlohmann_json)
     endif()
     if (NGRAPH_TBB_ENABLE)
         target_link_libraries(cpu_backend PUBLIC TBB::tbb)
