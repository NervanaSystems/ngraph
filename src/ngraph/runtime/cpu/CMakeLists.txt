--- conflicted
+++ resolved
@@ -26,11 +26,7 @@
     cpu_tensor_view_wrapper.cpp
     cpu_tensor_view.cpp
     cpu_tracing.cpp
-<<<<<<< HEAD
-=======
     cpu_visualize_tree.cpp
-    quantization_util.cpp
->>>>>>> 0aaae2bb
     builder/add.cpp
     builder/allreduce.cpp
     builder/avg_pool.cpp
