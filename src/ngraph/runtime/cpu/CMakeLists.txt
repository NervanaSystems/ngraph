--- conflicted
+++ resolved
@@ -81,11 +81,8 @@
     op/batch_norm_relu.cpp
     op/bounded_relu.cpp
     op/group_conv.cpp
-<<<<<<< HEAD
     op/group_conv_bias.cpp
-=======
     op/halide_op.cpp
->>>>>>> baf8da98
     op/conv_bias.cpp
     op/conv_relu.cpp
     op/convert_layout.cpp
