# ******************************************************************************
# Copyright 2017-2019 Intel Corporation
#
# Licensed under the Apache License, Version 2.0 (the "License");
# you may not use this file except in compliance with the License.
# You may obtain a copy of the License at
#
#     http://www.apache.org/licenses/LICENSE-2.0
#
# Unless required by applicable law or agreed to in writing, software
# distributed under the License is distributed on an "AS IS" BASIS,
# WITHOUT WARRANTIES OR CONDITIONS OF ANY KIND, either express or implied.
# See the License for the specific language governing permissions and
# limitations under the License.
# ******************************************************************************

include(FindOpenMP)

set(SRC
    cpu_backend.cpp
    cpu_builder.cpp
    cpu_call_frame.cpp
    cpu_executor.cpp
    cpu_external_function.cpp
    cpu_kernels.cpp
    cpu_layout_descriptor.cpp
    cpu_op_annotations.cpp
    cpu_tensor_view_wrapper.cpp
    cpu_tensor_view.cpp
    cpu_tracing.cpp
    cpu_visualize_tree.cpp
    cpu_cse.cpp
    cpu_debugger.cpp
    builder/add.cpp
    builder/allreduce.cpp
    builder/avg_pool.cpp
    builder/argmin.cpp
    builder/argmax.cpp
    builder/batch_norm.cpp
    builder/broadcast.cpp
    builder/bounded_relu.cpp
    builder/concat.cpp
    builder/convert.cpp
    builder/convert_layout.cpp
    builder/quantized_conv.cpp
    builder/quantized_concat.cpp
    builder/convolution.cpp
    builder/dot.cpp
    builder/embedding_lookup.cpp
    builder/leaky_relu.cpp
    builder/lstm.cpp
    builder/lrn.cpp
    builder/matmul_bias.cpp
    builder/max.cpp
    builder/max_pool.cpp
    builder/min.cpp
    builder/one_hot.cpp
    builder/relu.cpp
    builder/pad.cpp
    builder/product.cpp
    builder/reduce_function.cpp
    builder/replace_slice.cpp
    builder/quantization.cpp
    builder/quantized_avg_pool.cpp
    builder/quantized_conv.cpp
    builder/quantized_max_pool.cpp
    builder/reshape.cpp
    builder/reverse.cpp
    builder/reverse_sequence.cpp
    builder/rnn.cpp
    builder/select.cpp
    builder/sigmoid.cpp
    builder/slice.cpp
    builder/state.cpp
    builder/softmax.cpp
    builder/get_output_element.cpp
    builder/sum.cpp
    builder/topk.cpp
    builder/update_slice.cpp
    kernel/pad.cpp
    kernel/reduce_max.cpp
    kernel/reduce_sum.cpp
    kernel/reshape.cpp
    mkldnn_emitter.cpp
    mkldnn_invoke.cpp
    mkldnn_utils.cpp
    op/batch_dot.cpp
    op/batch_norm_relu.cpp
    op/bounded_relu.cpp
    op/conv_add.cpp
    op/conv_bias.cpp
    op/conv_relu.cpp
    op/convert_layout.cpp
    op/group_conv.cpp
    op/group_conv_bias.cpp
    op/halide_op.cpp
    op/leaky_relu.cpp
    op/loop_kernel.cpp
    op/lstm.cpp
    op/matmul_bias.cpp
    op/max_pool_with_indices.cpp
    op/rnn.cpp
    op/sigmoid_mul.cpp
    op/update_slice.cpp
    pass/cpu_assignment.cpp
    pass/cpu_collapse_dims.cpp
    pass/cpu_fusion.cpp
    pass/cpu_horizontal_fusion.cpp
    pass/cpu_layout.cpp
    pass/cpu_loop_kernel_fusion.cpp
    pass/cpu_mat_fusion.cpp
    pass/cpu_memory_assignment.cpp
    pass/cpu_memory_optimization.cpp
    pass/cpu_post_layout_optimizations.cpp
    pass/cpu_rnn_fusion.cpp
    pass/cpu_workspace_insertion.cpp
    ngraph_version.cpp
)

if (NOT NGRAPH_DEX_ONLY)
    set(SRC
        ${SRC}
        cpu_emitter.cpp
        cpu_kernel_emitters.cpp
        cpu_kernel_utils.cpp
        )
endif()

if (NGRAPH_HALIDE)
    set(SRC
        ${SRC}
        builder/halide_op.cpp
        builder/loop_kernel.cpp
        builder/halide_generators.cpp
        pass/halide_subgraph_extraction.cpp
        )
endif()

if (NGRAPH_CPU_ENABLE)
    set(NGRAPH_CPU_DEBUGINFO_ENABLE 0 CACHE STRING "Enable debuginfo in the CPU backend")

    add_library(cpu_backend SHARED ${SRC})
    if(NGRAPH_LIB_VERSIONING_ENABLE)
        set_target_properties(cpu_backend PROPERTIES
            VERSION ${NGRAPH_VERSION}
            SOVERSION ${NGRAPH_API_VERSION})
    endif()
    if (NGRAPH_DEX_ONLY)
        target_compile_definitions(cpu_backend PRIVATE "NGRAPH_DEX_ONLY")
    endif()
    if(NGRAPH_TBB_ENABLE)
        set_source_files_properties(cpu_external_function.cpp
            PROPERTIES COMPILE_DEFINITIONS "NGRAPH_TBB_ENABLE")
    endif()
    if (NGRAPH_HALIDE)
        target_compile_definitions(cpu_backend PRIVATE "NGRAPH_HALIDE")
        ExternalProject_Get_Property(ext_halide BINARY_DIR)
        target_include_directories(cpu_backend SYSTEM PRIVATE ${BINARY_DIR}/include)
        target_link_libraries(cpu_backend PRIVATE ${BINARY_DIR}/lib/libHalide.a libhalidellvm)
        add_dependencies(cpu_backend ext_halide)
    endif()

    if(OPENMP_FOUND)
        target_compile_options(cpu_backend PRIVATE "${OpenMP_CXX_FLAGS}")
        if (NOT WIN32)
            target_compile_definitions(cpu_backend PRIVATE EIGEN_OPENMP)
        endif()
    else()
         message(WARNING "The build toolset doesn't support OpenMP. This will impact performance and lead to slowdowns.")
    endif()

    if (MSVS)
        target_compile_definitions(cpu_backend PRIVATE EIGEN_HAS_CONSTEXPR)
        # under debug mode, more files besides builder/dot.cpp rises the error
        target_compile_options(cpu_backend PRIVATE "/bigobj" )
    endif()
    target_compile_definitions(cpu_backend PRIVATE CPU_BACKEND_DLL_EXPORTS)

    if(NGRAPH_DISTRIBUTED_ENABLE)
        if(NGRAPH_DISTRIBUTED_MLSL_ENABLE)
            target_include_directories(cpu_backend SYSTEM PRIVATE libmlsl)
            target_link_libraries(cpu_backend PRIVATE libmlsl)
        elseif(NGRAPH_DISTRIBUTED_OMPI_ENABLE)
            find_package(MPI REQUIRED)
            target_include_directories(cpu_backend
                SYSTEM PRIVATE ${MPI_C_INCLUDE_PATH} ${MPI_CXX_INCLUDE_PATH})
            target_link_libraries(cpu_backend
                PRIVATE ${MPI_C_LIBRARIES} ${MPI_CXX_LIBRARIES})
        else()
            message(FATAL_ERROR "Distributed Library not supported/mentioned")
        endif()
    endif()

    add_dependencies(cpu_backend ext_mkldnn ext_eigen)
<<<<<<< HEAD
    target_link_libraries(cpu_backend PUBLIC ngraph libmkldnn libmkl libeigen libjson)
    if(NGRAPH_TBB_ENABLE)
        target_link_libraries(cpu_backend PUBLIC libtbb)
    endif()
=======
    target_link_libraries(cpu_backend PUBLIC ngraph libmkldnn libmkl libeigen libjson libtbb)
>>>>>>> 05aa055c
    if (NOT NGRAPH_DEX_ONLY)
        target_link_libraries(cpu_backend PUBLIC codegen)
    endif()
    target_include_directories(cpu_backend SYSTEM PUBLIC libmkldnn)
    if (NOT APPLE AND NOT MSVS)
        # CPU backend uses third-party libraries like Eigen that might be linked in and
        # exported by other DSOs as well. In the absence of versioning, this could lead to the
        # CPU backend picking up the wrong version or even multiple versions of the
        # third-party library. -Bsymbolic-functions tells the linker to prefer the internal
        # version inside cpu_backend over what is available through the global symbol table
        set_property(TARGET cpu_backend APPEND PROPERTY LINK_FLAGS "-Wl,-Bsymbolic-functions -Wl,--exclude-libs=ALL")
    endif()

    install(TARGETS cpu_backend DESTINATION ${NGRAPH_INSTALL_LIB})
endif()<|MERGE_RESOLUTION|>--- conflicted
+++ resolved
@@ -192,14 +192,10 @@
     endif()
 
     add_dependencies(cpu_backend ext_mkldnn ext_eigen)
-<<<<<<< HEAD
     target_link_libraries(cpu_backend PUBLIC ngraph libmkldnn libmkl libeigen libjson)
     if(NGRAPH_TBB_ENABLE)
         target_link_libraries(cpu_backend PUBLIC libtbb)
     endif()
-=======
-    target_link_libraries(cpu_backend PUBLIC ngraph libmkldnn libmkl libeigen libjson libtbb)
->>>>>>> 05aa055c
     if (NOT NGRAPH_DEX_ONLY)
         target_link_libraries(cpu_backend PUBLIC codegen)
     endif()
