--- conflicted
+++ resolved
@@ -62,11 +62,7 @@
                 char* const* mkldnn_workspaces;
                 tbb::flow::graph* G;
                 tbb::global_control* c;
-<<<<<<< HEAD
-=======
-                tbb::task_scheduler_init* init;
                 State* const* states;
->>>>>>> 722903ac
                 std::set<size_t> breakpoints;
                 size_t pc;
             };
