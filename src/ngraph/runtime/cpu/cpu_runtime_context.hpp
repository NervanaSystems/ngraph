//*****************************************************************************
// Copyright 2017-2018 Intel Corporation
//
// Licensed under the Apache License, Version 2.0 (the "License");
// you may not use this file except in compliance with the License.
// You may obtain a copy of the License at
//
//     http://www.apache.org/licenses/LICENSE-2.0
//
// Unless required by applicable law or agreed to in writing, software
// distributed under the License is distributed on an "AS IS" BASIS,
// WITHOUT WARRANTIES OR CONDITIONS OF ANY KIND, either express or implied.
// See the License for the specific language governing permissions and
// limitations under the License.
//*****************************************************************************

#pragma once

#include <chrono>
#include <cstdint>
#include <set>

#define TBB_PREVIEW_GLOBAL_CONTROL 1
#define TBB_PREVIEW_FLOW_GRAPH_TRACE 1
#include <tbb/flow_graph.h>
#include <tbb/global_control.h>
#include <tbb/task_scheduler_init.h>

namespace mkldnn
{
    class primitive;
}

namespace ngraph
{
    namespace runtime
    {
        class AlignedBuffer;
    }

    class State;
}

namespace ngraph
{
    namespace runtime
    {
        namespace cpu
        {
            typedef std::chrono::high_resolution_clock Clock;
            typedef std::chrono::time_point<Clock> Timestamp;
            typedef std::chrono::microseconds Timescale;

            extern "C" {
            struct CPURuntimeContext
            {
                int64_t* op_durations;
                bool* p_en;
                bool first_iteration;
                mkldnn::primitive* const* mkldnn_primitives;
                std::vector<AlignedBuffer*> memory_buffers;
                char* const* mkldnn_workspaces;
                tbb::flow::graph* G;
                tbb::global_control* c;
                tbb::task_scheduler_init* init;
<<<<<<< HEAD
                State* const* states;
=======
                std::set<size_t> breakpoints;
                size_t pc;
>>>>>>> ffa20eee
            };
            }
        }
    }
}<|MERGE_RESOLUTION|>--- conflicted
+++ resolved
@@ -63,12 +63,9 @@
                 tbb::flow::graph* G;
                 tbb::global_control* c;
                 tbb::task_scheduler_init* init;
-<<<<<<< HEAD
                 State* const* states;
-=======
                 std::set<size_t> breakpoints;
                 size_t pc;
->>>>>>> ffa20eee
             };
             }
         }
