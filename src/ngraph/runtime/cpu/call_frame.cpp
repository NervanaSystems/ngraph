--- conflicted
+++ resolved
@@ -21,17 +21,12 @@
 
 CallFrame::CallFrame(EntryPoint compiled_function,
                      size_t n_outputs,
-<<<<<<< HEAD
+                     size_t n_inputs,
                      const TensorViewPtrs& temps,
                      const std::vector<std::shared_ptr<CallFrame>>& callees)
-=======
-                     size_t n_inputs,
-                     const TensorViewPtrs& temps)
->>>>>>> 1d45c18b
-
     : m_n_outputs(n_outputs)
     , m_n_inputs(n_inputs)
-    , m_tensor_views(n_inputs + n_outputs + temps.size())
+    , m_tensor_views(n_outputs + n_inputs + temps.size())
     , m_compiled_function(compiled_function)
     , m_callees(callees)
 {
