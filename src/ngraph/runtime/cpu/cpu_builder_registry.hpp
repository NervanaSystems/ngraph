--- conflicted
+++ resolved
@@ -75,11 +75,6 @@
             void register_builders_tile_cpp();
             void register_builders_topk_cpp();
             void register_builders_update_slice_cpp();
-<<<<<<< HEAD
-            void register_builders_quantized_max_pool_cpp();
-=======
-            void register_builders_quantized_concat_cpp();
->>>>>>> dc0f0011
         }
     }
 }
