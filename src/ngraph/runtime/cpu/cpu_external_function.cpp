//*****************************************************************************
// Copyright 2017-2018 Intel Corporation
//
// Licensed under the Apache License, Version 2.0 (the "License");
// you may not use this file except in compliance with the License.
// You may obtain a copy of the License at
//
//     http://www.apache.org/licenses/LICENSE-2.0
//
// Unless required by applicable law or agreed to in writing, software
// distributed under the License is distributed on an "AS IS" BASIS,
// WITHOUT WARRANTIES OR CONDITIONS OF ANY KIND, either express or implied.
// See the License for the specific language governing permissions and
// limitations under the License.
//*****************************************************************************

#include <cstdlib>
#include <fstream>
#include <memory>
#include <string>
#include <tuple>
#include <typeindex>
#include <typeinfo>
#include <unordered_map>

// Kill clang diagnostics bug
#pragma clang diagnostic push
#pragma clang diagnostic ignored "-Wreserved-id-macro"

#undef __TBB_PREVIEW_LIGHTWEIGHT_POLICY
#define __TBB_PREVIEW_LIGHTWEIGHT_POLICY 1

#pragma clang diagnostic pop

#include <tbb/flow_graph.h>

#if !defined(NGRAPH_DEX_ONLY)
#include "ngraph/codegen/code_writer.hpp"
#include "ngraph/codegen/compiler.hpp"
#include "ngraph/codegen/execution_engine.hpp"
#endif

#include "ngraph/descriptor/input.hpp"
#include "ngraph/descriptor/output.hpp"
#include "ngraph/file_util.hpp"
#include "ngraph/function.hpp"
#include "ngraph/graph_util.hpp"
#include "ngraph/node.hpp"
#include "ngraph/op/abs.hpp"
#include "ngraph/op/acos.hpp"
#include "ngraph/op/add.hpp"
#include "ngraph/op/allreduce.hpp"
#include "ngraph/op/and.hpp"
#include "ngraph/op/argmax.hpp"
#include "ngraph/op/argmin.hpp"
#include "ngraph/op/asin.hpp"
#include "ngraph/op/atan.hpp"
#include "ngraph/op/avg_pool.hpp"
#include "ngraph/op/batch_norm.hpp"
#include "ngraph/op/broadcast.hpp"
#include "ngraph/op/ceiling.hpp"
#include "ngraph/op/concat.hpp"
#include "ngraph/op/constant.hpp"
#include "ngraph/op/convert.hpp"
#include "ngraph/op/convolution.hpp"
#include "ngraph/op/cos.hpp"
#include "ngraph/op/cosh.hpp"
#include "ngraph/op/dequantize.hpp"
#include "ngraph/op/divide.hpp"
#include "ngraph/op/dot.hpp"
#include "ngraph/op/equal.hpp"
#include "ngraph/op/exp.hpp"
#include "ngraph/op/experimental/quantized_avg_pool.hpp"
#include "ngraph/op/experimental/quantized_conv.hpp"
#include "ngraph/op/experimental/quantized_conv_bias.hpp"
#include "ngraph/op/experimental/quantized_conv_relu.hpp"
#include "ngraph/op/experimental/quantized_max_pool.hpp"
#include "ngraph/op/floor.hpp"
#include "ngraph/op/function_call.hpp"
#include "ngraph/op/get_output_element.hpp"
#include "ngraph/op/greater.hpp"
#include "ngraph/op/greater_eq.hpp"
#include "ngraph/op/less.hpp"
#include "ngraph/op/less_eq.hpp"
#include "ngraph/op/log.hpp"
#include "ngraph/op/lrn.hpp"
#include "ngraph/op/max.hpp"
#include "ngraph/op/max_pool.hpp"
#include "ngraph/op/maximum.hpp"
#include "ngraph/op/min.hpp"
#include "ngraph/op/minimum.hpp"
#include "ngraph/op/multiply.hpp"
#include "ngraph/op/negative.hpp"
#include "ngraph/op/not.hpp"
#include "ngraph/op/not_equal.hpp"
#include "ngraph/op/one_hot.hpp"
#include "ngraph/op/op.hpp"
#include "ngraph/op/or.hpp"
#include "ngraph/op/pad.hpp"
#include "ngraph/op/parameter.hpp"
#include "ngraph/op/power.hpp"
#include "ngraph/op/product.hpp"
#include "ngraph/op/quantize.hpp"
#include "ngraph/op/reduce.hpp"
#include "ngraph/op/reduce_window.hpp"
#include "ngraph/op/relu.hpp"
#include "ngraph/op/replace_slice.hpp"
#include "ngraph/op/reshape.hpp"
#include "ngraph/op/result.hpp"
#include "ngraph/op/reverse.hpp"
#include "ngraph/op/reverse_sequence.hpp"
#include "ngraph/op/select.hpp"
#include "ngraph/op/select_and_scatter.hpp"
#include "ngraph/op/sign.hpp"
#include "ngraph/op/sin.hpp"
#include "ngraph/op/sinh.hpp"
#include "ngraph/op/slice.hpp"
#include "ngraph/op/softmax.hpp"
#include "ngraph/op/sqrt.hpp"
#include "ngraph/op/subtract.hpp"
#include "ngraph/op/sum.hpp"
#include "ngraph/op/tan.hpp"
#include "ngraph/op/tanh.hpp"
#include "ngraph/op/topk.hpp"
#include "ngraph/pass/algebraic_simplification.hpp"
#include "ngraph/pass/common_function_collection.hpp"
#include "ngraph/pass/core_fusion.hpp"
#include "ngraph/pass/cse.hpp"
#include "ngraph/pass/dump_sorted.hpp"
#include "ngraph/pass/get_output_element_elimination.hpp"
#include "ngraph/pass/like_replacement.hpp"
#include "ngraph/pass/liveness.hpp"
#include "ngraph/pass/manager.hpp"
#include "ngraph/pass/memory_layout.hpp"
#include "ngraph/pass/nop_elimination.hpp"
#include "ngraph/pass/zero_dim_tensor_elimination.hpp"
#include "ngraph/runtime/aligned_buffer.hpp"
#include "ngraph/runtime/cpu/cpu_backend.hpp"
#include "ngraph/runtime/cpu/cpu_builder.hpp"
#include "ngraph/runtime/cpu/cpu_call_frame.hpp"
#include "ngraph/runtime/cpu/cpu_emitter.hpp"
#include "ngraph/runtime/cpu/cpu_executor.hpp"
#include "ngraph/runtime/cpu/cpu_external_function.hpp"
#include "ngraph/runtime/cpu/cpu_tensor_view.hpp"
#include "ngraph/runtime/cpu/cpu_tracing.hpp"
#include "ngraph/runtime/cpu/cpu_visualize_tree.hpp"
#include "ngraph/runtime/cpu/mkldnn_utils.hpp"
#include "ngraph/runtime/cpu/op/batch_dot.hpp"
#include "ngraph/runtime/cpu/op/batch_norm_relu.hpp"
#include "ngraph/runtime/cpu/op/bounded_relu.hpp"
#include "ngraph/runtime/cpu/op/conv_add.hpp"
#include "ngraph/runtime/cpu/op/conv_bias.hpp"
#include "ngraph/runtime/cpu/op/conv_relu.hpp"
#include "ngraph/runtime/cpu/op/convert_layout.hpp"
#include "ngraph/runtime/cpu/op/group_conv.hpp"
#include "ngraph/runtime/cpu/op/loop_kernel.hpp"
#include "ngraph/runtime/cpu/op/lstm.hpp"
#include "ngraph/runtime/cpu/op/matmul_bias.hpp"
#include "ngraph/runtime/cpu/op/max_pool_with_indices.hpp"
#include "ngraph/runtime/cpu/op/rnn.hpp"
#include "ngraph/runtime/cpu/op/sigmoid.hpp"
#include "ngraph/runtime/cpu/op/sigmoid_mul.hpp"
#include "ngraph/runtime/cpu/pass/cpu_assignment.hpp"
#include "ngraph/runtime/cpu/pass/cpu_collapse_dims.hpp"
#include "ngraph/runtime/cpu/pass/cpu_concat_inputs.hpp"
#include "ngraph/runtime/cpu/pass/cpu_fusion.hpp"
#include "ngraph/runtime/cpu/pass/cpu_horizontal_fusion.hpp"
#include "ngraph/runtime/cpu/pass/cpu_layout.hpp"
#include "ngraph/runtime/cpu/pass/cpu_mat_fusion.hpp"
#include "ngraph/runtime/cpu/pass/cpu_memory_optimization.hpp"
#include "ngraph/runtime/cpu/pass/cpu_post_layout_optimizations.hpp"
#include "ngraph/runtime/cpu/pass/cpu_rnn_fusion.hpp"
#include "ngraph/runtime/cpu/pass/cpu_workspace_insertion.hpp"
#include "ngraph/runtime/cpu/pass/halide_subgraph_extraction.hpp"

#ifdef NGRAPH_DISTRIBUTED
#include "ngraph/op/allreduce.hpp"
#endif

using namespace std;
using namespace ngraph;

runtime::cpu::CPU_ExternalFunction::CPU_ExternalFunction(
    const shared_ptr<ngraph::Function>& function, bool release_function)
    : m_function(function)
    , m_release_function(release_function)
    , m_emit_timing(false)
    , m_use_tbb(std::getenv("NGRAPH_CPU_USE_TBB") != nullptr)
#if !defined(NGRAPH_DEX_ONLY)
    , m_is_compiled(false)
    , m_direct_execution(!std::getenv("NGRAPH_CODEGEN"))
#else
    , m_direct_execution(true)
#endif
    , m_compiled_function(nullptr)
    , m_function_name(function->get_name())
    , m_is_built(false)
{
}

runtime::cpu::CPU_ExternalFunction::~CPU_ExternalFunction()
{
}

class StaticInitializers
{
public:
    StaticInitializers(string directory) { ngraph::file_util::remove_directory(directory); }
};

#if !defined(NGRAPH_DEX_ONLY)

static const string s_output_dir = "cpu_codegen";

static string emit_string_array(const vector<string>& s, size_t max_line_length)
{
    stringstream ss;
    stringstream line;
    for (size_t i = 0; i < s.size(); i++)
    {
        if (i != 0)
        {
            line << ",";
        }
        stringstream value;
        value << s[i];
        string value_string = value.str();
        if (static_cast<size_t>(line.tellp()) + value_string.size() + 1 <= max_line_length)
        {
            if (i > 0)
            {
                line << " ";
            }
            line << value_string;
        }
        else
        {
            ss << line.str() << "\n";
            line.str("");
            line << value_string;
        }
    }
    ss << line.str();
    return ss.str();
}

static StaticInitializers s_static_initializers(s_output_dir);

#define TI(x) type_index(typeid(x))

static const runtime::cpu::OpMap dispatcher{
    {TI(ngraph::op::Add), &runtime::cpu::CPU_Emitter::emit<op::Add>},
#ifdef NGRAPH_DISTRIBUTED
    {TI(ngraph::op::AllReduce), &runtime::cpu::CPU_Emitter::emit<op::AllReduce>},
#endif
    {TI(ngraph::op::MatmulBias), &runtime::cpu::CPU_Emitter::emit<op::MatmulBias>},
    {TI(ngraph::op::Dot), &runtime::cpu::CPU_Emitter::emit<op::Dot>},
    {TI(ngraph::op::Multiply), &runtime::cpu::CPU_Emitter::emit<op::Multiply>},
    {TI(ngraph::op::Parameter), &runtime::cpu::CPU_Emitter::nop},
    {TI(ngraph::op::Abs), &runtime::cpu::CPU_Emitter::emit<op::Abs>},
    {TI(ngraph::op::BatchDot), &runtime::cpu::CPU_Emitter::emit<op::BatchDot>},
    {TI(ngraph::op::Concat), &runtime::cpu::CPU_Emitter::emit<op::Concat>},
    {TI(ngraph::op::Divide), &runtime::cpu::CPU_Emitter::emit<op::Divide>},
    {TI(ngraph::op::Equal), &runtime::cpu::CPU_Emitter::emit<op::Equal>},
    {TI(ngraph::op::GetOutputElement), &runtime::cpu::CPU_Emitter::emit<op::GetOutputElement>},
    {TI(ngraph::op::Greater), &runtime::cpu::CPU_Emitter::emit<op::Greater>},
    {TI(ngraph::op::GreaterEq), &runtime::cpu::CPU_Emitter::emit<op::GreaterEq>},
    {TI(ngraph::op::Less), &runtime::cpu::CPU_Emitter::emit<op::Less>},
    {TI(ngraph::op::LessEq), &runtime::cpu::CPU_Emitter::emit<op::LessEq>},
    {TI(ngraph::op::Log), &runtime::cpu::CPU_Emitter::emit<op::Log>},
    {TI(ngraph::op::Maximum), &runtime::cpu::CPU_Emitter::emit<op::Maximum>},
    {TI(ngraph::op::Minimum), &runtime::cpu::CPU_Emitter::emit<op::Minimum>},
    {TI(ngraph::op::Negative), &runtime::cpu::CPU_Emitter::emit<op::Negative>},
    {TI(ngraph::op::NotEqual), &runtime::cpu::CPU_Emitter::emit<op::NotEqual>},
    {TI(ngraph::op::Power), &runtime::cpu::CPU_Emitter::emit<op::Power>},
    {TI(ngraph::op::Select), &runtime::cpu::CPU_Emitter::emit<op::Select>},
    {TI(ngraph::op::Subtract), &runtime::cpu::CPU_Emitter::emit<op::Subtract>},
    {TI(ngraph::op::Broadcast), &runtime::cpu::CPU_Emitter::emit<op::Broadcast>},
    {TI(ngraph::op::Convert), &runtime::cpu::CPU_Emitter::emit<op::Convert>},
    {TI(ngraph::op::Constant), &runtime::cpu::CPU_Emitter::emit<op::Constant>},
    {TI(ngraph::op::Reshape), &runtime::cpu::CPU_Emitter::emit<op::Reshape>},
    {TI(ngraph::op::FunctionCall), &runtime::cpu::CPU_Emitter::emit<op::FunctionCall>},
    {TI(ngraph::op::Reduce), &runtime::cpu::CPU_Emitter::emit<op::Reduce>},
    {TI(ngraph::op::Sign), &runtime::cpu::CPU_Emitter::emit<op::Sign>},
    {TI(ngraph::op::Slice), &runtime::cpu::CPU_Emitter::emit<op::Slice>},
    {TI(ngraph::op::Sum), &runtime::cpu::CPU_Emitter::emit<op::Sum>},
    {TI(ngraph::op::Exp), &runtime::cpu::CPU_Emitter::emit<op::Exp>},
    {TI(ngraph::op::Sin), &runtime::cpu::CPU_Emitter::emit<op::Sin>},
    {TI(ngraph::op::Sinh), &runtime::cpu::CPU_Emitter::emit<op::Sinh>},
    {TI(ngraph::op::Cos), &runtime::cpu::CPU_Emitter::emit<op::Cos>},
    {TI(ngraph::op::Cosh), &runtime::cpu::CPU_Emitter::emit<op::Cosh>},
    {TI(ngraph::op::Tan), &runtime::cpu::CPU_Emitter::emit<op::Tan>},
    {TI(ngraph::op::Tanh), &runtime::cpu::CPU_Emitter::emit<op::Tanh>},
    {TI(ngraph::op::TopK), &runtime::cpu::CPU_Emitter::emit<op::TopK>},
    {TI(ngraph::op::Asin), &runtime::cpu::CPU_Emitter::emit<op::Asin>},
    {TI(ngraph::op::ArgMin), &runtime::cpu::CPU_Emitter::emit<op::ArgMin>},
    {TI(ngraph::op::ArgMax), &runtime::cpu::CPU_Emitter::emit<op::ArgMax>},
    {TI(ngraph::op::Acos), &runtime::cpu::CPU_Emitter::emit<op::Acos>},
    {TI(ngraph::op::Atan), &runtime::cpu::CPU_Emitter::emit<op::Atan>},
    {TI(ngraph::op::ReplaceSlice), &runtime::cpu::CPU_Emitter::emit<op::ReplaceSlice>},
    {TI(ngraph::op::OneHot), &runtime::cpu::CPU_Emitter::emit<op::OneHot>},
    {TI(ngraph::op::Floor), &runtime::cpu::CPU_Emitter::emit<op::Floor>},
    {TI(ngraph::op::Ceiling), &runtime::cpu::CPU_Emitter::emit<op::Ceiling>},
    {TI(ngraph::op::Sqrt), &runtime::cpu::CPU_Emitter::emit<op::Sqrt>},
    {TI(ngraph::op::Convolution), &runtime::cpu::CPU_Emitter::emit<op::Convolution>},
    {TI(ngraph::op::ConvolutionBackpropFilters),
     &runtime::cpu::CPU_Emitter::emit<op::ConvolutionBackpropFilters>},
    {TI(ngraph::op::ConvolutionBackpropData),
     &runtime::cpu::CPU_Emitter::emit<op::ConvolutionBackpropData>},
    {TI(ngraph::op::GroupConvolution), &runtime::cpu::CPU_Emitter::emit<op::GroupConvolution>},
    {TI(ngraph::op::ConvolutionBias), &runtime::cpu::CPU_Emitter::emit<op::ConvolutionBias>},
    {TI(ngraph::op::QuantizedConvolutionBias),
     &runtime::cpu::CPU_Emitter::emit<op::QuantizedConvolutionBias>},
    {TI(ngraph::op::ConvolutionRelu), &runtime::cpu::CPU_Emitter::emit<op::ConvolutionRelu>},
    {TI(ngraph::op::QuantizedConvolution),
     &runtime::cpu::CPU_Emitter::emit<op::QuantizedConvolution>},
    {TI(ngraph::op::QuantizedConvolutionRelu),
     &runtime::cpu::CPU_Emitter::emit<op::QuantizedConvolutionRelu>},
    {TI(ngraph::op::ConvolutionBiasAdd), &runtime::cpu::CPU_Emitter::emit<op::ConvolutionBiasAdd>},
    // conv+bias backprop for data share the same implementation as ConvolutionBackpropData
    {TI(ngraph::op::ConvolutionBiasBackpropFiltersBias),
     &runtime::cpu::CPU_Emitter::emit<op::ConvolutionBiasBackpropFiltersBias>},
    {TI(ngraph::runtime::cpu::op::ConvertLayout),
     &runtime::cpu::CPU_Emitter::emit<runtime::cpu::op::ConvertLayout>},
    {TI(ngraph::op::Not), &runtime::cpu::CPU_Emitter::emit<op::Not>},
    {TI(ngraph::op::MaxPool), &runtime::cpu::CPU_Emitter::emit<op::MaxPool>},
    {TI(ngraph::op::QuantizedMaxPool), &runtime::cpu::CPU_Emitter::emit<op::QuantizedMaxPool>},
    {TI(ngraph::op::QuantizedAvgPool), &runtime::cpu::CPU_Emitter::emit<op::QuantizedAvgPool>},
    {TI(ngraph::op::MaxPoolWithIndices), &runtime::cpu::CPU_Emitter::emit<op::MaxPoolWithIndices>},
    {TI(ngraph::op::Reverse), &runtime::cpu::CPU_Emitter::emit<op::Reverse>},
    {TI(ngraph::op::ReverseSequence), &runtime::cpu::CPU_Emitter::emit<op::ReverseSequence>},
    {TI(ngraph::op::Result), &runtime::cpu::CPU_Emitter::emit<op::Result>},
    {TI(ngraph::op::ReduceWindow), &runtime::cpu::CPU_Emitter::emit<op::ReduceWindow>},
    {TI(ngraph::op::SelectAndScatter), &runtime::cpu::CPU_Emitter::emit<op::SelectAndScatter>},
    {TI(ngraph::op::AvgPool), &runtime::cpu::CPU_Emitter::emit<op::AvgPool>},
    {TI(ngraph::op::AvgPoolBackprop), &runtime::cpu::CPU_Emitter::emit<op::AvgPoolBackprop>},
    {TI(ngraph::op::Pad), &runtime::cpu::CPU_Emitter::emit<op::Pad>},
    {TI(ngraph::op::BatchNormTraining), &runtime::cpu::CPU_Emitter::emit<op::BatchNormTraining>},
    {TI(ngraph::op::BatchNormInference), &runtime::cpu::CPU_Emitter::emit<op::BatchNormInference>},
    {TI(ngraph::op::BatchNormTrainingRelu),
     &runtime::cpu::CPU_Emitter::emit<op::BatchNormTrainingRelu>},
    {TI(ngraph::op::BatchNormInferenceRelu),
     &runtime::cpu::CPU_Emitter::emit<op::BatchNormInferenceRelu>},
    {TI(ngraph::op::BatchNormTrainingBackprop),
     &runtime::cpu::CPU_Emitter::emit<op::BatchNormTrainingBackprop>},
    {TI(ngraph::op::BoundedRelu), &runtime::cpu::CPU_Emitter::emit<op::BoundedRelu>},
    {TI(ngraph::op::Lstm), &runtime::cpu::CPU_Emitter::emit<op::Lstm>},
    {TI(ngraph::op::MaxPoolBackprop), &runtime::cpu::CPU_Emitter::emit<op::MaxPoolBackprop>},
    {TI(ngraph::op::MaxPoolWithIndicesBackprop),
     &runtime::cpu::CPU_Emitter::emit<op::MaxPoolWithIndicesBackprop>},
    {TI(ngraph::op::Product), &runtime::cpu::CPU_Emitter::emit<op::Product>},
    {TI(ngraph::op::Max), &runtime::cpu::CPU_Emitter::emit<op::Max>},
    {TI(ngraph::op::Min), &runtime::cpu::CPU_Emitter::emit<op::Min>},
    {TI(ngraph::op::Relu), &runtime::cpu::CPU_Emitter::emit<op::Relu>},
    {TI(ngraph::op::ReluBackprop), &runtime::cpu::CPU_Emitter::emit<op::ReluBackprop>},
    {TI(ngraph::op::Rnn), &runtime::cpu::CPU_Emitter::emit<op::Rnn>},
    {TI(ngraph::op::Sigmoid), &runtime::cpu::CPU_Emitter::emit<op::Sigmoid>},
    {TI(ngraph::op::SigmoidMultiply), &runtime::cpu::CPU_Emitter::emit<op::SigmoidMultiply>},
    {TI(ngraph::op::SigmoidMultiplyBackprop),
     &runtime::cpu::CPU_Emitter::emit<op::SigmoidMultiplyBackprop>},
    {TI(ngraph::op::Softmax), &runtime::cpu::CPU_Emitter::emit<op::Softmax>},
    {TI(ngraph::op::SigmoidBackprop), &runtime::cpu::CPU_Emitter::emit<op::SigmoidBackprop>},
    {TI(ngraph::op::And), &runtime::cpu::CPU_Emitter::emit<op::And>},
    {TI(ngraph::op::Or), &runtime::cpu::CPU_Emitter::emit<op::Or>},
    {TI(ngraph::runtime::cpu::op::LoopKernel),
     &runtime::cpu::CPU_Emitter::emit<runtime::cpu::op::LoopKernel>},
    {TI(ngraph::op::LRN), &runtime::cpu::CPU_Emitter::emit<ngraph::op::LRN>},
    {TI(ngraph::op::ConvolutionAdd), &runtime::cpu::CPU_Emitter::emit<op::ConvolutionAdd>},
    {TI(ngraph::op::Quantize), &runtime::cpu::CPU_Emitter::emit<op::Quantize>},
    {TI(ngraph::op::Dequantize), &runtime::cpu::CPU_Emitter::emit<op::Dequantize>},

};

static void
    generate_isnan_isinf_check(codegen::CodeWriter& writer,
                               std::shared_ptr<Node> node,
                               const std::vector<ngraph::runtime::cpu::TensorViewWrapper>& out,
                               const char* funcname)
{
    auto ctype = node->get_element_type().c_type_string();
    writer << "{   // A " << funcname << " for" << node->get_name() << "\n";
    writer.indent++;
    writer << " ngraph::check_fp_values<" << ctype << "," << funcname << "> (\"" << node->get_name()
           << "\", (" << ctype << "*)" << out[0].get_name() << ", " << out[0].get_size() << ");\n";
    writer.indent--;
    writer << "}\n";
}

void runtime::cpu::CPU_ExternalFunction::compile()
{
    if (m_is_compiled)
    {
        return;
    }

    m_mkldnn_emitter.reset(new MKLDNNEmitter());

    ngraph::pass::Manager pass_manager;
    register_common_passes(pass_manager);
    unordered_map<Node*, Node*> node_function_map;
    string common_function_string;
    auto femitter = bind(&ngraph::runtime::cpu::CPU_ExternalFunction::emit_op_as_function,
                         this,
                         placeholders::_1,
                         placeholders::_2);
    pass_manager.register_pass<ngraph::pass::CommonFunctionCollection>(
        femitter, node_function_map, common_function_string);
    pass_manager.register_pass<ngraph::pass::Liveness>();
    pass_manager.register_pass<ngraph::pass::MemoryLayout>(size_t(s_memory_pool_alignment), true);
    pass_manager.run_passes(m_function);

    unordered_map<shared_ptr<Function>, list<shared_ptr<Node>>> function_ordered_ops;
    for (shared_ptr<Function> current_function : pass_manager.get_state().get_functions())
    {
        function_ordered_ops.insert({current_function, current_function->get_ordered_ops()});
    }

    codegen::CodeWriter writer;

    writer << "// Generated by the nGraph CPU backend\n";
    if (m_use_tbb)
    {
        if (runtime::cpu::IsTracingEnabled() || m_emit_timing)
        {
            throw ngraph_error(
                "CPU Backend: Tracing and performance breakdowns might not be accurate with TBB "
                "enabled due to concurrent graph execution");
        }
        writer << "#undef __TBB_PREVIEW_LIGHTWEIGHT_POLICY \n";
        writer << "#define __TBB_PREVIEW_LIGHTWEIGHT_POLICY 1\n";
        writer << "#include <tbb/flow_graph.h>";
    }

    writer +=
        R"(
#include <cmath>
#include "ngraph/except.hpp"
#include "ngraph/runtime/aligned_buffer.hpp"
#include "ngraph/runtime/cpu/cpu_eigen_utils.hpp"
#include "ngraph/runtime/cpu/cpu_kernels.hpp"
#include "ngraph/runtime/cpu/cpu_runtime_context.hpp"
#include "ngraph/runtime/cpu/mkldnn_invoke.hpp"
#include "ngraph/runtime/reference/and.hpp"
#include "ngraph/runtime/reference/argmax.hpp"
#include "ngraph/runtime/reference/argmin.hpp"
#include "ngraph/runtime/reference/avg_pool.hpp"
#include "ngraph/runtime/reference/batch_norm.hpp"
#include "ngraph/runtime/reference/broadcast.hpp"
#include "ngraph/runtime/reference/concat.hpp"
#include "ngraph/runtime/reference/convolution.hpp"
#include "ngraph/runtime/reference/dequantize.hpp"
#include "ngraph/runtime/reference/dot.hpp"
#include "ngraph/runtime/reference/lrn.hpp"
#include "ngraph/runtime/reference/max.hpp"
#include "ngraph/runtime/reference/max_pool.hpp"
#include "ngraph/runtime/reference/min.hpp"
#include "ngraph/runtime/reference/not.hpp"
#include "ngraph/runtime/reference/one_hot.hpp"
#include "ngraph/runtime/reference/or.hpp"
#include "ngraph/runtime/reference/pad.hpp"
#include "ngraph/runtime/reference/product.hpp"
#include "ngraph/runtime/reference/quantize.hpp"
#include "ngraph/runtime/reference/reduce.hpp"
#include "ngraph/runtime/reference/reduce_window.hpp"
#include "ngraph/runtime/reference/relu.hpp"
#include "ngraph/runtime/reference/replace_slice.hpp"
#include "ngraph/runtime/reference/reshape.hpp"
#include "ngraph/runtime/reference/result.hpp"
#include "ngraph/runtime/reference/reverse.hpp"
#include "ngraph/runtime/reference/reverse_sequence.hpp"
#include "ngraph/runtime/reference/select_and_scatter.hpp"
#include "ngraph/runtime/reference/slice.hpp"
#include "ngraph/runtime/reference/sum.hpp"
#include "ngraph/runtime/reference/topk.hpp"
#include "ngraph/shape.hpp"
#include "ngraph/strides.hpp"
#include "ngraph/util.hpp"

using namespace ngraph::runtime::cpu::eigen;
using namespace ngraph::runtime;

)";

#ifdef NGRAPH_DISTRIBUTED
    writer << "#include <mpi.h>\n\n";
#endif

    string pch_header_source = writer.get_code();

    // The "dso_handle" symbol is required by __cxa_atexit()
    // which is enabled because the JIT uses it as the default mechanism
    // to register cleanup handlers. We use it, and not atexit(), because
    // atexit() happens too late, when the JIT is no longer alive

    writer << "void *__dso_handle = 0;\n\n";

    if (m_emit_timing)
    {
        writer << "// Declare debug timers\n";
        vector<string> names;
        size_t index = 0;
        for (shared_ptr<Function> current_function : pass_manager.get_state().get_functions())
        {
            for (shared_ptr<Node> node : function_ordered_ops.at(current_function))
            {
                if (!node->is_parameter() && !node->is_constant())
                {
                    names.push_back(node->get_name());
                    m_name_index_map.insert({node->get_name(), index++});
                }
            }
        }
        writer << "ngraph::stopwatch timers[" << names.size() << "];\n";
        writer << "extern \"C\" size_t get_debug_timer_count() { return " << names.size()
               << "; }\n";
        writer << "extern \"C\" const char* get_debug_timer_name(size_t index)\n";
        writer << "{\n";
        writer.indent++;
        writer << "static const char* timer_names[" << names.size() << "] =\n";
        writer << "{\n";
        writer.indent++;
        vector<string> quoted_names;
        for (const string& name : names)
        {
            quoted_names.push_back("\"" + name + "\"");
        }
        writer << emit_string_array(quoted_names, 100 - (4 * 2 + 1));
        writer << "\n};\n";
        writer.indent--;
        writer << "return timer_names[index];\n";
        writer.indent--;
        writer << "}\n";

        writer << "extern \"C\" const size_t get_debug_timer_microseconds(size_t index)\n";
        writer << "{\n";
        writer.indent++;
        writer << "return (index < " << names.size()
               << " ? timers[index].get_total_microseconds() : 0);\n";
        writer.indent--;
        writer << "}\n";

        writer << "extern \"C\" const size_t get_debug_timer_call_count(size_t index)\n";
        writer << "{\n";
        writer.indent++;
        writer << "return (index < " << names.size() << " ? timers[index].get_call_count() : 0);\n";
        writer.indent--;
        writer << "}\n";
        writer << "\n";
    }

    writer << "// Declare all constants\n";
    for (shared_ptr<Function> current_function : pass_manager.get_state().get_functions())
    {
        for (shared_ptr<Node> node : function_ordered_ops.at(current_function))
        {
            ngraph::op::Constant* c = dynamic_cast<ngraph::op::Constant*>(node.get());
            if (c)
            {
                m_active_constants.push_back(node);
                shared_ptr<descriptor::Tensor> tv = node->get_outputs()[0].get_tensor_ptr();
                string type = tv->get_element_type().c_type_string();
                writer << "static " << type << "* " << tv->get_name() << " = ((" << type << "*)("
                       << c->get_data_ptr() << "));\n";
                m_variable_name_map[tv->get_name()] = tv->get_name();
                m_tensor_roles[tv->get_name()] = CPUTensorRole::CONSTANT;
            }
        }
    }

    writer << "// Declare all functions\n";
    for (shared_ptr<Function> f : pass_manager.get_state().get_functions())
    {
        writer << "extern \"C\" void " << f->get_name()
               << "(void** inputs, void** outputs, cpu::CPURuntimeContext* ctx);\n";
    }
    writer << "\n";

    writer << common_function_string << "\n";

    for (shared_ptr<Function> current_function : pass_manager.get_state().get_functions())
    {
        auto ordered_ops = function_ordered_ops.at(current_function);
        set<string> output_names;
        for (shared_ptr<Node> op : current_function->get_results())
        {
            shared_ptr<descriptor::Tensor> tv = op->get_output_tensor_ptr();
            output_names.insert(tv->get_name());
        }
        set<descriptor::Tensor*> constants;
        for (shared_ptr<Node> node : ordered_ops)
        {
            if (dynamic_cast<ngraph::op::Constant*>(node.get()))
            {
                shared_ptr<descriptor::Tensor> tv = node->get_outputs()[0].get_tensor_ptr();
                constants.insert(tv.get());
            }
        }

        bool temporaries_used = false;
        size_t worst_case_tmp_size = 0;
        for (shared_ptr<Node> node : ordered_ops)
        {
            if (node->liveness_new_list.size() > 0)
            {
                temporaries_used = true;
                for (descriptor::Tensor* tensor : node->liveness_new_list)
                {
                    worst_case_tmp_size += tensor->size();
                }
            }
        }
        if (temporaries_used)
        {
            m_memory_buffer_sizes.push_back(current_function->get_temporary_pool_size());
        }

        // Indexing for Control Flags
        std::map<std::string, size_t> tensor_index_map;
        std::map<std::string, size_t> param_index_map;
        size_t tensor_index = 0;
        for (shared_ptr<Node> node : ordered_ops)
        {
            if (!node->is_parameter() && !node->is_constant())
            {
                for (const descriptor::Input& input : node->get_inputs())
                {
                    const descriptor::Output& output = input.get_output();
                    shared_ptr<descriptor::Tensor> tv = output.get_tensor_ptr();
                    tensor_index_map.insert({tv->get_name(), tensor_index++});
                }
            }
        }

        // In place concatenation optimization
        process_in_place_concat(ordered_ops);

        writer << "bool " << current_function->get_name() << "_t_en[" << tensor_index << "];\n";

        writer << "extern \"C\" void " << current_function->get_name();
        writer << "(void** inputs, void** outputs, cpu::CPURuntimeContext* ctx)\n";
        writer << "{\n";
        writer.indent++;

        // Execution tracing support
        if (runtime::cpu::IsTracingEnabled() && current_function->get_name() == m_function_name)
        {
            writer << "cpu::Timestamp start_ts;\n"
                   << "int profiler_count = 0;\n\n";
        }

        if (temporaries_used)
        {
            writer << "size_t pool_base_ptr = (size_t) ctx->memory_buffers["
                   << m_memory_buffer_sizes.size() - 1 << "]->get_ptr();\n";
            writer << "\n";

            // Add temporaries to the variable name map
            for (shared_ptr<Node> node : ordered_ops)
            {
                for (descriptor::Tensor* tensor : node->liveness_new_list)
                {
                    stringstream ss;
                    ss << "((" << tensor->get_element_type().c_type_string()
                       << "*)(pool_base_ptr + " << tensor->get_pool_offset() << "))";
                    m_variable_name_map[tensor->get_name()] = ss.str();
                    m_tensor_roles[tensor->get_name()] = CPUTensorRole::INTERMEDIATE;
                }
            }
        }

        writer << "bool* t_en = (bool*)" << current_function->get_name() << "_t_en;\n";

        if (m_use_tbb)
        {
            writer << "\n";
            writer << "if (ctx->first_iteration) {\n";
            writer.indent++;
            writer << "tbb::flow::continue_node<tbb::flow::continue_msg, tbb::flow::lightweight>* "
                      "flowgraph_node_start"
                   << " = new tbb::flow::continue_node<tbb::flow::continue_msg, "
                      "tbb::flow::lightweight>"
                      "(*(ctx->G), [&](const tbb::flow::continue_msg &msg)\n{});\n";
        }

        for (shared_ptr<Node> node : ordered_ops)
        {
            if (dynamic_cast<ngraph::op::Constant*>(node.get()))
            {
                shared_ptr<descriptor::Tensor> tv = node->get_outputs()[0].get_tensor_ptr();
                propagate_in_place_constant(&node->get_outputs().at(0), tv->get_name(), false);
            }
        }

        // Add inputs to the variable name map
        size_t arg_index = 0;
        for (shared_ptr<ngraph::op::Parameter> param : current_function->get_parameters())
        {
            for (size_t i = 0; i < param->get_output_size(); ++i)
            {
                shared_ptr<descriptor::Tensor> tv = param->get_output_tensor_ptr(i);
                const element::Type& et = tv->get_element_type();
                string type = et.c_type_string();
                stringstream ss;
                ss << "((" << type << "*)(inputs[" << arg_index << "]))";
                m_variable_name_map[tv->get_name()] = ss.str();
                m_tensor_roles[tv->get_name()] = CPUTensorRole::INPUT;
                param_index_map[tv->get_name()] = arg_index;
                propagate_in_place_input(&param->get_outputs().at(i), ss.str(), false);
                arg_index++;
            }
        }

        // Add outputs to the variable name map
        for (size_t i = 0; i < current_function->get_output_size(); ++i)
        {
            shared_ptr<Node> op = current_function->get_output_op(i);
            shared_ptr<descriptor::Tensor> tv = op->get_output_tensor_ptr();
            string type = tv->get_element_type().c_type_string();
            stringstream ss;
            ss << "((" << type << "*)(outputs[" << i << "]))";
            m_variable_name_map[tv->get_name()] = ss.str();
            m_tensor_roles[tv->get_name()] = CPUTensorRole::OUTPUT;

            //keep assigning different outputs to a result descriptor
            //op::Result emitter will check if in and out descriptors are the same
            //and skip a copy
            auto res = std::dynamic_pointer_cast<ngraph::op::Result>(op);
            auto input_node = res->get_inputs().at(0).get_output().get_node();
            if (!input_node->is_constant() && !input_node->is_parameter())
            {
                shared_ptr<descriptor::Tensor> itv =
                    res->get_inputs().at(0).get_output().get_tensor_ptr();
                auto output_name = ss.str();
                m_variable_name_map[itv->get_name()] = ss.str();
                m_tensor_roles[itv->get_name()] = CPUTensorRole::OUTPUT;
                propagate_in_place_output(
                    &(res->get_inputs().at(0).get_output()), output_name, false);
            }
        }

        for (shared_ptr<Node> node : ordered_ops)
        {
            auto& n = *node; // Work around a compiler warning (*node inside typeid may have effects
            // with shared pointers, which is fine here but clang doesn't like it.)
            auto handler = dispatcher.find(type_index(typeid(n)));
            if (handler == dispatcher.end())
            {
                throw unsupported_op(node->description());
            }
            vector<TensorViewWrapper> in;
            vector<string> node_input_names;
            vector<string> node_output_names;
            for (const descriptor::Input& input : node->get_inputs())
            {
                const descriptor::Output& output = input.get_output();
                shared_ptr<descriptor::Tensor> tv = output.get_tensor_ptr();
                in.push_back(TensorViewWrapper(tv, m_variable_name_map[tv->get_name()]));
                node_input_names.emplace_back(tv->get_name());
            }
            vector<TensorViewWrapper> out;
            for (const descriptor::Output& output : node->get_outputs())
            {
                shared_ptr<descriptor::Tensor> tv = output.get_tensor_ptr();
                out.push_back(TensorViewWrapper(tv, m_variable_name_map[tv->get_name()]));
                node_output_names.emplace_back(tv->get_name());
            }

            // Emit operation prologue
            if (!node->is_parameter() && !node->is_constant())
            {
                if (current_function->get_name() == m_function_name)
                {
                    m_op_attrs.emplace_back(
                        node->description(), node_output_names, node_input_names);
                }
                if (m_use_tbb)
                {
                    writer << "tbb::flow::continue_node<tbb::flow::continue_msg, "
                              "tbb::flow::lightweight>* "
                              "flowgraph_node_"
                           << node->get_name()
                           << " = new tbb::flow::continue_node<tbb::flow::continue_msg, "
                              "tbb::flow::lightweight>"
                              "(*(ctx->G), [&](const tbb::flow::continue_msg &msg)\n{\n";
                    writer.indent++;
                }
                if (runtime::cpu::IsTracingEnabled() &&
                    current_function->get_name() == m_function_name)
                {
                    writer << "start_ts = cpu::Clock::now();\n";
                }
            }

            if (!node->is_parameter() && !node->is_constant())
            {
                writer << "\n// " << node->get_name() << "(";
                vector<string> parameter_nodes = node_input_names;
                parameter_nodes.insert(
                    parameter_nodes.end(), node_output_names.begin(), node_output_names.end());
                writer << join(parameter_nodes);
                writer << ")\n";
            }

            // Emit operation body
            if (!node->is_parameter() && !node->is_constant())
            {
                emit_debug_function_entry(writer, node.get(), in, out);
            }

            // Op Control
            if (!node->is_parameter() && !node->is_constant())
            {
                writer << "if (ctx->first_iteration ";
                for (const descriptor::Input& input : node->get_inputs())
                {
                    const descriptor::Output& output = input.get_output();
                    shared_ptr<descriptor::Tensor> tv = output.get_tensor_ptr();
                    auto input_name = tv->get_name();

                    if (output.get_node()->is_parameter())
                    {
                        writer << " || ctx->p_en[" << param_index_map[input_name] << "]";
                    }
                    else if (!output.get_node()->is_constant())
                    {
                        writer << " || t_en[" << tensor_index_map[input_name] << "]";
                    }
                }

                // Always enable nodes computing output tensors or nodes whose outputs might get
                // overwritten due to inplace kernels
                if (computes_result(node.get()) || possibly_overwritten(node.get()))
                {
                    writer << " || 1";
                }
                writer << ") {\n";
                writer.indent++;
            }

            auto it = node_function_map.find(node.get());
            if (it == node_function_map.end())
            {
                handler->second(this, writer, node.get(), in, out);
            }
            else
            {
                string func_name =
                    ngraph::pass::CommonFunctionCollection::create_function_name(*it->second);
                vector<string> names;
                for (const TensorViewWrapper& tv : in)
                {
                    names.push_back(tv.get_name());
                }
                for (const TensorViewWrapper& tv : out)
                {
                    names.push_back(tv.get_name());
                }
                writer << func_name << "(" << join(names) << ", ctx);\n";
            }

            // skip multi-output nodes since they would be covered by GetOutputElement
            if (node->get_output_size() == 1 &&
                // skip non-FP nodes
                (node->get_element_type() == element::f32 ||
                 node->get_element_type() == element::f64))
            {
                // check inputs and constants?
                if ((!node->is_parameter() && !node->is_constant()) ||
                    std::getenv("NGRAPH_CPU_CHECK_PARMS_AND_CONSTS"))
                {
                    if (std::getenv("NGRAPH_CPU_NAN_CHECK"))
                    {
                        generate_isnan_isinf_check(writer, node, out, "isnan");
                    }

                    if (std::getenv("NGRAPH_CPU_INF_CHECK"))
                    {
                        generate_isnan_isinf_check(writer, node, out, "isinf");
                    }
                }
            }

            // Emit operation epilogue
            if (!node->is_parameter() && !node->is_constant())
            {
                for (auto output_name : node_output_names)
                {
                    writer << "t_en[" << tensor_index_map[output_name] << "] = true;\n";
                }
                writer.indent--;
                writer << "} else {\n";
                writer.indent++;
                for (auto output_name : node_output_names)
                {
                    writer << "t_en[" << tensor_index_map[output_name] << "] = false;\n";
                }
                writer.indent--;
                writer << "}\n";
                emit_debug_function_exit(writer, node.get(), in, out);
                if (runtime::cpu::IsTracingEnabled() &&
                    current_function->get_name() == m_function_name)
                {
                    writer << "ctx->op_durations[profiler_count++] = "
                           << "(std::chrono::duration_cast<cpu::Timescale>(cpu::Clock::now() - "
                              "start_ts)).count();\n";
                }
                if (m_use_tbb)
                {
                    writer.indent--;
                    writer << "});\n";
                }
            }
        }

        if (m_use_tbb)
        {
            writer << "\n";
            // Build the flow graph

            traverse_nodes(current_function, [&writer](shared_ptr<Node> n) {
                if (!n->is_parameter() && !n->is_constant())
                {
                    bool is_head = true;
                    for (auto arg : n->get_arguments())
                    {
                        if (!arg->is_parameter() && !arg->is_constant())
                        {
                            is_head = false;
                            writer << "tbb::flow::make_edge(*flowgraph_node_" << arg->get_name()
                                   << ", *flowgraph_node_" << n->get_name() << ");\n";
                        }
                    }
                    if (is_head)
                    {
                        writer << "tbb::flow::make_edge(*flowgraph_node_start"
                               << ", *flowgraph_node_" << n->get_name() << ");\n";
                    }
                }
            });

            writer.indent--;
            writer << "}\n";

            // Execute the flow graph
            writer << "(static_cast<tbb::flow::continue_node<tbb::flow::continue_msg, "
                      "tbb::flow::lightweight>*>(&(*(ctx->G->begin()))))"
                   << "->try_put(tbb::flow::continue_msg());\n";
            writer << "try { ctx->G->wait_for_all(); } catch(...) { throw; }\n";
        }
        writer << "ctx->first_iteration = false;\n";

        writer.indent--;
        // End generated function
        writer += "}\n\n";
    }

    // TODO: Cleanup and make this a utility function
    string filename = file_util::path_join(s_output_dir, m_function_name + "_codegen.cpp");
    string code = writer.get_code();
    runtime::cpu::CPU_ExternalFunction::write_to_file(writer.get_code(), s_output_dir, filename);

    m_compiler.reset(new codegen::Compiler());
    m_execution_engine.reset(new codegen::ExecutionEngine());

    m_compiler->set_precompiled_header_source(pch_header_source);

    auto codegen_module = m_compiler->compile(code);

    if (codegen_module == nullptr)
    {
        throw runtime_error("function failed to compile");
    }
    m_execution_engine->add_module(codegen_module);
    m_execution_engine->finalize();
    m_compiled_function = m_execution_engine->find_function<EntryPoint_t>(m_function_name);

    if (m_compiled_function == nullptr)
    {
        throw runtime_error("could not find compiled function");
    }

    // Store layouts assigned for arguments
    for (const auto& parameter : m_function->get_parameters())
    {
        for (size_t i = 0; i < parameter->get_output_size(); ++i)
        {
            auto tv = parameter->get_output_tensor_ptr(i);
            if (tv->get_tensor_layout() == nullptr)
            {
                throw ngraph_error("layout missing on function parameter's tensor view: " +
                                   tv->get_name());
            }
            parameter_layout_descriptors.emplace_back(
                static_pointer_cast<runtime::cpu::LayoutDescriptor>(tv->get_tensor_layout()));
        }
    }

    // Store layouts assigned for results
    if (!result_layout_descriptors.empty())
    {
        throw ngraph_error("Function output layouts should not be pre-assigned");
    }
    for (size_t i = 0; i < m_function->get_output_size(); ++i)
    {
        const auto& output = m_function->get_output_op(i);
        for (size_t j = 0; j < output->get_output_size(); ++j)
        {
            auto tv = output->get_output_tensor_ptr(j);
            if (tv->get_tensor_layout() == nullptr)
            {
                throw ngraph_error("layout missing on function output tensor: " + tv->get_name());
            }
            result_layout_descriptors.emplace_back(
                static_pointer_cast<runtime::cpu::LayoutDescriptor>(tv->get_tensor_layout()));
        }
    }

    m_is_compiled = true;
    if (m_release_function)
    {
        release_function();
    }
}

#endif // !defined(NGRAPH_DEX_ONLY)

void runtime::cpu::CPU_ExternalFunction::register_common_passes(ngraph::pass::Manager& pass_manager)
{
    pass_manager.register_pass<ngraph::pass::LikeReplacement>();
    pass_manager.register_pass<ngraph::pass::NopElimination>();
    pass_manager.register_pass<ngraph::pass::ZeroDimTensorElimination>();
    // TODO (pruthvi): Enable all the disabeled RNN fusion graph pass after fixing
    // failing mxnet unit tests.
    // pass_manager.register_pass<runtime::cpu::pass::LSTMFusion>();
    // pass_manager.register_pass<runtime::cpu::pass::RNNFusion>();
    pass_manager.register_pass<ngraph::pass::AlgebraicSimplification>();
    // pass_manager.register_pass<runtime::cpu::pass::MultiLayerRNNFusion>();
    // pass_manager.register_pass<runtime::cpu::pass::ConcatInputs>();
    pass_manager.register_pass<runtime::cpu::pass::CPURnnMatFusion>();
    pass_manager.register_pass<runtime::cpu::pass::CPUBatchFusion>();
    pass_manager.register_pass<ngraph::pass::CommonSubexpressionElimination>();
    pass_manager.register_pass<ngraph::pass::CoreFusion>();
    pass_manager.register_pass<runtime::cpu::pass::CPUFusion>();
    // pass_manager.register_pass<runtime::cpu::pass::CPUHorizontalFusion>();
    pass_manager.register_pass<runtime::cpu::pass::CPUCollapseDims>();
#if defined(NGRAPH_HALIDE)
    pass_manager.register_pass<ngraph::runtime::cpu::pass::HalideSubgraphExtraction>();
#endif

    NodeVector nv_cwi; // We dont need CPUWorkspaceInsertion to return list of indices
    pass_manager.register_pass<runtime::cpu::pass::CPUWorkspaceInsertion>(nv_cwi, false);
    pass_manager.register_pass<runtime::cpu::pass::CPUAssignment>(this);
    pass_manager.register_pass<runtime::cpu::pass::CPULayout>(this);
    pass_manager.register_pass<runtime::cpu::pass::CPUPostLayoutOptimizations>();
    pass_manager.register_pass<runtime::cpu::pass::CPUMemoryOptimization>();
    pass_manager.register_pass<ngraph::pass::GetOutputElementElimination>();
    pass_manager.get_state().set_visualize_tree_ops_map(runtime::cpu::get_visualize_tree_ops_map());
}

bool runtime::cpu::CPU_ExternalFunction::computes_result(Node* node)
{
    for (size_t i = 0; i < node->get_output_size(); i++)
    {
        auto& output_tensor = node->get_output_tensor(i);
        if (m_tensor_roles[output_tensor.get_name()] == CPUTensorRole::OUTPUT)
        {
            return true;
        }
    }
    return false;
}

void runtime::cpu::CPU_ExternalFunction::propagate_in_place_input(
    ngraph::descriptor::Output* output, std::string input_name, bool dex)
{
    std::deque<ngraph::descriptor::Output*> stack;
    stack.push_front(output);

    while (stack.size() > 0)
    {
        ngraph::descriptor::Output* it = stack.front();
        stack.pop_front();
        for (auto input : it->get_inputs())
        {
            auto c_op = std::dynamic_pointer_cast<ngraph::op::Op>(input->get_node());
            if (!c_op || c_op->is_output())
            {
                continue;
            }

            if (auto op_annotations = c_op->get_op_annotations())
            {
                for (auto oi_pair : op_annotations->get_in_place_oi_pairs())
                {
                    if (oi_pair.input == input->get_index() && !oi_pair.destructive)
                    {
                        size_t output_index = oi_pair.output;
                        auto& output_tensor = c_op->get_outputs().at(output_index).get_tensor();

                        if (dex)
                        {
                            tensor_alias[output_tensor.get_name()] = input_name;
                        }
                        else
                        {
                            m_variable_name_map[output_tensor.get_name()] = input_name;
                        }
                        m_tensor_roles[output_tensor.get_name()] = CPUTensorRole::INPUT;

                        NGRAPH_DEBUG << "CPU codegen: Forwarding " << input_name << " through "
                                     << output_tensor.get_name();
                        stack.push_back(&c_op->get_outputs().at(output_index));
                    }
                }
            }
        }
    }
}

void runtime::cpu::CPU_ExternalFunction::propagate_in_place_constant(
    ngraph::descriptor::Output* output, std::string input_name, bool dex)
{
    std::deque<ngraph::descriptor::Output*> stack;
    stack.push_front(output);

    while (stack.size() > 0)
    {
        ngraph::descriptor::Output* it = stack.front();
        stack.pop_front();
        for (auto input : it->get_inputs())
        {
            auto c_op = std::dynamic_pointer_cast<ngraph::op::Op>(input->get_node());
            if (!c_op || c_op->is_output())
            {
                continue;
            }

            if (auto op_annotations = c_op->get_op_annotations())
            {
                for (auto oi_pair : op_annotations->get_in_place_oi_pairs())
                {
                    if (oi_pair.input == input->get_index() && !oi_pair.destructive)
                    {
                        size_t output_index = oi_pair.output;
                        auto& output_tensor = c_op->get_outputs().at(output_index).get_tensor();

                        if (dex)
                        {
                            tensor_alias[output_tensor.get_name()] = input_name;
                        }
                        else
                        {
                            m_variable_name_map[output_tensor.get_name()] = input_name;
                        }
                        m_tensor_roles[output_tensor.get_name()] = CPUTensorRole::CONSTANT;

                        NGRAPH_DEBUG << " CPU: Forwarding " << input_name << " through "
                                     << output_tensor.get_name();
                        stack.push_back(&c_op->get_outputs().at(output_index));
                    }
                }
            }
        }
    }
}

void runtime::cpu::CPU_ExternalFunction::propagate_in_place_output(
    ngraph::descriptor::Output* res_src_output, std::string output_name, bool dex)
{
    // we start with a particular output
    // which is an argument to a given op::Result
    size_t offset = res_src_output->get_tensor().get_pool_offset();
    auto it = res_src_output;

    bool propagate_further = false;
    do
    {
        propagate_further = false;
        auto arg = std::dynamic_pointer_cast<ngraph::op::Op>(it->get_node());
        if (!arg)
        {
            break;
        }
        if (auto op_annotations = arg->get_op_annotations())
        {
            for (auto oi_pair : op_annotations->get_in_place_oi_pairs())
            {
                if (oi_pair.output == it->get_index())
                {
                    size_t input_index = oi_pair.input;
                    auto& input_tensor = arg->get_inputs().at(input_index).get_tensor();
                    auto tmp_node = arg->get_inputs().at(input_index).get_output().get_node();
                    if (input_tensor.get_pool_offset() == offset && !tmp_node->is_parameter() &&
                        !tmp_node->is_constant())
                    {
                        NGRAPH_DEBUG << "Reusing " << output_name << " for "
                                     << input_tensor.get_name();

                        if (dex)
                        {
                            tensor_alias[input_tensor.get_name()] = output_name;
                        }
                        else
                        {
                            m_variable_name_map[input_tensor.get_name()] = output_name;
                        }
                        m_tensor_roles[input_tensor.get_name()] = CPUTensorRole::OUTPUT;

                        it = &arg->get_inputs().at(input_index).get_output();
                        propagate_further = true;
                    }
                }
            }
        }
    } while (propagate_further);
}

void runtime::cpu::CPU_ExternalFunction::process_in_place_concat(
    std::list<std::shared_ptr<Node>> nodes)
{
    for (shared_ptr<Node> node : nodes)
    {
        if (auto concat = std::dynamic_pointer_cast<ngraph::op::Concat>(node))
        {
            if (auto op_annotations = concat->get_op_annotations())
            {
                auto in_place_oi_pairs = op_annotations->get_in_place_oi_pairs();
                if (in_place_oi_pairs.size() > 0)
                {
                    auto output_tensor = &concat->get_output_tensor();
                    auto offset = output_tensor->get_pool_offset();
                    for (auto arg : concat->get_arguments())
                    {
                        auto input_node = std::dynamic_pointer_cast<ngraph::op::Op>(arg);
                        auto input_tensor = &input_node->get_output_tensor();
                        auto old_offset = input_tensor->get_pool_offset();
                        input_tensor->set_pool_offset(offset);
                        NGRAPH_DEBUG << "cpu_external_function: change offset, old offset is "
                                     << old_offset << ", new offset is " << offset << std::endl;
                        offset += input_tensor->size();
                    }

                    bool found_last_concat = true;
                    for (auto user : concat->get_users())
                    {
                        if (auto user_concat = dynamic_pointer_cast<ngraph::op::Concat>(user))
                        {
                            if (auto user_op_annotations = user_concat->get_op_annotations())
                            {
                                auto user_in_place_oi_pairs =
                                    user_op_annotations->get_in_place_oi_pairs();
                                if (user_in_place_oi_pairs.size() > 0)
                                {
                                    found_last_concat = false;
                                    break;
                                }
                            }
                        }
                    }

                    if (found_last_concat)
                    {
                        for (auto arg : concat->get_arguments())
                        {
                            if (auto arg_concat = dynamic_pointer_cast<ngraph::op::Concat>(arg))
                            {
                                NGRAPH_DEBUG
                                    << "cpu_external_function: call propagate_in_place_concat for "
                                    << arg->get_name() << std::endl;
                                propagate_in_place_concat(arg_concat);
                            }
                        }
                    }
                }
            }
        }
    }
}

void runtime::cpu::CPU_ExternalFunction::propagate_in_place_concat(
    shared_ptr<ngraph::op::Concat> concat)
{
    std::deque<std::shared_ptr<ngraph::op::Concat>> stack;
    stack.push_front(concat);

    while (stack.size() > 0)
    {
        auto it = stack.front();
        stack.pop_front();
        if (auto op_annotations = it->get_op_annotations())
        {
            auto in_place_oi_pairs = op_annotations->get_in_place_oi_pairs();
            if (in_place_oi_pairs.size() > 0)
            {
                auto output_tensor = &it->get_output_tensor();
                auto offset = output_tensor->get_pool_offset();
                for (auto arg : it->get_arguments())
                {
                    auto input_node = std::dynamic_pointer_cast<ngraph::op::Op>(arg);
                    auto input_tensor = &input_node->get_output_tensor();
                    auto old_offset = input_tensor->get_pool_offset();
                    input_tensor->set_pool_offset(offset);
                    NGRAPH_DEBUG
                        << "cpu_external_function, propagate: change offset, old offset is "
                        << old_offset << ", new offset is " << offset << std::endl;
                    offset += input_tensor->size();
                    if (auto arg_concat = std::dynamic_pointer_cast<ngraph::op::Concat>(arg))
                    {
                        stack.push_front(arg_concat);
                    }
                }
            }
        }
    }
}

void runtime::cpu::CPU_ExternalFunction::build()
{
    if (m_is_built)
    {
        return;
    }

    if (m_use_tbb && (runtime::cpu::IsTracingEnabled() || m_emit_timing))
    {
        throw ngraph_error(
            "CPU Backend: Tracing and performance breakdowns might not be accurate with TBB "
            "enabled due to concurrent graph execution");
    }

    // stream writer to dump the debug manifest for the DEX
    static const string s_debug_dir = "cpu_codegen";
    static StaticInitializers s_static_initializers(s_debug_dir);
    m_mkldnn_emitter.reset(new MKLDNNEmitter());
    ngraph::pass::Manager pass_manager;
    register_common_passes(pass_manager);
    pass_manager.register_pass<ngraph::pass::Liveness>();
    pass_manager.register_pass<ngraph::pass::MemoryLayout>(size_t(s_memory_pool_alignment), true);
    pass_manager.run_passes(m_function, false);

    // Store layouts assigned for arguments
    for (const auto& parameter : m_function->get_parameters())
    {
        for (size_t i = 0; i < parameter->get_output_size(); ++i)
        {
            auto tv = parameter->get_output_tensor_ptr(i);
            if (tv->get_tensor_layout() == nullptr)
            {
                throw ngraph_error("layout missing on function parameter's tensor view: " +
                                   tv->get_name());
            }
            parameter_layout_descriptors.emplace_back(
                static_pointer_cast<runtime::cpu::LayoutDescriptor>(tv->get_tensor_layout()));
        }
    }

    // Store layouts assigned for results
    if (!result_layout_descriptors.empty())
    {
        throw ngraph_error("Function output layouts should not be pre-assigned");
    }
    for (size_t i = 0; i < m_function->get_output_size(); ++i)
    {
        const auto& output = m_function->get_output_op(i);
        for (size_t j = 0; j < output->get_output_size(); ++j)
        {
            auto tv = output->get_output_tensor_ptr(j);
            if (tv->get_tensor_layout() == nullptr)
            {
                throw ngraph_error("layout missing on function output tensor: " + tv->get_name());
            }
            result_layout_descriptors.emplace_back(
                static_pointer_cast<runtime::cpu::LayoutDescriptor>(tv->get_tensor_layout()));
        }
    }

    // Build executor

    // In place concatenation optimization
    process_in_place_concat(m_function->get_ordered_ops());

    // Intermediates
    if (m_function->get_temporary_pool_size())
    {
        m_memory_buffer_sizes.push_back(m_function->get_temporary_pool_size());

        for (auto& node : m_function->get_ordered_ops())
        {
            for (auto tensor : node->liveness_new_list)
            {
                intermediates_offsets.emplace_back(tensor_data[tensor->get_name()],
                                                   tensor->get_pool_offset());
                m_tensor_roles[tensor->get_name()] = CPUTensorRole::INTERMEDIATE;
            }
        }
    }

    // Constants
    for (auto& node : m_function->get_ordered_ops())
    {
        if (node->is_constant())
        {
            auto tv = node->get_outputs()[0].get_tensor_ptr();
            tensor_data[tv->get_name()] =
                const_cast<void*>(static_pointer_cast<ngraph::op::Constant>(node)->get_data_ptr());
            m_tensor_roles[tv->get_name()] = CPUTensorRole::CONSTANT;
            propagate_in_place_constant(&node->get_outputs().at(0), tv->get_name(), true);
        }
    }

    // Inputs
    size_t arg_index = 0;
    for (auto& param : m_function->get_parameters())
    {
        for (size_t i = 0; i < param->get_output_size(); ++i)
        {
            shared_ptr<descriptor::Tensor> tv = param->get_output_tensor_ptr(i);
            function_input_index.emplace_back(
                tensor_data[tv->get_name()], arg_index, tensor_stale[tv->get_name()]);
            m_tensor_roles[tv->get_name()] = CPUTensorRole::INPUT;
            propagate_in_place_input(&param->get_outputs().at(i), tv->get_name(), true);
            arg_index++;
        }
    }

    // Outputs
    for (size_t i = 0; i < m_function->get_output_size(); ++i)
    {
        shared_ptr<Node> op = m_function->get_output_op(i);
        shared_ptr<descriptor::Tensor> tv = op->get_output_tensor_ptr();
        function_output_index.emplace_back(tensor_data[tv->get_name()], i);
        m_tensor_roles[tv->get_name()] = CPUTensorRole::OUTPUT;

        //keep assigning different outputs to a result descriptor
        //op::Result emitter will check if in and out descriptors are the same
        //and skip a copy
        auto res = std::dynamic_pointer_cast<ngraph::op::Result>(op);
        auto input_node = res->get_inputs().at(0).get_output().get_node();
        if (!input_node->is_constant() && !input_node->is_parameter())
        {
            shared_ptr<descriptor::Tensor> itv =
                res->get_inputs().at(0).get_output().get_tensor_ptr();
            function_output_index.emplace_back(tensor_data[itv->get_name()], i);
            m_tensor_roles[itv->get_name()] = CPUTensorRole::OUTPUT;
            tensor_alias[itv->get_name()] = tv->get_name();
            propagate_in_place_output(
                &(res->get_inputs().at(0).get_output()), tv->get_name(), true);
        }
    }

    for (shared_ptr<Node> node : m_function->get_ordered_ops())
    {
        if (node->is_parameter() || node->is_constant())
        {
            continue;
        }
        auto& n = *node; // Work around a compiler warning (*node inside typeid may have effects
        // with shared pointers, which is fine here but clang doesn't like it.)
        auto handler = GetGlobalBuildDispatcher().find(type_index(typeid(n)));
        if (handler == GetGlobalBuildDispatcher().end())
        {
            throw unsupported_op(node->description());
        }
        vector<TensorViewWrapper> in;
        vector<string> in_names;
        for (const descriptor::Input& input : node->get_inputs())
        {
            const descriptor::Output& output = input.get_output();
            shared_ptr<descriptor::Tensor> tv = output.get_tensor_ptr();
            in.push_back(TensorViewWrapper(tv, tv->get_name()));
            in_names.push_back(tv->get_name());
        }
        vector<TensorViewWrapper> out;
        vector<string> out_names;

        for (const descriptor::Output& output : node->get_outputs())
        {
            shared_ptr<descriptor::Tensor> tv = output.get_tensor_ptr();
            out.push_back(TensorViewWrapper(tv, tv->get_name()));
            out_names.push_back(tv->get_name());
        }

        m_op_attrs.emplace_back(node->description(), out_names, in_names);

        handler->second(this, node.get(), in, out);

        bool disable_caching = computes_result(node.get()) || possibly_overwritten(node.get());

        vector<reference_wrapper<bool>> in_stale, out_stale;
        for (const auto& name : in_names)
        {
            if (tensor_alias.count(name))
            {
                in_stale.emplace_back(tensor_stale[tensor_alias[name]]);
            }
            else
            {
                in_stale.emplace_back(tensor_stale[name]);
            }
        }
        for (const auto& name : out_names)
        {
            out_stale.emplace_back(tensor_stale[name]);
        }

        function<bool(CPURuntimeContext*)> enable;
        if (disable_caching)
        {
            enable = [in_stale, out_stale](CPURuntimeContext* ctx) -> bool {
                for (auto& stale : out_stale)
                {
                    stale.get() = true;
                }
                return true;
            };
        }
        else
        {
            enable = [in_stale, out_stale](CPURuntimeContext* ctx) -> bool {
                bool en = false;
                for (const auto& stale : in_stale)
                {
                    if (stale)
                    {
                        en = true;
                        break;
                    }
                }
                for (auto& stale : out_stale)
                {
                    stale.get() = en;
                }
                return en;
            };
        }

        enables.emplace_back(enable);
        enable_nodename_list.emplace_back(make_pair(enable, node->get_name()));

        m_perf_counters.emplace_back(node->get_name().c_str(), 0, 0);
    }

    if ((std::getenv("NGRAPH_DEX_DEBUG") != nullptr))
    {
        string filename = file_util::path_join(s_debug_dir, m_function_name + "_debug.txt");
        std::stringstream strm;
        auto find_role = [](CPUTensorRole tensor_role) -> string {
            switch (tensor_role)
            {
            case CPUTensorRole::INPUT: return string("CPUTensorRole::INPUT");
            case CPUTensorRole::INTERMEDIATE: return string("CPUTensorRole::INTERMEDIATE");
            case CPUTensorRole::CONSTANT: return string("CPUTensorRole::CONSTANT");
            case CPUTensorRole::OUTPUT: return string("CPUTensorRole::OUTPUT");
            }
            throw runtime_error("unhandled CPU tensor role");
        };

        //dump the tensor roles to debug manifest
        for (const auto& tensor_roles : m_tensor_roles)
        {
            strm << tensor_roles.first << ", " << find_role(tensor_roles.second) << "\n";
        }

        write_to_file(strm.str(), s_debug_dir, filename);
        strm.str("");

        //dump the op's order of execution along with the address of
        //tensor_data which holds the base address of each tensor.
        for (shared_ptr<Node> node : m_function->get_ordered_ops())
        {
            std::vector<string> node_inputs;
            std::vector<string> node_outputs;
            std::stringstream temp;
            if (node->is_parameter() || node->is_constant())
            {
                continue;
            }
            for (const descriptor::Input& input : node->get_inputs())
            {
                const descriptor::Output& output = input.get_output();
                shared_ptr<descriptor::Tensor> tv = output.get_tensor_ptr();
                temp << &tensor_data[tv->get_name()];
                node_inputs.push_back(tv->get_name() + "(" + temp.str() + ")");
                temp.str("");
            }

            for (const descriptor::Output& output : node->get_outputs())
            {
                shared_ptr<descriptor::Tensor> tv = output.get_tensor_ptr();
                temp << &tensor_data[tv->get_name()];
                node_outputs.push_back(tv->get_name() + "(" + temp.str() + ")");
                temp.str("");
            }
            strm << "\n" << node->get_name() << "(";
            vector<string> parameter_nodes = node_inputs;
            parameter_nodes.insert(parameter_nodes.end(), node_outputs.begin(), node_outputs.end());
            strm << join(parameter_nodes);
            strm << ")\n";
            write_to_file(strm.str(), s_debug_dir, filename);
            strm.str("");
        }
    }
    //This check ensures we have exactly one functor for Op.
    assert(m_op_attrs.size() == functors.size());

    executor = [&](CPURuntimeContext* ctx, vector<void*>& inputs, vector<void*>& outputs) {
        cpu::Timestamp start_ts, end_ts;
        int profiler_count = 0;

        if (ctx->first_iteration)
        {
            for (auto& p : intermediates_offsets)
            {
                p.first.get() = static_cast<uint8_t*>(ctx->memory_buffers[0]->get_ptr()) + p.second;
            }
        }

        for (const auto& p : function_input_index)
        {
            get<0>(p).get() = inputs[get<1>(p)];
            get<2>(p).get() = ctx->p_en[get<1>(p)];
        }

        for (const auto& p : function_output_index)
        {
            p.first.get() = outputs[p.second];
        }

        auto functor = functors.begin();
        if (m_use_tbb)
        {
            // Build the flow graph
            if (ctx->first_iteration)
            {
                std::unordered_map<
                    std::string,
                    tbb::flow::continue_node<tbb::flow::continue_msg, tbb::flow::lightweight>*>
                    nodename_tbbnode_map;
                tbb::flow::continue_node<tbb::flow::continue_msg,
                                         tbb::flow::lightweight>* flowgraph_node_start =
                    new tbb::flow::continue_node<tbb::flow::continue_msg, tbb::flow::lightweight>(
                        *(ctx->G), [&](const tbb::flow::continue_msg& msg) {});
                auto it = enable_nodename_list.begin();
                for (const auto& p : enables)
                {
                    auto index = profiler_count++;
                    tbb::flow::continue_node<tbb::flow::continue_msg, tbb::flow::lightweight>*
                        flowgraph_node = new tbb::flow::continue_node<tbb::flow::continue_msg,
                                                                      tbb::flow::lightweight>(
                            *(ctx->G), [&, index](const tbb::flow::continue_msg& msg) {
                                if (p(ctx) || ctx->first_iteration)
                                {
                                    if (runtime::cpu::IsTracingEnabled() || m_emit_timing)
                                    {
                                        start_ts = cpu::Clock::now();
                                    }
<<<<<<< HEAD
                                    CPUExecutionContext ectx{0};
                                    executor::GetCPUExecutor().execute(*functor, ctx, &ectx, true);
                                    if (runtime::cpu::IsTracingEnabled())
=======
                                    (*functor)(ctx);
                                    if (runtime::cpu::IsTracingEnabled() || m_emit_timing)
>>>>>>> 65600444
                                    {
                                        end_ts = cpu::Clock::now();

                                        if (runtime::cpu::IsTracingEnabled())
                                        {
                                            ctx->op_durations[index] =
                                                (std::chrono::duration_cast<cpu::Timescale>(
                                                     end_ts - start_ts))
                                                    .count();
                                        }
                                        if (m_emit_timing)
                                        {
                                            m_perf_counters[index].m_total_microseconds +=
                                                std::chrono::duration_cast<
                                                    std::chrono::microseconds>(end_ts - start_ts)
                                                    .count();
                                            m_perf_counters[index].m_call_count++;
                                        }
                                    }
                                }
                                else
                                {
                                    if (runtime::cpu::IsTracingEnabled())
                                    {
                                        ctx->op_durations[index] = 0;
                                    }
                                    if (m_emit_timing)
                                    {
                                        m_perf_counters[index].m_call_count++;
                                    }
                                }
                                std::advance(functor, 1);
                            });
                    nodename_tbbnode_map.insert({it->second, flowgraph_node});
                    it++;
                }

                traverse_nodes(
                    m_function, [&flowgraph_node_start, &nodename_tbbnode_map](shared_ptr<Node> n) {
                        if (!n->is_parameter() && !n->is_constant())
                        {
                            bool is_head = true;
                            for (auto arg : n->get_arguments())
                            {
                                if (!arg->is_parameter() && !arg->is_constant())
                                {
                                    is_head = false;
                                    tbb::flow::make_edge(*(nodename_tbbnode_map[arg->get_name()]),
                                                         *(nodename_tbbnode_map[n->get_name()]));
                                }
                            }
                            if (is_head)
                            {
                                tbb::flow::make_edge(*flowgraph_node_start,
                                                     *(nodename_tbbnode_map[n->get_name()]));
                            }
                        }
                    });

                if (m_release_function)
                {
                    release_function();
                }
            }
            // Execute the flow graph
            (static_cast<
                 tbb::flow::continue_node<tbb::flow::continue_msg, tbb::flow::lightweight>*>(
                 &(*(ctx->G->begin()))))
                ->try_put(tbb::flow::continue_msg());
            try
            {
                ctx->G->wait_for_all();
            }
            catch (...)
            {
                throw;
            }
        }
        else
        {
            for (const auto& p : enables)
            {
                auto index = profiler_count++;
                if (p(ctx) || ctx->first_iteration)
                {
                    // Each Op will have exactly one functor, start the clock before the exceution of functor
                    // and collect the profiler_count once the execution complets
                    if (runtime::cpu::IsTracingEnabled() || m_emit_timing)
                    {
                        start_ts = cpu::Clock::now();
                    }
<<<<<<< HEAD
                    CPUExecutionContext ectx{0};
                    executor::GetCPUExecutor().execute(*functor, ctx, &ectx);
                    if (runtime::cpu::IsTracingEnabled())
=======
                    (*functor)(ctx);
                    if (runtime::cpu::IsTracingEnabled() || m_emit_timing)
>>>>>>> 65600444
                    {
                        end_ts = cpu::Clock::now();

                        if (runtime::cpu::IsTracingEnabled())
                        {
                            ctx->op_durations[index] =
                                (std::chrono::duration_cast<cpu::Timescale>(end_ts - start_ts))
                                    .count();
                        }
                        if (m_emit_timing)
                        {
                            m_perf_counters[index].m_total_microseconds +=
                                std::chrono::duration_cast<std::chrono::microseconds>(end_ts -
                                                                                      start_ts)
                                    .count();
                            m_perf_counters[index].m_call_count++;
                        }
                    }
                }
                else
                {
                    if (runtime::cpu::IsTracingEnabled())
                    {
                        ctx->op_durations[index] = 0;
                    }
                    if (m_emit_timing)
                    {
                        m_perf_counters[index].m_call_count++;
                    }
                }
                std::advance(functor, 1);
            }
        }
        ctx->first_iteration = false;

        if (runtime::cpu::IsTracingEnabled())
        {
            assert(m_op_attrs.size() == profiler_count);
        }

    };

    m_is_built = true;

    if (m_release_function && !m_use_tbb)
    {
        release_function();
    }
}

void*& runtime::cpu::CPU_ExternalFunction::get_tensor_data(const std::string& name)
{
    if (tensor_alias.count(name))
    {
        return tensor_data[tensor_alias[name]];
    }
    else
    {
        return tensor_data[name];
    }
}

shared_ptr<ngraph::runtime::cpu::CPU_CallFrame>
    runtime::cpu::CPU_ExternalFunction::make_call_frame()
{
#if !defined(NGRAPH_DEX_ONLY)
    if (!m_is_compiled && !m_direct_execution)
    {
        compile();
    }
#endif

    if (!m_is_built && m_direct_execution)
    {
        build();
    }

    return make_shared<ngraph::runtime::cpu::CPU_CallFrame>(shared_from_this(),
                                                            m_compiled_function);
}

const runtime::cpu::LayoutDescriptorPtrs&
    runtime::cpu::CPU_ExternalFunction::get_parameter_layout_descriptors()
{
    return parameter_layout_descriptors;
}

const runtime::cpu::LayoutDescriptorPtrs&
    runtime::cpu::CPU_ExternalFunction::get_result_layout_descriptors()
{
    return result_layout_descriptors;
}

const vector<runtime::PerformanceCounter>& runtime::cpu::CPU_ExternalFunction::get_perf_counters()
{
    if (m_direct_execution)
    {
        return m_perf_counters;
    }
#if !defined(NGRAPH_DEX_ONLY)
    // Codegen. Retrieve perf counters from compiled module
    if (m_execution_engine)
    {
        auto get_count = m_execution_engine->find_function<size_t()>("get_debug_timer_count");
        auto get_name =
            m_execution_engine->find_function<const char*(size_t)>("get_debug_timer_name");
        auto get_microseconds =
            m_execution_engine->find_function<size_t(size_t)>("get_debug_timer_microseconds");
        auto get_call_count =
            m_execution_engine->find_function<size_t(size_t)>("get_debug_timer_call_count");

        if (get_count && get_name && get_microseconds && get_call_count)
        {
            size_t count = get_count();
            if (m_perf_counters.size() == 0)
            {
                for (size_t i = 0; i < count; i++)
                {
                    m_perf_counters.push_back(
                        {get_name(i), get_microseconds(i), get_call_count(i)});
                }
            }
            else
            {
                for (size_t i = 0; i < count; i++)
                {
                    m_perf_counters[i].m_total_microseconds = get_microseconds(i);
                    m_perf_counters[i].m_call_count = get_call_count(i);
                }
            }
        }
    }
    return m_perf_counters;
#endif
}

void runtime::cpu::CPU_ExternalFunction::write_to_file(const std::string& code,
                                                       const std::string& directory,
                                                       const std::string& filename)
{
    std::ofstream out;
    file_util::make_directory(directory);
    bool is_exist = file_util::exists(filename);
    is_exist ? out.open(filename, std::ofstream::app) : out.open(filename);
    out << code;
    out.close();
}

#if !defined(NGRAPH_DEX_ONLY)

void runtime::cpu::CPU_ExternalFunction::emit_debug_function_entry(
    codegen::CodeWriter& writer,
    Node* node,
    const std::vector<TensorViewWrapper>& in,
    const std::vector<TensorViewWrapper>& out)
{
    if (m_emit_timing)
    {
        writer << "timers[" << m_name_index_map[node->get_name()] << "].start();\n";
    }
}

void runtime::cpu::CPU_ExternalFunction::emit_debug_function_exit(
    codegen::CodeWriter& writer,
    Node* node,
    const std::vector<TensorViewWrapper>& in,
    const std::vector<TensorViewWrapper>& out)
{
    if (m_emit_timing)
    {
        writer << "timers[" << m_name_index_map[node->get_name()] << "].stop();\n";
    }
}

bool runtime::cpu::CPU_ExternalFunction::is_functionally_identical(
    const Node& n1, const Node& n2, const unordered_map<const Node*, string>& node_cache)
{
    return node_cache.at(&n1) == node_cache.at(&n2);
}

string runtime::cpu::CPU_ExternalFunction::emit_op_as_function(const Node& node,
                                                               const string& function_name)
{
    codegen::CodeWriter writer;
    writer << "static void " << function_name << "(";
    writer.indent++;
    // Work around a compiler warning (*node inside typeid may have effects
    // with shared pointers, which is fine here but clang doesn't like it.)
    auto handler = dispatcher.find(type_index(typeid(node)));
    if (handler == dispatcher.end())
    {
        throw unsupported_op(node.description());
    }
    vector<TensorViewWrapper> in;
    size_t arg_index = 0;
    set<string> arg_names;
    for (const descriptor::Input& input : node.get_inputs())
    {
        const descriptor::Output& output = input.get_output();
        shared_ptr<descriptor::Tensor> tv = output.get_tensor_ptr();
        TensorViewWrapper tvw{tv, "_arg" + to_string(arg_index)};
        if (arg_names.find(tvw.get_name()) == arg_names.end())
        {
            arg_names.insert(tvw.get_name());
            if (arg_index++ > 0)
            {
                writer << ",";
            }
            writer << "\n";
            writer << tvw.get_type() << "* " << tvw.get_name();
        }
        in.push_back(tvw);
    }
    vector<TensorViewWrapper> out;
    for (const descriptor::Output& output : node.get_outputs())
    {
        shared_ptr<descriptor::Tensor> tv = output.get_tensor_ptr();
        TensorViewWrapper tvw{tv, "_out" + to_string(arg_index)};
        if (arg_index++ > 0)
        {
            writer << ",";
        }
        writer << "\n";
        writer << tvw.get_type() << "* " << tvw.get_name();
        out.push_back(tvw);
    }
    writer << ",\ncpu::CPURuntimeContext* ctx";
    writer.indent--;
    writer << "\n)\n";
    writer << "{\n";
    writer.indent++;
    handler->second(this, writer, &node, in, out);
    writer.indent--;
    writer << "}\n";

    string rc = writer.get_code();
    if (function_name == "f")
    {
        rc = strip_comments(rc);
    }
    return rc;
}

string runtime::cpu::CPU_ExternalFunction::strip_comments(const string& s)
{
    stringstream out;
    for (size_t i = 0; i < s.size(); i++)
    {
        if (i < s.size() - 2)
        {
            if (s[i] == '/' && s[i + 1] == '/')
            {
                // line comment
                i += 2;
                while (s[i] != '\n')
                {
                    i++;
                }
                out << '\n';
            }
            else if (s[i] == '/' && s[i + 1] == '*')
            {
                // multi-line comment
                i += 2;
                while (!(s[i] == '*' && s[i + 1] == '/'))
                {
                    i++;
                }
                i++;
            }
            else
            {
                out << s[i];
            }
        }
        else
        {
            out << s[i];
        }
    }
    return out.str();
}

#endif<|MERGE_RESOLUTION|>--- conflicted
+++ resolved
@@ -1654,14 +1654,9 @@
                                     {
                                         start_ts = cpu::Clock::now();
                                     }
-<<<<<<< HEAD
                                     CPUExecutionContext ectx{0};
                                     executor::GetCPUExecutor().execute(*functor, ctx, &ectx, true);
-                                    if (runtime::cpu::IsTracingEnabled())
-=======
-                                    (*functor)(ctx);
                                     if (runtime::cpu::IsTracingEnabled() || m_emit_timing)
->>>>>>> 65600444
                                     {
                                         end_ts = cpu::Clock::now();
 
@@ -1753,14 +1748,9 @@
                     {
                         start_ts = cpu::Clock::now();
                     }
-<<<<<<< HEAD
                     CPUExecutionContext ectx{0};
                     executor::GetCPUExecutor().execute(*functor, ctx, &ectx);
-                    if (runtime::cpu::IsTracingEnabled())
-=======
-                    (*functor)(ctx);
                     if (runtime::cpu::IsTracingEnabled() || m_emit_timing)
->>>>>>> 65600444
                     {
                         end_ts = cpu::Clock::now();
 
