--- conflicted
+++ resolved
@@ -1393,16 +1393,7 @@
                     auto input = &slice->get_inputs().at(0);
                     auto arg = input->get_output().get_node();
                     auto index = input->get_output().get_index();
-<<<<<<< HEAD
-                    auto input_node = std::dynamic_pointer_cast<ngraph::op::Op>(arg);
-                    if (!input_node)
-                    {
-                        continue;
-                    }
-                    auto input_tensor = &input_node->get_output_tensor(index);
-=======
                     auto input_tensor = &arg->get_output_tensor(index);
->>>>>>> fc216f39
                     if (m_tensor_roles.find(input_tensor->get_name()) != m_tensor_roles.end() &&
                         m_tensor_roles[input_tensor->get_name()] == CPUTensorRole::INPUT)
                     {
