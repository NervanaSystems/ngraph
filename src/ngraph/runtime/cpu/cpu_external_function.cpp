--- conflicted
+++ resolved
@@ -1090,10 +1090,7 @@
     REGISTER_KNOBBED_PASS(LSTMFusion, true, runtime::cpu::pass);
     REGISTER_KNOBBED_PASS(RNNFusion, true, runtime::cpu::pass);
     REGISTER_KNOBBED_PASS(AlgebraicSimplification, true, ngraph::pass);
-<<<<<<< HEAD
-=======
     REGISTER_KNOBBED_PASS(BiDirectionalRnn, true, runtime::cpu::pass);
->>>>>>> 31bafe44
     REGISTER_KNOBBED_PASS(MultiLayerRNNFusion, true, runtime::cpu::pass);
     REGISTER_KNOBBED_PASS(CPURnnMatFusion, true, runtime::cpu::pass);
     REGISTER_KNOBBED_PASS(CPUBatchFusion, true, runtime::cpu::pass);
