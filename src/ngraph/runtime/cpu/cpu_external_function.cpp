/*******************************************************************************
* Copyright 2017-2018 Intel Corporation
*
* Licensed under the Apache License, Version 2.0 (the "License");
* you may not use this file except in compliance with the License.
* You may obtain a copy of the License at
*
*     http://www.apache.org/licenses/LICENSE-2.0
*
* Unless required by applicable law or agreed to in writing, software
* distributed under the License is distributed on an "AS IS" BASIS,
* WITHOUT WARRANTIES OR CONDITIONS OF ANY KIND, either express or implied.
* See the License for the specific language governing permissions and
* limitations under the License.
*******************************************************************************/

#include <cstdlib>
#include <fstream>
#include <memory>
#include <string>
#include <tuple>
#include <typeindex>
#include <typeinfo>
#include <unordered_map>

#undef __TBB_PREVIEW_LIGHTWEIGHT_POLICY
#define __TBB_PREVIEW_LIGHTWEIGHT_POLICY 1
#include <tbb/flow_graph.h>
#include "ngraph/codegen/code_writer.hpp"
#include "ngraph/codegen/compiler.hpp"
#include "ngraph/codegen/execution_engine.hpp"
#include "ngraph/descriptor/input.hpp"
#include "ngraph/descriptor/output.hpp"
#include "ngraph/descriptor/primary_tensor_view.hpp"
#include "ngraph/file_util.hpp"
#include "ngraph/function.hpp"
#include "ngraph/graph_util.hpp"
#include "ngraph/node.hpp"
#include "ngraph/op/abs.hpp"
#include "ngraph/op/acos.hpp"
#include "ngraph/op/add.hpp"
#include "ngraph/op/allreduce.hpp"
#include "ngraph/op/and.hpp"
#include "ngraph/op/asin.hpp"
#include "ngraph/op/atan.hpp"
#include "ngraph/op/avg_pool.hpp"
#include "ngraph/op/batch_norm.hpp"
#include "ngraph/op/broadcast.hpp"
#include "ngraph/op/ceiling.hpp"
#include "ngraph/op/concat.hpp"
#include "ngraph/op/constant.hpp"
#include "ngraph/op/convert.hpp"
#include "ngraph/op/convolution.hpp"
#include "ngraph/op/cos.hpp"
#include "ngraph/op/cosh.hpp"
#include "ngraph/op/divide.hpp"
#include "ngraph/op/dot.hpp"
#include "ngraph/op/equal.hpp"
#include "ngraph/op/exp.hpp"
#include "ngraph/op/floor.hpp"
#include "ngraph/op/function_call.hpp"
#include "ngraph/op/get_output_element.hpp"
#include "ngraph/op/greater.hpp"
#include "ngraph/op/greater_eq.hpp"
#include "ngraph/op/less.hpp"
#include "ngraph/op/less_eq.hpp"
#include "ngraph/op/log.hpp"
#include "ngraph/op/max.hpp"
#include "ngraph/op/max_pool.hpp"
#include "ngraph/op/maximum.hpp"
#include "ngraph/op/min.hpp"
#include "ngraph/op/minimum.hpp"
#include "ngraph/op/multiply.hpp"
#include "ngraph/op/negative.hpp"
#include "ngraph/op/not.hpp"
#include "ngraph/op/not_equal.hpp"
#include "ngraph/op/one_hot.hpp"
#include "ngraph/op/op.hpp"
#include "ngraph/op/or.hpp"
#include "ngraph/op/pad.hpp"
#include "ngraph/op/parameter.hpp"
#include "ngraph/op/power.hpp"
#include "ngraph/op/product.hpp"
#include "ngraph/op/reduce.hpp"
#include "ngraph/op/reduce_window.hpp"
#include "ngraph/op/relu.hpp"
#include "ngraph/op/remainder.hpp"
#include "ngraph/op/replace_slice.hpp"
#include "ngraph/op/reshape.hpp"
#include "ngraph/op/result.hpp"
#include "ngraph/op/reverse.hpp"
#include "ngraph/op/reverse_sequence.hpp"
#include "ngraph/op/select.hpp"
#include "ngraph/op/select_and_scatter.hpp"
#include "ngraph/op/sign.hpp"
#include "ngraph/op/sin.hpp"
#include "ngraph/op/sinh.hpp"
#include "ngraph/op/slice.hpp"
#include "ngraph/op/softmax.hpp"
#include "ngraph/op/sqrt.hpp"
#include "ngraph/op/subtract.hpp"
#include "ngraph/op/sum.hpp"
#include "ngraph/op/tan.hpp"
#include "ngraph/op/tanh.hpp"
#include "ngraph/pass/algebraic_simplification.hpp"
#include "ngraph/pass/common_function_collection.hpp"
#include "ngraph/pass/core_fusion.hpp"
#include "ngraph/pass/cse.hpp"
#include "ngraph/pass/dump_sorted.hpp"
#include "ngraph/pass/get_output_element_elimination.hpp"
#include "ngraph/pass/liveness.hpp"
#include "ngraph/pass/manager.hpp"
#include "ngraph/pass/memory_layout.hpp"
#include "ngraph/pass/nop_elimination.hpp"
#include "ngraph/pass/result_copy_elimination.hpp"
#include "ngraph/runtime/aligned_buffer.hpp"
#include "ngraph/runtime/cpu/cpu_backend.hpp"
#include "ngraph/runtime/cpu/cpu_builder.hpp"
#include "ngraph/runtime/cpu/cpu_call_frame.hpp"
#include "ngraph/runtime/cpu/cpu_emitter.hpp"
#include "ngraph/runtime/cpu/cpu_external_function.hpp"
#include "ngraph/runtime/cpu/cpu_tensor_view.hpp"
#include "ngraph/runtime/cpu/cpu_tracing.hpp"
#include "ngraph/runtime/cpu/mkldnn_utils.hpp"
#include "ngraph/runtime/cpu/op/batch_dot.hpp"
#include "ngraph/runtime/cpu/op/batch_norm_relu.hpp"
#include "ngraph/runtime/cpu/op/bounded_relu.hpp"
#include "ngraph/runtime/cpu/op/conv_bias.hpp"
#include "ngraph/runtime/cpu/op/conv_relu.hpp"
#include "ngraph/runtime/cpu/op/convert_layout.hpp"
#include "ngraph/runtime/cpu/op/group_conv.hpp"
#include "ngraph/runtime/cpu/op/loop_kernel.hpp"
#include "ngraph/runtime/cpu/op/lstm.hpp"
#include "ngraph/runtime/cpu/op/matmul_bias.hpp"
#include "ngraph/runtime/cpu/op/max_pool_with_indices.hpp"
#include "ngraph/runtime/cpu/op/rnn.hpp"
#include "ngraph/runtime/cpu/op/sigmoid.hpp"
#include "ngraph/runtime/cpu/op/sigmoid_mul.hpp"
#include "ngraph/runtime/cpu/pass/cpu_assignment.hpp"
#include "ngraph/runtime/cpu/pass/cpu_concat_inputs.hpp"
#include "ngraph/runtime/cpu/pass/cpu_fusion.hpp"
#include "ngraph/runtime/cpu/pass/cpu_layout.hpp"
#include "ngraph/runtime/cpu/pass/cpu_mat_fusion.hpp"
#include "ngraph/runtime/cpu/pass/cpu_post_layout_optimizations.hpp"
#include "ngraph/runtime/cpu/pass/cpu_rnn_fusion.hpp"
#include "ngraph/runtime/cpu/pass/cpu_shuffle_folding.hpp"
#include "ngraph/runtime/cpu/pass/cpu_workspace_insertion.hpp"

#ifdef NGRAPH_DISTRIBUTED
#include "ngraph/op/allreduce.hpp"
#endif

using namespace std;
using namespace ngraph;

static const string s_output_dir = "cpu_codegen";

static void
    generate_isnan_isinf_check(codegen::CodeWriter& writer,
                               std::shared_ptr<Node> node,
                               const std::vector<ngraph::runtime::cpu::TensorViewWrapper>& out,
                               const char* funcname)
{
    auto ctype = node->get_element_type().c_type_string();
    writer << "{   // A " << funcname << " for" << node->get_name() << "\n";
    writer.indent++;
    writer << " ngraph::check_fp_values<" << ctype << "," << funcname << "> (\"" << node->get_name()
           << "\", (" << ctype << "*)" << out[0].get_name() << ", " << out[0].get_size() << ");\n";
    writer.indent--;
    writer << "}\n";
}

class StaticInitializers
{
public:
    StaticInitializers() { ngraph::file_util::remove_directory(s_output_dir); }
};

static string emit_string_array(const vector<string>& s, size_t max_line_length)
{
    stringstream ss;
    stringstream line;
    for (size_t i = 0; i < s.size(); i++)
    {
        if (i != 0)
        {
            line << ",";
        }
        stringstream value;
        value << s[i];
        string value_string = value.str();
        if (static_cast<size_t>(line.tellp()) + value_string.size() + 1 <= max_line_length)
        {
            if (i > 0)
            {
                line << " ";
            }
            line << value_string;
        }
        else
        {
            ss << line.str() << "\n";
            line.str("");
            line << value_string;
        }
    }
    ss << line.str();
    return ss.str();
}

static StaticInitializers s_static_initializers;

#define TI(x) type_index(typeid(x))

static const runtime::cpu::OpMap dispatcher{
    {TI(ngraph::op::Add), &runtime::cpu::CPU_Emitter::emit<op::Add>},
#ifdef NGRAPH_DISTRIBUTED
    {TI(ngraph::op::AllReduce), &runtime::cpu::CPU_Emitter::emit<op::AllReduce>},
#endif
    {TI(ngraph::op::MatmulBias), &runtime::cpu::CPU_Emitter::emit<op::MatmulBias>},
    {TI(ngraph::op::Dot), &runtime::cpu::CPU_Emitter::emit<op::Dot>},
    {TI(ngraph::op::Multiply), &runtime::cpu::CPU_Emitter::emit<op::Multiply>},
    {TI(ngraph::op::Parameter), &runtime::cpu::CPU_Emitter::nop},
    {TI(ngraph::op::Abs), &runtime::cpu::CPU_Emitter::emit<op::Abs>},
    {TI(ngraph::op::BatchDot), &runtime::cpu::CPU_Emitter::emit<op::BatchDot>},
    {TI(ngraph::op::Concat), &runtime::cpu::CPU_Emitter::emit<op::Concat>},
    {TI(ngraph::op::Divide), &runtime::cpu::CPU_Emitter::emit<op::Divide>},
    {TI(ngraph::op::Equal), &runtime::cpu::CPU_Emitter::emit<op::Equal>},
    {TI(ngraph::op::GetOutputElement), &runtime::cpu::CPU_Emitter::emit<op::GetOutputElement>},
    {TI(ngraph::op::Greater), &runtime::cpu::CPU_Emitter::emit<op::Greater>},
    {TI(ngraph::op::GreaterEq), &runtime::cpu::CPU_Emitter::emit<op::GreaterEq>},
    {TI(ngraph::op::Less), &runtime::cpu::CPU_Emitter::emit<op::Less>},
    {TI(ngraph::op::LessEq), &runtime::cpu::CPU_Emitter::emit<op::LessEq>},
    {TI(ngraph::op::Log), &runtime::cpu::CPU_Emitter::emit<op::Log>},
    {TI(ngraph::op::Maximum), &runtime::cpu::CPU_Emitter::emit<op::Maximum>},
    {TI(ngraph::op::Minimum), &runtime::cpu::CPU_Emitter::emit<op::Minimum>},
    {TI(ngraph::op::Negative), &runtime::cpu::CPU_Emitter::emit<op::Negative>},
    {TI(ngraph::op::NotEqual), &runtime::cpu::CPU_Emitter::emit<op::NotEqual>},
    {TI(ngraph::op::Power), &runtime::cpu::CPU_Emitter::emit<op::Power>},
    {TI(ngraph::op::Select), &runtime::cpu::CPU_Emitter::emit<op::Select>},
    {TI(ngraph::op::Subtract), &runtime::cpu::CPU_Emitter::emit<op::Subtract>},
    {TI(ngraph::op::Broadcast), &runtime::cpu::CPU_Emitter::emit<op::Broadcast>},
    {TI(ngraph::op::Convert), &runtime::cpu::CPU_Emitter::emit<op::Convert>},
    {TI(ngraph::op::Constant), &runtime::cpu::CPU_Emitter::emit<op::Constant>},
    {TI(ngraph::op::Reshape), &runtime::cpu::CPU_Emitter::emit<op::Reshape>},
    {TI(ngraph::op::FunctionCall), &runtime::cpu::CPU_Emitter::emit<op::FunctionCall>},
    {TI(ngraph::op::Reduce), &runtime::cpu::CPU_Emitter::emit<op::Reduce>},
    {TI(ngraph::op::Sign), &runtime::cpu::CPU_Emitter::emit<op::Sign>},
    {TI(ngraph::op::Slice), &runtime::cpu::CPU_Emitter::emit<op::Slice>},
    {TI(ngraph::op::Sum), &runtime::cpu::CPU_Emitter::emit<op::Sum>},
    {TI(ngraph::op::Exp), &runtime::cpu::CPU_Emitter::emit<op::Exp>},
    {TI(ngraph::op::Sin), &runtime::cpu::CPU_Emitter::emit<op::Sin>},
    {TI(ngraph::op::Sinh), &runtime::cpu::CPU_Emitter::emit<op::Sinh>},
    {TI(ngraph::op::Cos), &runtime::cpu::CPU_Emitter::emit<op::Cos>},
    {TI(ngraph::op::Cosh), &runtime::cpu::CPU_Emitter::emit<op::Cosh>},
    {TI(ngraph::op::Tan), &runtime::cpu::CPU_Emitter::emit<op::Tan>},
    {TI(ngraph::op::Tanh), &runtime::cpu::CPU_Emitter::emit<op::Tanh>},
    {TI(ngraph::op::Asin), &runtime::cpu::CPU_Emitter::emit<op::Asin>},
    {TI(ngraph::op::Acos), &runtime::cpu::CPU_Emitter::emit<op::Acos>},
    {TI(ngraph::op::Atan), &runtime::cpu::CPU_Emitter::emit<op::Atan>},
    {TI(ngraph::op::ReplaceSlice), &runtime::cpu::CPU_Emitter::emit<op::ReplaceSlice>},
    {TI(ngraph::op::OneHot), &runtime::cpu::CPU_Emitter::emit<op::OneHot>},
    {TI(ngraph::op::Floor), &runtime::cpu::CPU_Emitter::emit<op::Floor>},
    {TI(ngraph::op::Ceiling), &runtime::cpu::CPU_Emitter::emit<op::Ceiling>},
    {TI(ngraph::op::Sqrt), &runtime::cpu::CPU_Emitter::emit<op::Sqrt>},
    {TI(ngraph::op::Convolution), &runtime::cpu::CPU_Emitter::emit<op::Convolution>},
    {TI(ngraph::op::ConvolutionBackpropFilters),
     &runtime::cpu::CPU_Emitter::emit<op::ConvolutionBackpropFilters>},
    {TI(ngraph::op::ConvolutionBackpropData),
     &runtime::cpu::CPU_Emitter::emit<op::ConvolutionBackpropData>},
    {TI(ngraph::op::GroupConvolution), &runtime::cpu::CPU_Emitter::emit<op::GroupConvolution>},
    {TI(ngraph::op::ConvolutionBias), &runtime::cpu::CPU_Emitter::emit<op::ConvolutionBias>},
    {TI(ngraph::op::ConvolutionRelu), &runtime::cpu::CPU_Emitter::emit<op::ConvolutionRelu>},
    {TI(ngraph::op::ConvolutionBiasAdd), &runtime::cpu::CPU_Emitter::emit<op::ConvolutionBiasAdd>},
    // conv+bias backprop for data share the same implementation as ConvolutionBackpropData
    {TI(ngraph::op::ConvolutionBiasBackpropFiltersBias),
     &runtime::cpu::CPU_Emitter::emit<op::ConvolutionBiasBackpropFiltersBias>},
    {TI(ngraph::runtime::cpu::op::ConvertLayout),
     &runtime::cpu::CPU_Emitter::emit<runtime::cpu::op::ConvertLayout>},
    {TI(ngraph::op::Not), &runtime::cpu::CPU_Emitter::emit<op::Not>},
    {TI(ngraph::op::MaxPool), &runtime::cpu::CPU_Emitter::emit<op::MaxPool>},
    {TI(ngraph::op::MaxPoolWithIndices), &runtime::cpu::CPU_Emitter::emit<op::MaxPoolWithIndices>},
    {TI(ngraph::op::Reverse), &runtime::cpu::CPU_Emitter::emit<op::Reverse>},
    {TI(ngraph::op::ReverseSequence), &runtime::cpu::CPU_Emitter::emit<op::ReverseSequence>},
    {TI(ngraph::op::Result), &runtime::cpu::CPU_Emitter::emit<op::Result>},
    {TI(ngraph::op::ReduceWindow), &runtime::cpu::CPU_Emitter::emit<op::ReduceWindow>},
    {TI(ngraph::op::SelectAndScatter), &runtime::cpu::CPU_Emitter::emit<op::SelectAndScatter>},
    {TI(ngraph::op::AvgPool), &runtime::cpu::CPU_Emitter::emit<op::AvgPool>},
    {TI(ngraph::op::AvgPoolBackprop), &runtime::cpu::CPU_Emitter::emit<op::AvgPoolBackprop>},
    {TI(ngraph::op::Pad), &runtime::cpu::CPU_Emitter::emit<op::Pad>},
    {TI(ngraph::op::BatchNorm), &runtime::cpu::CPU_Emitter::emit<op::BatchNorm>},
    {TI(ngraph::op::BatchNormRelu), &runtime::cpu::CPU_Emitter::emit<op::BatchNormRelu>},
    {TI(ngraph::op::BatchNormBackprop), &runtime::cpu::CPU_Emitter::emit<op::BatchNormBackprop>},
    {TI(ngraph::op::BoundedRelu), &runtime::cpu::CPU_Emitter::emit<op::BoundedRelu>},
    {TI(ngraph::op::Lstm), &runtime::cpu::CPU_Emitter::emit<op::Lstm>},
    {TI(ngraph::op::MaxPoolBackprop), &runtime::cpu::CPU_Emitter::emit<op::MaxPoolBackprop>},
    {TI(ngraph::op::MaxPoolWithIndicesBackprop),
     &runtime::cpu::CPU_Emitter::emit<op::MaxPoolWithIndicesBackprop>},
    {TI(ngraph::op::Product), &runtime::cpu::CPU_Emitter::emit<op::Product>},
    {TI(ngraph::op::Max), &runtime::cpu::CPU_Emitter::emit<op::Max>},
    {TI(ngraph::op::Min), &runtime::cpu::CPU_Emitter::emit<op::Min>},
    {TI(ngraph::op::Relu), &runtime::cpu::CPU_Emitter::emit<op::Relu>},
    {TI(ngraph::op::ReluBackprop), &runtime::cpu::CPU_Emitter::emit<op::ReluBackprop>},
    {TI(ngraph::op::Rnn), &runtime::cpu::CPU_Emitter::emit<op::Rnn>},
    {TI(ngraph::op::Sigmoid), &runtime::cpu::CPU_Emitter::emit<op::Sigmoid>},
    {TI(ngraph::op::SigmoidMultiply), &runtime::cpu::CPU_Emitter::emit<op::SigmoidMultiply>},
    {TI(ngraph::op::SigmoidMultiplyBackprop),
     &runtime::cpu::CPU_Emitter::emit<op::SigmoidMultiplyBackprop>},
    {TI(ngraph::op::Softmax), &runtime::cpu::CPU_Emitter::emit<op::Softmax>},
    {TI(ngraph::op::SigmoidBackprop), &runtime::cpu::CPU_Emitter::emit<op::SigmoidBackprop>},
    {TI(ngraph::op::And), &runtime::cpu::CPU_Emitter::emit<op::And>},
    {TI(ngraph::op::Or), &runtime::cpu::CPU_Emitter::emit<op::Or>},
    {TI(ngraph::runtime::cpu::op::LoopKernel),
     &runtime::cpu::CPU_Emitter::emit<runtime::cpu::op::LoopKernel>},
};

const size_t runtime::cpu::CPU_ExternalFunction::CPU_ExternalFunction::s_memory_pool_alignment =
    4096;

runtime::cpu::CPU_ExternalFunction::CPU_ExternalFunction(
    const shared_ptr<ngraph::Function>& function, bool release_function)
    : m_function(function)
    , m_release_function(release_function)
    , m_is_compiled(false)
    , m_compiled_function(nullptr)
    , m_emit_timing(false)
    , m_use_tbb(std::getenv("NGRAPH_CPU_USE_TBB") != nullptr)
    , m_function_name(function->get_name())
    , m_is_built(false)
    , m_direct_execution(std::getenv("NGRAPH_DEX") != nullptr)
{
}

runtime::cpu::CPU_ExternalFunction::~CPU_ExternalFunction()
{
}

void runtime::cpu::CPU_ExternalFunction::compile()
{
    if (m_is_compiled)
    {
        return;
    }

    m_mkldnn_emitter.reset(new MKLDNNEmitter());

    ngraph::pass::Manager pass_manager;

    //nv_cwi is required only by some frontends
    //in which case they should run this pass(CPUWorkspaceInsertion) explicitly
    NodeVector nv_cwi;
    pass_manager.register_pass<ngraph::pass::NopElimination>();
    // TODO (pruthvi): Enable all the disabeled RNN fusion graph pass after fixing
    // failing mxnet unit tests.
    // pass_manager.register_pass<runtime::cpu::pass::LSTMFusion>();
    // pass_manager.register_pass<runtime::cpu::pass::RNNFusion>();
    pass_manager.register_pass<ngraph::pass::AlgebraicSimplification>();
    // pass_manager.register_pass<runtime::cpu::pass::MultiLayerRNNFusion>();
    // pass_manager.register_pass<runtime::cpu::pass::ConcatInputs>();
    pass_manager.register_pass<runtime::cpu::pass::CPUBatchFusion>();
    pass_manager.register_pass<ngraph::pass::CommonSubexpressionElimination>();
    pass_manager.register_pass<ngraph::pass::CoreFusion>();
    pass_manager.register_pass<runtime::cpu::pass::CPUFusion>();
    pass_manager.register_pass<runtime::cpu::pass::CPUWorkspaceInsertion>(nv_cwi);
    pass_manager.register_pass<runtime::cpu::pass::CPUAssignment>(this);
    pass_manager.register_pass<runtime::cpu::pass::CPULayout>(this);
    pass_manager.register_pass<runtime::cpu::pass::CPUPostLayoutOptimizations>();
    pass_manager.register_pass<runtime::cpu::pass::CPUShuffleFolding>();
    pass_manager.register_pass<ngraph::pass::ResultCopyElimination>();
    pass_manager.register_pass<ngraph::pass::GetOutputElementElimination>();
    unordered_map<Node*, Node*> node_function_map;
    string common_function_string;
    auto femitter = bind(&ngraph::runtime::cpu::CPU_ExternalFunction::emit_op_as_function,
                         this,
                         placeholders::_1,
                         placeholders::_2);
    pass_manager.register_pass<ngraph::pass::CommonFunctionCollection>(
        femitter, node_function_map, common_function_string);
    pass_manager.register_pass<ngraph::pass::Liveness>();
    pass_manager.register_pass<ngraph::pass::MemoryLayout>(s_memory_pool_alignment, true);
    pass_manager.run_passes(m_function);

    unordered_map<shared_ptr<Function>, list<shared_ptr<Node>>> function_ordered_ops;
    for (shared_ptr<Function> current_function : pass_manager.get_state().get_functions())
    {
        function_ordered_ops.insert({current_function, current_function->get_ordered_ops()});
    }

    codegen::CodeWriter writer;

    writer << "//Generated by the nGraph CPU backend\n";
    if (m_use_tbb)
    {
        writer << "#undef __TBB_PREVIEW_LIGHTWEIGHT_POLICY \n";
        writer << "#define __TBB_PREVIEW_LIGHTWEIGHT_POLICY 1\n";
        writer << "#include <tbb/flow_graph.h>";
    }

    writer +=
        R"(
#include <cmath>
#include "ngraph/except.hpp"
#include "ngraph/runtime/aligned_buffer.hpp"
#include "ngraph/runtime/cpu/cpu_eigen_utils.hpp"
#include "ngraph/runtime/cpu/cpu_kernels.hpp"
#include "ngraph/runtime/cpu/cpu_runtime_context.hpp"
#include "ngraph/runtime/cpu/mkldnn_invoke.hpp"
#include "ngraph/runtime/reference/and.hpp"
#include "ngraph/runtime/reference/avg_pool.hpp"
#include "ngraph/runtime/reference/batch_norm.hpp"
#include "ngraph/runtime/reference/broadcast.hpp"
#include "ngraph/runtime/reference/concat.hpp"
#include "ngraph/runtime/reference/convolution.hpp"
#include "ngraph/runtime/reference/dot.hpp"
#include "ngraph/runtime/reference/max.hpp"
#include "ngraph/runtime/reference/max_pool.hpp"
#include "ngraph/runtime/reference/min.hpp"
#include "ngraph/runtime/reference/not.hpp"
#include "ngraph/runtime/reference/one_hot.hpp"
#include "ngraph/runtime/reference/or.hpp"
#include "ngraph/runtime/reference/pad.hpp"
#include "ngraph/runtime/reference/product.hpp"
#include "ngraph/runtime/reference/reduce.hpp"
#include "ngraph/runtime/reference/reduce_window.hpp"
#include "ngraph/runtime/reference/relu.hpp"
#include "ngraph/runtime/reference/replace_slice.hpp"
#include "ngraph/runtime/reference/reshape.hpp"
#include "ngraph/runtime/reference/result.hpp"
#include "ngraph/runtime/reference/reverse.hpp"
#include "ngraph/runtime/reference/reverse_sequence.hpp"
#include "ngraph/runtime/reference/select_and_scatter.hpp"
#include "ngraph/runtime/reference/slice.hpp"
#include "ngraph/runtime/reference/sum.hpp"
#include "ngraph/shape.hpp"
#include "ngraph/strides.hpp"
#include "ngraph/util.hpp"

using namespace ngraph::runtime::cpu::eigen;
using namespace ngraph::runtime;

)";

#ifdef NGRAPH_DISTRIBUTED
    writer << "#include <mpi.h>\n\n";
#endif

    string pch_header_source = writer.get_code();

    // The "dso_handle" symbol is required by __cxa_atexit()
    // which is enabled because the JIT uses it as the default mechanism
    // to register cleanup handlers. We use it, and not atexit(), because
    // atexit() happens too late, when the JIT is no longer alive

    writer << "void *__dso_handle = 0;\n\n";

    if (m_emit_timing)
    {
        writer << "// Declare debug timers\n";
        vector<string> names;
        size_t index = 0;
        for (shared_ptr<Function> current_function : pass_manager.get_state().get_functions())
        {
            for (shared_ptr<Node> node : function_ordered_ops.at(current_function))
            {
                if (!node->is_parameter() && !node->is_constant())
                {
                    names.push_back(node->get_name());
                    m_name_index_map.insert({node->get_name(), index++});
                }
            }
        }
        writer << "ngraph::stopwatch timers[" << names.size() << "];\n";
        writer << "extern \"C\" size_t get_debug_timer_count() { return " << names.size()
               << "; }\n";
        writer << "extern \"C\" const char* get_debug_timer_name(size_t index)\n";
        writer << "{\n";
        writer.indent++;
        writer << "static const char* timer_names[" << names.size() << "] =\n";
        writer << "{\n";
        writer.indent++;
        vector<string> quoted_names;
        for (const string& name : names)
        {
            quoted_names.push_back("\"" + name + "\"");
        }
        writer << emit_string_array(quoted_names, 100 - (4 * 2 + 1));
        writer << "\n};\n";
        writer.indent--;
        writer << "return timer_names[index];\n";
        writer.indent--;
        writer << "}\n";

        writer << "extern \"C\" const size_t get_debug_timer_microseconds(size_t index)\n";
        writer << "{\n";
        writer.indent++;
        writer << "return (index < " << names.size()
               << " ? timers[index].get_total_microseconds() : 0);\n";
        writer.indent--;
        writer << "}\n";

        writer << "extern \"C\" const size_t get_debug_timer_call_count(size_t index)\n";
        writer << "{\n";
        writer.indent++;
        writer << "return (index < " << names.size() << " ? timers[index].get_call_count() : 0);\n";
        writer.indent--;
        writer << "}\n";
        writer << "\n";
    }

    writer << "// Declare all constants\n";
    for (shared_ptr<Function> current_function : pass_manager.get_state().get_functions())
    {
        for (shared_ptr<Node> node : function_ordered_ops.at(current_function))
        {
            const ngraph::op::Constant* c = dynamic_cast<ngraph::op::Constant*>(node.get());
            if (c)
            {
                m_active_constants.push_back(node);
                shared_ptr<descriptor::TensorView> tv = node->get_outputs()[0].get_tensor_view();
                string type = tv->get_tensor().get_element_type().c_type_string();
                writer << "static " << type << "* " << tv->get_tensor().get_name() << " = (("
                       << type << "*)(" << c->get_data_ptr() << "));\n";
                m_variable_name_map[tv->get_tensor().get_name()] = tv->get_tensor().get_name();
            }
        }
    }

    writer << "// Declare all functions\n";
    for (shared_ptr<Function> f : pass_manager.get_state().get_functions())
    {
        writer << "extern \"C\" void " << f->get_name()
               << "(void** inputs, void** outputs, cpu::CPURuntimeContext* ctx);\n";
    }
    writer << "\n";

    writer << common_function_string << "\n";

    for (shared_ptr<Function> current_function : pass_manager.get_state().get_functions())
    {
        auto ordered_ops = function_ordered_ops.at(current_function);
        set<string> output_names;
        for (shared_ptr<Node> op : current_function->get_results())
        {
            shared_ptr<descriptor::TensorView> tv = op->get_output_tensor_view();
            output_names.insert(tv->get_tensor().get_name());
        }
        set<descriptor::TensorView*> constants;
        for (shared_ptr<Node> node : ordered_ops)
        {
            if (dynamic_cast<ngraph::op::Constant*>(node.get()))
            {
                shared_ptr<descriptor::TensorView> tv = node->get_outputs()[0].get_tensor_view();
                constants.insert(tv.get());
            }
        }

        bool temporaries_used = false;
        size_t worst_case_tmp_size = 0;
        for (shared_ptr<Node> node : ordered_ops)
        {
            if (node->liveness_new_list.size() > 0)
            {
                temporaries_used = true;
                for (descriptor::Tensor* tensor : node->liveness_new_list)
                {
                    worst_case_tmp_size += tensor->size();
                }
            }
        }
        if (temporaries_used)
        {
            m_memory_buffer_sizes.push_back(current_function->get_temporary_pool_size());
        }

        // Indexing for Control Flags
        std::map<std::string, size_t> tensor_index_map;
        std::map<std::string, size_t> param_index_map;
        size_t tensor_index = 0;
        for (shared_ptr<Node> node : ordered_ops)
        {
            if (!node->is_parameter() && !node->is_constant())
            {
                for (const descriptor::Input& input : node->get_inputs())
                {
                    const descriptor::Output& output = input.get_output();
                    shared_ptr<descriptor::TensorView> tv = output.get_tensor_view();
                    tensor_index_map.insert({tv->get_tensor().get_name(), tensor_index++});
                }
            }
        }

        writer << "bool " << current_function->get_name() << "_t_en[" << tensor_index << "];\n";
        writer << "bool " << current_function->get_name() << "_init = true;\n";

        writer << "extern \"C\" void " << current_function->get_name();
        writer << "(void** inputs, void** outputs, cpu::CPURuntimeContext* ctx)\n";
        writer << "{\n";
        writer.indent++;

        // Execution tracing support
        if (runtime::cpu::IsTracingEnabled() && current_function->get_name() == m_function_name)
        {
            writer << "cpu::Timestamp start_ts;\n"
                   << "int profiler_count = 0;\n\n";
        }

        if (temporaries_used)
        {
            writer << "size_t pool_base_ptr = (size_t) ctx->memory_buffers["
                   << m_memory_buffer_sizes.size() - 1 << "]->get_ptr();\n";
            writer << "\n";

            // Add temporaries to the variable name map
            for (shared_ptr<Node> node : ordered_ops)
            {
                for (descriptor::Tensor* tensor : node->liveness_new_list)
                {
                    stringstream ss;
                    ss << "((" << tensor->get_element_type().c_type_string()
                       << "*)(pool_base_ptr + " << tensor->get_pool_offset() << "))";
                    m_variable_name_map[tensor->get_name()] = ss.str();
                }
            }
        }

        writer << "bool* t_en = (bool*)" << current_function->get_name() << "_t_en;\n";

        if (m_use_tbb)
        {
            writer << "\n";
            writer << "if (" << current_function->get_name() << "_init) {\n";
            writer.indent++;
            writer << "tbb::flow::continue_node<tbb::flow::continue_msg, tbb::flow::lightweight>* "
                      "flowgraph_node_start"
                   << " = new tbb::flow::continue_node<tbb::flow::continue_msg, "
                      "tbb::flow::lightweight>"
                      "(*(ctx->G), [&](const tbb::flow::continue_msg &msg)\n{});\n";
        }

        // Add inputs to the variable name map
        size_t arg_index = 0;
        for (shared_ptr<ngraph::op::Parameter> param : current_function->get_parameters())
        {
            for (size_t i = 0; i < param->get_output_size(); ++i)
            {
                shared_ptr<descriptor::TensorView> tv = param->get_output_tensor_view(i);
                const element::Type& et = tv->get_tensor_view_type()->get_element_type();
                string type = et.c_type_string();
                stringstream ss;
                ss << "((" << type << "*)(inputs[" << arg_index << "]))";
                m_variable_name_map[tv->get_tensor().get_name()] = ss.str();
                param_index_map[tv->get_tensor().get_name()] = arg_index;
                arg_index++;
            }
        }

        // Add outputs to the variable name map
        for (size_t i = 0; i < current_function->get_output_size(); ++i)
        {
            shared_ptr<Node> op = current_function->get_output_op(i);
            shared_ptr<descriptor::TensorView> tv = op->get_output_tensor_view();
            string type = tv->get_tensor_view_type()->get_element_type().c_type_string();
            stringstream ss;
            ss << "((" << type << "*)(outputs[" << i << "]))";
            m_variable_name_map[tv->get_tensor().get_name()] = ss.str();

            //it should be safe to assign both descriptors to one output*
            //since needs_copy == false makes `op::Result` an nop
            auto res = std::dynamic_pointer_cast<ngraph::op::Result>(op);
            if (!res->needs_copy())
            {
                shared_ptr<descriptor::TensorView> itv =
                    res->get_inputs().at(0).get_output().get_tensor_view();

                auto output_name = ss.str();
                m_variable_name_map[itv->get_tensor().get_name()] = ss.str();
                propagate_in_place_output(&(res->get_inputs().at(0).get_output()), output_name);
            }
        }

        for (shared_ptr<Node> node : ordered_ops)
        {
            auto& n = *node; // Work around a compiler warning (*node inside typeid may have effects
            // with shared pointers, which is fine here but clang doesn't like it.)
            auto handler = dispatcher.find(type_index(typeid(n)));
            if (handler == dispatcher.end())
            {
                throw ngraph_error("Unhandled op during code generation : " + node->description());
            }
            vector<TensorViewWrapper> in;
            vector<string> node_input_names;
            vector<string> node_output_names;
            for (const descriptor::Input& input : node->get_inputs())
            {
                const descriptor::Output& output = input.get_output();
                shared_ptr<descriptor::TensorView> tv = output.get_tensor_view();
                in.push_back(
                    TensorViewWrapper(tv, m_variable_name_map[tv->get_tensor().get_name()]));
                node_input_names.emplace_back(tv->get_tensor().get_name());
            }
            vector<TensorViewWrapper> out;
            for (const descriptor::Output& output : node->get_outputs())
            {
                shared_ptr<descriptor::TensorView> tv = output.get_tensor_view();
                out.push_back(
                    TensorViewWrapper(tv, m_variable_name_map[tv->get_tensor().get_name()]));
                node_output_names.emplace_back(tv->get_tensor().get_name());
            }

            // Emit operation prologue
            if (!node->is_parameter() && !node->is_constant())
            {
                if (current_function->get_name() == m_function_name)
                {
                    m_op_attrs.emplace_back(
                        node->description(), node_output_names, node_input_names);
                }
                if (m_use_tbb)
                {
                    writer << "tbb::flow::continue_node<tbb::flow::continue_msg, "
                              "tbb::flow::lightweight>* "
                              "flowgraph_node_"
                           << node->get_name()
                           << " = new tbb::flow::continue_node<tbb::flow::continue_msg, "
                              "tbb::flow::lightweight>"
                              "(*(ctx->G), [&](const tbb::flow::continue_msg &msg)\n{\n";
                    writer.indent++;
                }
                if (runtime::cpu::IsTracingEnabled() &&
                    current_function->get_name() == m_function_name)
                {
                    writer << "start_ts = cpu::Clock::now();\n";
                }
            }

            if (!node->is_parameter() && !node->is_constant())
            {
                writer << "\n// " << node->get_name() << "(";
                vector<string> parameter_nodes = node_input_names;
                parameter_nodes.insert(
                    parameter_nodes.end(), node_output_names.begin(), node_output_names.end());
                writer << join(parameter_nodes);
                writer << ")\n";
            }

            // Emit operation body
            if (!node->is_parameter() && !node->is_constant())
            {
                emit_debug_function_entry(writer, node.get(), in, out);
            }

            // Op Control
            if (!node->is_parameter() && !node->is_constant())
            {
                writer << "if (" << current_function->get_name() << "_init ";
                for (const descriptor::Input& input : node->get_inputs())
                {
                    const descriptor::Output& output = input.get_output();
                    shared_ptr<descriptor::TensorView> tv = output.get_tensor_view();
                    auto input_name = tv->get_tensor().get_name();

                    if (output.get_node()->is_parameter())
                    {
                        writer << " || ctx->p_en[" << param_index_map[input_name] << "]";
                    }
                    else if (!output.get_node()->is_constant())
                    {
                        writer << " || t_en[" << tensor_index_map[input_name] << "]";
                    }
                }

                // Always enable nodes computing output tensors or nodes whose outputs might get
                // overwritten due to inplace kernels
                if (computes_result(node.get()) || possibly_overwritten(node.get()))
                {
                    writer << " || 1";
                }
                writer << ") {\n";
                writer.indent++;
            }

            auto it = node_function_map.find(node.get());
            if (it == node_function_map.end())
            {
                handler->second(this, writer, node.get(), in, out);
            }
            else
            {
                string func_name =
                    ngraph::pass::CommonFunctionCollection::create_function_name(*it->second);
                vector<string> names;
                for (const TensorViewWrapper& tv : in)
                {
                    names.push_back(tv.get_name());
                }
                for (const TensorViewWrapper& tv : out)
                {
                    names.push_back(tv.get_name());
                }
                writer << func_name << "(" << join(names) << ", ctx);\n";
            }

            //skip multi-output nodes since they would be covered by GetOutputElement
            if (node->get_output_size() == 1 &&
                //skip non-FP nodes
                (node->get_element_type() == element::f32 ||
                 node->get_element_type() == element::f64))
            {
                //check inputs and constants?
                if ((!node->is_parameter() && !node->is_constant()) ||
                    std::getenv("NGRAPH_CPU_CHECK_PARMS_AND_CONSTS"))
                {
                    if (std::getenv("NGRAPH_CPU_NAN_CHECK"))
                    {
                        generate_isnan_isinf_check(writer, node, out, "std::isnan");
                    }

                    if (std::getenv("NGRAPH_CPU_INF_CHECK"))
                    {
                        generate_isnan_isinf_check(writer, node, out, "std::isinf");
                    }
                }
            }

            // Emit operation epilogue
            if (!node->is_parameter() && !node->is_constant())
            {
                for (auto output_name : node_output_names)
                {
                    writer << "t_en[" << tensor_index_map[output_name] << "] = true;\n";
                }
                writer.indent--;
                writer << "} else {\n";
                writer.indent++;
                for (auto output_name : node_output_names)
                {
                    writer << "t_en[" << tensor_index_map[output_name] << "] = false;\n";
                }
                writer.indent--;
                writer << "}\n";
                emit_debug_function_exit(writer, node.get(), in, out);
                if (runtime::cpu::IsTracingEnabled() &&
                    current_function->get_name() == m_function_name)
                {
                    writer << "ctx->op_durations[profiler_count++] = "
                           << "(std::chrono::duration_cast<cpu::Timescale>(cpu::Clock::now() - "
                              "start_ts)).count();\n";
                }
                if (m_use_tbb)
                {
                    writer.indent--;
                    writer << "});\n";
                }
            }
        }

        if (m_use_tbb)
        {
            writer << "\n";
            // Build the flow graph

            traverse_nodes(current_function, [&writer](shared_ptr<Node> n) {
                if (!n->is_parameter() && !n->is_constant())
                {
                    bool is_head = true;
                    for (auto arg : n->get_arguments())
                    {
                        if (!arg->is_parameter() && !arg->is_constant())
                        {
                            is_head = false;
                            writer << "tbb::flow::make_edge(*flowgraph_node_" << arg->get_name()
                                   << ", *flowgraph_node_" << n->get_name() << ");\n";
                        }
                    }
                    if (is_head)
                    {
                        writer << "tbb::flow::make_edge(*flowgraph_node_start"
                               << ", *flowgraph_node_" << n->get_name() << ");\n";
                    }
                }
            });

            writer.indent--;
            writer << "}\n";

            // Execute the flow graph
            writer << "(static_cast<tbb::flow::continue_node<tbb::flow::continue_msg, "
                      "tbb::flow::lightweight>*>(&(*(ctx->G->begin()))))"
                   << "->try_put(tbb::flow::continue_msg());\n";
            writer << "try { ctx->G->wait_for_all(); } catch(...) { throw; }\n";
        }
        writer << current_function->get_name() << "_init = false;\n";

        writer.indent--;
        // End generated function
        writer += "}\n\n";
    }

    // TODO: Cleanup and make this a utility function
    file_util::make_directory(s_output_dir);
    string filename = file_util::path_join(s_output_dir, m_function_name + "_codegen.cpp");
    ofstream out(filename);
    string code = writer.get_code();
    out << code;
    out.close();

    m_compiler.reset(new codegen::Compiler());
    m_execution_engine.reset(new codegen::ExecutionEngine());

    m_compiler->set_precompiled_header_source(pch_header_source);

    auto codegen_module = m_compiler->compile(code);

    if (codegen_module == nullptr)
    {
        throw runtime_error("function failed to compile");
    }
    m_execution_engine->add_module(codegen_module);
    m_execution_engine->finalize();
    m_compiled_function = m_execution_engine->find_function<EntryPoint_t>(m_function_name);

    if (m_compiled_function == nullptr)
    {
        throw runtime_error("could not find compiled function");
    }

    // Store layouts assigned for arguments
    for (const auto& parameter : m_function->get_parameters())
    {
        for (size_t i = 0; i < parameter->get_output_size(); ++i)
        {
            auto tv = parameter->get_output_tensor_view(i);
            if (tv->get_tensor_view_layout() == nullptr)
            {
                throw ngraph_error("layout missing on function parameter's tensor view: " +
                                   tv->get_name());
            }
            parameter_layout_descriptors.emplace_back(
                static_pointer_cast<runtime::cpu::LayoutDescriptor>(tv->get_tensor_view_layout()));
        }
    }

    // Store layouts assigned for results
    if (!result_layout_descriptors.empty())
    {
        throw ngraph_error("Function output layouts should not be pre-assigned");
    }
    for (size_t i = 0; i < m_function->get_output_size(); ++i)
    {
        const auto& output = m_function->get_output_op(i);
        for (size_t j = 0; j < output->get_output_size(); ++j)
        {
            auto tv = output->get_output_tensor_view(j);
            if (tv->get_tensor_view_layout() == nullptr)
            {
                throw ngraph_error("layout missing on function output tensor: " + tv->get_name());
            }
            result_layout_descriptors.emplace_back(
                static_pointer_cast<runtime::cpu::LayoutDescriptor>(tv->get_tensor_view_layout()));
        }
    }

    m_is_compiled = true;
    if (m_release_function)
    {
        release_function();
    }
}

void runtime::cpu::CPU_ExternalFunction::propagate_in_place_output(
    ngraph::descriptor::Output* res_src_output, std::string output_name)
{
    //we start with a particular output
    //which is an argument to a given op::Result
    size_t offset = res_src_output->get_tensor().get_pool_offset();
    auto it = res_src_output;

    bool propagate_further = false;
    do
    {
        propagate_further = false;
        auto arg = std::dynamic_pointer_cast<ngraph::op::Op>(it->get_node());
        if (!arg)
        {
            break;
        }
        if (auto op_annotations = arg->get_op_annotations())
        {
            auto oi_pairs = op_annotations->get_in_place_oi_pairs();
            if (oi_pairs.count(it->get_index()) != 0)
            {
                size_t input_index = oi_pairs.at(it->get_index());
                auto& input_tensor = arg->get_inputs().at(input_index).get_tensor();
                if (input_tensor.get_pool_offset() == offset &&
                    !arg->get_inputs().at(input_index).get_output().get_node()->is_parameter())
                {
                    NGRAPH_DEBUG << "Reusing " << output_name << " for " << input_tensor.get_name();
                    m_variable_name_map[input_tensor.get_name()] = output_name;
                    it = &arg->get_inputs().at(input_index).get_output();
                    propagate_further = true;
                }
            }
        }
    } while (propagate_further);
}

void runtime::cpu::CPU_ExternalFunction::build()
{
    if (m_is_built)
    {
        return;
    }

    m_mkldnn_emitter.reset(new MKLDNNEmitter());

    ngraph::pass::Manager pass_manager;

    //nv_cwi is required only by some frontends
    //in which case they should run this pass(CPUWorkspaceInsertion) explicitly
    NodeVector nv_cwi;
    pass_manager.register_pass<ngraph::pass::NopElimination>();
    pass_manager.register_pass<runtime::cpu::pass::LSTMFusion>();
    pass_manager.register_pass<runtime::cpu::pass::RNNFusion>();
    pass_manager.register_pass<runtime::cpu::pass::ConcatInputs>();
    pass_manager.register_pass<ngraph::pass::AlgebraicSimplification>();
    pass_manager.register_pass<ngraph::pass::CommonSubexpressionElimination>();
    pass_manager.register_pass<ngraph::pass::CoreFusion>();
    pass_manager.register_pass<runtime::cpu::pass::CPUFusion>();
    pass_manager.register_pass<runtime::cpu::pass::CPUWorkspaceInsertion>(nv_cwi);
    pass_manager.register_pass<runtime::cpu::pass::CPUAssignment>(this);
    pass_manager.register_pass<runtime::cpu::pass::CPULayout>(this);
    pass_manager.register_pass<runtime::cpu::pass::CPUPostLayoutOptimizations>();
    pass_manager.register_pass<runtime::cpu::pass::CPUShuffleFolding>();
    pass_manager.register_pass<ngraph::pass::ResultCopyElimination>();
    pass_manager.register_pass<ngraph::pass::GetOutputElementElimination>();
    pass_manager.register_pass<ngraph::pass::Liveness>();
    pass_manager.register_pass<ngraph::pass::MemoryLayout>(s_memory_pool_alignment, true);
    pass_manager.run_passes(m_function, false);

    // Store layouts assigned for arguments
    for (const auto& parameter : m_function->get_parameters())
    {
        for (size_t i = 0; i < parameter->get_output_size(); ++i)
        {
            auto tv = parameter->get_output_tensor_view(i);
            if (tv->get_tensor_view_layout() == nullptr)
            {
                throw ngraph_error("layout missing on function parameter's tensor view: " +
                                   tv->get_name());
            }
            parameter_layout_descriptors.emplace_back(
                static_pointer_cast<runtime::cpu::LayoutDescriptor>(tv->get_tensor_view_layout()));
        }
    }

    // Store layouts assigned for results
    if (!result_layout_descriptors.empty())
    {
        throw ngraph_error("Function output layouts should not be pre-assigned");
    }
    for (size_t i = 0; i < m_function->get_output_size(); ++i)
    {
        const auto& output = m_function->get_output_op(i);
        for (size_t j = 0; j < output->get_output_size(); ++j)
        {
            auto tv = output->get_output_tensor_view(j);
            if (tv->get_tensor_view_layout() == nullptr)
            {
                throw ngraph_error("layout missing on function output tensor: " + tv->get_name());
            }
            result_layout_descriptors.emplace_back(
                static_pointer_cast<runtime::cpu::LayoutDescriptor>(tv->get_tensor_view_layout()));
        }
    }

    // Build executor
    // Inputs
    size_t arg_index = 0;
    for (auto& param : m_function->get_parameters())
    {
        for (size_t i = 0; i < param->get_output_size(); ++i)
        {
            shared_ptr<descriptor::TensorView> tv = param->get_output_tensor_view(i);
            function_input_index[tv->get_tensor().get_name()] = arg_index;
            arg_index++;
        }
    }

    // Outputs
    for (size_t i = 0; i < m_function->get_output_size(); ++i)
    {
        shared_ptr<Node> op = m_function->get_output_op(i);
        shared_ptr<descriptor::TensorView> tv = op->get_output_tensor_view();
        function_output_index[tv->get_tensor().get_name()] = i;

        auto res = std::dynamic_pointer_cast<ngraph::op::Result>(op);
        if (!res->needs_copy())
        {
            shared_ptr<descriptor::TensorView> itv =
                res->get_inputs().at(0).get_output().get_tensor_view();
            function_output_index[itv->get_tensor().get_name()] = i;
        }
    }

    // Intermediates
    if (m_function->get_temporary_pool_size())
    {
        m_memory_buffer_sizes.push_back(m_function->get_temporary_pool_size());

        for (auto& node : m_function->get_ordered_ops())
        {
            for (auto tensor : node->liveness_new_list)
            {
                intermediates_offsets[tensor->get_name()] = tensor->get_pool_offset();
            }
        }
    }

    // Constants
    for (auto& node : m_function->get_ordered_ops())
    {
        const auto c = dynamic_cast<ngraph::op::Constant*>(node.get());
        if (c)
        {
            auto tv = node->get_outputs()[0].get_tensor_view();
            tensor_data[tv->get_tensor().get_name()] = const_cast<void*>(c->get_data_ptr());
        }
    }

    for (shared_ptr<Node> node : m_function->get_ordered_ops())
    {
        if (node->is_parameter() || node->is_constant())
        {
            continue;
        }
        auto& n = *node; // Work around a compiler warning (*node inside typeid may have effects
        // with shared pointers, which is fine here but clang doesn't like it.)
        auto handler = build_dispatcher.find(type_index(typeid(n)));
        if (handler == build_dispatcher.end())
        {
            throw ngraph_error("Unhandled op during code generation : " + node->description());
        }
        vector<TensorViewWrapper> in;
        vector<string> in_names;
        for (const descriptor::Input& input : node->get_inputs())
        {
            const descriptor::Output& output = input.get_output();
            shared_ptr<descriptor::TensorView> tv = output.get_tensor_view();
            in.push_back(TensorViewWrapper(tv, tv->get_tensor().get_name()));
            in_names.push_back(tv->get_tensor().get_name());
        }
        vector<TensorViewWrapper> out;
        vector<string> out_names;
        for (const descriptor::Output& output : node->get_outputs())
        {
            shared_ptr<descriptor::TensorView> tv = output.get_tensor_view();
            out.push_back(TensorViewWrapper(tv, tv->get_tensor().get_name()));
            out_names.push_back(tv->get_tensor().get_name());
        }

        m_op_attrs.emplace_back(node->description(), out_names, in_names);

        size_t functor_count = functors.size();
        handler->second(this, node.get(), in, out);

        bool disable_caching = computes_result(node.get()) || possibly_overwritten(node.get());
        auto enable = [&, in_names, out_names, disable_caching](CPURuntimeContext* ctx) -> bool {
            bool en = false;
            for (const auto& name : in_names)
            {
                if (tensor_stale[name] || disable_caching)
                {
                    en = true;
                }
            }
            for (const auto& name : out_names)
            {
                tensor_stale[name] = en;
            }
            return en;
        };

        enables.emplace_back(make_pair(enable, functors.size() - functor_count));
        enable_nodename_list.emplace_back(make_pair(enable, node->get_name()));
    }

    executor = [&](CPURuntimeContext* ctx, vector<void*>& inputs, vector<void*>& outputs) {
        static bool first_iteration = true;
        cpu::Timestamp start_ts;
        int profiler_count = 0;

        for (auto& p : intermediates_offsets)
        {
            tensor_data[p.first] =
                static_cast<uint8_t*>(ctx->memory_buffers[0]->get_ptr()) + p.second;
        }

        for (const auto& p : function_input_index)
        {
            tensor_data[p.first] = inputs[p.second];
            tensor_stale[p.first] = ctx->p_en[p.second];
        }

        for (const auto& p : function_output_index)
        {
            tensor_data[p.first] = outputs[p.second];
        }

        auto functor = functors.begin();
        if (m_use_tbb)
        {
            // Build the flow graph
            if (first_iteration)
            {
                std::unordered_map<
                    std::string,
                    tbb::flow::continue_node<tbb::flow::continue_msg, tbb::flow::lightweight>*>
                    nodename_tbbnode_map;
                tbb::flow::continue_node<tbb::flow::continue_msg,
                                         tbb::flow::lightweight>* flowgraph_node_start =
                    new tbb::flow::continue_node<tbb::flow::continue_msg, tbb::flow::lightweight>(
                        *(ctx->G), [&](const tbb::flow::continue_msg& msg) {});
                auto it = enable_nodename_list.begin();
                for (const auto& p : enables)
                {
                    tbb::flow::continue_node<tbb::flow::continue_msg, tbb::flow::lightweight>*
                        flowgraph_node = new tbb::flow::continue_node<tbb::flow::continue_msg,
                                                                      tbb::flow::lightweight>(
                            *(ctx->G), [&](const tbb::flow::continue_msg& msg) {
                                if (p.first(ctx) || first_iteration)
                                {
                                    for (size_t j = 0; j < p.second; j++)
                                    {
                                        (*functor)(ctx);
                                        std::advance(functor, 1);
                                    }
                                }
                                else
                                {
                                    std::advance(functor, p.second);
                                }
                            });
                    nodename_tbbnode_map.insert({it->second, flowgraph_node});
                    it++;
                }

                traverse_nodes(
                    m_function, [&flowgraph_node_start, &nodename_tbbnode_map](shared_ptr<Node> n) {
                        if (!n->is_parameter() && !n->is_constant())
                        {
                            bool is_head = true;
                            for (auto arg : n->get_arguments())
                            {
                                if (!arg->is_parameter() && !arg->is_constant())
                                {
                                    is_head = false;
                                    tbb::flow::make_edge(*(nodename_tbbnode_map[arg->get_name()]),
                                                         *(nodename_tbbnode_map[n->get_name()]));
                                }
                            }
                            if (is_head)
                            {
                                tbb::flow::make_edge(*flowgraph_node_start,
                                                     *(nodename_tbbnode_map[n->get_name()]));
                            }
                        }
                    });

                if (m_release_function)
                {
<<<<<<< HEAD
                    release_function();
=======
                    if (runtime::cpu::IsTracingEnabled())
                    {
                        start_ts = cpu::Clock::now();
                    }
                    (*functor)(ctx);
                    if (runtime::cpu::IsTracingEnabled())
                    {
                        ctx->op_durations[profiler_count++] =
                            (std::chrono::duration_cast<cpu::Timescale>(cpu::Clock::now() -
                                                                        start_ts))
                                .count();
                    }

                    std::advance(functor, 1);
>>>>>>> 8c1aad8f
                }
            }
            // Execute the flow graph
            (static_cast<
                 tbb::flow::continue_node<tbb::flow::continue_msg, tbb::flow::lightweight>*>(
                 &(*(ctx->G->begin()))))
                ->try_put(tbb::flow::continue_msg());
            try
            {
                ctx->G->wait_for_all();
            }
            catch (...)
            {
                throw;
            }
        }
        else
        {
            for (const auto& p : enables)
            {
<<<<<<< HEAD
                if (p.first(ctx) || first_iteration)
                {
                    for (size_t j = 0; j < p.second; j++)
                    {
                        (*functor)(ctx);
                        std::advance(functor, 1);
                    }
                }
                else
                {
                    std::advance(functor, p.second);
                }
=======
                if (runtime::cpu::IsTracingEnabled())
                {
                    for (size_t j = 0; j < p.second; j++)
                    {
                        ctx->op_durations[profiler_count++] = 0;
                    }
                }
                std::advance(functor, p.second);
>>>>>>> 8c1aad8f
            }
        }
        first_iteration = false;

        if (runtime::cpu::IsTracingEnabled())
        {
            assert(m_op_attrs.size() == profiler_count);
        }
    };

    m_is_built = true;

    if (m_release_function && !m_use_tbb)
    {
        release_function();
    }
}

shared_ptr<ngraph::runtime::cpu::CPU_CallFrame>
    runtime::cpu::CPU_ExternalFunction::make_call_frame()
{
    if (!m_is_compiled && !m_direct_execution)
    {
        compile();
    }

    if (!m_is_built && m_direct_execution)
    {
        build();
    }

    return make_shared<ngraph::runtime::cpu::CPU_CallFrame>(shared_from_this(),
                                                            m_compiled_function);
}

const runtime::cpu::LayoutDescriptorPtrs&
    runtime::cpu::CPU_ExternalFunction::get_parameter_layout_descriptors()
{
    return parameter_layout_descriptors;
}

const runtime::cpu::LayoutDescriptorPtrs&
    runtime::cpu::CPU_ExternalFunction::get_result_layout_descriptors()
{
    return result_layout_descriptors;
}

void runtime::cpu::CPU_ExternalFunction::emit_debug_function_entry(
    codegen::CodeWriter& writer,
    Node* node,
    const std::vector<TensorViewWrapper>& in,
    const std::vector<TensorViewWrapper>& out)
{
    if (m_emit_timing)
    {
        writer << "timers[" << m_name_index_map[node->get_name()] << "].start();\n";
    }
}

void runtime::cpu::CPU_ExternalFunction::emit_debug_function_exit(
    codegen::CodeWriter& writer,
    Node* node,
    const std::vector<TensorViewWrapper>& in,
    const std::vector<TensorViewWrapper>& out)
{
    if (m_emit_timing)
    {
        writer << "timers[" << m_name_index_map[node->get_name()] << "].stop();\n";
    }
}

bool runtime::cpu::CPU_ExternalFunction::is_functionally_identical(
    const Node& n1, const Node& n2, const unordered_map<const Node*, string>& node_cache)
{
    return node_cache.at(&n1) == node_cache.at(&n2);
}

string runtime::cpu::CPU_ExternalFunction::emit_op_as_function(const Node& node,
                                                               const string& function_name)
{
    codegen::CodeWriter writer;
    writer << "static void " << function_name << "(";
    writer.indent++;
    // Work around a compiler warning (*node inside typeid may have effects
    // with shared pointers, which is fine here but clang doesn't like it.)
    auto handler = dispatcher.find(type_index(typeid(node)));
    if (handler == dispatcher.end())
    {
        throw ngraph_error("Unhandled op during function emit : " + node.description());
    }
    vector<TensorViewWrapper> in;
    size_t arg_index = 0;
    set<string> arg_names;
    for (const descriptor::Input& input : node.get_inputs())
    {
        const descriptor::Output& output = input.get_output();
        shared_ptr<descriptor::TensorView> tv = output.get_tensor_view();
        TensorViewWrapper tvw{tv, "_arg" + to_string(arg_index)};
        if (!contains(arg_names, tvw.get_name()))
        {
            arg_names.insert(tvw.get_name());
            if (arg_index++ > 0)
            {
                writer << ",";
            }
            writer << "\n";
            writer << tvw.get_type() << "* " << tvw.get_name();
        }
        in.push_back(tvw);
    }
    vector<TensorViewWrapper> out;
    for (const descriptor::Output& output : node.get_outputs())
    {
        shared_ptr<descriptor::TensorView> tv = output.get_tensor_view();
        TensorViewWrapper tvw{tv, "_out" + to_string(arg_index)};
        if (arg_index++ > 0)
        {
            writer << ",";
        }
        writer << "\n";
        writer << tvw.get_type() << "* " << tvw.get_name();
        out.push_back(tvw);
    }
    writer << ",\ncpu::CPURuntimeContext* ctx";
    writer.indent--;
    writer << "\n)\n";
    writer << "{\n";
    writer.indent++;
    handler->second(this, writer, &node, in, out);
    writer.indent--;
    writer << "}\n";

    string rc = writer.get_code();
    if (function_name == "f")
    {
        rc = strip_comments(rc);
    }
    return rc;
}

string runtime::cpu::CPU_ExternalFunction::strip_comments(const string& s)
{
    stringstream out;
    for (size_t i = 0; i < s.size(); i++)
    {
        if (i < s.size() - 2)
        {
            if (s[i] == '/' && s[i + 1] == '/')
            {
                // line comment
                i += 2;
                while (s[i] != '\n')
                {
                    i++;
                }
                out << '\n';
            }
            else if (s[i] == '/' && s[i + 1] == '*')
            {
                // multi-line comment
                i += 2;
                while (!(s[i] == '*' && s[i + 1] == '/'))
                {
                    i++;
                }
                i++;
            }
            else
            {
                out << s[i];
            }
        }
        else
        {
            out << s[i];
        }
    }
    return out.str();
}<|MERGE_RESOLUTION|>--- conflicted
+++ resolved
@@ -1231,12 +1231,31 @@
                                 {
                                     for (size_t j = 0; j < p.second; j++)
                                     {
+                                        if (runtime::cpu::IsTracingEnabled())
+                                        {
+                                            start_ts = cpu::Clock::now();
+                                        }
                                         (*functor)(ctx);
+                                        if (runtime::cpu::IsTracingEnabled())
+                                        {
+                                            ctx->op_durations[profiler_count++] =
+                                                (std::chrono::duration_cast<cpu::Timescale>(cpu::Clock::now() -
+                                                                                            start_ts))
+                                                    .count();
+                                         }
+
                                         std::advance(functor, 1);
                                     }
                                 }
                                 else
                                 {
+                                    if (runtime::cpu::IsTracingEnabled())
+                                    {
+                                        for (size_t j = 0; j < p.second; j++)
+                                        {
+                                            ctx->op_durations[profiler_count++] = 0;
+                                        }
+                                    }
                                     std::advance(functor, p.second);
                                 }
                             });
@@ -1268,24 +1287,7 @@
 
                 if (m_release_function)
                 {
-<<<<<<< HEAD
                     release_function();
-=======
-                    if (runtime::cpu::IsTracingEnabled())
-                    {
-                        start_ts = cpu::Clock::now();
-                    }
-                    (*functor)(ctx);
-                    if (runtime::cpu::IsTracingEnabled())
-                    {
-                        ctx->op_durations[profiler_count++] =
-                            (std::chrono::duration_cast<cpu::Timescale>(cpu::Clock::now() -
-                                                                        start_ts))
-                                .count();
-                    }
-
-                    std::advance(functor, 1);
->>>>>>> 8c1aad8f
                 }
             }
             // Execute the flow graph
@@ -1306,29 +1308,37 @@
         {
             for (const auto& p : enables)
             {
-<<<<<<< HEAD
                 if (p.first(ctx) || first_iteration)
                 {
                     for (size_t j = 0; j < p.second; j++)
                     {
+                        if (runtime::cpu::IsTracingEnabled())
+                        {
+                            start_ts = cpu::Clock::now();
+                        }
                         (*functor)(ctx);
+                        if (runtime::cpu::IsTracingEnabled())
+                        {
+                            ctx->op_durations[profiler_count++] =
+                                (std::chrono::duration_cast<cpu::Timescale>(cpu::Clock::now() -
+                                                                            start_ts))
+                                    .count();
+                        }
+
                         std::advance(functor, 1);
                     }
                 }
                 else
                 {
+                    if (runtime::cpu::IsTracingEnabled())
+                    {
+                        for (size_t j = 0; j < p.second; j++)
+                        {
+                            ctx->op_durations[profiler_count++] = 0;
+                        }
+                    }
                     std::advance(functor, p.second);
                 }
-=======
-                if (runtime::cpu::IsTracingEnabled())
-                {
-                    for (size_t j = 0; j < p.second; j++)
-                    {
-                        ctx->op_durations[profiler_count++] = 0;
-                    }
-                }
-                std::advance(functor, p.second);
->>>>>>> 8c1aad8f
             }
         }
         first_iteration = false;
