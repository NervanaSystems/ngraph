--- conflicted
+++ resolved
@@ -429,9 +429,6 @@
     writer << "}\n";
 }
 
-<<<<<<< HEAD
-void runtime::cpu::CPU_ExternalFunction::compile(ngraph::pass::PassConfig& pass_config)
-=======
 static void generate_class_declarations(codegen::CodeWriter& writer)
 {
     writer << "// Declare all classes\n";
@@ -445,8 +442,7 @@
            << "\n";
 }
 
-void runtime::cpu::CPU_ExternalFunction::compile()
->>>>>>> 521e31fd
+void runtime::cpu::CPU_ExternalFunction::compile(ngraph::pass::PassConfig& pass_config)
 {
     if (m_is_compiled)
     {
