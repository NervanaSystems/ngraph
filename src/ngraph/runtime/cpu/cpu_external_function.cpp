--- conflicted
+++ resolved
@@ -1142,31 +1142,6 @@
 
     ngraph::pass::Manager pass_manager;
     register_common_passes(pass_manager);
-
-<<<<<<< HEAD
-    // nv_cwi is required only by some frontends
-    // in which case they should run this pass(CPUWorkspaceInsertion) explicitly
-    NodeVector nv_cwi;
-    pass_manager.register_pass<ngraph::pass::NopElimination>();
-    // TODO (pruthvi): Enable all the disabeled RNN fusion graph pass after fixing
-    // failing mxnet unit tests.
-    // pass_manager.register_pass<runtime::cpu::pass::LSTMFusion>();
-    // pass_manager.register_pass<runtime::cpu::pass::RNNFusion>();
-    // pass_manager.register_pass<runtime::cpu::pass::ConcatInputs>();
-    pass_manager.register_pass<ngraph::pass::AlgebraicSimplification>();
-    pass_manager.register_pass<runtime::cpu::pass::CPUBatchFusion>();
-    pass_manager.register_pass<ngraph::pass::CommonSubexpressionElimination>();
-    pass_manager.register_pass<ngraph::pass::CoreFusion>();
-    pass_manager.register_pass<runtime::cpu::pass::CPUFusion>();
-    pass_manager.register_pass<runtime::cpu::pass::CPUHorizontalFusion>();
-    pass_manager.register_pass<runtime::cpu::pass::CPUCollapseDims>();
-    pass_manager.register_pass<runtime::cpu::pass::CPUWorkspaceInsertion>(nv_cwi);
-    pass_manager.register_pass<runtime::cpu::pass::CPUAssignment>(this);
-    pass_manager.register_pass<runtime::cpu::pass::CPULayout>(this);
-    pass_manager.register_pass<runtime::cpu::pass::CPUPostLayoutOptimizations>();
-    pass_manager.register_pass<ngraph::pass::GetOutputElementElimination>();
-=======
->>>>>>> 71616162
     pass_manager.register_pass<ngraph::pass::Liveness>();
     pass_manager.register_pass<ngraph::pass::MemoryLayout>(size_t(s_memory_pool_alignment), true);
     pass_manager.run_passes(m_function, false);
