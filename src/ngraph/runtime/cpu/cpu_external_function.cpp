// ----------------------------------------------------------------------------
// Copyright 2017 Nervana Systems Inc.
// Licensed under the Apache License, Version 2.0 (the "License");
// you may not use this file except in compliance with the License.
// You may obtain a copy of the License at
//
//      http://www.apache.org/licenses/LICENSE-2.0
//
// Unless required by applicable law or agreed to in writing, software
// distributed under the License is distributed on an "AS IS" BASIS,
// WITHOUT WARRANTIES OR CONDITIONS OF ANY KIND, either express or implied.
// See the License for the specific language governing permissions and
// ----------------------------------------------------------------------------

#include <cstdlib>
#include <fstream>
#include <memory>
#include <string>
#include <tuple>
#include <typeindex>
#include <typeinfo>
#include <unordered_map>

#include "ngraph/codegen/code_writer.hpp"
#include "ngraph/codegen/compiler.hpp"
#include "ngraph/codegen/execution_engine.hpp"
#include "ngraph/descriptor/input.hpp"
#include "ngraph/descriptor/layout/dense_tensor_view_layout.hpp"
#include "ngraph/descriptor/output.hpp"
#include "ngraph/file_util.hpp"
#include "ngraph/function.hpp"
#include "ngraph/node.hpp"
#include "ngraph/ops/abs.hpp"
#include "ngraph/ops/acos.hpp"
#include "ngraph/ops/add.hpp"
#include "ngraph/ops/asin.hpp"
#include "ngraph/ops/atan.hpp"
#include "ngraph/ops/broadcast.hpp"
#include "ngraph/ops/ceiling.hpp"
#include "ngraph/ops/concatenate.hpp"
#include "ngraph/ops/constant.hpp"
#include "ngraph/ops/convert.hpp"
#include "ngraph/ops/convolution.hpp"
#include "ngraph/ops/cos.hpp"
#include "ngraph/ops/cosh.hpp"
#include "ngraph/ops/divide.hpp"
#include "ngraph/ops/dot.hpp"
#include "ngraph/ops/equal.hpp"
#include "ngraph/ops/exp.hpp"
#include "ngraph/ops/floor.hpp"
#include "ngraph/ops/function_call.hpp"
#include "ngraph/ops/greater.hpp"
#include "ngraph/ops/greater_eq.hpp"
#include "ngraph/ops/less.hpp"
#include "ngraph/ops/less_eq.hpp"
#include "ngraph/ops/log.hpp"
#include "ngraph/ops/maximum.hpp"
#include "ngraph/ops/minimum.hpp"
#include "ngraph/ops/multiply.hpp"
#include "ngraph/ops/negative.hpp"
#include "ngraph/ops/not.hpp"
#include "ngraph/ops/not_equal.hpp"
#include "ngraph/ops/one_hot.hpp"
#include "ngraph/ops/power.hpp"
#include "ngraph/ops/reduce.hpp"
#include "ngraph/ops/replace_slice.hpp"
#include "ngraph/ops/reshape.hpp"
#include "ngraph/ops/select.hpp"
#include "ngraph/ops/sign.hpp"
#include "ngraph/ops/sin.hpp"
#include "ngraph/ops/sinh.hpp"
#include "ngraph/ops/slice.hpp"
#include "ngraph/ops/sqrt.hpp"
#include "ngraph/ops/subtract.hpp"
#include "ngraph/ops/sum.hpp"
#include "ngraph/ops/tan.hpp"
#include "ngraph/ops/tanh.hpp"
#include "ngraph/ops/xla_get_tuple_element.hpp"
#include "ngraph/ops/xla_get_tuple_element.hpp"
#include "ngraph/ops/xla_tuple.hpp"
#include "ngraph/pass/assign_layout.hpp"
#include "ngraph/pass/dump_sorted.hpp"
#include "ngraph/pass/liveness.hpp"
#include "ngraph/pass/manager.hpp"
#include "ngraph/pass/memory_layout.hpp"
#include "ngraph/pass/topological_sort.hpp"
#include "ngraph/runtime/cpu/cpu_backend.hpp"
#include "ngraph/runtime/cpu/cpu_call_frame.hpp"
#include "ngraph/runtime/cpu/cpu_emitter.hpp"
#include "ngraph/runtime/cpu/cpu_external_function.hpp"

using namespace std;
using namespace ngraph;

static const string s_output_dir = "cpu_codegen";

class StaticInitializers
{
public:
    StaticInitializers() { ngraph::file_util::remove_directory(s_output_dir); }
};

static StaticInitializers s_static_initializers;

#define TI(x) type_index(typeid(x))

static const runtime::cpu::OpMap dispatcher{
    {TI(ngraph::op::Add), &runtime::cpu::CPU_Emitter::EmitAdd},
    {TI(ngraph::op::Dot), &runtime::cpu::CPU_Emitter::EmitDot},
    {TI(ngraph::op::Multiply), &runtime::cpu::CPU_Emitter::EmitMultiply},
    {TI(ngraph::op::Parameter), &runtime::cpu::CPU_Emitter::EmitNop},
    {TI(ngraph::op::XLAGetTupleElement), &runtime::cpu::CPU_Emitter::EmitGetOutputElement},
    {TI(ngraph::op::XLATuple), &runtime::cpu::CPU_Emitter::EmitTuple},
    {TI(ngraph::op::Abs), &runtime::cpu::CPU_Emitter::EmitAbs},
    {TI(ngraph::op::Concat), &runtime::cpu::CPU_Emitter::EmitConcat},
    {TI(ngraph::op::Divide), &runtime::cpu::CPU_Emitter::EmitDivide},
    {TI(ngraph::op::Equal), &runtime::cpu::CPU_Emitter::EmitEqual},
    {TI(ngraph::op::Greater), &runtime::cpu::CPU_Emitter::EmitGreater},
    {TI(ngraph::op::GreaterEq), &runtime::cpu::CPU_Emitter::EmitGreaterEq},
    {TI(ngraph::op::Less), &runtime::cpu::CPU_Emitter::EmitLess},
    {TI(ngraph::op::LessEq), &runtime::cpu::CPU_Emitter::EmitLessEq},
    {TI(ngraph::op::Log), &runtime::cpu::CPU_Emitter::EmitLog},
    {TI(ngraph::op::Maximum), &runtime::cpu::CPU_Emitter::EmitMaximum},
    {TI(ngraph::op::Minimum), &runtime::cpu::CPU_Emitter::EmitMinimum},
    {TI(ngraph::op::Negative), &runtime::cpu::CPU_Emitter::EmitNegative},
    {TI(ngraph::op::NotEqual), &runtime::cpu::CPU_Emitter::EmitNotEqual},
    {TI(ngraph::op::Power), &runtime::cpu::CPU_Emitter::EmitPower},
    {TI(ngraph::op::Select), &runtime::cpu::CPU_Emitter::EmitSelect},
    {TI(ngraph::op::Subtract), &runtime::cpu::CPU_Emitter::EmitSubtract},
    {TI(ngraph::op::Broadcast), &runtime::cpu::CPU_Emitter::EmitBroadcast},
    {TI(ngraph::op::Convert), &runtime::cpu::CPU_Emitter::EmitConvert},
    {TI(ngraph::op::Constant), &runtime::cpu::CPU_Emitter::EmitConstant},
    {TI(ngraph::op::Reshape), &runtime::cpu::CPU_Emitter::EmitReshape},
    {TI(ngraph::op::FunctionCall), &runtime::cpu::CPU_Emitter::EmitFunctionCall},
    {TI(ngraph::op::Reduce), &runtime::cpu::CPU_Emitter::EmitReduce},
    {TI(ngraph::op::Sign), &runtime::cpu::CPU_Emitter::EmitSign},
    {TI(ngraph::op::Slice), &runtime::cpu::CPU_Emitter::EmitSlice},
    {TI(ngraph::op::Sum), &runtime::cpu::CPU_Emitter::EmitSum},
    {TI(ngraph::op::Exp), &runtime::cpu::CPU_Emitter::EmitExp},
    {TI(ngraph::op::Sin), &runtime::cpu::CPU_Emitter::EmitSin},
    {TI(ngraph::op::Sinh), &runtime::cpu::CPU_Emitter::EmitSinh},
    {TI(ngraph::op::Cos), &runtime::cpu::CPU_Emitter::EmitCos},
    {TI(ngraph::op::Cosh), &runtime::cpu::CPU_Emitter::EmitCosh},
    {TI(ngraph::op::Tan), &runtime::cpu::CPU_Emitter::EmitTan},
    {TI(ngraph::op::Tanh), &runtime::cpu::CPU_Emitter::EmitTanh},
    {TI(ngraph::op::Asin), &runtime::cpu::CPU_Emitter::EmitAsin},
    {TI(ngraph::op::Acos), &runtime::cpu::CPU_Emitter::EmitAcos},
    {TI(ngraph::op::Atan), &runtime::cpu::CPU_Emitter::EmitAtan},
    {TI(ngraph::op::ReplaceSlice), &runtime::cpu::CPU_Emitter::EmitReplaceSlice},
    {TI(ngraph::op::OneHot), &runtime::cpu::CPU_Emitter::EmitOneHot},
    {TI(ngraph::op::Floor), &runtime::cpu::CPU_Emitter::EmitFloor},
    {TI(ngraph::op::Ceiling), &runtime::cpu::CPU_Emitter::EmitCeiling},
    {TI(ngraph::op::Sqrt), &runtime::cpu::CPU_Emitter::EmitSqrt},
    {TI(ngraph::op::Convolution), &runtime::cpu::CPU_Emitter::EmitConvolution},
    {TI(ngraph::op::Not), &runtime::cpu::CPU_Emitter::EmitNot},
};

runtime::cpu::CPU_ExternalFunction::CPU_ExternalFunction(
    const shared_ptr<ngraph::Function>& function, bool release_function)
    : ngraph::runtime::ExternalFunction(function, release_function)
    , m_compiled_function(nullptr)
    , m_emit_timing(std::getenv("NGRAPH_CPU_EMIT_TIMING") != nullptr)
    , m_use_tbb(std::getenv("NGRAPH_CPU_USE_TBB") != nullptr)
{
}

void runtime::cpu::CPU_ExternalFunction::compile()
{
    if (m_is_compiled)
    {
        return;
    }

    string function_name = m_function->get_name();
    string dump_filename = file_util::path_join(s_output_dir, function_name + "_ops.txt");

    pass::Manager pass_manager;
    pass_manager.register_pass<pass::TopologicalSort>();
    // For now, just make everyone row-major.
    pass_manager.register_pass<pass::AssignLayout<descriptor::layout::DenseTensorViewLayout>>();
    pass_manager.register_pass<pass::Liveness>();
    pass_manager.register_pass<pass::MemoryLayout>(64);
    pass_manager.register_pass<pass::DumpSorted>(dump_filename);
    pass_manager.run_passes(m_function);

    CPU_Emitter emitter;
    codegen::CodeWriter& writer = emitter.get_code_writer();

    writer +=
        R"(// Generated by the NGraph CPU backend
#include <cmath>

#include <tbb/flow_graph.h>

#include <Eigen/Dense>

#include "ngraph/runtime/aligned_buffer.hpp"
#include "ngraph/runtime/cpu/cpu_eigen_utils.hpp"
#include "ngraph/runtime/cpu/cpu_kernels.hpp"
#include "ngraph/runtime/kernel/broadcast.hpp"
#include "ngraph/runtime/kernel/concat.hpp"
#include "ngraph/runtime/kernel/convolution.hpp"
#include "ngraph/runtime/kernel/dot.hpp"
#include "ngraph/runtime/kernel/not.hpp"
#include "ngraph/runtime/kernel/one_hot.hpp"
#include "ngraph/runtime/kernel/reduce.hpp"
#include "ngraph/runtime/kernel/replace_slice.hpp"
#include "ngraph/runtime/kernel/slice.hpp"
#include "ngraph/runtime/kernel/sum.hpp"
#include "ngraph/util.hpp"

using namespace ngraph::runtime::cpu::eigen;
using namespace ngraph::runtime;

)";
    string pch_header_source = writer.get_code();

    // The "dso_handle" symbol is required by __cxa_atexit()
    // which is enabled because the JIT uses it as the default mechanism
    // to register cleanup handlers. We use it, and not atexit(), because
    // atexit() happens too late, when the JIT is no longer alive

    writer << "void *__dso_handle = 0;\n\n";

    if (m_emit_timing)
    {
        writer << "// Declare debug timers\n";
        vector<string> names;
        for (shared_ptr<Function> current_function : pass_manager.get_state().get_functions())
        {
            for (shared_ptr<Node> node : current_function->get_ordered_ops())
            {
                if (!node->is_parameter() && !node->is_constant())
                {
                    names.push_back(node->get_name());
                }
            }
        }
        for (const string& s : names)
        {
            writer << "ngraph::stopwatch timer_" << s << ";\n";
        }
        writer << "extern \"C\" size_t get_debug_timer_count() { return " << names.size()
               << "; }\n";
        writer << "extern \"C\" const char* get_debug_timer_name(size_t index)\n";
        writer << "{\n";
        writer.indent++;
        writer << "const char* rc;\n";
        writer << "switch(index)\n";
        writer << "{\n";
        for (size_t i = 0; i < names.size(); i++)
        {
            writer << "case " << i << ": rc = \"" << names[i] << "\"; break;\n";
        }
        writer << "default: rc = \"\";\n";
        writer << "}\n";
        writer << "return rc;\n";
        writer.indent--;
        writer << "}\n";
        writer << "extern \"C\" const size_t get_debug_timer_microseconds(size_t index)\n";
        writer << "{\n";
        writer.indent++;
        writer << "size_t rc;\n";
        writer << "switch(index)\n";
        writer << "{\n";
        for (size_t i = 0; i < names.size(); i++)
        {
            writer << "case " << i << ": rc = timer_" << names[i]
                   << ".get_total_microseconds(); break;\n";
        }
        writer << "default: rc = 0;\n";
        writer << "}\n";
        writer << "return rc;\n";
        writer.indent--;
        writer << "}\n";
        writer << "extern \"C\" const size_t get_debug_timer_call_count(size_t index)\n";
        writer << "{\n";
        writer.indent++;
        writer << "size_t rc;\n";
        writer << "switch(index)\n";
        writer << "{\n";
        for (size_t i = 0; i < names.size(); i++)
        {
            writer << "case " << i << ": rc = timer_" << names[i] << ".get_call_count(); break;\n";
        }
        writer << "default: rc = 0;\n";
        writer << "}\n";
        writer << "return rc;\n";
        writer.indent--;
        writer << "}\n";
        writer << "\n";
    }

    writer << "// Declare all constants\n";
    for (shared_ptr<Function> current_function : pass_manager.get_state().get_functions())
    {
        for (shared_ptr<Node> node : current_function->get_ordered_ops())
        {
            const op::Constant* c = dynamic_cast<op::Constant*>(node.get());
            if (c)
            {
                shared_ptr<descriptor::TensorView> tv = node->get_outputs()[0].get_tensor_view();
                auto c_value_strings = c->get_value_strings();
                writer << tv->get_tensor().get_element_type().c_type_string() << " "
                       << tv->get_tensor().get_name() << "[" << c_value_strings.size() << "] =\n";
                writer << "{\n";
                for (size_t i = 0; i < c_value_strings.size(); i++)
                {
                    writer << "    " << c_value_strings[i] << ",\n";
                }
                writer << "};\n\n";
            }
        }
    }

    writer << "// Declare all functions\n";
    for (shared_ptr<Function> f : pass_manager.get_state().get_functions())
    {
        writer << "extern \"C\" void " << f->get_name() << "(void** inputs, void** outputs);\n";
    }
    writer << "\n";

    for (shared_ptr<Function> current_function : pass_manager.get_state().get_functions())
    {
        set<string> output_names;
        for (const descriptor::Output* output : current_function->get_outputs())
        {
            shared_ptr<descriptor::TensorView> tv = output->get_tensor_view();
            output_names.insert(tv->get_tensor().get_name());
        }
        set<descriptor::TensorView*> constants;
        for (shared_ptr<Node> node : current_function->get_ordered_ops())
        {
            if (dynamic_cast<op::Constant*>(node.get()))
            {
                shared_ptr<descriptor::TensorView> tv = node->get_outputs()[0].get_tensor_view();
                constants.insert(tv.get());
            }
        }

        writer << "extern \"C\" void " << current_function->get_name();
        writer << "(void** inputs, void** outputs)\n";
        writer << "{\n";
        writer.indent++;

        if (m_use_tbb)
        {
            // TODO: This should be static but we don't codegen statics correctly yet
            writer << "tbb::flow::graph G;\n\n";
        }

        bool temporaries_used = false;
        for (shared_ptr<Node> node : current_function->get_ordered_ops())
        {
            if (node->liveness_new_list.size() > 0)
            {
                temporaries_used = true;
                break;
            }
        }
        if (temporaries_used)
        {
            size_t temp_pool_size = current_function->get_temporary_pool_size();
            writer << "// Allocate the memory pool\n";
            writer << "ngraph::runtime::AlignedBuffer memory_handler(" << temp_pool_size << ", "
                   << ngraph::runtime::cpu::alignment << ");\n";
            writer << "\n";

            writer << "// Define temporary tensors\n";
            for (shared_ptr<Node> node : current_function->get_ordered_ops())
            {
                for (descriptor::Tensor* tensor : node->liveness_new_list)
                {
                    writer << tensor->get_element_type().c_type_string() << "* "
                           << tensor->get_name() << " = ("
                           << tensor->get_element_type().c_type_string()
                           << "*)(memory_handler.get_ptr(" << tensor->get_pool_offset() << "));\n";
                }
            }
            writer << "\n";
        }

        writer << "// Define inputs\n";
        size_t arg_index = 0;
        for (shared_ptr<op::Parameter> param : current_function->get_parameters())
        {
            for (size_t i = 0; i < param->get_num_outputs(); ++i)
            {
                shared_ptr<descriptor::TensorView> tv = param->get_output_tensor_view(i);
                const element::Type& et = tv->get_tensor_view_type()->get_element_type();
                string type = et.c_type_string();
                writer << "" << type << "* " << tv->get_tensor().get_name() << " = static_cast<"
                       << type << "*>(inputs[" << arg_index << "]);\n";
                arg_index++;
            }
        }
        writer << "\n";

        writer << "// Define outputs\n";
        // create alias list
        size_t output_index = 0;
        unordered_map<descriptor::TensorView*, vector<size_t>> output_alias_map;
        vector<size_t> aliases;
        for (size_t i = 0; i < current_function->get_num_outputs(); ++i)
        {
            shared_ptr<Node> op = current_function->get_output_op(i);
            shared_ptr<descriptor::TensorView> otv = op->get_output_tensor_view();
            vector<size_t>& al = output_alias_map[otv.get()];
            al.push_back(output_index);
            if (al.size() > 1)
            {
                aliases.push_back(output_index);
            }
            output_index++;
        }

        output_index = 0;
<<<<<<< HEAD
        set<string> output_names;
        for (size_t i = 0; i < current_function->get_num_outputs(); ++i)
=======
        for (const descriptor::Output* output : current_function->get_outputs())
>>>>>>> 603a7d1a
        {
            shared_ptr<Node> op = current_function->get_output_op(i);
            shared_ptr<descriptor::TensorView> tv = op->get_output_tensor_view();
            const element::Type& et = tv->get_tensor_view_type()->get_element_type();
            bool parameter_as_output = false;
            for (shared_ptr<op::Parameter> param : current_function->get_parameters())
            {
                for (const descriptor::Output& pout : param->get_outputs())
                {
                    shared_ptr<descriptor::TensorView> ptv = pout.get_tensor_view();
                    if (tv == ptv)
                    {
                        parameter_as_output = true;
                        writer << "memcpy(static_cast<" << et.c_type_string() << "*>(outputs["
                               << output_index << "]), " << ptv->get_tensor().get_name() << ", "
                               << ptv->get_tensor().size() << ");\n";
                        break;
                    }
                }
            }
            if (!parameter_as_output && !contains(aliases, output_index))
            {
                if (contains(constants, tv.get()))
                {
                    writer << "memcpy(outputs[" << output_index << "], "
                           << tv->get_tensor().get_name() << ", " << tv->get_tensor().size()
                           << ");\n";
                }
                else
                {
                    string type = et.c_type_string();
                    writer << type << "* " << tv->get_tensor().get_name() << " = static_cast<"
                           << type << "*>(outputs[" << output_index << "]);\n";
                }
            }
            output_index++;
        }
        writer << "\n";

        for (shared_ptr<Node> node : current_function->get_ordered_ops())
        {
            auto& n = *node; // Work around a compiler warning (*node inside typeid may have effects
            // with shared pointers, which is fine here but clang doesn't like it.)
            auto handler = dispatcher.find(type_index(typeid(n)));
            if (handler == dispatcher.end())
            {
                throw ngraph_error("Unhandled op during code generation : " + node->description());
            }
            vector<TensorViewWrapper> in;
            for (const descriptor::Input& input : node->get_inputs())
            {
                const descriptor::Output& output = input.get_output();
                shared_ptr<descriptor::TensorView> tv = output.get_tensor_view();
                in.push_back(TensorViewWrapper(tv));
            }
            vector<TensorViewWrapper> out;
            for (const descriptor::Output& output : node->get_outputs())
            {
                shared_ptr<descriptor::TensorView> tv = output.get_tensor_view();
                out.push_back(TensorViewWrapper(tv));
            }

            // Emit operation prologue
            if (!node->is_parameter() && !node->is_constant())
            {
                if (m_use_tbb)
                {
                    writer << "tbb::flow::continue_node<tbb::flow::continue_msg> flowgraph_node_"
                           << node->get_name() << "(G, [&](const tbb::flow::continue_msg &msg) {\n";
                    writer.indent++;
                }
                if (m_emit_timing)
                {
                    emit_debug_function_entry(writer, node.get(), in, out);
                }
            }

            // Emit operation body
            handler->second(&emitter, node.get(), in, out);

            // Emit operation epilogue
            if (!node->is_parameter() && !node->is_constant())
            {
                handle_output_alias(writer, *node, output_alias_map);
                if (m_emit_timing)
                {
                    emit_debug_function_exit(writer, node.get(), in, out);
                }
                if (m_use_tbb)
                {
                    writer.indent--;
                    writer << "});\n";
                }
            }
        }

        if (m_use_tbb)
        {
            writer << "\n";
            // Build the flow graph
            vector<Node*> dependence_graph_heads;

            traverse_nodes(
                current_function, [&writer, &dependence_graph_heads](shared_ptr<Node> n) {
                    if (!n->is_parameter() && !n->is_constant())
                    {
                        bool is_head = true;
                        for (auto arg : n->get_input_ops())
                        {
                            if (!arg->is_parameter() && !arg->is_constant())
                            {
                                is_head = false;
                                writer << "tbb::flow::make_edge(flowgraph_node_" << arg->get_name()
                                       << ", flowgraph_node_" << n->get_name() << ");\n";
                            }
                        }
                        if (is_head)
                        {
                            dependence_graph_heads.emplace_back(n.get());
                        }
                    }
                });

            writer << "\n";

            // Execute the flow graph
            if (!dependence_graph_heads.empty())
            {
                for (Node* n : dependence_graph_heads)
                {
                    writer << "flowgraph_node_" << n->get_name()
                           << ".try_put(tbb::flow::continue_msg());\n";
                }
                writer << "try { G.wait_for_all(); } catch(...) { throw; }\n";
            }
        }

        writer.indent--;
        // End generated function
        writer += "}\n\n";
    }

    // TODO: Cleanup and make this a utility function

    file_util::make_directory(s_output_dir);
    string filename = file_util::path_join(s_output_dir, function_name + "_codegen.cpp");
    ofstream out(filename);
    string code = writer.get_code();
    out << code;
    out.close();

    m_compiler.reset(new codegen::Compiler());
    m_execution_engine.reset(new codegen::ExecutionEngine());

    m_compiler->set_precompiled_header_source(pch_header_source);

    auto llvm_module = m_compiler->compile(code);

    if (llvm_module == nullptr)
    {
        throw runtime_error("function failed to compile");
    }
    m_execution_engine->add_module(llvm_module);
    m_execution_engine->finalize();
    m_compiled_function = m_execution_engine->find_function<EntryPoint_t>(function_name);
    assert(m_compiled_function);

    m_is_compiled = true;
    if (m_release_function)
    {
        release_function();
    }
}

void runtime::cpu::CPU_ExternalFunction::handle_output_alias(
    codegen::CodeWriter& writer,
    const Node& node,
    const unordered_map<descriptor::TensorView*, vector<size_t>>& output_alias_map)
{
    for (const descriptor::Output& output : node.get_outputs())
    {
        shared_ptr<descriptor::TensorView> otv = output.get_tensor_view();
        auto it = output_alias_map.find(otv.get());
        if (it != output_alias_map.end())
        {
            const vector<size_t>& outputs = it->second;
            if (outputs.size() > 1)
            {
                writer << "{    // handle output alias for previous op\n";
                writer.indent++;
                for (size_t i = 1; i < outputs.size(); i++)
                {
                    writer << "memcpy(static_cast<void*>(outputs[" << outputs[i]
                           << "]), static_cast<void*>(outputs[" << outputs[0] << "]), "
                           << otv->get_tensor().size() << ");\n";
                }
                writer.indent--;
                writer << "}\n";
            }
        }
    }
}

shared_ptr<ngraph::runtime::CallFrame> runtime::cpu::CPU_ExternalFunction::make_call_frame()
{
    if (!m_is_compiled)
    {
        compile();
    }

    return make_shared<ngraph::runtime::cpu::CPU_CallFrame>(shared_from_this(),
                                                            m_compiled_function);
}

void runtime::cpu::CPU_ExternalFunction::emit_debug_function_entry(
    codegen::CodeWriter& writer,
    Node* node,
    const std::vector<TensorViewWrapper>& in,
    const std::vector<TensorViewWrapper>& out)
{
    writer << "timer_" << node->get_name() << ".start();\n";
}

void runtime::cpu::CPU_ExternalFunction::emit_debug_function_exit(
    codegen::CodeWriter& writer,
    Node* node,
    const std::vector<TensorViewWrapper>& in,
    const std::vector<TensorViewWrapper>& out)
{
    writer << "timer_" << node->get_name() << ".stop();\n\n";
}<|MERGE_RESOLUTION|>--- conflicted
+++ resolved
@@ -415,12 +415,7 @@
         }
 
         output_index = 0;
-<<<<<<< HEAD
-        set<string> output_names;
         for (size_t i = 0; i < current_function->get_num_outputs(); ++i)
-=======
-        for (const descriptor::Output* output : current_function->get_outputs())
->>>>>>> 603a7d1a
         {
             shared_ptr<Node> op = current_function->get_output_op(i);
             shared_ptr<descriptor::TensorView> tv = op->get_output_tensor_view();
