/*******************************************************************************
* Copyright 2017-2018 Intel Corporation
*
* Licensed under the Apache License, Version 2.0 (the "License");
* you may not use this file except in compliance with the License.
* You may obtain a copy of the License at
*
*     http://www.apache.org/licenses/LICENSE-2.0
*
* Unless required by applicable law or agreed to in writing, software
* distributed under the License is distributed on an "AS IS" BASIS,
* WITHOUT WARRANTIES OR CONDITIONS OF ANY KIND, either express or implied.
* See the License for the specific language governing permissions and
* limitations under the License.
*******************************************************************************/

#include <cstdlib>
#include <fstream>
#include <memory>
#include <string>
#include <tuple>
#include <typeindex>
#include <typeinfo>
#include <unordered_map>

#include "ngraph/codegen/code_writer.hpp"
#include "ngraph/codegen/compiler.hpp"
#include "ngraph/codegen/execution_engine.hpp"
#include "ngraph/descriptor/input.hpp"
#include "ngraph/descriptor/output.hpp"
#include "ngraph/descriptor/primary_tensor_view.hpp"
#include "ngraph/file_util.hpp"
#include "ngraph/function.hpp"
#include "ngraph/graph_util.hpp"
#include "ngraph/node.hpp"
#include "ngraph/ops/abs.hpp"
#include "ngraph/ops/acos.hpp"
#include "ngraph/ops/add.hpp"
#include "ngraph/ops/asin.hpp"
#include "ngraph/ops/atan.hpp"
#include "ngraph/ops/avg_pool.hpp"
#include "ngraph/ops/batch_norm.hpp"
#include "ngraph/ops/broadcast.hpp"
#include "ngraph/ops/ceiling.hpp"
#include "ngraph/ops/concatenate.hpp"
#include "ngraph/ops/constant.hpp"
#include "ngraph/ops/convert.hpp"
#include "ngraph/ops/convolution.hpp"
#include "ngraph/ops/cos.hpp"
#include "ngraph/ops/cosh.hpp"
#include "ngraph/ops/divide.hpp"
#include "ngraph/ops/dot.hpp"
#include "ngraph/ops/equal.hpp"
#include "ngraph/ops/exp.hpp"
#include "ngraph/ops/floor.hpp"
#include "ngraph/ops/function_call.hpp"
#include "ngraph/ops/greater.hpp"
#include "ngraph/ops/greater_eq.hpp"
#include "ngraph/ops/less.hpp"
#include "ngraph/ops/less_eq.hpp"
#include "ngraph/ops/log.hpp"
#include "ngraph/ops/max_pool.hpp"
#include "ngraph/ops/maximum.hpp"
#include "ngraph/ops/minimum.hpp"
#include "ngraph/ops/multiply.hpp"
#include "ngraph/ops/negative.hpp"
#include "ngraph/ops/not.hpp"
#include "ngraph/ops/not_equal.hpp"
#include "ngraph/ops/one_hot.hpp"
#include "ngraph/ops/pad.hpp"
#include "ngraph/ops/power.hpp"
#include "ngraph/ops/reduce.hpp"
#include "ngraph/ops/reduce_window.hpp"
#include "ngraph/ops/replace_slice.hpp"
#include "ngraph/ops/reshape.hpp"
#include "ngraph/ops/reverse.hpp"
#include "ngraph/ops/select.hpp"
#include "ngraph/ops/select_and_scatter.hpp"
#include "ngraph/ops/sign.hpp"
#include "ngraph/ops/sin.hpp"
#include "ngraph/ops/sinh.hpp"
#include "ngraph/ops/slice.hpp"
#include "ngraph/ops/sqrt.hpp"
#include "ngraph/ops/subtract.hpp"
#include "ngraph/ops/sum.hpp"
#include "ngraph/ops/tan.hpp"
#include "ngraph/ops/tanh.hpp"
#include "ngraph/pass/dump_sorted.hpp"
#include "ngraph/pass/liveness.hpp"
#include "ngraph/pass/manager.hpp"
#include "ngraph/pass/memory_layout.hpp"
#include "ngraph/pattern/core_fusion.hpp"
#include "ngraph/runtime/cpu/cpu_backend.hpp"
#include "ngraph/runtime/cpu/cpu_call_frame.hpp"
#include "ngraph/runtime/cpu/cpu_emitter.hpp"
#include "ngraph/runtime/cpu/cpu_external_function.hpp"
#include "ngraph/runtime/cpu/cpu_tensor_view.hpp"
#include "ngraph/runtime/cpu/cpu_tracing.hpp"
#include "ngraph/runtime/cpu/mkldnn_utils.hpp"
#include "ngraph/runtime/cpu/ops/matmul_bias.hpp"
#include "ngraph/runtime/cpu/pass/cpu_fusion.hpp"
#include "ngraph/runtime/cpu/pass/cpu_layout.hpp"

#ifdef NGRAPH_DISTRIBUTED
#include "ngraph/ops/allreduce.hpp"
#endif

using namespace std;
using namespace ngraph;

static const string s_output_dir = "cpu_codegen";

// Temporary Memory Pool alignment
static const size_t s_memory_pool_alignment = 4096;

class StaticInitializers
{
public:
    StaticInitializers() { ngraph::file_util::remove_directory(s_output_dir); }
};

static string emit_string_array(const vector<string>& s, size_t max_line_length)
{
    stringstream ss;
    stringstream line;
    for (size_t i = 0; i < s.size(); i++)
    {
        if (i != 0)
        {
            line << ",";
        }
        stringstream value;
        value << s[i];
        string value_string = value.str();
        if (static_cast<size_t>(line.tellp()) + value_string.size() + 1 <= max_line_length)
        {
            if (i > 0)
            {
                line << " ";
            }
            line << value_string;
        }
        else
        {
            ss << line.str() << "\n";
            line.str("");
            line << value_string;
        }
    }
    ss << line.str();
    return ss.str();
}

static StaticInitializers s_static_initializers;

#define TI(x) type_index(typeid(x))

static const runtime::cpu::OpMap dispatcher{
    {TI(ngraph::op::Add), &runtime::cpu::CPU_Emitter::EmitAdd},
#ifdef NGRAPH_DISTRIBUTED
    {TI(ngraph::op::AllReduce), &runtime::cpu::CPU_Emitter::EmitAllReduce},
#endif
    {TI(ngraph::op::MatmulBias), &runtime::cpu::CPU_Emitter::EmitMatmulBias},
    {TI(ngraph::op::Dot), &runtime::cpu::CPU_Emitter::EmitDot},
    {TI(ngraph::op::Multiply), &runtime::cpu::CPU_Emitter::EmitMultiply},
    {TI(ngraph::op::Parameter), &runtime::cpu::CPU_Emitter::EmitNop},
    {TI(ngraph::op::Abs), &runtime::cpu::CPU_Emitter::EmitAbs},
    {TI(ngraph::op::Concat), &runtime::cpu::CPU_Emitter::EmitConcat},
    {TI(ngraph::op::Divide), &runtime::cpu::CPU_Emitter::EmitDivide},
    {TI(ngraph::op::Equal), &runtime::cpu::CPU_Emitter::EmitEqual},
    {TI(ngraph::op::Greater), &runtime::cpu::CPU_Emitter::EmitGreater},
    {TI(ngraph::op::GreaterEq), &runtime::cpu::CPU_Emitter::EmitGreaterEq},
    {TI(ngraph::op::Less), &runtime::cpu::CPU_Emitter::EmitLess},
    {TI(ngraph::op::LessEq), &runtime::cpu::CPU_Emitter::EmitLessEq},
    {TI(ngraph::op::Log), &runtime::cpu::CPU_Emitter::EmitLog},
    {TI(ngraph::op::Maximum), &runtime::cpu::CPU_Emitter::EmitMaximum},
    {TI(ngraph::op::Minimum), &runtime::cpu::CPU_Emitter::EmitMinimum},
    {TI(ngraph::op::Negative), &runtime::cpu::CPU_Emitter::EmitNegative},
    {TI(ngraph::op::NotEqual), &runtime::cpu::CPU_Emitter::EmitNotEqual},
    {TI(ngraph::op::Power), &runtime::cpu::CPU_Emitter::EmitPower},
    {TI(ngraph::op::Select), &runtime::cpu::CPU_Emitter::EmitSelect},
    {TI(ngraph::op::Subtract), &runtime::cpu::CPU_Emitter::EmitSubtract},
    {TI(ngraph::op::Broadcast), &runtime::cpu::CPU_Emitter::EmitBroadcast},
    {TI(ngraph::op::Convert), &runtime::cpu::CPU_Emitter::EmitConvert},
    {TI(ngraph::op::Constant), &runtime::cpu::CPU_Emitter::EmitConstant},
    {TI(ngraph::op::Reshape), &runtime::cpu::CPU_Emitter::EmitReshape},
    {TI(ngraph::op::FunctionCall), &runtime::cpu::CPU_Emitter::EmitFunctionCall},
    {TI(ngraph::op::Reduce), &runtime::cpu::CPU_Emitter::EmitReduce},
    {TI(ngraph::op::Sign), &runtime::cpu::CPU_Emitter::EmitSign},
    {TI(ngraph::op::Slice), &runtime::cpu::CPU_Emitter::EmitSlice},
    {TI(ngraph::op::Sum), &runtime::cpu::CPU_Emitter::EmitSum},
    {TI(ngraph::op::Exp), &runtime::cpu::CPU_Emitter::EmitExp},
    {TI(ngraph::op::Sin), &runtime::cpu::CPU_Emitter::EmitSin},
    {TI(ngraph::op::Sinh), &runtime::cpu::CPU_Emitter::EmitSinh},
    {TI(ngraph::op::Cos), &runtime::cpu::CPU_Emitter::EmitCos},
    {TI(ngraph::op::Cosh), &runtime::cpu::CPU_Emitter::EmitCosh},
    {TI(ngraph::op::Tan), &runtime::cpu::CPU_Emitter::EmitTan},
    {TI(ngraph::op::Tanh), &runtime::cpu::CPU_Emitter::EmitTanh},
    {TI(ngraph::op::Asin), &runtime::cpu::CPU_Emitter::EmitAsin},
    {TI(ngraph::op::Acos), &runtime::cpu::CPU_Emitter::EmitAcos},
    {TI(ngraph::op::Atan), &runtime::cpu::CPU_Emitter::EmitAtan},
    {TI(ngraph::op::ReplaceSlice), &runtime::cpu::CPU_Emitter::EmitReplaceSlice},
    {TI(ngraph::op::OneHot), &runtime::cpu::CPU_Emitter::EmitOneHot},
    {TI(ngraph::op::Floor), &runtime::cpu::CPU_Emitter::EmitFloor},
    {TI(ngraph::op::Ceiling), &runtime::cpu::CPU_Emitter::EmitCeiling},
    {TI(ngraph::op::Sqrt), &runtime::cpu::CPU_Emitter::EmitSqrt},
    {TI(ngraph::op::Convolution), &runtime::cpu::CPU_Emitter::EmitConvolution},
    {TI(ngraph::op::ConvolutionBackpropFilters),
     &runtime::cpu::CPU_Emitter::EmitConvolutionBackpropFilters},
    {TI(ngraph::op::ConvolutionBackpropData),
     &runtime::cpu::CPU_Emitter::EmitConvolutionBackpropData},
    {TI(ngraph::op::Not), &runtime::cpu::CPU_Emitter::EmitNot},
    {TI(ngraph::op::MaxPool), &runtime::cpu::CPU_Emitter::EmitMaxPool},
    {TI(ngraph::op::Reverse), &runtime::cpu::CPU_Emitter::EmitReverse},
    {TI(ngraph::op::ReduceWindow), &runtime::cpu::CPU_Emitter::EmitReduceWindow},
    {TI(ngraph::op::SelectAndScatter), &runtime::cpu::CPU_Emitter::EmitSelectAndScatter},
    {TI(ngraph::op::AvgPool), &runtime::cpu::CPU_Emitter::EmitAvgPool},
    {TI(ngraph::op::AvgPoolBackprop), &runtime::cpu::CPU_Emitter::EmitAvgPoolBackprop},
    {TI(ngraph::op::Pad), &runtime::cpu::CPU_Emitter::EmitPad},
    {TI(ngraph::op::BatchNorm), &runtime::cpu::CPU_Emitter::EmitBatchNorm},
    {TI(ngraph::op::MaxPoolBackprop), &runtime::cpu::CPU_Emitter::EmitMaxPoolBackprop},
};

runtime::cpu::CPU_ExternalFunction::CPU_ExternalFunction(
    const shared_ptr<ngraph::Function>& function, bool release_function)
    : ngraph::runtime::ExternalFunction(function, release_function)
    , m_compiled_function(nullptr)
    , m_emit_timing(std::getenv("NGRAPH_CPU_EMIT_TIMING") != nullptr)
    , m_use_tbb(std::getenv("NGRAPH_CPU_USE_TBB") != nullptr)
{
}

void runtime::cpu::CPU_ExternalFunction::compile()
{
    if (m_is_compiled)
    {
        return;
    }

    string function_name = m_function->get_name();

<<<<<<< HEAD
    pass::Manager pass_manager;
    // For now, just make everyone row-major.
    // TODO: to be uncommented COREFusion once relu MKL implementation inplace
    // pass_manager.register_pass<pass::COREFusion>(); 
    pass_manager.register_pass<pass::CPUFusion>();
    pass_manager.register_pass<pass::AssignLayout<descriptor::layout::DenseTensorViewLayout>>();
    pass_manager.register_pass<pass::Liveness>();
    pass_manager.register_pass<pass::MemoryLayout>(64);
    pass_manager.run_passes(m_function);
=======
    ngraph::pass::Manager pass_manager;
>>>>>>> ab1cb2e6

    pass_manager.register_pass<runtime::cpu::pass::CPUFusion>();
    pass_manager.register_pass<runtime::cpu::pass::CPULayout>();
    pass_manager.register_pass<ngraph::pass::Liveness>();
    pass_manager.register_pass<ngraph::pass::MemoryLayout>(s_memory_pool_alignment);

    pass_manager.run_passes(m_function);
    codegen::CodeWriter writer;

    bool include_mkldnn_headers = false;
    for (shared_ptr<Function> current_function : pass_manager.get_state().get_functions())
    {
        for (shared_ptr<Node> node : current_function->get_ordered_ops())
        {
            if (ngraph::runtime::cpu::mkldnn_utils::IsMKLDNNOp(*node))
            {
                include_mkldnn_headers = true;
            }
        }
    }

    writer +=
        R"(// Generated by the NGraph CPU backend
#include <cmath>
)";

    writer +=
        R"(#include <Eigen/Dense>

#include "ngraph/except.hpp"
#include "ngraph/runtime/aligned_buffer.hpp"
#include "ngraph/runtime/cpu/cpu_eigen_utils.hpp"
#include "ngraph/runtime/cpu/cpu_kernels.hpp"
#include "ngraph/runtime/cpu/cpu_runtime_context.hpp"
#include "ngraph/runtime/kernel/avg_pool.hpp"
#include "ngraph/runtime/kernel/broadcast.hpp"
#include "ngraph/runtime/kernel/concat.hpp"
#include "ngraph/runtime/kernel/convolution.hpp"
#include "ngraph/runtime/kernel/dot.hpp"
#include "ngraph/runtime/kernel/max_pool.hpp"
#include "ngraph/runtime/kernel/not.hpp"
#include "ngraph/runtime/kernel/one_hot.hpp"
#include "ngraph/runtime/kernel/pad.hpp"
#include "ngraph/runtime/kernel/reduce.hpp"
#include "ngraph/runtime/kernel/reduce_window.hpp"
#include "ngraph/runtime/kernel/replace_slice.hpp"
#include "ngraph/runtime/kernel/reshape.hpp"
#include "ngraph/runtime/kernel/reverse.hpp"
#include "ngraph/runtime/kernel/select_and_scatter.hpp"
#include "ngraph/runtime/kernel/slice.hpp"
#include "ngraph/runtime/kernel/sum.hpp"
#include "ngraph/util.hpp"

using namespace ngraph::runtime::cpu::eigen;
using namespace ngraph::runtime;

)";

#ifdef NGRAPH_DISTRIBUTED
    writer << "#include <mpi.h>\n\n";
#endif

    if (m_use_tbb)
    {
        writer << "#include <tbb/flow_graph.h>\n";
    }

    if (include_mkldnn_headers)
    {
        runtime::cpu::CPU_Emitter::EmitMKLDNNPreamble(writer);
    }

    string pch_header_source = writer.get_code();

    // The "dso_handle" symbol is required by __cxa_atexit()
    // which is enabled because the JIT uses it as the default mechanism
    // to register cleanup handlers. We use it, and not atexit(), because
    // atexit() happens too late, when the JIT is no longer alive

    writer << "void *__dso_handle = 0;\n\n";

    if (m_emit_timing)
    {
        writer << "// Declare debug timers\n";
        vector<string> names;
        for (shared_ptr<Function> current_function : pass_manager.get_state().get_functions())
        {
            for (shared_ptr<Node> node : current_function->get_ordered_ops())
            {
                if (!node->is_parameter() && !node->is_constant())
                {
                    names.push_back(node->get_name());
                }
            }
        }
        for (const string& s : names)
        {
            writer << "ngraph::stopwatch timer_" << s << ";\n";
        }
        writer << "extern \"C\" size_t get_debug_timer_count() { return " << names.size()
               << "; }\n";
        writer << "extern \"C\" const char* get_debug_timer_name(size_t index)\n";
        writer << "{\n";
        writer.indent++;
        writer << "const char* rc;\n";
        writer << "switch(index)\n";
        writer << "{\n";
        for (size_t i = 0; i < names.size(); i++)
        {
            writer << "case " << i << ": rc = \"" << names[i] << "\"; break;\n";
        }
        writer << "default: rc = \"\";\n";
        writer << "}\n";
        writer << "return rc;\n";
        writer.indent--;
        writer << "}\n";
        writer << "extern \"C\" const size_t get_debug_timer_microseconds(size_t index)\n";
        writer << "{\n";
        writer.indent++;
        writer << "size_t rc;\n";
        writer << "switch(index)\n";
        writer << "{\n";
        for (size_t i = 0; i < names.size(); i++)
        {
            writer << "case " << i << ": rc = timer_" << names[i]
                   << ".get_total_microseconds(); break;\n";
        }
        writer << "default: rc = 0;\n";
        writer << "}\n";
        writer << "return rc;\n";
        writer.indent--;
        writer << "}\n";
        writer << "extern \"C\" const size_t get_debug_timer_call_count(size_t index)\n";
        writer << "{\n";
        writer.indent++;
        writer << "size_t rc;\n";
        writer << "switch(index)\n";
        writer << "{\n";
        for (size_t i = 0; i < names.size(); i++)
        {
            writer << "case " << i << ": rc = timer_" << names[i] << ".get_call_count(); break;\n";
        }
        writer << "default: rc = 0;\n";
        writer << "}\n";
        writer << "return rc;\n";
        writer.indent--;
        writer << "}\n";
        writer << "\n";
    }

    writer << "// Declare all constants\n";
    for (shared_ptr<Function> current_function : pass_manager.get_state().get_functions())
    {
        for (shared_ptr<Node> node : current_function->get_ordered_ops())
        {
            const op::Constant* c = dynamic_cast<op::Constant*>(node.get());
            if (c)
            {
                shared_ptr<descriptor::TensorView> tv = node->get_outputs()[0].get_tensor_view();
                auto c_value_strings = c->get_value_strings();
                writer << "static " << tv->get_tensor().get_element_type().c_type_string() << " "
                       << tv->get_tensor().get_name() << "[" << c_value_strings.size() << "] =\n";
                writer << "{\n";
                writer.indent++;
                writer << emit_string_array(c_value_strings, 100 - writer.indent * 4);
                writer.indent--;
                writer << "\n};\n\n";
                m_variable_name_map[tv->get_tensor().get_name()] = tv->get_tensor().get_name();
            }
        }
    }

    writer << "// Declare all functions\n";
    for (shared_ptr<Function> f : pass_manager.get_state().get_functions())
    {
        writer << "extern \"C\" void " << f->get_name()
               << "(void** inputs, void** outputs, cpu::CPURuntimeContext* ctx);\n";
    }
    writer << "\n";

    // This for loop creates a collection of functions that are called more than once
    // and emitting them as globally callable functions.
    // ops implement the is_functionally_identical method
    unordered_map<Node*, string> match_functions;
    for (shared_ptr<Function> current_function : pass_manager.get_state().get_functions())
    {
        const list<shared_ptr<Node>>& tmp = current_function->get_ordered_ops();
        if (tmp.size() < 2)
        {
            // Since we are comparing ops there must be at least two ops to proceed.
            continue;
        }
        vector<shared_ptr<Node>> op_list{tmp.begin(), tmp.end()};
        unordered_map<const Node*, string> node_cache;
        for (size_t i = 0; i < op_list.size(); i++)
        {
            if (op_list[i]->is_constant() || op_list[i]->is_parameter())
            {
                continue;
            }
            Node& node = *op_list[i];
            string s = emit_op_as_function(node, "f");
            node_cache.insert({&node, s});
        }
        for (size_t i = 0; i < op_list.size() - 1; i++)
        {
            if (op_list[i]->is_constant() || op_list[i]->is_parameter())
            {
                continue;
            }
            if (contains_key(match_functions, op_list[i].get()))
            {
                continue;
            }
            string match_function_name;
            for (size_t j = i + 1; j < op_list.size(); j++)
            {
                Node* op1 = op_list[i].get();
                Node* op2 = op_list[j].get();
                if (is_functionally_identical(*op1, *op2, node_cache))
                {
                    if (match_function_name.empty())
                    {
                        match_function_name = "func_" + op1->get_name();
                        match_functions.insert({op1, match_function_name});
                    }
                    match_functions.insert({op2, match_function_name});
                }
            }
            if (!match_function_name.empty())
            {
                writer << emit_op_as_function(*op_list[i], match_function_name);
            }
        }
    }

    for (shared_ptr<Function> current_function : pass_manager.get_state().get_functions())
    {
        set<string> output_names;
        for (shared_ptr<Node> op : current_function->get_results())
        {
            shared_ptr<descriptor::TensorView> tv = op->get_output_tensor_view();
            output_names.insert(tv->get_tensor().get_name());
        }
        set<descriptor::TensorView*> constants;
        for (shared_ptr<Node> node : current_function->get_ordered_ops())
        {
            if (dynamic_cast<op::Constant*>(node.get()))
            {
                shared_ptr<descriptor::TensorView> tv = node->get_outputs()[0].get_tensor_view();
                constants.insert(tv.get());
            }
        }

        writer << "extern \"C\" void " << current_function->get_name();
        writer << "(void** inputs, void** outputs, cpu::CPURuntimeContext* ctx)\n";
        writer << "{\n";
        writer.indent++;

        if (m_use_tbb)
        {
            // TODO: This should be static but we don't codegen statics correctly yet
            writer << "tbb::flow::graph G;\n\n";
        }

        // Execution tracing support
        if (runtime::cpu::IsTracingEnabled() && current_function->get_name() == function_name)
        {
            writer << "cpu::Timestamp start_ts;\n"
                   << "int profiler_count = 0;\n\n";
        }

        bool temporaries_used = false;
        size_t worst_case_tmp_size = 0;
        for (shared_ptr<Node> node : current_function->get_ordered_ops())
        {
            if (node->liveness_new_list.size() > 0)
            {
                temporaries_used = true;
                for (descriptor::Tensor* tensor : node->liveness_new_list)
                {
                    worst_case_tmp_size += tensor->size();
                }
            }
        }
        if (temporaries_used)
        {
            size_t temp_pool_size = current_function->get_temporary_pool_size();
            writer << "// Allocate the memory pool\n";
            writer << "// Memory pool size is " << temp_pool_size << " bytes\n";
            writer << "// Worst case size is " << worst_case_tmp_size << " bytes\n";
            writer << "ngraph::runtime::AlignedBuffer memory_handler(" << temp_pool_size << ", "
                   << s_memory_pool_alignment << ");\n";
            writer << "size_t pool_base_ptr = (size_t)memory_handler.get_ptr();\n";
            writer << "\n";

            // Add temporaries to the variable name map
            for (shared_ptr<Node> node : current_function->get_ordered_ops())
            {
                for (descriptor::Tensor* tensor : node->liveness_new_list)
                {
                    stringstream ss;
                    ss << "((" << tensor->get_element_type().c_type_string()
                       << "*)(pool_base_ptr + " << tensor->get_pool_offset() << "))";
                    m_variable_name_map[tensor->get_name()] = ss.str();
                }
            }
        }

        // Add inputs to the variable name map
        size_t arg_index = 0;
        for (shared_ptr<op::Parameter> param : current_function->get_parameters())
        {
            for (size_t i = 0; i < param->get_output_size(); ++i)
            {
                shared_ptr<descriptor::TensorView> tv = param->get_output_tensor_view(i);
                const element::Type& et = tv->get_tensor_view_type()->get_element_type();
                string type = et.c_type_string();
                stringstream ss;
                ss << "((" << type << "*)(inputs[" << arg_index << "]))";
                m_variable_name_map[tv->get_tensor().get_name()] = ss.str();
                arg_index++;
            }
        }

        // create output alias map
        size_t output_index = 0;
        unordered_map<descriptor::TensorView*, vector<size_t>> output_alias_map;
        vector<size_t> aliases;
        for (size_t i = 0; i < current_function->get_output_size(); ++i)
        {
            shared_ptr<Node> op = current_function->get_output_op(i);
            shared_ptr<descriptor::TensorView> otv = op->get_output_tensor_view();
            vector<size_t>& al = output_alias_map[otv.get()];
            al.push_back(output_index);
            if (al.size() > 1)
            {
                aliases.push_back(output_index);
            }
            output_index++;
        }

        // Add outputs to the variable name map
        output_index = 0;
        for (size_t i = 0; i < current_function->get_output_size(); ++i)
        {
            shared_ptr<Node> op = current_function->get_output_op(i);
            shared_ptr<descriptor::TensorView> tv = op->get_output_tensor_view();
            const element::Type& et = tv->get_tensor_view_type()->get_element_type();
            bool parameter_as_output = false;
            for (shared_ptr<op::Parameter> param : current_function->get_parameters())
            {
                for (const descriptor::Output& pout : param->get_outputs())
                {
                    shared_ptr<descriptor::TensorView> ptv = pout.get_tensor_view();
                    if (tv == ptv)
                    {
                        parameter_as_output = true;
                        writer << "memcpy(static_cast<" << et.c_type_string() << "*>(outputs["
                               << output_index << "]), "
                               << m_variable_name_map[ptv->get_tensor().get_name()] << ", "
                               << ptv->get_tensor().size() << ");\n";
                        break;
                    }
                }
            }
            if (!parameter_as_output && !contains(aliases, output_index))
            {
                if (contains(constants, tv.get()))
                {
                    writer << "memcpy(outputs[" << output_index << "], "
                           << tv->get_tensor().get_name() << ", " << tv->get_tensor().size()
                           << ");\n";
                }
                else
                {
                    string type = et.c_type_string();
                    stringstream ss;
                    ss << "((" << type << "*)(outputs[" << output_index << "]))";
                    m_variable_name_map[tv->get_tensor().get_name()] = ss.str();
                }
            }
            output_index++;
        }

        for (shared_ptr<Node> node : current_function->get_ordered_ops())
        {
            auto& n = *node; // Work around a compiler warning (*node inside typeid may have effects
            // with shared pointers, which is fine here but clang doesn't like it.)
            auto handler = dispatcher.find(type_index(typeid(n)));
            if (handler == dispatcher.end())
            {
                throw ngraph_error("Unhandled op during code generation : " + node->description());
            }
            vector<TensorViewWrapper> in;
            vector<string> node_input_names, node_output_names;
            for (const descriptor::Input& input : node->get_inputs())
            {
                const descriptor::Output& output = input.get_output();
                shared_ptr<descriptor::TensorView> tv = output.get_tensor_view();
                in.push_back(
                    TensorViewWrapper(tv, m_variable_name_map[tv->get_tensor().get_name()]));
                node_input_names.emplace_back(tv->get_tensor().get_name());
            }
            vector<TensorViewWrapper> out;
            for (const descriptor::Output& output : node->get_outputs())
            {
                shared_ptr<descriptor::TensorView> tv = output.get_tensor_view();
                out.push_back(
                    TensorViewWrapper(tv, m_variable_name_map[tv->get_tensor().get_name()]));
                node_output_names.emplace_back(tv->get_tensor().get_name());
            }

            // Emit operation prologue
            if (!node->is_parameter() && !node->is_constant())
            {
                if (current_function->get_name() == function_name)
                {
                    m_op_attrs.emplace_back(
                        node->description(), node_output_names, node_input_names);
                }
                if (m_use_tbb)
                {
                    writer << "tbb::flow::continue_node<tbb::flow::continue_msg> "
                              "flowgraph_node_"
                           << node->get_name()
                           << "(G, [&](const tbb::flow::continue_msg &msg)\n{\n";
                    writer.indent++;
                }
                if (m_emit_timing)
                {
                    emit_debug_function_entry(writer, node.get(), in, out);
                }
                if (runtime::cpu::IsTracingEnabled() &&
                    current_function->get_name() == function_name)
                {
                    writer << "start_ts = cpu::Clock::now();\n";
                }
            }

            // Emit operation body
            string func_name;
            auto it = match_functions.find(node.get());
            if (it != match_functions.end())
            {
                func_name = it->second;
            }
            if (func_name.empty())
            {
                handler->second(this, writer, node.get(), in, out);
            }
            else
            {
                vector<string> names;
                for (const TensorViewWrapper& tv : in)
                {
                    names.push_back(tv.get_name());
                }
                for (const TensorViewWrapper& tv : out)
                {
                    names.push_back(tv.get_name());
                }
                writer << func_name << "(" << join(names) << ", ctx);\n";
            }

            // Emit operation epilogue
            if (!node->is_parameter() && !node->is_constant())
            {
                handle_output_alias(writer, *node, output_alias_map);
                if (m_emit_timing)
                {
                    emit_debug_function_exit(writer, node.get(), in, out);
                }
                if (runtime::cpu::IsTracingEnabled() &&
                    current_function->get_name() == function_name)
                {
                    writer << "ctx->op_durations[profiler_count++] = "
                           << "(std::chrono::duration_cast<cpu::Timescale>(cpu::Clock::now() - "
                              "start_ts)).count();\n";
                }
                if (m_use_tbb)
                {
                    writer.indent--;
                    writer << "});\n";
                }
            }
        }

        if (m_use_tbb)
        {
            writer << "\n";
            // Build the flow graph
            vector<Node*> dependence_graph_heads;

            traverse_nodes(
                current_function, [&writer, &dependence_graph_heads](shared_ptr<Node> n) {
                    if (!n->is_parameter() && !n->is_constant())
                    {
                        bool is_head = true;
                        for (auto arg : n->get_input_ops())
                        {
                            if (!arg->is_parameter() && !arg->is_constant())
                            {
                                is_head = false;
                                writer << "tbb::flow::make_edge(flowgraph_node_" << arg->get_name()
                                       << ", flowgraph_node_" << n->get_name() << ");\n";
                            }
                        }
                        if (is_head)
                        {
                            dependence_graph_heads.emplace_back(n.get());
                        }
                    }
                });

            writer << "\n";

            // Execute the flow graph
            if (!dependence_graph_heads.empty())
            {
                for (Node* n : dependence_graph_heads)
                {
                    writer << "flowgraph_node_" << n->get_name()
                           << ".try_put(tbb::flow::continue_msg());\n";
                }
                writer << "try { G.wait_for_all(); } catch(...) { throw; }\n";
            }
        }

        writer.indent--;
        // End generated function
        writer += "}\n\n";
    }

    // Store layouts assigned for arguments
    for (const auto& parameter : m_function->get_parameters())
    {
        for (size_t i = 0; i < parameter->get_output_size(); ++i)
        {
            auto tv = parameter->get_output_tensor_view(i);
            if (tv->get_tensor_view_layout() == nullptr)
            {
                throw ngraph_error("layout missing on function parameter's tensor view: " +
                                   tv->get_name());
            }
            parameter_layout_descriptors.emplace_back(
                static_pointer_cast<runtime::cpu::LayoutDescriptor>(tv->get_tensor_view_layout()));
        }
    }
    // Store layouts assigned for results
    if (!result_layout_descriptors.empty())
    {
        throw ngraph_error("Function output layouts should not be pre-assigned");
    }
    for (size_t i = 0; i < m_function->get_output_size(); ++i)
    {
        const auto& output = m_function->get_output_op(i);
        for (size_t j = 0; j < output->get_output_size(); ++j)
        {
            auto tv = output->get_output_tensor_view(j);
            if (tv->get_tensor_view_layout() == nullptr)
            {
                throw ngraph_error("layout missing on function output tensor: " + tv->get_name());
            }
            result_layout_descriptors.emplace_back(
                static_pointer_cast<runtime::cpu::LayoutDescriptor>(tv->get_tensor_view_layout()));
        }
    }

    // TODO: Cleanup and make this a utility function

    file_util::make_directory(s_output_dir);
    string filename = file_util::path_join(s_output_dir, function_name + "_codegen.cpp");
    ofstream out(filename);
    string code = writer.get_code();
    out << code;
    out.close();

    m_compiler.reset(new codegen::Compiler());
    m_execution_engine.reset(new codegen::ExecutionEngine());

    m_compiler->set_precompiled_header_source(pch_header_source);

    auto codegen_module = m_compiler->compile(code);

    if (codegen_module == nullptr)
    {
        throw runtime_error("function failed to compile");
    }
    m_execution_engine->add_module(codegen_module);
    m_execution_engine->finalize();
    m_compiled_function = m_execution_engine->find_function<EntryPoint_t>(function_name);

    if (m_compiled_function == nullptr)
    {
        throw runtime_error("could not find compiled function");
    }

    m_is_compiled = true;
    if (m_release_function)
    {
        release_function();
    }
}

void runtime::cpu::CPU_ExternalFunction::handle_output_alias(
    codegen::CodeWriter& writer,
    const Node& node,
    const unordered_map<descriptor::TensorView*, vector<size_t>>& output_alias_map)
{
    for (const descriptor::Output& output : node.get_outputs())
    {
        shared_ptr<descriptor::TensorView> otv = output.get_tensor_view();
        auto it = output_alias_map.find(otv.get());
        if (it != output_alias_map.end())
        {
            const vector<size_t>& outputs = it->second;
            if (outputs.size() > 1)
            {
                writer << "{    // handle output alias for previous op\n";
                writer.indent++;
                for (size_t i = 1; i < outputs.size(); i++)
                {
                    writer << "memcpy(static_cast<void*>(outputs[" << outputs[i]
                           << "]), static_cast<void*>(outputs[" << outputs[0] << "]), "
                           << otv->get_tensor().size() << ");\n";
                }
                writer.indent--;
                writer << "}\n";
            }
        }
    }
}

shared_ptr<ngraph::runtime::CallFrame> runtime::cpu::CPU_ExternalFunction::make_call_frame()
{
    if (!m_is_compiled)
    {
        compile();
    }

    return make_shared<ngraph::runtime::cpu::CPU_CallFrame>(shared_from_this(),
                                                            m_compiled_function);
}

const runtime::cpu::LayoutDescriptorPtrs&
    runtime::cpu::CPU_ExternalFunction::get_parameter_layout_descriptors()
{
    return parameter_layout_descriptors;
}

const runtime::cpu::LayoutDescriptorPtrs&
    runtime::cpu::CPU_ExternalFunction::get_result_layout_descriptors()
{
    return result_layout_descriptors;
}

void runtime::cpu::CPU_ExternalFunction::emit_debug_function_entry(
    codegen::CodeWriter& writer,
    Node* node,
    const std::vector<TensorViewWrapper>& in,
    const std::vector<TensorViewWrapper>& out)
{
    writer << "timer_" << node->get_name() << ".start();\n";
}

void runtime::cpu::CPU_ExternalFunction::emit_debug_function_exit(
    codegen::CodeWriter& writer,
    Node* node,
    const std::vector<TensorViewWrapper>& in,
    const std::vector<TensorViewWrapper>& out)
{
    writer << "timer_" << node->get_name() << ".stop();\n";
}

bool runtime::cpu::CPU_ExternalFunction::is_functionally_identical(
    const Node& n1, const Node& n2, const unordered_map<const Node*, string>& node_cache)
{
    return node_cache.at(&n1) == node_cache.at(&n2);
}

string runtime::cpu::CPU_ExternalFunction::emit_op_as_function(const Node& node,
                                                               const string& function_name)
{
    codegen::CodeWriter writer;
    writer << "static void " << function_name << "(";
    writer.indent++;
    // Work around a compiler warning (*node inside typeid may have effects
    // with shared pointers, which is fine here but clang doesn't like it.)
    auto handler = dispatcher.find(type_index(typeid(node)));
    vector<TensorViewWrapper> in;
    size_t arg_index = 0;
    set<string> arg_names;
    for (const descriptor::Input& input : node.get_inputs())
    {
        const descriptor::Output& output = input.get_output();
        shared_ptr<descriptor::TensorView> tv = output.get_tensor_view();
        TensorViewWrapper tvw{tv, "_arg" + to_string(arg_index)};
        if (!contains(arg_names, tvw.get_name()))
        {
            arg_names.insert(tvw.get_name());
            if (arg_index++ > 0)
            {
                writer << ",";
            }
            writer << "\n";
            writer << tvw.get_type() << "* " << tvw.get_name();
        }
        in.push_back(tvw);
    }
    vector<TensorViewWrapper> out;
    for (const descriptor::Output& output : node.get_outputs())
    {
        shared_ptr<descriptor::TensorView> tv = output.get_tensor_view();
        TensorViewWrapper tvw{tv, "_out" + to_string(arg_index)};
        if (arg_index++ > 0)
        {
            writer << ",";
        }
        writer << "\n";
        writer << tvw.get_type() << "* " << tvw.get_name();
        out.push_back(tvw);
    }
    writer << ",\ncpu::CPURuntimeContext* ctx";
    writer.indent--;
    writer << "\n)\n";
    writer << "{\n";
    writer.indent++;
    handler->second(this, writer, &node, in, out);
    writer.indent--;
    writer << "}\n";

    string rc = writer.get_code();
    if (function_name == "f")
    {
        rc = strip_comments(rc);
    }
    return rc;
}

string runtime::cpu::CPU_ExternalFunction::strip_comments(const string& s)
{
    stringstream out;
    for (size_t i = 0; i < s.size(); i++)
    {
        if (i < s.size() - 2)
        {
            if (s[i] == '/' && s[i + 1] == '/')
            {
                // line comment
                i += 2;
                while (s[i] != '\n')
                {
                    i++;
                }
                out << '\n';
            }
            else if (s[i] == '/' && s[i + 1] == '*')
            {
                // multi-line comment
                i += 2;
                while (!(s[i] == '*' && s[i + 1] == '/'))
                {
                    i++;
                }
                i++;
            }
            else
            {
                out << s[i];
            }
        }
        else
        {
            out << s[i];
        }
    }
    return out.str();
}<|MERGE_RESOLUTION|>--- conflicted
+++ resolved
@@ -239,20 +239,10 @@
 
     string function_name = m_function->get_name();
 
-<<<<<<< HEAD
-    pass::Manager pass_manager;
-    // For now, just make everyone row-major.
+    ngraph::pass::Manager pass_manager;
+    
     // TODO: to be uncommented COREFusion once relu MKL implementation inplace
-    // pass_manager.register_pass<pass::COREFusion>(); 
-    pass_manager.register_pass<pass::CPUFusion>();
-    pass_manager.register_pass<pass::AssignLayout<descriptor::layout::DenseTensorViewLayout>>();
-    pass_manager.register_pass<pass::Liveness>();
-    pass_manager.register_pass<pass::MemoryLayout>(64);
-    pass_manager.run_passes(m_function);
-=======
-    ngraph::pass::Manager pass_manager;
->>>>>>> ab1cb2e6
-
+    // pass_manager.register_pass<pass::COREFusion>();
     pass_manager.register_pass<runtime::cpu::pass::CPUFusion>();
     pass_manager.register_pass<runtime::cpu::pass::CPULayout>();
     pass_manager.register_pass<ngraph::pass::Liveness>();
