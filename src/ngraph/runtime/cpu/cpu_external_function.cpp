//*****************************************************************************
// Copyright 2017-2020 Intel Corporation
//
// Licensed under the Apache License, Version 2.0 (the "License");
// you may not use this file except in compliance with the License.
// You may obtain a copy of the License at
//
//     http://www.apache.org/licenses/LICENSE-2.0
//
// Unless required by applicable law or agreed to in writing, software
// distributed under the License is distributed on an "AS IS" BASIS,
// WITHOUT WARRANTIES OR CONDITIONS OF ANY KIND, either express or implied.
// See the License for the specific language governing permissions and
// limitations under the License.
//*****************************************************************************

#include <cstdlib>
#include <fstream>
#include <memory>
#include <string>
#include <tuple>
#include <typeindex>
#include <typeinfo>
#include <unordered_map>

#if defined(NGRAPH_TBB_ENABLE)
#define TBB_PREVIEW_FLOW_GRAPH_TRACE 1

#include <tbb/flow_graph.h>
#endif

#if defined(CODEGEN_ENABLE)
#include "ngraph/code_writer.hpp"
#include "ngraph/codegen/compiler.hpp"
#include "ngraph/codegen/execution_engine.hpp"
#endif

#ifdef NGRAPH_MLIR_ENABLE
#include "contrib/mlir/core/pass/mlir_subgraph_extraction.hpp"
#endif

#include "ngraph/descriptor/input.hpp"
#include "ngraph/descriptor/output.hpp"
#include "ngraph/env_util.hpp"
#include "ngraph/file_util.hpp"
#include "ngraph/function.hpp"
#include "ngraph/graph_util.hpp"
#include "ngraph/node.hpp"
#include "ngraph/op/abs.hpp"
#include "ngraph/op/acos.hpp"
#include "ngraph/op/add.hpp"
#include "ngraph/op/all.hpp"
#include "ngraph/op/allreduce.hpp"
#include "ngraph/op/and.hpp"
#include "ngraph/op/any.hpp"
#include "ngraph/op/argmax.hpp"
#include "ngraph/op/argmin.hpp"
#include "ngraph/op/asin.hpp"
#include "ngraph/op/atan.hpp"
#include "ngraph/op/atan2.hpp"
#include "ngraph/op/avg_pool.hpp"
#include "ngraph/op/batch_norm.hpp"
#include "ngraph/op/broadcast.hpp"
#include "ngraph/op/broadcast_distributed.hpp"
#include "ngraph/op/ceiling.hpp"
#include "ngraph/op/concat.hpp"
#include "ngraph/op/constant.hpp"
#include "ngraph/op/conv_fused.hpp"
#include "ngraph/op/convert.hpp"
#include "ngraph/op/convolution.hpp"
#include "ngraph/op/cos.hpp"
#include "ngraph/op/cosh.hpp"
#include "ngraph/op/cum_sum.hpp"
#include "ngraph/op/dequantize.hpp"
#include "ngraph/op/divide.hpp"
#include "ngraph/op/dot.hpp"
#include "ngraph/op/embedding_lookup.hpp"
#include "ngraph/op/equal.hpp"
#include "ngraph/op/erf.hpp"
#include "ngraph/op/exp.hpp"
#include "ngraph/op/experimental/batch_mat_mul.hpp"
#include "ngraph/op/experimental/compiled_kernel.hpp"
#include "ngraph/op/experimental/generate_mask.hpp"
#include "ngraph/op/experimental/quantized_conv_bias.hpp"
#include "ngraph/op/experimental/quantized_conv_relu.hpp"
#include "ngraph/op/experimental/quantized_dot_bias.hpp"
#include "ngraph/op/experimental/random_uniform.hpp"
#include "ngraph/op/floor.hpp"
#include "ngraph/op/gather.hpp"
#include "ngraph/op/gather_nd.hpp"
#include "ngraph/op/gelu.hpp"
#include "ngraph/op/gemm.hpp"
#include "ngraph/op/get_output_element.hpp"
#include "ngraph/op/greater.hpp"
#include "ngraph/op/greater_eq.hpp"
#include "ngraph/op/group_conv.hpp"
#include "ngraph/op/less.hpp"
#include "ngraph/op/less_eq.hpp"
#include "ngraph/op/log.hpp"
#include "ngraph/op/lrn.hpp"
#include "ngraph/op/lstm_cell.hpp"
#include "ngraph/op/matmul.hpp"
#include "ngraph/op/max.hpp"
#include "ngraph/op/max_pool.hpp"
#include "ngraph/op/maximum.hpp"
#include "ngraph/op/min.hpp"
#include "ngraph/op/minimum.hpp"
#include "ngraph/op/multiply.hpp"
#include "ngraph/op/negative.hpp"
#include "ngraph/op/not.hpp"
#include "ngraph/op/not_equal.hpp"
#include "ngraph/op/one_hot.hpp"
#include "ngraph/op/op.hpp"
#include "ngraph/op/or.hpp"
#include "ngraph/op/pad.hpp"
#include "ngraph/op/parameter.hpp"
#include "ngraph/op/power.hpp"
#include "ngraph/op/product.hpp"
#include "ngraph/op/quantize.hpp"
#include "ngraph/op/quantized_convolution.hpp"
#include "ngraph/op/quantized_dot.hpp"
#include "ngraph/op/relu.hpp"
#include "ngraph/op/replace_slice.hpp"
#include "ngraph/op/reshape.hpp"
#include "ngraph/op/result.hpp"
#include "ngraph/op/reverse.hpp"
#include "ngraph/op/reverse_sequence.hpp"
#include "ngraph/op/scatter_add.hpp"
#include "ngraph/op/scatter_nd_add.hpp"
#include "ngraph/op/select.hpp"
#include "ngraph/op/sigmoid.hpp"
#include "ngraph/op/sign.hpp"
#include "ngraph/op/sin.hpp"
#include "ngraph/op/sinh.hpp"
#include "ngraph/op/slice.hpp"
#include "ngraph/op/softmax.hpp"
#include "ngraph/op/softmax_crossentropy.hpp"
#include "ngraph/op/sqrt.hpp"
#include "ngraph/op/subtract.hpp"
#include "ngraph/op/sum.hpp"
#include "ngraph/op/tan.hpp"
#include "ngraph/op/tanh.hpp"
#include "ngraph/op/tile.hpp"
#include "ngraph/op/topk.hpp"
#include "ngraph/op/xor.hpp"
#include "ngraph/pass/algebraic_simplification.hpp"
#include "ngraph/pass/batch_fusion.hpp"
#include "ngraph/pass/common_function_collection.hpp"
#include "ngraph/pass/constant_folding.hpp"
#include "ngraph/pass/core_fusion.hpp"
#include "ngraph/pass/cse.hpp"
#include "ngraph/pass/dump_sorted.hpp"
#include "ngraph/pass/fused_op_decomposition.hpp"
#include "ngraph/pass/get_output_element_elimination.hpp"
#include "ngraph/pass/implicit_broadcast_elimination.hpp"
#include "ngraph/pass/like_replacement.hpp"
#include "ngraph/pass/liveness.hpp"
#include "ngraph/pass/manager.hpp"
#include "ngraph/pass/memory_layout.hpp"
#include "ngraph/pass/nop_elimination.hpp"
#include "ngraph/pass/opset0_downgrade.hpp"
#include "ngraph/pass/opset1_downgrade.hpp"
#include "ngraph/pass/propagate_cacheability.hpp"
#include "ngraph/pass/reshape_elimination.hpp"
#include "ngraph/pass/reshape_sinking.hpp"
#include "ngraph/pass/zero_dim_tensor_elimination.hpp"
#include "ngraph/runtime/aligned_buffer.hpp"
#include "ngraph/runtime/cpu/cpu_backend.hpp"
#include "ngraph/runtime/cpu/cpu_builder.hpp"
#include "ngraph/runtime/cpu/cpu_builder_registry.hpp"
#include "ngraph/runtime/cpu/cpu_call_frame.hpp"
#include "ngraph/runtime/cpu/cpu_cse.hpp"
#include "ngraph/runtime/cpu/cpu_emitter.hpp"
#include "ngraph/runtime/cpu/cpu_executor.hpp"
#include "ngraph/runtime/cpu/cpu_external_function.hpp"
#include "ngraph/runtime/cpu/cpu_op_annotations.hpp"
#include "ngraph/runtime/cpu/cpu_tensor.hpp"
#include "ngraph/runtime/cpu/cpu_tracing.hpp"
#include "ngraph/runtime/cpu/cpu_visualize_tree.hpp"
#include "ngraph/runtime/cpu/mkldnn_emitter.hpp"
#include "ngraph/runtime/cpu/mkldnn_utils.hpp"
#include "ngraph/runtime/cpu/op/batch_norm_relu.hpp"
#include "ngraph/runtime/cpu/op/bounded_relu.hpp"
#include "ngraph/runtime/cpu/op/conv_add.hpp"
#include "ngraph/runtime/cpu/op/conv_relu.hpp"
#include "ngraph/runtime/cpu/op/convert_layout.hpp"
#include "ngraph/runtime/cpu/op/deconv.hpp"
#include "ngraph/runtime/cpu/op/dropout.hpp"
#include "ngraph/runtime/cpu/op/gelu_backprop.hpp"
#include "ngraph/runtime/cpu/op/group_conv_bias.hpp"
#include "ngraph/runtime/cpu/op/leaky_relu.hpp"
#include "ngraph/runtime/cpu/op/lstm.hpp"
#include "ngraph/runtime/cpu/op/matmul_bias.hpp"
#include "ngraph/runtime/cpu/op/max_pool_with_indices.hpp"
#include "ngraph/runtime/cpu/op/quantized_matmul.hpp"
#include "ngraph/runtime/cpu/op/rnn.hpp"
#include "ngraph/runtime/cpu/op/sigmoid_mul.hpp"
#include "ngraph/runtime/cpu/op/update_slice.hpp"
#include "ngraph/runtime/cpu/pass/cpu_assignment.hpp"
#include "ngraph/runtime/cpu/pass/cpu_collapse_dims.hpp"
#include "ngraph/runtime/cpu/pass/cpu_fusion.hpp"
#include "ngraph/runtime/cpu/pass/cpu_horizontal_fusion.hpp"
#include "ngraph/runtime/cpu/pass/cpu_layout.hpp"
#include "ngraph/runtime/cpu/pass/cpu_mat_fusion.hpp"
#include "ngraph/runtime/cpu/pass/cpu_memory_assignment.hpp"
#include "ngraph/runtime/cpu/pass/cpu_memory_optimization.hpp"
#include "ngraph/runtime/cpu/pass/cpu_mkldnn_primitive_build.hpp"
#include "ngraph/runtime/cpu/pass/cpu_post_layout_optimizations.hpp"
#include "ngraph/runtime/cpu/pass/cpu_rnn_fusion.hpp"
#include "ngraph/runtime/cpu/pass/cpu_workspace_insertion.hpp"

using namespace std;
using namespace ngraph;

#define STR(s) #s

#define REGISTER_KNOBBED_PASS(name, enable_by_default, prefix)                                     \
    if (pass_map.find(STR(name)) != pass_map.end())                                                \
    {                                                                                              \
        if (pass_map[STR(name)])                                                                   \
        {                                                                                          \
            pass_manager.register_pass<prefix::name>();                                            \
        }                                                                                          \
    }                                                                                              \
    else if (enable_by_default)                                                                    \
    {                                                                                              \
        pass_manager.register_pass<prefix::name>();                                                \
    }

#define REGISTER_KNOBBED_PASS_WITH_ARGS(name, enable_by_default, prefix, ...)                      \
    if (pass_map.find(STR(name)) != pass_map.end())                                                \
    {                                                                                              \
        if (pass_map[STR(name)])                                                                   \
        {                                                                                          \
            pass_manager.register_pass<prefix::name>(__VA_ARGS__);                                 \
        }                                                                                          \
    }                                                                                              \
    else if (enable_by_default)                                                                    \
    {                                                                                              \
        pass_manager.register_pass<prefix::name>(__VA_ARGS__);                                     \
    }

runtime::cpu::CPU_ExternalFunction::CPU_ExternalFunction(
    const shared_ptr<ngraph::Function>& function, EXECUTION_MODE mode)
    : m_function(function)
    , m_emit_timing(false)
#if defined(NGRAPH_TBB_ENABLE)
    , m_use_tbb(getenv_bool("NGRAPH_CPU_USE_TBB"))
#endif
#if defined(CODEGEN_ENABLE)
    , m_is_compiled(false)
    , m_direct_execution(mode != EXECUTION_MODE::CODEGEN)
#else
    , m_direct_execution(true)
#endif
    , m_compiled_function(nullptr)
    , m_function_name(function->get_name())
    , m_is_built(false)
    , m_execution_mode(mode)
{
}

runtime::cpu::CPU_ExternalFunction::~CPU_ExternalFunction()
{
    for (auto state : m_states)
    {
        delete state;
    }
}

class StaticInitializers
{
public:
    StaticInitializers(string directory) { ngraph::file_util::remove_directory(directory); }
};

static const string s_debug_dir = "cpu_codegen";

#if defined(CODEGEN_ENABLE)

static string emit_string_array(const vector<string>& s, size_t max_line_length)
{
    stringstream ss;
    stringstream line;
    for (size_t i = 0; i < s.size(); i++)
    {
        if (i != 0)
        {
            line << ",";
        }
        stringstream value;
        value << s[i];
        string value_string = value.str();
        if (static_cast<size_t>(line.tellp()) + value_string.size() + 1 <= max_line_length)
        {
            if (i > 0)
            {
                line << " ";
            }
            line << value_string;
        }
        else
        {
            ss << line.str() << "\n";
            line.str("");
            line << value_string;
        }
    }
    ss << line.str();
    return ss.str();
}

#define TI(x) type_index(typeid(x))

static const runtime::cpu::OpMap dispatcher{
    {TI(ngraph::op::Add), &runtime::cpu::CPU_Emitter::emit<op::Add>},
    {TI(ngraph::op::AllReduce), &runtime::cpu::CPU_Emitter::emit<op::AllReduce>},
    {TI(ngraph::op::BroadcastDistributed),
     &runtime::cpu::CPU_Emitter::emit<op::BroadcastDistributed>},
    {TI(ngraph::op::MatmulBias), &runtime::cpu::CPU_Emitter::emit<op::MatmulBias>},
    {TI(ngraph::op::Dot), &runtime::cpu::CPU_Emitter::emit<op::Dot>},
    {TI(ngraph::op::Multiply), &runtime::cpu::CPU_Emitter::emit<op::Multiply>},
    {TI(ngraph::op::Parameter), &runtime::cpu::CPU_Emitter::nop},
    {TI(ngraph::op::Abs), &runtime::cpu::CPU_Emitter::emit<op::Abs>},
    {TI(ngraph::op::Any), &runtime::cpu::CPU_Emitter::emit<op::Any>},
    {TI(ngraph::op::All), &runtime::cpu::CPU_Emitter::emit<op::All>},
    {TI(ngraph::op::BatchMatMul), &runtime::cpu::CPU_Emitter::emit<op::BatchMatMul>},
    {TI(ngraph::op::Concat), &runtime::cpu::CPU_Emitter::emit<op::Concat>},
    {TI(ngraph::op::Divide), &runtime::cpu::CPU_Emitter::emit<op::Divide>},
    {TI(ngraph::op::Equal), &runtime::cpu::CPU_Emitter::emit<op::Equal>},
    {TI(ngraph::op::Erf), &runtime::cpu::CPU_Emitter::emit<op::Erf>},
    {TI(ngraph::op::Gather), &runtime::cpu::CPU_Emitter::emit<op::Gather>},
    {TI(ngraph::op::GatherND), &runtime::cpu::CPU_Emitter::emit<op::GatherND>},
    {TI(ngraph::op::ScatterAdd), &runtime::cpu::CPU_Emitter::emit<op::ScatterAdd>},
    {TI(ngraph::op::ScatterNDAdd), &runtime::cpu::CPU_Emitter::emit<op::ScatterNDAdd>},
    {TI(ngraph::op::GetOutputElement), &runtime::cpu::CPU_Emitter::emit<op::GetOutputElement>},
    {TI(ngraph::op::Greater), &runtime::cpu::CPU_Emitter::emit<op::Greater>},
    {TI(ngraph::op::GreaterEq), &runtime::cpu::CPU_Emitter::emit<op::GreaterEq>},
    {TI(ngraph::op::Less), &runtime::cpu::CPU_Emitter::emit<op::Less>},
    {TI(ngraph::op::LessEq), &runtime::cpu::CPU_Emitter::emit<op::LessEq>},
    {TI(ngraph::op::Log), &runtime::cpu::CPU_Emitter::emit<op::Log>},
    {TI(ngraph::op::Maximum), &runtime::cpu::CPU_Emitter::emit<op::Maximum>},
    {TI(ngraph::op::Minimum), &runtime::cpu::CPU_Emitter::emit<op::Minimum>},
    {TI(ngraph::op::Negative), &runtime::cpu::CPU_Emitter::emit<op::Negative>},
    {TI(ngraph::op::NotEqual), &runtime::cpu::CPU_Emitter::emit<op::NotEqual>},
    {TI(ngraph::op::Power), &runtime::cpu::CPU_Emitter::emit<op::Power>},
    {TI(ngraph::op::Select), &runtime::cpu::CPU_Emitter::emit<op::Select>},
    {TI(ngraph::op::Subtract), &runtime::cpu::CPU_Emitter::emit<op::Subtract>},
    {TI(ngraph::op::Broadcast), &runtime::cpu::CPU_Emitter::emit<op::Broadcast>},
    {TI(ngraph::op::Convert), &runtime::cpu::CPU_Emitter::emit<op::Convert>},
    {TI(ngraph::op::Constant), &runtime::cpu::CPU_Emitter::emit<op::Constant>},
    {TI(ngraph::op::Reshape), &runtime::cpu::CPU_Emitter::emit<op::Reshape>},
    {TI(ngraph::op::Sign), &runtime::cpu::CPU_Emitter::emit<op::Sign>},
    {TI(ngraph::op::Slice), &runtime::cpu::CPU_Emitter::emit<op::Slice>},
    {TI(ngraph::op::Sum), &runtime::cpu::CPU_Emitter::emit<op::Sum>},
    {TI(ngraph::op::EmbeddingLookup), &runtime::cpu::CPU_Emitter::emit<op::EmbeddingLookup>},
    {TI(ngraph::op::Exp), &runtime::cpu::CPU_Emitter::emit<op::Exp>},
    {TI(ngraph::op::Sin), &runtime::cpu::CPU_Emitter::emit<op::Sin>},
    {TI(ngraph::op::Sinh), &runtime::cpu::CPU_Emitter::emit<op::Sinh>},
    {TI(ngraph::op::Cos), &runtime::cpu::CPU_Emitter::emit<op::Cos>},
    {TI(ngraph::op::Cosh), &runtime::cpu::CPU_Emitter::emit<op::Cosh>},
    {TI(ngraph::op::CumSum), &runtime::cpu::CPU_Emitter::emit<op::CumSum>},
    {TI(ngraph::op::Tan), &runtime::cpu::CPU_Emitter::emit<op::Tan>},
    {TI(ngraph::op::Tanh), &runtime::cpu::CPU_Emitter::emit<op::Tanh>},
    {TI(ngraph::op::TopK), &runtime::cpu::CPU_Emitter::emit<op::TopK>},
    {TI(ngraph::op::Asin), &runtime::cpu::CPU_Emitter::emit<op::Asin>},
    {TI(ngraph::op::ArgMin), &runtime::cpu::CPU_Emitter::emit<op::ArgMin>},
    {TI(ngraph::op::ArgMax), &runtime::cpu::CPU_Emitter::emit<op::ArgMax>},
    {TI(ngraph::op::Acos), &runtime::cpu::CPU_Emitter::emit<op::Acos>},
    {TI(ngraph::op::Atan), &runtime::cpu::CPU_Emitter::emit<op::Atan>},
    {TI(ngraph::op::Atan2), &runtime::cpu::CPU_Emitter::emit<op::Atan2>},
    {TI(ngraph::op::Asinh), &runtime::cpu::CPU_Emitter::emit<op::Asinh>},
    {TI(ngraph::op::Acosh), &runtime::cpu::CPU_Emitter::emit<op::Acosh>},
    {TI(ngraph::op::Atanh), &runtime::cpu::CPU_Emitter::emit<op::Atanh>},
    {TI(ngraph::op::ReplaceSlice), &runtime::cpu::CPU_Emitter::emit<op::ReplaceSlice>},
    {TI(ngraph::op::UpdateSlice), &runtime::cpu::CPU_Emitter::emit<op::UpdateSlice>},
    {TI(ngraph::op::OneHot), &runtime::cpu::CPU_Emitter::emit<op::OneHot>},
    {TI(ngraph::op::Floor), &runtime::cpu::CPU_Emitter::emit<op::Floor>},
    {TI(ngraph::op::Ceiling), &runtime::cpu::CPU_Emitter::emit<op::Ceiling>},
    {TI(ngraph::op::Sqrt), &runtime::cpu::CPU_Emitter::emit<op::Sqrt>},
    {TI(ngraph::op::Convolution), &runtime::cpu::CPU_Emitter::emit<op::Convolution>},
    {TI(ngraph::op::ConvolutionBackpropFilters),
     &runtime::cpu::CPU_Emitter::emit<op::ConvolutionBackpropFilters>},
    {TI(ngraph::op::ConvolutionBackpropData),
     &runtime::cpu::CPU_Emitter::emit<op::ConvolutionBackpropData>},
    {TI(ngraph::op::GroupConvolution), &runtime::cpu::CPU_Emitter::emit<op::GroupConvolution>},
    {TI(ngraph::op::ConvolutionBias), &runtime::cpu::CPU_Emitter::emit<op::ConvolutionBias>},
    {TI(ngraph::op::QuantizedConvolutionBias),
     &runtime::cpu::CPU_Emitter::emit<op::QuantizedConvolutionBias>},
    {TI(ngraph::op::QuantizedConvolutionBiasAdd),
     &runtime::cpu::CPU_Emitter::emit<op::QuantizedConvolutionBiasAdd>},
    {TI(ngraph::op::QuantizedConvolutionBiasSignedAdd),
     &runtime::cpu::CPU_Emitter::emit<op::QuantizedConvolutionBiasSignedAdd>},
    {TI(ngraph::op::QuantizedDotBias), &runtime::cpu::CPU_Emitter::emit<op::QuantizedDotBias>},
    {TI(ngraph::op::QuantizedDot), &runtime::cpu::CPU_Emitter::emit<op::QuantizedDot>},
    {TI(ngraph::op::QuantizedMatmul), &runtime::cpu::CPU_Emitter::emit<op::QuantizedMatmul>},
    {TI(ngraph::op::ConvolutionRelu), &runtime::cpu::CPU_Emitter::emit<op::ConvolutionRelu>},
    {TI(ngraph::op::QuantizedConvolution),
     &runtime::cpu::CPU_Emitter::emit<op::QuantizedConvolution>},
    {TI(ngraph::op::QuantizedConvolutionRelu),
     &runtime::cpu::CPU_Emitter::emit<op::QuantizedConvolutionRelu>},
    {TI(ngraph::op::ConvolutionBiasAdd), &runtime::cpu::CPU_Emitter::emit<op::ConvolutionBiasAdd>},
    // conv+bias backprop for data share the same implementation as ConvolutionBackpropData
    {TI(ngraph::op::ConvolutionBiasBackpropFiltersBias),
     &runtime::cpu::CPU_Emitter::emit<op::ConvolutionBiasBackpropFiltersBias>},
    {TI(ngraph::runtime::cpu::op::ConvertLayout),
     &runtime::cpu::CPU_Emitter::emit<runtime::cpu::op::ConvertLayout>},
    {TI(ngraph::op::Not), &runtime::cpu::CPU_Emitter::emit<op::Not>},
    {TI(ngraph::op::MaxPool), &runtime::cpu::CPU_Emitter::emit<op::MaxPool>},
    {TI(ngraph::op::MaxPoolWithIndices), &runtime::cpu::CPU_Emitter::emit<op::MaxPoolWithIndices>},
    {TI(ngraph::op::Reverse), &runtime::cpu::CPU_Emitter::emit<op::Reverse>},
    {TI(ngraph::op::ReverseSequence), &runtime::cpu::CPU_Emitter::emit<op::ReverseSequence>},
    {TI(ngraph::op::Result), &runtime::cpu::CPU_Emitter::emit<op::Result>},
    {TI(ngraph::op::AvgPool), &runtime::cpu::CPU_Emitter::emit<op::AvgPool>},
    {TI(ngraph::op::AvgPoolBackprop), &runtime::cpu::CPU_Emitter::emit<op::AvgPoolBackprop>},
    {TI(ngraph::op::Pad), &runtime::cpu::CPU_Emitter::emit<op::Pad>},
    {TI(ngraph::op::BatchNormTraining), &runtime::cpu::CPU_Emitter::emit<op::BatchNormTraining>},
    {TI(ngraph::op::BatchNormInference), &runtime::cpu::CPU_Emitter::emit<op::BatchNormInference>},
    {TI(ngraph::op::BatchNormTrainingRelu),
     &runtime::cpu::CPU_Emitter::emit<op::BatchNormTrainingRelu>},
    {TI(ngraph::op::BatchNormInferenceRelu),
     &runtime::cpu::CPU_Emitter::emit<op::BatchNormInferenceRelu>},
    {TI(ngraph::op::BatchNormTrainingBackprop),
     &runtime::cpu::CPU_Emitter::emit<op::BatchNormTrainingBackprop>},
    {TI(ngraph::op::BoundedRelu), &runtime::cpu::CPU_Emitter::emit<op::BoundedRelu>},
    {TI(ngraph::op::Lstm), &runtime::cpu::CPU_Emitter::emit<op::Lstm>},
    {TI(ngraph::op::MaxPoolBackprop), &runtime::cpu::CPU_Emitter::emit<op::MaxPoolBackprop>},
    {TI(ngraph::op::MaxPoolWithIndicesBackprop),
     &runtime::cpu::CPU_Emitter::emit<op::MaxPoolWithIndicesBackprop>},
    {TI(ngraph::op::Product), &runtime::cpu::CPU_Emitter::emit<op::Product>},
    {TI(ngraph::op::Max), &runtime::cpu::CPU_Emitter::emit<op::Max>},
    {TI(ngraph::op::Min), &runtime::cpu::CPU_Emitter::emit<op::Min>},
    {TI(ngraph::op::Relu), &runtime::cpu::CPU_Emitter::emit<op::Relu>},
    {TI(ngraph::op::ReluBackprop), &runtime::cpu::CPU_Emitter::emit<op::ReluBackprop>},
    {TI(ngraph::op::Rnn), &runtime::cpu::CPU_Emitter::emit<op::Rnn>},
    {TI(ngraph::op::Sigmoid), &runtime::cpu::CPU_Emitter::emit<op::Sigmoid>},
    {TI(ngraph::op::SigmoidMultiply), &runtime::cpu::CPU_Emitter::emit<op::SigmoidMultiply>},
    {TI(ngraph::op::SigmoidMultiplyBackprop),
     &runtime::cpu::CPU_Emitter::emit<op::SigmoidMultiplyBackprop>},
    {TI(ngraph::op::Softmax), &runtime::cpu::CPU_Emitter::emit<op::Softmax>},
    {TI(ngraph::op::SigmoidBackprop), &runtime::cpu::CPU_Emitter::emit<op::SigmoidBackprop>},
    {TI(ngraph::op::And), &runtime::cpu::CPU_Emitter::emit<op::And>},
    {TI(ngraph::op::Or), &runtime::cpu::CPU_Emitter::emit<op::Or>},
    {TI(ngraph::op::Xor), &runtime::cpu::CPU_Emitter::emit<op::Xor>},
    {TI(ngraph::op::CPULeakyRelu), &runtime::cpu::CPU_Emitter::emit<op::CPULeakyRelu>},
    {TI(ngraph::op::CompiledKernel), &runtime::cpu::CPU_Emitter::emit<op::CompiledKernel>},
    {TI(ngraph::op::LRN), &runtime::cpu::CPU_Emitter::emit<ngraph::op::LRN>},
    {TI(ngraph::op::GenerateMask), &runtime::cpu::CPU_Emitter::emit<ngraph::op::GenerateMask>},
    {TI(ngraph::op::ConvolutionAdd), &runtime::cpu::CPU_Emitter::emit<op::ConvolutionAdd>},
    {TI(ngraph::op::Quantize), &runtime::cpu::CPU_Emitter::emit<ngraph::op::Quantize>},
    {TI(ngraph::op::Dequantize), &runtime::cpu::CPU_Emitter::emit<ngraph::op::Dequantize>},
    {TI(ngraph::op::GroupConvolutionBias),
     &runtime::cpu::CPU_Emitter::emit<op::GroupConvolutionBias>},
    {TI(ngraph::op::DeconvolutionBias),
     &runtime::cpu::CPU_Emitter::emit<ngraph::op::DeconvolutionBias>},
    {TI(ngraph::op::Dropout), &runtime::cpu::CPU_Emitter::emit<op::Dropout>},
    {TI(ngraph::op::Tile), &runtime::cpu::CPU_Emitter::emit<op::Tile>},
    {TI(ngraph::op::Gelu), &runtime::cpu::CPU_Emitter::emit<op::Gelu>},
    {TI(ngraph::op::RandomUniform), &runtime::cpu::CPU_Emitter::emit<op::RandomUniform>},
    {TI(ngraph::op::GeluBackprop), &runtime::cpu::CPU_Emitter::emit<op::GeluBackprop>},
    {TI(ngraph::op::Round), &runtime::cpu::CPU_Emitter::emit<op::Round>}};

static void generate_isnan_isinf_check(CodeWriter& writer,
                                       std::shared_ptr<Node> node,
                                       const std::vector<ngraph::runtime::cpu::TensorWrapper>& out,
                                       const char* funcname)
{
    auto ctype = node->get_output_element_type(0).c_type_string();
    writer << "{   // A " << funcname << " for" << node->get_name() << "\n";
    writer.indent++;
    writer << " ngraph::check_fp_values<" << ctype << "," << funcname << "> (\"" << node->get_name()
           << "\", (" << ctype << "*)" << out[0].get_name() << ", " << out[0].get_size() << ");\n";
    writer.indent--;
    writer << "}\n";
}

static void generate_class_declarations(CodeWriter& writer)
{
    writer << "// Declare all classes\n";
    writer << "struct CPURuntimeContextCG;\n";
}

static void generate_runtime_context_class(CodeWriter& writer)
{
    writer <<
#include "ngraph/runtime/cpu/pregenerated_src/cpu_cg_runtime_context.hpp"
           << "\n";
}

void runtime::cpu::CPU_ExternalFunction::compile(ngraph::pass::PassConfig& pass_config)
{
    if (m_is_compiled)
    {
        return;
    }

    m_mkldnn_emitter.reset(new MKLDNNEmitter());

    ngraph::pass::Manager pass_manager;
    register_common_passes(pass_manager, pass_config);

    // Build mkldnn primitives for codegen.
    pass_manager.register_pass<runtime::cpu::pass::MKLDNNPrimitiveBuildPass>(
        m_desc_filename, *m_mkldnn_emitter, m_node_primitive_string_deps_index_size_map);

    unordered_map<Node*, Node*> node_function_map;
    string common_function_string;
    auto femitter = bind(&ngraph::runtime::cpu::CPU_ExternalFunction::emit_op_as_function,
                         this,
                         placeholders::_1,
                         placeholders::_2);
    pass_manager.register_pass<ngraph::pass::CommonFunctionCollection>(
        femitter, node_function_map, common_function_string);
    pass_manager.run_passes(m_function);

    auto ordered_ops = m_function->get_ordered_ops();

    CodeWriter writer;

    writer << "// Generated by the nGraph CPU backend\n";
#if defined(NGRAPH_TBB_ENABLE)
    if (m_use_tbb)
    {
        if (runtime::cpu::IsTracingEnabled() || m_emit_timing)
        {
            throw ngraph_error(
                "CPU Backend: Tracing and performance breakdowns might not be accurate with TBB "
                "enabled due to concurrent graph execution");
        }
        writer << "#include <tbb/flow_graph.h>";
    }
#endif

// Any #ifdef in cpu_runtime_context.hpp MUST be included in here or the CPURuntimeContext
// structure in the codegen code will be different from the cpu backend compiled version and
// mayhem will ensue
#if defined(NGRAPH_TBB_ENABLE)
    writer += "#define NGRAPH_TBB_ENABLE\n";
#endif
#if defined(NGRAPH_MLIR_ENABLE)
    writer += "#define NGRAPH_MLIR_ENABLE\n";
#endif

    writer +=
        R"(
#include <cmath>
#include <fstream>
#include <mkldnn.hpp>
#include "ngraph/distributed.hpp"
#include "ngraph/except.hpp"
#include "ngraph/runtime/aligned_buffer.hpp"
#include "ngraph/runtime/cpu/cpu_eigen_utils.hpp"
#include "ngraph/runtime/cpu/cpu_executor.hpp"
#include "ngraph/runtime/cpu/cpu_kernels.hpp"
#include "ngraph/runtime/cpu/cpu_runtime_context.hpp"
#include "ngraph/runtime/cpu/mkldnn_invoke.hpp"
#include "ngraph/runtime/cpu/mkldnn_utils.hpp"
#include "ngraph/runtime/reference/all.hpp"
#include "ngraph/runtime/reference/and.hpp"
#include "ngraph/runtime/reference/any.hpp"
#include "ngraph/runtime/reference/argmax.hpp"
#include "ngraph/runtime/reference/argmin.hpp"
#include "ngraph/runtime/reference/avg_pool.hpp"
#include "ngraph/runtime/reference/batch_norm.hpp"
#include "ngraph/runtime/reference/broadcast.hpp"
#include "ngraph/runtime/reference/concat.hpp"
#include "ngraph/runtime/reference/convolution.hpp"
#include "ngraph/runtime/reference/copy.hpp"
#include "ngraph/runtime/reference/cum_sum.hpp"
#include "ngraph/runtime/reference/dequantize.hpp"
#include "ngraph/runtime/reference/dot.hpp"
#include "ngraph/runtime/reference/embedding_lookup.hpp"
#include "ngraph/runtime/reference/gather.hpp"
#include "ngraph/runtime/reference/gather_nd.hpp"
#include "ngraph/runtime/reference/generate_mask.hpp"
#include "ngraph/runtime/reference/lrn.hpp"
#include "ngraph/runtime/reference/max.hpp"
#include "ngraph/runtime/reference/max_pool.hpp"
#include "ngraph/runtime/reference/min.hpp"
#include "ngraph/runtime/reference/not.hpp"
#include "ngraph/runtime/reference/one_hot.hpp"
#include "ngraph/runtime/reference/or.hpp"
#include "ngraph/runtime/reference/pad.hpp"
#include "ngraph/runtime/reference/product.hpp"
#include "ngraph/runtime/reference/quantize.hpp"
#include "ngraph/runtime/reference/random_uniform.hpp"
#include "ngraph/runtime/reference/relu.hpp"
#include "ngraph/runtime/reference/replace_slice.hpp"
#include "ngraph/runtime/reference/reshape.hpp"
#include "ngraph/runtime/reference/result.hpp"
#include "ngraph/runtime/reference/reverse.hpp"
#include "ngraph/runtime/reference/reverse_sequence.hpp"
#include "ngraph/runtime/reference/round.hpp"
#include "ngraph/runtime/reference/scatter_add.hpp"
#include "ngraph/runtime/reference/scatter_nd_add.hpp"
#include "ngraph/runtime/reference/slice.hpp"
#include "ngraph/runtime/reference/sum.hpp"
#include "ngraph/runtime/reference/topk.hpp"
#include "ngraph/runtime/reference/xor.hpp"
#include "ngraph/shape.hpp"
#include "ngraph/state/bernoulli_rng_state.hpp"
#include "ngraph/strides.hpp"
#include "ngraph/util.hpp"

using namespace ngraph::runtime::cpu::eigen;
using namespace ngraph::runtime;
using namespace ngraph;

)";

    string pch_header_source = writer.get_code();

    // The "dso_handle" symbol is required by __cxa_atexit()
    // which is enabled because the JIT uses it as the default mechanism
    // to register cleanup handlers. We use it, and not atexit(), because
    // atexit() happens too late, when the JIT is no longer alive

    writer << "void *__dso_handle = 0;\n\n";

    if (m_emit_timing)
    {
        writer << "// Declare debug timers\n";
        vector<string> names;
        size_t index = 0;
        for (shared_ptr<Node> node : ordered_ops)
        {
            if (!node->is_parameter() && !node->is_constant())
            {
                names.push_back(node->get_name());
                m_name_index_map.insert({node->get_name(), index++});
            }
        }
        writer << "ngraph::stopwatch timers[" << names.size() << "];\n";
        writer << "extern \"C\" size_t get_debug_timer_count() { return " << names.size()
               << "; }\n";
        writer << "extern \"C\" const char* get_debug_timer_name(size_t index)\n";
        writer << "{\n";
        writer.indent++;
        writer << "static const char* timer_names[" << names.size() << "] =\n";
        writer << "{\n";
        writer.indent++;
        vector<string> quoted_names;
        for (const string& name : names)
        {
            quoted_names.push_back("\"" + name + "\"");
        }
        writer << emit_string_array(quoted_names, 100 - (4 * 2 + 1));
        writer << "\n};\n";
        writer.indent--;
        writer << "return timer_names[index];\n";
        writer.indent--;
        writer << "}\n";

        writer << "extern \"C\" const size_t get_debug_timer_microseconds(size_t index)\n";
        writer << "{\n";
        writer.indent++;
        writer << "return (index < " << names.size()
               << " ? timers[index].get_total_microseconds() : 0);\n";
        writer.indent--;
        writer << "}\n";

        writer << "extern \"C\" const size_t get_debug_timer_call_count(size_t index)\n";
        writer << "{\n";
        writer.indent++;
        writer << "return (index < " << names.size() << " ? timers[index].get_call_count() : 0);\n";
        writer.indent--;
        writer << "}\n";
        writer << "\n";
    }

    writer << "// Declare all constants\n";
    for (shared_ptr<Node> node : ordered_ops)
    {
        ngraph::op::Constant* c = as_type<ngraph::op::Constant>(node.get());
        if (c)
        {
            m_active_constants.push_back(node);
            const descriptor::Tensor& tv = node->get_output_tensor(0);
            string type = tv.get_element_type().c_type_string();
            writer << "static " << type << "* " << tv.get_name() << " = ((" << type << "*)("
                   << c->get_data_ptr() << "));\n";

            auto output_tensor = &node->get_output_tensor(0);
            auto tensor_set = get_tensor_set(output_tensor);
            // process all tensors in the set containing the output tensor of the constant
            for (auto& ele_t : tensor_set)
            {
                NGRAPH_CHECK(ele_t->get_pool_offset() == 0, "no offset set for constants");
                m_tensor_roles[ele_t->get_name()] = TensorRole::CONSTANT;
                m_variable_name_map[ele_t->get_name()] = output_tensor->get_name();
            }
        }
    }

    generate_class_declarations(writer);

    const char* func_params =
        "(void** inputs, void** outputs, cpu::CPURuntimeContext* ctx, CPURuntimeContextCG* cg_ctx)";

    writer << "// Declare all functions\n";
    for (shared_ptr<Function> f : pass_manager.get_state().get_functions())
    {
        writer << "extern \"C\" void " << f->get_name() << func_params << ";\n";
    }
    writer << "\n";

    generate_runtime_context_class(writer);

    writer << common_function_string << "\n";

    // initiate mkldnn_primitives for CPURuntimeContextCG
    writer << "void inline CPURuntimeContextCG::init_mkldnn_primitives()\n";
    writer.block_begin();
    writer << "mkldnn_primitives = std::vector<mkldnn::primitive*>("
           << to_string(m_mkldnn_emitter->get_mkldnn_primitives().size()) << ");\n";
    writer << "mkldnn_memories = std::vector<mkldnn::memory*>("
           << to_string(m_mkldnn_emitter->get_mkldnn_memories().size()) << ");\n";
    writer << "mkldnn_scratchpad_mds = std::vector<mkldnn::memory::desc*>("
           << to_string(m_mkldnn_emitter->get_mkldnn_scratchpad_mds().size()) << ");\n";
    writer << "size_t scratchpad_size = " << m_mkldnn_emitter->get_max_scratchpad_size() << ";\n";
    writer << "if (scratchpad_size > 0)\n";
    writer.block_begin();
    writer << "size_t alignment = 4096;\n";
    writer << "scratchpad_buffer = new AlignedBuffer(scratchpad_size, alignment);\n";
    writer.block_end();
    writer << "else\n";
    writer.block_begin();
    writer << "scratchpad_buffer = nullptr;\n";
    writer.block_end();
    writer.block_end();
    writer << "\n";

    set<string> output_names;
    for (shared_ptr<Node> op : m_function->get_results())
    {
        shared_ptr<descriptor::Tensor> tv = op->get_output_tensor_ptr(0);
        output_names.insert(tv->get_name());
    }
    set<descriptor::Tensor*> constants;
    for (shared_ptr<Node> node : ordered_ops)
    {
        if (is_type<ngraph::op::Constant>(node))
        {
            descriptor::Tensor& tv = node->get_output_tensor(0);
            constants.insert(&tv);
        }
    }

    bool temporaries_used = false;
    for (shared_ptr<Node> node : ordered_ops)
    {
        if (node->liveness_new_list.size() > 0)
        {
            temporaries_used = true;
        }
    }
    if (temporaries_used)
    {
        m_memory_buffer_sizes.push_back(m_function->get_temporary_pool_size());
    }

    // Indexing for Control Flags
    std::map<std::string, size_t> tensor_index_map;
    std::map<std::string, size_t> param_index_map;
    size_t tensor_index = 0;
    for (shared_ptr<Node> node : ordered_ops)
    {
        if (!node->is_parameter() && !node->is_constant())
        {
            for (auto input : node->inputs())
            {
                const descriptor::Tensor& tv = input.get_tensor();
                tensor_index_map.insert({tv.get_name(), tensor_index++});
            }
        }
    }

    writer << "bool " << m_function->get_name() << "_t_en[" << tensor_index << "];\n";

    writer << "extern \"C\" void " << m_function->get_name() << func_params << "\n";
    writer << "{\n";
    writer.indent++;

    // deserialize and build mkldnn primitives
    if (m_mkldnn_emitter->get_mkldnn_descriptors_size() > 0)
    {
        writer << "if (ctx->first_iteration)\n";
        writer.block_begin();
        writer << "// read in memory descriptors and build mkldnn primitives\n";
        writer << "std::ifstream desc_file (\"" << m_desc_filename << "\", std::ios::binary);\n";
        writer << "deserialize_memory_descs_and_build_memory(" << m_desc_filename << ", cg_ctx, "
               << to_string(m_mkldnn_emitter->get_mkldnn_descriptors_size()) << ");\n";
        writer.block_end();
    }

    // Execution tracing support
    if (runtime::cpu::IsTracingEnabled() && m_function->get_name() == m_function_name)
    {
        writer << "cpu::Timestamp start_ts;\n"
               << "int profiler_count = 0;\n\n";
    }

    if (temporaries_used)
    {
        writer << "size_t pool_base_ptr = (size_t) ctx->memory_buffers["
               << m_memory_buffer_sizes.size() - 1 << "]->get_ptr();\n";
        writer << "\n";
    }

    writer << "bool* t_en = (bool*)" << m_function->get_name() << "_t_en;\n";

#if defined(NGRAPH_TBB_ENABLE)
    if (m_use_tbb)
    {
        writer << "\n";
        writer << "if (ctx->first_iteration) {\n";
        writer.indent++;
        writer << "tbb::flow::continue_node<tbb::flow::continue_msg>* "
                  "flowgraph_node_start"
               << " = new tbb::flow::continue_node<tbb::flow::continue_msg> "
                  "(*(cg_ctx->tbb_graph), [&](const tbb::flow::continue_msg &msg)\n{});\n";
    }
#endif

    // Add inputs to the variable name map
    size_t arg_index = 0;
    for (shared_ptr<ngraph::op::Parameter> param : m_function->get_parameters())
    {
        for (size_t i = 0; i < param->get_output_size(); ++i)
        {
            descriptor::Tensor& output_tensor = param->get_output_tensor(i);
            param_index_map[output_tensor.get_name()] = arg_index;
            auto tensor_set = get_tensor_set(&output_tensor);

            // process all tensors in the set containing the output tensor of the parameter
            for (auto& ele_t : tensor_set)
            {
                const element::Type& et = ele_t->get_element_type();
                string type = et.c_type_string();
                stringstream ss;
                ss << "(((" << type << "*)(inputs[" << arg_index << "])) + "
                   << ele_t->get_pool_offset() / et.size() << ")";
                m_variable_name_map[ele_t->get_name()] = ss.str();
                m_tensor_roles[ele_t->get_name()] = TensorRole::INPUT;
            }
            arg_index++;
        }
    }

    // Add temporaries to the variable name map
    if (temporaries_used)
    {
        for (auto& ele : bufferID_to_tensorSets)
        {
            if (ele.second.first == TensorRole::INTERMEDIATE)
            {
                for (auto& ele_t : ele.second.second)
                {
                    stringstream ss;
                    ss << "((" << ele_t->get_element_type().c_type_string() << "*)(pool_base_ptr + "
                       << ele_t->get_pool_offset() << "))";
                    m_variable_name_map[ele_t->get_name()] = ss.str();
                    m_tensor_roles[ele_t->get_name()] = TensorRole::INTERMEDIATE;
                }
            }
        }
    }

    // Add outputs to the variable name map
    for (size_t i = 0; i < m_function->get_output_size(); ++i)
    {
        shared_ptr<Node> op = m_function->get_output_op(i);
        auto output_tensor = &op->get_output_tensor(0);
        auto tensor_set = get_tensor_set(output_tensor);
        // process all tensors in the set containing the output tensor of the result
        for (auto& ele_t : tensor_set)
        {
            const element::Type& et = ele_t->get_element_type();
            string type = et.c_type_string();
            stringstream ss;
            ss << "(((" << type << "*)(outputs[" << i << "])) + "
               << ele_t->get_pool_offset() / et.size() << ")";
            m_variable_name_map[ele_t->get_name()] = ss.str();
            m_tensor_roles[ele_t->get_name()] = TensorRole::OUTPUT;
        }
    }

    for (shared_ptr<Node> node : ordered_ops)
    {
        auto& n = *node; // Work around a compiler warning (*node inside typeid may have effects
        // with shared pointers, which is fine here but clang doesn't like it.)
        auto handler = dispatcher.find(type_index(typeid(n)));
        if (handler == dispatcher.end())
        {
            throw unsupported_op(node->description());
        }
        vector<TensorWrapper> in;
        vector<string> node_input_names;
        vector<string> node_output_names;
        vector<TensorTracerAttributes> t_in_attrs;
        vector<TensorTracerAttributes> t_out_attrs;
        for (Input<Node> input : node->inputs())
        {
            shared_ptr<descriptor::Tensor> tv = input.get_tensor_ptr();
            in.push_back(TensorWrapper(tv, m_variable_name_map[tv->get_name()]));
            node_input_names.emplace_back(tv->get_name());
            t_in_attrs.push_back(TensorTracerAttributes(
                in.back().get_size(), in.back().get_shape(), in.back().get_element_type()));
        }
        vector<TensorWrapper> out;
        for (Output<Node> output : node->outputs())
        {
            shared_ptr<descriptor::Tensor> tv = output.get_tensor_ptr();
            out.push_back(TensorWrapper(tv, m_variable_name_map[tv->get_name()]));
            node_output_names.emplace_back(tv->get_name());
            t_out_attrs.push_back(TensorTracerAttributes(
                out.back().get_size(), out.back().get_shape(), out.back().get_element_type()));
        }

        // Emit operation prologue
        if (!node->is_parameter() && !node->is_constant())
        {
            if (m_function->get_name() == m_function_name)
            {
                m_op_attrs.emplace_back(node->description(),
                                        node_output_names,
                                        node_input_names,
                                        t_out_attrs,
                                        t_in_attrs);
            }
            if (m_use_tbb)
            {
                writer << "tbb::flow::continue_node<tbb::flow::continue_msg>* "
                          "flowgraph_node_"
                       << node->get_name()
                       << " = new tbb::flow::continue_node<tbb::flow::continue_msg> "
                          "(*(cg_ctx->tbb_graph), [&](const tbb::flow::continue_msg &msg)\n{\n";
                writer.indent++;
            }
            if (runtime::cpu::IsTracingEnabled() && m_function->get_name() == m_function_name)
            {
                writer << "start_ts = cpu::Clock::now();\n";
            }
        }

        if (!node->is_parameter() && !node->is_constant())
        {
            writer << "\n// " << node->get_name() << "(";
            vector<string> parameter_nodes = node_input_names;
            parameter_nodes.insert(
                parameter_nodes.end(), node_output_names.begin(), node_output_names.end());
            writer << join(parameter_nodes);
            writer << ")\n";
        }

        // Emit operation body
        if (!node->is_parameter() && !node->is_constant())
        {
            emit_debug_function_entry(writer, node.get(), in, out);
        }

        // Op Control
        if (!node->is_parameter() && !node->is_constant())
        {
            writer << "if (ctx->first_iteration";
            for (Input<Node> input : node->inputs())
            {
                Output<Node> output = input.get_source_output();
                shared_ptr<descriptor::Tensor> tv = input.get_tensor_ptr();
                auto input_name = tv->get_name();

                if (output.get_node()->is_parameter())
                {
                    writer << " || ctx->p_en[" << param_index_map[input_name] << "]";
                }
                else if (!output.get_node()->is_constant())
                {
                    writer << " || t_en[" << tensor_index_map[input_name] << "]";
                }
            }

            // Always enable nodes computing output tensors or nodes whose outputs might get
            // overwritten due to inplace kernels
            // TODO (jbobba) - Do we need to handle cacheability
            if (computes_result(node.get()) || possibly_overwritten(node.get()) ||
                node->has_state())
            {
                writer << " || 1";
            }
            writer << ")\n{\n";
            writer.indent++;
        }

        auto it = node_function_map.find(node.get());
        if (it == node_function_map.end())
        {
            handler->second(this, writer, node.get(), in, out);
        }
        else
        {
            string func_name =
                ngraph::pass::CommonFunctionCollection::create_function_name(*it->second);
            vector<string> names;
            for (const TensorWrapper& tv : in)
            {
                names.push_back(tv.get_name());
            }
            for (const TensorWrapper& tv : out)
            {
                names.push_back(tv.get_name());
            }
            writer << func_name << "(" << join(names) << ", ctx, cg_ctx);\n";
        }

        // skip multi-output nodes since they would be covered by GetOutputElement
        if (node->get_output_size() == 1 &&
            // skip non-FP nodes
            (node->get_output_element_type(0) == element::f32 ||
             node->get_output_element_type(0) == element::f64))
        {
            // check inputs and constants?
            if ((!node->is_parameter() && !node->is_constant()) ||
                getenv_bool("NGRAPH_CPU_CHECK_PARMS_AND_CONSTS"))
            {
                if (getenv_bool("NGRAPH_CPU_NAN_CHECK"))
                {
                    generate_isnan_isinf_check(writer, node, out, "isnan");
                }

                if (getenv_bool("NGRAPH_CPU_INF_CHECK"))
                {
                    generate_isnan_isinf_check(writer, node, out, "isinf");
                }
            }
        }

        // Emit operation epilogue
        if (!node->is_parameter() && !node->is_constant())
        {
            for (auto output_name : node_output_names)
            {
                writer << "t_en[" << tensor_index_map[output_name] << "] = true;\n";
            }
            writer.indent--;
            writer << "}\nelse\n{\n";
            writer.indent++;
            for (auto output_name : node_output_names)
            {
                writer << "t_en[" << tensor_index_map[output_name] << "] = false;\n";
            }
            writer.indent--;
            writer << "}\n";
            emit_debug_function_exit(writer, node.get(), in, out);
            if (runtime::cpu::IsTracingEnabled() && m_function->get_name() == m_function_name)
            {
                writer << "ctx->op_durations[profiler_count++] = "
                       << "(std::chrono::duration_cast<cpu::Timescale>(cpu::Clock::now() - "
                          "start_ts)).count();\n";
            }
#if defined(NGRAPH_TBB_ENABLE)
            if (m_use_tbb)
            {
                writer.indent--;
                writer << "});\n";
            }
#endif
        }
    }

#if defined(NGRAPH_TBB_ENABLE)
    if (m_use_tbb)
    {
        writer << "\n";
        // Build the flow graph

        traverse_nodes(m_function, [&writer](shared_ptr<Node> n) {
            if (!n->is_parameter() && !n->is_constant())
            {
                bool is_head = true;
                for (auto arg : n->get_arguments())
                {
                    if (!arg->is_parameter() && !arg->is_constant())
                    {
                        is_head = false;
                        writer << "tbb::flow::make_edge(*flowgraph_node_" << arg->get_name()
                               << ", *flowgraph_node_" << n->get_name() << ");\n";
                    }
                }
                if (is_head)
                {
                    writer << "tbb::flow::make_edge(*flowgraph_node_start"
                           << ", *flowgraph_node_" << n->get_name() << ");\n";
                }
            }
        });

        writer.indent--;
        writer << "}\n";

        // Execute the flow graph
        writer << "(static_cast<tbb::flow::continue_node<tbb::flow::continue_msg>*>"
                  "(&(*(cg_ctx->tbb_graph->begin()))))"
               << "->try_put(tbb::flow::continue_msg());\n";
        writer << "try { cg_ctx->tbb_graph->wait_for_all(); } catch(...) { throw; }\n";
    }
#endif
    writer << "ctx->first_iteration = false;\n";

    writer.indent--;
    // End generated function
    writer += "}\n\n";

    // TODO: Cleanup and make this a utility function
    string filename = file_util::path_join(s_debug_dir, m_function_name + "_codegen.cpp");
    string code = writer.get_code();
    runtime::cpu::CPU_ExternalFunction::write_to_file(writer.get_code(), s_debug_dir, filename);

    m_compiler.reset(new codegen::Compiler());
    m_execution_engine.reset(new codegen::ExecutionEngine());

    m_compiler->set_precompiled_header_source(pch_header_source);

    auto codegen_module = m_compiler->compile(code);

    if (codegen_module == nullptr)
    {
        throw runtime_error("function failed to compile");
    }
    m_execution_engine->add_module(codegen_module);
    m_execution_engine->finalize();

    m_compiled_init_ctx_func = m_execution_engine->find_function<InitContextFuncTy>("init_cg_ctx");

    if (m_compiled_init_ctx_func == nullptr)
    {
        throw runtime_error("could not find compiled init context function");
    }

    m_compiled_destroy_ctx_func =
        m_execution_engine->find_function<DestroyContextFuncTy>("destroy_cg_ctx");

    if (m_compiled_destroy_ctx_func == nullptr)
    {
        throw runtime_error("could not find compiled destroy context function");
    }

    m_compiled_function = m_execution_engine->find_function<EntryPointTy>(m_function_name);

    if (m_compiled_function == nullptr)
    {
        throw runtime_error("could not find compiled function");
    }

    // Store layouts assigned for arguments
    for (const auto& parameter : m_function->get_parameters())
    {
        for (size_t i = 0; i < parameter->get_output_size(); ++i)
        {
            auto tv = parameter->get_output_tensor_ptr(i);
            if (tv->get_tensor_layout() == nullptr)
            {
                throw ngraph_error("layout missing on function parameter's tensor: " +
                                   tv->get_name());
            }
            parameter_layout_descriptors.emplace_back(
                static_pointer_cast<runtime::cpu::LayoutDescriptor>(tv->get_tensor_layout()));
        }
    }

    // Store layouts assigned for results
    if (!result_layout_descriptors.empty())
    {
        throw ngraph_error("Function output layouts should not be pre-assigned");
    }
    for (size_t i = 0; i < m_function->get_output_size(); ++i)
    {
        const auto& output = m_function->get_output_op(i);
        for (size_t j = 0; j < output->get_output_size(); ++j)
        {
            auto tv = output->get_output_tensor_ptr(j);
            if (tv->get_tensor_layout() == nullptr)
            {
                throw ngraph_error("layout missing on function output tensor: " + tv->get_name());
            }
            result_layout_descriptors.emplace_back(
                static_pointer_cast<runtime::cpu::LayoutDescriptor>(tv->get_tensor_layout()));
        }
    }

    m_is_compiled = true;
    if (!m_emit_timing)
    {
        release_function();
    }
}

#endif // defined(CODEGEN_ENABLE)

void runtime::cpu::CPU_ExternalFunction::register_common_passes(
    ngraph::pass::Manager& pass_manager, ngraph::pass::PassConfig& pass_config)
{
    auto pass_map = pass_config.get_enables();

    auto dex = is_direct_execution();
    auto is_supported = [dex, this](const Node& node) {
#ifdef NGRAPH_MLIR_ENABLE
<<<<<<< HEAD
        if ((m_mode == EXECUTION_MODE::MLIR) && getenv_bool("NGRAPH_MLIR_CALLBACK"))
=======
        if ((m_execution_mode == EXECUTION_MODE::MLIR) && getenv_bool("NGRAPH_MLIR_CALLBACK"))
>>>>>>> 2058cbbe
        {
            if (typeid(ngraph::op::MatMul) == typeid(node) &&
                node.get_input_element_type(0) == element::f32 &&
                node.get_input_shape(0).size() == 2 && node.get_input_shape(1).size() == 2)
            {
                return true;
            }

            if (typeid(ngraph::op::Gemm) == typeid(node) &&
                node.get_input_element_type(0) == element::f32 &&
                node.get_input_shape(0).size() == 2 && node.get_input_shape(1).size() == 2)
            {
                return true;
            }
        }
#endif
        // this checks averts the decomposition of LSTMCell
        // we will map LSTMCell to LSTM CPU op in the later
        // graph pass
        if (typeid(ngraph::op::LSTMCell) == typeid(node))
        {
            // MKLDNN version < 1.0 doesnt support peephole for LSTM, we will skip if the LSTMCell
            // has peephole. LSTMCell with no peephole support is constant initialized to zero
            // TODO (pthoreho) : For MKLDNN > V1.0, change mkldnn kernel integration to compute for
            // LSTMCell with peephole as well.
            // Not supported on codegen
            return m_direct_execution && is_type<ngraph::op::Constant>(node.get_argument(6));
        }
        else if (typeid(ngraph::op::GeluBackpropFactor) == typeid(node))
        {
            return false;
        }
        else if (typeid(ngraph::op::Gelu) == typeid(node))
        {
            return false;
        }
        // GroupConvolution is only supported with MKLDNN
        else if (auto conv = as_type<ngraph::op::GroupConvolution>(const_cast<Node*>(&node)))
        {
            return mkldnn_utils::can_use_mkldnn_conv<ngraph::op::GroupConvolution>(conv);
        }

        if (dex)
        {
            auto handler = GetGlobalBuildDispatcher().find(type_index(typeid(node)));
            if (handler == GetGlobalBuildDispatcher().end())
            {
                return false;
            }
        }
        else
        {
#if defined(CODEGEN_ENABLE)
            auto handler = dispatcher.find(type_index(typeid(node)));
            if (handler == dispatcher.end())
            {
                return false;
            }
#else
            return false;
#endif
        }
        return true;
    };

    REGISTER_KNOBBED_PASS(LikeReplacement, true, ngraph::pass)
    REGISTER_KNOBBED_PASS_WITH_ARGS(FusedOpDecomposition, true, ngraph::pass, is_supported)
    REGISTER_KNOBBED_PASS(Opset1Downgrade, true, ngraph::pass)
    REGISTER_KNOBBED_PASS(Opset0Downgrade, true, ngraph::pass)
    REGISTER_KNOBBED_PASS(ImplicitBroadcastElimination, true, ngraph::pass)
    REGISTER_KNOBBED_PASS(NopElimination, true, ngraph::pass)
    REGISTER_KNOBBED_PASS(ZeroDimTensorElimination, true, ngraph::pass)
    REGISTER_KNOBBED_PASS(VanillaRNNFusion, true, runtime::cpu::pass)
    REGISTER_KNOBBED_PASS(LSTMFusion, true, runtime::cpu::pass)
    REGISTER_KNOBBED_PASS(RNNFusion, true, runtime::cpu::pass)
    REGISTER_KNOBBED_PASS(AlgebraicSimplification, true, ngraph::pass)
    REGISTER_KNOBBED_PASS(MultiLayerRNNFusion, true, runtime::cpu::pass)
    REGISTER_KNOBBED_PASS(BiDirectionalRnn, true, runtime::cpu::pass)
    REGISTER_KNOBBED_PASS(CPURnnMatFusion, true, runtime::cpu::pass)
    REGISTER_KNOBBED_PASS(BatchFusion, true, ngraph::pass)
    REGISTER_KNOBBED_PASS(ReshapeSinking, false, ngraph::pass)
    REGISTER_KNOBBED_PASS(ReshapeElimination, true, ngraph::pass)
    REGISTER_KNOBBED_PASS(RecurrentReshapeElimination, false, ngraph::pass)
    REGISTER_KNOBBED_PASS_WITH_ARGS(
        CoreFusion, true, ngraph::pass, ngraph::pass::FusionType::ALL_FUSIONS)
    REGISTER_KNOBBED_PASS_WITH_ARGS(FusedOpDecomposition, true, ngraph::pass, is_supported)
    REGISTER_KNOBBED_PASS(CPUPreFusion, true, runtime::cpu::pass)

// Disable CPUFusion if MLIR is enabled to preserve core ops.
#ifdef NGRAPH_MLIR_ENABLE
<<<<<<< HEAD
    if (m_mode != EXECUTION_MODE::MLIR)
=======
    if (m_execution_mode != EXECUTION_MODE::MLIR)
>>>>>>> 2058cbbe
    {
#endif
        REGISTER_KNOBBED_PASS(CPUFusion, true, runtime::cpu::pass)
#ifdef NGRAPH_MLIR_ENABLE
    }
#endif
    REGISTER_KNOBBED_PASS(CPUQuantFusion, true, runtime::cpu::pass)
    REGISTER_KNOBBED_PASS(CPUHorizontalFusion, true, runtime::cpu::pass)
    REGISTER_KNOBBED_PASS(CPUCollapseDims, true, runtime::cpu::pass)

#ifdef NGRAPH_MLIR_ENABLE
<<<<<<< HEAD
    if (m_mode == EXECUTION_MODE::MLIR)
=======
    if (m_execution_mode == EXECUTION_MODE::MLIR)
>>>>>>> 2058cbbe
    {
        REGISTER_KNOBBED_PASS(MLIRSubgraphExtractionPass, /*enable by default*/ true, ngraph::pass)
    }
#endif

    OutputVector nv_cwi; // We dont need CPUWorkspaceInsertion to return list of indices
    REGISTER_KNOBBED_PASS_WITH_ARGS(CPUWorkspaceInsertion, true, runtime::cpu::pass, nv_cwi, false)
    REGISTER_KNOBBED_PASS_WITH_ARGS(CPUAssignment, true, runtime::cpu::pass, this)
    REGISTER_KNOBBED_PASS_WITH_ARGS(ConstantFolding, true, ngraph::pass, GetGlobalCFDispatcherCPU())
    REGISTER_KNOBBED_PASS_WITH_ARGS(CPULayout, true, runtime::cpu::pass, this)
    REGISTER_KNOBBED_PASS_WITH_ARGS(
        CommonSubexpressionElimination, true, ngraph::pass, runtime::cpu::get_cse_handlers_map())
    REGISTER_KNOBBED_PASS(CPUPostLayoutOptimizations, true, runtime::cpu::pass)
    REGISTER_KNOBBED_PASS(CPUConvertLayoutConstantFolding, true, runtime::cpu::pass)
    REGISTER_KNOBBED_PASS(CPUMemoryOptimization, true, runtime::cpu::pass)
    REGISTER_KNOBBED_PASS(GetOutputElementElimination, false, ngraph::pass)
    REGISTER_KNOBBED_PASS_WITH_ARGS(
        PropagateCacheability, true, ngraph::pass, runtime::cpu::get_annotations_factory())
    bool reuse_memory = pass_config.get_pass_attribute("CPUMemoryAssignment::ReuseMemory") ||
                        pass_config.get_pass_attribute("ReuseMemory");
    pass_manager.register_pass<runtime::cpu::pass::CPUMemoryAssignment>(
        bufferID_to_tensorSets, tensor_to_bufferID, size_t(s_memory_pool_alignment), !reuse_memory);

    pass_manager.get_state().set_visualize_tree_ops_map(runtime::cpu::get_visualize_tree_ops_map());
}

bool runtime::cpu::CPU_ExternalFunction::computes_result(Node* node)
{
    for (size_t i = 0; i < node->get_output_size(); i++)
    {
        auto& output_tensor = node->get_output_tensor(i);
        if (m_tensor_roles.find(output_tensor.get_name()) != m_tensor_roles.end() &&
            m_tensor_roles[output_tensor.get_name()] == TensorRole::OUTPUT)
        {
            return true;
        }
    }
    return false;
}

static void dump_one_kernel_with_type(runtime::cpu::CPU_DebugTracer& debug_tracer,
                                      runtime::cpu::TensorTracerAttributes& t_attrs,
                                      const std::string& kernel_name,
                                      const void* tensor,
                                      const std::string& tensor_name,
                                      const std::string& in_out)
{
    switch (t_attrs.m_type_of_element)
    {
    case element::Type_t::f32:
        debug_tracer.dump_one_tensor<float>(kernel_name,
                                            tensor,
                                            tensor_name,
                                            t_attrs.m_number_of_elements,
                                            t_attrs.m_t_shape,
                                            in_out);
        break;
    case element::Type_t::i8:
        debug_tracer.dump_one_tensor<int8_t>(kernel_name,
                                             tensor,
                                             tensor_name,
                                             t_attrs.m_number_of_elements,
                                             t_attrs.m_t_shape,
                                             in_out);
        break;
    case element::Type_t::u8:
        debug_tracer.dump_one_tensor<uint8_t>(kernel_name,
                                              tensor,
                                              tensor_name,
                                              t_attrs.m_number_of_elements,
                                              t_attrs.m_t_shape,
                                              in_out);
        break;
    case element::Type_t::i32:
        debug_tracer.dump_one_tensor<int32_t>(kernel_name,
                                              tensor,
                                              tensor_name,
                                              t_attrs.m_number_of_elements,
                                              t_attrs.m_t_shape,
                                              in_out);
        break;
    case element::Type_t::undefined:
    case element::Type_t::dynamic:
    case element::Type_t::boolean:
    case element::Type_t::bf16:
    case element::Type_t::f16:
    case element::Type_t::f64:
    case element::Type_t::i16:
    case element::Type_t::i64:
    case element::Type_t::u1:
    case element::Type_t::u16:
    case element::Type_t::u32:
    case element::Type_t::u64:
    default: break;
    }
}

void runtime::cpu::CPU_ExternalFunction::dump_one_kernel(CPU_DebugTracer& debug_tracer,
                                                         CPURuntimeContext* ctx,
                                                         bool is_it_input)
{
    size_t index = ctx->pc;
    if (is_it_input)
    {
        for (size_t i = 0; i < m_op_attrs.at(index).Inputs.size(); i++)
        {
            dump_one_kernel_with_type(
                debug_tracer,
                m_op_attrs.at(index).m_inputs_tensor_attrs.at(i),
                m_op_attrs.at(index).Description,
                ctx->buffer_data[get_buffer_index(m_op_attrs.at(index).Inputs.at(i))],
                m_op_attrs.at(index).Inputs.at(i),
                ">>");
        }
    }
    else
    {
        for (size_t i = 0; i < m_op_attrs.at(index).Outputs.size(); i++)
        {
            dump_one_kernel_with_type(
                debug_tracer,
                m_op_attrs.at(index).m_outputs_tensor_attrs.at(i),
                m_op_attrs.at(index).Description,
                ctx->buffer_data[get_buffer_index(m_op_attrs.at(index).Outputs.at(i))],
                m_op_attrs.at(index).Outputs.at(i),
                "<<");
        }
        debug_tracer.end_of_kernel();
    }
}

void runtime::cpu::CPU_ExternalFunction::build(ngraph::pass::PassConfig& pass_config)
{
    if (m_is_built)
    {
        return;
    }

#if defined(NGRAPH_TBB_ENABLE)
    if (m_use_tbb && (runtime::cpu::IsTracingEnabled() || m_emit_timing))
    {
        throw ngraph_error(
            "CPU Backend: Tracing and performance breakdowns might not be accurate with TBB "
            "enabled due to concurrent graph execution");
    }
#endif

    // stream writer to dump the debug manifest for the DEX
    static StaticInitializers s_static_initializers(s_debug_dir);
    m_mkldnn_emitter.reset(new MKLDNNEmitter());
    ngraph::pass::Manager pass_manager;
    if (getenv_bool("NGRAPH_ENABLE_VISUALIZE_TRACING"))
    {
        // Enable per_pass_validation if required for debug purpose
        pass_manager.set_per_pass_validation(false);
    }
    register_common_passes(pass_manager, pass_config);
    pass_manager.run_passes(m_function, false);

    static runtime::cpu::CPU_DebugTracer debug_tracer;
    if (getenv_bool("NGRAPH_CPU_DEBUG_TRACER"))
    {
        debug_tracer.set_enable_tracing(true);
    }

    // Store layouts assigned for arguments
    for (const auto& parameter : m_function->get_parameters())
    {
        for (size_t i = 0; i < parameter->get_output_size(); ++i)
        {
            auto tv = parameter->get_output_tensor_ptr(i);
            if (tv->get_tensor_layout() == nullptr)
            {
                throw ngraph_error("layout missing on function parameter's tensor: " +
                                   tv->get_name());
            }
            parameter_layout_descriptors.emplace_back(
                static_pointer_cast<runtime::cpu::LayoutDescriptor>(tv->get_tensor_layout()));
        }
    }

    // Store layouts assigned for results
    if (!result_layout_descriptors.empty())
    {
        throw ngraph_error("Function output layouts should not be pre-assigned");
    }
    for (size_t i = 0; i < m_function->get_output_size(); ++i)
    {
        const auto& output = m_function->get_output_op(i);
        for (size_t j = 0; j < output->get_output_size(); ++j)
        {
            auto tv = output->get_output_tensor_ptr(j);
            if (tv->get_tensor_layout() == nullptr)
            {
                throw ngraph_error("layout missing on function output tensor: " + tv->get_name());
            }
            result_layout_descriptors.emplace_back(
                static_pointer_cast<runtime::cpu::LayoutDescriptor>(tv->get_tensor_layout()));
        }
    }

    // Build executor
    size_t buffer_index = 0;
    // Temporaries
    if (m_function->get_temporary_pool_size())
    {
        m_memory_buffer_sizes.push_back(m_function->get_temporary_pool_size());
        for (auto& ele : bufferID_to_tensorSets)
        {
            if (ele.second.first == TensorRole::INTERMEDIATE)
            {
                for (auto& ele_t : ele.second.second)
                {
                    m_buffer_indices[ele_t->get_name()] = buffer_index;
                    intermediates_offsets.emplace_back(m_buffer_indices[ele_t->get_name()],
                                                       ele_t->get_pool_offset());
                    m_tensor_roles[ele_t->get_name()] = TensorRole::INTERMEDIATE;
                    buffer_index++;
                }
            }
        }
    }

    // Constants
    for (auto& node : m_function->get_ordered_ops())
    {
        if (node->is_constant())
        {
            auto output_tensor = &node->get_output_tensor(0);
            m_buffer_indices[output_tensor->get_name()] = buffer_index;
            constant_tensor_data.emplace_back(
                buffer_index,
                const_cast<void*>(static_pointer_cast<ngraph::op::Constant>(node)->get_data_ptr()));
            auto tensor_set = get_tensor_set(output_tensor);
            // process all tensors in the set containing the output tensor of the constant
            for (auto& ele_t : tensor_set)
            {
                NGRAPH_CHECK(ele_t->get_pool_offset() == 0, "no offset set for constants");
                m_tensor_roles[ele_t->get_name()] = TensorRole::CONSTANT;
                if (ele_t->get_name() != output_tensor->get_name())
                {
                    tensor_alias[ele_t->get_name()] = output_tensor->get_name();
                }
            }
            buffer_index++;
        }
    }

    // Inputs
    size_t arg_index = 0;
    for (auto& param : m_function->get_parameters())
    {
        for (size_t i = 0; i < param->get_output_size(); ++i)
        {
            descriptor::Tensor& output_tensor = param->get_output_tensor(i);
            auto tensor_set = get_tensor_set(&output_tensor);

            auto& stale = tensor_stale[output_tensor.get_name()];
            // process all tensors in the set containing the output tensor of the parameter
            for (auto& ele_t : tensor_set)
            {
                m_tensor_roles[ele_t->get_name()] = TensorRole::INPUT;
                m_buffer_indices[ele_t->get_name()] = buffer_index;
                function_input_index_offset.emplace_back(m_buffer_indices[ele_t->get_name()],
                                                         arg_index,
                                                         ele_t->get_pool_offset(),
                                                         stale);
                buffer_index++;
            }
        }
        arg_index++;
    }

    // Outputs
    for (size_t i = 0; i < m_function->get_output_size(); ++i)
    {
        shared_ptr<Node> op = m_function->get_output_op(i);
        auto output_tensor = &op->get_output_tensor(0);
        auto tensor_set = get_tensor_set(output_tensor);

        // process all tensors in the set containing the output tensor of the result
        for (auto& ele_t : tensor_set)
        {
            m_tensor_roles[ele_t->get_name()] = TensorRole::OUTPUT;
            m_buffer_indices[ele_t->get_name()] = buffer_index;
            function_output_index_offset.emplace_back(
                m_buffer_indices[ele_t->get_name()], i, ele_t->get_pool_offset());
            buffer_index++;
        }
    }

    // After processing inputs, outputs, constants, and intermediates, set the buffer size.
    m_buffer_size = buffer_index;

    for (shared_ptr<Node> node : m_function->get_ordered_ops())
    {
        if (node->is_parameter() || node->is_constant())
        {
            continue;
        }
        auto& n = *node; // Work around a compiler warning (*node inside typeid may have effects
        // with shared pointers, which is fine here but clang doesn't like it.)
        auto handler = GetGlobalBuildDispatcher().find(type_index(typeid(n)));
        if (handler == GetGlobalBuildDispatcher().end())
        {
            throw unsupported_op(node->description());
        }
        vector<TensorWrapper> in;
        vector<string> in_names;
        vector<TensorTracerAttributes> t_in_attrs;
        for (Input<Node> input : node->inputs())
        {
            shared_ptr<descriptor::Tensor> tv = input.get_tensor_ptr();
            in.push_back(TensorWrapper(tv, tv->get_name()));
            in_names.push_back(tv->get_name());
            t_in_attrs.push_back(TensorTracerAttributes(
                in.back().get_size(), in.back().get_shape(), in.back().get_element_type()));
        }
        vector<TensorWrapper> out;
        vector<string> out_names;
        vector<TensorTracerAttributes> t_out_attrs;

        for (Output<Node> output : node->outputs())
        {
            shared_ptr<descriptor::Tensor> tv = output.get_tensor_ptr();
            out.push_back(TensorWrapper(tv, tv->get_name()));
            out_names.push_back(tv->get_name());
            t_out_attrs.push_back(TensorTracerAttributes(
                out.back().get_size(), out.back().get_shape(), out.back().get_element_type()));
        }

        m_op_attrs.emplace_back(node->description(), out_names, in_names, t_out_attrs, t_in_attrs);
        op_names.push_back(node->get_name());
        handler->second(this, node.get(), in, out);

        auto cacheable = true;
        auto reuse_memory = pass_config.get_pass_attribute("CPUMemoryAssignment::ReuseMemory") ||
                            pass_config.get_pass_attribute("ReuseMemory");
        if (node->is_op())
        {
            auto op = std::static_pointer_cast<ngraph::op::Op>(node);
            auto op_annotations = op->get_op_annotations();
            cacheable = op_annotations->is_cacheable();
        }

        bool disable_caching =
            (reuse_memory &&
             !cacheable) // Check cacheability only if we are reusing intermediate tensors
            || computes_result(node.get()) || possibly_overwritten(node.get()) || node->has_state();

        vector<reference_wrapper<bool>> in_stale, out_stale;
        for (const auto& name : in_names)
        {
            if (tensor_alias.count(name))
            {
                in_stale.emplace_back(tensor_stale[tensor_alias[name]]);
            }
            else
            {
                in_stale.emplace_back(tensor_stale[name]);
            }
        }
        for (const auto& name : out_names)
        {
            if (tensor_alias.count(name))
            {
                out_stale.emplace_back(tensor_stale[tensor_alias[name]]);
            }
            else
            {
                out_stale.emplace_back(tensor_stale[name]);
            }
        }

        function<bool(CPURuntimeContext*)> enable;
        if (disable_caching)
        {
            enable = [in_stale, out_stale](CPURuntimeContext * /* ctx */) -> bool {
                for (auto& stale : out_stale)
                {
                    stale.get() = true;
                }
                return true;
            };
        }
        else
        {
            enable = [in_stale, out_stale](CPURuntimeContext * /* ctx */) -> bool {
                bool en = false;
                for (const auto& stale : in_stale)
                {
                    if (stale)
                    {
                        en = true;
                        break;
                    }
                }
                for (auto& stale : out_stale)
                {
                    stale.get() = en;
                }
                return en;
            };
        }

        enables.emplace_back(enable);
        enable_nodename_list.emplace_back(make_pair(enable, node->get_name()));

        m_perf_counters.emplace_back(node, 0, 0);
    }

    if (getenv_bool("NGRAPH_DEX_DEBUG"))
    {
        string filename = file_util::path_join(s_debug_dir, m_function_name + "_debug.txt");
        std::stringstream strm;
        auto find_role = [](TensorRole tensor_role) -> string {
            switch (tensor_role)
            {
            case TensorRole::INPUT: return string("TensorRole::INPUT");
            case TensorRole::INTERMEDIATE: return string("TensorRole::INTERMEDIATE");
            case TensorRole::CONSTANT: return string("TensorRole::CONSTANT");
            case TensorRole::OUTPUT: return string("TensorRole::OUTPUT");
            case TensorRole::UNKNOWN:
            default: throw runtime_error("unhandled CPU tensor role");
            }
        };

        // dump the tensor roles to debug manifest
        for (const auto& tensor_roles : m_tensor_roles)
        {
            strm << tensor_roles.first << ", " << find_role(tensor_roles.second) << "\n";
        }

        write_to_file(strm.str(), s_debug_dir, filename);
        strm.str("");

        // dump the op's order of execution along with the address of tensor_data which holds the
        // base address of each tensor.
        for (shared_ptr<Node> node : m_function->get_ordered_ops())
        {
            std::vector<string> node_inputs;
            std::vector<string> node_outputs;
            std::stringstream temp;
            if (node->is_parameter() || node->is_constant())
            {
                continue;
            }
            for (Input<Node> input : node->inputs())
            {
                shared_ptr<descriptor::Tensor> tv = input.get_tensor_ptr();
                temp << &m_buffer_indices[tv->get_name()];
                node_inputs.push_back(tv->get_name() + "(" + temp.str() + ")");
                temp.str("");
            }

            for (Output<Node> output : node->outputs())
            {
                shared_ptr<descriptor::Tensor> tv = output.get_tensor_ptr();
                temp << &m_buffer_indices[tv->get_name()];
                node_outputs.push_back(tv->get_name() + "(" + temp.str() + ")");
                temp.str("");
            }
            strm << "\n" << node->get_name() << "(";
            vector<string> parameter_nodes = node_inputs;
            parameter_nodes.insert(parameter_nodes.end(), node_outputs.begin(), node_outputs.end());
            strm << join(parameter_nodes);
            strm << ")\n";
            write_to_file(strm.str(), s_debug_dir, filename);
            strm.str("");
        }
    }
    // This check ensures we have exactly one functor for Op.
    NGRAPH_CHECK(m_op_attrs.size() == functors.size());

    executor = [&](CPURuntimeContext* ctx, vector<void*>& inputs, vector<void*>& outputs) {
        cpu::Timestamp start_ts, end_ts;
        uint64_t profiler_count = 0;

        if (ctx->first_iteration)
        {
            for (auto& p : intermediates_offsets)
            {
                ctx->buffer_data[p.first] =
                    static_cast<uint8_t*>(ctx->memory_buffers[0]->get_ptr()) + p.second;
            }

            for (auto& p : constant_tensor_data)
            {
                ctx->buffer_data[p.first] = p.second;
            }
        }

        for (const auto& p : function_input_index_offset)
        {
            ctx->buffer_data[get<0>(p)] = static_cast<uint8_t*>(inputs[get<1>(p)]) + get<2>(p);
            get<3>(p).get() = ctx->p_en[get<1>(p)];
        }

        for (const auto& p : function_output_index_offset)
        {
            ctx->buffer_data[get<0>(p)] = static_cast<uint8_t*>(outputs[get<1>(p)]) + get<2>(p);
        }

        auto functor = functors.begin();
#if defined(NGRAPH_TBB_ENABLE)
        if (m_use_tbb)
        {
            // Build the flow graph
            if (ctx->first_iteration)
            {
                std::unordered_map<std::string, tbb::flow::continue_node<tbb::flow::continue_msg>*>
                    nodename_tbbnode_map;
                tbb::flow::continue_node<tbb::flow::continue_msg>* flowgraph_node_start =
                    new tbb::flow::continue_node<tbb::flow::continue_msg>(
                        *(ctx->G), [&](const tbb::flow::continue_msg& /* msg */) {});
                auto it = enable_nodename_list.begin();
                for (const auto& p : enables)
                {
                    auto index = profiler_count++;
                    tbb::flow::continue_node<tbb::flow::continue_msg>* flowgraph_node =
                        new tbb::flow::continue_node<tbb::flow::continue_msg>(
                            *(ctx->G),
                            [&, functor, index](const tbb::flow::continue_msg& /* msg */) {
                                if (p(ctx) || ctx->first_iteration)
                                {
                                    if (runtime::cpu::IsTracingEnabled() || m_emit_timing)
                                    {
                                        start_ts = cpu::Clock::now();
                                    }
                                    CPUExecutionContext ectx{0};
                                    executor::GetCPUExecutor().execute(*functor, ctx, &ectx, true);
                                    if (runtime::cpu::IsTracingEnabled() || m_emit_timing)
                                    {
                                        end_ts = cpu::Clock::now();

                                        if (runtime::cpu::IsTracingEnabled())
                                        {
                                            ctx->op_durations[index] =
                                                (std::chrono::duration_cast<cpu::Timescale>(
                                                     end_ts - start_ts))
                                                    .count();
                                        }
                                        if (m_emit_timing)
                                        {
                                            m_perf_counters[index].m_total_microseconds +=
                                                std::chrono::duration_cast<
                                                    std::chrono::microseconds>(end_ts - start_ts)
                                                    .count();
                                            m_perf_counters[index].m_call_count++;
                                        }
                                    }
                                }
                                else
                                {
                                    if (runtime::cpu::IsTracingEnabled())
                                    {
                                        ctx->op_durations[index] = 0;
                                    }
                                    if (m_emit_timing)
                                    {
                                        m_perf_counters[index].m_call_count++;
                                    }
                                }
                            });
#ifdef TBB_PREVIEW_FLOW_GRAPH_TRACE
                    flowgraph_node->set_name(it->second.c_str());
#endif
                    std::advance(functor, 1);
                    nodename_tbbnode_map.insert({it->second, flowgraph_node});
                    it++;
                }

                traverse_nodes(
                    m_function, [&flowgraph_node_start, &nodename_tbbnode_map](shared_ptr<Node> n) {
                        if (!n->is_parameter() && !n->is_constant())
                        {
                            bool is_head = true;
                            for (auto arg : n->get_arguments())
                            {
                                if (!arg->is_parameter() && !arg->is_constant())
                                {
                                    is_head = false;
                                    tbb::flow::make_edge(*(nodename_tbbnode_map[arg->get_name()]),
                                                         *(nodename_tbbnode_map[n->get_name()]));
                                }
                            }
                            if (is_head)
                            {
                                tbb::flow::make_edge(*flowgraph_node_start,
                                                     *(nodename_tbbnode_map[n->get_name()]));
                            }
                        }
                    });

                release_function();
            }
            // Execute the flow graph
            (static_cast<tbb::flow::continue_node<tbb::flow::continue_msg>*>(&(*(ctx->G->begin()))))
                ->try_put(tbb::flow::continue_msg());
            try
            {
                ctx->G->wait_for_all();
            }
            catch (...)
            {
                throw;
            }
        }
        else
#endif
        {
            static const auto ddebug = getenv_bool("NGRAPH_DEX_DEBUG");
            if (ddebug)
            {
                if (ctx->first_iteration)
                {
                    string filename =
                        file_util::path_join(s_debug_dir, m_function_name + "_debug.txt");
                    std::stringstream ss;

                    ss << "\nEXECUTION PLAN:\n";

                    for (size_t i = 0; i < functors.size(); i++)
                    {
                        ss << op_names.at(i) << " will be executed with the following inputs:\n";
                        for (auto& is : this->m_op_attrs.at(i).Inputs)
                        {
                            ss << "\t" << is << " = "
                               << ctx->buffer_data[this->get_buffer_index(is)] << std::endl;
                        }
                        ss << "and outputs :\n";
                        for (auto& os : this->m_op_attrs.at(i).Outputs)
                        {
                            ss << "\t" << os << " = "
                               << ctx->buffer_data[this->get_buffer_index(os)] << std::endl;
                        }
                    }
                    write_to_file(ss.str(), s_debug_dir, filename);
                }
            }

            for (; ctx->pc < functors.size(); ctx->pc++)
            {
                auto index = profiler_count++;
                if ((enables.at(ctx->pc))(ctx) || ctx->first_iteration)
                {
                    // Each Op will have exactly one functor, start the clock before the exceution
                    // of functor
                    // and collect the profiler_count once the execution complets
                    if (runtime::cpu::IsTracingEnabled() || m_emit_timing)
                    {
                        start_ts = cpu::Clock::now();
                    }

                    CPUExecutionContext ectx{0};

                    if (debug_tracer.tracing_is_enabled())
                    {
                        this->dump_one_kernel(debug_tracer, ctx, true);
                    }

                    executor::GetCPUExecutor().execute(functors.at(ctx->pc), ctx, &ectx);

                    if (debug_tracer.tracing_is_enabled())
                    {
                        this->dump_one_kernel(debug_tracer, ctx, false);
                    }

                    if (ctx->breakpoints.count(ctx->pc + 1))
                    {
                        ctx->pc++;
                        break;
                    }

                    if (runtime::cpu::IsTracingEnabled() || m_emit_timing)
                    {
                        end_ts = cpu::Clock::now();

                        if (runtime::cpu::IsTracingEnabled())
                        {
                            ctx->op_durations[index] =
                                (std::chrono::duration_cast<cpu::Timescale>(end_ts - start_ts))
                                    .count();
                        }
                        if (m_emit_timing)
                        {
                            m_perf_counters[index].m_total_microseconds +=
                                std::chrono::duration_cast<std::chrono::microseconds>(end_ts -
                                                                                      start_ts)
                                    .count();
                            m_perf_counters[index].m_call_count++;
                        }
                    }
                }
                else
                {
                    if (runtime::cpu::IsTracingEnabled())
                    {
                        ctx->op_durations[index] = 0;
                    }
                    if (m_emit_timing)
                    {
                        m_perf_counters[index].m_call_count++;
                    }
                }
            }
        }
        ctx->first_iteration = false;
        if (runtime::cpu::IsTracingEnabled())
        {
            NGRAPH_CHECK(m_op_attrs.size() == profiler_count);
        }

    };

    m_is_built = true;

#if defined(NGRAPH_TBB_ENABLE)
    if (!m_use_tbb)
#endif
    {
        release_function();
    }
}

size_t runtime::cpu::CPU_ExternalFunction::get_buffer_index(const std::string& name)
{
    if (tensor_alias.count(name))
    {
        NGRAPH_CHECK(m_buffer_indices.count(tensor_alias[name]));
        return m_buffer_indices[tensor_alias[name]];
    }
    else
    {
        NGRAPH_CHECK(m_buffer_indices.count(name));
        return m_buffer_indices[name];
    }
}

bool runtime::cpu::CPU_ExternalFunction::is_codegen(const ngraph::pass::PassConfig& pc)
{
    auto attrs = pc.get_pass_attributes();
    auto it = attrs.find("CODEGEN");
    if (it != attrs.end())
    {
        return it->second;
    }
    return false;
}

shared_ptr<ngraph::runtime::cpu::CPU_CallFrame>
    runtime::cpu::CPU_ExternalFunction::make_call_frame(ngraph::pass::PassConfig& pass_config,
                                                        Allocator* allocator)
{
#if !defined(CODEGEN_ENABLE)
    if (is_codegen(pass_config))
    {
        throw runtime_error("CPU Backend: Requested unsupported compilation mode (CODEGEN)");
    }
#else
    // Override DEX if pass_config requests CODEGEN
    if (is_codegen(pass_config))
    {
        m_direct_execution = false;
    }
    if (!m_is_compiled && !m_direct_execution)
    {
        compile(pass_config);
    }
#endif

    if (!m_is_built && m_direct_execution)
    {
        build(pass_config);
    }

    return make_shared<ngraph::runtime::cpu::CPU_CallFrame>(shared_from_this(),
                                                            m_compiled_init_ctx_func,
                                                            m_compiled_destroy_ctx_func,
                                                            m_compiled_function,
                                                            allocator);
}

const runtime::cpu::LayoutDescriptorPtrs&
    runtime::cpu::CPU_ExternalFunction::get_parameter_layout_descriptors()
{
    return parameter_layout_descriptors;
}

const runtime::cpu::LayoutDescriptorPtrs&
    runtime::cpu::CPU_ExternalFunction::get_result_layout_descriptors()
{
    return result_layout_descriptors;
}

const vector<runtime::PerformanceCounter>& runtime::cpu::CPU_ExternalFunction::get_perf_counters()
{
#if defined(CODEGEN_ENABLE)
    // Codegen. Retrieve perf counters from compiled module
    if (m_execution_engine)
    {
        auto get_count = m_execution_engine->find_function<size_t()>("get_debug_timer_count");
        auto get_name =
            m_execution_engine->find_function<const char*(size_t)>("get_debug_timer_name");
        auto get_microseconds =
            m_execution_engine->find_function<size_t(size_t)>("get_debug_timer_microseconds");
        auto get_call_count =
            m_execution_engine->find_function<size_t(size_t)>("get_debug_timer_call_count");

        if (get_count && get_name && get_microseconds && get_call_count)
        {
            size_t count = get_count();
            if (m_perf_counters.size() == 0)
            {
                map<string, shared_ptr<const Node>> name_map;
                for (auto n : m_function->get_ops())
                {
                    name_map.insert({n->get_name(), n});
                }
                for (size_t i = 0; i < count; i++)
                {
                    shared_ptr<const Node> n = name_map[get_name(i)];
                    m_perf_counters.push_back({n, get_microseconds(i), get_call_count(i)});
                }
            }
            else
            {
                for (size_t i = 0; i < count; i++)
                {
                    m_perf_counters[i].m_total_microseconds = get_microseconds(i);
                    m_perf_counters[i].m_call_count = get_call_count(i);
                }
            }
        }
        release_function();
    }
#endif
    return m_perf_counters;
}

void runtime::cpu::CPU_ExternalFunction::write_to_file(const std::string& code,
                                                       const std::string& directory,
                                                       const std::string& filename)
{
    std::ofstream out;
    file_util::make_directory(directory);
    bool is_exist = file_util::exists(filename);
    is_exist ? out.open(filename, std::ofstream::app) : out.open(filename);
    out << code;
    out.close();
}

#if defined(CODEGEN_ENABLE)

void runtime::cpu::CPU_ExternalFunction::emit_debug_function_entry(
    CodeWriter& writer,
    Node* node,
    const std::vector<TensorWrapper>& /* in */,
    const std::vector<TensorWrapper>& /* out */)
{
    if (m_emit_timing)
    {
        writer << "timers[" << m_name_index_map[node->get_name()] << "].start();\n";
    }
}

void runtime::cpu::CPU_ExternalFunction::emit_debug_function_exit(
    CodeWriter& writer,
    Node* node,
    const std::vector<TensorWrapper>& /* in */,
    const std::vector<TensorWrapper>& /* out */)
{
    if (m_emit_timing)
    {
        writer << "timers[" << m_name_index_map[node->get_name()] << "].stop();\n";
    }
}

bool runtime::cpu::CPU_ExternalFunction::is_functionally_identical(
    const Node& n1, const Node& n2, const unordered_map<const Node*, string>& node_cache)
{
    return node_cache.at(&n1) == node_cache.at(&n2);
}

string runtime::cpu::CPU_ExternalFunction::emit_op_as_function(const Node& node,
                                                               const string& function_name)
{
    CodeWriter writer;
    writer << "static void " << function_name << "(";
    writer.indent++;
    // Work around a compiler warning (*node inside typeid may have effects
    // with shared pointers, which is fine here but clang doesn't like it.)
    auto handler = dispatcher.find(type_index(typeid(node)));
    if (handler == dispatcher.end())
    {
        throw unsupported_op(node.description());
    }
    vector<TensorWrapper> in;
    size_t arg_index = 0;
    set<string> arg_names;
    for (Input<const Node> input : node.inputs())
    {
        shared_ptr<descriptor::Tensor> tv = input.get_tensor_ptr();
        TensorWrapper tvw{tv, "_arg" + to_string(arg_index)};
        if (arg_names.find(tvw.get_name()) == arg_names.end())
        {
            arg_names.insert(tvw.get_name());
            if (arg_index++ > 0)
            {
                writer << ",";
            }
            writer << "\n";
            writer << tvw.get_type() << "* " << tvw.get_name();
        }
        in.push_back(tvw);
    }
    vector<TensorWrapper> out;
    for (Output<const Node> output : node.outputs())
    {
        shared_ptr<descriptor::Tensor> tv = output.get_tensor_ptr();
        TensorWrapper tvw{tv, "_out" + to_string(arg_index)};
        if (arg_index++ > 0)
        {
            writer << ",";
        }
        writer << "\n";
        writer << tvw.get_type() << "* " << tvw.get_name();
        out.push_back(tvw);
    }
    writer << ",\ncpu::CPURuntimeContext* ctx, CPURuntimeContextCG* cg_ctx";
    writer.indent--;
    writer << "\n)\n";
    writer << "{\n";
    writer.indent++;
    handler->second(this, writer, &node, in, out);
    writer.indent--;
    writer << "}\n";

    string rc = writer.get_code();
    if (function_name == "f")
    {
        rc = strip_comments(rc);
    }
    return rc;
}

string runtime::cpu::CPU_ExternalFunction::strip_comments(const string& s)
{
    stringstream out;
    for (size_t i = 0; i < s.size(); i++)
    {
        if (i < s.size() - 2)
        {
            if (s[i] == '/' && s[i + 1] == '/')
            {
                // line comment
                i += 2;
                while (s[i] != '\n')
                {
                    i++;
                }
                out << '\n';
            }
            else if (s[i] == '/' && s[i + 1] == '*')
            {
                // multi-line comment
                i += 2;
                while (!(s[i] == '*' && s[i + 1] == '/'))
                {
                    i++;
                }
                i++;
            }
            else
            {
                out << s[i];
            }
        }
        else
        {
            out << s[i];
        }
    }
    return out.str();
}

#endif

std::unordered_set<descriptor::Tensor*>&
    runtime::cpu::CPU_ExternalFunction::get_tensor_set(descriptor::Tensor* output_tensor)
{
    auto output_tensor_it = tensor_to_bufferID.find(output_tensor);
    NGRAPH_CHECK(output_tensor_it != tensor_to_bufferID.end());
    auto bufferID = output_tensor_it->second;
    auto output_buffer_it = bufferID_to_tensorSets.find(bufferID);
    NGRAPH_CHECK(output_buffer_it != bufferID_to_tensorSets.end());
    return output_buffer_it->second.second;
}<|MERGE_RESOLUTION|>--- conflicted
+++ resolved
@@ -1204,11 +1204,7 @@
     auto dex = is_direct_execution();
     auto is_supported = [dex, this](const Node& node) {
 #ifdef NGRAPH_MLIR_ENABLE
-<<<<<<< HEAD
-        if ((m_mode == EXECUTION_MODE::MLIR) && getenv_bool("NGRAPH_MLIR_CALLBACK"))
-=======
         if ((m_execution_mode == EXECUTION_MODE::MLIR) && getenv_bool("NGRAPH_MLIR_CALLBACK"))
->>>>>>> 2058cbbe
         {
             if (typeid(ngraph::op::MatMul) == typeid(node) &&
                 node.get_input_element_type(0) == element::f32 &&
@@ -1299,11 +1295,7 @@
 
 // Disable CPUFusion if MLIR is enabled to preserve core ops.
 #ifdef NGRAPH_MLIR_ENABLE
-<<<<<<< HEAD
-    if (m_mode != EXECUTION_MODE::MLIR)
-=======
     if (m_execution_mode != EXECUTION_MODE::MLIR)
->>>>>>> 2058cbbe
     {
 #endif
         REGISTER_KNOBBED_PASS(CPUFusion, true, runtime::cpu::pass)
@@ -1315,11 +1307,7 @@
     REGISTER_KNOBBED_PASS(CPUCollapseDims, true, runtime::cpu::pass)
 
 #ifdef NGRAPH_MLIR_ENABLE
-<<<<<<< HEAD
-    if (m_mode == EXECUTION_MODE::MLIR)
-=======
     if (m_execution_mode == EXECUTION_MODE::MLIR)
->>>>>>> 2058cbbe
     {
         REGISTER_KNOBBED_PASS(MLIRSubgraphExtractionPass, /*enable by default*/ true, ngraph::pass)
     }
