//*****************************************************************************
// Copyright 2017-2019 Intel Corporation
//
// Licensed under the Apache License, Version 2.0 (the "License");
// you may not use this file except in compliance with the License.
// You may obtain a copy of the License at
//
//     http://www.apache.org/licenses/LICENSE-2.0
//
// Unless required by applicable law or agreed to in writing, software
// distributed under the License is distributed on an "AS IS" BASIS,
// WITHOUT WARRANTIES OR CONDITIONS OF ANY KIND, either express or implied.
// See the License for the specific language governing permissions and
// limitations under the License.
//*****************************************************************************

#include <cstdlib>
#include <fstream>
#include <memory>
#include <string>
#include <tuple>
#include <typeindex>
#include <typeinfo>
#include <unordered_map>

#define TBB_PREVIEW_FLOW_GRAPH_TRACE 1

#include <tbb/flow_graph.h>

#if !defined(NGRAPH_DEX_ONLY)
#include "ngraph/code_writer.hpp"
#include "ngraph/codegen/compiler.hpp"
#include "ngraph/codegen/execution_engine.hpp"
#endif

#include "contrib/mlir/pass/mlir_subgraph_extraction.hpp"
#include "ngraph/descriptor/input.hpp"
#include "ngraph/descriptor/output.hpp"
#include "ngraph/file_util.hpp"
#include "ngraph/function.hpp"
#include "ngraph/graph_util.hpp"
#include "ngraph/node.hpp"
#include "ngraph/op/abs.hpp"
#include "ngraph/op/acos.hpp"
#include "ngraph/op/add.hpp"
#include "ngraph/op/all.hpp"
#include "ngraph/op/allreduce.hpp"
#include "ngraph/op/and.hpp"
#include "ngraph/op/any.hpp"
#include "ngraph/op/argmax.hpp"
#include "ngraph/op/argmin.hpp"
#include "ngraph/op/asin.hpp"
#include "ngraph/op/atan.hpp"
#include "ngraph/op/avg_pool.hpp"
#include "ngraph/op/batch_norm.hpp"
#include "ngraph/op/broadcast.hpp"
#include "ngraph/op/broadcast_distributed.hpp"
#include "ngraph/op/ceiling.hpp"
#include "ngraph/op/concat.hpp"
#include "ngraph/op/constant.hpp"
#include "ngraph/op/convert.hpp"
#include "ngraph/op/convolution.hpp"
#include "ngraph/op/cos.hpp"
#include "ngraph/op/cosh.hpp"
#include "ngraph/op/dequantize.hpp"
#include "ngraph/op/divide.hpp"
#include "ngraph/op/dot.hpp"
#include "ngraph/op/embedding_lookup.hpp"
#include "ngraph/op/equal.hpp"
#include "ngraph/op/erf.hpp"
#include "ngraph/op/exp.hpp"
#include "ngraph/op/experimental/batch_mat_mul.hpp"
#include "ngraph/op/experimental/compiled_kernel.hpp"
#include "ngraph/op/experimental/generate_mask.hpp"
#include "ngraph/op/experimental/quantized_avg_pool.hpp"
#include "ngraph/op/experimental/quantized_concat.hpp"
#include "ngraph/op/experimental/quantized_conv.hpp"
#include "ngraph/op/experimental/quantized_conv_bias.hpp"
#include "ngraph/op/experimental/quantized_conv_relu.hpp"
#include "ngraph/op/experimental/quantized_dot.hpp"
#include "ngraph/op/experimental/quantized_dot_bias.hpp"
#include "ngraph/op/experimental/quantized_max_pool.hpp"
#include "ngraph/op/experimental/tile.hpp"
#include "ngraph/op/floor.hpp"
#include "ngraph/op/fused/conv_fused.hpp"
#include "ngraph/op/fused/group_conv.hpp"
#include "ngraph/op/gather.hpp"
#include "ngraph/op/gather_nd.hpp"
#include "ngraph/op/get_output_element.hpp"
#include "ngraph/op/greater.hpp"
#include "ngraph/op/greater_eq.hpp"
#include "ngraph/op/less.hpp"
#include "ngraph/op/less_eq.hpp"
#include "ngraph/op/log.hpp"
#include "ngraph/op/lrn.hpp"
#include "ngraph/op/max.hpp"
#include "ngraph/op/max_pool.hpp"
#include "ngraph/op/maximum.hpp"
#include "ngraph/op/min.hpp"
#include "ngraph/op/minimum.hpp"
#include "ngraph/op/multiply.hpp"
#include "ngraph/op/negative.hpp"
#include "ngraph/op/not.hpp"
#include "ngraph/op/not_equal.hpp"
#include "ngraph/op/one_hot.hpp"
#include "ngraph/op/op.hpp"
#include "ngraph/op/or.hpp"
#include "ngraph/op/pad.hpp"
#include "ngraph/op/parameter.hpp"
#include "ngraph/op/power.hpp"
#include "ngraph/op/product.hpp"
#include "ngraph/op/quantize.hpp"
#include "ngraph/op/relu.hpp"
#include "ngraph/op/replace_slice.hpp"
#include "ngraph/op/reshape.hpp"
#include "ngraph/op/result.hpp"
#include "ngraph/op/reverse.hpp"
#include "ngraph/op/reverse_sequence.hpp"
#include "ngraph/op/scatter_add.hpp"
#include "ngraph/op/scatter_nd_add.hpp"
#include "ngraph/op/select.hpp"
#include "ngraph/op/sign.hpp"
#include "ngraph/op/sin.hpp"
#include "ngraph/op/sinh.hpp"
#include "ngraph/op/slice.hpp"
#include "ngraph/op/softmax.hpp"
#include "ngraph/op/sqrt.hpp"
#include "ngraph/op/subtract.hpp"
#include "ngraph/op/sum.hpp"
#include "ngraph/op/tan.hpp"
#include "ngraph/op/tanh.hpp"
#include "ngraph/op/topk.hpp"
#include "ngraph/pass/algebraic_simplification.hpp"
#include "ngraph/pass/batch_fusion.hpp"
#include "ngraph/pass/common_function_collection.hpp"
#include "ngraph/pass/constant_folding.hpp"
#include "ngraph/pass/core_fusion.hpp"
#include "ngraph/pass/cse.hpp"
#include "ngraph/pass/dump_sorted.hpp"
#include "ngraph/pass/fused_op_decomposition.hpp"
#include "ngraph/pass/get_output_element_elimination.hpp"
#include "ngraph/pass/implicit_broadcast_elimination.hpp"
#include "ngraph/pass/like_replacement.hpp"
#include "ngraph/pass/liveness.hpp"
#include "ngraph/pass/manager.hpp"
#include "ngraph/pass/memory_layout.hpp"
#include "ngraph/pass/nop_elimination.hpp"
#include "ngraph/pass/propagate_cacheability.hpp"
#include "ngraph/pass/reshape_elimination.hpp"
#include "ngraph/pass/reshape_sinking.hpp"
#include "ngraph/pass/zero_dim_tensor_elimination.hpp"
#include "ngraph/runtime/aligned_buffer.hpp"
#include "ngraph/runtime/cpu/cpu_backend.hpp"
#include "ngraph/runtime/cpu/cpu_builder.hpp"
#include "ngraph/runtime/cpu/cpu_call_frame.hpp"
#include "ngraph/runtime/cpu/cpu_cse.hpp"
#include "ngraph/runtime/cpu/cpu_emitter.hpp"
#include "ngraph/runtime/cpu/cpu_executor.hpp"
#include "ngraph/runtime/cpu/cpu_external_function.hpp"
#include "ngraph/runtime/cpu/cpu_op_annotations.hpp"
#include "ngraph/runtime/cpu/cpu_tensor_view.hpp"
#include "ngraph/runtime/cpu/cpu_tracing.hpp"
#include "ngraph/runtime/cpu/cpu_visualize_tree.hpp"
#include "ngraph/runtime/cpu/mkldnn_emitter.hpp"
#include "ngraph/runtime/cpu/mkldnn_utils.hpp"
#include "ngraph/runtime/cpu/op/batch_mat_mul_transpose.hpp"
#include "ngraph/runtime/cpu/op/batch_norm_relu.hpp"
#include "ngraph/runtime/cpu/op/bounded_relu.hpp"
#include "ngraph/runtime/cpu/op/conv_add.hpp"
#include "ngraph/runtime/cpu/op/conv_relu.hpp"
#include "ngraph/runtime/cpu/op/convert_layout.hpp"
#include "ngraph/runtime/cpu/op/deconv.hpp"
#include "ngraph/runtime/cpu/op/dropout.hpp"
#include "ngraph/runtime/cpu/op/group_conv_bias.hpp"
#include "ngraph/runtime/cpu/op/leaky_relu.hpp"
#include "ngraph/runtime/cpu/op/lstm.hpp"
#include "ngraph/runtime/cpu/op/matmul_bias.hpp"
#include "ngraph/runtime/cpu/op/max_pool_with_indices.hpp"
#include "ngraph/runtime/cpu/op/quantized_matmul.hpp"
#include "ngraph/runtime/cpu/op/rnn.hpp"
#include "ngraph/runtime/cpu/op/sigmoid.hpp"
#include "ngraph/runtime/cpu/op/sigmoid_mul.hpp"
#include "ngraph/runtime/cpu/op/update_slice.hpp"
#include "ngraph/runtime/cpu/pass/cpu_assignment.hpp"
#include "ngraph/runtime/cpu/pass/cpu_collapse_dims.hpp"
#include "ngraph/runtime/cpu/pass/cpu_fusion.hpp"
#include "ngraph/runtime/cpu/pass/cpu_horizontal_fusion.hpp"
#include "ngraph/runtime/cpu/pass/cpu_layout.hpp"
#include "ngraph/runtime/cpu/pass/cpu_mat_fusion.hpp"
#include "ngraph/runtime/cpu/pass/cpu_memory_assignment.hpp"
#include "ngraph/runtime/cpu/pass/cpu_memory_optimization.hpp"
#include "ngraph/runtime/cpu/pass/cpu_mkldnn_primitive_build.hpp"
#include "ngraph/runtime/cpu/pass/cpu_post_layout_optimizations.hpp"
#include "ngraph/runtime/cpu/pass/cpu_rnn_fusion.hpp"
#include "ngraph/runtime/cpu/pass/cpu_workspace_insertion.hpp"
#include "ngraph/runtime/cpu/pass/halide_subgraph_extraction.hpp"

using namespace std;
using namespace ngraph;

#define STR(s) #s

#define REGISTER_KNOBBED_PASS(name, enable_by_default, prefix)                                     \
    if (pass_map.find(STR(name)) != pass_map.end())                                                \
    {                                                                                              \
        if (pass_map[STR(name)])                                                                   \
        {                                                                                          \
            pass_manager.register_pass<prefix::name>();                                            \
        }                                                                                          \
    }                                                                                              \
    else if (enable_by_default)                                                                    \
    {                                                                                              \
        pass_manager.register_pass<prefix::name>();                                                \
    }

#define REGISTER_KNOBBED_PASS_WITH_ARGS(name, enable_by_default, prefix, ...)                      \
    if (pass_map.find(STR(name)) != pass_map.end())                                                \
    {                                                                                              \
        if (pass_map[STR(name)])                                                                   \
        {                                                                                          \
            pass_manager.register_pass<prefix::name>(__VA_ARGS__);                                 \
        }                                                                                          \
    }                                                                                              \
    else if (enable_by_default)                                                                    \
    {                                                                                              \
        pass_manager.register_pass<prefix::name>(__VA_ARGS__);                                     \
    }

runtime::cpu::CPU_ExternalFunction::CPU_ExternalFunction(
    const shared_ptr<ngraph::Function>& function, bool release_function)
    : m_function(function)
    , m_release_function(release_function)
    , m_emit_timing(false)
    , m_use_tbb(std::getenv("NGRAPH_CPU_USE_TBB") != nullptr)
#if !defined(NGRAPH_DEX_ONLY)
    , m_is_compiled(false)
    , m_direct_execution((std::getenv("NGRAPH_CODEGEN") == nullptr) ||
                         (std::string(std::getenv("NGRAPH_CODEGEN")) == "0"))
#else
    , m_direct_execution(true)
#endif
    , m_compiled_function(nullptr)
    , m_function_name(function->get_name())
    , m_is_built(false)
{
}

runtime::cpu::CPU_ExternalFunction::~CPU_ExternalFunction()
{
    for (auto state : m_states)
    {
        delete state;
    }
}

class StaticInitializers
{
public:
    StaticInitializers(string directory) { ngraph::file_util::remove_directory(directory); }
};

#if !defined(NGRAPH_DEX_ONLY)

static const string s_output_dir = "cpu_codegen";

static string emit_string_array(const vector<string>& s, size_t max_line_length)
{
    stringstream ss;
    stringstream line;
    for (size_t i = 0; i < s.size(); i++)
    {
        if (i != 0)
        {
            line << ",";
        }
        stringstream value;
        value << s[i];
        string value_string = value.str();
        if (static_cast<size_t>(line.tellp()) + value_string.size() + 1 <= max_line_length)
        {
            if (i > 0)
            {
                line << " ";
            }
            line << value_string;
        }
        else
        {
            ss << line.str() << "\n";
            line.str("");
            line << value_string;
        }
    }
    ss << line.str();
    return ss.str();
}

static StaticInitializers s_static_initializers(s_output_dir);

#define TI(x) type_index(typeid(x))

static const runtime::cpu::OpMap dispatcher{
    {TI(ngraph::op::Add), &runtime::cpu::CPU_Emitter::emit<op::Add>},
    {TI(ngraph::op::AllReduce), &runtime::cpu::CPU_Emitter::emit<op::AllReduce>},
    {TI(ngraph::op::BroadcastDistributed),
     &runtime::cpu::CPU_Emitter::emit<op::BroadcastDistributed>},
    {TI(ngraph::op::MatmulBias), &runtime::cpu::CPU_Emitter::emit<op::MatmulBias>},
    {TI(ngraph::op::Dot), &runtime::cpu::CPU_Emitter::emit<op::Dot>},
    {TI(ngraph::op::Multiply), &runtime::cpu::CPU_Emitter::emit<op::Multiply>},
    {TI(ngraph::op::Parameter), &runtime::cpu::CPU_Emitter::nop},
    {TI(ngraph::op::Abs), &runtime::cpu::CPU_Emitter::emit<op::Abs>},
    {TI(ngraph::op::Any), &runtime::cpu::CPU_Emitter::emit<op::Any>},
    {TI(ngraph::op::All), &runtime::cpu::CPU_Emitter::emit<op::All>},
    {TI(ngraph::op::BatchMatMul), &runtime::cpu::CPU_Emitter::emit<op::BatchMatMul>},
    {TI(ngraph::op::BatchMatMulTranspose),
     &runtime::cpu::CPU_Emitter::emit<op::BatchMatMulTranspose>},
    {TI(ngraph::op::Concat), &runtime::cpu::CPU_Emitter::emit<op::Concat>},
    {TI(ngraph::op::Divide), &runtime::cpu::CPU_Emitter::emit<op::Divide>},
    {TI(ngraph::op::Equal), &runtime::cpu::CPU_Emitter::emit<op::Equal>},
    {TI(ngraph::op::Erf), &runtime::cpu::CPU_Emitter::emit<op::Erf>},
    {TI(ngraph::op::Gather), &runtime::cpu::CPU_Emitter::emit<op::Gather>},
    {TI(ngraph::op::GatherND), &runtime::cpu::CPU_Emitter::emit<op::GatherND>},
    {TI(ngraph::op::ScatterAdd), &runtime::cpu::CPU_Emitter::emit<op::ScatterAdd>},
    {TI(ngraph::op::ScatterNDAdd), &runtime::cpu::CPU_Emitter::emit<op::ScatterNDAdd>},
    {TI(ngraph::op::GetOutputElement), &runtime::cpu::CPU_Emitter::emit<op::GetOutputElement>},
    {TI(ngraph::op::Greater), &runtime::cpu::CPU_Emitter::emit<op::Greater>},
    {TI(ngraph::op::GreaterEq), &runtime::cpu::CPU_Emitter::emit<op::GreaterEq>},
    {TI(ngraph::op::Less), &runtime::cpu::CPU_Emitter::emit<op::Less>},
    {TI(ngraph::op::LessEq), &runtime::cpu::CPU_Emitter::emit<op::LessEq>},
    {TI(ngraph::op::Log), &runtime::cpu::CPU_Emitter::emit<op::Log>},
    {TI(ngraph::op::Maximum), &runtime::cpu::CPU_Emitter::emit<op::Maximum>},
    {TI(ngraph::op::Minimum), &runtime::cpu::CPU_Emitter::emit<op::Minimum>},
    {TI(ngraph::op::Negative), &runtime::cpu::CPU_Emitter::emit<op::Negative>},
    {TI(ngraph::op::NotEqual), &runtime::cpu::CPU_Emitter::emit<op::NotEqual>},
    {TI(ngraph::op::Power), &runtime::cpu::CPU_Emitter::emit<op::Power>},
    {TI(ngraph::op::Select), &runtime::cpu::CPU_Emitter::emit<op::Select>},
    {TI(ngraph::op::Subtract), &runtime::cpu::CPU_Emitter::emit<op::Subtract>},
    {TI(ngraph::op::Broadcast), &runtime::cpu::CPU_Emitter::emit<op::Broadcast>},
    {TI(ngraph::op::Convert), &runtime::cpu::CPU_Emitter::emit<op::Convert>},
    {TI(ngraph::op::Constant), &runtime::cpu::CPU_Emitter::emit<op::Constant>},
    {TI(ngraph::op::Reshape), &runtime::cpu::CPU_Emitter::emit<op::Reshape>},
    {TI(ngraph::op::Sign), &runtime::cpu::CPU_Emitter::emit<op::Sign>},
    {TI(ngraph::op::Slice), &runtime::cpu::CPU_Emitter::emit<op::Slice>},
    {TI(ngraph::op::Sum), &runtime::cpu::CPU_Emitter::emit<op::Sum>},
    {TI(ngraph::op::EmbeddingLookup), &runtime::cpu::CPU_Emitter::emit<op::EmbeddingLookup>},
    {TI(ngraph::op::Exp), &runtime::cpu::CPU_Emitter::emit<op::Exp>},
    {TI(ngraph::op::Sin), &runtime::cpu::CPU_Emitter::emit<op::Sin>},
    {TI(ngraph::op::Sinh), &runtime::cpu::CPU_Emitter::emit<op::Sinh>},
    {TI(ngraph::op::Cos), &runtime::cpu::CPU_Emitter::emit<op::Cos>},
    {TI(ngraph::op::Cosh), &runtime::cpu::CPU_Emitter::emit<op::Cosh>},
    {TI(ngraph::op::Tan), &runtime::cpu::CPU_Emitter::emit<op::Tan>},
    {TI(ngraph::op::Tanh), &runtime::cpu::CPU_Emitter::emit<op::Tanh>},
    {TI(ngraph::op::TopK), &runtime::cpu::CPU_Emitter::emit<op::TopK>},
    {TI(ngraph::op::Asin), &runtime::cpu::CPU_Emitter::emit<op::Asin>},
    {TI(ngraph::op::ArgMin), &runtime::cpu::CPU_Emitter::emit<op::ArgMin>},
    {TI(ngraph::op::ArgMax), &runtime::cpu::CPU_Emitter::emit<op::ArgMax>},
    {TI(ngraph::op::Acos), &runtime::cpu::CPU_Emitter::emit<op::Acos>},
    {TI(ngraph::op::Atan), &runtime::cpu::CPU_Emitter::emit<op::Atan>},
    {TI(ngraph::op::ReplaceSlice), &runtime::cpu::CPU_Emitter::emit<op::ReplaceSlice>},
    {TI(ngraph::op::UpdateSlice), &runtime::cpu::CPU_Emitter::emit<op::UpdateSlice>},
    {TI(ngraph::op::OneHot), &runtime::cpu::CPU_Emitter::emit<op::OneHot>},
    {TI(ngraph::op::Floor), &runtime::cpu::CPU_Emitter::emit<op::Floor>},
    {TI(ngraph::op::Ceiling), &runtime::cpu::CPU_Emitter::emit<op::Ceiling>},
    {TI(ngraph::op::Sqrt), &runtime::cpu::CPU_Emitter::emit<op::Sqrt>},
    {TI(ngraph::op::Convolution), &runtime::cpu::CPU_Emitter::emit<op::Convolution>},
    {TI(ngraph::op::ConvolutionBackpropFilters),
     &runtime::cpu::CPU_Emitter::emit<op::ConvolutionBackpropFilters>},
    {TI(ngraph::op::ConvolutionBackpropData),
     &runtime::cpu::CPU_Emitter::emit<op::ConvolutionBackpropData>},
    {TI(ngraph::op::GroupConvolution), &runtime::cpu::CPU_Emitter::emit<op::GroupConvolution>},
    {TI(ngraph::op::ConvolutionBias), &runtime::cpu::CPU_Emitter::emit<op::ConvolutionBias>},
    {TI(ngraph::op::QuantizedConvolutionBias),
     &runtime::cpu::CPU_Emitter::emit<op::QuantizedConvolutionBias>},
    {TI(ngraph::op::QuantizedConvolutionBiasAdd),
     &runtime::cpu::CPU_Emitter::emit<op::QuantizedConvolutionBiasAdd>},
    {TI(ngraph::op::QuantizedConvolutionBiasSignedAdd),
     &runtime::cpu::CPU_Emitter::emit<op::QuantizedConvolutionBiasSignedAdd>},
    {TI(ngraph::op::QuantizedDotBias), &runtime::cpu::CPU_Emitter::emit<op::QuantizedDotBias>},
    {TI(ngraph::op::QuantizedDot), &runtime::cpu::CPU_Emitter::emit<op::QuantizedDot>},
    {TI(ngraph::op::QuantizedMatmul), &runtime::cpu::CPU_Emitter::emit<op::QuantizedMatmul>},
    {TI(ngraph::op::ConvolutionRelu), &runtime::cpu::CPU_Emitter::emit<op::ConvolutionRelu>},
    {TI(ngraph::op::QuantizedConvolution),
     &runtime::cpu::CPU_Emitter::emit<op::QuantizedConvolution>},
    {TI(ngraph::op::QuantizedConvolutionRelu),
     &runtime::cpu::CPU_Emitter::emit<op::QuantizedConvolutionRelu>},
    {TI(ngraph::op::ConvolutionBiasAdd), &runtime::cpu::CPU_Emitter::emit<op::ConvolutionBiasAdd>},
    // conv+bias backprop for data share the same implementation as ConvolutionBackpropData
    {TI(ngraph::op::ConvolutionBiasBackpropFiltersBias),
     &runtime::cpu::CPU_Emitter::emit<op::ConvolutionBiasBackpropFiltersBias>},
    {TI(ngraph::runtime::cpu::op::ConvertLayout),
     &runtime::cpu::CPU_Emitter::emit<runtime::cpu::op::ConvertLayout>},
    {TI(ngraph::op::Not), &runtime::cpu::CPU_Emitter::emit<op::Not>},
    {TI(ngraph::op::MaxPool), &runtime::cpu::CPU_Emitter::emit<op::MaxPool>},
    {TI(ngraph::op::QuantizedMaxPool), &runtime::cpu::CPU_Emitter::emit<op::QuantizedMaxPool>},
    {TI(ngraph::op::QuantizedAvgPool), &runtime::cpu::CPU_Emitter::emit<op::QuantizedAvgPool>},
    {TI(ngraph::op::MaxPoolWithIndices), &runtime::cpu::CPU_Emitter::emit<op::MaxPoolWithIndices>},
    {TI(ngraph::op::Reverse), &runtime::cpu::CPU_Emitter::emit<op::Reverse>},
    {TI(ngraph::op::ReverseSequence), &runtime::cpu::CPU_Emitter::emit<op::ReverseSequence>},
    {TI(ngraph::op::Result), &runtime::cpu::CPU_Emitter::emit<op::Result>},
    {TI(ngraph::op::AvgPool), &runtime::cpu::CPU_Emitter::emit<op::AvgPool>},
    {TI(ngraph::op::AvgPoolBackprop), &runtime::cpu::CPU_Emitter::emit<op::AvgPoolBackprop>},
    {TI(ngraph::op::Pad), &runtime::cpu::CPU_Emitter::emit<op::Pad>},
    {TI(ngraph::op::BatchNormTraining), &runtime::cpu::CPU_Emitter::emit<op::BatchNormTraining>},
    {TI(ngraph::op::BatchNormInference), &runtime::cpu::CPU_Emitter::emit<op::BatchNormInference>},
    {TI(ngraph::op::BatchNormTrainingRelu),
     &runtime::cpu::CPU_Emitter::emit<op::BatchNormTrainingRelu>},
    {TI(ngraph::op::BatchNormInferenceRelu),
     &runtime::cpu::CPU_Emitter::emit<op::BatchNormInferenceRelu>},
    {TI(ngraph::op::BatchNormTrainingBackprop),
     &runtime::cpu::CPU_Emitter::emit<op::BatchNormTrainingBackprop>},
    {TI(ngraph::op::BoundedRelu), &runtime::cpu::CPU_Emitter::emit<op::BoundedRelu>},
    {TI(ngraph::op::Lstm), &runtime::cpu::CPU_Emitter::emit<op::Lstm>},
    {TI(ngraph::op::MaxPoolBackprop), &runtime::cpu::CPU_Emitter::emit<op::MaxPoolBackprop>},
    {TI(ngraph::op::MaxPoolWithIndicesBackprop),
     &runtime::cpu::CPU_Emitter::emit<op::MaxPoolWithIndicesBackprop>},
    {TI(ngraph::op::Product), &runtime::cpu::CPU_Emitter::emit<op::Product>},
    {TI(ngraph::op::Max), &runtime::cpu::CPU_Emitter::emit<op::Max>},
    {TI(ngraph::op::Min), &runtime::cpu::CPU_Emitter::emit<op::Min>},
    {TI(ngraph::op::Relu), &runtime::cpu::CPU_Emitter::emit<op::Relu>},
    {TI(ngraph::op::ReluBackprop), &runtime::cpu::CPU_Emitter::emit<op::ReluBackprop>},
    {TI(ngraph::op::Rnn), &runtime::cpu::CPU_Emitter::emit<op::Rnn>},
    {TI(ngraph::op::Sigmoid), &runtime::cpu::CPU_Emitter::emit<op::Sigmoid>},
    {TI(ngraph::op::SigmoidMultiply), &runtime::cpu::CPU_Emitter::emit<op::SigmoidMultiply>},
    {TI(ngraph::op::SigmoidMultiplyBackprop),
     &runtime::cpu::CPU_Emitter::emit<op::SigmoidMultiplyBackprop>},
    {TI(ngraph::op::Softmax), &runtime::cpu::CPU_Emitter::emit<op::Softmax>},
    {TI(ngraph::op::SigmoidBackprop), &runtime::cpu::CPU_Emitter::emit<op::SigmoidBackprop>},
    {TI(ngraph::op::And), &runtime::cpu::CPU_Emitter::emit<op::And>},
    {TI(ngraph::op::Or), &runtime::cpu::CPU_Emitter::emit<op::Or>},
    {TI(ngraph::op::CPULeakyRelu), &runtime::cpu::CPU_Emitter::emit<op::CPULeakyRelu>},
    {TI(ngraph::op::CompiledKernel), &runtime::cpu::CPU_Emitter::emit<op::CompiledKernel>},
    {TI(ngraph::op::LRN), &runtime::cpu::CPU_Emitter::emit<ngraph::op::LRN>},
    {TI(ngraph::op::GenerateMask), &runtime::cpu::CPU_Emitter::emit<ngraph::op::GenerateMask>},
    {TI(ngraph::op::ConvolutionAdd), &runtime::cpu::CPU_Emitter::emit<op::ConvolutionAdd>},
    {TI(ngraph::op::Quantize), &runtime::cpu::CPU_Emitter::emit<ngraph::op::Quantize>},
    {TI(ngraph::op::Dequantize), &runtime::cpu::CPU_Emitter::emit<ngraph::op::Dequantize>},
    {TI(ngraph::op::GroupConvolutionBias),
     &runtime::cpu::CPU_Emitter::emit<op::GroupConvolutionBias>},
    {TI(ngraph::op::DeconvolutionBias),
     &runtime::cpu::CPU_Emitter::emit<ngraph::op::DeconvolutionBias>},
    {TI(ngraph::op::QuantizedConcat), &runtime::cpu::CPU_Emitter::emit<op::QuantizedConcat>},
    {TI(ngraph::op::Dropout), &runtime::cpu::CPU_Emitter::emit<op::Dropout>},
    {TI(ngraph::op::Tile), &runtime::cpu::CPU_Emitter::emit<op::Tile>},
};

static void
    generate_isnan_isinf_check(CodeWriter& writer,
                               std::shared_ptr<Node> node,
                               const std::vector<ngraph::runtime::cpu::TensorViewWrapper>& out,
                               const char* funcname)
{
    auto ctype = node->get_element_type().c_type_string();
    writer << "{   // A " << funcname << " for" << node->get_name() << "\n";
    writer.indent++;
    writer << " ngraph::check_fp_values<" << ctype << "," << funcname << "> (\"" << node->get_name()
           << "\", (" << ctype << "*)" << out[0].get_name() << ", " << out[0].get_size() << ");\n";
    writer.indent--;
    writer << "}\n";
}

static void generate_class_declarations(CodeWriter& writer)
{
    writer << "// Declare all classes\n";
    writer << "struct CPURuntimeContextCG;\n";
}

static void generate_runtime_context_class(CodeWriter& writer)
{
    writer <<
#include "ngraph/runtime/cpu/pregenerated_src/cpu_cg_runtime_context.hpp"
           << "\n";
}

void runtime::cpu::CPU_ExternalFunction::compile(ngraph::pass::PassConfig& pass_config)
{
    if (m_is_compiled)
    {
        return;
    }

    m_mkldnn_emitter.reset(new MKLDNNEmitter());

    ngraph::pass::Manager pass_manager;
    register_common_passes(pass_manager, pass_config);

    // Build mkldnn primitives for codegen.
    pass_manager.register_pass<runtime::cpu::pass::MKLDNNPrimitiveBuildPass>(
        m_desc_filename, *m_mkldnn_emitter, m_node_primitive_string_deps_index_map);

    unordered_map<Node*, Node*> node_function_map;
    string common_function_string;
    auto femitter = bind(&ngraph::runtime::cpu::CPU_ExternalFunction::emit_op_as_function,
                         this,
                         placeholders::_1,
                         placeholders::_2);
    pass_manager.register_pass<ngraph::pass::CommonFunctionCollection>(
        femitter, node_function_map, common_function_string);
    pass_manager.run_passes(m_function);

    list<shared_ptr<Node>> ordered_ops = m_function->get_ordered_ops();

    CodeWriter writer;

    writer << "// Generated by the nGraph CPU backend\n";
    if (m_use_tbb)
    {
        if (runtime::cpu::IsTracingEnabled() || m_emit_timing)
        {
            throw ngraph_error(
                "CPU Backend: Tracing and performance breakdowns might not be accurate with TBB "
                "enabled due to concurrent graph execution");
        }
        writer << "#include <tbb/flow_graph.h>";
    }
    writer +=
        R"(
#include <cmath>
#include <fstream>
#include <mkldnn.hpp>
#include "ngraph/distributed.hpp"
#include "ngraph/except.hpp"
#include "ngraph/runtime/aligned_buffer.hpp"
#include "ngraph/runtime/cpu/cpu_eigen_utils.hpp"
#include "ngraph/runtime/cpu/cpu_executor.hpp"
#include "ngraph/runtime/cpu/cpu_kernels.hpp"
#include "ngraph/runtime/cpu/cpu_runtime_context.hpp"
#include "ngraph/runtime/cpu/mkldnn_invoke.hpp"
#include "ngraph/runtime/cpu/mkldnn_utils.hpp"
#include "ngraph/runtime/reference/all.hpp"
#include "ngraph/runtime/reference/and.hpp"
#include "ngraph/runtime/reference/any.hpp"
#include "ngraph/runtime/reference/argmax.hpp"
#include "ngraph/runtime/reference/argmin.hpp"
#include "ngraph/runtime/reference/avg_pool.hpp"
#include "ngraph/runtime/reference/batch_norm.hpp"
#include "ngraph/runtime/reference/broadcast.hpp"
#include "ngraph/runtime/reference/concat.hpp"
#include "ngraph/runtime/reference/convolution.hpp"
#include "ngraph/runtime/reference/dequantize.hpp"
#include "ngraph/runtime/reference/dot.hpp"
#include "ngraph/runtime/reference/embedding_lookup.hpp"
#include "ngraph/runtime/reference/gather.hpp"
#include "ngraph/runtime/reference/gather_nd.hpp"
#include "ngraph/runtime/reference/generate_mask.hpp"
#include "ngraph/runtime/reference/lrn.hpp"
#include "ngraph/runtime/reference/max.hpp"
#include "ngraph/runtime/reference/max_pool.hpp"
#include "ngraph/runtime/reference/min.hpp"
#include "ngraph/runtime/reference/not.hpp"
#include "ngraph/runtime/reference/one_hot.hpp"
#include "ngraph/runtime/reference/or.hpp"
#include "ngraph/runtime/reference/pad.hpp"
#include "ngraph/runtime/reference/product.hpp"
#include "ngraph/runtime/reference/quantize.hpp"
#include "ngraph/runtime/reference/relu.hpp"
#include "ngraph/runtime/reference/replace_slice.hpp"
#include "ngraph/runtime/reference/reshape.hpp"
#include "ngraph/runtime/reference/result.hpp"
#include "ngraph/runtime/reference/reverse.hpp"
#include "ngraph/runtime/reference/reverse_sequence.hpp"
#include "ngraph/runtime/reference/scatter_add.hpp"
#include "ngraph/runtime/reference/scatter_nd_add.hpp"
#include "ngraph/runtime/reference/slice.hpp"
#include "ngraph/runtime/reference/sum.hpp"
#include "ngraph/runtime/reference/topk.hpp"
#include "ngraph/shape.hpp"
#include "ngraph/state/rng_state.hpp"
#include "ngraph/strides.hpp"
#include "ngraph/util.hpp"

using namespace ngraph::runtime::cpu::eigen;
using namespace ngraph::runtime;

)";

    string pch_header_source = writer.get_code();

    // The "dso_handle" symbol is required by __cxa_atexit()
    // which is enabled because the JIT uses it as the default mechanism
    // to register cleanup handlers. We use it, and not atexit(), because
    // atexit() happens too late, when the JIT is no longer alive

    writer << "void *__dso_handle = 0;\n\n";

    if (m_emit_timing)
    {
        writer << "// Declare debug timers\n";
        vector<string> names;
        size_t index = 0;
        for (shared_ptr<Node> node : ordered_ops)
        {
            if (!node->is_parameter() && !node->is_constant())
            {
                names.push_back(node->get_name());
                m_name_index_map.insert({node->get_name(), index++});
            }
        }
        writer << "ngraph::stopwatch timers[" << names.size() << "];\n";
        writer << "extern \"C\" size_t get_debug_timer_count() { return " << names.size()
               << "; }\n";
        writer << "extern \"C\" const char* get_debug_timer_name(size_t index)\n";
        writer << "{\n";
        writer.indent++;
        writer << "static const char* timer_names[" << names.size() << "] =\n";
        writer << "{\n";
        writer.indent++;
        vector<string> quoted_names;
        for (const string& name : names)
        {
            quoted_names.push_back("\"" + name + "\"");
        }
        writer << emit_string_array(quoted_names, 100 - (4 * 2 + 1));
        writer << "\n};\n";
        writer.indent--;
        writer << "return timer_names[index];\n";
        writer.indent--;
        writer << "}\n";

        writer << "extern \"C\" const size_t get_debug_timer_microseconds(size_t index)\n";
        writer << "{\n";
        writer.indent++;
        writer << "return (index < " << names.size()
               << " ? timers[index].get_total_microseconds() : 0);\n";
        writer.indent--;
        writer << "}\n";

        writer << "extern \"C\" const size_t get_debug_timer_call_count(size_t index)\n";
        writer << "{\n";
        writer.indent++;
        writer << "return (index < " << names.size() << " ? timers[index].get_call_count() : 0);\n";
        writer.indent--;
        writer << "}\n";
        writer << "\n";
    }

    writer << "// Declare all constants\n";
    for (shared_ptr<Node> node : ordered_ops)
    {
        ngraph::op::Constant* c = dynamic_cast<ngraph::op::Constant*>(node.get());
        if (c)
        {
            m_active_constants.push_back(node);
            shared_ptr<descriptor::Tensor> tv = node->get_outputs()[0].get_tensor_ptr();
            string type = tv->get_element_type().c_type_string();
            writer << "static " << type << "* " << tv->get_name() << " = ((" << type << "*)("
                   << c->get_data_ptr() << "));\n";

            auto output_tensor = &node->get_output_tensor();
            auto tensor_set = get_tensor_set(output_tensor);
            // process all tensors in the set containing the output tensor of the constant
            for (auto& ele_t : tensor_set)
            {
                NGRAPH_CHECK(ele_t->get_pool_offset() == 0, "no offset set for constants");
                m_tensor_roles[ele_t->get_name()] = TensorRole::CONSTANT;
                m_variable_name_map[ele_t->get_name()] = output_tensor->get_name();
            }
        }
    }

    generate_class_declarations(writer);

    const char* func_params =
        "(void** inputs, void** outputs, cpu::CPURuntimeContext* ctx, CPURuntimeContextCG* cg_ctx)";

    writer << "// Declare all functions\n";
    for (shared_ptr<Function> f : pass_manager.get_state().get_functions())
    {
        writer << "extern \"C\" void " << f->get_name() << func_params << ";\n";
    }
    writer << "\n";

    generate_runtime_context_class(writer);

    writer << common_function_string << "\n";

    //initiate mkldnn_primitives for CPURuntimeContextCG
    writer << "void inline CPURuntimeContextCG::init_mkldnn_primitives()\n";
    writer.block_begin();
    writer << "mkldnn_primitives = std::vector<mkldnn::primitive*>("
           << to_string(m_mkldnn_emitter->get_mkldnn_primitives_cg().size()) << ");\n";
    writer.block_end();
    writer << "\n";

    set<string> output_names;
    for (shared_ptr<Node> op : m_function->get_results())
    {
        shared_ptr<descriptor::Tensor> tv = op->get_output_tensor_ptr();
        output_names.insert(tv->get_name());
    }
    set<descriptor::Tensor*> constants;
    for (shared_ptr<Node> node : ordered_ops)
    {
        if (dynamic_cast<ngraph::op::Constant*>(node.get()))
        {
            shared_ptr<descriptor::Tensor> tv = node->get_outputs()[0].get_tensor_ptr();
            constants.insert(tv.get());
        }
    }

    bool temporaries_used = false;
    for (shared_ptr<Node> node : ordered_ops)
    {
        if (node->liveness_new_list.size() > 0)
        {
            temporaries_used = true;
        }
    }
    if (temporaries_used)
    {
        m_memory_buffer_sizes.push_back(m_function->get_temporary_pool_size());
    }

    // Indexing for Control Flags
    std::map<std::string, size_t> tensor_index_map;
    std::map<std::string, size_t> param_index_map;
    size_t tensor_index = 0;
    for (shared_ptr<Node> node : ordered_ops)
    {
        if (!node->is_parameter() && !node->is_constant())
        {
            for (const descriptor::Input& input : node->get_inputs())
            {
                const descriptor::Output& output = input.get_output();
                shared_ptr<descriptor::Tensor> tv = output.get_tensor_ptr();
                tensor_index_map.insert({tv->get_name(), tensor_index++});
            }
        }
    }

    writer << "bool " << m_function->get_name() << "_t_en[" << tensor_index << "];\n";

    writer << "extern \"C\" void " << m_function->get_name() << func_params << "\n";
    writer << "{\n";
    writer.indent++;

    //deserialize and build mkldnn primitives
    if (m_mkldnn_emitter->get_mkldnn_descriptors_size() > 0)
    {
        writer << "if (ctx->first_iteration)\n";
        writer.block_begin();
        writer << "// read in memory descriptors and build mkldnn primitives\n";
        writer << "std::ifstream desc_file (\"" << m_desc_filename << "\", std::ios::binary);\n";
        writer << "deserialize_memory_descs_and_build_memory_primitives(" << m_desc_filename
               << ", cg_ctx, " << to_string(m_mkldnn_emitter->get_mkldnn_descriptors_size())
               << ");\n";
        writer.block_end();
    }

    // Execution tracing support
    if (runtime::cpu::IsTracingEnabled() && m_function->get_name() == m_function_name)
    {
        writer << "cpu::Timestamp start_ts;\n"
               << "int profiler_count = 0;\n\n";
    }

    if (temporaries_used)
    {
        writer << "size_t pool_base_ptr = (size_t) ctx->memory_buffers["
               << m_memory_buffer_sizes.size() - 1 << "]->get_ptr();\n";
        writer << "\n";
    }

    writer << "bool* t_en = (bool*)" << m_function->get_name() << "_t_en;\n";

    if (m_use_tbb)
    {
        writer << "\n";
        writer << "if (ctx->first_iteration) {\n";
        writer.indent++;
        writer << "tbb::flow::continue_node<tbb::flow::continue_msg>* "
                  "flowgraph_node_start"
               << " = new tbb::flow::continue_node<tbb::flow::continue_msg> "
                  "(*(cg_ctx->tbb_graph), [&](const tbb::flow::continue_msg &msg)\n{});\n";
    }

    // Add inputs to the variable name map
    size_t arg_index = 0;
    for (shared_ptr<ngraph::op::Parameter> param : m_function->get_parameters())
    {
        for (size_t i = 0; i < param->get_output_size(); ++i)
        {
            auto output_tensor = &param->get_outputs().at(i).get_tensor();
            param_index_map[output_tensor->get_name()] = arg_index;
            auto tensor_set = get_tensor_set(output_tensor);

            // process all tensors in the set containing the output tensor of the parameter
            for (auto& ele_t : tensor_set)
            {
                const element::Type& et = ele_t->get_element_type();
                string type = et.c_type_string();
                stringstream ss;
                ss << "(((" << type << "*)(inputs[" << arg_index << "])) + "
                   << ele_t->get_pool_offset() / et.size() << ")";
                m_variable_name_map[ele_t->get_name()] = ss.str();
                m_tensor_roles[ele_t->get_name()] = TensorRole::INPUT;
            }
            arg_index++;
        }
    }

    // Add temporaries to the variable name map
    if (temporaries_used)
    {
        for (auto& ele : bufferID_to_tensorSets)
        {
            if (ele.second.first == TensorRole::INTERMEDIATE)
            {
                for (auto& ele_t : ele.second.second)
                {
                    stringstream ss;
                    ss << "((" << ele_t->get_element_type().c_type_string() << "*)(pool_base_ptr + "
                       << ele_t->get_pool_offset() << "))";
                    m_variable_name_map[ele_t->get_name()] = ss.str();
                    m_tensor_roles[ele_t->get_name()] = TensorRole::INTERMEDIATE;
                }
            }
        }
    }

    // Add outputs to the variable name map
    for (size_t i = 0; i < m_function->get_output_size(); ++i)
    {
        shared_ptr<Node> op = m_function->get_output_op(i);
        auto output_tensor = &op->get_output_tensor();
        auto tensor_set = get_tensor_set(output_tensor);
        // process all tensors in the set containing the output tensor of the result
        for (auto& ele_t : tensor_set)
        {
            const element::Type& et = ele_t->get_element_type();
            string type = et.c_type_string();
            stringstream ss;
            ss << "(((" << type << "*)(outputs[" << i << "])) + "
               << ele_t->get_pool_offset() / et.size() << ")";
            m_variable_name_map[ele_t->get_name()] = ss.str();
            m_tensor_roles[ele_t->get_name()] = TensorRole::OUTPUT;
        }
    }

    for (shared_ptr<Node> node : ordered_ops)
    {
        auto& n = *node; // Work around a compiler warning (*node inside typeid may have effects
        // with shared pointers, which is fine here but clang doesn't like it.)
        auto handler = dispatcher.find(type_index(typeid(n)));
        if (handler == dispatcher.end())
        {
            throw unsupported_op(node->description());
        }
        vector<TensorViewWrapper> in;
        vector<string> node_input_names;
        vector<string> node_output_names;
        for (const descriptor::Input& input : node->get_inputs())
        {
            const descriptor::Output& output = input.get_output();
            shared_ptr<descriptor::Tensor> tv = output.get_tensor_ptr();
            in.push_back(TensorViewWrapper(tv, m_variable_name_map[tv->get_name()]));
            node_input_names.emplace_back(tv->get_name());
        }
        vector<TensorViewWrapper> out;
        for (const descriptor::Output& output : node->get_outputs())
        {
            shared_ptr<descriptor::Tensor> tv = output.get_tensor_ptr();
            out.push_back(TensorViewWrapper(tv, m_variable_name_map[tv->get_name()]));
            node_output_names.emplace_back(tv->get_name());
        }

        // Emit operation prologue
        if (!node->is_parameter() && !node->is_constant())
        {
            if (m_function->get_name() == m_function_name)
            {
                m_op_attrs.emplace_back(node->description(), node_output_names, node_input_names);
            }
            if (m_use_tbb)
            {
                writer << "tbb::flow::continue_node<tbb::flow::continue_msg>* "
                          "flowgraph_node_"
                       << node->get_name()
                       << " = new tbb::flow::continue_node<tbb::flow::continue_msg> "
                          "(*(cg_ctx->tbb_graph), [&](const tbb::flow::continue_msg &msg)\n{\n";
                writer.indent++;
            }
            if (runtime::cpu::IsTracingEnabled() && m_function->get_name() == m_function_name)
            {
                writer << "start_ts = cpu::Clock::now();\n";
            }
        }

        if (!node->is_parameter() && !node->is_constant())
        {
            writer << "\n// " << node->get_name() << "(";
            vector<string> parameter_nodes = node_input_names;
            parameter_nodes.insert(
                parameter_nodes.end(), node_output_names.begin(), node_output_names.end());
            writer << join(parameter_nodes);
            writer << ")\n";
        }

        // Emit operation body
        if (!node->is_parameter() && !node->is_constant())
        {
            emit_debug_function_entry(writer, node.get(), in, out);
        }

        // Op Control
        if (!node->is_parameter() && !node->is_constant())
        {
            writer << "if (ctx->first_iteration ";
            for (const descriptor::Input& input : node->get_inputs())
            {
                const descriptor::Output& output = input.get_output();
                shared_ptr<descriptor::Tensor> tv = output.get_tensor_ptr();
                auto input_name = tv->get_name();

                if (output.get_node()->is_parameter())
                {
                    writer << " || ctx->p_en[" << param_index_map[input_name] << "]";
                }
                else if (!output.get_node()->is_constant())
                {
                    writer << " || t_en[" << tensor_index_map[input_name] << "]";
                }
            }

            // Always enable nodes computing output tensors or nodes whose outputs might get
            // overwritten due to inplace kernels
            // TODO (jbobba) - Do we need to handle cacheability
            if (computes_result(node.get()) || possibly_overwritten(node.get()) ||
                node->has_state())
            {
                writer << " || 1";
            }
            writer << ") {\n";
            writer.indent++;
        }

        auto it = node_function_map.find(node.get());
        if (it == node_function_map.end())
        {
            handler->second(this, writer, node.get(), in, out);
        }
        else
        {
            string func_name =
                ngraph::pass::CommonFunctionCollection::create_function_name(*it->second);
            vector<string> names;
            for (const TensorViewWrapper& tv : in)
            {
                names.push_back(tv.get_name());
            }
            for (const TensorViewWrapper& tv : out)
            {
                names.push_back(tv.get_name());
            }
            writer << func_name << "(" << join(names) << ", ctx, cg_ctx);\n";
        }

        // skip multi-output nodes since they would be covered by GetOutputElement
        if (node->get_output_size() == 1 &&
            // skip non-FP nodes
            (node->get_element_type() == element::f32 || node->get_element_type() == element::f64))
        {
            // check inputs and constants?
            if ((!node->is_parameter() && !node->is_constant()) ||
                std::getenv("NGRAPH_CPU_CHECK_PARMS_AND_CONSTS"))
            {
                if (std::getenv("NGRAPH_CPU_NAN_CHECK"))
                {
                    generate_isnan_isinf_check(writer, node, out, "isnan");
                }

                if (std::getenv("NGRAPH_CPU_INF_CHECK"))
                {
                    generate_isnan_isinf_check(writer, node, out, "isinf");
                }
            }
        }

        // Emit operation epilogue
        if (!node->is_parameter() && !node->is_constant())
        {
            for (auto output_name : node_output_names)
            {
                writer << "t_en[" << tensor_index_map[output_name] << "] = true;\n";
            }
            writer.indent--;
            writer << "} else {\n";
            writer.indent++;
            for (auto output_name : node_output_names)
            {
                writer << "t_en[" << tensor_index_map[output_name] << "] = false;\n";
            }
            writer.indent--;
            writer << "}\n";
            emit_debug_function_exit(writer, node.get(), in, out);
            if (runtime::cpu::IsTracingEnabled() && m_function->get_name() == m_function_name)
            {
                writer << "ctx->op_durations[profiler_count++] = "
                       << "(std::chrono::duration_cast<cpu::Timescale>(cpu::Clock::now() - "
                          "start_ts)).count();\n";
            }
            if (m_use_tbb)
            {
                writer.indent--;
                writer << "});\n";
            }
        }
    }

    if (m_use_tbb)
    {
        writer << "\n";
        // Build the flow graph

        traverse_nodes(m_function, [&writer](shared_ptr<Node> n) {
            if (!n->is_parameter() && !n->is_constant())
            {
                bool is_head = true;
                for (auto arg : n->get_arguments())
                {
                    if (!arg->is_parameter() && !arg->is_constant())
                    {
                        is_head = false;
                        writer << "tbb::flow::make_edge(*flowgraph_node_" << arg->get_name()
                               << ", *flowgraph_node_" << n->get_name() << ");\n";
                    }
                }
                if (is_head)
                {
                    writer << "tbb::flow::make_edge(*flowgraph_node_start"
                           << ", *flowgraph_node_" << n->get_name() << ");\n";
                }
            }
        });

        writer.indent--;
        writer << "}\n";

        // Execute the flow graph
        writer << "(static_cast<tbb::flow::continue_node<tbb::flow::continue_msg>*>"
                  "(&(*(cg_ctx->tbb_graph->begin()))))"
               << "->try_put(tbb::flow::continue_msg());\n";
        writer << "try { cg_ctx->tbb_graph->wait_for_all(); } catch(...) { throw; }\n";
    }
    writer << "ctx->first_iteration = false;\n";

    writer.indent--;
    // End generated function
    writer += "}\n\n";

    // TODO: Cleanup and make this a utility function
    string filename = file_util::path_join(s_output_dir, m_function_name + "_codegen.cpp");
    string code = writer.get_code();
    runtime::cpu::CPU_ExternalFunction::write_to_file(writer.get_code(), s_output_dir, filename);

    m_compiler.reset(new codegen::Compiler());
    m_execution_engine.reset(new codegen::ExecutionEngine());

    m_compiler->set_precompiled_header_source(pch_header_source);

    auto codegen_module = m_compiler->compile(code);

    if (codegen_module == nullptr)
    {
        throw runtime_error("function failed to compile");
    }
    m_execution_engine->add_module(codegen_module);
    m_execution_engine->finalize();

    m_compiled_init_ctx_func = m_execution_engine->find_function<InitContextFuncTy>("init_cg_ctx");

    if (m_compiled_init_ctx_func == nullptr)
    {
        throw runtime_error("could not find compiled init context function");
    }

    m_compiled_destroy_ctx_func =
        m_execution_engine->find_function<DestroyContextFuncTy>("destroy_cg_ctx");

    if (m_compiled_destroy_ctx_func == nullptr)
    {
        throw runtime_error("could not find compiled destroy context function");
    }

    m_compiled_function = m_execution_engine->find_function<EntryPointTy>(m_function_name);

    if (m_compiled_function == nullptr)
    {
        throw runtime_error("could not find compiled function");
    }

    // Store layouts assigned for arguments
    for (const auto& parameter : m_function->get_parameters())
    {
        for (size_t i = 0; i < parameter->get_output_size(); ++i)
        {
            auto tv = parameter->get_output_tensor_ptr(i);
            if (tv->get_tensor_layout() == nullptr)
            {
                throw ngraph_error("layout missing on function parameter's tensor: " +
                                   tv->get_name());
            }
            parameter_layout_descriptors.emplace_back(
                static_pointer_cast<runtime::cpu::LayoutDescriptor>(tv->get_tensor_layout()));
        }
    }

    // Store layouts assigned for results
    if (!result_layout_descriptors.empty())
    {
        throw ngraph_error("Function output layouts should not be pre-assigned");
    }
    for (size_t i = 0; i < m_function->get_output_size(); ++i)
    {
        const auto& output = m_function->get_output_op(i);
        for (size_t j = 0; j < output->get_output_size(); ++j)
        {
            auto tv = output->get_output_tensor_ptr(j);
            if (tv->get_tensor_layout() == nullptr)
            {
                throw ngraph_error("layout missing on function output tensor: " + tv->get_name());
            }
            result_layout_descriptors.emplace_back(
                static_pointer_cast<runtime::cpu::LayoutDescriptor>(tv->get_tensor_layout()));
        }
    }

    m_is_compiled = true;
    if (m_release_function)
    {
        release_function();
    }
}

#endif // !defined(NGRAPH_DEX_ONLY)

void runtime::cpu::CPU_ExternalFunction::register_common_passes(
    ngraph::pass::Manager& pass_manager, ngraph::pass::PassConfig& pass_config)
{
    auto pass_map = pass_config.get_enables();

    auto dex = is_direct_execution();
    auto is_supported = [dex](const Node& node) {
        if (dex)
        {
            auto handler = GetGlobalBuildDispatcher().find(type_index(typeid(node)));
            if (handler == GetGlobalBuildDispatcher().end())
            {
                return false;
            }
        }
        else
        {
#if !defined(NGRAPH_DEX_ONLY)
            auto handler = dispatcher.find(type_index(typeid(node)));
            if (handler == dispatcher.end())
            {
                return false;
            }
#else
            return false;
#endif
        }
        return true;
    };

    REGISTER_KNOBBED_PASS(LikeReplacement, true, ngraph::pass);
    REGISTER_KNOBBED_PASS_WITH_ARGS(FusedOpDecomposition, true, ngraph::pass, is_supported);
    REGISTER_KNOBBED_PASS(ImplicitBroadcastElimination, true, ngraph::pass);
    REGISTER_KNOBBED_PASS(NopElimination, true, ngraph::pass);
    REGISTER_KNOBBED_PASS(ZeroDimTensorElimination, true, ngraph::pass);
    REGISTER_KNOBBED_PASS(LSTMFusion, true, runtime::cpu::pass);
    REGISTER_KNOBBED_PASS(RNNFusion, true, runtime::cpu::pass);
    REGISTER_KNOBBED_PASS(AlgebraicSimplification, true, ngraph::pass);
    REGISTER_KNOBBED_PASS(MultiLayerRNNFusion, true, runtime::cpu::pass);
    REGISTER_KNOBBED_PASS(BiDirectionalRnn, true, runtime::cpu::pass);
    REGISTER_KNOBBED_PASS(CPURnnMatFusion, true, runtime::cpu::pass);
    REGISTER_KNOBBED_PASS(BatchFusion, true, ngraph::pass);
    REGISTER_KNOBBED_PASS(CPUBatchFusion, true, runtime::cpu::pass);
    REGISTER_KNOBBED_PASS(ReshapeSinking, false, ngraph::pass);
    REGISTER_KNOBBED_PASS(ReshapeElimination, true, ngraph::pass);
    REGISTER_KNOBBED_PASS(RecurrentReshapeElimination, false, ngraph::pass);
    REGISTER_KNOBBED_PASS_WITH_ARGS(
        CoreFusion, true, ngraph::pass, ngraph::pass::FusionType::ALL_FUSIONS);
<<<<<<< HEAD
    REGISTER_KNOBBED_PASS_WITH_ARGS(FusedOpDecomposition, true, ngraph::pass, is_supported);

    // Disable CPUFusion if MLIR is enabled to preserve core ops.
    if (std::getenv("NGRAPH_MLIR") == nullptr)
    {
        REGISTER_KNOBBED_PASS(CPUFusion, true, runtime::cpu::pass);
    }

=======
    REGISTER_KNOBBED_PASS(CPUFusion, true, runtime::cpu::pass);
>>>>>>> 5e19c25c
    REGISTER_KNOBBED_PASS(CPUQuantFusion, true, runtime::cpu::pass);
    REGISTER_KNOBBED_PASS(CPUHorizontalFusion, true, runtime::cpu::pass);
    REGISTER_KNOBBED_PASS(CPUCollapseDims, true, runtime::cpu::pass);
#if defined(NGRAPH_HALIDE)
    REGISTER_KNOBBED_PASS(HalideSubgraphExtraction, true, ngraph::runtime::cpu::pass);
#endif

#ifdef NGRAPH_MLIR_ENABLE
    if (std::getenv("NGRAPH_MLIR") != nullptr)
    {
        REGISTER_KNOBBED_PASS(MLIRSubgraphExtractionPass, /*enable by default*/ true, ngraph::pass);
    }
#endif

    NodeVector nv_cwi; // We dont need CPUWorkspaceInsertion to return list of indices
    REGISTER_KNOBBED_PASS_WITH_ARGS(CPUWorkspaceInsertion, true, runtime::cpu::pass, nv_cwi, false);
    REGISTER_KNOBBED_PASS_WITH_ARGS(CPUAssignment, true, runtime::cpu::pass, this);
    REGISTER_KNOBBED_PASS_WITH_ARGS(
        ConstantFolding, true, ngraph::pass, GetGlobalCFDispatcherCPU());
    REGISTER_KNOBBED_PASS_WITH_ARGS(CPULayout, true, runtime::cpu::pass, this);
    REGISTER_KNOBBED_PASS_WITH_ARGS(
        CommonSubexpressionElimination, true, ngraph::pass, runtime::cpu::get_cse_handlers_map());
    REGISTER_KNOBBED_PASS(CPUPostLayoutOptimizations, true, runtime::cpu::pass);
    REGISTER_KNOBBED_PASS(CPUMemoryOptimization, true, runtime::cpu::pass);
    REGISTER_KNOBBED_PASS(GetOutputElementElimination, false, ngraph::pass);
    REGISTER_KNOBBED_PASS_WITH_ARGS(
        PropagateCacheability, true, ngraph::pass, runtime::cpu::get_annotations_factory());
    bool reuse_memory = pass_config.get_pass_attribute("CPUMemoryAssignment::ReuseMemory") ||
                        pass_config.get_pass_attribute("ReuseMemory");
    pass_manager.register_pass<runtime::cpu::pass::CPUMemoryAssignment>(
        bufferID_to_tensorSets, tensor_to_bufferID, size_t(s_memory_pool_alignment), !reuse_memory);

    pass_manager.get_state().set_visualize_tree_ops_map(runtime::cpu::get_visualize_tree_ops_map());
}

bool runtime::cpu::CPU_ExternalFunction::computes_result(Node* node)
{
    for (size_t i = 0; i < node->get_output_size(); i++)
    {
        auto& output_tensor = node->get_output_tensor(i);
        if (m_tensor_roles.find(output_tensor.get_name()) != m_tensor_roles.end() &&
            m_tensor_roles[output_tensor.get_name()] == TensorRole::OUTPUT)
        {
            return true;
        }
    }
    return false;
}

void runtime::cpu::CPU_ExternalFunction::build(ngraph::pass::PassConfig& pass_config)
{
    if (m_is_built)
    {
        return;
    }

    if (m_use_tbb && (runtime::cpu::IsTracingEnabled() || m_emit_timing))
    {
        throw ngraph_error(
            "CPU Backend: Tracing and performance breakdowns might not be accurate with TBB "
            "enabled due to concurrent graph execution");
    }

    // stream writer to dump the debug manifest for the DEX
    static const string s_debug_dir = "cpu_codegen";
    static StaticInitializers s_static_initializers(s_debug_dir);
    m_mkldnn_emitter.reset(new MKLDNNEmitter());
    ngraph::pass::Manager pass_manager;
    register_common_passes(pass_manager, pass_config);
    pass_manager.run_passes(m_function, false);

    // Store layouts assigned for arguments
    for (const auto& parameter : m_function->get_parameters())
    {
        for (size_t i = 0; i < parameter->get_output_size(); ++i)
        {
            auto tv = parameter->get_output_tensor_ptr(i);
            if (tv->get_tensor_layout() == nullptr)
            {
                throw ngraph_error("layout missing on function parameter's tensor: " +
                                   tv->get_name());
            }
            parameter_layout_descriptors.emplace_back(
                static_pointer_cast<runtime::cpu::LayoutDescriptor>(tv->get_tensor_layout()));
        }
    }

    // Store layouts assigned for results
    if (!result_layout_descriptors.empty())
    {
        throw ngraph_error("Function output layouts should not be pre-assigned");
    }
    for (size_t i = 0; i < m_function->get_output_size(); ++i)
    {
        const auto& output = m_function->get_output_op(i);
        for (size_t j = 0; j < output->get_output_size(); ++j)
        {
            auto tv = output->get_output_tensor_ptr(j);
            if (tv->get_tensor_layout() == nullptr)
            {
                throw ngraph_error("layout missing on function output tensor: " + tv->get_name());
            }
            result_layout_descriptors.emplace_back(
                static_pointer_cast<runtime::cpu::LayoutDescriptor>(tv->get_tensor_layout()));
        }
    }

    // Build executor
    size_t buffer_index = 0;
    // Temporaries
    if (m_function->get_temporary_pool_size())
    {
        m_memory_buffer_sizes.push_back(m_function->get_temporary_pool_size());
        for (auto& ele : bufferID_to_tensorSets)
        {
            if (ele.second.first == TensorRole::INTERMEDIATE)
            {
                for (auto& ele_t : ele.second.second)
                {
                    m_buffer_indices[ele_t->get_name()] = buffer_index;
                    intermediates_offsets.emplace_back(m_buffer_indices[ele_t->get_name()],
                                                       ele_t->get_pool_offset());
                    m_tensor_roles[ele_t->get_name()] = TensorRole::INTERMEDIATE;
                    buffer_index++;
                }
            }
        }
    }

    // Constants
    for (auto& node : m_function->get_ordered_ops())
    {
        if (node->is_constant())
        {
            auto output_tensor = &node->get_output_tensor();
            m_buffer_indices[output_tensor->get_name()] = buffer_index;
            constant_tensor_data.emplace_back(
                buffer_index,
                const_cast<void*>(static_pointer_cast<ngraph::op::Constant>(node)->get_data_ptr()));
            auto tensor_set = get_tensor_set(output_tensor);
            // process all tensors in the set containing the output tensor of the constant
            for (auto& ele_t : tensor_set)
            {
                NGRAPH_CHECK(ele_t->get_pool_offset() == 0, "no offset set for constants");
                m_tensor_roles[ele_t->get_name()] = TensorRole::CONSTANT;
                if (ele_t->get_name() != output_tensor->get_name())
                {
                    tensor_alias[ele_t->get_name()] = output_tensor->get_name();
                }
            }
            buffer_index++;
        }
    }

    // Inputs
    size_t arg_index = 0;
    for (auto& param : m_function->get_parameters())
    {
        for (size_t i = 0; i < param->get_output_size(); ++i)
        {
            auto output_tensor = &param->get_outputs().at(i).get_tensor();
            auto tensor_set = get_tensor_set(output_tensor);

            auto& stale = tensor_stale[output_tensor->get_name()];
            // process all tensors in the set containing the output tensor of the parameter
            for (auto& ele_t : tensor_set)
            {
                m_tensor_roles[ele_t->get_name()] = TensorRole::INPUT;
                m_buffer_indices[ele_t->get_name()] = buffer_index;
                function_input_index_offset.emplace_back(m_buffer_indices[ele_t->get_name()],
                                                         arg_index,
                                                         ele_t->get_pool_offset(),
                                                         stale);
                buffer_index++;
            }
        }
        arg_index++;
    }

    // Outputs
    for (size_t i = 0; i < m_function->get_output_size(); ++i)
    {
        shared_ptr<Node> op = m_function->get_output_op(i);
        auto output_tensor = &op->get_output_tensor();
        auto tensor_set = get_tensor_set(output_tensor);

        // process all tensors in the set containing the output tensor of the result
        for (auto& ele_t : tensor_set)
        {
            m_tensor_roles[ele_t->get_name()] = TensorRole::OUTPUT;
            m_buffer_indices[ele_t->get_name()] = buffer_index;
            function_output_index_offset.emplace_back(
                m_buffer_indices[ele_t->get_name()], i, ele_t->get_pool_offset());
            buffer_index++;
        }
    }

    // After processing inputs, outputs, constants, and intermediates, set the buffer size.
    m_buffer_size = buffer_index;

    for (shared_ptr<Node> node : m_function->get_ordered_ops())
    {
        if (node->is_parameter() || node->is_constant())
        {
            continue;
        }
        auto& n = *node; // Work around a compiler warning (*node inside typeid may have effects
        // with shared pointers, which is fine here but clang doesn't like it.)
        auto handler = GetGlobalBuildDispatcher().find(type_index(typeid(n)));
        if (handler == GetGlobalBuildDispatcher().end())
        {
            throw unsupported_op(node->description());
        }
        vector<TensorViewWrapper> in;
        vector<string> in_names;
        for (const descriptor::Input& input : node->get_inputs())
        {
            const descriptor::Output& output = input.get_output();
            shared_ptr<descriptor::Tensor> tv = output.get_tensor_ptr();
            in.push_back(TensorViewWrapper(tv, tv->get_name()));
            in_names.push_back(tv->get_name());
        }
        vector<TensorViewWrapper> out;
        vector<string> out_names;

        for (const descriptor::Output& output : node->get_outputs())
        {
            shared_ptr<descriptor::Tensor> tv = output.get_tensor_ptr();
            out.push_back(TensorViewWrapper(tv, tv->get_name()));
            out_names.push_back(tv->get_name());
        }

        m_op_attrs.emplace_back(node->description(), out_names, in_names);
        op_names.push_back(node->get_name());
        handler->second(this, node.get(), in, out);

        auto cacheable = true;
        auto reuse_memory = pass_config.get_pass_attribute("CPUMemoryAssignment::ReuseMemory") ||
                            pass_config.get_pass_attribute("ReuseMemory");
        if (node->is_op())
        {
            auto op = std::static_pointer_cast<ngraph::op::Op>(node);
            auto op_annotations = op->get_op_annotations();
            cacheable = op_annotations->is_cacheable();
        }

        bool disable_caching =
            (reuse_memory &&
             !cacheable) // Check cacheability only if we are reusing intermediate tensors
            || computes_result(node.get()) || possibly_overwritten(node.get()) || node->has_state();

        vector<reference_wrapper<bool>> in_stale, out_stale;
        for (const auto& name : in_names)
        {
            if (tensor_alias.count(name))
            {
                in_stale.emplace_back(tensor_stale[tensor_alias[name]]);
            }
            else
            {
                in_stale.emplace_back(tensor_stale[name]);
            }
        }
        for (const auto& name : out_names)
        {
            if (tensor_alias.count(name))
            {
                out_stale.emplace_back(tensor_stale[tensor_alias[name]]);
            }
            else
            {
                out_stale.emplace_back(tensor_stale[name]);
            }
        }

        function<bool(CPURuntimeContext*)> enable;
        if (disable_caching)
        {
            enable = [in_stale, out_stale](CPURuntimeContext* ctx) -> bool {
                for (auto& stale : out_stale)
                {
                    stale.get() = true;
                }
                return true;
            };
        }
        else
        {
            enable = [in_stale, out_stale](CPURuntimeContext* ctx) -> bool {
                bool en = false;
                for (const auto& stale : in_stale)
                {
                    if (stale)
                    {
                        en = true;
                        break;
                    }
                }
                for (auto& stale : out_stale)
                {
                    stale.get() = en;
                }
                return en;
            };
        }

        enables.emplace_back(enable);
        enable_nodename_list.emplace_back(make_pair(enable, node->get_name()));

        m_perf_counters.emplace_back(node, 0, 0);
    }

    if ((std::getenv("NGRAPH_DEX_DEBUG") != nullptr))
    {
        string filename = file_util::path_join(s_debug_dir, m_function_name + "_debug.txt");
        std::stringstream strm;
        auto find_role = [](TensorRole tensor_role) -> string {
            switch (tensor_role)
            {
            case TensorRole::INPUT: return string("TensorRole::INPUT");
            case TensorRole::INTERMEDIATE: return string("TensorRole::INTERMEDIATE");
            case TensorRole::CONSTANT: return string("TensorRole::CONSTANT");
            case TensorRole::OUTPUT: return string("TensorRole::OUTPUT");
            }
            throw runtime_error("unhandled CPU tensor role");
        };

        //dump the tensor roles to debug manifest
        for (const auto& tensor_roles : m_tensor_roles)
        {
            strm << tensor_roles.first << ", " << find_role(tensor_roles.second) << "\n";
        }

        write_to_file(strm.str(), s_debug_dir, filename);
        strm.str("");

        //dump the op's order of execution along with the address of
        //tensor_data which holds the base address of each tensor.
        for (shared_ptr<Node> node : m_function->get_ordered_ops())
        {
            std::vector<string> node_inputs;
            std::vector<string> node_outputs;
            std::stringstream temp;
            if (node->is_parameter() || node->is_constant())
            {
                continue;
            }
            for (const descriptor::Input& input : node->get_inputs())
            {
                const descriptor::Output& output = input.get_output();
                shared_ptr<descriptor::Tensor> tv = output.get_tensor_ptr();
                temp << &m_buffer_indices[tv->get_name()];
                node_inputs.push_back(tv->get_name() + "(" + temp.str() + ")");
                temp.str("");
            }

            for (const descriptor::Output& output : node->get_outputs())
            {
                shared_ptr<descriptor::Tensor> tv = output.get_tensor_ptr();
                temp << &m_buffer_indices[tv->get_name()];
                node_outputs.push_back(tv->get_name() + "(" + temp.str() + ")");
                temp.str("");
            }
            strm << "\n" << node->get_name() << "(";
            vector<string> parameter_nodes = node_inputs;
            parameter_nodes.insert(parameter_nodes.end(), node_outputs.begin(), node_outputs.end());
            strm << join(parameter_nodes);
            strm << ")\n";
            write_to_file(strm.str(), s_debug_dir, filename);
            strm.str("");
        }
    }
    //This check ensures we have exactly one functor for Op.
    NGRAPH_CHECK(m_op_attrs.size() == functors.size());

    executor = [&](CPURuntimeContext* ctx, vector<void*>& inputs, vector<void*>& outputs) {
        cpu::Timestamp start_ts, end_ts;
        int profiler_count = 0;

        if (ctx->first_iteration)
        {
            for (auto& p : intermediates_offsets)
            {
                ctx->buffer_data[p.first] =
                    static_cast<uint8_t*>(ctx->memory_buffers[0]->get_ptr()) + p.second;
            }

            for (auto& p : constant_tensor_data)
            {
                ctx->buffer_data[p.first] = p.second;
            }
        }

        for (const auto& p : function_input_index_offset)
        {
            ctx->buffer_data[get<0>(p)] = static_cast<uint8_t*>(inputs[get<1>(p)]) + get<2>(p);
            get<3>(p).get() = ctx->p_en[get<1>(p)];
        }

        for (const auto& p : function_output_index_offset)
        {
            ctx->buffer_data[get<0>(p)] = static_cast<uint8_t*>(outputs[get<1>(p)]) + get<2>(p);
        }

        auto functor = functors.begin();
        if (m_use_tbb)
        {
            // Build the flow graph
            if (ctx->first_iteration)
            {
                std::unordered_map<std::string, tbb::flow::continue_node<tbb::flow::continue_msg>*>
                    nodename_tbbnode_map;
                tbb::flow::continue_node<tbb::flow::continue_msg>* flowgraph_node_start =
                    new tbb::flow::continue_node<tbb::flow::continue_msg>(
                        *(ctx->G), [&](const tbb::flow::continue_msg& msg) {});
                auto it = enable_nodename_list.begin();
                for (const auto& p : enables)
                {
                    auto index = profiler_count++;
                    tbb::flow::continue_node<tbb::flow::continue_msg>* flowgraph_node =
                        new tbb::flow::continue_node<tbb::flow::continue_msg>(
                            *(ctx->G), [&, functor, index](const tbb::flow::continue_msg& msg) {
                                if (p(ctx) || ctx->first_iteration)
                                {
                                    if (runtime::cpu::IsTracingEnabled() || m_emit_timing)
                                    {
                                        start_ts = cpu::Clock::now();
                                    }
                                    CPUExecutionContext ectx{0};
                                    executor::GetCPUExecutor().execute(*functor, ctx, &ectx, true);
                                    if (runtime::cpu::IsTracingEnabled() || m_emit_timing)
                                    {
                                        end_ts = cpu::Clock::now();

                                        if (runtime::cpu::IsTracingEnabled())
                                        {
                                            ctx->op_durations[index] =
                                                (std::chrono::duration_cast<cpu::Timescale>(
                                                     end_ts - start_ts))
                                                    .count();
                                        }
                                        if (m_emit_timing)
                                        {
                                            m_perf_counters[index].m_total_microseconds +=
                                                std::chrono::duration_cast<
                                                    std::chrono::microseconds>(end_ts - start_ts)
                                                    .count();
                                            m_perf_counters[index].m_call_count++;
                                        }
                                    }
                                }
                                else
                                {
                                    if (runtime::cpu::IsTracingEnabled())
                                    {
                                        ctx->op_durations[index] = 0;
                                    }
                                    if (m_emit_timing)
                                    {
                                        m_perf_counters[index].m_call_count++;
                                    }
                                }
                            });
#ifdef TBB_PREVIEW_FLOW_GRAPH_TRACE
                    flowgraph_node->set_name(it->second.c_str());
#endif
                    std::advance(functor, 1);
                    nodename_tbbnode_map.insert({it->second, flowgraph_node});
                    it++;
                }

                traverse_nodes(
                    m_function, [&flowgraph_node_start, &nodename_tbbnode_map](shared_ptr<Node> n) {
                        if (!n->is_parameter() && !n->is_constant())
                        {
                            bool is_head = true;
                            for (auto arg : n->get_arguments())
                            {
                                if (!arg->is_parameter() && !arg->is_constant())
                                {
                                    is_head = false;
                                    tbb::flow::make_edge(*(nodename_tbbnode_map[arg->get_name()]),
                                                         *(nodename_tbbnode_map[n->get_name()]));
                                }
                            }
                            if (is_head)
                            {
                                tbb::flow::make_edge(*flowgraph_node_start,
                                                     *(nodename_tbbnode_map[n->get_name()]));
                            }
                        }
                    });

                if (m_release_function)
                {
                    release_function();
                }
            }
            // Execute the flow graph
            (static_cast<tbb::flow::continue_node<tbb::flow::continue_msg>*>(&(*(ctx->G->begin()))))
                ->try_put(tbb::flow::continue_msg());
            try
            {
                ctx->G->wait_for_all();
            }
            catch (...)
            {
                throw;
            }
        }
        else
        {
            static const auto ddebug = std::getenv("NGRAPH_DEX_DEBUG");
            if (ddebug != nullptr)
            {
                if (ctx->first_iteration)
                {
                    string filename =
                        file_util::path_join(s_debug_dir, m_function_name + "_debug.txt");
                    std::stringstream ss;

                    ss << "\nEXECUTION PLAN:\n";
                    for (size_t i = 0; i < functors.size(); i++)
                    {
                        ss << op_names.at(i) << " will be executed with the following inputs:\n";
                        for (auto& is : this->m_op_attrs.at(i).Inputs)
                        {
                            ss << "\t" << is << " = "
                               << ctx->buffer_data[this->get_buffer_index(is)] << std::endl;
                        }
                        ss << "and outputs :\n";
                        for (auto& os : this->m_op_attrs.at(i).Outputs)
                        {
                            ss << "\t" << os << " = "
                               << ctx->buffer_data[this->get_buffer_index(os)] << std::endl;
                        }
                    }
                    write_to_file(ss.str(), s_debug_dir, filename);
                }
            }

            for (; ctx->pc < functors.size(); ctx->pc++)
            {
                auto index = profiler_count++;
                if ((enables.at(ctx->pc))(ctx) || ctx->first_iteration)
                {
                    // Each Op will have exactly one functor, start the clock before the exceution of functor
                    // and collect the profiler_count once the execution complets
                    if (runtime::cpu::IsTracingEnabled() || m_emit_timing)
                    {
                        start_ts = cpu::Clock::now();
                    }
                    CPUExecutionContext ectx{0};
                    executor::GetCPUExecutor().execute(functors.at(ctx->pc), ctx, &ectx);
                    if (ctx->breakpoints.count(ctx->pc + 1))
                    {
                        ctx->pc++;
                        break;
                    }

                    if (runtime::cpu::IsTracingEnabled() || m_emit_timing)
                    {
                        end_ts = cpu::Clock::now();

                        if (runtime::cpu::IsTracingEnabled())
                        {
                            ctx->op_durations[index] =
                                (std::chrono::duration_cast<cpu::Timescale>(end_ts - start_ts))
                                    .count();
                        }
                        if (m_emit_timing)
                        {
                            m_perf_counters[index].m_total_microseconds +=
                                std::chrono::duration_cast<std::chrono::microseconds>(end_ts -
                                                                                      start_ts)
                                    .count();
                            m_perf_counters[index].m_call_count++;
                        }
                    }
                }
                else
                {
                    if (runtime::cpu::IsTracingEnabled())
                    {
                        ctx->op_durations[index] = 0;
                    }
                    if (m_emit_timing)
                    {
                        m_perf_counters[index].m_call_count++;
                    }
                }
            }
        }
        ctx->first_iteration = false;
        if (runtime::cpu::IsTracingEnabled())
        {
            NGRAPH_CHECK(m_op_attrs.size() == profiler_count);
        }

    };

    m_is_built = true;

    if (m_release_function && !m_use_tbb)
    {
        release_function();
    }
}

size_t runtime::cpu::CPU_ExternalFunction::get_buffer_index(const std::string& name)
{
    if (tensor_alias.count(name))
    {
        NGRAPH_CHECK(m_buffer_indices.count(tensor_alias[name]));
        return m_buffer_indices[tensor_alias[name]];
    }
    else
    {
        NGRAPH_CHECK(m_buffer_indices.count(name));
        return m_buffer_indices[name];
    }
}

bool runtime::cpu::CPU_ExternalFunction::is_codegen(const ngraph::pass::PassConfig& pc)
{
    auto attrs = pc.get_pass_attributes();
    auto it = attrs.find("CODEGEN");
    if (it != attrs.end())
    {
        return it->second;
    }
    return false;
}

shared_ptr<ngraph::runtime::cpu::CPU_CallFrame>
    runtime::cpu::CPU_ExternalFunction::make_call_frame(ngraph::pass::PassConfig& pass_config)
{
#if defined(NGRAPH_DEX_ONLY)
    if (is_codegen(pass_config))
    {
        NGRAPH_WARN << "CPU Backend: Requested unsupported compilation mode (CODEGEN). Falling "
                       "back to DEX instead";
    }
#else
    // Override DEX if pass_config requests CODEGEN
    if (is_codegen(pass_config))
    {
        m_direct_execution = false;
    }
    if (!m_is_compiled && !m_direct_execution)
    {
        compile(pass_config);
    }
#endif

    if (!m_is_built && m_direct_execution)
    {
        build(pass_config);
    }

    return make_shared<ngraph::runtime::cpu::CPU_CallFrame>(shared_from_this(),
                                                            m_compiled_init_ctx_func,
                                                            m_compiled_destroy_ctx_func,
                                                            m_compiled_function);
}

const runtime::cpu::LayoutDescriptorPtrs&
    runtime::cpu::CPU_ExternalFunction::get_parameter_layout_descriptors()
{
    return parameter_layout_descriptors;
}

const runtime::cpu::LayoutDescriptorPtrs&
    runtime::cpu::CPU_ExternalFunction::get_result_layout_descriptors()
{
    return result_layout_descriptors;
}

const vector<runtime::PerformanceCounter>& runtime::cpu::CPU_ExternalFunction::get_perf_counters()
{
#if !defined(NGRAPH_DEX_ONLY)
    // Codegen. Retrieve perf counters from compiled module
    if (m_execution_engine)
    {
        auto get_count = m_execution_engine->find_function<size_t()>("get_debug_timer_count");
        auto get_name =
            m_execution_engine->find_function<const char*(size_t)>("get_debug_timer_name");
        auto get_microseconds =
            m_execution_engine->find_function<size_t(size_t)>("get_debug_timer_microseconds");
        auto get_call_count =
            m_execution_engine->find_function<size_t(size_t)>("get_debug_timer_call_count");

        if (get_count && get_name && get_microseconds && get_call_count)
        {
            size_t count = get_count();
            if (m_perf_counters.size() == 0)
            {
                map<string, shared_ptr<const Node>> name_map;
                for (auto n : m_function->get_ops())
                {
                    name_map.insert({n->get_name(), n});
                }
                for (size_t i = 0; i < count; i++)
                {
                    shared_ptr<const Node> n = name_map[get_name(i)];
                    m_perf_counters.push_back({n, get_microseconds(i), get_call_count(i)});
                }
            }
            else
            {
                for (size_t i = 0; i < count; i++)
                {
                    m_perf_counters[i].m_total_microseconds = get_microseconds(i);
                    m_perf_counters[i].m_call_count = get_call_count(i);
                }
            }
        }
    }
#endif
    return m_perf_counters;
}

void runtime::cpu::CPU_ExternalFunction::write_to_file(const std::string& code,
                                                       const std::string& directory,
                                                       const std::string& filename)
{
    std::ofstream out;
    file_util::make_directory(directory);
    bool is_exist = file_util::exists(filename);
    is_exist ? out.open(filename, std::ofstream::app) : out.open(filename);
    out << code;
    out.close();
}

#if !defined(NGRAPH_DEX_ONLY)

void runtime::cpu::CPU_ExternalFunction::emit_debug_function_entry(
    CodeWriter& writer,
    Node* node,
    const std::vector<TensorViewWrapper>& in,
    const std::vector<TensorViewWrapper>& out)
{
    if (m_emit_timing)
    {
        writer << "timers[" << m_name_index_map[node->get_name()] << "].start();\n";
    }
}

void runtime::cpu::CPU_ExternalFunction::emit_debug_function_exit(
    CodeWriter& writer,
    Node* node,
    const std::vector<TensorViewWrapper>& in,
    const std::vector<TensorViewWrapper>& out)
{
    if (m_emit_timing)
    {
        writer << "timers[" << m_name_index_map[node->get_name()] << "].stop();\n";
    }
}

bool runtime::cpu::CPU_ExternalFunction::is_functionally_identical(
    const Node& n1, const Node& n2, const unordered_map<const Node*, string>& node_cache)
{
    return node_cache.at(&n1) == node_cache.at(&n2);
}

string runtime::cpu::CPU_ExternalFunction::emit_op_as_function(const Node& node,
                                                               const string& function_name)
{
    CodeWriter writer;
    writer << "static void " << function_name << "(";
    writer.indent++;
    // Work around a compiler warning (*node inside typeid may have effects
    // with shared pointers, which is fine here but clang doesn't like it.)
    auto handler = dispatcher.find(type_index(typeid(node)));
    if (handler == dispatcher.end())
    {
        throw unsupported_op(node.description());
    }
    vector<TensorViewWrapper> in;
    size_t arg_index = 0;
    set<string> arg_names;
    for (const descriptor::Input& input : node.get_inputs())
    {
        const descriptor::Output& output = input.get_output();
        shared_ptr<descriptor::Tensor> tv = output.get_tensor_ptr();
        TensorViewWrapper tvw{tv, "_arg" + to_string(arg_index)};
        if (arg_names.find(tvw.get_name()) == arg_names.end())
        {
            arg_names.insert(tvw.get_name());
            if (arg_index++ > 0)
            {
                writer << ",";
            }
            writer << "\n";
            writer << tvw.get_type() << "* " << tvw.get_name();
        }
        in.push_back(tvw);
    }
    vector<TensorViewWrapper> out;
    for (const descriptor::Output& output : node.get_outputs())
    {
        shared_ptr<descriptor::Tensor> tv = output.get_tensor_ptr();
        TensorViewWrapper tvw{tv, "_out" + to_string(arg_index)};
        if (arg_index++ > 0)
        {
            writer << ",";
        }
        writer << "\n";
        writer << tvw.get_type() << "* " << tvw.get_name();
        out.push_back(tvw);
    }
    writer << ",\ncpu::CPURuntimeContext* ctx, CPURuntimeContextCG* cg_ctx";
    writer.indent--;
    writer << "\n)\n";
    writer << "{\n";
    writer.indent++;
    handler->second(this, writer, &node, in, out);
    writer.indent--;
    writer << "}\n";

    string rc = writer.get_code();
    if (function_name == "f")
    {
        rc = strip_comments(rc);
    }
    return rc;
}

string runtime::cpu::CPU_ExternalFunction::strip_comments(const string& s)
{
    stringstream out;
    for (size_t i = 0; i < s.size(); i++)
    {
        if (i < s.size() - 2)
        {
            if (s[i] == '/' && s[i + 1] == '/')
            {
                // line comment
                i += 2;
                while (s[i] != '\n')
                {
                    i++;
                }
                out << '\n';
            }
            else if (s[i] == '/' && s[i + 1] == '*')
            {
                // multi-line comment
                i += 2;
                while (!(s[i] == '*' && s[i + 1] == '/'))
                {
                    i++;
                }
                i++;
            }
            else
            {
                out << s[i];
            }
        }
        else
        {
            out << s[i];
        }
    }
    return out.str();
}

#endif

std::unordered_set<descriptor::Tensor*>&
    runtime::cpu::CPU_ExternalFunction::get_tensor_set(descriptor::Tensor* output_tensor)
{
    auto output_tensor_it = tensor_to_bufferID.find(output_tensor);
    NGRAPH_CHECK(output_tensor_it != tensor_to_bufferID.end());
    auto bufferID = output_tensor_it->second;
    auto output_buffer_it = bufferID_to_tensorSets.find(bufferID);
    NGRAPH_CHECK(output_buffer_it != bufferID_to_tensorSets.end());
    return output_buffer_it->second.second;
}<|MERGE_RESOLUTION|>--- conflicted
+++ resolved
@@ -1181,7 +1181,6 @@
     REGISTER_KNOBBED_PASS(RecurrentReshapeElimination, false, ngraph::pass);
     REGISTER_KNOBBED_PASS_WITH_ARGS(
         CoreFusion, true, ngraph::pass, ngraph::pass::FusionType::ALL_FUSIONS);
-<<<<<<< HEAD
     REGISTER_KNOBBED_PASS_WITH_ARGS(FusedOpDecomposition, true, ngraph::pass, is_supported);
 
     // Disable CPUFusion if MLIR is enabled to preserve core ops.
@@ -1189,10 +1188,6 @@
     {
         REGISTER_KNOBBED_PASS(CPUFusion, true, runtime::cpu::pass);
     }
-
-=======
-    REGISTER_KNOBBED_PASS(CPUFusion, true, runtime::cpu::pass);
->>>>>>> 5e19c25c
     REGISTER_KNOBBED_PASS(CPUQuantFusion, true, runtime::cpu::pass);
     REGISTER_KNOBBED_PASS(CPUHorizontalFusion, true, runtime::cpu::pass);
     REGISTER_KNOBBED_PASS(CPUCollapseDims, true, runtime::cpu::pass);
