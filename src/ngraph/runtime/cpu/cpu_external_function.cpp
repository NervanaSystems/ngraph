/*******************************************************************************
* Copyright 2017-2018 Intel Corporation
*
* Licensed under the Apache License, Version 2.0 (the "License");
* you may not use this file except in compliance with the License.
* You may obtain a copy of the License at
*
*     http://www.apache.org/licenses/LICENSE-2.0
*
* Unless required by applicable law or agreed to in writing, software
* distributed under the License is distributed on an "AS IS" BASIS,
* WITHOUT WARRANTIES OR CONDITIONS OF ANY KIND, either express or implied.
* See the License for the specific language governing permissions and
* limitations under the License.
*******************************************************************************/

#include <cstdlib>
#include <fstream>
#include <memory>
#include <string>
#include <tuple>
#include <typeindex>
#include <typeinfo>
#include <unordered_map>

// Kill clang diagnostics bug
#pragma clang diagnostic push
#pragma clang diagnostic ignored "-Wreserved-id-macro"

#undef __TBB_PREVIEW_LIGHTWEIGHT_POLICY
#define __TBB_PREVIEW_LIGHTWEIGHT_POLICY 1

#pragma clang diagnostic pop

#include <tbb/flow_graph.h>

#if !defined(NGRAPH_DEX_ONLY)
#include "ngraph/codegen/code_writer.hpp"
#include "ngraph/codegen/compiler.hpp"
#include "ngraph/codegen/execution_engine.hpp"
#endif

#include "ngraph/descriptor/input.hpp"
#include "ngraph/descriptor/output.hpp"
#include "ngraph/descriptor/primary_tensor_view.hpp"
#include "ngraph/file_util.hpp"
#include "ngraph/function.hpp"
#include "ngraph/graph_util.hpp"
#include "ngraph/node.hpp"
#include "ngraph/op/abs.hpp"
#include "ngraph/op/acos.hpp"
#include "ngraph/op/add.hpp"
#include "ngraph/op/allreduce.hpp"
#include "ngraph/op/and.hpp"
#include "ngraph/op/argmin.hpp"
#include "ngraph/op/asin.hpp"
#include "ngraph/op/atan.hpp"
#include "ngraph/op/avg_pool.hpp"
#include "ngraph/op/batch_norm.hpp"
#include "ngraph/op/broadcast.hpp"
#include "ngraph/op/ceiling.hpp"
#include "ngraph/op/concat.hpp"
#include "ngraph/op/constant.hpp"
#include "ngraph/op/convert.hpp"
#include "ngraph/op/convolution.hpp"
#include "ngraph/op/cos.hpp"
#include "ngraph/op/cosh.hpp"
#include "ngraph/op/divide.hpp"
#include "ngraph/op/dot.hpp"
#include "ngraph/op/equal.hpp"
#include "ngraph/op/exp.hpp"
#include "ngraph/op/floor.hpp"
#include "ngraph/op/function_call.hpp"
#include "ngraph/op/get_output_element.hpp"
#include "ngraph/op/greater.hpp"
#include "ngraph/op/greater_eq.hpp"
#include "ngraph/op/less.hpp"
#include "ngraph/op/less_eq.hpp"
#include "ngraph/op/log.hpp"
#include "ngraph/op/lrn.hpp"
#include "ngraph/op/max.hpp"
#include "ngraph/op/max_pool.hpp"
#include "ngraph/op/maximum.hpp"
#include "ngraph/op/min.hpp"
#include "ngraph/op/minimum.hpp"
#include "ngraph/op/multiply.hpp"
#include "ngraph/op/negative.hpp"
#include "ngraph/op/not.hpp"
#include "ngraph/op/not_equal.hpp"
#include "ngraph/op/one_hot.hpp"
#include "ngraph/op/op.hpp"
#include "ngraph/op/or.hpp"
#include "ngraph/op/pad.hpp"
#include "ngraph/op/parameter.hpp"
#include "ngraph/op/power.hpp"
#include "ngraph/op/product.hpp"
#include "ngraph/op/reduce.hpp"
#include "ngraph/op/reduce_window.hpp"
#include "ngraph/op/relu.hpp"
#include "ngraph/op/remainder.hpp"
#include "ngraph/op/replace_slice.hpp"
#include "ngraph/op/reshape.hpp"
#include "ngraph/op/result.hpp"
#include "ngraph/op/reverse.hpp"
#include "ngraph/op/reverse_sequence.hpp"
#include "ngraph/op/select.hpp"
#include "ngraph/op/select_and_scatter.hpp"
#include "ngraph/op/sign.hpp"
#include "ngraph/op/sin.hpp"
#include "ngraph/op/sinh.hpp"
#include "ngraph/op/slice.hpp"
#include "ngraph/op/softmax.hpp"
#include "ngraph/op/sqrt.hpp"
#include "ngraph/op/subtract.hpp"
#include "ngraph/op/sum.hpp"
#include "ngraph/op/tan.hpp"
#include "ngraph/op/tanh.hpp"
#include "ngraph/pass/algebraic_simplification.hpp"
#include "ngraph/pass/common_function_collection.hpp"
#include "ngraph/pass/core_fusion.hpp"
#include "ngraph/pass/cse.hpp"
#include "ngraph/pass/dump_sorted.hpp"
#include "ngraph/pass/get_output_element_elimination.hpp"
#include "ngraph/pass/liveness.hpp"
#include "ngraph/pass/manager.hpp"
#include "ngraph/pass/memory_layout.hpp"
#include "ngraph/pass/nop_elimination.hpp"
#include "ngraph/runtime/aligned_buffer.hpp"
#include "ngraph/runtime/cpu/cpu_backend.hpp"
#include "ngraph/runtime/cpu/cpu_builder.hpp"
#include "ngraph/runtime/cpu/cpu_call_frame.hpp"
#include "ngraph/runtime/cpu/cpu_emitter.hpp"
#include "ngraph/runtime/cpu/cpu_external_function.hpp"
#include "ngraph/runtime/cpu/cpu_tensor_view.hpp"
#include "ngraph/runtime/cpu/cpu_tracing.hpp"
#include "ngraph/runtime/cpu/mkldnn_utils.hpp"
#include "ngraph/runtime/cpu/op/batch_dot.hpp"
#include "ngraph/runtime/cpu/op/batch_norm_relu.hpp"
#include "ngraph/runtime/cpu/op/bounded_relu.hpp"
#include "ngraph/runtime/cpu/op/conv_bias.hpp"
#include "ngraph/runtime/cpu/op/conv_relu.hpp"
#include "ngraph/runtime/cpu/op/convert_layout.hpp"
#include "ngraph/runtime/cpu/op/group_conv.hpp"
#include "ngraph/runtime/cpu/op/loop_kernel.hpp"
#include "ngraph/runtime/cpu/op/lstm.hpp"
#include "ngraph/runtime/cpu/op/matmul_bias.hpp"
#include "ngraph/runtime/cpu/op/max_pool_with_indices.hpp"
#include "ngraph/runtime/cpu/op/rnn.hpp"
#include "ngraph/runtime/cpu/op/sigmoid.hpp"
#include "ngraph/runtime/cpu/op/sigmoid_mul.hpp"
#include "ngraph/runtime/cpu/pass/cpu_assignment.hpp"
#include "ngraph/runtime/cpu/pass/cpu_collapse_dims.hpp"
#include "ngraph/runtime/cpu/pass/cpu_concat_inputs.hpp"
#include "ngraph/runtime/cpu/pass/cpu_fusion.hpp"
#include "ngraph/runtime/cpu/pass/cpu_layout.hpp"
#include "ngraph/runtime/cpu/pass/cpu_mat_fusion.hpp"
#include "ngraph/runtime/cpu/pass/cpu_post_layout_optimizations.hpp"
#include "ngraph/runtime/cpu/pass/cpu_rnn_fusion.hpp"
#include "ngraph/runtime/cpu/pass/cpu_workspace_insertion.hpp"

#ifdef NGRAPH_DISTRIBUTED
#include "ngraph/op/allreduce.hpp"
#endif

using namespace std;
using namespace ngraph;

runtime::cpu::CPU_ExternalFunction::CPU_ExternalFunction(
    const shared_ptr<ngraph::Function>& function, bool release_function)
    : m_function(function)
    , m_release_function(release_function)
    , m_use_tbb(std::getenv("NGRAPH_CPU_USE_TBB") != nullptr)
    , m_compiled_function(nullptr)
#if !defined(NGRAPH_DEX_ONLY)
    , m_is_compiled(false)
    , m_emit_timing(false)
#endif
    , m_function_name(function->get_name())
    , m_is_built(false)
#if !defined(NGRAPH_DEX_ONLY)
    , m_direct_execution(std::getenv("NGRAPH_DEX") != nullptr)
#else
    , m_direct_execution(true)
#endif
{
}

runtime::cpu::CPU_ExternalFunction::~CPU_ExternalFunction()
{
}

#if !defined(NGRAPH_DEX_ONLY)

static const string s_output_dir = "cpu_codegen";

class StaticInitializers
{
public:
    StaticInitializers() { ngraph::file_util::remove_directory(s_output_dir); }
};

static string emit_string_array(const vector<string>& s, size_t max_line_length)
{
    stringstream ss;
    stringstream line;
    for (size_t i = 0; i < s.size(); i++)
    {
        if (i != 0)
        {
            line << ",";
        }
        stringstream value;
        value << s[i];
        string value_string = value.str();
        if (static_cast<size_t>(line.tellp()) + value_string.size() + 1 <= max_line_length)
        {
            if (i > 0)
            {
                line << " ";
            }
            line << value_string;
        }
        else
        {
            ss << line.str() << "\n";
            line.str("");
            line << value_string;
        }
    }
    ss << line.str();
    return ss.str();
}

static StaticInitializers s_static_initializers;

#define TI(x) type_index(typeid(x))

static const runtime::cpu::OpMap dispatcher{
    {TI(ngraph::op::Add), &runtime::cpu::CPU_Emitter::emit<op::Add>},
#ifdef NGRAPH_DISTRIBUTED
    {TI(ngraph::op::AllReduce), &runtime::cpu::CPU_Emitter::emit<op::AllReduce>},
#endif
    {TI(ngraph::op::MatmulBias), &runtime::cpu::CPU_Emitter::emit<op::MatmulBias>},
    {TI(ngraph::op::Dot), &runtime::cpu::CPU_Emitter::emit<op::Dot>},
    {TI(ngraph::op::Multiply), &runtime::cpu::CPU_Emitter::emit<op::Multiply>},
    {TI(ngraph::op::Parameter), &runtime::cpu::CPU_Emitter::nop},
    {TI(ngraph::op::Abs), &runtime::cpu::CPU_Emitter::emit<op::Abs>},
    {TI(ngraph::op::BatchDot), &runtime::cpu::CPU_Emitter::emit<op::BatchDot>},
    {TI(ngraph::op::Concat), &runtime::cpu::CPU_Emitter::emit<op::Concat>},
    {TI(ngraph::op::Divide), &runtime::cpu::CPU_Emitter::emit<op::Divide>},
    {TI(ngraph::op::Equal), &runtime::cpu::CPU_Emitter::emit<op::Equal>},
    {TI(ngraph::op::GetOutputElement), &runtime::cpu::CPU_Emitter::emit<op::GetOutputElement>},
    {TI(ngraph::op::Greater), &runtime::cpu::CPU_Emitter::emit<op::Greater>},
    {TI(ngraph::op::GreaterEq), &runtime::cpu::CPU_Emitter::emit<op::GreaterEq>},
    {TI(ngraph::op::Less), &runtime::cpu::CPU_Emitter::emit<op::Less>},
    {TI(ngraph::op::LessEq), &runtime::cpu::CPU_Emitter::emit<op::LessEq>},
    {TI(ngraph::op::Log), &runtime::cpu::CPU_Emitter::emit<op::Log>},
    {TI(ngraph::op::Maximum), &runtime::cpu::CPU_Emitter::emit<op::Maximum>},
    {TI(ngraph::op::Minimum), &runtime::cpu::CPU_Emitter::emit<op::Minimum>},
    {TI(ngraph::op::Negative), &runtime::cpu::CPU_Emitter::emit<op::Negative>},
    {TI(ngraph::op::NotEqual), &runtime::cpu::CPU_Emitter::emit<op::NotEqual>},
    {TI(ngraph::op::Power), &runtime::cpu::CPU_Emitter::emit<op::Power>},
    {TI(ngraph::op::Select), &runtime::cpu::CPU_Emitter::emit<op::Select>},
    {TI(ngraph::op::Subtract), &runtime::cpu::CPU_Emitter::emit<op::Subtract>},
    {TI(ngraph::op::Broadcast), &runtime::cpu::CPU_Emitter::emit<op::Broadcast>},
    {TI(ngraph::op::Convert), &runtime::cpu::CPU_Emitter::emit<op::Convert>},
    {TI(ngraph::op::Constant), &runtime::cpu::CPU_Emitter::emit<op::Constant>},
    {TI(ngraph::op::Reshape), &runtime::cpu::CPU_Emitter::emit<op::Reshape>},
    {TI(ngraph::op::FunctionCall), &runtime::cpu::CPU_Emitter::emit<op::FunctionCall>},
    {TI(ngraph::op::Reduce), &runtime::cpu::CPU_Emitter::emit<op::Reduce>},
    {TI(ngraph::op::Sign), &runtime::cpu::CPU_Emitter::emit<op::Sign>},
    {TI(ngraph::op::Slice), &runtime::cpu::CPU_Emitter::emit<op::Slice>},
    {TI(ngraph::op::Sum), &runtime::cpu::CPU_Emitter::emit<op::Sum>},
    {TI(ngraph::op::Exp), &runtime::cpu::CPU_Emitter::emit<op::Exp>},
    {TI(ngraph::op::Sin), &runtime::cpu::CPU_Emitter::emit<op::Sin>},
    {TI(ngraph::op::Sinh), &runtime::cpu::CPU_Emitter::emit<op::Sinh>},
    {TI(ngraph::op::Cos), &runtime::cpu::CPU_Emitter::emit<op::Cos>},
    {TI(ngraph::op::Cosh), &runtime::cpu::CPU_Emitter::emit<op::Cosh>},
    {TI(ngraph::op::Tan), &runtime::cpu::CPU_Emitter::emit<op::Tan>},
    {TI(ngraph::op::Tanh), &runtime::cpu::CPU_Emitter::emit<op::Tanh>},
    {TI(ngraph::op::Asin), &runtime::cpu::CPU_Emitter::emit<op::Asin>},
    {TI(ngraph::op::ArgMin), &runtime::cpu::CPU_Emitter::emit<op::ArgMin>},
    {TI(ngraph::op::Acos), &runtime::cpu::CPU_Emitter::emit<op::Acos>},
    {TI(ngraph::op::Atan), &runtime::cpu::CPU_Emitter::emit<op::Atan>},
    {TI(ngraph::op::ReplaceSlice), &runtime::cpu::CPU_Emitter::emit<op::ReplaceSlice>},
    {TI(ngraph::op::OneHot), &runtime::cpu::CPU_Emitter::emit<op::OneHot>},
    {TI(ngraph::op::Floor), &runtime::cpu::CPU_Emitter::emit<op::Floor>},
    {TI(ngraph::op::Ceiling), &runtime::cpu::CPU_Emitter::emit<op::Ceiling>},
    {TI(ngraph::op::Sqrt), &runtime::cpu::CPU_Emitter::emit<op::Sqrt>},
    {TI(ngraph::op::Convolution), &runtime::cpu::CPU_Emitter::emit<op::Convolution>},
    {TI(ngraph::op::ConvolutionBackpropFilters),
     &runtime::cpu::CPU_Emitter::emit<op::ConvolutionBackpropFilters>},
    {TI(ngraph::op::ConvolutionBackpropData),
     &runtime::cpu::CPU_Emitter::emit<op::ConvolutionBackpropData>},
    {TI(ngraph::op::GroupConvolution), &runtime::cpu::CPU_Emitter::emit<op::GroupConvolution>},
    {TI(ngraph::op::ConvolutionBias), &runtime::cpu::CPU_Emitter::emit<op::ConvolutionBias>},
    {TI(ngraph::op::ConvolutionRelu), &runtime::cpu::CPU_Emitter::emit<op::ConvolutionRelu>},
    {TI(ngraph::op::ConvolutionBiasAdd), &runtime::cpu::CPU_Emitter::emit<op::ConvolutionBiasAdd>},
    // conv+bias backprop for data share the same implementation as ConvolutionBackpropData
    {TI(ngraph::op::ConvolutionBiasBackpropFiltersBias),
     &runtime::cpu::CPU_Emitter::emit<op::ConvolutionBiasBackpropFiltersBias>},
    {TI(ngraph::runtime::cpu::op::ConvertLayout),
     &runtime::cpu::CPU_Emitter::emit<runtime::cpu::op::ConvertLayout>},
    {TI(ngraph::op::Not), &runtime::cpu::CPU_Emitter::emit<op::Not>},
    {TI(ngraph::op::MaxPool), &runtime::cpu::CPU_Emitter::emit<op::MaxPool>},
    {TI(ngraph::op::MaxPoolWithIndices), &runtime::cpu::CPU_Emitter::emit<op::MaxPoolWithIndices>},
    {TI(ngraph::op::Reverse), &runtime::cpu::CPU_Emitter::emit<op::Reverse>},
    {TI(ngraph::op::ReverseSequence), &runtime::cpu::CPU_Emitter::emit<op::ReverseSequence>},
    {TI(ngraph::op::Result), &runtime::cpu::CPU_Emitter::emit<op::Result>},
    {TI(ngraph::op::ReduceWindow), &runtime::cpu::CPU_Emitter::emit<op::ReduceWindow>},
    {TI(ngraph::op::SelectAndScatter), &runtime::cpu::CPU_Emitter::emit<op::SelectAndScatter>},
    {TI(ngraph::op::AvgPool), &runtime::cpu::CPU_Emitter::emit<op::AvgPool>},
    {TI(ngraph::op::AvgPoolBackprop), &runtime::cpu::CPU_Emitter::emit<op::AvgPoolBackprop>},
    {TI(ngraph::op::Pad), &runtime::cpu::CPU_Emitter::emit<op::Pad>},
    {TI(ngraph::op::BatchNorm), &runtime::cpu::CPU_Emitter::emit<op::BatchNorm>},
    {TI(ngraph::op::BatchNormRelu), &runtime::cpu::CPU_Emitter::emit<op::BatchNormRelu>},
    {TI(ngraph::op::BatchNormBackprop), &runtime::cpu::CPU_Emitter::emit<op::BatchNormBackprop>},
    {TI(ngraph::op::BoundedRelu), &runtime::cpu::CPU_Emitter::emit<op::BoundedRelu>},
    {TI(ngraph::op::Lstm), &runtime::cpu::CPU_Emitter::emit<op::Lstm>},
    {TI(ngraph::op::MaxPoolBackprop), &runtime::cpu::CPU_Emitter::emit<op::MaxPoolBackprop>},
    {TI(ngraph::op::MaxPoolWithIndicesBackprop),
     &runtime::cpu::CPU_Emitter::emit<op::MaxPoolWithIndicesBackprop>},
    {TI(ngraph::op::Product), &runtime::cpu::CPU_Emitter::emit<op::Product>},
    {TI(ngraph::op::Max), &runtime::cpu::CPU_Emitter::emit<op::Max>},
    {TI(ngraph::op::Min), &runtime::cpu::CPU_Emitter::emit<op::Min>},
    {TI(ngraph::op::Relu), &runtime::cpu::CPU_Emitter::emit<op::Relu>},
    {TI(ngraph::op::ReluBackprop), &runtime::cpu::CPU_Emitter::emit<op::ReluBackprop>},
    {TI(ngraph::op::Rnn), &runtime::cpu::CPU_Emitter::emit<op::Rnn>},
    {TI(ngraph::op::Sigmoid), &runtime::cpu::CPU_Emitter::emit<op::Sigmoid>},
    {TI(ngraph::op::SigmoidMultiply), &runtime::cpu::CPU_Emitter::emit<op::SigmoidMultiply>},
    {TI(ngraph::op::SigmoidMultiplyBackprop),
     &runtime::cpu::CPU_Emitter::emit<op::SigmoidMultiplyBackprop>},
    {TI(ngraph::op::Softmax), &runtime::cpu::CPU_Emitter::emit<op::Softmax>},
    {TI(ngraph::op::SigmoidBackprop), &runtime::cpu::CPU_Emitter::emit<op::SigmoidBackprop>},
    {TI(ngraph::op::And), &runtime::cpu::CPU_Emitter::emit<op::And>},
    {TI(ngraph::op::Or), &runtime::cpu::CPU_Emitter::emit<op::Or>},
    {TI(ngraph::runtime::cpu::op::LoopKernel),
     &runtime::cpu::CPU_Emitter::emit<runtime::cpu::op::LoopKernel>},
    {TI(ngraph::op::LRN), &runtime::cpu::CPU_Emitter::emit<ngraph::op::LRN>},
};

static void
    generate_isnan_isinf_check(codegen::CodeWriter& writer,
                               std::shared_ptr<Node> node,
                               const std::vector<ngraph::runtime::cpu::TensorViewWrapper>& out,
                               const char* funcname)
{
    auto ctype = node->get_element_type().c_type_string();
    writer << "{   // A " << funcname << " for" << node->get_name() << "\n";
    writer.indent++;
    writer << " ngraph::check_fp_values<" << ctype << "," << funcname << "> (\"" << node->get_name()
           << "\", (" << ctype << "*)" << out[0].get_name() << ", " << out[0].get_size() << ");\n";
    writer.indent--;
    writer << "}\n";
}

void runtime::cpu::CPU_ExternalFunction::compile()
{
    if (m_is_compiled)
    {
        return;
    }

    m_mkldnn_emitter.reset(new MKLDNNEmitter());

    ngraph::pass::Manager pass_manager;

    //nv_cwi is required only by some frontends
    //in which case they should run this pass(CPUWorkspaceInsertion) explicitly
    NodeVector nv_cwi;
    pass_manager.register_pass<ngraph::pass::NopElimination>();
    // TODO (pruthvi): Enable all the disabeled RNN fusion graph pass after fixing
    // failing mxnet unit tests.
    // pass_manager.register_pass<runtime::cpu::pass::LSTMFusion>();
    // pass_manager.register_pass<runtime::cpu::pass::RNNFusion>();
    pass_manager.register_pass<ngraph::pass::AlgebraicSimplification>();
    // pass_manager.register_pass<runtime::cpu::pass::MultiLayerRNNFusion>();
    // pass_manager.register_pass<runtime::cpu::pass::ConcatInputs>();
    pass_manager.register_pass<runtime::cpu::pass::CPUBatchFusion>();
    pass_manager.register_pass<ngraph::pass::CommonSubexpressionElimination>();
    pass_manager.register_pass<ngraph::pass::CoreFusion>();
    pass_manager.register_pass<runtime::cpu::pass::CPUFusion>();
    pass_manager.register_pass<runtime::cpu::pass::CPUCollapseDims>();
    pass_manager.register_pass<runtime::cpu::pass::CPUWorkspaceInsertion>(nv_cwi);
    pass_manager.register_pass<runtime::cpu::pass::CPUAssignment>(this);
    pass_manager.register_pass<runtime::cpu::pass::CPULayout>(this);
    pass_manager.register_pass<runtime::cpu::pass::CPUPostLayoutOptimizations>();
<<<<<<< HEAD
    pass_manager.register_pass<runtime::cpu::pass::CPUShuffleFolding>();
=======
    pass_manager.register_pass<ngraph::pass::ResultCopyElimination>();
>>>>>>> 176e105b
    pass_manager.register_pass<ngraph::pass::GetOutputElementElimination>();
    unordered_map<Node*, Node*> node_function_map;
    string common_function_string;
    auto femitter = bind(&ngraph::runtime::cpu::CPU_ExternalFunction::emit_op_as_function,
                         this,
                         placeholders::_1,
                         placeholders::_2);
    pass_manager.register_pass<ngraph::pass::CommonFunctionCollection>(
        femitter, node_function_map, common_function_string);
    pass_manager.register_pass<ngraph::pass::Liveness>();
    pass_manager.register_pass<ngraph::pass::MemoryLayout>(size_t(s_memory_pool_alignment), true);
    pass_manager.run_passes(m_function);

    unordered_map<shared_ptr<Function>, list<shared_ptr<Node>>> function_ordered_ops;
    for (shared_ptr<Function> current_function : pass_manager.get_state().get_functions())
    {
        function_ordered_ops.insert({current_function, current_function->get_ordered_ops()});
    }

    codegen::CodeWriter writer;

    writer << "//Generated by the nGraph CPU backend\n";
    if (m_use_tbb)
    {
        writer << "#undef __TBB_PREVIEW_LIGHTWEIGHT_POLICY \n";
        writer << "#define __TBB_PREVIEW_LIGHTWEIGHT_POLICY 1\n";
        writer << "#include <tbb/flow_graph.h>";
    }

    writer +=
        R"(
#include <cmath>
#include "ngraph/except.hpp"
#include "ngraph/runtime/aligned_buffer.hpp"
#include "ngraph/runtime/cpu/cpu_eigen_utils.hpp"
#include "ngraph/runtime/cpu/cpu_kernels.hpp"
#include "ngraph/runtime/cpu/cpu_runtime_context.hpp"
#include "ngraph/runtime/cpu/mkldnn_invoke.hpp"
#include "ngraph/runtime/reference/and.hpp"
#include "ngraph/runtime/reference/argmin.hpp"
#include "ngraph/runtime/reference/avg_pool.hpp"
#include "ngraph/runtime/reference/batch_norm.hpp"
#include "ngraph/runtime/reference/broadcast.hpp"
#include "ngraph/runtime/reference/concat.hpp"
#include "ngraph/runtime/reference/convolution.hpp"
#include "ngraph/runtime/reference/dot.hpp"
#include "ngraph/runtime/reference/lrn.hpp"
#include "ngraph/runtime/reference/max.hpp"
#include "ngraph/runtime/reference/max_pool.hpp"
#include "ngraph/runtime/reference/min.hpp"
#include "ngraph/runtime/reference/not.hpp"
#include "ngraph/runtime/reference/one_hot.hpp"
#include "ngraph/runtime/reference/or.hpp"
#include "ngraph/runtime/reference/pad.hpp"
#include "ngraph/runtime/reference/product.hpp"
#include "ngraph/runtime/reference/reduce.hpp"
#include "ngraph/runtime/reference/reduce_window.hpp"
#include "ngraph/runtime/reference/relu.hpp"
#include "ngraph/runtime/reference/replace_slice.hpp"
#include "ngraph/runtime/reference/reshape.hpp"
#include "ngraph/runtime/reference/result.hpp"
#include "ngraph/runtime/reference/reverse.hpp"
#include "ngraph/runtime/reference/reverse_sequence.hpp"
#include "ngraph/runtime/reference/select_and_scatter.hpp"
#include "ngraph/runtime/reference/slice.hpp"
#include "ngraph/runtime/reference/sum.hpp"
#include "ngraph/shape.hpp"
#include "ngraph/strides.hpp"
#include "ngraph/util.hpp"

using namespace ngraph::runtime::cpu::eigen;
using namespace ngraph::runtime;

)";

#ifdef NGRAPH_DISTRIBUTED
    writer << "#include <mpi.h>\n\n";
#endif

    string pch_header_source = writer.get_code();

    // The "dso_handle" symbol is required by __cxa_atexit()
    // which is enabled because the JIT uses it as the default mechanism
    // to register cleanup handlers. We use it, and not atexit(), because
    // atexit() happens too late, when the JIT is no longer alive

    writer << "void *__dso_handle = 0;\n\n";

    if (m_emit_timing)
    {
        writer << "// Declare debug timers\n";
        vector<string> names;
        size_t index = 0;
        for (shared_ptr<Function> current_function : pass_manager.get_state().get_functions())
        {
            for (shared_ptr<Node> node : function_ordered_ops.at(current_function))
            {
                if (!node->is_parameter() && !node->is_constant())
                {
                    names.push_back(node->get_name());
                    m_name_index_map.insert({node->get_name(), index++});
                }
            }
        }
        writer << "ngraph::stopwatch timers[" << names.size() << "];\n";
        writer << "extern \"C\" size_t get_debug_timer_count() { return " << names.size()
               << "; }\n";
        writer << "extern \"C\" const char* get_debug_timer_name(size_t index)\n";
        writer << "{\n";
        writer.indent++;
        writer << "static const char* timer_names[" << names.size() << "] =\n";
        writer << "{\n";
        writer.indent++;
        vector<string> quoted_names;
        for (const string& name : names)
        {
            quoted_names.push_back("\"" + name + "\"");
        }
        writer << emit_string_array(quoted_names, 100 - (4 * 2 + 1));
        writer << "\n};\n";
        writer.indent--;
        writer << "return timer_names[index];\n";
        writer.indent--;
        writer << "}\n";

        writer << "extern \"C\" const size_t get_debug_timer_microseconds(size_t index)\n";
        writer << "{\n";
        writer.indent++;
        writer << "return (index < " << names.size()
               << " ? timers[index].get_total_microseconds() : 0);\n";
        writer.indent--;
        writer << "}\n";

        writer << "extern \"C\" const size_t get_debug_timer_call_count(size_t index)\n";
        writer << "{\n";
        writer.indent++;
        writer << "return (index < " << names.size() << " ? timers[index].get_call_count() : 0);\n";
        writer.indent--;
        writer << "}\n";
        writer << "\n";
    }

    writer << "// Declare all constants\n";
    for (shared_ptr<Function> current_function : pass_manager.get_state().get_functions())
    {
        for (shared_ptr<Node> node : function_ordered_ops.at(current_function))
        {
            const ngraph::op::Constant* c = dynamic_cast<ngraph::op::Constant*>(node.get());
            if (c)
            {
                m_active_constants.push_back(node);
                shared_ptr<descriptor::TensorView> tv = node->get_outputs()[0].get_tensor_view();
                string type = tv->get_tensor().get_element_type().c_type_string();
                writer << "static " << type << "* " << tv->get_tensor().get_name() << " = (("
                       << type << "*)(" << c->get_data_ptr() << "));\n";
                m_variable_name_map[tv->get_tensor().get_name()] = tv->get_tensor().get_name();
                m_tensor_roles[tv->get_tensor().get_name()] = CPUTensorRole::CONSTANT;
            }
        }
    }

    writer << "// Declare all functions\n";
    for (shared_ptr<Function> f : pass_manager.get_state().get_functions())
    {
        writer << "extern \"C\" void " << f->get_name()
               << "(void** inputs, void** outputs, cpu::CPURuntimeContext* ctx);\n";
    }
    writer << "\n";

    writer << common_function_string << "\n";

    for (shared_ptr<Function> current_function : pass_manager.get_state().get_functions())
    {
        auto ordered_ops = function_ordered_ops.at(current_function);
        set<string> output_names;
        for (shared_ptr<Node> op : current_function->get_results())
        {
            shared_ptr<descriptor::TensorView> tv = op->get_output_tensor_view();
            output_names.insert(tv->get_tensor().get_name());
        }
        set<descriptor::TensorView*> constants;
        for (shared_ptr<Node> node : ordered_ops)
        {
            if (dynamic_cast<ngraph::op::Constant*>(node.get()))
            {
                shared_ptr<descriptor::TensorView> tv = node->get_outputs()[0].get_tensor_view();
                constants.insert(tv.get());
            }
        }

        bool temporaries_used = false;
        size_t worst_case_tmp_size = 0;
        for (shared_ptr<Node> node : ordered_ops)
        {
            if (node->liveness_new_list.size() > 0)
            {
                temporaries_used = true;
                for (descriptor::Tensor* tensor : node->liveness_new_list)
                {
                    worst_case_tmp_size += tensor->size();
                }
            }
        }
        if (temporaries_used)
        {
            m_memory_buffer_sizes.push_back(current_function->get_temporary_pool_size());
        }

        // Indexing for Control Flags
        std::map<std::string, size_t> tensor_index_map;
        std::map<std::string, size_t> param_index_map;
        size_t tensor_index = 0;
        for (shared_ptr<Node> node : ordered_ops)
        {
            if (!node->is_parameter() && !node->is_constant())
            {
                for (const descriptor::Input& input : node->get_inputs())
                {
                    const descriptor::Output& output = input.get_output();
                    shared_ptr<descriptor::TensorView> tv = output.get_tensor_view();
                    tensor_index_map.insert({tv->get_tensor().get_name(), tensor_index++});
                }
            }
        }

        writer << "bool " << current_function->get_name() << "_t_en[" << tensor_index << "];\n";

        writer << "extern \"C\" void " << current_function->get_name();
        writer << "(void** inputs, void** outputs, cpu::CPURuntimeContext* ctx)\n";
        writer << "{\n";
        writer.indent++;

        // Execution tracing support
        if (runtime::cpu::IsTracingEnabled() && current_function->get_name() == m_function_name)
        {
            writer << "cpu::Timestamp start_ts;\n"
                   << "int profiler_count = 0;\n\n";
        }

        if (temporaries_used)
        {
            writer << "size_t pool_base_ptr = (size_t) ctx->memory_buffers["
                   << m_memory_buffer_sizes.size() - 1 << "]->get_ptr();\n";
            writer << "\n";

            // Add temporaries to the variable name map
            for (shared_ptr<Node> node : ordered_ops)
            {
                for (descriptor::Tensor* tensor : node->liveness_new_list)
                {
                    stringstream ss;
                    ss << "((" << tensor->get_element_type().c_type_string()
                       << "*)(pool_base_ptr + " << tensor->get_pool_offset() << "))";
                    m_variable_name_map[tensor->get_name()] = ss.str();
                    m_tensor_roles[tensor->get_name()] = CPUTensorRole::INTERMEDIATE;
                }
            }
        }

        writer << "bool* t_en = (bool*)" << current_function->get_name() << "_t_en;\n";

        if (m_use_tbb)
        {
            writer << "\n";
            writer << "if (ctx->first_iteration) {\n";
            writer.indent++;
            writer << "tbb::flow::continue_node<tbb::flow::continue_msg, tbb::flow::lightweight>* "
                      "flowgraph_node_start"
                   << " = new tbb::flow::continue_node<tbb::flow::continue_msg, "
                      "tbb::flow::lightweight>"
                      "(*(ctx->G), [&](const tbb::flow::continue_msg &msg)\n{});\n";
        }

        // Add inputs to the variable name map
        size_t arg_index = 0;
        for (shared_ptr<ngraph::op::Parameter> param : current_function->get_parameters())
        {
            for (size_t i = 0; i < param->get_output_size(); ++i)
            {
                shared_ptr<descriptor::TensorView> tv = param->get_output_tensor_view(i);
                const element::Type& et = tv->get_tensor_view_type()->get_element_type();
                string type = et.c_type_string();
                stringstream ss;
                ss << "((" << type << "*)(inputs[" << arg_index << "]))";
                m_variable_name_map[tv->get_tensor().get_name()] = ss.str();
                m_tensor_roles[tv->get_tensor().get_name()] = CPUTensorRole::INPUT;
                param_index_map[tv->get_tensor().get_name()] = arg_index;
                propagate_in_place_input(&param->get_outputs().at(i), ss.str(), false);
                arg_index++;
            }
        }

        // Add outputs to the variable name map
        for (size_t i = 0; i < current_function->get_output_size(); ++i)
        {
            shared_ptr<Node> op = current_function->get_output_op(i);
            shared_ptr<descriptor::TensorView> tv = op->get_output_tensor_view();
            string type = tv->get_tensor_view_type()->get_element_type().c_type_string();
            stringstream ss;
            ss << "((" << type << "*)(outputs[" << i << "]))";
            m_variable_name_map[tv->get_tensor().get_name()] = ss.str();
            m_tensor_roles[tv->get_tensor().get_name()] = CPUTensorRole::OUTPUT;

            //it should be safe to assign both descriptors to one output*
            //since needs_copy == false makes `op::Result` an nop
            auto res = std::dynamic_pointer_cast<ngraph::op::Result>(op);
            auto input_node = res->get_inputs().at(0).get_output().get_node();
            if (!input_node->is_constant() && !input_node->is_parameter())
            {
                shared_ptr<descriptor::TensorView> itv =
                    res->get_inputs().at(0).get_output().get_tensor_view();
                auto output_name = ss.str();
                m_variable_name_map[itv->get_tensor().get_name()] = ss.str();
                m_tensor_roles[itv->get_tensor().get_name()] = CPUTensorRole::OUTPUT;
                propagate_in_place_output(
                    &(res->get_inputs().at(0).get_output()), output_name, false);
            }
        }

        for (shared_ptr<Node> node : ordered_ops)
        {
            auto& n = *node; // Work around a compiler warning (*node inside typeid may have effects
            // with shared pointers, which is fine here but clang doesn't like it.)
            auto handler = dispatcher.find(type_index(typeid(n)));
            if (handler == dispatcher.end())
            {
                throw ngraph_error("Unhandled op during code generation : " + node->description());
            }
            vector<TensorViewWrapper> in;
            vector<string> node_input_names;
            vector<string> node_output_names;
            for (const descriptor::Input& input : node->get_inputs())
            {
                const descriptor::Output& output = input.get_output();
                shared_ptr<descriptor::TensorView> tv = output.get_tensor_view();
                in.push_back(
                    TensorViewWrapper(tv, m_variable_name_map[tv->get_tensor().get_name()]));
                node_input_names.emplace_back(tv->get_tensor().get_name());
            }
            vector<TensorViewWrapper> out;
            for (const descriptor::Output& output : node->get_outputs())
            {
                shared_ptr<descriptor::TensorView> tv = output.get_tensor_view();
                out.push_back(
                    TensorViewWrapper(tv, m_variable_name_map[tv->get_tensor().get_name()]));
                node_output_names.emplace_back(tv->get_tensor().get_name());
            }

            // Emit operation prologue
            if (!node->is_parameter() && !node->is_constant())
            {
                if (current_function->get_name() == m_function_name)
                {
                    m_op_attrs.emplace_back(
                        node->description(), node_output_names, node_input_names);
                }
                if (m_use_tbb)
                {
                    writer << "tbb::flow::continue_node<tbb::flow::continue_msg, "
                              "tbb::flow::lightweight>* "
                              "flowgraph_node_"
                           << node->get_name()
                           << " = new tbb::flow::continue_node<tbb::flow::continue_msg, "
                              "tbb::flow::lightweight>"
                              "(*(ctx->G), [&](const tbb::flow::continue_msg &msg)\n{\n";
                    writer.indent++;
                }
                if (runtime::cpu::IsTracingEnabled() &&
                    current_function->get_name() == m_function_name)
                {
                    writer << "start_ts = cpu::Clock::now();\n";
                }
            }

            if (!node->is_parameter() && !node->is_constant())
            {
                writer << "\n// " << node->get_name() << "(";
                vector<string> parameter_nodes = node_input_names;
                parameter_nodes.insert(
                    parameter_nodes.end(), node_output_names.begin(), node_output_names.end());
                writer << join(parameter_nodes);
                writer << ")\n";
            }

            // Emit operation body
            if (!node->is_parameter() && !node->is_constant())
            {
                emit_debug_function_entry(writer, node.get(), in, out);
            }

            // Op Control
            if (!node->is_parameter() && !node->is_constant())
            {
                writer << "if (ctx->first_iteration ";
                for (const descriptor::Input& input : node->get_inputs())
                {
                    const descriptor::Output& output = input.get_output();
                    shared_ptr<descriptor::TensorView> tv = output.get_tensor_view();
                    auto input_name = tv->get_tensor().get_name();

                    if (output.get_node()->is_parameter())
                    {
                        writer << " || ctx->p_en[" << param_index_map[input_name] << "]";
                    }
                    else if (!output.get_node()->is_constant())
                    {
                        writer << " || t_en[" << tensor_index_map[input_name] << "]";
                    }
                }

                // Always enable nodes computing output tensors or nodes whose outputs might get
                // overwritten due to inplace kernels
                if (computes_result(node.get()) || possibly_overwritten(node.get()))
                {
                    writer << " || 1";
                }
                writer << ") {\n";
                writer.indent++;
            }

            auto it = node_function_map.find(node.get());
            if (it == node_function_map.end())
            {
                handler->second(this, writer, node.get(), in, out);
            }
            else
            {
                string func_name =
                    ngraph::pass::CommonFunctionCollection::create_function_name(*it->second);
                vector<string> names;
                for (const TensorViewWrapper& tv : in)
                {
                    names.push_back(tv.get_name());
                }
                for (const TensorViewWrapper& tv : out)
                {
                    names.push_back(tv.get_name());
                }
                writer << func_name << "(" << join(names) << ", ctx);\n";
            }

            //skip multi-output nodes since they would be covered by GetOutputElement
            if (node->get_output_size() == 1 &&
                //skip non-FP nodes
                (node->get_element_type() == element::f32 ||
                 node->get_element_type() == element::f64))
            {
                //check inputs and constants?
                if ((!node->is_parameter() && !node->is_constant()) ||
                    std::getenv("NGRAPH_CPU_CHECK_PARMS_AND_CONSTS"))
                {
                    if (std::getenv("NGRAPH_CPU_NAN_CHECK"))
                    {
                        generate_isnan_isinf_check(writer, node, out, "isnan");
                    }

                    if (std::getenv("NGRAPH_CPU_INF_CHECK"))
                    {
                        generate_isnan_isinf_check(writer, node, out, "isinf");
                    }
                }
            }

            // Emit operation epilogue
            if (!node->is_parameter() && !node->is_constant())
            {
                for (auto output_name : node_output_names)
                {
                    writer << "t_en[" << tensor_index_map[output_name] << "] = true;\n";
                }
                writer.indent--;
                writer << "} else {\n";
                writer.indent++;
                for (auto output_name : node_output_names)
                {
                    writer << "t_en[" << tensor_index_map[output_name] << "] = false;\n";
                }
                writer.indent--;
                writer << "}\n";
                emit_debug_function_exit(writer, node.get(), in, out);
                if (runtime::cpu::IsTracingEnabled() &&
                    current_function->get_name() == m_function_name)
                {
                    writer << "ctx->op_durations[profiler_count++] = "
                           << "(std::chrono::duration_cast<cpu::Timescale>(cpu::Clock::now() - "
                              "start_ts)).count();\n";
                }
                if (m_use_tbb)
                {
                    writer.indent--;
                    writer << "});\n";
                }
            }
        }

        if (m_use_tbb)
        {
            writer << "\n";
            // Build the flow graph

            traverse_nodes(current_function, [&writer](shared_ptr<Node> n) {
                if (!n->is_parameter() && !n->is_constant())
                {
                    bool is_head = true;
                    for (auto arg : n->get_arguments())
                    {
                        if (!arg->is_parameter() && !arg->is_constant())
                        {
                            is_head = false;
                            writer << "tbb::flow::make_edge(*flowgraph_node_" << arg->get_name()
                                   << ", *flowgraph_node_" << n->get_name() << ");\n";
                        }
                    }
                    if (is_head)
                    {
                        writer << "tbb::flow::make_edge(*flowgraph_node_start"
                               << ", *flowgraph_node_" << n->get_name() << ");\n";
                    }
                }
            });

            writer.indent--;
            writer << "}\n";

            // Execute the flow graph
            writer << "(static_cast<tbb::flow::continue_node<tbb::flow::continue_msg, "
                      "tbb::flow::lightweight>*>(&(*(ctx->G->begin()))))"
                   << "->try_put(tbb::flow::continue_msg());\n";
            writer << "try { ctx->G->wait_for_all(); } catch(...) { throw; }\n";
        }
        writer << "ctx->first_iteration = false;\n";

        writer.indent--;
        // End generated function
        writer += "}\n\n";
    }

    // TODO: Cleanup and make this a utility function
    file_util::make_directory(s_output_dir);
    string filename = file_util::path_join(s_output_dir, m_function_name + "_codegen.cpp");
    ofstream out(filename);
    string code = writer.get_code();
    out << code;
    out.close();

    m_compiler.reset(new codegen::Compiler());
    m_execution_engine.reset(new codegen::ExecutionEngine());

    m_compiler->set_precompiled_header_source(pch_header_source);

    auto codegen_module = m_compiler->compile(code);

    if (codegen_module == nullptr)
    {
        throw runtime_error("function failed to compile");
    }
    m_execution_engine->add_module(codegen_module);
    m_execution_engine->finalize();
    m_compiled_function = m_execution_engine->find_function<EntryPoint_t>(m_function_name);

    if (m_compiled_function == nullptr)
    {
        throw runtime_error("could not find compiled function");
    }

    // Store layouts assigned for arguments
    for (const auto& parameter : m_function->get_parameters())
    {
        for (size_t i = 0; i < parameter->get_output_size(); ++i)
        {
            auto tv = parameter->get_output_tensor_view(i);
            if (tv->get_tensor_view_layout() == nullptr)
            {
                throw ngraph_error("layout missing on function parameter's tensor view: " +
                                   tv->get_name());
            }
            parameter_layout_descriptors.emplace_back(
                static_pointer_cast<runtime::cpu::LayoutDescriptor>(tv->get_tensor_view_layout()));
        }
    }

    // Store layouts assigned for results
    if (!result_layout_descriptors.empty())
    {
        throw ngraph_error("Function output layouts should not be pre-assigned");
    }
    for (size_t i = 0; i < m_function->get_output_size(); ++i)
    {
        const auto& output = m_function->get_output_op(i);
        for (size_t j = 0; j < output->get_output_size(); ++j)
        {
            auto tv = output->get_output_tensor_view(j);
            if (tv->get_tensor_view_layout() == nullptr)
            {
                throw ngraph_error("layout missing on function output tensor: " + tv->get_name());
            }
            result_layout_descriptors.emplace_back(
                static_pointer_cast<runtime::cpu::LayoutDescriptor>(tv->get_tensor_view_layout()));
        }
    }

    m_is_compiled = true;
    if (m_release_function)
    {
        release_function();
    }
}

<<<<<<< HEAD
bool runtime::cpu::CPU_ExternalFunction::is_output(const ngraph::descriptor::Tensor& tensor)
{
    return m_variable_name_map[tensor.get_name()].find("output") != std::string::npos;
}

bool runtime::cpu::CPU_ExternalFunction::computes_result(Node* node)
{
    if (node->is_output())
    {
        return true;
    }

    // Check if node feeds a result node that has been copy eliminated
    for (const descriptor::Output& output : node->get_outputs())
    {
        if (is_output(output.get_tensor()))
=======
#endif

bool runtime::cpu::CPU_ExternalFunction::computes_result(Node* node)
{
    for (size_t i = 0; i < node->get_output_size(); i++)
    {
        auto& output_tensor = node->get_output_tensor(i);
        if (m_tensor_roles[output_tensor.get_name()] == CPUTensorRole::OUTPUT)
>>>>>>> 176e105b
        {
            return true;
        }
    }
    return false;
}

void runtime::cpu::CPU_ExternalFunction::propagate_in_place_input(
    ngraph::descriptor::Output* output, std::string input_name, bool dex)
{
    std::deque<ngraph::descriptor::Output*> stack;
    stack.push_front(output);

    while (stack.size() > 0)
    {
        ngraph::descriptor::Output* it = stack.front();
        stack.pop_front();
        for (auto input : it->get_inputs())
        {
            auto c_op = std::dynamic_pointer_cast<ngraph::op::Op>(input->get_node());
            if (!c_op || c_op->is_output())
            {
                continue;
            }

            if (auto op_annotations = c_op->get_op_annotations())
            {
                for (auto oi_pair : op_annotations->get_in_place_oi_pairs())
                {
                    if (oi_pair.input == input->get_index() && !oi_pair.destructive)
                    {
                        size_t output_index = oi_pair.output;
                        auto& output_tensor = c_op->get_outputs().at(output_index).get_tensor();

                        if (dex)
                        {
                            tensor_alias[output_tensor.get_name()] = input_name;
                        }
                        else
                        {
                            m_variable_name_map[output_tensor.get_name()] = input_name;
                        }
                        m_tensor_roles[output_tensor.get_name()] = CPUTensorRole::INPUT;

                        NGRAPH_DEBUG << "CPU codegen: Forwarding " << input_name << " through "
                                     << output_tensor.get_name();
                        stack.push_back(&c_op->get_outputs().at(output_index));
                    }
                }
            }
        }
    }
}

void runtime::cpu::CPU_ExternalFunction::propagate_in_place_output(
    ngraph::descriptor::Output* res_src_output, std::string output_name, bool dex)
{
    //we start with a particular output
    //which is an argument to a given op::Result
    size_t offset = res_src_output->get_tensor().get_pool_offset();
    auto it = res_src_output;

    bool propagate_further = false;
    do
    {
        propagate_further = false;
        auto arg = std::dynamic_pointer_cast<ngraph::op::Op>(it->get_node());
        if (!arg)
        {
            break;
        }
        if (auto op_annotations = arg->get_op_annotations())
        {
            for (auto oi_pair : op_annotations->get_in_place_oi_pairs())
            {
                if (oi_pair.output == it->get_index())
                {
                    size_t input_index = oi_pair.input;
                    auto& input_tensor = arg->get_inputs().at(input_index).get_tensor();
<<<<<<< HEAD
                    if (input_tensor.get_pool_offset() == offset &&
                        !arg->get_inputs()
                             .at(input_index)
                             .get_output()
                             .get_node()
                             ->is_parameter() &&
                        !is_output(input_tensor))
=======
                    auto tmp_node = arg->get_inputs().at(input_index).get_output().get_node();
                    if (input_tensor.get_pool_offset() == offset && !tmp_node->is_parameter() &&
                        !tmp_node->is_constant())
>>>>>>> 176e105b
                    {
                        NGRAPH_DEBUG << "Reusing " << output_name << " for "
                                     << input_tensor.get_name();

                        if (dex)
                        {
                            tensor_alias[input_tensor.get_name()] = output_name;
                        }
                        else
                        {
                            m_variable_name_map[input_tensor.get_name()] = output_name;
                        }
                        m_tensor_roles[input_tensor.get_name()] = CPUTensorRole::OUTPUT;

                        it = &arg->get_inputs().at(input_index).get_output();
                        propagate_further = true;
                    }
                }
            }
        }
    } while (propagate_further);
}

void runtime::cpu::CPU_ExternalFunction::build()
{
    if (m_is_built)
    {
        return;
    }

    m_mkldnn_emitter.reset(new MKLDNNEmitter());

    ngraph::pass::Manager pass_manager;

    //nv_cwi is required only by some frontends
    //in which case they should run this pass(CPUWorkspaceInsertion) explicitly
    NodeVector nv_cwi;
    pass_manager.register_pass<ngraph::pass::NopElimination>();
    // TODO (pruthvi): Enable all the disabeled RNN fusion graph pass after fixing
    // failing mxnet unit tests.
    //pass_manager.register_pass<runtime::cpu::pass::LSTMFusion>();
    //pass_manager.register_pass<runtime::cpu::pass::RNNFusion>();
    //pass_manager.register_pass<runtime::cpu::pass::ConcatInputs>();
    pass_manager.register_pass<ngraph::pass::AlgebraicSimplification>();
    pass_manager.register_pass<runtime::cpu::pass::CPUBatchFusion>();
    pass_manager.register_pass<ngraph::pass::CommonSubexpressionElimination>();
    pass_manager.register_pass<ngraph::pass::CoreFusion>();
    pass_manager.register_pass<runtime::cpu::pass::CPUFusion>();
    pass_manager.register_pass<runtime::cpu::pass::CPUCollapseDims>();
    pass_manager.register_pass<runtime::cpu::pass::CPUWorkspaceInsertion>(nv_cwi);
    pass_manager.register_pass<runtime::cpu::pass::CPUAssignment>(this);
    pass_manager.register_pass<runtime::cpu::pass::CPULayout>(this);
    pass_manager.register_pass<runtime::cpu::pass::CPUPostLayoutOptimizations>();
<<<<<<< HEAD
    pass_manager.register_pass<runtime::cpu::pass::CPUShuffleFolding>();
=======
    pass_manager.register_pass<ngraph::pass::ResultCopyElimination>();
>>>>>>> 176e105b
    pass_manager.register_pass<ngraph::pass::GetOutputElementElimination>();
    pass_manager.register_pass<ngraph::pass::Liveness>();
    pass_manager.register_pass<ngraph::pass::MemoryLayout>(size_t(s_memory_pool_alignment), true);
    pass_manager.run_passes(m_function, false);

    // Store layouts assigned for arguments
    for (const auto& parameter : m_function->get_parameters())
    {
        for (size_t i = 0; i < parameter->get_output_size(); ++i)
        {
            auto tv = parameter->get_output_tensor_view(i);
            if (tv->get_tensor_view_layout() == nullptr)
            {
                throw ngraph_error("layout missing on function parameter's tensor view: " +
                                   tv->get_name());
            }
            parameter_layout_descriptors.emplace_back(
                static_pointer_cast<runtime::cpu::LayoutDescriptor>(tv->get_tensor_view_layout()));
        }
    }

    // Store layouts assigned for results
    if (!result_layout_descriptors.empty())
    {
        throw ngraph_error("Function output layouts should not be pre-assigned");
    }
    for (size_t i = 0; i < m_function->get_output_size(); ++i)
    {
        const auto& output = m_function->get_output_op(i);
        for (size_t j = 0; j < output->get_output_size(); ++j)
        {
            auto tv = output->get_output_tensor_view(j);
            if (tv->get_tensor_view_layout() == nullptr)
            {
                throw ngraph_error("layout missing on function output tensor: " + tv->get_name());
            }
            result_layout_descriptors.emplace_back(
                static_pointer_cast<runtime::cpu::LayoutDescriptor>(tv->get_tensor_view_layout()));
        }
    }

    // Build executor
    // Intermediates
    if (m_function->get_temporary_pool_size())
    {
        m_memory_buffer_sizes.push_back(m_function->get_temporary_pool_size());

        for (auto& node : m_function->get_ordered_ops())
        {
            for (auto tensor : node->liveness_new_list)
            {
                intermediates_offsets.emplace_back(tensor_data[tensor->get_name()],
                                                   tensor->get_pool_offset());
                m_tensor_roles[tensor->get_name()] = CPUTensorRole::INTERMEDIATE;
            }
        }
    }

    // Constants
    for (auto& node : m_function->get_ordered_ops())
    {
        if (node->is_constant())
        {
            auto tv = node->get_outputs()[0].get_tensor_view();
            tensor_data[tv->get_tensor().get_name()] =
                const_cast<void*>(static_pointer_cast<ngraph::op::Constant>(node)->get_data_ptr());
            m_tensor_roles[tv->get_tensor().get_name()] = CPUTensorRole::CONSTANT;
        }
    }

    // Inputs
    size_t arg_index = 0;
    for (auto& param : m_function->get_parameters())
    {
        for (size_t i = 0; i < param->get_output_size(); ++i)
        {
            shared_ptr<descriptor::TensorView> tv = param->get_output_tensor_view(i);
            function_input_index.emplace_back(tensor_data[tv->get_tensor().get_name()],
                                              arg_index,
                                              tensor_stale[tv->get_tensor().get_name()]);
            m_tensor_roles[tv->get_tensor().get_name()] = CPUTensorRole::INPUT;
            propagate_in_place_input(
                &param->get_outputs().at(i), tv->get_tensor().get_name(), true);
            arg_index++;
        }
    }

    // Outputs
    for (size_t i = 0; i < m_function->get_output_size(); ++i)
    {
        shared_ptr<Node> op = m_function->get_output_op(i);
        shared_ptr<descriptor::TensorView> tv = op->get_output_tensor_view();
        function_output_index.emplace_back(tensor_data[tv->get_tensor().get_name()], i);
        m_tensor_roles[tv->get_tensor().get_name()] = CPUTensorRole::OUTPUT;

        auto res = std::dynamic_pointer_cast<ngraph::op::Result>(op);
        if (!res->needs_copy())
        {
            shared_ptr<descriptor::TensorView> itv =
                res->get_inputs().at(0).get_output().get_tensor_view();
            function_output_index.emplace_back(tensor_data[itv->get_tensor().get_name()], i);
            m_tensor_roles[itv->get_tensor().get_name()] = CPUTensorRole::OUTPUT;
            tensor_alias[itv->get_tensor().get_name()] = tv->get_tensor().get_name();
            propagate_in_place_output(
                &(res->get_inputs().at(0).get_output()), tv->get_tensor().get_name(), true);
        }
    }

    for (shared_ptr<Node> node : m_function->get_ordered_ops())
    {
        if (node->is_parameter() || node->is_constant())
        {
            continue;
        }
        auto& n = *node; // Work around a compiler warning (*node inside typeid may have effects
        // with shared pointers, which is fine here but clang doesn't like it.)
        auto handler = build_dispatcher.find(type_index(typeid(n)));
        if (handler == build_dispatcher.end())
        {
            throw ngraph_error("Unhandled op during executor construction : " +
                               node->description());
        }
        vector<TensorViewWrapper> in;
        vector<string> in_names;
        for (const descriptor::Input& input : node->get_inputs())
        {
            const descriptor::Output& output = input.get_output();
            shared_ptr<descriptor::TensorView> tv = output.get_tensor_view();
            in.push_back(TensorViewWrapper(tv, tv->get_tensor().get_name()));
            in_names.push_back(tv->get_tensor().get_name());
        }
        vector<TensorViewWrapper> out;
        vector<string> out_names;

        for (const descriptor::Output& output : node->get_outputs())
        {
            shared_ptr<descriptor::TensorView> tv = output.get_tensor_view();
            out.push_back(TensorViewWrapper(tv, tv->get_tensor().get_name()));
            out_names.push_back(tv->get_tensor().get_name());
        }

        m_op_attrs.emplace_back(node->description(), out_names, in_names);

        size_t functor_count = functors.size();
        handler->second(this, node.get(), in, out);

        bool disable_caching = computes_result(node.get()) || possibly_overwritten(node.get());

        vector<reference_wrapper<bool>> in_stale, out_stale;
        for (const auto& name : in_names)
        {
            if (tensor_alias.count(name))
            {
                in_stale.emplace_back(tensor_stale[tensor_alias[name]]);
            }
            else
            {
                in_stale.emplace_back(tensor_stale[name]);
            }
        }
        for (const auto& name : out_names)
        {
            out_stale.emplace_back(tensor_stale[name]);
        }

        function<bool(CPURuntimeContext*)> enable;
        if (disable_caching)
        {
            enable = [in_stale, out_stale](CPURuntimeContext* ctx) -> bool {
                for (auto& stale : out_stale)
                {
                    stale.get() = true;
                }
                return true;
            };
        }
        else
        {
            enable = [in_stale, out_stale](CPURuntimeContext* ctx) -> bool {
                bool en = false;
                for (const auto& stale : in_stale)
                {
                    if (stale)
                    {
                        en = true;
                        break;
                    }
                }
                for (auto& stale : out_stale)
                {
                    stale.get() = en;
                }
                return en;
            };
        }

        enables.emplace_back(make_pair(enable, functors.size() - functor_count));
        enable_nodename_list.emplace_back(make_pair(enable, node->get_name()));
    }

    executor = [&](CPURuntimeContext* ctx, vector<void*>& inputs, vector<void*>& outputs) {
        cpu::Timestamp start_ts;
        int profiler_count = 0;

        if (ctx->first_iteration)
        {
            for (auto& p : intermediates_offsets)
            {
                p.first.get() = static_cast<uint8_t*>(ctx->memory_buffers[0]->get_ptr()) + p.second;
            }
        }

        for (const auto& p : function_input_index)
        {
            get<0>(p).get() = inputs[get<1>(p)];
            get<2>(p).get() = ctx->p_en[get<1>(p)];
        }

        for (const auto& p : function_output_index)
        {
            p.first.get() = outputs[p.second];
        }

        auto functor = functors.begin();
        if (m_use_tbb)
        {
            // Build the flow graph
            if (ctx->first_iteration)
            {
                std::unordered_map<
                    std::string,
                    tbb::flow::continue_node<tbb::flow::continue_msg, tbb::flow::lightweight>*>
                    nodename_tbbnode_map;
                tbb::flow::continue_node<tbb::flow::continue_msg,
                                         tbb::flow::lightweight>* flowgraph_node_start =
                    new tbb::flow::continue_node<tbb::flow::continue_msg, tbb::flow::lightweight>(
                        *(ctx->G), [&](const tbb::flow::continue_msg& msg) {});
                auto it = enable_nodename_list.begin();
                for (const auto& p : enables)
                {
                    std::vector<std::function<void(CPURuntimeContext*)>> ftrs;
                    for (size_t j = 0; j < p.second; j++)
                    {
                        ftrs.push_back(*functor);
                        std::advance(functor, 1);
                    }

                    tbb::flow::continue_node<tbb::flow::continue_msg, tbb::flow::lightweight>*
                        flowgraph_node = new tbb::flow::continue_node<tbb::flow::continue_msg,
                                                                      tbb::flow::lightweight>(
                            *(ctx->G), [&, ftrs](const tbb::flow::continue_msg& msg) {
                                if (p.first(ctx) || ctx->first_iteration)
                                {
                                    for (size_t j = 0; j < p.second; j++)
                                    {
                                        if (runtime::cpu::IsTracingEnabled())
                                        {
                                            start_ts = cpu::Clock::now();
                                        }
                                        ftrs[j](ctx);
                                        if (runtime::cpu::IsTracingEnabled())
                                        {
                                            ctx->op_durations[profiler_count++] =
                                                (std::chrono::duration_cast<cpu::Timescale>(
                                                     cpu::Clock::now() - start_ts))
                                                    .count();
                                        }
                                    }
                                }
                                else
                                {
                                    if (runtime::cpu::IsTracingEnabled())
                                    {
                                        for (size_t j = 0; j < p.second; j++)
                                        {
                                            ctx->op_durations[profiler_count++] = 0;
                                        }
                                    }
                                }
                            });
                    nodename_tbbnode_map.insert({it->second, flowgraph_node});
                    it++;
                }

                traverse_nodes(
                    m_function, [&flowgraph_node_start, &nodename_tbbnode_map](shared_ptr<Node> n) {
                        if (!n->is_parameter() && !n->is_constant())
                        {
                            bool is_head = true;
                            for (auto arg : n->get_arguments())
                            {
                                if (!arg->is_parameter() && !arg->is_constant())
                                {
                                    is_head = false;
                                    tbb::flow::make_edge(*(nodename_tbbnode_map[arg->get_name()]),
                                                         *(nodename_tbbnode_map[n->get_name()]));
                                }
                            }
                            if (is_head)
                            {
                                tbb::flow::make_edge(*flowgraph_node_start,
                                                     *(nodename_tbbnode_map[n->get_name()]));
                            }
                        }
                    });

                if (m_release_function)
                {
                    release_function();
                }
            }
            // Execute the flow graph
            (static_cast<
                 tbb::flow::continue_node<tbb::flow::continue_msg, tbb::flow::lightweight>*>(
                 &(*(ctx->G->begin()))))
                ->try_put(tbb::flow::continue_msg());
            try
            {
                ctx->G->wait_for_all();
            }
            catch (...)
            {
                throw;
            }
        }
        else
        {
            for (const auto& p : enables)
            {
                if (p.first(ctx) || ctx->first_iteration)
                {
                    for (size_t j = 0; j < p.second; j++)
                    {
                        if (runtime::cpu::IsTracingEnabled())
                        {
                            start_ts = cpu::Clock::now();
                        }
                        (*functor)(ctx);
                        if (runtime::cpu::IsTracingEnabled())
                        {
                            ctx->op_durations[profiler_count++] =
                                (std::chrono::duration_cast<cpu::Timescale>(cpu::Clock::now() -
                                                                            start_ts))
                                    .count();
                        }

                        std::advance(functor, 1);
                    }
                }
                else
                {
                    if (runtime::cpu::IsTracingEnabled())
                    {
                        for (size_t j = 0; j < p.second; j++)
                        {
                            ctx->op_durations[profiler_count++] = 0;
                        }
                    }
                    std::advance(functor, p.second);
                }
            }
        }
        ctx->first_iteration = false;

        if (runtime::cpu::IsTracingEnabled())
        {
            assert(m_op_attrs.size() == profiler_count);
        }
    };

    m_is_built = true;

    if (m_release_function && !m_use_tbb)
    {
        release_function();
    }
}

void*& runtime::cpu::CPU_ExternalFunction::get_tensor_data(const std::string& name)
{
    if (tensor_alias.count(name))
    {
        return tensor_data[tensor_alias[name]];
    }
    else
    {
        return tensor_data[name];
    }
}

shared_ptr<ngraph::runtime::cpu::CPU_CallFrame>
    runtime::cpu::CPU_ExternalFunction::make_call_frame()
{
#if !defined(NGRAPH_DEX_ONLY)
    if (!m_is_compiled && !m_direct_execution)
    {
        compile();
    }
#endif

    if (!m_is_built && m_direct_execution)
    {
        build();
    }

    return make_shared<ngraph::runtime::cpu::CPU_CallFrame>(shared_from_this(),
                                                            m_compiled_function);
}

const runtime::cpu::LayoutDescriptorPtrs&
    runtime::cpu::CPU_ExternalFunction::get_parameter_layout_descriptors()
{
    return parameter_layout_descriptors;
}

const runtime::cpu::LayoutDescriptorPtrs&
    runtime::cpu::CPU_ExternalFunction::get_result_layout_descriptors()
{
    return result_layout_descriptors;
}

#if !defined(NGRAPH_DEX_ONLY)

void runtime::cpu::CPU_ExternalFunction::emit_debug_function_entry(
    codegen::CodeWriter& writer,
    Node* node,
    const std::vector<TensorViewWrapper>& in,
    const std::vector<TensorViewWrapper>& out)
{
    if (m_emit_timing)
    {
        writer << "timers[" << m_name_index_map[node->get_name()] << "].start();\n";
    }
}

void runtime::cpu::CPU_ExternalFunction::emit_debug_function_exit(
    codegen::CodeWriter& writer,
    Node* node,
    const std::vector<TensorViewWrapper>& in,
    const std::vector<TensorViewWrapper>& out)
{
    if (m_emit_timing)
    {
        writer << "timers[" << m_name_index_map[node->get_name()] << "].stop();\n";
    }
}

bool runtime::cpu::CPU_ExternalFunction::is_functionally_identical(
    const Node& n1, const Node& n2, const unordered_map<const Node*, string>& node_cache)
{
    return node_cache.at(&n1) == node_cache.at(&n2);
}

string runtime::cpu::CPU_ExternalFunction::emit_op_as_function(const Node& node,
                                                               const string& function_name)
{
    codegen::CodeWriter writer;
    writer << "static void " << function_name << "(";
    writer.indent++;
    // Work around a compiler warning (*node inside typeid may have effects
    // with shared pointers, which is fine here but clang doesn't like it.)
    auto handler = dispatcher.find(type_index(typeid(node)));
    if (handler == dispatcher.end())
    {
        throw ngraph_error("Unhandled op during function emit : " + node.description());
    }
    vector<TensorViewWrapper> in;
    size_t arg_index = 0;
    set<string> arg_names;
    for (const descriptor::Input& input : node.get_inputs())
    {
        const descriptor::Output& output = input.get_output();
        shared_ptr<descriptor::TensorView> tv = output.get_tensor_view();
        TensorViewWrapper tvw{tv, "_arg" + to_string(arg_index)};
        if (!contains(arg_names, tvw.get_name()))
        {
            arg_names.insert(tvw.get_name());
            if (arg_index++ > 0)
            {
                writer << ",";
            }
            writer << "\n";
            writer << tvw.get_type() << "* " << tvw.get_name();
        }
        in.push_back(tvw);
    }
    vector<TensorViewWrapper> out;
    for (const descriptor::Output& output : node.get_outputs())
    {
        shared_ptr<descriptor::TensorView> tv = output.get_tensor_view();
        TensorViewWrapper tvw{tv, "_out" + to_string(arg_index)};
        if (arg_index++ > 0)
        {
            writer << ",";
        }
        writer << "\n";
        writer << tvw.get_type() << "* " << tvw.get_name();
        out.push_back(tvw);
    }
    writer << ",\ncpu::CPURuntimeContext* ctx";
    writer.indent--;
    writer << "\n)\n";
    writer << "{\n";
    writer.indent++;
    handler->second(this, writer, &node, in, out);
    writer.indent--;
    writer << "}\n";

    string rc = writer.get_code();
    if (function_name == "f")
    {
        rc = strip_comments(rc);
    }
    return rc;
}

string runtime::cpu::CPU_ExternalFunction::strip_comments(const string& s)
{
    stringstream out;
    for (size_t i = 0; i < s.size(); i++)
    {
        if (i < s.size() - 2)
        {
            if (s[i] == '/' && s[i + 1] == '/')
            {
                // line comment
                i += 2;
                while (s[i] != '\n')
                {
                    i++;
                }
                out << '\n';
            }
            else if (s[i] == '/' && s[i + 1] == '*')
            {
                // multi-line comment
                i += 2;
                while (!(s[i] == '*' && s[i + 1] == '/'))
                {
                    i++;
                }
                i++;
            }
            else
            {
                out << s[i];
            }
        }
        else
        {
            out << s[i];
        }
    }
    return out.str();
}

#endif<|MERGE_RESOLUTION|>--- conflicted
+++ resolved
@@ -385,11 +385,6 @@
     pass_manager.register_pass<runtime::cpu::pass::CPUAssignment>(this);
     pass_manager.register_pass<runtime::cpu::pass::CPULayout>(this);
     pass_manager.register_pass<runtime::cpu::pass::CPUPostLayoutOptimizations>();
-<<<<<<< HEAD
-    pass_manager.register_pass<runtime::cpu::pass::CPUShuffleFolding>();
-=======
-    pass_manager.register_pass<ngraph::pass::ResultCopyElimination>();
->>>>>>> 176e105b
     pass_manager.register_pass<ngraph::pass::GetOutputElementElimination>();
     unordered_map<Node*, Node*> node_function_map;
     string common_function_string;
@@ -998,24 +993,6 @@
     }
 }
 
-<<<<<<< HEAD
-bool runtime::cpu::CPU_ExternalFunction::is_output(const ngraph::descriptor::Tensor& tensor)
-{
-    return m_variable_name_map[tensor.get_name()].find("output") != std::string::npos;
-}
-
-bool runtime::cpu::CPU_ExternalFunction::computes_result(Node* node)
-{
-    if (node->is_output())
-    {
-        return true;
-    }
-
-    // Check if node feeds a result node that has been copy eliminated
-    for (const descriptor::Output& output : node->get_outputs())
-    {
-        if (is_output(output.get_tensor()))
-=======
 #endif
 
 bool runtime::cpu::CPU_ExternalFunction::computes_result(Node* node)
@@ -1024,7 +1001,6 @@
     {
         auto& output_tensor = node->get_output_tensor(i);
         if (m_tensor_roles[output_tensor.get_name()] == CPUTensorRole::OUTPUT)
->>>>>>> 176e105b
         {
             return true;
         }
@@ -1104,19 +1080,9 @@
                 {
                     size_t input_index = oi_pair.input;
                     auto& input_tensor = arg->get_inputs().at(input_index).get_tensor();
-<<<<<<< HEAD
-                    if (input_tensor.get_pool_offset() == offset &&
-                        !arg->get_inputs()
-                             .at(input_index)
-                             .get_output()
-                             .get_node()
-                             ->is_parameter() &&
-                        !is_output(input_tensor))
-=======
                     auto tmp_node = arg->get_inputs().at(input_index).get_output().get_node();
                     if (input_tensor.get_pool_offset() == offset && !tmp_node->is_parameter() &&
                         !tmp_node->is_constant())
->>>>>>> 176e105b
                     {
                         NGRAPH_DEBUG << "Reusing " << output_name << " for "
                                      << input_tensor.get_name();
@@ -1170,11 +1136,6 @@
     pass_manager.register_pass<runtime::cpu::pass::CPUAssignment>(this);
     pass_manager.register_pass<runtime::cpu::pass::CPULayout>(this);
     pass_manager.register_pass<runtime::cpu::pass::CPUPostLayoutOptimizations>();
-<<<<<<< HEAD
-    pass_manager.register_pass<runtime::cpu::pass::CPUShuffleFolding>();
-=======
-    pass_manager.register_pass<ngraph::pass::ResultCopyElimination>();
->>>>>>> 176e105b
     pass_manager.register_pass<ngraph::pass::GetOutputElementElimination>();
     pass_manager.register_pass<ngraph::pass::Liveness>();
     pass_manager.register_pass<ngraph::pass::MemoryLayout>(size_t(s_memory_pool_alignment), true);
