--- conflicted
+++ resolved
@@ -1239,13 +1239,10 @@
         shared_ptr<descriptor::TensorView> tv = op->get_output_tensor_view();
         function_output_index.emplace_back(tensor_data[tv->get_tensor().get_name()], i);
         m_tensor_roles[tv->get_tensor().get_name()] = CPUTensorRole::OUTPUT;
-<<<<<<< HEAD
-=======
 
         //keep assigning different outputs to a result descriptor
         //op::Result emitter will check if in and out descriptors are the same
         //and skip a copy
->>>>>>> 3609cc74
         auto res = std::dynamic_pointer_cast<ngraph::op::Result>(op);
         auto input_node = res->get_inputs().at(0).get_output().get_node();
         if (!input_node->is_constant() && !input_node->is_parameter())
