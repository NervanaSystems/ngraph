--- conflicted
+++ resolved
@@ -244,20 +244,11 @@
     , m_release_function(release_function)
     , m_emit_timing(false)
 #if defined(NGRAPH_TBB_ENABLE)
-<<<<<<< HEAD
     , m_use_tbb(getenv_bool(ngraph::EnvVarEnum::NGRAPH_CPU_USE_TBB))
 #endif
 #if !defined(NGRAPH_DEX_ONLY)
     , m_is_compiled(false)
     , m_direct_execution(!getenv_bool(ngraph::EnvVarEnum::NGRAPH_CODEGEN))
-=======
-    , m_use_tbb(std::getenv("NGRAPH_CPU_USE_TBB") != nullptr)
-#endif
-#if !defined(NGRAPH_DEX_ONLY)
-    , m_is_compiled(false)
-    , m_direct_execution((std::getenv("NGRAPH_CODEGEN") == nullptr) ||
-                         (std::string(std::getenv("NGRAPH_CODEGEN")) == "0"))
->>>>>>> b5a77320
 #else
     , m_direct_execution(true)
 #endif
@@ -1013,24 +1004,14 @@
         {
             // check inputs and constants?
             if ((!node->is_parameter() && !node->is_constant()) ||
-<<<<<<< HEAD
                 getenv_bool(ngraph::EnvVarEnum::NGRAPH_CPU_CHECK_PARMS_AND_CONSTS))
             {
                 if (getenv_bool(ngraph::EnvVarEnum::NGRAPH_CPU_NAN_CHECK))
-=======
-                std::getenv("NGRAPH_CPU_CHECK_PARMS_AND_CONSTS"))
-            {
-                if (std::getenv("NGRAPH_CPU_NAN_CHECK"))
->>>>>>> b5a77320
                 {
                     generate_isnan_isinf_check(writer, node, out, "isnan");
                 }
 
-<<<<<<< HEAD
                 if (getenv_bool(ngraph::EnvVarEnum::NGRAPH_CPU_INF_CHECK))
-=======
-                if (std::getenv("NGRAPH_CPU_INF_CHECK"))
->>>>>>> b5a77320
                 {
                     generate_isnan_isinf_check(writer, node, out, "isinf");
                 }
@@ -1312,11 +1293,7 @@
     REGISTER_KNOBBED_PASS(CPUPreFusion, true, runtime::cpu::pass)
 
     // Disable CPUFusion if MLIR is enabled to preserve core ops.
-<<<<<<< HEAD
     if (!getenv_bool(ngraph::EnvVarEnum::NGRAPH_MLIR))
-=======
-    if (std::getenv("NGRAPH_MLIR") == nullptr)
->>>>>>> b5a77320
     {
         REGISTER_KNOBBED_PASS(CPUFusion, true, runtime::cpu::pass)
     }
@@ -1325,11 +1302,7 @@
     REGISTER_KNOBBED_PASS(CPUCollapseDims, true, runtime::cpu::pass)
 
 #ifdef NGRAPH_MLIR_ENABLE
-<<<<<<< HEAD
     if (getenv_bool(ngraph::EnvVarEnum::NGRAPH_MLIR))
-=======
-    if (std::getenv("NGRAPH_MLIR") != nullptr)
->>>>>>> b5a77320
     {
         REGISTER_KNOBBED_PASS(MLIRSubgraphExtractionPass, /*enable by default*/ true, ngraph::pass)
     }
@@ -1482,11 +1455,7 @@
     static StaticInitializers s_static_initializers(s_debug_dir);
     m_mkldnn_emitter.reset(new MKLDNNEmitter());
     ngraph::pass::Manager pass_manager;
-<<<<<<< HEAD
     if (getenv_bool(ngraph::EnvVarEnum::NGRAPH_ENABLE_VISUALIZE_TRACING))
-=======
-    if (std::getenv("NGRAPH_ENABLE_VISUALIZE_TRACING"))
->>>>>>> b5a77320
     {
         // Enable per_pass_validation if required for debug purpose
         pass_manager.set_per_pass_validation(false);
@@ -1495,11 +1464,7 @@
     pass_manager.run_passes(m_function, false);
 
     static runtime::cpu::CPU_DebugTracer debug_tracer;
-<<<<<<< HEAD
     if (getenv_bool(ngraph::EnvVarEnum::NGRAPH_CPU_DEBUG_TRACER))
-=======
-    if (std::getenv("NGRAPH_CPU_DEBUG_TRACER") != nullptr)
->>>>>>> b5a77320
     {
         debug_tracer.set_enable_tracing(true);
     }
@@ -1751,11 +1716,7 @@
         m_perf_counters.emplace_back(node, 0, 0);
     }
 
-<<<<<<< HEAD
     if ((getenv_bool(ngraph::EnvVarEnum::NGRAPH_DEX_DEBUG)))
-=======
-    if ((std::getenv("NGRAPH_DEX_DEBUG") != nullptr))
->>>>>>> b5a77320
     {
         string filename = file_util::path_join(s_debug_dir, m_function_name + "_debug.txt");
         std::stringstream strm;
@@ -1959,13 +1920,8 @@
         else
 #endif
         {
-<<<<<<< HEAD
             static const bool ddebug = getenv_bool(ngraph::EnvVarEnum::NGRAPH_DEX_DEBUG);
             if (ddebug)
-=======
-            static const auto ddebug = std::getenv("NGRAPH_DEX_DEBUG");
-            if (ddebug != nullptr)
->>>>>>> b5a77320
             {
                 if (ctx->first_iteration)
                 {
