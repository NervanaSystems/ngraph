//*****************************************************************************
// Copyright 2017-2018 Intel Corporation
//
// Licensed under the Apache License, Version 2.0 (the "License");
// you may not use this file except in compliance with the License.
// You may obtain a copy of the License at
//
//     http://www.apache.org/licenses/LICENSE-2.0
//
// Unless required by applicable law or agreed to in writing, software
// distributed under the License is distributed on an "AS IS" BASIS,
// WITHOUT WARRANTIES OR CONDITIONS OF ANY KIND, either express or implied.
// See the License for the specific language governing permissions and
// limitations under the License.
//*****************************************************************************

#include <cstdlib>
#include <fstream>
#include <memory>
#include <string>
#include <tuple>
#include <typeindex>
#include <typeinfo>
#include <unordered_map>

#define TBB_PREVIEW_FLOW_GRAPH_TRACE 1

#include <tbb/flow_graph.h>

#if !defined(NGRAPH_DEX_ONLY)
#include "ngraph/codegen/code_writer.hpp"
#include "ngraph/codegen/compiler.hpp"
#include "ngraph/codegen/execution_engine.hpp"
#endif

#include "ngraph/descriptor/input.hpp"
#include "ngraph/descriptor/output.hpp"
#include "ngraph/file_util.hpp"
#include "ngraph/function.hpp"
#include "ngraph/graph_util.hpp"
#include "ngraph/node.hpp"
#include "ngraph/op/abs.hpp"
#include "ngraph/op/acos.hpp"
#include "ngraph/op/add.hpp"
#include "ngraph/op/allreduce.hpp"
#include "ngraph/op/and.hpp"
#include "ngraph/op/argmax.hpp"
#include "ngraph/op/argmin.hpp"
#include "ngraph/op/asin.hpp"
#include "ngraph/op/atan.hpp"
#include "ngraph/op/avg_pool.hpp"
#include "ngraph/op/batch_norm.hpp"
#include "ngraph/op/broadcast.hpp"
#include "ngraph/op/ceiling.hpp"
#include "ngraph/op/concat.hpp"
#include "ngraph/op/constant.hpp"
#include "ngraph/op/convert.hpp"
#include "ngraph/op/convolution.hpp"
#include "ngraph/op/cos.hpp"
#include "ngraph/op/cosh.hpp"
#include "ngraph/op/dequantize.hpp"
#include "ngraph/op/divide.hpp"
#include "ngraph/op/dot.hpp"
#include "ngraph/op/equal.hpp"
#include "ngraph/op/exp.hpp"
#include "ngraph/op/experimental/quantized_avg_pool.hpp"
#include "ngraph/op/experimental/quantized_conv.hpp"
#include "ngraph/op/experimental/quantized_conv_bias.hpp"
#include "ngraph/op/experimental/quantized_conv_relu.hpp"
#include "ngraph/op/experimental/quantized_max_pool.hpp"
#include "ngraph/op/floor.hpp"
#include "ngraph/op/function_call.hpp"
#include "ngraph/op/get_output_element.hpp"
#include "ngraph/op/greater.hpp"
#include "ngraph/op/greater_eq.hpp"
#include "ngraph/op/less.hpp"
#include "ngraph/op/less_eq.hpp"
#include "ngraph/op/log.hpp"
#include "ngraph/op/lrn.hpp"
#include "ngraph/op/max.hpp"
#include "ngraph/op/max_pool.hpp"
#include "ngraph/op/maximum.hpp"
#include "ngraph/op/min.hpp"
#include "ngraph/op/minimum.hpp"
#include "ngraph/op/multiply.hpp"
#include "ngraph/op/negative.hpp"
#include "ngraph/op/not.hpp"
#include "ngraph/op/not_equal.hpp"
#include "ngraph/op/one_hot.hpp"
#include "ngraph/op/op.hpp"
#include "ngraph/op/or.hpp"
#include "ngraph/op/pad.hpp"
#include "ngraph/op/parameter.hpp"
#include "ngraph/op/power.hpp"
#include "ngraph/op/product.hpp"
#include "ngraph/op/quantize.hpp"
#include "ngraph/op/reduce.hpp"
#include "ngraph/op/reduce_window.hpp"
#include "ngraph/op/relu.hpp"
#include "ngraph/op/replace_slice.hpp"
#include "ngraph/op/reshape.hpp"
#include "ngraph/op/result.hpp"
#include "ngraph/op/reverse.hpp"
#include "ngraph/op/reverse_sequence.hpp"
#include "ngraph/op/select.hpp"
#include "ngraph/op/select_and_scatter.hpp"
#include "ngraph/op/sign.hpp"
#include "ngraph/op/sin.hpp"
#include "ngraph/op/sinh.hpp"
#include "ngraph/op/slice.hpp"
#include "ngraph/op/softmax.hpp"
#include "ngraph/op/sqrt.hpp"
#include "ngraph/op/subtract.hpp"
#include "ngraph/op/sum.hpp"
#include "ngraph/op/tan.hpp"
#include "ngraph/op/tanh.hpp"
#include "ngraph/op/topk.hpp"
#include "ngraph/pass/algebraic_simplification.hpp"
#include "ngraph/pass/common_function_collection.hpp"
#include "ngraph/pass/core_fusion.hpp"
#include "ngraph/pass/cse.hpp"
#include "ngraph/pass/dump_sorted.hpp"
#include "ngraph/pass/get_output_element_elimination.hpp"
#include "ngraph/pass/like_replacement.hpp"
#include "ngraph/pass/liveness.hpp"
#include "ngraph/pass/manager.hpp"
#include "ngraph/pass/memory_layout.hpp"
#include "ngraph/pass/nop_elimination.hpp"
#include "ngraph/pass/zero_dim_tensor_elimination.hpp"
#include "ngraph/runtime/aligned_buffer.hpp"
#include "ngraph/runtime/cpu/cpu_backend.hpp"
#include "ngraph/runtime/cpu/cpu_builder.hpp"
#include "ngraph/runtime/cpu/cpu_call_frame.hpp"
#include "ngraph/runtime/cpu/cpu_emitter.hpp"
#include "ngraph/runtime/cpu/cpu_executor.hpp"
#include "ngraph/runtime/cpu/cpu_external_function.hpp"
#include "ngraph/runtime/cpu/cpu_tensor_view.hpp"
#include "ngraph/runtime/cpu/cpu_tracing.hpp"
#include "ngraph/runtime/cpu/cpu_visualize_tree.hpp"
#include "ngraph/runtime/cpu/mkldnn_utils.hpp"
#include "ngraph/runtime/cpu/op/batch_dot.hpp"
#include "ngraph/runtime/cpu/op/batch_norm_relu.hpp"
#include "ngraph/runtime/cpu/op/bounded_relu.hpp"
#include "ngraph/runtime/cpu/op/conv_add.hpp"
#include "ngraph/runtime/cpu/op/conv_bias.hpp"
#include "ngraph/runtime/cpu/op/conv_relu.hpp"
#include "ngraph/runtime/cpu/op/convert_layout.hpp"
#include "ngraph/runtime/cpu/op/group_conv.hpp"
#include "ngraph/runtime/cpu/op/group_conv_bias.hpp"
#include "ngraph/runtime/cpu/op/loop_kernel.hpp"
#include "ngraph/runtime/cpu/op/lstm.hpp"
#include "ngraph/runtime/cpu/op/matmul_bias.hpp"
#include "ngraph/runtime/cpu/op/max_pool_with_indices.hpp"
#include "ngraph/runtime/cpu/op/rnn.hpp"
#include "ngraph/runtime/cpu/op/sigmoid.hpp"
#include "ngraph/runtime/cpu/op/sigmoid_mul.hpp"
#include "ngraph/runtime/cpu/pass/cpu_assignment.hpp"
#include "ngraph/runtime/cpu/pass/cpu_collapse_dims.hpp"
#include "ngraph/runtime/cpu/pass/cpu_concat_inputs.hpp"
#include "ngraph/runtime/cpu/pass/cpu_fusion.hpp"
#include "ngraph/runtime/cpu/pass/cpu_horizontal_fusion.hpp"
#include "ngraph/runtime/cpu/pass/cpu_layout.hpp"
#include "ngraph/runtime/cpu/pass/cpu_mat_fusion.hpp"
#include "ngraph/runtime/cpu/pass/cpu_memory_optimization.hpp"
#include "ngraph/runtime/cpu/pass/cpu_post_layout_optimizations.hpp"
#include "ngraph/runtime/cpu/pass/cpu_rnn_fusion.hpp"
#include "ngraph/runtime/cpu/pass/cpu_workspace_insertion.hpp"
#include "ngraph/runtime/cpu/pass/halide_subgraph_extraction.hpp"

#ifdef NGRAPH_DISTRIBUTED
#include "ngraph/op/allreduce.hpp"
#endif

using namespace std;
using namespace ngraph;

runtime::cpu::CPU_ExternalFunction::CPU_ExternalFunction(
    const shared_ptr<ngraph::Function>& function, bool release_function)
    : m_function(function)
    , m_release_function(release_function)
    , m_emit_timing(false)
    , m_use_tbb(std::getenv("NGRAPH_CPU_USE_TBB") != nullptr)
#if !defined(NGRAPH_DEX_ONLY)
    , m_is_compiled(false)
    , m_direct_execution(!std::getenv("NGRAPH_CODEGEN"))
#else
    , m_direct_execution(true)
#endif
    , m_compiled_function(nullptr)
    , m_function_name(function->get_name())
    , m_is_built(false)
{
}

runtime::cpu::CPU_ExternalFunction::~CPU_ExternalFunction()
{
}

class StaticInitializers
{
public:
    StaticInitializers(string directory) { ngraph::file_util::remove_directory(directory); }
};

#if !defined(NGRAPH_DEX_ONLY)

static const string s_output_dir = "cpu_codegen";

static string emit_string_array(const vector<string>& s, size_t max_line_length)
{
    stringstream ss;
    stringstream line;
    for (size_t i = 0; i < s.size(); i++)
    {
        if (i != 0)
        {
            line << ",";
        }
        stringstream value;
        value << s[i];
        string value_string = value.str();
        if (static_cast<size_t>(line.tellp()) + value_string.size() + 1 <= max_line_length)
        {
            if (i > 0)
            {
                line << " ";
            }
            line << value_string;
        }
        else
        {
            ss << line.str() << "\n";
            line.str("");
            line << value_string;
        }
    }
    ss << line.str();
    return ss.str();
}

static StaticInitializers s_static_initializers(s_output_dir);

#define TI(x) type_index(typeid(x))

static const runtime::cpu::OpMap dispatcher{
    {TI(ngraph::op::Add), &runtime::cpu::CPU_Emitter::emit<op::Add>},
#ifdef NGRAPH_DISTRIBUTED
    {TI(ngraph::op::AllReduce), &runtime::cpu::CPU_Emitter::emit<op::AllReduce>},
#endif
    {TI(ngraph::op::MatmulBias), &runtime::cpu::CPU_Emitter::emit<op::MatmulBias>},
    {TI(ngraph::op::Dot), &runtime::cpu::CPU_Emitter::emit<op::Dot>},
    {TI(ngraph::op::Multiply), &runtime::cpu::CPU_Emitter::emit<op::Multiply>},
    {TI(ngraph::op::Parameter), &runtime::cpu::CPU_Emitter::nop},
    {TI(ngraph::op::Abs), &runtime::cpu::CPU_Emitter::emit<op::Abs>},
    {TI(ngraph::op::BatchDot), &runtime::cpu::CPU_Emitter::emit<op::BatchDot>},
    {TI(ngraph::op::Concat), &runtime::cpu::CPU_Emitter::emit<op::Concat>},
    {TI(ngraph::op::Divide), &runtime::cpu::CPU_Emitter::emit<op::Divide>},
    {TI(ngraph::op::Equal), &runtime::cpu::CPU_Emitter::emit<op::Equal>},
    {TI(ngraph::op::GetOutputElement), &runtime::cpu::CPU_Emitter::emit<op::GetOutputElement>},
    {TI(ngraph::op::Greater), &runtime::cpu::CPU_Emitter::emit<op::Greater>},
    {TI(ngraph::op::GreaterEq), &runtime::cpu::CPU_Emitter::emit<op::GreaterEq>},
    {TI(ngraph::op::Less), &runtime::cpu::CPU_Emitter::emit<op::Less>},
    {TI(ngraph::op::LessEq), &runtime::cpu::CPU_Emitter::emit<op::LessEq>},
    {TI(ngraph::op::Log), &runtime::cpu::CPU_Emitter::emit<op::Log>},
    {TI(ngraph::op::Maximum), &runtime::cpu::CPU_Emitter::emit<op::Maximum>},
    {TI(ngraph::op::Minimum), &runtime::cpu::CPU_Emitter::emit<op::Minimum>},
    {TI(ngraph::op::Negative), &runtime::cpu::CPU_Emitter::emit<op::Negative>},
    {TI(ngraph::op::NotEqual), &runtime::cpu::CPU_Emitter::emit<op::NotEqual>},
    {TI(ngraph::op::Power), &runtime::cpu::CPU_Emitter::emit<op::Power>},
    {TI(ngraph::op::Select), &runtime::cpu::CPU_Emitter::emit<op::Select>},
    {TI(ngraph::op::Subtract), &runtime::cpu::CPU_Emitter::emit<op::Subtract>},
    {TI(ngraph::op::Broadcast), &runtime::cpu::CPU_Emitter::emit<op::Broadcast>},
    {TI(ngraph::op::Convert), &runtime::cpu::CPU_Emitter::emit<op::Convert>},
    {TI(ngraph::op::Constant), &runtime::cpu::CPU_Emitter::emit<op::Constant>},
    {TI(ngraph::op::Reshape), &runtime::cpu::CPU_Emitter::emit<op::Reshape>},
    {TI(ngraph::op::FunctionCall), &runtime::cpu::CPU_Emitter::emit<op::FunctionCall>},
    {TI(ngraph::op::Reduce), &runtime::cpu::CPU_Emitter::emit<op::Reduce>},
    {TI(ngraph::op::Sign), &runtime::cpu::CPU_Emitter::emit<op::Sign>},
    {TI(ngraph::op::Slice), &runtime::cpu::CPU_Emitter::emit<op::Slice>},
    {TI(ngraph::op::Sum), &runtime::cpu::CPU_Emitter::emit<op::Sum>},
    {TI(ngraph::op::Exp), &runtime::cpu::CPU_Emitter::emit<op::Exp>},
    {TI(ngraph::op::Sin), &runtime::cpu::CPU_Emitter::emit<op::Sin>},
    {TI(ngraph::op::Sinh), &runtime::cpu::CPU_Emitter::emit<op::Sinh>},
    {TI(ngraph::op::Cos), &runtime::cpu::CPU_Emitter::emit<op::Cos>},
    {TI(ngraph::op::Cosh), &runtime::cpu::CPU_Emitter::emit<op::Cosh>},
    {TI(ngraph::op::Tan), &runtime::cpu::CPU_Emitter::emit<op::Tan>},
    {TI(ngraph::op::Tanh), &runtime::cpu::CPU_Emitter::emit<op::Tanh>},
    {TI(ngraph::op::TopK), &runtime::cpu::CPU_Emitter::emit<op::TopK>},
    {TI(ngraph::op::Asin), &runtime::cpu::CPU_Emitter::emit<op::Asin>},
    {TI(ngraph::op::ArgMin), &runtime::cpu::CPU_Emitter::emit<op::ArgMin>},
    {TI(ngraph::op::ArgMax), &runtime::cpu::CPU_Emitter::emit<op::ArgMax>},
    {TI(ngraph::op::Acos), &runtime::cpu::CPU_Emitter::emit<op::Acos>},
    {TI(ngraph::op::Atan), &runtime::cpu::CPU_Emitter::emit<op::Atan>},
    {TI(ngraph::op::ReplaceSlice), &runtime::cpu::CPU_Emitter::emit<op::ReplaceSlice>},
    {TI(ngraph::op::OneHot), &runtime::cpu::CPU_Emitter::emit<op::OneHot>},
    {TI(ngraph::op::Floor), &runtime::cpu::CPU_Emitter::emit<op::Floor>},
    {TI(ngraph::op::Ceiling), &runtime::cpu::CPU_Emitter::emit<op::Ceiling>},
    {TI(ngraph::op::Sqrt), &runtime::cpu::CPU_Emitter::emit<op::Sqrt>},
    {TI(ngraph::op::Convolution), &runtime::cpu::CPU_Emitter::emit<op::Convolution>},
    {TI(ngraph::op::ConvolutionBackpropFilters),
     &runtime::cpu::CPU_Emitter::emit<op::ConvolutionBackpropFilters>},
    {TI(ngraph::op::ConvolutionBackpropData),
     &runtime::cpu::CPU_Emitter::emit<op::ConvolutionBackpropData>},
    {TI(ngraph::op::GroupConvolution), &runtime::cpu::CPU_Emitter::emit<op::GroupConvolution>},
    {TI(ngraph::op::ConvolutionBias), &runtime::cpu::CPU_Emitter::emit<op::ConvolutionBias>},
    {TI(ngraph::op::QuantizedConvolutionBias),
     &runtime::cpu::CPU_Emitter::emit<op::QuantizedConvolutionBias>},
    {TI(ngraph::op::ConvolutionRelu), &runtime::cpu::CPU_Emitter::emit<op::ConvolutionRelu>},
    {TI(ngraph::op::QuantizedConvolution),
     &runtime::cpu::CPU_Emitter::emit<op::QuantizedConvolution>},
    {TI(ngraph::op::QuantizedConvolutionRelu),
     &runtime::cpu::CPU_Emitter::emit<op::QuantizedConvolutionRelu>},
    {TI(ngraph::op::ConvolutionBiasAdd), &runtime::cpu::CPU_Emitter::emit<op::ConvolutionBiasAdd>},
    // conv+bias backprop for data share the same implementation as ConvolutionBackpropData
    {TI(ngraph::op::ConvolutionBiasBackpropFiltersBias),
     &runtime::cpu::CPU_Emitter::emit<op::ConvolutionBiasBackpropFiltersBias>},
    {TI(ngraph::runtime::cpu::op::ConvertLayout),
     &runtime::cpu::CPU_Emitter::emit<runtime::cpu::op::ConvertLayout>},
    {TI(ngraph::op::Not), &runtime::cpu::CPU_Emitter::emit<op::Not>},
    {TI(ngraph::op::MaxPool), &runtime::cpu::CPU_Emitter::emit<op::MaxPool>},
    {TI(ngraph::op::QuantizedMaxPool), &runtime::cpu::CPU_Emitter::emit<op::QuantizedMaxPool>},
    {TI(ngraph::op::QuantizedAvgPool), &runtime::cpu::CPU_Emitter::emit<op::QuantizedAvgPool>},
    {TI(ngraph::op::MaxPoolWithIndices), &runtime::cpu::CPU_Emitter::emit<op::MaxPoolWithIndices>},
    {TI(ngraph::op::Reverse), &runtime::cpu::CPU_Emitter::emit<op::Reverse>},
    {TI(ngraph::op::ReverseSequence), &runtime::cpu::CPU_Emitter::emit<op::ReverseSequence>},
    {TI(ngraph::op::Result), &runtime::cpu::CPU_Emitter::emit<op::Result>},
    {TI(ngraph::op::ReduceWindow), &runtime::cpu::CPU_Emitter::emit<op::ReduceWindow>},
    {TI(ngraph::op::SelectAndScatter), &runtime::cpu::CPU_Emitter::emit<op::SelectAndScatter>},
    {TI(ngraph::op::AvgPool), &runtime::cpu::CPU_Emitter::emit<op::AvgPool>},
    {TI(ngraph::op::AvgPoolBackprop), &runtime::cpu::CPU_Emitter::emit<op::AvgPoolBackprop>},
    {TI(ngraph::op::Pad), &runtime::cpu::CPU_Emitter::emit<op::Pad>},
    {TI(ngraph::op::BatchNormTraining), &runtime::cpu::CPU_Emitter::emit<op::BatchNormTraining>},
    {TI(ngraph::op::BatchNormInference), &runtime::cpu::CPU_Emitter::emit<op::BatchNormInference>},
    {TI(ngraph::op::BatchNormTrainingRelu),
     &runtime::cpu::CPU_Emitter::emit<op::BatchNormTrainingRelu>},
    {TI(ngraph::op::BatchNormInferenceRelu),
     &runtime::cpu::CPU_Emitter::emit<op::BatchNormInferenceRelu>},
    {TI(ngraph::op::BatchNormTrainingBackprop),
     &runtime::cpu::CPU_Emitter::emit<op::BatchNormTrainingBackprop>},
    {TI(ngraph::op::BoundedRelu), &runtime::cpu::CPU_Emitter::emit<op::BoundedRelu>},
    {TI(ngraph::op::Lstm), &runtime::cpu::CPU_Emitter::emit<op::Lstm>},
    {TI(ngraph::op::MaxPoolBackprop), &runtime::cpu::CPU_Emitter::emit<op::MaxPoolBackprop>},
    {TI(ngraph::op::MaxPoolWithIndicesBackprop),
     &runtime::cpu::CPU_Emitter::emit<op::MaxPoolWithIndicesBackprop>},
    {TI(ngraph::op::Product), &runtime::cpu::CPU_Emitter::emit<op::Product>},
    {TI(ngraph::op::Max), &runtime::cpu::CPU_Emitter::emit<op::Max>},
    {TI(ngraph::op::Min), &runtime::cpu::CPU_Emitter::emit<op::Min>},
    {TI(ngraph::op::Relu), &runtime::cpu::CPU_Emitter::emit<op::Relu>},
    {TI(ngraph::op::ReluBackprop), &runtime::cpu::CPU_Emitter::emit<op::ReluBackprop>},
    {TI(ngraph::op::Rnn), &runtime::cpu::CPU_Emitter::emit<op::Rnn>},
    {TI(ngraph::op::Sigmoid), &runtime::cpu::CPU_Emitter::emit<op::Sigmoid>},
    {TI(ngraph::op::SigmoidMultiply), &runtime::cpu::CPU_Emitter::emit<op::SigmoidMultiply>},
    {TI(ngraph::op::SigmoidMultiplyBackprop),
     &runtime::cpu::CPU_Emitter::emit<op::SigmoidMultiplyBackprop>},
    {TI(ngraph::op::Softmax), &runtime::cpu::CPU_Emitter::emit<op::Softmax>},
    {TI(ngraph::op::SigmoidBackprop), &runtime::cpu::CPU_Emitter::emit<op::SigmoidBackprop>},
    {TI(ngraph::op::And), &runtime::cpu::CPU_Emitter::emit<op::And>},
    {TI(ngraph::op::Or), &runtime::cpu::CPU_Emitter::emit<op::Or>},
    {TI(ngraph::runtime::cpu::op::LoopKernel),
     &runtime::cpu::CPU_Emitter::emit<runtime::cpu::op::LoopKernel>},
    {TI(ngraph::op::LRN), &runtime::cpu::CPU_Emitter::emit<ngraph::op::LRN>},
    {TI(ngraph::op::ConvolutionAdd), &runtime::cpu::CPU_Emitter::emit<op::ConvolutionAdd>},
    {TI(ngraph::op::Quantize), &runtime::cpu::CPU_Emitter::emit<op::Quantize>},
    {TI(ngraph::op::Dequantize), &runtime::cpu::CPU_Emitter::emit<op::Dequantize>},
    {TI(ngraph::op::GroupConvolutionBias),
     &runtime::cpu::CPU_Emitter::emit<op::GroupConvolutionBias>},

};

static void
    generate_isnan_isinf_check(codegen::CodeWriter& writer,
                               std::shared_ptr<Node> node,
                               const std::vector<ngraph::runtime::cpu::TensorViewWrapper>& out,
                               const char* funcname)
{
    auto ctype = node->get_element_type().c_type_string();
    writer << "{   // A " << funcname << " for" << node->get_name() << "\n";
    writer.indent++;
    writer << " ngraph::check_fp_values<" << ctype << "," << funcname << "> (\"" << node->get_name()
           << "\", (" << ctype << "*)" << out[0].get_name() << ", " << out[0].get_size() << ");\n";
    writer.indent--;
    writer << "}\n";
}

void runtime::cpu::CPU_ExternalFunction::compile()
{
    if (m_is_compiled)
    {
        return;
    }

    m_mkldnn_emitter.reset(new MKLDNNEmitter());

    ngraph::pass::Manager pass_manager;
    register_common_passes(pass_manager);
    unordered_map<Node*, Node*> node_function_map;
    string common_function_string;
    auto femitter = bind(&ngraph::runtime::cpu::CPU_ExternalFunction::emit_op_as_function,
                         this,
                         placeholders::_1,
                         placeholders::_2);
    pass_manager.register_pass<ngraph::pass::CommonFunctionCollection>(
        femitter, node_function_map, common_function_string);
    pass_manager.register_pass<ngraph::pass::Liveness>();
    pass_manager.register_pass<ngraph::pass::MemoryLayout>(size_t(s_memory_pool_alignment), true);
    pass_manager.run_passes(m_function);

    unordered_map<shared_ptr<Function>, list<shared_ptr<Node>>> function_ordered_ops;
    for (shared_ptr<Function> current_function : pass_manager.get_state().get_functions())
    {
        function_ordered_ops.insert({current_function, current_function->get_ordered_ops()});
    }

    codegen::CodeWriter writer;

    writer << "// Generated by the nGraph CPU backend\n";
    if (m_use_tbb)
    {
        if (runtime::cpu::IsTracingEnabled() || m_emit_timing)
        {
            throw ngraph_error(
                "CPU Backend: Tracing and performance breakdowns might not be accurate with TBB "
                "enabled due to concurrent graph execution");
        }
        writer << "#include <tbb/flow_graph.h>";
    }

    writer +=
        R"(
#include <cmath>
#include "ngraph/except.hpp"
#include "ngraph/runtime/aligned_buffer.hpp"
#include "ngraph/runtime/cpu/cpu_eigen_utils.hpp"
#include "ngraph/runtime/cpu/cpu_kernels.hpp"
#include "ngraph/runtime/cpu/cpu_runtime_context.hpp"
#include "ngraph/runtime/cpu/mkldnn_invoke.hpp"
#include "ngraph/runtime/reference/and.hpp"
#include "ngraph/runtime/reference/argmax.hpp"
#include "ngraph/runtime/reference/argmin.hpp"
#include "ngraph/runtime/reference/avg_pool.hpp"
#include "ngraph/runtime/reference/batch_norm.hpp"
#include "ngraph/runtime/reference/broadcast.hpp"
#include "ngraph/runtime/reference/concat.hpp"
#include "ngraph/runtime/reference/convolution.hpp"
#include "ngraph/runtime/reference/dequantize.hpp"
#include "ngraph/runtime/reference/dot.hpp"
#include "ngraph/runtime/reference/lrn.hpp"
#include "ngraph/runtime/reference/max.hpp"
#include "ngraph/runtime/reference/max_pool.hpp"
#include "ngraph/runtime/reference/min.hpp"
#include "ngraph/runtime/reference/not.hpp"
#include "ngraph/runtime/reference/one_hot.hpp"
#include "ngraph/runtime/reference/or.hpp"
#include "ngraph/runtime/reference/pad.hpp"
#include "ngraph/runtime/reference/product.hpp"
#include "ngraph/runtime/reference/quantize.hpp"
#include "ngraph/runtime/reference/reduce.hpp"
#include "ngraph/runtime/reference/reduce_window.hpp"
#include "ngraph/runtime/reference/relu.hpp"
#include "ngraph/runtime/reference/replace_slice.hpp"
#include "ngraph/runtime/reference/reshape.hpp"
#include "ngraph/runtime/reference/result.hpp"
#include "ngraph/runtime/reference/reverse.hpp"
#include "ngraph/runtime/reference/reverse_sequence.hpp"
#include "ngraph/runtime/reference/select_and_scatter.hpp"
#include "ngraph/runtime/reference/slice.hpp"
#include "ngraph/runtime/reference/sum.hpp"
#include "ngraph/runtime/reference/topk.hpp"
#include "ngraph/shape.hpp"
#include "ngraph/strides.hpp"
#include "ngraph/util.hpp"

using namespace ngraph::runtime::cpu::eigen;
using namespace ngraph::runtime;

)";

#ifdef NGRAPH_DISTRIBUTED
    writer << "#include <mpi.h>\n\n";
#endif

    string pch_header_source = writer.get_code();

    // The "dso_handle" symbol is required by __cxa_atexit()
    // which is enabled because the JIT uses it as the default mechanism
    // to register cleanup handlers. We use it, and not atexit(), because
    // atexit() happens too late, when the JIT is no longer alive

    writer << "void *__dso_handle = 0;\n\n";

    if (m_emit_timing)
    {
        writer << "// Declare debug timers\n";
        vector<string> names;
        size_t index = 0;
        for (shared_ptr<Function> current_function : pass_manager.get_state().get_functions())
        {
            for (shared_ptr<Node> node : function_ordered_ops.at(current_function))
            {
                if (!node->is_parameter() && !node->is_constant())
                {
                    names.push_back(node->get_name());
                    m_name_index_map.insert({node->get_name(), index++});
                }
            }
        }
        writer << "ngraph::stopwatch timers[" << names.size() << "];\n";
        writer << "extern \"C\" size_t get_debug_timer_count() { return " << names.size()
               << "; }\n";
        writer << "extern \"C\" const char* get_debug_timer_name(size_t index)\n";
        writer << "{\n";
        writer.indent++;
        writer << "static const char* timer_names[" << names.size() << "] =\n";
        writer << "{\n";
        writer.indent++;
        vector<string> quoted_names;
        for (const string& name : names)
        {
            quoted_names.push_back("\"" + name + "\"");
        }
        writer << emit_string_array(quoted_names, 100 - (4 * 2 + 1));
        writer << "\n};\n";
        writer.indent--;
        writer << "return timer_names[index];\n";
        writer.indent--;
        writer << "}\n";

        writer << "extern \"C\" const size_t get_debug_timer_microseconds(size_t index)\n";
        writer << "{\n";
        writer.indent++;
        writer << "return (index < " << names.size()
               << " ? timers[index].get_total_microseconds() : 0);\n";
        writer.indent--;
        writer << "}\n";

        writer << "extern \"C\" const size_t get_debug_timer_call_count(size_t index)\n";
        writer << "{\n";
        writer.indent++;
        writer << "return (index < " << names.size() << " ? timers[index].get_call_count() : 0);\n";
        writer.indent--;
        writer << "}\n";
        writer << "\n";
    }

    writer << "// Declare all constants\n";
    for (shared_ptr<Function> current_function : pass_manager.get_state().get_functions())
    {
        for (shared_ptr<Node> node : function_ordered_ops.at(current_function))
        {
            ngraph::op::Constant* c = dynamic_cast<ngraph::op::Constant*>(node.get());
            if (c)
            {
                m_active_constants.push_back(node);
                shared_ptr<descriptor::Tensor> tv = node->get_outputs()[0].get_tensor_ptr();
                string type = tv->get_element_type().c_type_string();
                writer << "static " << type << "* " << tv->get_name() << " = ((" << type << "*)("
                       << c->get_data_ptr() << "));\n";
                m_variable_name_map[tv->get_name()] = tv->get_name();
                m_tensor_roles[tv->get_name()] = CPUTensorRole::CONSTANT;
            }
        }
    }

    writer << "// Declare all functions\n";
    for (shared_ptr<Function> f : pass_manager.get_state().get_functions())
    {
        writer << "extern \"C\" void " << f->get_name()
               << "(void** inputs, void** outputs, cpu::CPURuntimeContext* ctx);\n";
    }
    writer << "\n";

    writer << common_function_string << "\n";

    for (shared_ptr<Function> current_function : pass_manager.get_state().get_functions())
    {
        auto ordered_ops = function_ordered_ops.at(current_function);
        set<string> output_names;
        for (shared_ptr<Node> op : current_function->get_results())
        {
            shared_ptr<descriptor::Tensor> tv = op->get_output_tensor_ptr();
            output_names.insert(tv->get_name());
        }
        set<descriptor::Tensor*> constants;
        for (shared_ptr<Node> node : ordered_ops)
        {
            if (dynamic_cast<ngraph::op::Constant*>(node.get()))
            {
                shared_ptr<descriptor::Tensor> tv = node->get_outputs()[0].get_tensor_ptr();
                constants.insert(tv.get());
            }
        }

        bool temporaries_used = false;
        size_t worst_case_tmp_size = 0;
        for (shared_ptr<Node> node : ordered_ops)
        {
            if (node->liveness_new_list.size() > 0)
            {
                temporaries_used = true;
                for (descriptor::Tensor* tensor : node->liveness_new_list)
                {
                    worst_case_tmp_size += tensor->size();
                }
            }
        }
        if (temporaries_used)
        {
            m_memory_buffer_sizes.push_back(current_function->get_temporary_pool_size());
        }

        // Indexing for Control Flags
        std::map<std::string, size_t> tensor_index_map;
        std::map<std::string, size_t> param_index_map;
        size_t tensor_index = 0;
        for (shared_ptr<Node> node : ordered_ops)
        {
            if (!node->is_parameter() && !node->is_constant())
            {
                for (const descriptor::Input& input : node->get_inputs())
                {
                    const descriptor::Output& output = input.get_output();
                    shared_ptr<descriptor::Tensor> tv = output.get_tensor_ptr();
                    tensor_index_map.insert({tv->get_name(), tensor_index++});
                }
            }
        }

        // In place concatenation optimization
        process_in_place_concat(ordered_ops);

        writer << "bool " << current_function->get_name() << "_t_en[" << tensor_index << "];\n";

        writer << "extern \"C\" void " << current_function->get_name();
        writer << "(void** inputs, void** outputs, cpu::CPURuntimeContext* ctx)\n";
        writer << "{\n";
        writer.indent++;

        // Execution tracing support
        if (runtime::cpu::IsTracingEnabled() && current_function->get_name() == m_function_name)
        {
            writer << "cpu::Timestamp start_ts;\n"
                   << "int profiler_count = 0;\n\n";
        }

        if (temporaries_used)
        {
            writer << "size_t pool_base_ptr = (size_t) ctx->memory_buffers["
                   << m_memory_buffer_sizes.size() - 1 << "]->get_ptr();\n";
            writer << "\n";

            // Add temporaries to the variable name map
            for (shared_ptr<Node> node : ordered_ops)
            {
                for (descriptor::Tensor* tensor : node->liveness_new_list)
                {
                    stringstream ss;
                    ss << "((" << tensor->get_element_type().c_type_string()
                       << "*)(pool_base_ptr + " << tensor->get_pool_offset() << "))";
                    m_variable_name_map[tensor->get_name()] = ss.str();
                    m_tensor_roles[tensor->get_name()] = CPUTensorRole::INTERMEDIATE;
                }
            }
        }

        writer << "bool* t_en = (bool*)" << current_function->get_name() << "_t_en;\n";

        if (m_use_tbb)
        {
            writer << "\n";
            writer << "if (ctx->first_iteration) {\n";
            writer.indent++;
            writer << "tbb::flow::continue_node<tbb::flow::continue_msg>* "
                      "flowgraph_node_start"
                   << " = new tbb::flow::continue_node<tbb::flow::continue_msg> "
                      "(*(ctx->G), [&](const tbb::flow::continue_msg &msg)\n{});\n";
        }

        for (shared_ptr<Node> node : ordered_ops)
        {
            if (dynamic_cast<ngraph::op::Constant*>(node.get()))
            {
                shared_ptr<descriptor::Tensor> tv = node->get_outputs()[0].get_tensor_ptr();
                propagate_in_place_constant(&node->get_outputs().at(0), tv->get_name(), false);
            }
        }

        // Add inputs to the variable name map
        size_t arg_index = 0;
        for (shared_ptr<ngraph::op::Parameter> param : current_function->get_parameters())
        {
            for (size_t i = 0; i < param->get_output_size(); ++i)
            {
                shared_ptr<descriptor::Tensor> tv = param->get_output_tensor_ptr(i);
                const element::Type& et = tv->get_element_type();
                string type = et.c_type_string();
                stringstream ss;
                ss << "((" << type << "*)(inputs[" << arg_index << "]))";
                m_variable_name_map[tv->get_name()] = ss.str();
                m_tensor_roles[tv->get_name()] = CPUTensorRole::INPUT;
                param_index_map[tv->get_name()] = arg_index;
                propagate_in_place_input(&param->get_outputs().at(i), ss.str(), false);
                arg_index++;
            }
        }

        // Add outputs to the variable name map
        for (size_t i = 0; i < current_function->get_output_size(); ++i)
        {
            shared_ptr<Node> op = current_function->get_output_op(i);
            shared_ptr<descriptor::Tensor> tv = op->get_output_tensor_ptr();
            string type = tv->get_element_type().c_type_string();
            stringstream ss;
            ss << "((" << type << "*)(outputs[" << i << "]))";
            m_variable_name_map[tv->get_name()] = ss.str();
            m_tensor_roles[tv->get_name()] = CPUTensorRole::OUTPUT;

            //keep assigning different outputs to a result descriptor
            //op::Result emitter will check if in and out descriptors are the same
            //and skip a copy
            auto res = std::dynamic_pointer_cast<ngraph::op::Result>(op);
            auto input_node = res->get_inputs().at(0).get_output().get_node();
            if (!input_node->is_constant() && !input_node->is_parameter())
            {
                shared_ptr<descriptor::Tensor> itv =
                    res->get_inputs().at(0).get_output().get_tensor_ptr();
                auto output_name = ss.str();
                m_variable_name_map[itv->get_name()] = ss.str();
                m_tensor_roles[itv->get_name()] = CPUTensorRole::OUTPUT;
                propagate_in_place_output(
                    &(res->get_inputs().at(0).get_output()), output_name, false);
            }
        }

        for (shared_ptr<Node> node : ordered_ops)
        {
            auto& n = *node; // Work around a compiler warning (*node inside typeid may have effects
            // with shared pointers, which is fine here but clang doesn't like it.)
            auto handler = dispatcher.find(type_index(typeid(n)));
            if (handler == dispatcher.end())
            {
                throw unsupported_op(node->description());
            }
            vector<TensorViewWrapper> in;
            vector<string> node_input_names;
            vector<string> node_output_names;
            for (const descriptor::Input& input : node->get_inputs())
            {
                const descriptor::Output& output = input.get_output();
                shared_ptr<descriptor::Tensor> tv = output.get_tensor_ptr();
                in.push_back(TensorViewWrapper(tv, m_variable_name_map[tv->get_name()]));
                node_input_names.emplace_back(tv->get_name());
            }
            vector<TensorViewWrapper> out;
            for (const descriptor::Output& output : node->get_outputs())
            {
                shared_ptr<descriptor::Tensor> tv = output.get_tensor_ptr();
                out.push_back(TensorViewWrapper(tv, m_variable_name_map[tv->get_name()]));
                node_output_names.emplace_back(tv->get_name());
            }

            // Emit operation prologue
            if (!node->is_parameter() && !node->is_constant())
            {
                if (current_function->get_name() == m_function_name)
                {
                    m_op_attrs.emplace_back(
                        node->description(), node_output_names, node_input_names);
                }
                if (m_use_tbb)
                {
                    writer << "tbb::flow::continue_node<tbb::flow::continue_msg>* "
                              "flowgraph_node_"
                           << node->get_name()
                           << " = new tbb::flow::continue_node<tbb::flow::continue_msg> "
                              "(*(ctx->G), [&](const tbb::flow::continue_msg &msg)\n{\n";
                    writer.indent++;
                }
                if (runtime::cpu::IsTracingEnabled() &&
                    current_function->get_name() == m_function_name)
                {
                    writer << "start_ts = cpu::Clock::now();\n";
                }
            }

            if (!node->is_parameter() && !node->is_constant())
            {
                writer << "\n// " << node->get_name() << "(";
                vector<string> parameter_nodes = node_input_names;
                parameter_nodes.insert(
                    parameter_nodes.end(), node_output_names.begin(), node_output_names.end());
                writer << join(parameter_nodes);
                writer << ")\n";
            }

            // Emit operation body
            if (!node->is_parameter() && !node->is_constant())
            {
                emit_debug_function_entry(writer, node.get(), in, out);
            }

            // Op Control
            if (!node->is_parameter() && !node->is_constant())
            {
                writer << "if (ctx->first_iteration ";
                for (const descriptor::Input& input : node->get_inputs())
                {
                    const descriptor::Output& output = input.get_output();
                    shared_ptr<descriptor::Tensor> tv = output.get_tensor_ptr();
                    auto input_name = tv->get_name();

                    if (output.get_node()->is_parameter())
                    {
                        writer << " || ctx->p_en[" << param_index_map[input_name] << "]";
                    }
                    else if (!output.get_node()->is_constant())
                    {
                        writer << " || t_en[" << tensor_index_map[input_name] << "]";
                    }
                }

                // Always enable nodes computing output tensors or nodes whose outputs might get
                // overwritten due to inplace kernels
                if (computes_result(node.get()) || possibly_overwritten(node.get()))
                {
                    writer << " || 1";
                }
                writer << ") {\n";
                writer.indent++;
            }

            auto it = node_function_map.find(node.get());
            if (it == node_function_map.end())
            {
                handler->second(this, writer, node.get(), in, out);
            }
            else
            {
                string func_name =
                    ngraph::pass::CommonFunctionCollection::create_function_name(*it->second);
                vector<string> names;
                for (const TensorViewWrapper& tv : in)
                {
                    names.push_back(tv.get_name());
                }
                for (const TensorViewWrapper& tv : out)
                {
                    names.push_back(tv.get_name());
                }
                writer << func_name << "(" << join(names) << ", ctx);\n";
            }

            // skip multi-output nodes since they would be covered by GetOutputElement
            if (node->get_output_size() == 1 &&
                // skip non-FP nodes
                (node->get_element_type() == element::f32 ||
                 node->get_element_type() == element::f64))
            {
                // check inputs and constants?
                if ((!node->is_parameter() && !node->is_constant()) ||
                    std::getenv("NGRAPH_CPU_CHECK_PARMS_AND_CONSTS"))
                {
                    if (std::getenv("NGRAPH_CPU_NAN_CHECK"))
                    {
                        generate_isnan_isinf_check(writer, node, out, "isnan");
                    }

                    if (std::getenv("NGRAPH_CPU_INF_CHECK"))
                    {
                        generate_isnan_isinf_check(writer, node, out, "isinf");
                    }
                }
            }

            // Emit operation epilogue
            if (!node->is_parameter() && !node->is_constant())
            {
                for (auto output_name : node_output_names)
                {
                    writer << "t_en[" << tensor_index_map[output_name] << "] = true;\n";
                }
                writer.indent--;
                writer << "} else {\n";
                writer.indent++;
                for (auto output_name : node_output_names)
                {
                    writer << "t_en[" << tensor_index_map[output_name] << "] = false;\n";
                }
                writer.indent--;
                writer << "}\n";
                emit_debug_function_exit(writer, node.get(), in, out);
                if (runtime::cpu::IsTracingEnabled() &&
                    current_function->get_name() == m_function_name)
                {
                    writer << "ctx->op_durations[profiler_count++] = "
                           << "(std::chrono::duration_cast<cpu::Timescale>(cpu::Clock::now() - "
                              "start_ts)).count();\n";
                }
                if (m_use_tbb)
                {
                    writer.indent--;
                    writer << "});\n";
                }
            }
        }

        if (m_use_tbb)
        {
            writer << "\n";
            // Build the flow graph

            traverse_nodes(current_function, [&writer](shared_ptr<Node> n) {
                if (!n->is_parameter() && !n->is_constant())
                {
                    bool is_head = true;
                    for (auto arg : n->get_arguments())
                    {
                        if (!arg->is_parameter() && !arg->is_constant())
                        {
                            is_head = false;
                            writer << "tbb::flow::make_edge(*flowgraph_node_" << arg->get_name()
                                   << ", *flowgraph_node_" << n->get_name() << ");\n";
                        }
                    }
                    if (is_head)
                    {
                        writer << "tbb::flow::make_edge(*flowgraph_node_start"
                               << ", *flowgraph_node_" << n->get_name() << ");\n";
                    }
                }
            });

            writer.indent--;
            writer << "}\n";

            // Execute the flow graph
            writer << "(static_cast<tbb::flow::continue_node<tbb::flow::continue_msg>*>"
                      "(&(*(ctx->G->begin()))))"
                   << "->try_put(tbb::flow::continue_msg());\n";
            writer << "try { ctx->G->wait_for_all(); } catch(...) { throw; }\n";
        }
        writer << "ctx->first_iteration = false;\n";

        writer.indent--;
        // End generated function
        writer += "}\n\n";
    }

    // TODO: Cleanup and make this a utility function
    string filename = file_util::path_join(s_output_dir, m_function_name + "_codegen.cpp");
    string code = writer.get_code();
    runtime::cpu::CPU_ExternalFunction::write_to_file(writer.get_code(), s_output_dir, filename);

    m_compiler.reset(new codegen::Compiler());
    m_execution_engine.reset(new codegen::ExecutionEngine());

    m_compiler->set_precompiled_header_source(pch_header_source);

    auto codegen_module = m_compiler->compile(code);

    if (codegen_module == nullptr)
    {
        throw runtime_error("function failed to compile");
    }
    m_execution_engine->add_module(codegen_module);
    m_execution_engine->finalize();
    m_compiled_function = m_execution_engine->find_function<EntryPoint_t>(m_function_name);

    if (m_compiled_function == nullptr)
    {
        throw runtime_error("could not find compiled function");
    }

    // Store layouts assigned for arguments
    for (const auto& parameter : m_function->get_parameters())
    {
        for (size_t i = 0; i < parameter->get_output_size(); ++i)
        {
            auto tv = parameter->get_output_tensor_ptr(i);
            if (tv->get_tensor_layout() == nullptr)
            {
                throw ngraph_error("layout missing on function parameter's tensor view: " +
                                   tv->get_name());
            }
            parameter_layout_descriptors.emplace_back(
                static_pointer_cast<runtime::cpu::LayoutDescriptor>(tv->get_tensor_layout()));
        }
    }

    // Store layouts assigned for results
    if (!result_layout_descriptors.empty())
    {
        throw ngraph_error("Function output layouts should not be pre-assigned");
    }
    for (size_t i = 0; i < m_function->get_output_size(); ++i)
    {
        const auto& output = m_function->get_output_op(i);
        for (size_t j = 0; j < output->get_output_size(); ++j)
        {
            auto tv = output->get_output_tensor_ptr(j);
            if (tv->get_tensor_layout() == nullptr)
            {
                throw ngraph_error("layout missing on function output tensor: " + tv->get_name());
            }
            result_layout_descriptors.emplace_back(
                static_pointer_cast<runtime::cpu::LayoutDescriptor>(tv->get_tensor_layout()));
        }
    }

    m_is_compiled = true;
    if (m_release_function)
    {
        release_function();
    }
}

#endif // !defined(NGRAPH_DEX_ONLY)

void runtime::cpu::CPU_ExternalFunction::register_common_passes(ngraph::pass::Manager& pass_manager)
{
    pass_manager.register_pass<ngraph::pass::LikeReplacement>();
    pass_manager.register_pass<ngraph::pass::NopElimination>();
    pass_manager.register_pass<ngraph::pass::ZeroDimTensorElimination>();
    // TODO (pruthvi): Enable all the disabeled RNN fusion graph pass after fixing
    // failing mxnet unit tests.
    // pass_manager.register_pass<runtime::cpu::pass::LSTMFusion>();
    // pass_manager.register_pass<runtime::cpu::pass::RNNFusion>();
    pass_manager.register_pass<ngraph::pass::AlgebraicSimplification>();
    // pass_manager.register_pass<runtime::cpu::pass::MultiLayerRNNFusion>();
    // pass_manager.register_pass<runtime::cpu::pass::ConcatInputs>();
    pass_manager.register_pass<runtime::cpu::pass::CPURnnMatFusion>();
    pass_manager.register_pass<runtime::cpu::pass::CPUBatchFusion>();
    pass_manager.register_pass<ngraph::pass::CommonSubexpressionElimination>();
    pass_manager.register_pass<ngraph::pass::CoreFusion>();
    pass_manager.register_pass<runtime::cpu::pass::CPUFusion>();
    // pass_manager.register_pass<runtime::cpu::pass::CPUHorizontalFusion>();
    pass_manager.register_pass<runtime::cpu::pass::CPUCollapseDims>();
#if defined(NGRAPH_HALIDE)
    pass_manager.register_pass<ngraph::runtime::cpu::pass::HalideSubgraphExtraction>();
#endif

    NodeVector nv_cwi; // We dont need CPUWorkspaceInsertion to return list of indices
    pass_manager.register_pass<runtime::cpu::pass::CPUWorkspaceInsertion>(nv_cwi, false);
    pass_manager.register_pass<runtime::cpu::pass::CPUAssignment>(this);
    pass_manager.register_pass<runtime::cpu::pass::CPULayout>(this);
    pass_manager.register_pass<runtime::cpu::pass::CPUPostLayoutOptimizations>();
    pass_manager.register_pass<runtime::cpu::pass::CPUMemoryOptimization>();
    pass_manager.register_pass<ngraph::pass::GetOutputElementElimination>();
    pass_manager.get_state().set_visualize_tree_ops_map(runtime::cpu::get_visualize_tree_ops_map());
}

bool runtime::cpu::CPU_ExternalFunction::computes_result(Node* node)
{
    for (size_t i = 0; i < node->get_output_size(); i++)
    {
        auto& output_tensor = node->get_output_tensor(i);
        if (m_tensor_roles[output_tensor.get_name()] == CPUTensorRole::OUTPUT)
        {
            return true;
        }
    }
    return false;
}

void runtime::cpu::CPU_ExternalFunction::propagate_in_place_input(
    ngraph::descriptor::Output* output, std::string input_name, bool dex)
{
    std::deque<ngraph::descriptor::Output*> stack;
    stack.push_front(output);

    while (stack.size() > 0)
    {
        ngraph::descriptor::Output* it = stack.front();
        stack.pop_front();
        for (auto input : it->get_inputs())
        {
            auto c_op = std::dynamic_pointer_cast<ngraph::op::Op>(input->get_node());
            if (!c_op || c_op->is_output())
            {
                continue;
            }

            if (auto op_annotations = c_op->get_op_annotations())
            {
                for (auto oi_pair : op_annotations->get_in_place_oi_pairs())
                {
                    if (oi_pair.input == input->get_index() && !oi_pair.destructive)
                    {
                        size_t output_index = oi_pair.output;
                        auto& output_tensor = c_op->get_outputs().at(output_index).get_tensor();

                        if (dex)
                        {
                            tensor_alias[output_tensor.get_name()] = input_name;
                        }
                        else
                        {
                            m_variable_name_map[output_tensor.get_name()] = input_name;
                        }
                        m_tensor_roles[output_tensor.get_name()] = CPUTensorRole::INPUT;

                        NGRAPH_DEBUG << "CPU codegen: Forwarding " << input_name << " through "
                                     << output_tensor.get_name();
                        stack.push_back(&c_op->get_outputs().at(output_index));
                    }
                }
            }
        }
    }
}

void runtime::cpu::CPU_ExternalFunction::propagate_in_place_constant(
    ngraph::descriptor::Output* output, std::string input_name, bool dex)
{
    std::deque<ngraph::descriptor::Output*> stack;
    stack.push_front(output);

    while (stack.size() > 0)
    {
        ngraph::descriptor::Output* it = stack.front();
        stack.pop_front();
        for (auto input : it->get_inputs())
        {
            auto c_op = std::dynamic_pointer_cast<ngraph::op::Op>(input->get_node());
            if (!c_op || c_op->is_output())
            {
                continue;
            }

            if (auto op_annotations = c_op->get_op_annotations())
            {
                for (auto oi_pair : op_annotations->get_in_place_oi_pairs())
                {
                    if (oi_pair.input == input->get_index() && !oi_pair.destructive)
                    {
                        size_t output_index = oi_pair.output;
                        auto& output_tensor = c_op->get_outputs().at(output_index).get_tensor();

                        if (dex)
                        {
                            tensor_alias[output_tensor.get_name()] = input_name;
                        }
                        else
                        {
                            m_variable_name_map[output_tensor.get_name()] = input_name;
                        }
                        m_tensor_roles[output_tensor.get_name()] = CPUTensorRole::CONSTANT;

                        NGRAPH_DEBUG << " CPU: Forwarding " << input_name << " through "
                                     << output_tensor.get_name();
                        stack.push_back(&c_op->get_outputs().at(output_index));
                    }
                }
            }
        }
    }
}

void runtime::cpu::CPU_ExternalFunction::propagate_in_place_output(
    ngraph::descriptor::Output* res_src_output, std::string output_name, bool dex)
{
    // we start with a particular output
    // which is an argument to a given op::Result
    size_t offset = res_src_output->get_tensor().get_pool_offset();
    auto it = res_src_output;

    bool propagate_further = false;
    do
    {
        propagate_further = false;
        auto arg = std::dynamic_pointer_cast<ngraph::op::Op>(it->get_node());
        if (!arg)
        {
            break;
        }
        if (auto op_annotations = arg->get_op_annotations())
        {
            for (auto oi_pair : op_annotations->get_in_place_oi_pairs())
            {
                if (oi_pair.output == it->get_index())
                {
                    size_t input_index = oi_pair.input;
                    auto& input_tensor = arg->get_inputs().at(input_index).get_tensor();
                    auto tmp_node = arg->get_inputs().at(input_index).get_output().get_node();
                    if (input_tensor.get_pool_offset() == offset && !tmp_node->is_parameter() &&
                        !tmp_node->is_constant())
                    {
                        NGRAPH_DEBUG << "Reusing " << output_name << " for "
                                     << input_tensor.get_name();

                        if (dex)
                        {
                            tensor_alias[input_tensor.get_name()] = output_name;
                        }
                        else
                        {
                            m_variable_name_map[input_tensor.get_name()] = output_name;
                        }
                        m_tensor_roles[input_tensor.get_name()] = CPUTensorRole::OUTPUT;

                        it = &arg->get_inputs().at(input_index).get_output();
                        propagate_further = true;
                    }
                }
            }
        }
    } while (propagate_further);
}

void runtime::cpu::CPU_ExternalFunction::process_in_place_concat(
    std::list<std::shared_ptr<Node>> nodes)
{
    for (shared_ptr<Node> node : nodes)
    {
        if (auto concat = std::dynamic_pointer_cast<ngraph::op::Concat>(node))
        {
            if (auto op_annotations = concat->get_op_annotations())
            {
                auto in_place_oi_pairs = op_annotations->get_in_place_oi_pairs();
                if (in_place_oi_pairs.size() > 0)
                {
                    auto output_tensor = &concat->get_output_tensor();
                    auto offset = output_tensor->get_pool_offset();
                    for (auto arg : concat->get_arguments())
                    {
                        auto input_node = std::dynamic_pointer_cast<ngraph::op::Op>(arg);
                        auto input_tensor = &input_node->get_output_tensor();
                        auto old_offset = input_tensor->get_pool_offset();
                        input_tensor->set_pool_offset(offset);
                        NGRAPH_DEBUG << "cpu_external_function: change offset, old offset is "
                                     << old_offset << ", new offset is " << offset << std::endl;
                        offset += input_tensor->size();
                    }

                    bool found_last_concat = true;
                    for (auto user : concat->get_users())
                    {
                        if (auto user_concat = dynamic_pointer_cast<ngraph::op::Concat>(user))
                        {
                            if (auto user_op_annotations = user_concat->get_op_annotations())
                            {
                                auto user_in_place_oi_pairs =
                                    user_op_annotations->get_in_place_oi_pairs();
                                if (user_in_place_oi_pairs.size() > 0)
                                {
                                    found_last_concat = false;
                                    break;
                                }
                            }
                        }
                    }

                    if (found_last_concat)
                    {
                        for (auto arg : concat->get_arguments())
                        {
                            if (auto arg_concat = dynamic_pointer_cast<ngraph::op::Concat>(arg))
                            {
                                NGRAPH_DEBUG
                                    << "cpu_external_function: call propagate_in_place_concat for "
                                    << arg->get_name() << std::endl;
                                propagate_in_place_concat(arg_concat);
                            }
                        }
                    }
                }
            }
        }
    }
}

void runtime::cpu::CPU_ExternalFunction::propagate_in_place_concat(
    shared_ptr<ngraph::op::Concat> concat)
{
    std::deque<std::shared_ptr<ngraph::op::Concat>> stack;
    stack.push_front(concat);

    while (stack.size() > 0)
    {
        auto it = stack.front();
        stack.pop_front();
        if (auto op_annotations = it->get_op_annotations())
        {
            auto in_place_oi_pairs = op_annotations->get_in_place_oi_pairs();
            if (in_place_oi_pairs.size() > 0)
            {
                auto output_tensor = &it->get_output_tensor();
                auto offset = output_tensor->get_pool_offset();
                for (auto arg : it->get_arguments())
                {
                    auto input_node = std::dynamic_pointer_cast<ngraph::op::Op>(arg);
                    auto input_tensor = &input_node->get_output_tensor();
                    auto old_offset = input_tensor->get_pool_offset();
                    input_tensor->set_pool_offset(offset);
                    NGRAPH_DEBUG
                        << "cpu_external_function, propagate: change offset, old offset is "
                        << old_offset << ", new offset is " << offset << std::endl;
                    offset += input_tensor->size();
                    if (auto arg_concat = std::dynamic_pointer_cast<ngraph::op::Concat>(arg))
                    {
                        stack.push_front(arg_concat);
                    }
                }
            }
        }
    }
}

void runtime::cpu::CPU_ExternalFunction::build()
{
    if (m_is_built)
    {
        return;
    }

    if (m_use_tbb && (runtime::cpu::IsTracingEnabled() || m_emit_timing))
    {
        throw ngraph_error(
            "CPU Backend: Tracing and performance breakdowns might not be accurate with TBB "
            "enabled due to concurrent graph execution");
    }

    // stream writer to dump the debug manifest for the DEX
    static const string s_debug_dir = "cpu_codegen";
    static StaticInitializers s_static_initializers(s_debug_dir);
    m_mkldnn_emitter.reset(new MKLDNNEmitter());
    ngraph::pass::Manager pass_manager;
    register_common_passes(pass_manager);
    pass_manager.register_pass<ngraph::pass::Liveness>();
    pass_manager.register_pass<ngraph::pass::MemoryLayout>(size_t(s_memory_pool_alignment), true);
    pass_manager.run_passes(m_function, false);

    // Store layouts assigned for arguments
    for (const auto& parameter : m_function->get_parameters())
    {
        for (size_t i = 0; i < parameter->get_output_size(); ++i)
        {
            auto tv = parameter->get_output_tensor_ptr(i);
            if (tv->get_tensor_layout() == nullptr)
            {
                throw ngraph_error("layout missing on function parameter's tensor view: " +
                                   tv->get_name());
            }
            parameter_layout_descriptors.emplace_back(
                static_pointer_cast<runtime::cpu::LayoutDescriptor>(tv->get_tensor_layout()));
        }
    }

    // Store layouts assigned for results
    if (!result_layout_descriptors.empty())
    {
        throw ngraph_error("Function output layouts should not be pre-assigned");
    }
    for (size_t i = 0; i < m_function->get_output_size(); ++i)
    {
        const auto& output = m_function->get_output_op(i);
        for (size_t j = 0; j < output->get_output_size(); ++j)
        {
            auto tv = output->get_output_tensor_ptr(j);
            if (tv->get_tensor_layout() == nullptr)
            {
                throw ngraph_error("layout missing on function output tensor: " + tv->get_name());
            }
            result_layout_descriptors.emplace_back(
                static_pointer_cast<runtime::cpu::LayoutDescriptor>(tv->get_tensor_layout()));
        }
    }

    // Build executor

    // In place concatenation optimization
    process_in_place_concat(m_function->get_ordered_ops());

    // Intermediates
    if (m_function->get_temporary_pool_size())
    {
        m_memory_buffer_sizes.push_back(m_function->get_temporary_pool_size());

        for (auto& node : m_function->get_ordered_ops())
        {
            for (auto tensor : node->liveness_new_list)
            {
                intermediates_offsets.emplace_back(tensor_data[tensor->get_name()],
                                                   tensor->get_pool_offset());
                m_tensor_roles[tensor->get_name()] = CPUTensorRole::INTERMEDIATE;
            }
        }
    }

    // Constants
    for (auto& node : m_function->get_ordered_ops())
    {
        if (node->is_constant())
        {
            auto tv = node->get_outputs()[0].get_tensor_ptr();
            tensor_data[tv->get_name()] =
                const_cast<void*>(static_pointer_cast<ngraph::op::Constant>(node)->get_data_ptr());
            m_tensor_roles[tv->get_name()] = CPUTensorRole::CONSTANT;
            propagate_in_place_constant(&node->get_outputs().at(0), tv->get_name(), true);
        }
    }

    // Inputs
    size_t arg_index = 0;
    for (auto& param : m_function->get_parameters())
    {
        for (size_t i = 0; i < param->get_output_size(); ++i)
        {
            shared_ptr<descriptor::Tensor> tv = param->get_output_tensor_ptr(i);
            function_input_index.emplace_back(
                tensor_data[tv->get_name()], arg_index, tensor_stale[tv->get_name()]);
            m_tensor_roles[tv->get_name()] = CPUTensorRole::INPUT;
            propagate_in_place_input(&param->get_outputs().at(i), tv->get_name(), true);
            arg_index++;
        }
    }

    // Outputs
    for (size_t i = 0; i < m_function->get_output_size(); ++i)
    {
        shared_ptr<Node> op = m_function->get_output_op(i);
        shared_ptr<descriptor::Tensor> tv = op->get_output_tensor_ptr();
        function_output_index.emplace_back(tensor_data[tv->get_name()], i);
        m_tensor_roles[tv->get_name()] = CPUTensorRole::OUTPUT;

        //keep assigning different outputs to a result descriptor
        //op::Result emitter will check if in and out descriptors are the same
        //and skip a copy
        auto res = std::dynamic_pointer_cast<ngraph::op::Result>(op);
        auto input_node = res->get_inputs().at(0).get_output().get_node();
        if (!input_node->is_constant() && !input_node->is_parameter())
        {
            shared_ptr<descriptor::Tensor> itv =
                res->get_inputs().at(0).get_output().get_tensor_ptr();
            function_output_index.emplace_back(tensor_data[itv->get_name()], i);
            m_tensor_roles[itv->get_name()] = CPUTensorRole::OUTPUT;
            tensor_alias[itv->get_name()] = tv->get_name();
            propagate_in_place_output(
                &(res->get_inputs().at(0).get_output()), tv->get_name(), true);
        }
    }

    for (shared_ptr<Node> node : m_function->get_ordered_ops())
    {
        if (node->is_parameter() || node->is_constant())
        {
            continue;
        }
        auto& n = *node; // Work around a compiler warning (*node inside typeid may have effects
        // with shared pointers, which is fine here but clang doesn't like it.)
        auto handler = GetGlobalBuildDispatcher().find(type_index(typeid(n)));
        if (handler == GetGlobalBuildDispatcher().end())
        {
            throw unsupported_op(node->description());
        }
        vector<TensorViewWrapper> in;
        vector<string> in_names;
        for (const descriptor::Input& input : node->get_inputs())
        {
            const descriptor::Output& output = input.get_output();
            shared_ptr<descriptor::Tensor> tv = output.get_tensor_ptr();
            in.push_back(TensorViewWrapper(tv, tv->get_name()));
            in_names.push_back(tv->get_name());
        }
        vector<TensorViewWrapper> out;
        vector<string> out_names;

        for (const descriptor::Output& output : node->get_outputs())
        {
            shared_ptr<descriptor::Tensor> tv = output.get_tensor_ptr();
            out.push_back(TensorViewWrapper(tv, tv->get_name()));
            out_names.push_back(tv->get_name());
        }

        m_op_attrs.emplace_back(node->description(), out_names, in_names);
        op_names.push_back(node->get_name());
        handler->second(this, node.get(), in, out);

        bool disable_caching = computes_result(node.get()) || possibly_overwritten(node.get());

        vector<reference_wrapper<bool>> in_stale, out_stale;
        for (const auto& name : in_names)
        {
            if (tensor_alias.count(name))
            {
                in_stale.emplace_back(tensor_stale[tensor_alias[name]]);
            }
            else
            {
                in_stale.emplace_back(tensor_stale[name]);
            }
        }
        for (const auto& name : out_names)
        {
            out_stale.emplace_back(tensor_stale[name]);
        }

        function<bool(CPURuntimeContext*)> enable;
        if (disable_caching)
        {
            enable = [in_stale, out_stale](CPURuntimeContext* ctx) -> bool {
                for (auto& stale : out_stale)
                {
                    stale.get() = true;
                }
                return true;
            };
        }
        else
        {
            enable = [in_stale, out_stale](CPURuntimeContext* ctx) -> bool {
                bool en = false;
                for (const auto& stale : in_stale)
                {
                    if (stale)
                    {
                        en = true;
                        break;
                    }
                }
                for (auto& stale : out_stale)
                {
                    stale.get() = en;
                }
                return en;
            };
        }

        enables.emplace_back(enable);
        enable_nodename_list.emplace_back(make_pair(enable, node->get_name()));

        m_perf_counters.emplace_back(node->get_name().c_str(), 0, 0);
    }

    if ((std::getenv("NGRAPH_DEX_DEBUG") != nullptr))
    {
        string filename = file_util::path_join(s_debug_dir, m_function_name + "_debug.txt");
        std::stringstream strm;
        auto find_role = [](CPUTensorRole tensor_role) -> string {
            switch (tensor_role)
            {
            case CPUTensorRole::INPUT: return string("CPUTensorRole::INPUT");
            case CPUTensorRole::INTERMEDIATE: return string("CPUTensorRole::INTERMEDIATE");
            case CPUTensorRole::CONSTANT: return string("CPUTensorRole::CONSTANT");
            case CPUTensorRole::OUTPUT: return string("CPUTensorRole::OUTPUT");
            }
            throw runtime_error("unhandled CPU tensor role");
        };

        //dump the tensor roles to debug manifest
        for (const auto& tensor_roles : m_tensor_roles)
        {
            strm << tensor_roles.first << ", " << find_role(tensor_roles.second) << "\n";
        }

        write_to_file(strm.str(), s_debug_dir, filename);
        strm.str("");

        //dump the op's order of execution along with the address of
        //tensor_data which holds the base address of each tensor.
        for (shared_ptr<Node> node : m_function->get_ordered_ops())
        {
            std::vector<string> node_inputs;
            std::vector<string> node_outputs;
            std::stringstream temp;
            if (node->is_parameter() || node->is_constant())
            {
                continue;
            }
            for (const descriptor::Input& input : node->get_inputs())
            {
                const descriptor::Output& output = input.get_output();
                shared_ptr<descriptor::Tensor> tv = output.get_tensor_ptr();
                temp << &tensor_data[tv->get_name()];
                node_inputs.push_back(tv->get_name() + "(" + temp.str() + ")");
                temp.str("");
            }

            for (const descriptor::Output& output : node->get_outputs())
            {
                shared_ptr<descriptor::Tensor> tv = output.get_tensor_ptr();
                temp << &tensor_data[tv->get_name()];
                node_outputs.push_back(tv->get_name() + "(" + temp.str() + ")");
                temp.str("");
            }
            strm << "\n" << node->get_name() << "(";
            vector<string> parameter_nodes = node_inputs;
            parameter_nodes.insert(parameter_nodes.end(), node_outputs.begin(), node_outputs.end());
            strm << join(parameter_nodes);
            strm << ")\n";
            write_to_file(strm.str(), s_debug_dir, filename);
            strm.str("");
        }
    }
    //This check ensures we have exactly one functor for Op.
    assert(m_op_attrs.size() == functors.size());

    executor = [&](CPURuntimeContext* ctx, vector<void*>& inputs, vector<void*>& outputs) {
        cpu::Timestamp start_ts, end_ts;
        int profiler_count = 0;

        if (ctx->first_iteration)
        {
            for (auto& p : intermediates_offsets)
            {
                p.first.get() = static_cast<uint8_t*>(ctx->memory_buffers[0]->get_ptr()) + p.second;
            }
        }

        for (const auto& p : function_input_index)
        {
            get<0>(p).get() = inputs[get<1>(p)];
            get<2>(p).get() = ctx->p_en[get<1>(p)];
        }

        for (const auto& p : function_output_index)
        {
            p.first.get() = outputs[p.second];
        }

        auto functor = functors.begin();
        if (m_use_tbb)
        {
            // Build the flow graph
            if (ctx->first_iteration)
            {
                std::unordered_map<std::string, tbb::flow::continue_node<tbb::flow::continue_msg>*>
                    nodename_tbbnode_map;
                tbb::flow::continue_node<tbb::flow::continue_msg>* flowgraph_node_start =
                    new tbb::flow::continue_node<tbb::flow::continue_msg>(
                        *(ctx->G), [&](const tbb::flow::continue_msg& msg) {});
                auto it = enable_nodename_list.begin();
                for (const auto& p : enables)
                {
                    auto index = profiler_count++;
                    tbb::flow::continue_node<tbb::flow::continue_msg>* flowgraph_node =
                        new tbb::flow::continue_node<tbb::flow::continue_msg>(
                            *(ctx->G), [&, functor, index](const tbb::flow::continue_msg& msg) {
                                if (p(ctx) || ctx->first_iteration)
                                {
                                    if (runtime::cpu::IsTracingEnabled() || m_emit_timing)
                                    {
                                        start_ts = cpu::Clock::now();
                                    }
                                    CPUExecutionContext ectx{0};
                                    executor::GetCPUExecutor().execute(*functor, ctx, &ectx, true);
                                    if (runtime::cpu::IsTracingEnabled() || m_emit_timing)
                                    {
                                        end_ts = cpu::Clock::now();

                                        if (runtime::cpu::IsTracingEnabled())
                                        {
                                            ctx->op_durations[index] =
                                                (std::chrono::duration_cast<cpu::Timescale>(
                                                     end_ts - start_ts))
                                                    .count();
                                        }
                                        if (m_emit_timing)
                                        {
                                            m_perf_counters[index].m_total_microseconds +=
                                                std::chrono::duration_cast<
                                                    std::chrono::microseconds>(end_ts - start_ts)
                                                    .count();
                                            m_perf_counters[index].m_call_count++;
                                        }
                                    }
                                }
                                else
                                {
                                    if (runtime::cpu::IsTracingEnabled())
                                    {
                                        ctx->op_durations[index] = 0;
                                    }
                                    if (m_emit_timing)
                                    {
                                        m_perf_counters[index].m_call_count++;
                                    }
                                }
                            });
#ifdef TBB_PREVIEW_FLOW_GRAPH_TRACE
                    flowgraph_node->set_name(it->second.c_str());
#endif
                    std::advance(functor, 1);
                    nodename_tbbnode_map.insert({it->second, flowgraph_node});
                    it++;
                }

                traverse_nodes(
                    m_function, [&flowgraph_node_start, &nodename_tbbnode_map](shared_ptr<Node> n) {
                        if (!n->is_parameter() && !n->is_constant())
                        {
                            bool is_head = true;
                            for (auto arg : n->get_arguments())
                            {
                                if (!arg->is_parameter() && !arg->is_constant())
                                {
                                    is_head = false;
                                    tbb::flow::make_edge(*(nodename_tbbnode_map[arg->get_name()]),
                                                         *(nodename_tbbnode_map[n->get_name()]));
                                }
                            }
                            if (is_head)
                            {
                                tbb::flow::make_edge(*flowgraph_node_start,
                                                     *(nodename_tbbnode_map[n->get_name()]));
                            }
                        }
                    });

                if (m_release_function)
                {
                    release_function();
                }
            }
            // Execute the flow graph
            (static_cast<tbb::flow::continue_node<tbb::flow::continue_msg>*>(&(*(ctx->G->begin()))))
                ->try_put(tbb::flow::continue_msg());
            try
            {
                ctx->G->wait_for_all();
            }
            catch (...)
            {
                throw;
            }
        }
        else
        {
            for (; ctx->pc < functors.size(); ctx->pc++)
            {
                auto index = profiler_count++;
                if ((enables.at(ctx->pc))(ctx) || ctx->first_iteration)
                {
                    // Each Op will have exactly one functor, start the clock before the exceution of functor
                    // and collect the profiler_count once the execution complets
                    if (runtime::cpu::IsTracingEnabled() || m_emit_timing)
                    {
                        start_ts = cpu::Clock::now();
                    }
<<<<<<< HEAD
                    CPUExecutionContext ectx{0};
                    executor::GetCPUExecutor().execute(*functor, ctx, &ectx);
=======

                    (functors.at(ctx->pc))(ctx);

                    if (ctx->breakpoints.count(ctx->pc + 1))
                    {
                        ctx->pc++;
                        break;
                    }

>>>>>>> 95e5279a
                    if (runtime::cpu::IsTracingEnabled() || m_emit_timing)
                    {
                        end_ts = cpu::Clock::now();

                        if (runtime::cpu::IsTracingEnabled())
                        {
                            ctx->op_durations[index] =
                                (std::chrono::duration_cast<cpu::Timescale>(end_ts - start_ts))
                                    .count();
                        }
                        if (m_emit_timing)
                        {
                            m_perf_counters[index].m_total_microseconds +=
                                std::chrono::duration_cast<std::chrono::microseconds>(end_ts -
                                                                                      start_ts)
                                    .count();
                            m_perf_counters[index].m_call_count++;
                        }
                    }
                }
                else
                {
                    if (runtime::cpu::IsTracingEnabled())
                    {
                        ctx->op_durations[index] = 0;
                    }
                    if (m_emit_timing)
                    {
                        m_perf_counters[index].m_call_count++;
                    }
                }
            }
        }
        ctx->first_iteration = false;
        if (runtime::cpu::IsTracingEnabled())
        {
            assert(m_op_attrs.size() == profiler_count);
        }

    };

    m_is_built = true;

    if (m_release_function && !m_use_tbb)
    {
        release_function();
    }
}

void*& runtime::cpu::CPU_ExternalFunction::get_tensor_data(const std::string& name)
{
    if (tensor_alias.count(name))
    {
        return tensor_data[tensor_alias[name]];
    }
    else
    {
        return tensor_data[name];
    }
}

shared_ptr<ngraph::runtime::cpu::CPU_CallFrame>
    runtime::cpu::CPU_ExternalFunction::make_call_frame()
{
#if !defined(NGRAPH_DEX_ONLY)
    if (!m_is_compiled && !m_direct_execution)
    {
        compile();
    }
#endif

    if (!m_is_built && m_direct_execution)
    {
        build();
    }

    return make_shared<ngraph::runtime::cpu::CPU_CallFrame>(shared_from_this(),
                                                            m_compiled_function);
}

const runtime::cpu::LayoutDescriptorPtrs&
    runtime::cpu::CPU_ExternalFunction::get_parameter_layout_descriptors()
{
    return parameter_layout_descriptors;
}

const runtime::cpu::LayoutDescriptorPtrs&
    runtime::cpu::CPU_ExternalFunction::get_result_layout_descriptors()
{
    return result_layout_descriptors;
}

const vector<runtime::PerformanceCounter>& runtime::cpu::CPU_ExternalFunction::get_perf_counters()
{
#if !defined(NGRAPH_DEX_ONLY)
    // Codegen. Retrieve perf counters from compiled module
    if (m_execution_engine)
    {
        auto get_count = m_execution_engine->find_function<size_t()>("get_debug_timer_count");
        auto get_name =
            m_execution_engine->find_function<const char*(size_t)>("get_debug_timer_name");
        auto get_microseconds =
            m_execution_engine->find_function<size_t(size_t)>("get_debug_timer_microseconds");
        auto get_call_count =
            m_execution_engine->find_function<size_t(size_t)>("get_debug_timer_call_count");

        if (get_count && get_name && get_microseconds && get_call_count)
        {
            size_t count = get_count();
            if (m_perf_counters.size() == 0)
            {
                for (size_t i = 0; i < count; i++)
                {
                    m_perf_counters.push_back(
                        {get_name(i), get_microseconds(i), get_call_count(i)});
                }
            }
            else
            {
                for (size_t i = 0; i < count; i++)
                {
                    m_perf_counters[i].m_total_microseconds = get_microseconds(i);
                    m_perf_counters[i].m_call_count = get_call_count(i);
                }
            }
        }
    }
#endif
    return m_perf_counters;
}

void runtime::cpu::CPU_ExternalFunction::write_to_file(const std::string& code,
                                                       const std::string& directory,
                                                       const std::string& filename)
{
    std::ofstream out;
    file_util::make_directory(directory);
    bool is_exist = file_util::exists(filename);
    is_exist ? out.open(filename, std::ofstream::app) : out.open(filename);
    out << code;
    out.close();
}

#if !defined(NGRAPH_DEX_ONLY)

void runtime::cpu::CPU_ExternalFunction::emit_debug_function_entry(
    codegen::CodeWriter& writer,
    Node* node,
    const std::vector<TensorViewWrapper>& in,
    const std::vector<TensorViewWrapper>& out)
{
    if (m_emit_timing)
    {
        writer << "timers[" << m_name_index_map[node->get_name()] << "].start();\n";
    }
}

void runtime::cpu::CPU_ExternalFunction::emit_debug_function_exit(
    codegen::CodeWriter& writer,
    Node* node,
    const std::vector<TensorViewWrapper>& in,
    const std::vector<TensorViewWrapper>& out)
{
    if (m_emit_timing)
    {
        writer << "timers[" << m_name_index_map[node->get_name()] << "].stop();\n";
    }
}

bool runtime::cpu::CPU_ExternalFunction::is_functionally_identical(
    const Node& n1, const Node& n2, const unordered_map<const Node*, string>& node_cache)
{
    return node_cache.at(&n1) == node_cache.at(&n2);
}

string runtime::cpu::CPU_ExternalFunction::emit_op_as_function(const Node& node,
                                                               const string& function_name)
{
    codegen::CodeWriter writer;
    writer << "static void " << function_name << "(";
    writer.indent++;
    // Work around a compiler warning (*node inside typeid may have effects
    // with shared pointers, which is fine here but clang doesn't like it.)
    auto handler = dispatcher.find(type_index(typeid(node)));
    if (handler == dispatcher.end())
    {
        throw unsupported_op(node.description());
    }
    vector<TensorViewWrapper> in;
    size_t arg_index = 0;
    set<string> arg_names;
    for (const descriptor::Input& input : node.get_inputs())
    {
        const descriptor::Output& output = input.get_output();
        shared_ptr<descriptor::Tensor> tv = output.get_tensor_ptr();
        TensorViewWrapper tvw{tv, "_arg" + to_string(arg_index)};
        if (arg_names.find(tvw.get_name()) == arg_names.end())
        {
            arg_names.insert(tvw.get_name());
            if (arg_index++ > 0)
            {
                writer << ",";
            }
            writer << "\n";
            writer << tvw.get_type() << "* " << tvw.get_name();
        }
        in.push_back(tvw);
    }
    vector<TensorViewWrapper> out;
    for (const descriptor::Output& output : node.get_outputs())
    {
        shared_ptr<descriptor::Tensor> tv = output.get_tensor_ptr();
        TensorViewWrapper tvw{tv, "_out" + to_string(arg_index)};
        if (arg_index++ > 0)
        {
            writer << ",";
        }
        writer << "\n";
        writer << tvw.get_type() << "* " << tvw.get_name();
        out.push_back(tvw);
    }
    writer << ",\ncpu::CPURuntimeContext* ctx";
    writer.indent--;
    writer << "\n)\n";
    writer << "{\n";
    writer.indent++;
    handler->second(this, writer, &node, in, out);
    writer.indent--;
    writer << "}\n";

    string rc = writer.get_code();
    if (function_name == "f")
    {
        rc = strip_comments(rc);
    }
    return rc;
}

string runtime::cpu::CPU_ExternalFunction::strip_comments(const string& s)
{
    stringstream out;
    for (size_t i = 0; i < s.size(); i++)
    {
        if (i < s.size() - 2)
        {
            if (s[i] == '/' && s[i + 1] == '/')
            {
                // line comment
                i += 2;
                while (s[i] != '\n')
                {
                    i++;
                }
                out << '\n';
            }
            else if (s[i] == '/' && s[i + 1] == '*')
            {
                // multi-line comment
                i += 2;
                while (!(s[i] == '*' && s[i + 1] == '/'))
                {
                    i++;
                }
                i++;
            }
            else
            {
                out << s[i];
            }
        }
        else
        {
            out << s[i];
        }
    }
    return out.str();
}

#endif<|MERGE_RESOLUTION|>--- conflicted
+++ resolved
@@ -1736,12 +1736,8 @@
                     {
                         start_ts = cpu::Clock::now();
                     }
-<<<<<<< HEAD
                     CPUExecutionContext ectx{0};
-                    executor::GetCPUExecutor().execute(*functor, ctx, &ectx);
-=======
-
-                    (functors.at(ctx->pc))(ctx);
+                    executor::GetCPUExecutor().execute(functors.at(ctx->pc), ctx, &ectx);
 
                     if (ctx->breakpoints.count(ctx->pc + 1))
                     {
@@ -1749,7 +1745,6 @@
                         break;
                     }
 
->>>>>>> 95e5279a
                     if (runtime::cpu::IsTracingEnabled() || m_emit_timing)
                     {
                         end_ts = cpu::Clock::now();
