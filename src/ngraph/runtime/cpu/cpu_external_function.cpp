/*******************************************************************************
* Copyright 2017-2018 Intel Corporation
*
* Licensed under the Apache License, Version 2.0 (the "License");
* you may not use this file except in compliance with the License.
* You may obtain a copy of the License at
*
*     http://www.apache.org/licenses/LICENSE-2.0
*
* Unless required by applicable law or agreed to in writing, software
* distributed under the License is distributed on an "AS IS" BASIS,
* WITHOUT WARRANTIES OR CONDITIONS OF ANY KIND, either express or implied.
* See the License for the specific language governing permissions and
* limitations under the License.
*******************************************************************************/

#include <cstdlib>
#include <fstream>
#include <memory>
#include <string>
#include <tuple>
#include <typeindex>
#include <typeinfo>
#include <unordered_map>

#include "ngraph/codegen/code_writer.hpp"
#include "ngraph/codegen/compiler.hpp"
#include "ngraph/codegen/execution_engine.hpp"
#include "ngraph/descriptor/input.hpp"
#include "ngraph/descriptor/output.hpp"
#include "ngraph/descriptor/primary_tensor_view.hpp"
#include "ngraph/file_util.hpp"
#include "ngraph/function.hpp"
#include "ngraph/graph_util.hpp"
#include "ngraph/node.hpp"
#include "ngraph/op/abs.hpp"
#include "ngraph/op/acos.hpp"
#include "ngraph/op/add.hpp"
#include "ngraph/op/allreduce.hpp"
#include "ngraph/op/and.hpp"
#include "ngraph/op/asin.hpp"
#include "ngraph/op/atan.hpp"
#include "ngraph/op/avg_pool.hpp"
#include "ngraph/op/batch_norm.hpp"
#include "ngraph/op/broadcast.hpp"
#include "ngraph/op/ceiling.hpp"
#include "ngraph/op/concat.hpp"
#include "ngraph/op/constant.hpp"
#include "ngraph/op/convert.hpp"
#include "ngraph/op/convolution.hpp"
#include "ngraph/op/cos.hpp"
#include "ngraph/op/cosh.hpp"
#include "ngraph/op/divide.hpp"
#include "ngraph/op/dot.hpp"
#include "ngraph/op/equal.hpp"
#include "ngraph/op/exp.hpp"
#include "ngraph/op/floor.hpp"
#include "ngraph/op/function_call.hpp"
#include "ngraph/op/get_output_element.hpp"
#include "ngraph/op/greater.hpp"
#include "ngraph/op/greater_eq.hpp"
#include "ngraph/op/less.hpp"
#include "ngraph/op/less_eq.hpp"
#include "ngraph/op/log.hpp"
#include "ngraph/op/max.hpp"
#include "ngraph/op/max_pool.hpp"
#include "ngraph/op/maximum.hpp"
#include "ngraph/op/min.hpp"
#include "ngraph/op/minimum.hpp"
#include "ngraph/op/multiply.hpp"
#include "ngraph/op/negative.hpp"
#include "ngraph/op/not.hpp"
#include "ngraph/op/not_equal.hpp"
#include "ngraph/op/one_hot.hpp"
#include "ngraph/op/op.hpp"
#include "ngraph/op/or.hpp"
#include "ngraph/op/pad.hpp"
#include "ngraph/op/parameter.hpp"
#include "ngraph/op/power.hpp"
#include "ngraph/op/product.hpp"
#include "ngraph/op/reduce.hpp"
#include "ngraph/op/reduce_window.hpp"
#include "ngraph/op/relu.hpp"
#include "ngraph/op/remainder.hpp"
#include "ngraph/op/replace_slice.hpp"
#include "ngraph/op/reshape.hpp"
#include "ngraph/op/result.hpp"
#include "ngraph/op/reverse.hpp"
#include "ngraph/op/reverse_sequence.hpp"
#include "ngraph/op/select.hpp"
#include "ngraph/op/select_and_scatter.hpp"
#include "ngraph/op/sign.hpp"
#include "ngraph/op/sin.hpp"
#include "ngraph/op/sinh.hpp"
#include "ngraph/op/slice.hpp"
#include "ngraph/op/softmax.hpp"
#include "ngraph/op/sqrt.hpp"
#include "ngraph/op/subtract.hpp"
#include "ngraph/op/sum.hpp"
#include "ngraph/op/tan.hpp"
#include "ngraph/op/tanh.hpp"
#include "ngraph/pass/algebraic_simplification.hpp"
#include "ngraph/pass/core_fusion.hpp"
#include "ngraph/pass/cse.hpp"
#include "ngraph/pass/dump_sorted.hpp"
#include "ngraph/pass/get_output_element_elimination.hpp"
#include "ngraph/pass/liveness.hpp"
#include "ngraph/pass/manager.hpp"
#include "ngraph/pass/memory_layout.hpp"
#include "ngraph/pass/nop_elimination.hpp"
#include "ngraph/pass/result_copy_elimination.hpp"
#include "ngraph/runtime/cpu/cpu_backend.hpp"
#include "ngraph/runtime/cpu/cpu_call_frame.hpp"
#include "ngraph/runtime/cpu/cpu_emitter.hpp"
#include "ngraph/runtime/cpu/cpu_external_function.hpp"
#include "ngraph/runtime/cpu/cpu_tensor_view.hpp"
#include "ngraph/runtime/cpu/cpu_tracing.hpp"
#include "ngraph/runtime/cpu/mkldnn_utils.hpp"
#include "ngraph/runtime/cpu/op/batch_norm_relu.hpp"
#include "ngraph/runtime/cpu/op/conv_bias.hpp"
#include "ngraph/runtime/cpu/op/conv_relu.hpp"
#include "ngraph/runtime/cpu/op/convert_layout.hpp"
#include "ngraph/runtime/cpu/op/matmul_bias.hpp"
#include "ngraph/runtime/cpu/op/max_pool_with_indices.hpp"
#include "ngraph/runtime/cpu/op/sigmoid.hpp"
#include "ngraph/runtime/cpu/pass/cpu_assignment.hpp"
#include "ngraph/runtime/cpu/pass/cpu_fusion.hpp"
#include "ngraph/runtime/cpu/pass/cpu_layout.hpp"
#include "ngraph/runtime/cpu/pass/cpu_post_layout_optimizations.hpp"
#include "ngraph/runtime/cpu/pass/cpu_shuffle_folding.hpp"
#include "ngraph/runtime/cpu/pass/cpu_workspace_insertion.hpp"

#ifdef NGRAPH_DISTRIBUTED
#include "ngraph/op/allreduce.hpp"
#endif

using namespace std;
using namespace ngraph;

static const string s_output_dir = "cpu_codegen";

// Temporary Memory Pool alignment
static const size_t s_memory_pool_alignment = 4096;

static void
    generate_isnan_isinf_check(codegen::CodeWriter& writer,
                               std::shared_ptr<Node> node,
                               const std::vector<ngraph::runtime::cpu::TensorViewWrapper>& out,
                               const char* funcname)
{
    auto ctype = node->get_element_type().c_type_string();
    writer << "{   // A " << funcname << " for" << node->get_name() << "\n";
    writer.indent++;
    writer << " ngraph::check_fp_values<" << ctype << "," << funcname << "> (\"" << node->get_name()
           << "\", (" << ctype << "*)" << out[0].get_name() << ", " << out[0].get_size() << ");\n";
    writer.indent--;
    writer << "}\n";
}

class StaticInitializers
{
public:
    StaticInitializers() { ngraph::file_util::remove_directory(s_output_dir); }
};

static string emit_string_array(const vector<string>& s, size_t max_line_length)
{
    stringstream ss;
    stringstream line;
    for (size_t i = 0; i < s.size(); i++)
    {
        if (i != 0)
        {
            line << ",";
        }
        stringstream value;
        value << s[i];
        string value_string = value.str();
        if (static_cast<size_t>(line.tellp()) + value_string.size() + 1 <= max_line_length)
        {
            if (i > 0)
            {
                line << " ";
            }
            line << value_string;
        }
        else
        {
            ss << line.str() << "\n";
            line.str("");
            line << value_string;
        }
    }
    ss << line.str();
    return ss.str();
}

static StaticInitializers s_static_initializers;

#define TI(x) type_index(typeid(x))

static const runtime::cpu::OpMap dispatcher{
    {TI(ngraph::op::Add), &runtime::cpu::CPU_Emitter::emit<op::Add>},
#ifdef NGRAPH_DISTRIBUTED
    {TI(ngraph::op::AllReduce), &runtime::cpu::CPU_Emitter::emit<op::AllReduce>},
#endif
    {TI(ngraph::op::MatmulBias), &runtime::cpu::CPU_Emitter::emit<op::MatmulBias>},
    {TI(ngraph::op::Dot), &runtime::cpu::CPU_Emitter::emit<op::Dot>},
    {TI(ngraph::op::Multiply), &runtime::cpu::CPU_Emitter::emit<op::Multiply>},
    {TI(ngraph::op::Parameter), &runtime::cpu::CPU_Emitter::nop},
    {TI(ngraph::op::Abs), &runtime::cpu::CPU_Emitter::emit<op::Abs>},
    {TI(ngraph::op::Concat), &runtime::cpu::CPU_Emitter::emit<op::Concat>},
    {TI(ngraph::op::Divide), &runtime::cpu::CPU_Emitter::emit<op::Divide>},
    {TI(ngraph::op::Equal), &runtime::cpu::CPU_Emitter::emit<op::Equal>},
    {TI(ngraph::op::GetOutputElement), &runtime::cpu::CPU_Emitter::emit<op::GetOutputElement>},
    {TI(ngraph::op::Greater), &runtime::cpu::CPU_Emitter::emit<op::Greater>},
    {TI(ngraph::op::GreaterEq), &runtime::cpu::CPU_Emitter::emit<op::GreaterEq>},
    {TI(ngraph::op::Less), &runtime::cpu::CPU_Emitter::emit<op::Less>},
    {TI(ngraph::op::LessEq), &runtime::cpu::CPU_Emitter::emit<op::LessEq>},
    {TI(ngraph::op::Log), &runtime::cpu::CPU_Emitter::emit<op::Log>},
    {TI(ngraph::op::Maximum), &runtime::cpu::CPU_Emitter::emit<op::Maximum>},
    {TI(ngraph::op::Minimum), &runtime::cpu::CPU_Emitter::emit<op::Minimum>},
    {TI(ngraph::op::Negative), &runtime::cpu::CPU_Emitter::emit<op::Negative>},
    {TI(ngraph::op::NotEqual), &runtime::cpu::CPU_Emitter::emit<op::NotEqual>},
    {TI(ngraph::op::Power), &runtime::cpu::CPU_Emitter::emit<op::Power>},
    {TI(ngraph::op::Select), &runtime::cpu::CPU_Emitter::emit<op::Select>},
    {TI(ngraph::op::Subtract), &runtime::cpu::CPU_Emitter::emit<op::Subtract>},
    {TI(ngraph::op::Broadcast), &runtime::cpu::CPU_Emitter::emit<op::Broadcast>},
    {TI(ngraph::op::Convert), &runtime::cpu::CPU_Emitter::emit<op::Convert>},
    {TI(ngraph::op::Constant), &runtime::cpu::CPU_Emitter::emit<op::Constant>},
    {TI(ngraph::op::Reshape), &runtime::cpu::CPU_Emitter::emit<op::Reshape>},
    {TI(ngraph::op::FunctionCall), &runtime::cpu::CPU_Emitter::emit<op::FunctionCall>},
    {TI(ngraph::op::Reduce), &runtime::cpu::CPU_Emitter::emit<op::Reduce>},
    {TI(ngraph::op::Sign), &runtime::cpu::CPU_Emitter::emit<op::Sign>},
    {TI(ngraph::op::Slice), &runtime::cpu::CPU_Emitter::emit<op::Slice>},
    {TI(ngraph::op::Sum), &runtime::cpu::CPU_Emitter::emit<op::Sum>},
    {TI(ngraph::op::Exp), &runtime::cpu::CPU_Emitter::emit<op::Exp>},
    {TI(ngraph::op::Sin), &runtime::cpu::CPU_Emitter::emit<op::Sin>},
    {TI(ngraph::op::Sinh), &runtime::cpu::CPU_Emitter::emit<op::Sinh>},
    {TI(ngraph::op::Cos), &runtime::cpu::CPU_Emitter::emit<op::Cos>},
    {TI(ngraph::op::Cosh), &runtime::cpu::CPU_Emitter::emit<op::Cosh>},
    {TI(ngraph::op::Tan), &runtime::cpu::CPU_Emitter::emit<op::Tan>},
    {TI(ngraph::op::Tanh), &runtime::cpu::CPU_Emitter::emit<op::Tanh>},
    {TI(ngraph::op::Asin), &runtime::cpu::CPU_Emitter::emit<op::Asin>},
    {TI(ngraph::op::Acos), &runtime::cpu::CPU_Emitter::emit<op::Acos>},
    {TI(ngraph::op::Atan), &runtime::cpu::CPU_Emitter::emit<op::Atan>},
    {TI(ngraph::op::ReplaceSlice), &runtime::cpu::CPU_Emitter::emit<op::ReplaceSlice>},
    {TI(ngraph::op::OneHot), &runtime::cpu::CPU_Emitter::emit<op::OneHot>},
    {TI(ngraph::op::Floor), &runtime::cpu::CPU_Emitter::emit<op::Floor>},
    {TI(ngraph::op::Ceiling), &runtime::cpu::CPU_Emitter::emit<op::Ceiling>},
    {TI(ngraph::op::Sqrt), &runtime::cpu::CPU_Emitter::emit<op::Sqrt>},
    {TI(ngraph::op::Convolution), &runtime::cpu::CPU_Emitter::emit<op::Convolution>},
    {TI(ngraph::op::ConvolutionBackpropFilters),
     &runtime::cpu::CPU_Emitter::emit<op::ConvolutionBackpropFilters>},
    {TI(ngraph::op::ConvolutionBackpropData),
     &runtime::cpu::CPU_Emitter::emit<op::ConvolutionBackpropData>},
    {TI(ngraph::op::ConvolutionBias), &runtime::cpu::CPU_Emitter::emit<op::ConvolutionBias>},
    {TI(ngraph::op::ConvolutionRelu), &runtime::cpu::CPU_Emitter::emit<op::ConvolutionRelu>},
    {TI(ngraph::op::ConvolutionBiasRelu),
     &runtime::cpu::CPU_Emitter::emit<op::ConvolutionBiasRelu>},
    // conv+bias backprop for data share the same implementation as ConvolutionBackpropData
    {TI(ngraph::op::ConvolutionBiasBackpropFiltersBias),
     &runtime::cpu::CPU_Emitter::emit<op::ConvolutionBiasBackpropFiltersBias>},
    {TI(ngraph::runtime::cpu::op::ConvertLayout),
     &runtime::cpu::CPU_Emitter::emit<runtime::cpu::op::ConvertLayout>},
    {TI(ngraph::op::Not), &runtime::cpu::CPU_Emitter::emit<op::Not>},
    {TI(ngraph::op::MaxPool), &runtime::cpu::CPU_Emitter::emit<op::MaxPool>},
    {TI(ngraph::op::MaxPoolWithIndices), &runtime::cpu::CPU_Emitter::emit<op::MaxPoolWithIndices>},
    {TI(ngraph::op::Reverse), &runtime::cpu::CPU_Emitter::emit<op::Reverse>},
    {TI(ngraph::op::ReverseSequence), &runtime::cpu::CPU_Emitter::emit<op::ReverseSequence>},
    {TI(ngraph::op::Result), &runtime::cpu::CPU_Emitter::emit<op::Result>},
    {TI(ngraph::op::ReduceWindow), &runtime::cpu::CPU_Emitter::emit<op::ReduceWindow>},
    {TI(ngraph::op::SelectAndScatter), &runtime::cpu::CPU_Emitter::emit<op::SelectAndScatter>},
    {TI(ngraph::op::AvgPool), &runtime::cpu::CPU_Emitter::emit<op::AvgPool>},
    {TI(ngraph::op::AvgPoolBackprop), &runtime::cpu::CPU_Emitter::emit<op::AvgPoolBackprop>},
    {TI(ngraph::op::Pad), &runtime::cpu::CPU_Emitter::emit<op::Pad>},
    {TI(ngraph::op::BatchNorm), &runtime::cpu::CPU_Emitter::emit<op::BatchNorm>},
    {TI(ngraph::op::BatchNormRelu), &runtime::cpu::CPU_Emitter::emit<op::BatchNormRelu>},
    {TI(ngraph::op::BatchNormBackprop), &runtime::cpu::CPU_Emitter::emit<op::BatchNormBackprop>},
    {TI(ngraph::op::MaxPoolBackprop), &runtime::cpu::CPU_Emitter::emit<op::MaxPoolBackprop>},
    {TI(ngraph::op::MaxPoolWithIndicesBackprop),
     &runtime::cpu::CPU_Emitter::emit<op::MaxPoolWithIndicesBackprop>},
    {TI(ngraph::op::Product), &runtime::cpu::CPU_Emitter::emit<op::Product>},
    {TI(ngraph::op::Max), &runtime::cpu::CPU_Emitter::emit<op::Max>},
    {TI(ngraph::op::Min), &runtime::cpu::CPU_Emitter::emit<op::Min>},
    {TI(ngraph::op::Relu), &runtime::cpu::CPU_Emitter::emit<op::Relu>},
    {TI(ngraph::op::ReluBackprop), &runtime::cpu::CPU_Emitter::emit<op::ReluBackprop>},
    {TI(ngraph::op::Sigmoid), &runtime::cpu::CPU_Emitter::emit<op::Sigmoid>},
    {TI(ngraph::op::Softmax), &runtime::cpu::CPU_Emitter::emit<op::Softmax>},
    {TI(ngraph::op::SigmoidBackprop), &runtime::cpu::CPU_Emitter::emit<op::SigmoidBackprop>},
    {TI(ngraph::op::And), &runtime::cpu::CPU_Emitter::emit<op::And>},
    {TI(ngraph::op::Or), &runtime::cpu::CPU_Emitter::emit<op::Or>},
};

runtime::cpu::CPU_ExternalFunction::CPU_ExternalFunction(
    const shared_ptr<ngraph::Function>& function, bool release_function)
    : m_function(function)
    , m_release_function(release_function)
    , m_is_compiled(false)
    , m_compiled_function(nullptr)
    , m_emit_timing(false)
    , m_use_tbb(std::getenv("NGRAPH_CPU_USE_TBB") != nullptr)
    , m_function_name(function->get_name())
{
}

runtime::cpu::CPU_ExternalFunction::~CPU_ExternalFunction()
{
}

void runtime::cpu::CPU_ExternalFunction::compile()
{
    if (m_is_compiled)
    {
        return;
    }

    m_mkldnn_emitter.reset(new MKLDNNEmitter());

    ngraph::pass::Manager pass_manager;

<<<<<<< HEAD
    //not used in runtime::cpu::CPU_ExternalFunction::compile
    //utilized by frontends
    NodeVector nv_cwi;
    pass_manager.register_pass<runtime::cpu::pass::CPUNopElimination>();
=======
    pass_manager.register_pass<ngraph::pass::NopElimination>();
>>>>>>> b07f4c6d
    pass_manager.register_pass<ngraph::pass::AlgebraicSimplification>();
    pass_manager.register_pass<ngraph::pass::CommonSubexpressionElimination>();
    pass_manager.register_pass<ngraph::pass::CoreFusion>();
    pass_manager.register_pass<runtime::cpu::pass::CPUFusion>();
    pass_manager.register_pass<runtime::cpu::pass::CPUWorkspaceInsertion>(nv_cwi);
    pass_manager.register_pass<runtime::cpu::pass::CPUAssignment>(this);
    pass_manager.register_pass<runtime::cpu::pass::CPULayout>(this);
    pass_manager.register_pass<runtime::cpu::pass::CPUPostLayoutOptimizations>();
    pass_manager.register_pass<runtime::cpu::pass::CPUShuffleFolding>();
    pass_manager.register_pass<ngraph::pass::ResultCopyElimination>();
    pass_manager.register_pass<ngraph::pass::GetOutputElementElimination>();
    pass_manager.register_pass<ngraph::pass::Liveness>();
    pass_manager.register_pass<ngraph::pass::MemoryLayout>(s_memory_pool_alignment, true);
    pass_manager.run_passes(m_function);

    unordered_map<shared_ptr<Function>, list<shared_ptr<Node>>> function_ordered_ops;
    for (shared_ptr<Function> current_function : pass_manager.get_state().get_functions())
    {
        function_ordered_ops.insert({current_function, current_function->get_ordered_ops()});
    }

    codegen::CodeWriter writer;

    writer +=
        R"(// Generated by the nGraph CPU backend
#include <cmath>
#include "ngraph/except.hpp"
#include "ngraph/runtime/aligned_buffer.hpp"
#include "ngraph/runtime/cpu/cpu_eigen_utils.hpp"
#include "ngraph/runtime/cpu/cpu_kernels.hpp"
#include "ngraph/runtime/cpu/cpu_runtime_context.hpp"
#include "ngraph/runtime/cpu/mkldnn_invoke.hpp"
#include "ngraph/runtime/reference/and.hpp"
#include "ngraph/runtime/reference/avg_pool.hpp"
#include "ngraph/runtime/reference/broadcast.hpp"
#include "ngraph/runtime/reference/concat.hpp"
#include "ngraph/runtime/reference/convolution.hpp"
#include "ngraph/runtime/reference/dot.hpp"
#include "ngraph/runtime/reference/max.hpp"
#include "ngraph/runtime/reference/max_pool.hpp"
#include "ngraph/runtime/reference/min.hpp"
#include "ngraph/runtime/reference/not.hpp"
#include "ngraph/runtime/reference/one_hot.hpp"
#include "ngraph/runtime/reference/or.hpp"
#include "ngraph/runtime/reference/pad.hpp"
#include "ngraph/runtime/reference/product.hpp"
#include "ngraph/runtime/reference/reduce.hpp"
#include "ngraph/runtime/reference/reduce_window.hpp"
#include "ngraph/runtime/reference/relu.hpp"
#include "ngraph/runtime/reference/replace_slice.hpp"
#include "ngraph/runtime/reference/reshape.hpp"
#include "ngraph/runtime/reference/result.hpp"
#include "ngraph/runtime/reference/reverse.hpp"
#include "ngraph/runtime/reference/reverse_sequence.hpp"
#include "ngraph/runtime/reference/select_and_scatter.hpp"
#include "ngraph/runtime/reference/slice.hpp"
#include "ngraph/runtime/reference/sum.hpp"
#include "ngraph/shape.hpp"
#include "ngraph/strides.hpp"
#include "ngraph/util.hpp"

using namespace ngraph::runtime::cpu::eigen;
using namespace ngraph::runtime;

)";

#ifdef NGRAPH_DISTRIBUTED
    writer << "#include <mpi.h>\n\n";
#endif

    if (m_use_tbb)
    {
        writer << "#include <tbb/flow_graph.h>\n";
    }

    string pch_header_source = writer.get_code();

    // The "dso_handle" symbol is required by __cxa_atexit()
    // which is enabled because the JIT uses it as the default mechanism
    // to register cleanup handlers. We use it, and not atexit(), because
    // atexit() happens too late, when the JIT is no longer alive

    writer << "void *__dso_handle = 0;\n\n";

    if (m_emit_timing)
    {
        writer << "// Declare debug timers\n";
        vector<string> names;
        size_t index = 0;
        for (shared_ptr<Function> current_function : pass_manager.get_state().get_functions())
        {
            for (shared_ptr<Node> node : function_ordered_ops.at(current_function))
            {
                if (!node->is_parameter() && !node->is_constant())
                {
                    names.push_back(node->get_name());
                    m_name_index_map.insert({node->get_name(), index++});
                }
            }
        }
        writer << "ngraph::stopwatch timers[" << names.size() << "];\n";
        writer << "extern \"C\" size_t get_debug_timer_count() { return " << names.size()
               << "; }\n";
        writer << "extern \"C\" const char* get_debug_timer_name(size_t index)\n";
        writer << "{\n";
        writer.indent++;
        writer << "static const char* timer_names[" << names.size() << "] =\n";
        writer << "{\n";
        writer.indent++;
        vector<string> quoted_names;
        for (const string& name : names)
        {
            quoted_names.push_back("\"" + name + "\"");
        }
        writer << emit_string_array(quoted_names, 100 - (4 * 2 + 1));
        writer << "\n};\n";
        writer.indent--;
        writer << "return timer_names[index];\n";
        writer.indent--;
        writer << "}\n";

        writer << "extern \"C\" const size_t get_debug_timer_microseconds(size_t index)\n";
        writer << "{\n";
        writer.indent++;
        writer << "return (index < " << names.size()
               << " ? timers[index].get_total_microseconds() : 0);\n";
        writer.indent--;
        writer << "}\n";

        writer << "extern \"C\" const size_t get_debug_timer_call_count(size_t index)\n";
        writer << "{\n";
        writer.indent++;
        writer << "return (index < " << names.size() << " ? timers[index].get_call_count() : 0);\n";
        writer.indent--;
        writer << "}\n";
        writer << "\n";
    }

    writer << "// Declare all constants\n";
    for (shared_ptr<Function> current_function : pass_manager.get_state().get_functions())
    {
        for (shared_ptr<Node> node : function_ordered_ops.at(current_function))
        {
            const ngraph::op::Constant* c = dynamic_cast<ngraph::op::Constant*>(node.get());
            if (c)
            {
                m_active_constants.push_back(node);
                shared_ptr<descriptor::TensorView> tv = node->get_outputs()[0].get_tensor_view();
                string type = tv->get_tensor().get_element_type().c_type_string();
                writer << "static " << type << "* " << tv->get_tensor().get_name() << " = (("
                       << type << "*)(" << c->get_data_ptr() << "));\n";
                m_variable_name_map[tv->get_tensor().get_name()] = tv->get_tensor().get_name();
            }
        }
    }

    writer << "// Declare all functions\n";
    for (shared_ptr<Function> f : pass_manager.get_state().get_functions())
    {
        writer << "extern \"C\" void " << f->get_name()
               << "(void** inputs, void** outputs, cpu::CPURuntimeContext* ctx);\n";
    }
    writer << "\n";

    // This for loop creates a collection of functions that are called more than once
    // and emitting them as globally callable functions.
    // ops implement the is_functionally_identical method
    unordered_map<Node*, string> match_functions;
    for (shared_ptr<Function> current_function : pass_manager.get_state().get_functions())
    {
        list<shared_ptr<Node>> tmp = function_ordered_ops.at(current_function);
        if (tmp.size() < 2)
        {
            // Since we are comparing ops there must be at least two ops to proceed.
            continue;
        }
        vector<shared_ptr<Node>> op_list{tmp.begin(), tmp.end()};
        unordered_map<const Node*, string> node_cache;
        for (size_t i = 0; i < op_list.size(); i++)
        {
            if (op_list[i]->is_constant() || op_list[i]->is_parameter())
            {
                continue;
            }

            Node& node = *op_list[i];
            auto handler = dispatcher.find(type_index(typeid(node)));
            if (handler == dispatcher.end())
            {
                throw ngraph_error("Unhandled op during code generation : " + node.description());
            }

            string s = emit_op_as_function(node, "f");
            node_cache.insert({&node, s});
        }
        for (size_t i = 0; i < op_list.size() - 1; i++)
        {
            if (op_list[i]->is_constant() || op_list[i]->is_parameter())
            {
                continue;
            }
            if (contains_key(match_functions, op_list[i].get()))
            {
                continue;
            }
            string match_function_name;
            for (size_t j = i + 1; j < op_list.size(); j++)
            {
                Node* op1 = op_list[i].get();
                Node* op2 = op_list[j].get();
                if (is_functionally_identical(*op1, *op2, node_cache))
                {
                    if (match_function_name.empty())
                    {
                        match_function_name = "func_" + op1->get_name();
                        match_functions.insert({op1, match_function_name});
                    }
                    match_functions.insert({op2, match_function_name});
                }
            }
            if (!match_function_name.empty())
            {
                writer << emit_op_as_function(*op_list[i], match_function_name);
            }
        }
    }

    for (shared_ptr<Function> current_function : pass_manager.get_state().get_functions())
    {
        auto ordered_ops = function_ordered_ops.at(current_function);
        set<string> output_names;
        for (shared_ptr<Node> op : current_function->get_results())
        {
            shared_ptr<descriptor::TensorView> tv = op->get_output_tensor_view();
            output_names.insert(tv->get_tensor().get_name());
        }
        set<descriptor::TensorView*> constants;
        for (shared_ptr<Node> node : ordered_ops)
        {
            if (dynamic_cast<ngraph::op::Constant*>(node.get()))
            {
                shared_ptr<descriptor::TensorView> tv = node->get_outputs()[0].get_tensor_view();
                constants.insert(tv.get());
            }
        }

        bool temporaries_used = false;
        size_t worst_case_tmp_size = 0;
        for (shared_ptr<Node> node : ordered_ops)
        {
            if (node->liveness_new_list.size() > 0)
            {
                temporaries_used = true;
                for (descriptor::Tensor* tensor : node->liveness_new_list)
                {
                    worst_case_tmp_size += tensor->size();
                }
            }
        }
        if (temporaries_used)
        {
            size_t temp_pool_size = current_function->get_temporary_pool_size();
            writer << "// Allocate the memory pool\n";
            writer << "// Memory pool size is " << temp_pool_size << " bytes\n";
            writer << "// Worst case size is " << worst_case_tmp_size << " bytes\n";
            writer << "ngraph::runtime::AlignedBuffer " << current_function->get_name()
                   << "_memory_handler(" << temp_pool_size << ", " << s_memory_pool_alignment
                   << ");\n";
        }

        // Indexing for Control Flags
        std::map<std::string, size_t> tensor_index_map;
        std::map<std::string, size_t> param_index_map;
        size_t tensor_index = 0;
        for (shared_ptr<Node> node : ordered_ops)
        {
            if (!node->is_parameter() && !node->is_constant())
            {
                for (const descriptor::Input& input : node->get_inputs())
                {
                    const descriptor::Output& output = input.get_output();
                    shared_ptr<descriptor::TensorView> tv = output.get_tensor_view();
                    tensor_index_map.insert({tv->get_tensor().get_name(), tensor_index++});
                }
            }
        }

        writer << "bool " << current_function->get_name() << "_t_en[" << tensor_index << "];\n";
        writer << "bool " << current_function->get_name() << "_init = true;\n";

        writer << "extern \"C\" void " << current_function->get_name();
        writer << "(void** inputs, void** outputs, cpu::CPURuntimeContext* ctx)\n";
        writer << "{\n";
        writer.indent++;

        if (m_use_tbb)
        {
            // TODO: This should be static but we don't codegen statics correctly yet
            writer << "tbb::flow::graph G;\n\n";
        }

        // Execution tracing support
        if (runtime::cpu::IsTracingEnabled() && current_function->get_name() == m_function_name)
        {
            writer << "cpu::Timestamp start_ts;\n"
                   << "int profiler_count = 0;\n\n";
        }

        if (temporaries_used)
        {
            writer << "size_t pool_base_ptr = (size_t)" << current_function->get_name()
                   << "_memory_handler.get_ptr();\n";
            writer << "\n";

            // Add temporaries to the variable name map
            for (shared_ptr<Node> node : ordered_ops)
            {
                for (descriptor::Tensor* tensor : node->liveness_new_list)
                {
                    stringstream ss;
                    ss << "((" << tensor->get_element_type().c_type_string()
                       << "*)(pool_base_ptr + " << tensor->get_pool_offset() << "))";
                    m_variable_name_map[tensor->get_name()] = ss.str();
                }
            }
        }

        writer << "bool* t_en = (bool*)" << current_function->get_name() << "_t_en;\n";

        // Add inputs to the variable name map
        size_t arg_index = 0;
        for (shared_ptr<ngraph::op::Parameter> param : current_function->get_parameters())
        {
            for (size_t i = 0; i < param->get_output_size(); ++i)
            {
                shared_ptr<descriptor::TensorView> tv = param->get_output_tensor_view(i);
                const element::Type& et = tv->get_tensor_view_type()->get_element_type();
                string type = et.c_type_string();
                stringstream ss;
                ss << "((" << type << "*)(inputs[" << arg_index << "]))";
                m_variable_name_map[tv->get_tensor().get_name()] = ss.str();
                param_index_map[tv->get_tensor().get_name()] = arg_index;
                arg_index++;
            }
        }

        // create output alias map
        /*
        size_t output_index = 0;
        unordered_map<descriptor::TensorView*, vector<size_t>> output_alias_map;
        vector<size_t> aliases;
        for (size_t i = 0; i < current_function->get_output_size(); ++i)
        {
            shared_ptr<Node> op = current_function->get_output_op(i);
            shared_ptr<descriptor::TensorView> otv = op->get_output_tensor_view();
            vector<size_t>& al = output_alias_map[otv.get()];
            al.push_back(output_index);
            if (al.size() > 1)
            {
                aliases.push_back(output_index);
            }
            output_index++;
        }
        */

        // Add outputs to the variable name map
        for (size_t i = 0; i < current_function->get_output_size(); ++i)
        {
            shared_ptr<Node> op = current_function->get_output_op(i);
            shared_ptr<descriptor::TensorView> tv = op->get_output_tensor_view();
            string type = tv->get_tensor_view_type()->get_element_type().c_type_string();
            stringstream ss;
            ss << "((" << type << "*)(outputs[" << i << "]))";
            m_variable_name_map[tv->get_tensor().get_name()] = ss.str();

            //it should be safe to assign both descriptors to one output*
            //since needs_copy == false makes `op::Result` an nop
            auto res = std::dynamic_pointer_cast<ngraph::op::Result>(op);
            if (!res->needs_copy())
            {
                shared_ptr<descriptor::TensorView> itv =
                    res->get_inputs().at(0).get_output().get_tensor_view();
                m_variable_name_map[itv->get_tensor().get_name()] = ss.str();
            }
        }

        for (shared_ptr<Node> node : ordered_ops)
        {
            auto& n = *node; // Work around a compiler warning (*node inside typeid may have effects
            // with shared pointers, which is fine here but clang doesn't like it.)
            auto handler = dispatcher.find(type_index(typeid(n)));
            if (handler == dispatcher.end())
            {
                throw ngraph_error("Unhandled op during code generation : " + node->description());
            }
            vector<TensorViewWrapper> in;
            vector<string> node_input_names;
            vector<string> node_output_names;
            for (const descriptor::Input& input : node->get_inputs())
            {
                const descriptor::Output& output = input.get_output();
                shared_ptr<descriptor::TensorView> tv = output.get_tensor_view();
                in.push_back(
                    TensorViewWrapper(tv, m_variable_name_map[tv->get_tensor().get_name()]));
                node_input_names.emplace_back(tv->get_tensor().get_name());
            }
            vector<TensorViewWrapper> out;
            for (const descriptor::Output& output : node->get_outputs())
            {
                shared_ptr<descriptor::TensorView> tv = output.get_tensor_view();
                out.push_back(
                    TensorViewWrapper(tv, m_variable_name_map[tv->get_tensor().get_name()]));
                node_output_names.emplace_back(tv->get_tensor().get_name());
            }

            // Emit operation prologue
            if (!node->is_parameter() && !node->is_constant())
            {
                if (current_function->get_name() == m_function_name)
                {
                    m_op_attrs.emplace_back(
                        node->description(), node_output_names, node_input_names);
                }
                if (m_use_tbb)
                {
                    writer << "tbb::flow::continue_node<tbb::flow::continue_msg> "
                              "flowgraph_node_"
                           << node->get_name()
                           << "(G, [&](const tbb::flow::continue_msg &msg)\n{\n";
                    writer.indent++;
                }
                if (runtime::cpu::IsTracingEnabled() &&
                    current_function->get_name() == m_function_name)
                {
                    writer << "start_ts = cpu::Clock::now();\n";
                }
            }

            if (!node->is_parameter() && !node->is_constant())
            {
                writer << "\n// " << node->get_name() << "(";
                vector<string> parameter_nodes = node_input_names;
                parameter_nodes.insert(
                    parameter_nodes.end(), node_output_names.begin(), node_output_names.end());
                writer << join(parameter_nodes);
                writer << ")\n";
            }

            // Emit operation body
            if (!node->is_parameter() && !node->is_constant())
            {
                emit_debug_function_entry(writer, node.get(), in, out);
            }

            // Op Control
            if (!node->is_parameter() && !node->is_constant())
            {
                writer << "if (" << current_function->get_name() << "_init ";
                for (const descriptor::Input& input : node->get_inputs())
                {
                    const descriptor::Output& output = input.get_output();
                    shared_ptr<descriptor::TensorView> tv = output.get_tensor_view();
                    auto input_name = tv->get_tensor().get_name();

                    if (output.get_node()->is_parameter())
                    {
                        writer << " || ctx->p_en[" << param_index_map[input_name] << "]";
                    }
                    else if (!output.get_node()->is_constant())
                    {
                        writer << " || t_en[" << tensor_index_map[input_name] << "]";
                    }
                }
                writer << ") {\n";
                writer.indent++;
            }

            string func_name;
            auto it = match_functions.find(node.get());
            if (it == match_functions.end())
            {
                handler->second(this, writer, node.get(), in, out);
            }
            else
            {
                func_name = it->second;
                vector<string> names;
                for (const TensorViewWrapper& tv : in)
                {
                    names.push_back(tv.get_name());
                }
                for (const TensorViewWrapper& tv : out)
                {
                    names.push_back(tv.get_name());
                }
                writer << func_name << "(" << join(names) << ", ctx);\n";
            }

            //skip multi-output nodes since they would be covered by GetOutputElement
            if (node->get_output_size() == 1 &&
                //skip non-FP nodes
                (node->get_element_type() == element::f32 ||
                 node->get_element_type() == element::f64))
            {
                //check inputs and constants?
                if ((!node->is_parameter() && !node->is_constant()) ||
                    std::getenv("NGRAPH_CPU_CHECK_PARMS_AND_CONSTS"))
                {
                    if (std::getenv("NGRAPH_CPU_NAN_CHECK"))
                    {
                        generate_isnan_isinf_check(writer, node, out, "std::isnan");
                    }

                    if (std::getenv("NGRAPH_CPU_INF_CHECK"))
                    {
                        generate_isnan_isinf_check(writer, node, out, "std::isinf");
                    }
                }
            }

            // Emit operation epilogue
            if (!node->is_parameter() && !node->is_constant())
            {
                for (auto output_name : node_output_names)
                {
                    writer << "t_en[" << tensor_index_map[output_name] << "] = true;\n";
                }
                writer.indent--;
                writer << "} else {\n";
                writer.indent++;
                for (auto output_name : node_output_names)
                {
                    writer << "t_en[" << tensor_index_map[output_name] << "] = false;\n";
                }
                writer.indent--;
                writer << "}\n";
                emit_debug_function_exit(writer, node.get(), in, out);
                if (runtime::cpu::IsTracingEnabled() &&
                    current_function->get_name() == m_function_name)
                {
                    writer << "ctx->op_durations[profiler_count++] = "
                           << "(std::chrono::duration_cast<cpu::Timescale>(cpu::Clock::now() - "
                              "start_ts)).count();\n";
                }
                if (m_use_tbb)
                {
                    writer.indent--;
                    writer << "});\n";
                }
            }
        }

        if (m_use_tbb)
        {
            writer << "\n";
            // Build the flow graph
            vector<Node*> dependence_graph_heads;

            traverse_nodes(
                current_function, [&writer, &dependence_graph_heads](shared_ptr<Node> n) {
                    if (!n->is_parameter() && !n->is_constant())
                    {
                        bool is_head = true;
                        for (auto arg : n->get_arguments())
                        {
                            if (!arg->is_parameter() && !arg->is_constant())
                            {
                                is_head = false;
                                writer << "tbb::flow::make_edge(flowgraph_node_" << arg->get_name()
                                       << ", flowgraph_node_" << n->get_name() << ");\n";
                            }
                        }
                        if (is_head)
                        {
                            dependence_graph_heads.emplace_back(n.get());
                        }
                    }
                });

            writer << "\n";

            // Execute the flow graph
            if (!dependence_graph_heads.empty())
            {
                for (Node* n : dependence_graph_heads)
                {
                    writer << "flowgraph_node_" << n->get_name()
                           << ".try_put(tbb::flow::continue_msg());\n";
                }
                writer << "try { G.wait_for_all(); } catch(...) { throw; }\n";
            }
        }
        writer << current_function->get_name() << "_init = false;\n";

        writer.indent--;
        // End generated function
        writer += "}\n\n";
    }

    // Store layouts assigned for arguments
    for (const auto& parameter : m_function->get_parameters())
    {
        for (size_t i = 0; i < parameter->get_output_size(); ++i)
        {
            auto tv = parameter->get_output_tensor_view(i);
            if (tv->get_tensor_view_layout() == nullptr)
            {
                throw ngraph_error("layout missing on function parameter's tensor view: " +
                                   tv->get_name());
            }
            parameter_layout_descriptors.emplace_back(
                static_pointer_cast<runtime::cpu::LayoutDescriptor>(tv->get_tensor_view_layout()));
        }
    }
    // Store layouts assigned for results
    if (!result_layout_descriptors.empty())
    {
        throw ngraph_error("Function output layouts should not be pre-assigned");
    }
    for (size_t i = 0; i < m_function->get_output_size(); ++i)
    {
        const auto& output = m_function->get_output_op(i);
        for (size_t j = 0; j < output->get_output_size(); ++j)
        {
            auto tv = output->get_output_tensor_view(j);
            if (tv->get_tensor_view_layout() == nullptr)
            {
                throw ngraph_error("layout missing on function output tensor: " + tv->get_name());
            }
            result_layout_descriptors.emplace_back(
                static_pointer_cast<runtime::cpu::LayoutDescriptor>(tv->get_tensor_view_layout()));
        }
    }

    // TODO: Cleanup and make this a utility function
    file_util::make_directory(s_output_dir);
    string filename = file_util::path_join(s_output_dir, m_function_name + "_codegen.cpp");
    ofstream out(filename);
    string code = writer.get_code();
    out << code;
    out.close();

    m_compiler.reset(new codegen::Compiler());
    m_execution_engine.reset(new codegen::ExecutionEngine());

    m_compiler->set_precompiled_header_source(pch_header_source);

    auto codegen_module = m_compiler->compile(code);

    if (codegen_module == nullptr)
    {
        throw runtime_error("function failed to compile");
    }
    m_execution_engine->add_module(codegen_module);
    m_execution_engine->finalize();
    m_compiled_function = m_execution_engine->find_function<EntryPoint_t>(m_function_name);

    if (m_compiled_function == nullptr)
    {
        throw runtime_error("could not find compiled function");
    }

    m_is_compiled = true;
    if (m_release_function)
    {
        release_function();
    }
}

shared_ptr<ngraph::runtime::cpu::CPU_CallFrame>
    runtime::cpu::CPU_ExternalFunction::make_call_frame()
{
    if (!m_is_compiled)
    {
        compile();
    }

    return make_shared<ngraph::runtime::cpu::CPU_CallFrame>(shared_from_this(),
                                                            m_compiled_function);
}

const runtime::cpu::LayoutDescriptorPtrs&
    runtime::cpu::CPU_ExternalFunction::get_parameter_layout_descriptors()
{
    return parameter_layout_descriptors;
}

const runtime::cpu::LayoutDescriptorPtrs&
    runtime::cpu::CPU_ExternalFunction::get_result_layout_descriptors()
{
    return result_layout_descriptors;
}

void runtime::cpu::CPU_ExternalFunction::emit_debug_function_entry(
    codegen::CodeWriter& writer,
    Node* node,
    const std::vector<TensorViewWrapper>& in,
    const std::vector<TensorViewWrapper>& out)
{
    if (m_emit_timing)
    {
        writer << "timers[" << m_name_index_map[node->get_name()] << "].start();\n";
    }
}

void runtime::cpu::CPU_ExternalFunction::emit_debug_function_exit(
    codegen::CodeWriter& writer,
    Node* node,
    const std::vector<TensorViewWrapper>& in,
    const std::vector<TensorViewWrapper>& out)
{
    if (m_emit_timing)
    {
        writer << "timers[" << m_name_index_map[node->get_name()] << "].stop();\n";
    }
}

bool runtime::cpu::CPU_ExternalFunction::is_functionally_identical(
    const Node& n1, const Node& n2, const unordered_map<const Node*, string>& node_cache)
{
    return node_cache.at(&n1) == node_cache.at(&n2);
}

string runtime::cpu::CPU_ExternalFunction::emit_op_as_function(const Node& node,
                                                               const string& function_name)
{
    codegen::CodeWriter writer;
    writer << "static void " << function_name << "(";
    writer.indent++;
    // Work around a compiler warning (*node inside typeid may have effects
    // with shared pointers, which is fine here but clang doesn't like it.)
    auto handler = dispatcher.find(type_index(typeid(node)));
    vector<TensorViewWrapper> in;
    size_t arg_index = 0;
    set<string> arg_names;
    for (const descriptor::Input& input : node.get_inputs())
    {
        const descriptor::Output& output = input.get_output();
        shared_ptr<descriptor::TensorView> tv = output.get_tensor_view();
        TensorViewWrapper tvw{tv, "_arg" + to_string(arg_index)};
        if (!contains(arg_names, tvw.get_name()))
        {
            arg_names.insert(tvw.get_name());
            if (arg_index++ > 0)
            {
                writer << ",";
            }
            writer << "\n";
            writer << tvw.get_type() << "* " << tvw.get_name();
        }
        in.push_back(tvw);
    }
    vector<TensorViewWrapper> out;
    for (const descriptor::Output& output : node.get_outputs())
    {
        shared_ptr<descriptor::TensorView> tv = output.get_tensor_view();
        TensorViewWrapper tvw{tv, "_out" + to_string(arg_index)};
        if (arg_index++ > 0)
        {
            writer << ",";
        }
        writer << "\n";
        writer << tvw.get_type() << "* " << tvw.get_name();
        out.push_back(tvw);
    }
    writer << ",\ncpu::CPURuntimeContext* ctx";
    writer.indent--;
    writer << "\n)\n";
    writer << "{\n";
    writer.indent++;
    handler->second(this, writer, &node, in, out);
    writer.indent--;
    writer << "}\n";

    string rc = writer.get_code();
    if (function_name == "f")
    {
        rc = strip_comments(rc);
    }
    return rc;
}

string runtime::cpu::CPU_ExternalFunction::strip_comments(const string& s)
{
    stringstream out;
    for (size_t i = 0; i < s.size(); i++)
    {
        if (i < s.size() - 2)
        {
            if (s[i] == '/' && s[i + 1] == '/')
            {
                // line comment
                i += 2;
                while (s[i] != '\n')
                {
                    i++;
                }
                out << '\n';
            }
            else if (s[i] == '/' && s[i + 1] == '*')
            {
                // multi-line comment
                i += 2;
                while (!(s[i] == '*' && s[i + 1] == '/'))
                {
                    i++;
                }
                i++;
            }
            else
            {
                out << s[i];
            }
        }
        else
        {
            out << s[i];
        }
    }
    return out.str();
}<|MERGE_RESOLUTION|>--- conflicted
+++ resolved
@@ -319,14 +319,10 @@
 
     ngraph::pass::Manager pass_manager;
 
-<<<<<<< HEAD
-    //not used in runtime::cpu::CPU_ExternalFunction::compile
-    //utilized by frontends
+    //nv_cwi is required only by some frontends
+    //in which case they should run this pass(CPUWorkspaceInsertion) explicitly
     NodeVector nv_cwi;
-    pass_manager.register_pass<runtime::cpu::pass::CPUNopElimination>();
-=======
     pass_manager.register_pass<ngraph::pass::NopElimination>();
->>>>>>> b07f4c6d
     pass_manager.register_pass<ngraph::pass::AlgebraicSimplification>();
     pass_manager.register_pass<ngraph::pass::CommonSubexpressionElimination>();
     pass_manager.register_pass<ngraph::pass::CoreFusion>();
