//*****************************************************************************
// Copyright 2017-2019 Intel Corporation
//
// Licensed under the Apache License, Version 2.0 (the "License");
// you may not use this file except in compliance with the License.
// You may obtain a copy of the License at
//
//     http://www.apache.org/licenses/LICENSE-2.0
//
// Unless required by applicable law or agreed to in writing, software
// distributed under the License is distributed on an "AS IS" BASIS,
// WITHOUT WARRANTIES OR CONDITIONS OF ANY KIND, either express or implied.
// See the License for the specific language governing permissions and
// limitations under the License.
//*****************************************************************************

#include <cstdlib>
#include <fstream>
#include <memory>
#include <string>
#include <tuple>
#include <typeindex>
#include <typeinfo>
#include <unordered_map>

#if defined(NGRAPH_TBB_ENABLE)
#define TBB_PREVIEW_FLOW_GRAPH_TRACE 1

#include <tbb/flow_graph.h>
#endif

#if !defined(NGRAPH_DEX_ONLY)
#include "ngraph/code_writer.hpp"
#include "ngraph/codegen/compiler.hpp"
#include "ngraph/codegen/execution_engine.hpp"
#endif

#ifdef NGRAPH_MLIR_ENABLE
#include "contrib/mlir/core/pass/mlir_subgraph_extraction.hpp"
#endif

#include "ngraph/descriptor/input.hpp"
#include "ngraph/descriptor/output.hpp"
#include "ngraph/file_util.hpp"
#include "ngraph/function.hpp"
#include "ngraph/graph_util.hpp"
#include "ngraph/node.hpp"
#include "ngraph/op/abs.hpp"
#include "ngraph/op/acos.hpp"
#include "ngraph/op/add.hpp"
#include "ngraph/op/all.hpp"
#include "ngraph/op/allreduce.hpp"
#include "ngraph/op/and.hpp"
#include "ngraph/op/any.hpp"
#include "ngraph/op/argmax.hpp"
#include "ngraph/op/argmin.hpp"
#include "ngraph/op/asin.hpp"
#include "ngraph/op/atan.hpp"
#include "ngraph/op/avg_pool.hpp"
#include "ngraph/op/batch_norm.hpp"
#include "ngraph/op/broadcast.hpp"
#include "ngraph/op/broadcast_distributed.hpp"
#include "ngraph/op/ceiling.hpp"
#include "ngraph/op/concat.hpp"
#include "ngraph/op/constant.hpp"
#include "ngraph/op/convert.hpp"
#include "ngraph/op/convolution.hpp"
#include "ngraph/op/cos.hpp"
#include "ngraph/op/cosh.hpp"
#include "ngraph/op/dequantize.hpp"
#include "ngraph/op/divide.hpp"
#include "ngraph/op/dot.hpp"
#include "ngraph/op/embedding_lookup.hpp"
#include "ngraph/op/equal.hpp"
#include "ngraph/op/erf.hpp"
#include "ngraph/op/exp.hpp"
#include "ngraph/op/experimental/batch_mat_mul.hpp"
#include "ngraph/op/experimental/compiled_kernel.hpp"
#include "ngraph/op/experimental/generate_mask.hpp"
#include "ngraph/op/experimental/quantized_conv_bias.hpp"
#include "ngraph/op/experimental/quantized_conv_relu.hpp"
#include "ngraph/op/experimental/quantized_dot_bias.hpp"
#include "ngraph/op/experimental/random_uniform.hpp"
#include "ngraph/op/experimental/tile.hpp"
#include "ngraph/op/floor.hpp"
#include "ngraph/op/fused/conv_fused.hpp"
#include "ngraph/op/fused/gelu.hpp"
#include "ngraph/op/fused/group_conv.hpp"
#include "ngraph/op/fused/lstm_cell.hpp"
#include "ngraph/op/fused/softmax_crossentropy.hpp"
#include "ngraph/op/gather.hpp"
#include "ngraph/op/gather_nd.hpp"
#include "ngraph/op/get_output_element.hpp"
#include "ngraph/op/greater.hpp"
#include "ngraph/op/greater_eq.hpp"
#include "ngraph/op/less.hpp"
#include "ngraph/op/less_eq.hpp"
#include "ngraph/op/log.hpp"
#include "ngraph/op/lrn.hpp"
#include "ngraph/op/max.hpp"
#include "ngraph/op/max_pool.hpp"
#include "ngraph/op/maximum.hpp"
#include "ngraph/op/min.hpp"
#include "ngraph/op/minimum.hpp"
#include "ngraph/op/multiply.hpp"
#include "ngraph/op/negative.hpp"
#include "ngraph/op/not.hpp"
#include "ngraph/op/not_equal.hpp"
#include "ngraph/op/one_hot.hpp"
#include "ngraph/op/op.hpp"
#include "ngraph/op/or.hpp"
#include "ngraph/op/pad.hpp"
#include "ngraph/op/parameter.hpp"
#include "ngraph/op/power.hpp"
#include "ngraph/op/product.hpp"
#include "ngraph/op/quantize.hpp"
#include "ngraph/op/quantized_convolution.hpp"
#include "ngraph/op/quantized_dot.hpp"
#include "ngraph/op/relu.hpp"
#include "ngraph/op/replace_slice.hpp"
#include "ngraph/op/reshape.hpp"
#include "ngraph/op/result.hpp"
#include "ngraph/op/reverse.hpp"
#include "ngraph/op/reverse_sequence.hpp"
#include "ngraph/op/scatter_add.hpp"
#include "ngraph/op/scatter_nd_add.hpp"
#include "ngraph/op/select.hpp"
#include "ngraph/op/sigmoid.hpp"
#include "ngraph/op/sign.hpp"
#include "ngraph/op/sin.hpp"
#include "ngraph/op/sinh.hpp"
#include "ngraph/op/slice.hpp"
#include "ngraph/op/softmax.hpp"
#include "ngraph/op/sqrt.hpp"
#include "ngraph/op/subtract.hpp"
#include "ngraph/op/sum.hpp"
#include "ngraph/op/tan.hpp"
#include "ngraph/op/tanh.hpp"
#include "ngraph/op/topk.hpp"
#include "ngraph/op/xor.hpp"
#include "ngraph/pass/algebraic_simplification.hpp"
#include "ngraph/pass/batch_fusion.hpp"
#include "ngraph/pass/common_function_collection.hpp"
#include "ngraph/pass/constant_folding.hpp"
#include "ngraph/pass/core_fusion.hpp"
#include "ngraph/pass/cse.hpp"
#include "ngraph/pass/dump_sorted.hpp"
#include "ngraph/pass/fused_op_decomposition.hpp"
#include "ngraph/pass/get_output_element_elimination.hpp"
#include "ngraph/pass/implicit_broadcast_elimination.hpp"
#include "ngraph/pass/like_replacement.hpp"
#include "ngraph/pass/liveness.hpp"
#include "ngraph/pass/manager.hpp"
#include "ngraph/pass/memory_layout.hpp"
#include "ngraph/pass/nop_elimination.hpp"
#include "ngraph/pass/opset0_downgrade.hpp"
#include "ngraph/pass/propagate_cacheability.hpp"
#include "ngraph/pass/reshape_elimination.hpp"
#include "ngraph/pass/reshape_sinking.hpp"
#include "ngraph/pass/zero_dim_tensor_elimination.hpp"
#include "ngraph/runtime/aligned_buffer.hpp"
#include "ngraph/runtime/cpu/cpu_backend.hpp"
#include "ngraph/runtime/cpu/cpu_builder.hpp"
#include "ngraph/runtime/cpu/cpu_builder_registry.hpp"
#include "ngraph/runtime/cpu/cpu_call_frame.hpp"
#include "ngraph/runtime/cpu/cpu_cse.hpp"
#include "ngraph/runtime/cpu/cpu_emitter.hpp"
#include "ngraph/runtime/cpu/cpu_executor.hpp"
#include "ngraph/runtime/cpu/cpu_external_function.hpp"
#include "ngraph/runtime/cpu/cpu_op_annotations.hpp"
#include "ngraph/runtime/cpu/cpu_tensor_view.hpp"
#include "ngraph/runtime/cpu/cpu_tracing.hpp"
#include "ngraph/runtime/cpu/cpu_visualize_tree.hpp"
#include "ngraph/runtime/cpu/mkldnn_emitter.hpp"
#include "ngraph/runtime/cpu/mkldnn_utils.hpp"
#include "ngraph/runtime/cpu/op/batch_mat_mul_transpose.hpp"
#include "ngraph/runtime/cpu/op/batch_norm_relu.hpp"
#include "ngraph/runtime/cpu/op/bounded_relu.hpp"
#include "ngraph/runtime/cpu/op/conv_add.hpp"
#include "ngraph/runtime/cpu/op/conv_relu.hpp"
#include "ngraph/runtime/cpu/op/convert_layout.hpp"
#include "ngraph/runtime/cpu/op/deconv.hpp"
#include "ngraph/runtime/cpu/op/dropout.hpp"
#include "ngraph/runtime/cpu/op/gelu_backprop.hpp"
#include "ngraph/runtime/cpu/op/group_conv_bias.hpp"
#include "ngraph/runtime/cpu/op/leaky_relu.hpp"
#include "ngraph/runtime/cpu/op/lstm.hpp"
#include "ngraph/runtime/cpu/op/matmul_bias.hpp"
#include "ngraph/runtime/cpu/op/max_pool_with_indices.hpp"
#include "ngraph/runtime/cpu/op/quantized_matmul.hpp"
#include "ngraph/runtime/cpu/op/rnn.hpp"
#include "ngraph/runtime/cpu/op/sigmoid_mul.hpp"
#include "ngraph/runtime/cpu/op/update_slice.hpp"
#include "ngraph/runtime/cpu/pass/cpu_assignment.hpp"
#include "ngraph/runtime/cpu/pass/cpu_collapse_dims.hpp"
#include "ngraph/runtime/cpu/pass/cpu_fusion.hpp"
#include "ngraph/runtime/cpu/pass/cpu_horizontal_fusion.hpp"
#include "ngraph/runtime/cpu/pass/cpu_layout.hpp"
#include "ngraph/runtime/cpu/pass/cpu_mat_fusion.hpp"
#include "ngraph/runtime/cpu/pass/cpu_memory_assignment.hpp"
#include "ngraph/runtime/cpu/pass/cpu_memory_optimization.hpp"
#include "ngraph/runtime/cpu/pass/cpu_mkldnn_primitive_build.hpp"
#include "ngraph/runtime/cpu/pass/cpu_post_layout_optimizations.hpp"
#include "ngraph/runtime/cpu/pass/cpu_rnn_fusion.hpp"
#include "ngraph/runtime/cpu/pass/cpu_workspace_insertion.hpp"
#include "ngraph/runtime/cpu/pass/halide_subgraph_extraction.hpp"

using namespace std;
using namespace ngraph;

#define STR(s) #s

#define REGISTER_KNOBBED_PASS(name, enable_by_default, prefix)                                     \
    if (pass_map.find(STR(name)) != pass_map.end())                                                \
    {                                                                                              \
        if (pass_map[STR(name)])                                                                   \
        {                                                                                          \
            pass_manager.register_pass<prefix::name>();                                            \
        }                                                                                          \
    }                                                                                              \
    else if (enable_by_default)                                                                    \
    {                                                                                              \
        pass_manager.register_pass<prefix::name>();                                                \
    }

#define REGISTER_KNOBBED_PASS_WITH_ARGS(name, enable_by_default, prefix, ...)                      \
    if (pass_map.find(STR(name)) != pass_map.end())                                                \
    {                                                                                              \
        if (pass_map[STR(name)])                                                                   \
        {                                                                                          \
            pass_manager.register_pass<prefix::name>(__VA_ARGS__);                                 \
        }                                                                                          \
    }                                                                                              \
    else if (enable_by_default)                                                                    \
    {                                                                                              \
        pass_manager.register_pass<prefix::name>(__VA_ARGS__);                                     \
    }

runtime::cpu::CPU_ExternalFunction::CPU_ExternalFunction(
    const shared_ptr<ngraph::Function>& function, bool release_function)
    : m_function(function)
    , m_release_function(release_function)
    , m_emit_timing(false)
#if defined(NGRAPH_TBB_ENABLE)
    , m_use_tbb(std::getenv("NGRAPH_CPU_USE_TBB") != nullptr)
#endif
#if !defined(NGRAPH_DEX_ONLY)
    , m_is_compiled(false)
    , m_direct_execution((std::getenv("NGRAPH_CODEGEN") == nullptr) ||
                         (std::string(std::getenv("NGRAPH_CODEGEN")) == "0"))
#else
    , m_direct_execution(true)
#endif
    , m_compiled_function(nullptr)
    , m_function_name(function->get_name())
    , m_is_built(false)
{
}

runtime::cpu::CPU_ExternalFunction::~CPU_ExternalFunction()
{
    for (auto state : m_states)
    {
        delete state;
    }
}

class StaticInitializers
{
public:
    StaticInitializers(string directory) { ngraph::file_util::remove_directory(directory); }
};

#if !defined(NGRAPH_DEX_ONLY)

static const string s_output_dir = "cpu_codegen";

static string emit_string_array(const vector<string>& s, size_t max_line_length)
{
    stringstream ss;
    stringstream line;
    for (size_t i = 0; i < s.size(); i++)
    {
        if (i != 0)
        {
            line << ",";
        }
        stringstream value;
        value << s[i];
        string value_string = value.str();
        if (static_cast<size_t>(line.tellp()) + value_string.size() + 1 <= max_line_length)
        {
            if (i > 0)
            {
                line << " ";
            }
            line << value_string;
        }
        else
        {
            ss << line.str() << "\n";
            line.str("");
            line << value_string;
        }
    }
    ss << line.str();
    return ss.str();
}

static StaticInitializers s_static_initializers(s_output_dir);

#define TI(x) type_index(typeid(x))

static const runtime::cpu::OpMap dispatcher{
    {TI(ngraph::op::Add), &runtime::cpu::CPU_Emitter::emit<op::Add>},
    {TI(ngraph::op::AllReduce), &runtime::cpu::CPU_Emitter::emit<op::AllReduce>},
    {TI(ngraph::op::BroadcastDistributed),
     &runtime::cpu::CPU_Emitter::emit<op::BroadcastDistributed>},
    {TI(ngraph::op::MatmulBias), &runtime::cpu::CPU_Emitter::emit<op::MatmulBias>},
    {TI(ngraph::op::Dot), &runtime::cpu::CPU_Emitter::emit<op::Dot>},
    {TI(ngraph::op::Multiply), &runtime::cpu::CPU_Emitter::emit<op::Multiply>},
    {TI(ngraph::op::Parameter), &runtime::cpu::CPU_Emitter::nop},
    {TI(ngraph::op::Abs), &runtime::cpu::CPU_Emitter::emit<op::Abs>},
    {TI(ngraph::op::Any), &runtime::cpu::CPU_Emitter::emit<op::Any>},
    {TI(ngraph::op::All), &runtime::cpu::CPU_Emitter::emit<op::All>},
    {TI(ngraph::op::BatchMatMul), &runtime::cpu::CPU_Emitter::emit<op::BatchMatMul>},
    {TI(ngraph::op::BatchMatMulTranspose),
     &runtime::cpu::CPU_Emitter::emit<op::BatchMatMulTranspose>},
    {TI(ngraph::op::Concat), &runtime::cpu::CPU_Emitter::emit<op::Concat>},
    {TI(ngraph::op::Divide), &runtime::cpu::CPU_Emitter::emit<op::Divide>},
    {TI(ngraph::op::Equal), &runtime::cpu::CPU_Emitter::emit<op::Equal>},
    {TI(ngraph::op::Erf), &runtime::cpu::CPU_Emitter::emit<op::Erf>},
    {TI(ngraph::op::Gather), &runtime::cpu::CPU_Emitter::emit<op::Gather>},
    {TI(ngraph::op::GatherND), &runtime::cpu::CPU_Emitter::emit<op::GatherND>},
    {TI(ngraph::op::ScatterAdd), &runtime::cpu::CPU_Emitter::emit<op::ScatterAdd>},
    {TI(ngraph::op::ScatterNDAdd), &runtime::cpu::CPU_Emitter::emit<op::ScatterNDAdd>},
    {TI(ngraph::op::GetOutputElement), &runtime::cpu::CPU_Emitter::emit<op::GetOutputElement>},
    {TI(ngraph::op::Greater), &runtime::cpu::CPU_Emitter::emit<op::Greater>},
    {TI(ngraph::op::GreaterEq), &runtime::cpu::CPU_Emitter::emit<op::GreaterEq>},
    {TI(ngraph::op::Less), &runtime::cpu::CPU_Emitter::emit<op::Less>},
    {TI(ngraph::op::LessEq), &runtime::cpu::CPU_Emitter::emit<op::LessEq>},
    {TI(ngraph::op::Log), &runtime::cpu::CPU_Emitter::emit<op::Log>},
    {TI(ngraph::op::Maximum), &runtime::cpu::CPU_Emitter::emit<op::Maximum>},
    {TI(ngraph::op::Minimum), &runtime::cpu::CPU_Emitter::emit<op::Minimum>},
    {TI(ngraph::op::Negative), &runtime::cpu::CPU_Emitter::emit<op::Negative>},
    {TI(ngraph::op::NotEqual), &runtime::cpu::CPU_Emitter::emit<op::NotEqual>},
    {TI(ngraph::op::Power), &runtime::cpu::CPU_Emitter::emit<op::Power>},
    {TI(ngraph::op::Select), &runtime::cpu::CPU_Emitter::emit<op::Select>},
    {TI(ngraph::op::Subtract), &runtime::cpu::CPU_Emitter::emit<op::Subtract>},
    {TI(ngraph::op::Broadcast), &runtime::cpu::CPU_Emitter::emit<op::Broadcast>},
    {TI(ngraph::op::Convert), &runtime::cpu::CPU_Emitter::emit<op::Convert>},
    {TI(ngraph::op::Constant), &runtime::cpu::CPU_Emitter::emit<op::Constant>},
    {TI(ngraph::op::Reshape), &runtime::cpu::CPU_Emitter::emit<op::Reshape>},
    {TI(ngraph::op::Sign), &runtime::cpu::CPU_Emitter::emit<op::Sign>},
    {TI(ngraph::op::Slice), &runtime::cpu::CPU_Emitter::emit<op::Slice>},
    {TI(ngraph::op::Sum), &runtime::cpu::CPU_Emitter::emit<op::Sum>},
    {TI(ngraph::op::EmbeddingLookup), &runtime::cpu::CPU_Emitter::emit<op::EmbeddingLookup>},
    {TI(ngraph::op::Exp), &runtime::cpu::CPU_Emitter::emit<op::Exp>},
    {TI(ngraph::op::Sin), &runtime::cpu::CPU_Emitter::emit<op::Sin>},
    {TI(ngraph::op::Sinh), &runtime::cpu::CPU_Emitter::emit<op::Sinh>},
    {TI(ngraph::op::Cos), &runtime::cpu::CPU_Emitter::emit<op::Cos>},
    {TI(ngraph::op::Cosh), &runtime::cpu::CPU_Emitter::emit<op::Cosh>},
    {TI(ngraph::op::Tan), &runtime::cpu::CPU_Emitter::emit<op::Tan>},
    {TI(ngraph::op::Tanh), &runtime::cpu::CPU_Emitter::emit<op::Tanh>},
    {TI(ngraph::op::TopK), &runtime::cpu::CPU_Emitter::emit<op::TopK>},
    {TI(ngraph::op::Asin), &runtime::cpu::CPU_Emitter::emit<op::Asin>},
    {TI(ngraph::op::ArgMin), &runtime::cpu::CPU_Emitter::emit<op::ArgMin>},
    {TI(ngraph::op::ArgMax), &runtime::cpu::CPU_Emitter::emit<op::ArgMax>},
    {TI(ngraph::op::Acos), &runtime::cpu::CPU_Emitter::emit<op::Acos>},
    {TI(ngraph::op::Atan), &runtime::cpu::CPU_Emitter::emit<op::Atan>},
    {TI(ngraph::op::ReplaceSlice), &runtime::cpu::CPU_Emitter::emit<op::ReplaceSlice>},
    {TI(ngraph::op::UpdateSlice), &runtime::cpu::CPU_Emitter::emit<op::UpdateSlice>},
    {TI(ngraph::op::OneHot), &runtime::cpu::CPU_Emitter::emit<op::OneHot>},
    {TI(ngraph::op::Floor), &runtime::cpu::CPU_Emitter::emit<op::Floor>},
    {TI(ngraph::op::Ceiling), &runtime::cpu::CPU_Emitter::emit<op::Ceiling>},
    {TI(ngraph::op::Sqrt), &runtime::cpu::CPU_Emitter::emit<op::Sqrt>},
    {TI(ngraph::op::Convolution), &runtime::cpu::CPU_Emitter::emit<op::Convolution>},
    {TI(ngraph::op::ConvolutionBackpropFilters),
     &runtime::cpu::CPU_Emitter::emit<op::ConvolutionBackpropFilters>},
    {TI(ngraph::op::ConvolutionBackpropData),
     &runtime::cpu::CPU_Emitter::emit<op::ConvolutionBackpropData>},
    {TI(ngraph::op::GroupConvolution), &runtime::cpu::CPU_Emitter::emit<op::GroupConvolution>},
    {TI(ngraph::op::ConvolutionBias), &runtime::cpu::CPU_Emitter::emit<op::ConvolutionBias>},
    {TI(ngraph::op::QuantizedConvolutionBias),
     &runtime::cpu::CPU_Emitter::emit<op::QuantizedConvolutionBias>},
    {TI(ngraph::op::QuantizedConvolutionBiasAdd),
     &runtime::cpu::CPU_Emitter::emit<op::QuantizedConvolutionBiasAdd>},
    {TI(ngraph::op::QuantizedConvolutionBiasSignedAdd),
     &runtime::cpu::CPU_Emitter::emit<op::QuantizedConvolutionBiasSignedAdd>},
    {TI(ngraph::op::QuantizedDotBias), &runtime::cpu::CPU_Emitter::emit<op::QuantizedDotBias>},
    {TI(ngraph::op::QuantizedDot), &runtime::cpu::CPU_Emitter::emit<op::QuantizedDot>},
    {TI(ngraph::op::QuantizedMatmul), &runtime::cpu::CPU_Emitter::emit<op::QuantizedMatmul>},
    {TI(ngraph::op::ConvolutionRelu), &runtime::cpu::CPU_Emitter::emit<op::ConvolutionRelu>},
    {TI(ngraph::op::QuantizedConvolution),
     &runtime::cpu::CPU_Emitter::emit<op::QuantizedConvolution>},
    {TI(ngraph::op::QuantizedConvolutionRelu),
     &runtime::cpu::CPU_Emitter::emit<op::QuantizedConvolutionRelu>},
    {TI(ngraph::op::ConvolutionBiasAdd), &runtime::cpu::CPU_Emitter::emit<op::ConvolutionBiasAdd>},
    // conv+bias backprop for data share the same implementation as ConvolutionBackpropData
    {TI(ngraph::op::ConvolutionBiasBackpropFiltersBias),
     &runtime::cpu::CPU_Emitter::emit<op::ConvolutionBiasBackpropFiltersBias>},
    {TI(ngraph::runtime::cpu::op::ConvertLayout),
     &runtime::cpu::CPU_Emitter::emit<runtime::cpu::op::ConvertLayout>},
    {TI(ngraph::op::Not), &runtime::cpu::CPU_Emitter::emit<op::Not>},
    {TI(ngraph::op::MaxPool), &runtime::cpu::CPU_Emitter::emit<op::MaxPool>},
    {TI(ngraph::op::MaxPoolWithIndices), &runtime::cpu::CPU_Emitter::emit<op::MaxPoolWithIndices>},
    {TI(ngraph::op::Reverse), &runtime::cpu::CPU_Emitter::emit<op::Reverse>},
    {TI(ngraph::op::ReverseSequence), &runtime::cpu::CPU_Emitter::emit<op::ReverseSequence>},
    {TI(ngraph::op::Result), &runtime::cpu::CPU_Emitter::emit<op::Result>},
    {TI(ngraph::op::AvgPool), &runtime::cpu::CPU_Emitter::emit<op::AvgPool>},
    {TI(ngraph::op::AvgPoolBackprop), &runtime::cpu::CPU_Emitter::emit<op::AvgPoolBackprop>},
    {TI(ngraph::op::Pad), &runtime::cpu::CPU_Emitter::emit<op::Pad>},
    {TI(ngraph::op::BatchNormTraining), &runtime::cpu::CPU_Emitter::emit<op::BatchNormTraining>},
    {TI(ngraph::op::BatchNormInference), &runtime::cpu::CPU_Emitter::emit<op::BatchNormInference>},
    {TI(ngraph::op::BatchNormTrainingRelu),
     &runtime::cpu::CPU_Emitter::emit<op::BatchNormTrainingRelu>},
    {TI(ngraph::op::BatchNormInferenceRelu),
     &runtime::cpu::CPU_Emitter::emit<op::BatchNormInferenceRelu>},
    {TI(ngraph::op::BatchNormTrainingBackprop),
     &runtime::cpu::CPU_Emitter::emit<op::BatchNormTrainingBackprop>},
    {TI(ngraph::op::BoundedRelu), &runtime::cpu::CPU_Emitter::emit<op::BoundedRelu>},
    {TI(ngraph::op::Lstm), &runtime::cpu::CPU_Emitter::emit<op::Lstm>},
    {TI(ngraph::op::MaxPoolBackprop), &runtime::cpu::CPU_Emitter::emit<op::MaxPoolBackprop>},
    {TI(ngraph::op::MaxPoolWithIndicesBackprop),
     &runtime::cpu::CPU_Emitter::emit<op::MaxPoolWithIndicesBackprop>},
    {TI(ngraph::op::Product), &runtime::cpu::CPU_Emitter::emit<op::Product>},
    {TI(ngraph::op::Max), &runtime::cpu::CPU_Emitter::emit<op::Max>},
    {TI(ngraph::op::Min), &runtime::cpu::CPU_Emitter::emit<op::Min>},
    {TI(ngraph::op::Relu), &runtime::cpu::CPU_Emitter::emit<op::Relu>},
    {TI(ngraph::op::ReluBackprop), &runtime::cpu::CPU_Emitter::emit<op::ReluBackprop>},
    {TI(ngraph::op::Rnn), &runtime::cpu::CPU_Emitter::emit<op::Rnn>},
    {TI(ngraph::op::Sigmoid), &runtime::cpu::CPU_Emitter::emit<op::Sigmoid>},
    {TI(ngraph::op::SigmoidMultiply), &runtime::cpu::CPU_Emitter::emit<op::SigmoidMultiply>},
    {TI(ngraph::op::SigmoidMultiplyBackprop),
     &runtime::cpu::CPU_Emitter::emit<op::SigmoidMultiplyBackprop>},
    {TI(ngraph::op::Softmax), &runtime::cpu::CPU_Emitter::emit<op::Softmax>},
    {TI(ngraph::op::SigmoidBackprop), &runtime::cpu::CPU_Emitter::emit<op::SigmoidBackprop>},
    {TI(ngraph::op::And), &runtime::cpu::CPU_Emitter::emit<op::And>},
    {TI(ngraph::op::Or), &runtime::cpu::CPU_Emitter::emit<op::Or>},
    {TI(ngraph::op::Xor), &runtime::cpu::CPU_Emitter::emit<op::Xor>},
    {TI(ngraph::op::CPULeakyRelu), &runtime::cpu::CPU_Emitter::emit<op::CPULeakyRelu>},
    {TI(ngraph::op::CompiledKernel), &runtime::cpu::CPU_Emitter::emit<op::CompiledKernel>},
    {TI(ngraph::op::LRN), &runtime::cpu::CPU_Emitter::emit<ngraph::op::LRN>},
    {TI(ngraph::op::GenerateMask), &runtime::cpu::CPU_Emitter::emit<ngraph::op::GenerateMask>},
    {TI(ngraph::op::ConvolutionAdd), &runtime::cpu::CPU_Emitter::emit<op::ConvolutionAdd>},
    {TI(ngraph::op::Quantize), &runtime::cpu::CPU_Emitter::emit<ngraph::op::Quantize>},
    {TI(ngraph::op::Dequantize), &runtime::cpu::CPU_Emitter::emit<ngraph::op::Dequantize>},
    {TI(ngraph::op::GroupConvolutionBias),
     &runtime::cpu::CPU_Emitter::emit<op::GroupConvolutionBias>},
    {TI(ngraph::op::DeconvolutionBias),
     &runtime::cpu::CPU_Emitter::emit<ngraph::op::DeconvolutionBias>},
    {TI(ngraph::op::Dropout), &runtime::cpu::CPU_Emitter::emit<op::Dropout>},
    {TI(ngraph::op::Tile), &runtime::cpu::CPU_Emitter::emit<op::Tile>},
    {TI(ngraph::op::Gelu), &runtime::cpu::CPU_Emitter::emit<op::Gelu>},
    {TI(ngraph::op::GeluBackprop), &runtime::cpu::CPU_Emitter::emit<op::GeluBackprop>},
};

static void
    generate_isnan_isinf_check(CodeWriter& writer,
                               std::shared_ptr<Node> node,
                               const std::vector<ngraph::runtime::cpu::TensorViewWrapper>& out,
                               const char* funcname)
{
    auto ctype = node->get_element_type().c_type_string();
    writer << "{   // A " << funcname << " for" << node->get_name() << "\n";
    writer.indent++;
    writer << " ngraph::check_fp_values<" << ctype << "," << funcname << "> (\"" << node->get_name()
           << "\", (" << ctype << "*)" << out[0].get_name() << ", " << out[0].get_size() << ");\n";
    writer.indent--;
    writer << "}\n";
}

static void generate_class_declarations(CodeWriter& writer)
{
    writer << "// Declare all classes\n";
    writer << "struct CPURuntimeContextCG;\n";
}

static void generate_runtime_context_class(CodeWriter& writer)
{
    writer <<
#include "ngraph/runtime/cpu/pregenerated_src/cpu_cg_runtime_context.hpp"
           << "\n";
}

void runtime::cpu::CPU_ExternalFunction::compile(ngraph::pass::PassConfig& pass_config)
{
    if (m_is_compiled)
    {
        return;
    }

    m_mkldnn_emitter.reset(new MKLDNNEmitter());

    ngraph::pass::Manager pass_manager;
    register_common_passes(pass_manager, pass_config);

    // Build mkldnn primitives for codegen.
    pass_manager.register_pass<runtime::cpu::pass::MKLDNNPrimitiveBuildPass>(
        m_desc_filename, *m_mkldnn_emitter, m_node_primitive_string_deps_index_size_map);

    unordered_map<Node*, Node*> node_function_map;
    string common_function_string;
    auto femitter = bind(&ngraph::runtime::cpu::CPU_ExternalFunction::emit_op_as_function,
                         this,
                         placeholders::_1,
                         placeholders::_2);
    pass_manager.register_pass<ngraph::pass::CommonFunctionCollection>(
        femitter, node_function_map, common_function_string);
    pass_manager.run_passes(m_function);

    list<shared_ptr<Node>> ordered_ops = m_function->get_ordered_ops();

    CodeWriter writer;

    writer << "// Generated by the nGraph CPU backend\n";
#if defined(NGRAPH_TBB_ENABLE)
    if (m_use_tbb)
    {
        if (runtime::cpu::IsTracingEnabled() || m_emit_timing)
        {
            throw ngraph_error(
                "CPU Backend: Tracing and performance breakdowns might not be accurate with TBB "
                "enabled due to concurrent graph execution");
        }
        writer << "#include <tbb/flow_graph.h>";
    }
#endif

    writer +=
        R"(
#include <cmath>
#include <fstream>
#include <mkldnn.hpp>
#include "ngraph/distributed.hpp"
#include "ngraph/except.hpp"
#include "ngraph/runtime/aligned_buffer.hpp"
#include "ngraph/runtime/cpu/cpu_eigen_utils.hpp"
#include "ngraph/runtime/cpu/cpu_executor.hpp"
#include "ngraph/runtime/cpu/cpu_kernels.hpp"
#include "ngraph/runtime/cpu/cpu_runtime_context.hpp"
#include "ngraph/runtime/cpu/mkldnn_invoke.hpp"
#include "ngraph/runtime/cpu/mkldnn_utils.hpp"
#include "ngraph/runtime/reference/all.hpp"
#include "ngraph/runtime/reference/and.hpp"
#include "ngraph/runtime/reference/any.hpp"
#include "ngraph/runtime/reference/argmax.hpp"
#include "ngraph/runtime/reference/argmin.hpp"
#include "ngraph/runtime/reference/avg_pool.hpp"
#include "ngraph/runtime/reference/batch_norm.hpp"
#include "ngraph/runtime/reference/broadcast.hpp"
#include "ngraph/runtime/reference/concat.hpp"
#include "ngraph/runtime/reference/convolution.hpp"
#include "ngraph/runtime/reference/dequantize.hpp"
#include "ngraph/runtime/reference/dot.hpp"
#include "ngraph/runtime/reference/embedding_lookup.hpp"
#include "ngraph/runtime/reference/gather.hpp"
#include "ngraph/runtime/reference/gather_nd.hpp"
#include "ngraph/runtime/reference/generate_mask.hpp"
#include "ngraph/runtime/reference/lrn.hpp"
#include "ngraph/runtime/reference/max.hpp"
#include "ngraph/runtime/reference/max_pool.hpp"
#include "ngraph/runtime/reference/min.hpp"
#include "ngraph/runtime/reference/not.hpp"
#include "ngraph/runtime/reference/one_hot.hpp"
#include "ngraph/runtime/reference/or.hpp"
#include "ngraph/runtime/reference/pad.hpp"
#include "ngraph/runtime/reference/product.hpp"
#include "ngraph/runtime/reference/quantize.hpp"
#include "ngraph/runtime/reference/relu.hpp"
#include "ngraph/runtime/reference/replace_slice.hpp"
#include "ngraph/runtime/reference/reshape.hpp"
#include "ngraph/runtime/reference/result.hpp"
#include "ngraph/runtime/reference/reverse.hpp"
#include "ngraph/runtime/reference/reverse_sequence.hpp"
#include "ngraph/runtime/reference/scatter_add.hpp"
#include "ngraph/runtime/reference/scatter_nd_add.hpp"
#include "ngraph/runtime/reference/slice.hpp"
#include "ngraph/runtime/reference/sum.hpp"
#include "ngraph/runtime/reference/topk.hpp"
#include "ngraph/runtime/reference/xor.hpp"
#include "ngraph/shape.hpp"
#include "ngraph/state/bernoulli_rng_state.hpp"
#include "ngraph/strides.hpp"
#include "ngraph/util.hpp"

using namespace ngraph::runtime::cpu::eigen;
using namespace ngraph::runtime;

)";

    string pch_header_source = writer.get_code();

    // The "dso_handle" symbol is required by __cxa_atexit()
    // which is enabled because the JIT uses it as the default mechanism
    // to register cleanup handlers. We use it, and not atexit(), because
    // atexit() happens too late, when the JIT is no longer alive

    writer << "void *__dso_handle = 0;\n\n";

    if (m_emit_timing)
    {
        writer << "// Declare debug timers\n";
        vector<string> names;
        size_t index = 0;
        for (shared_ptr<Node> node : ordered_ops)
        {
            if (!node->is_parameter() && !node->is_constant())
            {
                names.push_back(node->get_name());
                m_name_index_map.insert({node->get_name(), index++});
            }
        }
        writer << "ngraph::stopwatch timers[" << names.size() << "];\n";
        writer << "extern \"C\" size_t get_debug_timer_count() { return " << names.size()
               << "; }\n";
        writer << "extern \"C\" const char* get_debug_timer_name(size_t index)\n";
        writer << "{\n";
        writer.indent++;
        writer << "static const char* timer_names[" << names.size() << "] =\n";
        writer << "{\n";
        writer.indent++;
        vector<string> quoted_names;
        for (const string& name : names)
        {
            quoted_names.push_back("\"" + name + "\"");
        }
        writer << emit_string_array(quoted_names, 100 - (4 * 2 + 1));
        writer << "\n};\n";
        writer.indent--;
        writer << "return timer_names[index];\n";
        writer.indent--;
        writer << "}\n";

        writer << "extern \"C\" const size_t get_debug_timer_microseconds(size_t index)\n";
        writer << "{\n";
        writer.indent++;
        writer << "return (index < " << names.size()
               << " ? timers[index].get_total_microseconds() : 0);\n";
        writer.indent--;
        writer << "}\n";

        writer << "extern \"C\" const size_t get_debug_timer_call_count(size_t index)\n";
        writer << "{\n";
        writer.indent++;
        writer << "return (index < " << names.size() << " ? timers[index].get_call_count() : 0);\n";
        writer.indent--;
        writer << "}\n";
        writer << "\n";
    }

    writer << "// Declare all constants\n";
    for (shared_ptr<Node> node : ordered_ops)
    {
        ngraph::op::Constant* c = as_type<ngraph::op::Constant>(node.get());
        if (c)
        {
            m_active_constants.push_back(node);
            shared_ptr<descriptor::Tensor> tv = node->get_outputs()[0].get_tensor_ptr();
            string type = tv->get_element_type().c_type_string();
            writer << "static " << type << "* " << tv->get_name() << " = ((" << type << "*)("
                   << c->get_data_ptr() << "));\n";

            auto output_tensor = &node->get_output_tensor();
            auto tensor_set = get_tensor_set(output_tensor);
            // process all tensors in the set containing the output tensor of the constant
            for (auto& ele_t : tensor_set)
            {
                NGRAPH_CHECK(ele_t->get_pool_offset() == 0, "no offset set for constants");
                m_tensor_roles[ele_t->get_name()] = TensorRole::CONSTANT;
                m_variable_name_map[ele_t->get_name()] = output_tensor->get_name();
            }
        }
    }

    generate_class_declarations(writer);

    const char* func_params =
        "(void** inputs, void** outputs, cpu::CPURuntimeContext* ctx, CPURuntimeContextCG* cg_ctx)";

    writer << "// Declare all functions\n";
    for (shared_ptr<Function> f : pass_manager.get_state().get_functions())
    {
        writer << "extern \"C\" void " << f->get_name() << func_params << ";\n";
    }
    writer << "\n";

    generate_runtime_context_class(writer);

    writer << common_function_string << "\n";

    // initiate mkldnn_primitives for CPURuntimeContextCG
    writer << "void inline CPURuntimeContextCG::init_mkldnn_primitives()\n";
    writer.block_begin();
    writer << "mkldnn_primitives = std::vector<mkldnn::primitive*>("
           << to_string(m_mkldnn_emitter->get_mkldnn_primitives().size()) << ");\n";
    writer << "mkldnn_memories = std::vector<mkldnn::memory*>("
           << to_string(m_mkldnn_emitter->get_mkldnn_memories().size()) << ");\n";
    writer << "mkldnn_scratchpad_mds = std::vector<mkldnn::memory::desc*>("
           << to_string(m_mkldnn_emitter->get_mkldnn_scratchpad_mds().size()) << ");\n";
    writer << "size_t scratchpad_size = " << m_mkldnn_emitter->get_max_scratchpad_size() << ";\n";
    writer << "if (scratchpad_size > 0)\n";
    writer.block_begin();
    writer << "size_t alignment = 4096;\n";
    writer << "scratchpad_buffer = new AlignedBuffer(scratchpad_size, alignment);\n";
    writer.block_end();
    writer << "else\n";
    writer.block_begin();
    writer << "scratchpad_buffer = nullptr;\n";
    writer.block_end();
    writer.block_end();
    writer << "\n";

    set<string> output_names;
    for (shared_ptr<Node> op : m_function->get_results())
    {
        shared_ptr<descriptor::Tensor> tv = op->get_output_tensor_ptr();
        output_names.insert(tv->get_name());
    }
    set<descriptor::Tensor*> constants;
    for (shared_ptr<Node> node : ordered_ops)
    {
        if (is_type<ngraph::op::Constant>(node))
        {
            shared_ptr<descriptor::Tensor> tv = node->get_outputs()[0].get_tensor_ptr();
            constants.insert(tv.get());
        }
    }

    bool temporaries_used = false;
    for (shared_ptr<Node> node : ordered_ops)
    {
        if (node->liveness_new_list.size() > 0)
        {
            temporaries_used = true;
        }
    }
    if (temporaries_used)
    {
        m_memory_buffer_sizes.push_back(m_function->get_temporary_pool_size());
    }

    // Indexing for Control Flags
    std::map<std::string, size_t> tensor_index_map;
    std::map<std::string, size_t> param_index_map;
    size_t tensor_index = 0;
    for (shared_ptr<Node> node : ordered_ops)
    {
        if (!node->is_parameter() && !node->is_constant())
        {
            for (const descriptor::Input& input : node->get_inputs())
            {
                const descriptor::Output& output = input.get_output();
                shared_ptr<descriptor::Tensor> tv = output.get_tensor_ptr();
                tensor_index_map.insert({tv->get_name(), tensor_index++});
            }
        }
    }

    writer << "bool " << m_function->get_name() << "_t_en[" << tensor_index << "];\n";

    writer << "extern \"C\" void " << m_function->get_name() << func_params << "\n";
    writer << "{\n";
    writer.indent++;

    // deserialize and build mkldnn primitives
    if (m_mkldnn_emitter->get_mkldnn_descriptors_size() > 0)
    {
        writer << "if (ctx->first_iteration)\n";
        writer.block_begin();
        writer << "// read in memory descriptors and build mkldnn primitives\n";
        writer << "std::ifstream desc_file (\"" << m_desc_filename << "\", std::ios::binary);\n";
        writer << "deserialize_memory_descs_and_build_memory(" << m_desc_filename << ", cg_ctx, "
               << to_string(m_mkldnn_emitter->get_mkldnn_descriptors_size()) << ");\n";
        writer.block_end();
    }

    // Execution tracing support
    if (runtime::cpu::IsTracingEnabled() && m_function->get_name() == m_function_name)
    {
        writer << "cpu::Timestamp start_ts;\n"
               << "int profiler_count = 0;\n\n";
    }

    if (temporaries_used)
    {
        writer << "size_t pool_base_ptr = (size_t) ctx->memory_buffers["
               << m_memory_buffer_sizes.size() - 1 << "]->get_ptr();\n";
        writer << "\n";
    }

    writer << "bool* t_en = (bool*)" << m_function->get_name() << "_t_en;\n";

#if defined(NGRAPH_TBB_ENABLE)
    if (m_use_tbb)
    {
        writer << "\n";
        writer << "if (ctx->first_iteration) {\n";
        writer.indent++;
        writer << "tbb::flow::continue_node<tbb::flow::continue_msg>* "
                  "flowgraph_node_start"
               << " = new tbb::flow::continue_node<tbb::flow::continue_msg> "
                  "(*(cg_ctx->tbb_graph), [&](const tbb::flow::continue_msg &msg)\n{});\n";
    }
#endif

    // Add inputs to the variable name map
    size_t arg_index = 0;
    for (shared_ptr<ngraph::op::Parameter> param : m_function->get_parameters())
    {
        for (size_t i = 0; i < param->get_output_size(); ++i)
        {
            auto output_tensor = &param->get_outputs().at(i).get_tensor();
            param_index_map[output_tensor->get_name()] = arg_index;
            auto tensor_set = get_tensor_set(output_tensor);

            // process all tensors in the set containing the output tensor of the parameter
            for (auto& ele_t : tensor_set)
            {
                const element::Type& et = ele_t->get_element_type();
                string type = et.c_type_string();
                stringstream ss;
                ss << "(((" << type << "*)(inputs[" << arg_index << "])) + "
                   << ele_t->get_pool_offset() / et.size() << ")";
                m_variable_name_map[ele_t->get_name()] = ss.str();
                m_tensor_roles[ele_t->get_name()] = TensorRole::INPUT;
            }
            arg_index++;
        }
    }

    // Add temporaries to the variable name map
    if (temporaries_used)
    {
        for (auto& ele : bufferID_to_tensorSets)
        {
            if (ele.second.first == TensorRole::INTERMEDIATE)
            {
                for (auto& ele_t : ele.second.second)
                {
                    stringstream ss;
                    ss << "((" << ele_t->get_element_type().c_type_string() << "*)(pool_base_ptr + "
                       << ele_t->get_pool_offset() << "))";
                    m_variable_name_map[ele_t->get_name()] = ss.str();
                    m_tensor_roles[ele_t->get_name()] = TensorRole::INTERMEDIATE;
                }
            }
        }
    }

    // Add outputs to the variable name map
    for (size_t i = 0; i < m_function->get_output_size(); ++i)
    {
        shared_ptr<Node> op = m_function->get_output_op(i);
        auto output_tensor = &op->get_output_tensor();
        auto tensor_set = get_tensor_set(output_tensor);
        // process all tensors in the set containing the output tensor of the result
        for (auto& ele_t : tensor_set)
        {
            const element::Type& et = ele_t->get_element_type();
            string type = et.c_type_string();
            stringstream ss;
            ss << "(((" << type << "*)(outputs[" << i << "])) + "
               << ele_t->get_pool_offset() / et.size() << ")";
            m_variable_name_map[ele_t->get_name()] = ss.str();
            m_tensor_roles[ele_t->get_name()] = TensorRole::OUTPUT;
        }
    }

    for (shared_ptr<Node> node : ordered_ops)
    {
        auto& n = *node; // Work around a compiler warning (*node inside typeid may have effects
        // with shared pointers, which is fine here but clang doesn't like it.)
        auto handler = dispatcher.find(type_index(typeid(n)));
        if (handler == dispatcher.end())
        {
            throw unsupported_op(node->description());
        }
        vector<TensorViewWrapper> in;
        vector<string> node_input_names;
        vector<string> node_output_names;
        vector<TensorTracerAttributes> t_in_attrs;
        vector<TensorTracerAttributes> t_out_attrs;
        for (const descriptor::Input& input : node->get_inputs())
        {
            const descriptor::Output& output = input.get_output();
            shared_ptr<descriptor::Tensor> tv = output.get_tensor_ptr();
            in.push_back(TensorViewWrapper(tv, m_variable_name_map[tv->get_name()]));
            node_input_names.emplace_back(tv->get_name());
            t_in_attrs.push_back(TensorTracerAttributes(
                in.back().get_size(), in.back().get_shape(), in.back().get_element_type()));
        }
        vector<TensorViewWrapper> out;
        for (const descriptor::Output& output : node->get_outputs())
        {
            shared_ptr<descriptor::Tensor> tv = output.get_tensor_ptr();
            out.push_back(TensorViewWrapper(tv, m_variable_name_map[tv->get_name()]));
            node_output_names.emplace_back(tv->get_name());
            t_out_attrs.push_back(TensorTracerAttributes(
                out.back().get_size(), out.back().get_shape(), out.back().get_element_type()));
        }

        // Emit operation prologue
        if (!node->is_parameter() && !node->is_constant())
        {
            if (m_function->get_name() == m_function_name)
            {
                m_op_attrs.emplace_back(node->description(),
                                        node_output_names,
                                        node_input_names,
                                        t_out_attrs,
                                        t_in_attrs);
            }
            if (m_use_tbb)
            {
                writer << "tbb::flow::continue_node<tbb::flow::continue_msg>* "
                          "flowgraph_node_"
                       << node->get_name()
                       << " = new tbb::flow::continue_node<tbb::flow::continue_msg> "
                          "(*(cg_ctx->tbb_graph), [&](const tbb::flow::continue_msg &msg)\n{\n";
                writer.indent++;
            }
            if (runtime::cpu::IsTracingEnabled() && m_function->get_name() == m_function_name)
            {
                writer << "start_ts = cpu::Clock::now();\n";
            }
        }

        if (!node->is_parameter() && !node->is_constant())
        {
            writer << "\n// " << node->get_name() << "(";
            vector<string> parameter_nodes = node_input_names;
            parameter_nodes.insert(
                parameter_nodes.end(), node_output_names.begin(), node_output_names.end());
            writer << join(parameter_nodes);
            writer << ")\n";
        }

        // Emit operation body
        if (!node->is_parameter() && !node->is_constant())
        {
            emit_debug_function_entry(writer, node.get(), in, out);
        }

        // Op Control
        if (!node->is_parameter() && !node->is_constant())
        {
            writer << "if (ctx->first_iteration ";
            for (const descriptor::Input& input : node->get_inputs())
            {
                const descriptor::Output& output = input.get_output();
                shared_ptr<descriptor::Tensor> tv = output.get_tensor_ptr();
                auto input_name = tv->get_name();

                if (output.get_node()->is_parameter())
                {
                    writer << " || ctx->p_en[" << param_index_map[input_name] << "]";
                }
                else if (!output.get_node()->is_constant())
                {
                    writer << " || t_en[" << tensor_index_map[input_name] << "]";
                }
            }

            // Always enable nodes computing output tensors or nodes whose outputs might get
            // overwritten due to inplace kernels
            // TODO (jbobba) - Do we need to handle cacheability
            if (computes_result(node.get()) || possibly_overwritten(node.get()) ||
                node->has_state())
            {
                writer << " || 1";
            }
            writer << ") {\n";
            writer.indent++;
        }

        auto it = node_function_map.find(node.get());
        if (it == node_function_map.end())
        {
            handler->second(this, writer, node.get(), in, out);
        }
        else
        {
            string func_name =
                ngraph::pass::CommonFunctionCollection::create_function_name(*it->second);
            vector<string> names;
            for (const TensorViewWrapper& tv : in)
            {
                names.push_back(tv.get_name());
            }
            for (const TensorViewWrapper& tv : out)
            {
                names.push_back(tv.get_name());
            }
            writer << func_name << "(" << join(names) << ", ctx, cg_ctx);\n";
        }

        // skip multi-output nodes since they would be covered by GetOutputElement
        if (node->get_output_size() == 1 &&
            // skip non-FP nodes
            (node->get_element_type() == element::f32 || node->get_element_type() == element::f64))
        {
            // check inputs and constants?
            if ((!node->is_parameter() && !node->is_constant()) ||
                std::getenv("NGRAPH_CPU_CHECK_PARMS_AND_CONSTS"))
            {
                if (std::getenv("NGRAPH_CPU_NAN_CHECK"))
                {
                    generate_isnan_isinf_check(writer, node, out, "isnan");
                }

                if (std::getenv("NGRAPH_CPU_INF_CHECK"))
                {
                    generate_isnan_isinf_check(writer, node, out, "isinf");
                }
            }
        }

        // Emit operation epilogue
        if (!node->is_parameter() && !node->is_constant())
        {
            for (auto output_name : node_output_names)
            {
                writer << "t_en[" << tensor_index_map[output_name] << "] = true;\n";
            }
            writer.indent--;
            writer << "} else {\n";
            writer.indent++;
            for (auto output_name : node_output_names)
            {
                writer << "t_en[" << tensor_index_map[output_name] << "] = false;\n";
            }
            writer.indent--;
            writer << "}\n";
            emit_debug_function_exit(writer, node.get(), in, out);
            if (runtime::cpu::IsTracingEnabled() && m_function->get_name() == m_function_name)
            {
                writer << "ctx->op_durations[profiler_count++] = "
                       << "(std::chrono::duration_cast<cpu::Timescale>(cpu::Clock::now() - "
                          "start_ts)).count();\n";
            }
#if defined(NGRAPH_TBB_ENABLE)
            if (m_use_tbb)
            {
                writer.indent--;
                writer << "});\n";
            }
#endif
        }
    }

#if defined(NGRAPH_TBB_ENABLE)
    if (m_use_tbb)
    {
        writer << "\n";
        // Build the flow graph

        traverse_nodes(m_function, [&writer](shared_ptr<Node> n) {
            if (!n->is_parameter() && !n->is_constant())
            {
                bool is_head = true;
                for (auto arg : n->get_arguments())
                {
                    if (!arg->is_parameter() && !arg->is_constant())
                    {
                        is_head = false;
                        writer << "tbb::flow::make_edge(*flowgraph_node_" << arg->get_name()
                               << ", *flowgraph_node_" << n->get_name() << ");\n";
                    }
                }
                if (is_head)
                {
                    writer << "tbb::flow::make_edge(*flowgraph_node_start"
                           << ", *flowgraph_node_" << n->get_name() << ");\n";
                }
            }
        });

        writer.indent--;
        writer << "}\n";

        // Execute the flow graph
        writer << "(static_cast<tbb::flow::continue_node<tbb::flow::continue_msg>*>"
                  "(&(*(cg_ctx->tbb_graph->begin()))))"
               << "->try_put(tbb::flow::continue_msg());\n";
        writer << "try { cg_ctx->tbb_graph->wait_for_all(); } catch(...) { throw; }\n";
    }
#endif
    writer << "ctx->first_iteration = false;\n";

    writer.indent--;
    // End generated function
    writer += "}\n\n";

    // TODO: Cleanup and make this a utility function
    string filename = file_util::path_join(s_output_dir, m_function_name + "_codegen.cpp");
    string code = writer.get_code();
    runtime::cpu::CPU_ExternalFunction::write_to_file(writer.get_code(), s_output_dir, filename);

    m_compiler.reset(new codegen::Compiler());
    m_execution_engine.reset(new codegen::ExecutionEngine());

    m_compiler->set_precompiled_header_source(pch_header_source);

    auto codegen_module = m_compiler->compile(code);

    if (codegen_module == nullptr)
    {
        throw runtime_error("function failed to compile");
    }
    m_execution_engine->add_module(codegen_module);
    m_execution_engine->finalize();

    m_compiled_init_ctx_func = m_execution_engine->find_function<InitContextFuncTy>("init_cg_ctx");

    if (m_compiled_init_ctx_func == nullptr)
    {
        throw runtime_error("could not find compiled init context function");
    }

    m_compiled_destroy_ctx_func =
        m_execution_engine->find_function<DestroyContextFuncTy>("destroy_cg_ctx");

    if (m_compiled_destroy_ctx_func == nullptr)
    {
        throw runtime_error("could not find compiled destroy context function");
    }

    m_compiled_function = m_execution_engine->find_function<EntryPointTy>(m_function_name);

    if (m_compiled_function == nullptr)
    {
        throw runtime_error("could not find compiled function");
    }

    // Store layouts assigned for arguments
    for (const auto& parameter : m_function->get_parameters())
    {
        for (size_t i = 0; i < parameter->get_output_size(); ++i)
        {
            auto tv = parameter->get_output_tensor_ptr(i);
            if (tv->get_tensor_layout() == nullptr)
            {
                throw ngraph_error("layout missing on function parameter's tensor: " +
                                   tv->get_name());
            }
            parameter_layout_descriptors.emplace_back(
                static_pointer_cast<runtime::cpu::LayoutDescriptor>(tv->get_tensor_layout()));
        }
    }

    // Store layouts assigned for results
    if (!result_layout_descriptors.empty())
    {
        throw ngraph_error("Function output layouts should not be pre-assigned");
    }
    for (size_t i = 0; i < m_function->get_output_size(); ++i)
    {
        const auto& output = m_function->get_output_op(i);
        for (size_t j = 0; j < output->get_output_size(); ++j)
        {
            auto tv = output->get_output_tensor_ptr(j);
            if (tv->get_tensor_layout() == nullptr)
            {
                throw ngraph_error("layout missing on function output tensor: " + tv->get_name());
            }
            result_layout_descriptors.emplace_back(
                static_pointer_cast<runtime::cpu::LayoutDescriptor>(tv->get_tensor_layout()));
        }
    }

    m_is_compiled = true;
    if (m_release_function && !m_emit_timing)
    {
        release_function();
    }
}

#endif // !defined(NGRAPH_DEX_ONLY)

void runtime::cpu::CPU_ExternalFunction::register_common_passes(
    ngraph::pass::Manager& pass_manager, ngraph::pass::PassConfig& pass_config)
{
    auto pass_map = pass_config.get_enables();

    auto dex = is_direct_execution();
    auto is_supported = [dex](const Node& node) {

        // this checks averts the decomposition of LSTMCell
        // we will map LSTMCell to LSTM CPU op in the later
        // graph pass
        if (typeid(ngraph::op::LSTMCell) == typeid(node))
        {
            // MKLDNN version < 1.0 doesnt support peephole for LSTM, we will skip if the LSTMCell
            // has peephole. LSTMCell with no peephole support is constant initialized to zero
            // TODO (pthoreho) : For MKLDNN > V1.0, change mkldnn kernel integration to compute for
            // LSTMCell
            // with peephole as well.
            if (is_type<ngraph::op::Constant>(node.get_argument(6)))
            {
                return true;
            }
            else
            {
                return false;
            }
        }
<<<<<<< HEAD
        else if (typeid(ngraph::op::GeluBackpropFactor) == typeid(node))
        {
#if MKLDNN_VERSION_MAJOR < 1
            return ((node.input(0).get_element_type() == element::f32) ? true : false);
#else
            // TODO: will be supported in mkldnn v1.1
            return false;
#endif
        }
        else if (typeid(ngraph::op::Gelu) == typeid(node))
        {
#if MKLDNN_VERSION_MAJOR < 1
            return ((node.input(0).get_element_type() == element::f32) ? true : false);
#else
            // TODO: will be supported in mkldnn v1.1
            return false;
#endif
        }

=======
>>>>>>> 0b46f138
        if (dex)
        {
            auto handler = GetGlobalBuildDispatcher().find(type_index(typeid(node)));
            if (handler == GetGlobalBuildDispatcher().end())
            {
                return false;
            }
        }
        else
        {
#if !defined(NGRAPH_DEX_ONLY)
            auto handler = dispatcher.find(type_index(typeid(node)));
            if (handler == dispatcher.end())
            {
                return false;
            }
#else
            return false;
#endif
        }
        return true;
    };

    REGISTER_KNOBBED_PASS(LikeReplacement, true, ngraph::pass)
    REGISTER_KNOBBED_PASS_WITH_ARGS(FusedOpDecomposition, true, ngraph::pass, is_supported)
    REGISTER_KNOBBED_PASS(Opset0Downgrade, true, ngraph::pass)
    REGISTER_KNOBBED_PASS(ImplicitBroadcastElimination, true, ngraph::pass)
    REGISTER_KNOBBED_PASS(NopElimination, true, ngraph::pass)
    REGISTER_KNOBBED_PASS(ZeroDimTensorElimination, true, ngraph::pass)
    REGISTER_KNOBBED_PASS(LSTMFusion, true, runtime::cpu::pass)
    REGISTER_KNOBBED_PASS(RNNFusion, true, runtime::cpu::pass)
    REGISTER_KNOBBED_PASS(AlgebraicSimplification, true, ngraph::pass)
    REGISTER_KNOBBED_PASS(MultiLayerRNNFusion, true, runtime::cpu::pass)
    REGISTER_KNOBBED_PASS(BiDirectionalRnn, true, runtime::cpu::pass)
    REGISTER_KNOBBED_PASS(CPURnnMatFusion, true, runtime::cpu::pass)
    REGISTER_KNOBBED_PASS(BatchFusion, true, ngraph::pass)
    REGISTER_KNOBBED_PASS(CPUBatchFusion, true, runtime::cpu::pass)
    REGISTER_KNOBBED_PASS(ReshapeSinking, false, ngraph::pass)
    REGISTER_KNOBBED_PASS(ReshapeElimination, true, ngraph::pass)
    REGISTER_KNOBBED_PASS(RecurrentReshapeElimination, false, ngraph::pass)
    REGISTER_KNOBBED_PASS_WITH_ARGS(
        CoreFusion, true, ngraph::pass, ngraph::pass::FusionType::ALL_FUSIONS)
    REGISTER_KNOBBED_PASS_WITH_ARGS(FusedOpDecomposition, true, ngraph::pass, is_supported)
    REGISTER_KNOBBED_PASS(CPUPreFusion, true, runtime::cpu::pass)

    // Disable CPUFusion if MLIR is enabled to preserve core ops.
    if (std::getenv("NGRAPH_MLIR") == nullptr)
    {
        REGISTER_KNOBBED_PASS(CPUFusion, true, runtime::cpu::pass)
    }
    REGISTER_KNOBBED_PASS(CPUQuantFusion, true, runtime::cpu::pass)
    REGISTER_KNOBBED_PASS(CPUHorizontalFusion, true, runtime::cpu::pass)
    REGISTER_KNOBBED_PASS(CPUCollapseDims, true, runtime::cpu::pass)
#if defined(NGRAPH_HALIDE)
    REGISTER_KNOBBED_PASS(HalideSubgraphExtraction, true, ngraph::runtime::cpu::pass)
#endif

#ifdef NGRAPH_MLIR_ENABLE
    if (std::getenv("NGRAPH_MLIR") != nullptr)
    {
        REGISTER_KNOBBED_PASS(MLIRSubgraphExtractionPass, /*enable by default*/ true, ngraph::pass)
    }
#endif

    NodeVector nv_cwi; // We dont need CPUWorkspaceInsertion to return list of indices
    REGISTER_KNOBBED_PASS_WITH_ARGS(CPUWorkspaceInsertion, true, runtime::cpu::pass, nv_cwi, false)
    REGISTER_KNOBBED_PASS_WITH_ARGS(CPUAssignment, true, runtime::cpu::pass, this)
    REGISTER_KNOBBED_PASS_WITH_ARGS(ConstantFolding, true, ngraph::pass, GetGlobalCFDispatcherCPU())
    REGISTER_KNOBBED_PASS_WITH_ARGS(CPULayout, true, runtime::cpu::pass, this)
    REGISTER_KNOBBED_PASS_WITH_ARGS(
        CommonSubexpressionElimination, true, ngraph::pass, runtime::cpu::get_cse_handlers_map())
    REGISTER_KNOBBED_PASS(CPUPostLayoutOptimizations, true, runtime::cpu::pass)
    REGISTER_KNOBBED_PASS(CPUConvertLayoutConstantFolding, true, runtime::cpu::pass)
    REGISTER_KNOBBED_PASS(CPUMemoryOptimization, true, runtime::cpu::pass)
    REGISTER_KNOBBED_PASS(GetOutputElementElimination, false, ngraph::pass)
    REGISTER_KNOBBED_PASS_WITH_ARGS(
        PropagateCacheability, true, ngraph::pass, runtime::cpu::get_annotations_factory())
    bool reuse_memory = pass_config.get_pass_attribute("CPUMemoryAssignment::ReuseMemory") ||
                        pass_config.get_pass_attribute("ReuseMemory");
    pass_manager.register_pass<runtime::cpu::pass::CPUMemoryAssignment>(
        bufferID_to_tensorSets, tensor_to_bufferID, size_t(s_memory_pool_alignment), !reuse_memory);

    pass_manager.get_state().set_visualize_tree_ops_map(runtime::cpu::get_visualize_tree_ops_map());
}

bool runtime::cpu::CPU_ExternalFunction::computes_result(Node* node)
{
    for (size_t i = 0; i < node->get_output_size(); i++)
    {
        auto& output_tensor = node->get_output_tensor(i);
        if (m_tensor_roles.find(output_tensor.get_name()) != m_tensor_roles.end() &&
            m_tensor_roles[output_tensor.get_name()] == TensorRole::OUTPUT)
        {
            return true;
        }
    }
    return false;
}

static void dump_one_kernel_with_type(runtime::cpu::CPU_DebugTracer& debug_tracer,
                                      runtime::cpu::TensorTracerAttributes& t_attrs,
                                      const std::string& kernel_name,
                                      const void* tensor,
                                      const std::string& tensor_name,
                                      const std::string& in_out)
{
    switch (t_attrs.m_type_of_element)
    {
    case element::Type_t::f32:
        debug_tracer.dump_one_tensor<float>(kernel_name,
                                            tensor,
                                            tensor_name,
                                            t_attrs.m_number_of_elements,
                                            t_attrs.m_t_shape,
                                            in_out);
        break;
    case element::Type_t::i8:
        debug_tracer.dump_one_tensor<int8_t>(kernel_name,
                                             tensor,
                                             tensor_name,
                                             t_attrs.m_number_of_elements,
                                             t_attrs.m_t_shape,
                                             in_out);
        break;
    case element::Type_t::u8:
        debug_tracer.dump_one_tensor<uint8_t>(kernel_name,
                                              tensor,
                                              tensor_name,
                                              t_attrs.m_number_of_elements,
                                              t_attrs.m_t_shape,
                                              in_out);
        break;
    case element::Type_t::i32:
        debug_tracer.dump_one_tensor<int32_t>(kernel_name,
                                              tensor,
                                              tensor_name,
                                              t_attrs.m_number_of_elements,
                                              t_attrs.m_t_shape,
                                              in_out);
        break;
    case element::Type_t::undefined:
    case element::Type_t::dynamic:
    case element::Type_t::boolean:
    case element::Type_t::bf16:
    case element::Type_t::f16:
    case element::Type_t::f64:
    case element::Type_t::i16:
    case element::Type_t::i64:
    case element::Type_t::u16:
    case element::Type_t::u32:
    case element::Type_t::u64:
    default: break;
    }
}

void runtime::cpu::CPU_ExternalFunction::dump_one_kernel(CPU_DebugTracer& debug_tracer,
                                                         CPURuntimeContext* ctx,
                                                         bool is_it_input)
{
    size_t index = ctx->pc;
    if (is_it_input)
    {
        for (size_t i = 0; i < m_op_attrs.at(index).Inputs.size(); i++)
        {
            dump_one_kernel_with_type(
                debug_tracer,
                m_op_attrs.at(index).m_inputs_tensor_attrs.at(i),
                m_op_attrs.at(index).Description,
                ctx->buffer_data[get_buffer_index(m_op_attrs.at(index).Inputs.at(i))],
                m_op_attrs.at(index).Inputs.at(i),
                ">>");
        }
    }
    else
    {
        for (size_t i = 0; i < m_op_attrs.at(index).Outputs.size(); i++)
        {
            dump_one_kernel_with_type(
                debug_tracer,
                m_op_attrs.at(index).m_outputs_tensor_attrs.at(i),
                m_op_attrs.at(index).Description,
                ctx->buffer_data[get_buffer_index(m_op_attrs.at(index).Outputs.at(i))],
                m_op_attrs.at(index).Outputs.at(i),
                "<<");
        }
        debug_tracer.end_of_kernel();
    }
}

void runtime::cpu::CPU_ExternalFunction::build(ngraph::pass::PassConfig& pass_config)
{
    if (m_is_built)
    {
        return;
    }

#if defined(NGRAPH_TBB_ENABLE)
    if (m_use_tbb && (runtime::cpu::IsTracingEnabled() || m_emit_timing))
    {
        throw ngraph_error(
            "CPU Backend: Tracing and performance breakdowns might not be accurate with TBB "
            "enabled due to concurrent graph execution");
    }
#endif

    // stream writer to dump the debug manifest for the DEX
    static const string s_debug_dir = "cpu_codegen";
    static StaticInitializers s_static_initializers(s_debug_dir);
    m_mkldnn_emitter.reset(new MKLDNNEmitter());
    ngraph::pass::Manager pass_manager;
    if (std::getenv("NGRAPH_ENABLE_VISUALIZE_TRACING"))
    {
        // Enable per_pass_validation if required for debug purpose
        pass_manager.set_per_pass_validation(false);
    }
    register_common_passes(pass_manager, pass_config);
    pass_manager.run_passes(m_function, false);

    static runtime::cpu::CPU_DebugTracer debug_tracer;
    if (std::getenv("NGRAPH_CPU_DEBUG_TRACER") != nullptr)
    {
        debug_tracer.set_enable_tracing(true);
    }

    // Store layouts assigned for arguments
    for (const auto& parameter : m_function->get_parameters())
    {
        for (size_t i = 0; i < parameter->get_output_size(); ++i)
        {
            auto tv = parameter->get_output_tensor_ptr(i);
            if (tv->get_tensor_layout() == nullptr)
            {
                throw ngraph_error("layout missing on function parameter's tensor: " +
                                   tv->get_name());
            }
            parameter_layout_descriptors.emplace_back(
                static_pointer_cast<runtime::cpu::LayoutDescriptor>(tv->get_tensor_layout()));
        }
    }

    // Store layouts assigned for results
    if (!result_layout_descriptors.empty())
    {
        throw ngraph_error("Function output layouts should not be pre-assigned");
    }
    for (size_t i = 0; i < m_function->get_output_size(); ++i)
    {
        const auto& output = m_function->get_output_op(i);
        for (size_t j = 0; j < output->get_output_size(); ++j)
        {
            auto tv = output->get_output_tensor_ptr(j);
            if (tv->get_tensor_layout() == nullptr)
            {
                throw ngraph_error("layout missing on function output tensor: " + tv->get_name());
            }
            result_layout_descriptors.emplace_back(
                static_pointer_cast<runtime::cpu::LayoutDescriptor>(tv->get_tensor_layout()));
        }
    }

    // Build executor
    size_t buffer_index = 0;
    // Temporaries
    if (m_function->get_temporary_pool_size())
    {
        m_memory_buffer_sizes.push_back(m_function->get_temporary_pool_size());
        for (auto& ele : bufferID_to_tensorSets)
        {
            if (ele.second.first == TensorRole::INTERMEDIATE)
            {
                for (auto& ele_t : ele.second.second)
                {
                    m_buffer_indices[ele_t->get_name()] = buffer_index;
                    intermediates_offsets.emplace_back(m_buffer_indices[ele_t->get_name()],
                                                       ele_t->get_pool_offset());
                    m_tensor_roles[ele_t->get_name()] = TensorRole::INTERMEDIATE;
                    buffer_index++;
                }
            }
        }
    }

    // Constants
    for (auto& node : m_function->get_ordered_ops())
    {
        if (node->is_constant())
        {
            auto output_tensor = &node->get_output_tensor();
            m_buffer_indices[output_tensor->get_name()] = buffer_index;
            constant_tensor_data.emplace_back(
                buffer_index,
                const_cast<void*>(static_pointer_cast<ngraph::op::Constant>(node)->get_data_ptr()));
            auto tensor_set = get_tensor_set(output_tensor);
            // process all tensors in the set containing the output tensor of the constant
            for (auto& ele_t : tensor_set)
            {
                NGRAPH_CHECK(ele_t->get_pool_offset() == 0, "no offset set for constants");
                m_tensor_roles[ele_t->get_name()] = TensorRole::CONSTANT;
                if (ele_t->get_name() != output_tensor->get_name())
                {
                    tensor_alias[ele_t->get_name()] = output_tensor->get_name();
                }
            }
            buffer_index++;
        }
    }

    // Inputs
    size_t arg_index = 0;
    for (auto& param : m_function->get_parameters())
    {
        for (size_t i = 0; i < param->get_output_size(); ++i)
        {
            auto output_tensor = &param->get_outputs().at(i).get_tensor();
            auto tensor_set = get_tensor_set(output_tensor);

            auto& stale = tensor_stale[output_tensor->get_name()];
            // process all tensors in the set containing the output tensor of the parameter
            for (auto& ele_t : tensor_set)
            {
                m_tensor_roles[ele_t->get_name()] = TensorRole::INPUT;
                m_buffer_indices[ele_t->get_name()] = buffer_index;
                function_input_index_offset.emplace_back(m_buffer_indices[ele_t->get_name()],
                                                         arg_index,
                                                         ele_t->get_pool_offset(),
                                                         stale);
                buffer_index++;
            }
        }
        arg_index++;
    }

    // Outputs
    for (size_t i = 0; i < m_function->get_output_size(); ++i)
    {
        shared_ptr<Node> op = m_function->get_output_op(i);
        auto output_tensor = &op->get_output_tensor();
        auto tensor_set = get_tensor_set(output_tensor);

        // process all tensors in the set containing the output tensor of the result
        for (auto& ele_t : tensor_set)
        {
            m_tensor_roles[ele_t->get_name()] = TensorRole::OUTPUT;
            m_buffer_indices[ele_t->get_name()] = buffer_index;
            function_output_index_offset.emplace_back(
                m_buffer_indices[ele_t->get_name()], i, ele_t->get_pool_offset());
            buffer_index++;
        }
    }

    // After processing inputs, outputs, constants, and intermediates, set the buffer size.
    m_buffer_size = buffer_index;

    for (shared_ptr<Node> node : m_function->get_ordered_ops())
    {
        if (node->is_parameter() || node->is_constant())
        {
            continue;
        }
        auto& n = *node; // Work around a compiler warning (*node inside typeid may have effects
        // with shared pointers, which is fine here but clang doesn't like it.)
        auto handler = GetGlobalBuildDispatcher().find(type_index(typeid(n)));
        if (handler == GetGlobalBuildDispatcher().end())
        {
            throw unsupported_op(node->description());
        }
        vector<TensorViewWrapper> in;
        vector<string> in_names;
        vector<TensorTracerAttributes> t_in_attrs;
        for (const descriptor::Input& input : node->get_inputs())
        {
            const descriptor::Output& output = input.get_output();
            shared_ptr<descriptor::Tensor> tv = output.get_tensor_ptr();
            in.push_back(TensorViewWrapper(tv, tv->get_name()));
            in_names.push_back(tv->get_name());
            t_in_attrs.push_back(TensorTracerAttributes(
                in.back().get_size(), in.back().get_shape(), in.back().get_element_type()));
        }
        vector<TensorViewWrapper> out;
        vector<string> out_names;
        vector<TensorTracerAttributes> t_out_attrs;

        for (const descriptor::Output& output : node->get_outputs())
        {
            shared_ptr<descriptor::Tensor> tv = output.get_tensor_ptr();
            out.push_back(TensorViewWrapper(tv, tv->get_name()));
            out_names.push_back(tv->get_name());
            t_out_attrs.push_back(TensorTracerAttributes(
                out.back().get_size(), out.back().get_shape(), out.back().get_element_type()));
        }

        m_op_attrs.emplace_back(node->description(), out_names, in_names, t_out_attrs, t_in_attrs);
        op_names.push_back(node->get_name());
        handler->second(this, node.get(), in, out);

        auto cacheable = true;
        auto reuse_memory = pass_config.get_pass_attribute("CPUMemoryAssignment::ReuseMemory") ||
                            pass_config.get_pass_attribute("ReuseMemory");
        if (node->is_op())
        {
            auto op = std::static_pointer_cast<ngraph::op::Op>(node);
            auto op_annotations = op->get_op_annotations();
            cacheable = op_annotations->is_cacheable();
        }

        bool disable_caching =
            (reuse_memory &&
             !cacheable) // Check cacheability only if we are reusing intermediate tensors
            || computes_result(node.get()) || possibly_overwritten(node.get()) || node->has_state();

        vector<reference_wrapper<bool>> in_stale, out_stale;
        for (const auto& name : in_names)
        {
            if (tensor_alias.count(name))
            {
                in_stale.emplace_back(tensor_stale[tensor_alias[name]]);
            }
            else
            {
                in_stale.emplace_back(tensor_stale[name]);
            }
        }
        for (const auto& name : out_names)
        {
            if (tensor_alias.count(name))
            {
                out_stale.emplace_back(tensor_stale[tensor_alias[name]]);
            }
            else
            {
                out_stale.emplace_back(tensor_stale[name]);
            }
        }

        function<bool(CPURuntimeContext*)> enable;
        if (disable_caching)
        {
            enable = [in_stale, out_stale](CPURuntimeContext * /* ctx */) -> bool {
                for (auto& stale : out_stale)
                {
                    stale.get() = true;
                }
                return true;
            };
        }
        else
        {
            enable = [in_stale, out_stale](CPURuntimeContext * /* ctx */) -> bool {
                bool en = false;
                for (const auto& stale : in_stale)
                {
                    if (stale)
                    {
                        en = true;
                        break;
                    }
                }
                for (auto& stale : out_stale)
                {
                    stale.get() = en;
                }
                return en;
            };
        }

        enables.emplace_back(enable);
        enable_nodename_list.emplace_back(make_pair(enable, node->get_name()));

        m_perf_counters.emplace_back(node, 0, 0);
    }

    if ((std::getenv("NGRAPH_DEX_DEBUG") != nullptr))
    {
        string filename = file_util::path_join(s_debug_dir, m_function_name + "_debug.txt");
        std::stringstream strm;
        auto find_role = [](TensorRole tensor_role) -> string {
            switch (tensor_role)
            {
            case TensorRole::INPUT: return string("TensorRole::INPUT");
            case TensorRole::INTERMEDIATE: return string("TensorRole::INTERMEDIATE");
            case TensorRole::CONSTANT: return string("TensorRole::CONSTANT");
            case TensorRole::OUTPUT: return string("TensorRole::OUTPUT");
            case TensorRole::UNKNOWN:
            default: throw runtime_error("unhandled CPU tensor role");
            }
        };

        // dump the tensor roles to debug manifest
        for (const auto& tensor_roles : m_tensor_roles)
        {
            strm << tensor_roles.first << ", " << find_role(tensor_roles.second) << "\n";
        }

        write_to_file(strm.str(), s_debug_dir, filename);
        strm.str("");

        // dump the op's order of execution along with the address of tensor_data which holds the
        // base address of each tensor.
        for (shared_ptr<Node> node : m_function->get_ordered_ops())
        {
            std::vector<string> node_inputs;
            std::vector<string> node_outputs;
            std::stringstream temp;
            if (node->is_parameter() || node->is_constant())
            {
                continue;
            }
            for (const descriptor::Input& input : node->get_inputs())
            {
                const descriptor::Output& output = input.get_output();
                shared_ptr<descriptor::Tensor> tv = output.get_tensor_ptr();
                temp << &m_buffer_indices[tv->get_name()];
                node_inputs.push_back(tv->get_name() + "(" + temp.str() + ")");
                temp.str("");
            }

            for (const descriptor::Output& output : node->get_outputs())
            {
                shared_ptr<descriptor::Tensor> tv = output.get_tensor_ptr();
                temp << &m_buffer_indices[tv->get_name()];
                node_outputs.push_back(tv->get_name() + "(" + temp.str() + ")");
                temp.str("");
            }
            strm << "\n" << node->get_name() << "(";
            vector<string> parameter_nodes = node_inputs;
            parameter_nodes.insert(parameter_nodes.end(), node_outputs.begin(), node_outputs.end());
            strm << join(parameter_nodes);
            strm << ")\n";
            write_to_file(strm.str(), s_debug_dir, filename);
            strm.str("");
        }
    }
    // This check ensures we have exactly one functor for Op.
    NGRAPH_CHECK(m_op_attrs.size() == functors.size());

    executor = [&](CPURuntimeContext* ctx, vector<void*>& inputs, vector<void*>& outputs) {
        cpu::Timestamp start_ts, end_ts;
        uint64_t profiler_count = 0;

        if (ctx->first_iteration)
        {
            for (auto& p : intermediates_offsets)
            {
                ctx->buffer_data[p.first] =
                    static_cast<uint8_t*>(ctx->memory_buffers[0]->get_ptr()) + p.second;
            }

            for (auto& p : constant_tensor_data)
            {
                ctx->buffer_data[p.first] = p.second;
            }
        }

        for (const auto& p : function_input_index_offset)
        {
            ctx->buffer_data[get<0>(p)] = static_cast<uint8_t*>(inputs[get<1>(p)]) + get<2>(p);
            get<3>(p).get() = ctx->p_en[get<1>(p)];
        }

        for (const auto& p : function_output_index_offset)
        {
            ctx->buffer_data[get<0>(p)] = static_cast<uint8_t*>(outputs[get<1>(p)]) + get<2>(p);
        }

        auto functor = functors.begin();
#if defined(NGRAPH_TBB_ENABLE)
        if (m_use_tbb)
        {
            // Build the flow graph
            if (ctx->first_iteration)
            {
                std::unordered_map<std::string, tbb::flow::continue_node<tbb::flow::continue_msg>*>
                    nodename_tbbnode_map;
                tbb::flow::continue_node<tbb::flow::continue_msg>* flowgraph_node_start =
                    new tbb::flow::continue_node<tbb::flow::continue_msg>(
                        *(ctx->G), [&](const tbb::flow::continue_msg& /* msg */) {});
                auto it = enable_nodename_list.begin();
                for (const auto& p : enables)
                {
                    auto index = profiler_count++;
                    tbb::flow::continue_node<tbb::flow::continue_msg>* flowgraph_node =
                        new tbb::flow::continue_node<tbb::flow::continue_msg>(
                            *(ctx->G),
                            [&, functor, index](const tbb::flow::continue_msg& /* msg */) {
                                if (p(ctx) || ctx->first_iteration)
                                {
                                    if (runtime::cpu::IsTracingEnabled() || m_emit_timing)
                                    {
                                        start_ts = cpu::Clock::now();
                                    }
                                    CPUExecutionContext ectx{0};
                                    executor::GetCPUExecutor().execute(*functor, ctx, &ectx, true);
                                    if (runtime::cpu::IsTracingEnabled() || m_emit_timing)
                                    {
                                        end_ts = cpu::Clock::now();

                                        if (runtime::cpu::IsTracingEnabled())
                                        {
                                            ctx->op_durations[index] =
                                                (std::chrono::duration_cast<cpu::Timescale>(
                                                     end_ts - start_ts))
                                                    .count();
                                        }
                                        if (m_emit_timing)
                                        {
                                            m_perf_counters[index].m_total_microseconds +=
                                                std::chrono::duration_cast<
                                                    std::chrono::microseconds>(end_ts - start_ts)
                                                    .count();
                                            m_perf_counters[index].m_call_count++;
                                        }
                                    }
                                }
                                else
                                {
                                    if (runtime::cpu::IsTracingEnabled())
                                    {
                                        ctx->op_durations[index] = 0;
                                    }
                                    if (m_emit_timing)
                                    {
                                        m_perf_counters[index].m_call_count++;
                                    }
                                }
                            });
#ifdef TBB_PREVIEW_FLOW_GRAPH_TRACE
                    flowgraph_node->set_name(it->second.c_str());
#endif
                    std::advance(functor, 1);
                    nodename_tbbnode_map.insert({it->second, flowgraph_node});
                    it++;
                }

                traverse_nodes(
                    m_function, [&flowgraph_node_start, &nodename_tbbnode_map](shared_ptr<Node> n) {
                        if (!n->is_parameter() && !n->is_constant())
                        {
                            bool is_head = true;
                            for (auto arg : n->get_arguments())
                            {
                                if (!arg->is_parameter() && !arg->is_constant())
                                {
                                    is_head = false;
                                    tbb::flow::make_edge(*(nodename_tbbnode_map[arg->get_name()]),
                                                         *(nodename_tbbnode_map[n->get_name()]));
                                }
                            }
                            if (is_head)
                            {
                                tbb::flow::make_edge(*flowgraph_node_start,
                                                     *(nodename_tbbnode_map[n->get_name()]));
                            }
                        }
                    });

                if (m_release_function)
                {
                    release_function();
                }
            }
            // Execute the flow graph
            (static_cast<tbb::flow::continue_node<tbb::flow::continue_msg>*>(&(*(ctx->G->begin()))))
                ->try_put(tbb::flow::continue_msg());
            try
            {
                ctx->G->wait_for_all();
            }
            catch (...)
            {
                throw;
            }
        }
        else
#endif
        {
            static const auto ddebug = std::getenv("NGRAPH_DEX_DEBUG");
            if (ddebug != nullptr)
            {
                if (ctx->first_iteration)
                {
                    string filename =
                        file_util::path_join(s_debug_dir, m_function_name + "_debug.txt");
                    std::stringstream ss;

                    ss << "\nEXECUTION PLAN:\n";

                    for (size_t i = 0; i < functors.size(); i++)
                    {
                        ss << op_names.at(i) << " will be executed with the following inputs:\n";
                        for (auto& is : this->m_op_attrs.at(i).Inputs)
                        {
                            ss << "\t" << is << " = "
                               << ctx->buffer_data[this->get_buffer_index(is)] << std::endl;
                        }
                        ss << "and outputs :\n";
                        for (auto& os : this->m_op_attrs.at(i).Outputs)
                        {
                            ss << "\t" << os << " = "
                               << ctx->buffer_data[this->get_buffer_index(os)] << std::endl;
                        }
                    }
                    write_to_file(ss.str(), s_debug_dir, filename);
                }
            }

            for (; ctx->pc < functors.size(); ctx->pc++)
            {
                auto index = profiler_count++;
                if ((enables.at(ctx->pc))(ctx) || ctx->first_iteration)
                {
                    // Each Op will have exactly one functor, start the clock before the exceution
                    // of functor
                    // and collect the profiler_count once the execution complets
                    if (runtime::cpu::IsTracingEnabled() || m_emit_timing)
                    {
                        start_ts = cpu::Clock::now();
                    }

                    CPUExecutionContext ectx{0};

                    if (debug_tracer.tracing_is_enabled())
                    {
                        this->dump_one_kernel(debug_tracer, ctx, true);
                    }

                    executor::GetCPUExecutor().execute(functors.at(ctx->pc), ctx, &ectx);

                    if (debug_tracer.tracing_is_enabled())
                    {
                        this->dump_one_kernel(debug_tracer, ctx, false);
                    }

                    if (ctx->breakpoints.count(ctx->pc + 1))
                    {
                        ctx->pc++;
                        break;
                    }

                    if (runtime::cpu::IsTracingEnabled() || m_emit_timing)
                    {
                        end_ts = cpu::Clock::now();

                        if (runtime::cpu::IsTracingEnabled())
                        {
                            ctx->op_durations[index] =
                                (std::chrono::duration_cast<cpu::Timescale>(end_ts - start_ts))
                                    .count();
                        }
                        if (m_emit_timing)
                        {
                            m_perf_counters[index].m_total_microseconds +=
                                std::chrono::duration_cast<std::chrono::microseconds>(end_ts -
                                                                                      start_ts)
                                    .count();
                            m_perf_counters[index].m_call_count++;
                        }
                    }
                }
                else
                {
                    if (runtime::cpu::IsTracingEnabled())
                    {
                        ctx->op_durations[index] = 0;
                    }
                    if (m_emit_timing)
                    {
                        m_perf_counters[index].m_call_count++;
                    }
                }
            }
        }
        ctx->first_iteration = false;
        if (runtime::cpu::IsTracingEnabled())
        {
            NGRAPH_CHECK(m_op_attrs.size() == profiler_count);
        }

    };

    m_is_built = true;

#if defined(NGRAPH_TBB_ENABLE)
    if (m_release_function && !m_use_tbb)
#else
    if (m_release_function)
#endif
    {
        release_function();
    }
}

size_t runtime::cpu::CPU_ExternalFunction::get_buffer_index(const std::string& name)
{
    if (tensor_alias.count(name))
    {
        NGRAPH_CHECK(m_buffer_indices.count(tensor_alias[name]));
        return m_buffer_indices[tensor_alias[name]];
    }
    else
    {
        NGRAPH_CHECK(m_buffer_indices.count(name));
        return m_buffer_indices[name];
    }
}

bool runtime::cpu::CPU_ExternalFunction::is_codegen(const ngraph::pass::PassConfig& pc)
{
    auto attrs = pc.get_pass_attributes();
    auto it = attrs.find("CODEGEN");
    if (it != attrs.end())
    {
        return it->second;
    }
    return false;
}

shared_ptr<ngraph::runtime::cpu::CPU_CallFrame>
    runtime::cpu::CPU_ExternalFunction::make_call_frame(ngraph::pass::PassConfig& pass_config,
                                                        Allocator* allocator)
{
#if defined(NGRAPH_DEX_ONLY)
    if (is_codegen(pass_config))
    {
        NGRAPH_WARN << "CPU Backend: Requested unsupported compilation mode (CODEGEN). Falling "
                       "back to DEX instead";
    }
#else
    // Override DEX if pass_config requests CODEGEN
    if (is_codegen(pass_config))
    {
        m_direct_execution = false;
    }
    if (!m_is_compiled && !m_direct_execution)
    {
        compile(pass_config);
    }
#endif

    if (!m_is_built && m_direct_execution)
    {
        build(pass_config);
    }

    return make_shared<ngraph::runtime::cpu::CPU_CallFrame>(shared_from_this(),
                                                            m_compiled_init_ctx_func,
                                                            m_compiled_destroy_ctx_func,
                                                            m_compiled_function,
                                                            allocator);
}

const runtime::cpu::LayoutDescriptorPtrs&
    runtime::cpu::CPU_ExternalFunction::get_parameter_layout_descriptors()
{
    return parameter_layout_descriptors;
}

const runtime::cpu::LayoutDescriptorPtrs&
    runtime::cpu::CPU_ExternalFunction::get_result_layout_descriptors()
{
    return result_layout_descriptors;
}

const vector<runtime::PerformanceCounter>& runtime::cpu::CPU_ExternalFunction::get_perf_counters()
{
#if !defined(NGRAPH_DEX_ONLY)
    // Codegen. Retrieve perf counters from compiled module
    if (m_execution_engine)
    {
        auto get_count = m_execution_engine->find_function<size_t()>("get_debug_timer_count");
        auto get_name =
            m_execution_engine->find_function<const char*(size_t)>("get_debug_timer_name");
        auto get_microseconds =
            m_execution_engine->find_function<size_t(size_t)>("get_debug_timer_microseconds");
        auto get_call_count =
            m_execution_engine->find_function<size_t(size_t)>("get_debug_timer_call_count");

        if (get_count && get_name && get_microseconds && get_call_count)
        {
            size_t count = get_count();
            if (m_perf_counters.size() == 0)
            {
                map<string, shared_ptr<const Node>> name_map;
                for (auto n : m_function->get_ops())
                {
                    name_map.insert({n->get_name(), n});
                }
                for (size_t i = 0; i < count; i++)
                {
                    shared_ptr<const Node> n = name_map[get_name(i)];
                    m_perf_counters.push_back({n, get_microseconds(i), get_call_count(i)});
                }
            }
            else
            {
                for (size_t i = 0; i < count; i++)
                {
                    m_perf_counters[i].m_total_microseconds = get_microseconds(i);
                    m_perf_counters[i].m_call_count = get_call_count(i);
                }
            }
        }
        if (m_release_function)
        {
            release_function();
        }
    }
#endif
    return m_perf_counters;
}

void runtime::cpu::CPU_ExternalFunction::write_to_file(const std::string& code,
                                                       const std::string& directory,
                                                       const std::string& filename)
{
    std::ofstream out;
    file_util::make_directory(directory);
    bool is_exist = file_util::exists(filename);
    is_exist ? out.open(filename, std::ofstream::app) : out.open(filename);
    out << code;
    out.close();
}

#if !defined(NGRAPH_DEX_ONLY)

void runtime::cpu::CPU_ExternalFunction::emit_debug_function_entry(
    CodeWriter& writer,
    Node* node,
    const std::vector<TensorViewWrapper>& /* in */,
    const std::vector<TensorViewWrapper>& /* out */)
{
    if (m_emit_timing)
    {
        writer << "timers[" << m_name_index_map[node->get_name()] << "].start();\n";
    }
}

void runtime::cpu::CPU_ExternalFunction::emit_debug_function_exit(
    CodeWriter& writer,
    Node* node,
    const std::vector<TensorViewWrapper>& /* in */,
    const std::vector<TensorViewWrapper>& /* out */)
{
    if (m_emit_timing)
    {
        writer << "timers[" << m_name_index_map[node->get_name()] << "].stop();\n";
    }
}

bool runtime::cpu::CPU_ExternalFunction::is_functionally_identical(
    const Node& n1, const Node& n2, const unordered_map<const Node*, string>& node_cache)
{
    return node_cache.at(&n1) == node_cache.at(&n2);
}

string runtime::cpu::CPU_ExternalFunction::emit_op_as_function(const Node& node,
                                                               const string& function_name)
{
    CodeWriter writer;
    writer << "static void " << function_name << "(";
    writer.indent++;
    // Work around a compiler warning (*node inside typeid may have effects
    // with shared pointers, which is fine here but clang doesn't like it.)
    auto handler = dispatcher.find(type_index(typeid(node)));
    if (handler == dispatcher.end())
    {
        throw unsupported_op(node.description());
    }
    vector<TensorViewWrapper> in;
    size_t arg_index = 0;
    set<string> arg_names;
    for (const descriptor::Input& input : node.get_inputs())
    {
        const descriptor::Output& output = input.get_output();
        shared_ptr<descriptor::Tensor> tv = output.get_tensor_ptr();
        TensorViewWrapper tvw{tv, "_arg" + to_string(arg_index)};
        if (arg_names.find(tvw.get_name()) == arg_names.end())
        {
            arg_names.insert(tvw.get_name());
            if (arg_index++ > 0)
            {
                writer << ",";
            }
            writer << "\n";
            writer << tvw.get_type() << "* " << tvw.get_name();
        }
        in.push_back(tvw);
    }
    vector<TensorViewWrapper> out;
    for (const descriptor::Output& output : node.get_outputs())
    {
        shared_ptr<descriptor::Tensor> tv = output.get_tensor_ptr();
        TensorViewWrapper tvw{tv, "_out" + to_string(arg_index)};
        if (arg_index++ > 0)
        {
            writer << ",";
        }
        writer << "\n";
        writer << tvw.get_type() << "* " << tvw.get_name();
        out.push_back(tvw);
    }
    writer << ",\ncpu::CPURuntimeContext* ctx, CPURuntimeContextCG* cg_ctx";
    writer.indent--;
    writer << "\n)\n";
    writer << "{\n";
    writer.indent++;
    handler->second(this, writer, &node, in, out);
    writer.indent--;
    writer << "}\n";

    string rc = writer.get_code();
    if (function_name == "f")
    {
        rc = strip_comments(rc);
    }
    return rc;
}

string runtime::cpu::CPU_ExternalFunction::strip_comments(const string& s)
{
    stringstream out;
    for (size_t i = 0; i < s.size(); i++)
    {
        if (i < s.size() - 2)
        {
            if (s[i] == '/' && s[i + 1] == '/')
            {
                // line comment
                i += 2;
                while (s[i] != '\n')
                {
                    i++;
                }
                out << '\n';
            }
            else if (s[i] == '/' && s[i + 1] == '*')
            {
                // multi-line comment
                i += 2;
                while (!(s[i] == '*' && s[i + 1] == '/'))
                {
                    i++;
                }
                i++;
            }
            else
            {
                out << s[i];
            }
        }
        else
        {
            out << s[i];
        }
    }
    return out.str();
}

#endif

std::unordered_set<descriptor::Tensor*>&
    runtime::cpu::CPU_ExternalFunction::get_tensor_set(descriptor::Tensor* output_tensor)
{
    auto output_tensor_it = tensor_to_bufferID.find(output_tensor);
    NGRAPH_CHECK(output_tensor_it != tensor_to_bufferID.end());
    auto bufferID = output_tensor_it->second;
    auto output_buffer_it = bufferID_to_tensorSets.find(bufferID);
    NGRAPH_CHECK(output_buffer_it != bufferID_to_tensorSets.end());
    return output_buffer_it->second.second;
}<|MERGE_RESOLUTION|>--- conflicted
+++ resolved
@@ -1205,7 +1205,6 @@
                 return false;
             }
         }
-<<<<<<< HEAD
         else if (typeid(ngraph::op::GeluBackpropFactor) == typeid(node))
         {
 #if MKLDNN_VERSION_MAJOR < 1
@@ -1225,8 +1224,6 @@
 #endif
         }
 
-=======
->>>>>>> 0b46f138
         if (dex)
         {
             auto handler = GetGlobalBuildDispatcher().find(type_index(typeid(node)));
