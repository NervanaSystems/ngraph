--- conflicted
+++ resolved
@@ -518,11 +518,8 @@
         }
         writer << "#include <tbb/flow_graph.h>";
     }
-<<<<<<< HEAD
 #endif
 
-=======
->>>>>>> d4eb462a
     writer +=
         R"(
 #include <cmath>
@@ -780,20 +777,7 @@
 
     writer << "bool* t_en = (bool*)" << m_function->get_name() << "_t_en;\n";
 
-<<<<<<< HEAD
 #if defined(NGRAPH_TBB_ENABLE)
-        if (m_use_tbb)
-        {
-            writer << "\n";
-            writer << "if (ctx->first_iteration) {\n";
-            writer.indent++;
-            writer << "tbb::flow::continue_node<tbb::flow::continue_msg>* "
-                      "flowgraph_node_start"
-                   << " = new tbb::flow::continue_node<tbb::flow::continue_msg> "
-                      "(*(ctx->G), [&](const tbb::flow::continue_msg &msg)\n{});\n";
-        }
-#endif
-=======
     if (m_use_tbb)
     {
         writer << "\n";
@@ -804,7 +788,7 @@
                << " = new tbb::flow::continue_node<tbb::flow::continue_msg> "
                   "(*(cg_ctx->tbb_graph), [&](const tbb::flow::continue_msg &msg)\n{});\n";
     }
->>>>>>> d4eb462a
+#endif
 
     // Add inputs to the variable name map
     size_t arg_index = 0;
@@ -950,31 +934,15 @@
             writer << "if (ctx->first_iteration ";
             for (const descriptor::Input& input : node->get_inputs())
             {
-<<<<<<< HEAD
-                if (current_function->get_name() == m_function_name)
-                {
-                    m_op_attrs.emplace_back(
-                        node->description(), node_output_names, node_input_names);
-                }
-#if defined(NGRAPH_TBB_ENABLE)
-                if (m_use_tbb)
-=======
                 const descriptor::Output& output = input.get_output();
                 shared_ptr<descriptor::Tensor> tv = output.get_tensor_ptr();
                 auto input_name = tv->get_name();
 
                 if (output.get_node()->is_parameter())
->>>>>>> d4eb462a
                 {
                     writer << " || ctx->p_en[" << param_index_map[input_name] << "]";
                 }
-<<<<<<< HEAD
-#endif
-                if (runtime::cpu::IsTracingEnabled() &&
-                    current_function->get_name() == m_function_name)
-=======
                 else if (!output.get_node()->is_constant())
->>>>>>> d4eb462a
                 {
                     writer << " || t_en[" << tensor_index_map[input_name] << "]";
                 }
@@ -1057,45 +1025,21 @@
                        << "(std::chrono::duration_cast<cpu::Timescale>(cpu::Clock::now() - "
                           "start_ts)).count();\n";
             }
+#if defined(NGRAPH_TBB_ENABLE)
             if (m_use_tbb)
             {
                 writer.indent--;
-<<<<<<< HEAD
-                writer << "}\n";
-                emit_debug_function_exit(writer, node.get(), in, out);
-                if (runtime::cpu::IsTracingEnabled() &&
-                    current_function->get_name() == m_function_name)
-                {
-                    writer << "ctx->op_durations[profiler_count++] = "
-                           << "(std::chrono::duration_cast<cpu::Timescale>(cpu::Clock::now() - "
-                              "start_ts)).count();\n";
-                }
+                writer << "});\n";
+            }
+#endif          
+        }
+    }
+
 #if defined(NGRAPH_TBB_ENABLE)
-                if (m_use_tbb)
-                {
-                    writer.indent--;
-                    writer << "});\n";
-                }
-#endif
-=======
-                writer << "});\n";
->>>>>>> d4eb462a
-            }
-        }
-    }
-
-<<<<<<< HEAD
-#if defined(NGRAPH_TBB_ENABLE)
-        if (m_use_tbb)
-        {
-            writer << "\n";
-            // Build the flow graph
-=======
     if (m_use_tbb)
     {
         writer << "\n";
         // Build the flow graph
->>>>>>> d4eb462a
 
         traverse_nodes(m_function, [&writer](shared_ptr<Node> n) {
             if (!n->is_parameter() && !n->is_constant())
@@ -1110,21 +1054,6 @@
                                << ", *flowgraph_node_" << n->get_name() << ");\n";
                     }
                 }
-<<<<<<< HEAD
-            });
-
-            writer.indent--;
-            writer << "}\n";
-
-            // Execute the flow graph
-            writer << "(static_cast<tbb::flow::continue_node<tbb::flow::continue_msg>*>"
-                      "(&(*(ctx->G->begin()))))"
-                   << "->try_put(tbb::flow::continue_msg());\n";
-            writer << "try { ctx->G->wait_for_all(); } catch(...) { throw; }\n";
-        }
-#endif
-        writer << "ctx->first_iteration = false;\n";
-=======
                 if (is_head)
                 {
                     writer << "tbb::flow::make_edge(*flowgraph_node_start"
@@ -1132,7 +1061,6 @@
                 }
             }
         });
->>>>>>> d4eb462a
 
         writer.indent--;
         writer << "}\n";
@@ -1143,6 +1071,7 @@
                << "->try_put(tbb::flow::continue_msg());\n";
         writer << "try { cg_ctx->tbb_graph->wait_for_all(); } catch(...) { throw; }\n";
     }
+#endif  
     writer << "ctx->first_iteration = false;\n";
 
     writer.indent--;
