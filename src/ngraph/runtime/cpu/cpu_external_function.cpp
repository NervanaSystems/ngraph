/*******************************************************************************
* Copyright 2017-2018 Intel Corporation
*
* Licensed under the Apache License, Version 2.0 (the "License");
* you may not use this file except in compliance with the License.
* You may obtain a copy of the License at
*
*     http://www.apache.org/licenses/LICENSE-2.0
*
* Unless required by applicable law or agreed to in writing, software
* distributed under the License is distributed on an "AS IS" BASIS,
* WITHOUT WARRANTIES OR CONDITIONS OF ANY KIND, either express or implied.
* See the License for the specific language governing permissions and
* limitations under the License.
*******************************************************************************/

#include <cstdlib>
#include <fstream>
#include <memory>
#include <string>
#include <tuple>
#include <typeindex>
#include <typeinfo>
#include <unordered_map>

// Kill clang diagnostics bug
#pragma clang diagnostic push
#pragma clang diagnostic ignored "-Wreserved-id-macro"

#undef __TBB_PREVIEW_LIGHTWEIGHT_POLICY
#define __TBB_PREVIEW_LIGHTWEIGHT_POLICY 1

#pragma clang diagnostic pop

#include <tbb/flow_graph.h>

#if !defined(NGRAPH_DEX_ONLY)
#include "ngraph/codegen/code_writer.hpp"
#include "ngraph/codegen/compiler.hpp"
#include "ngraph/codegen/execution_engine.hpp"
#endif

#include "ngraph/descriptor/input.hpp"
#include "ngraph/descriptor/output.hpp"
#include "ngraph/descriptor/primary_tensor_view.hpp"
#include "ngraph/file_util.hpp"
#include "ngraph/function.hpp"
#include "ngraph/graph_util.hpp"
#include "ngraph/node.hpp"
#include "ngraph/op/abs.hpp"
#include "ngraph/op/acos.hpp"
#include "ngraph/op/add.hpp"
#include "ngraph/op/allreduce.hpp"
#include "ngraph/op/and.hpp"
#include "ngraph/op/asin.hpp"
#include "ngraph/op/atan.hpp"
#include "ngraph/op/avg_pool.hpp"
#include "ngraph/op/batch_norm.hpp"
#include "ngraph/op/broadcast.hpp"
#include "ngraph/op/ceiling.hpp"
#include "ngraph/op/concat.hpp"
#include "ngraph/op/constant.hpp"
#include "ngraph/op/convert.hpp"
#include "ngraph/op/convolution.hpp"
#include "ngraph/op/cos.hpp"
#include "ngraph/op/cosh.hpp"
#include "ngraph/op/divide.hpp"
#include "ngraph/op/dot.hpp"
#include "ngraph/op/equal.hpp"
#include "ngraph/op/exp.hpp"
#include "ngraph/op/floor.hpp"
#include "ngraph/op/function_call.hpp"
#include "ngraph/op/get_output_element.hpp"
#include "ngraph/op/greater.hpp"
#include "ngraph/op/greater_eq.hpp"
#include "ngraph/op/less.hpp"
#include "ngraph/op/less_eq.hpp"
#include "ngraph/op/log.hpp"
#include "ngraph/op/lrn.hpp"
#include "ngraph/op/max.hpp"
#include "ngraph/op/max_pool.hpp"
#include "ngraph/op/maximum.hpp"
#include "ngraph/op/min.hpp"
#include "ngraph/op/minimum.hpp"
#include "ngraph/op/multiply.hpp"
#include "ngraph/op/negative.hpp"
#include "ngraph/op/not.hpp"
#include "ngraph/op/not_equal.hpp"
#include "ngraph/op/one_hot.hpp"
#include "ngraph/op/op.hpp"
#include "ngraph/op/or.hpp"
#include "ngraph/op/pad.hpp"
#include "ngraph/op/parameter.hpp"
#include "ngraph/op/power.hpp"
#include "ngraph/op/product.hpp"
#include "ngraph/op/reduce.hpp"
#include "ngraph/op/reduce_window.hpp"
#include "ngraph/op/relu.hpp"
#include "ngraph/op/remainder.hpp"
#include "ngraph/op/replace_slice.hpp"
#include "ngraph/op/reshape.hpp"
#include "ngraph/op/result.hpp"
#include "ngraph/op/reverse.hpp"
#include "ngraph/op/reverse_sequence.hpp"
#include "ngraph/op/select.hpp"
#include "ngraph/op/select_and_scatter.hpp"
#include "ngraph/op/sign.hpp"
#include "ngraph/op/sin.hpp"
#include "ngraph/op/sinh.hpp"
#include "ngraph/op/slice.hpp"
#include "ngraph/op/softmax.hpp"
#include "ngraph/op/sqrt.hpp"
#include "ngraph/op/subtract.hpp"
#include "ngraph/op/sum.hpp"
#include "ngraph/op/tan.hpp"
#include "ngraph/op/tanh.hpp"
#include "ngraph/pass/algebraic_simplification.hpp"
#include "ngraph/pass/common_function_collection.hpp"
#include "ngraph/pass/core_fusion.hpp"
#include "ngraph/pass/cse.hpp"
#include "ngraph/pass/dump_sorted.hpp"
#include "ngraph/pass/get_output_element_elimination.hpp"
#include "ngraph/pass/liveness.hpp"
#include "ngraph/pass/manager.hpp"
#include "ngraph/pass/memory_layout.hpp"
#include "ngraph/pass/nop_elimination.hpp"
#include "ngraph/pass/result_copy_elimination.hpp"
#include "ngraph/runtime/aligned_buffer.hpp"
#include "ngraph/runtime/cpu/cpu_backend.hpp"
#include "ngraph/runtime/cpu/cpu_builder.hpp"
#include "ngraph/runtime/cpu/cpu_call_frame.hpp"
#include "ngraph/runtime/cpu/cpu_emitter.hpp"
#include "ngraph/runtime/cpu/cpu_external_function.hpp"
#include "ngraph/runtime/cpu/cpu_tensor_view.hpp"
#include "ngraph/runtime/cpu/cpu_tracing.hpp"
#include "ngraph/runtime/cpu/mkldnn_utils.hpp"
#include "ngraph/runtime/cpu/op/batch_dot.hpp"
#include "ngraph/runtime/cpu/op/batch_norm_relu.hpp"
#include "ngraph/runtime/cpu/op/bounded_relu.hpp"
#include "ngraph/runtime/cpu/op/conv_bias.hpp"
#include "ngraph/runtime/cpu/op/conv_relu.hpp"
#include "ngraph/runtime/cpu/op/convert_layout.hpp"
#include "ngraph/runtime/cpu/op/group_conv.hpp"
#include "ngraph/runtime/cpu/op/loop_kernel.hpp"
#include "ngraph/runtime/cpu/op/lstm.hpp"
#include "ngraph/runtime/cpu/op/matmul_bias.hpp"
#include "ngraph/runtime/cpu/op/max_pool_with_indices.hpp"
#include "ngraph/runtime/cpu/op/rnn.hpp"
#include "ngraph/runtime/cpu/op/sigmoid.hpp"
#include "ngraph/runtime/cpu/op/sigmoid_mul.hpp"
#include "ngraph/runtime/cpu/pass/cpu_assignment.hpp"
#include "ngraph/runtime/cpu/pass/cpu_concat_inputs.hpp"
#include "ngraph/runtime/cpu/pass/cpu_fusion.hpp"
#include "ngraph/runtime/cpu/pass/cpu_layout.hpp"
#include "ngraph/runtime/cpu/pass/cpu_mat_fusion.hpp"
#include "ngraph/runtime/cpu/pass/cpu_post_layout_optimizations.hpp"
#include "ngraph/runtime/cpu/pass/cpu_rnn_fusion.hpp"
#include "ngraph/runtime/cpu/pass/cpu_workspace_insertion.hpp"

#ifdef NGRAPH_DISTRIBUTED
#include "ngraph/op/allreduce.hpp"
#endif

using namespace std;
using namespace ngraph;

runtime::cpu::CPU_ExternalFunction::CPU_ExternalFunction(
    const shared_ptr<ngraph::Function>& function, bool release_function)
    : m_function(function)
    , m_release_function(release_function)
    , m_use_tbb(std::getenv("NGRAPH_CPU_USE_TBB") != nullptr)
    , m_compiled_function(nullptr)
#if !defined(NGRAPH_DEX_ONLY)
    , m_is_compiled(false)
    , m_emit_timing(false)
#endif
    , m_function_name(function->get_name())
    , m_is_built(false)
    , m_direct_execution(std::getenv("NGRAPH_DEX") != nullptr)
{
}

runtime::cpu::CPU_ExternalFunction::~CPU_ExternalFunction()
{
}

#if !defined(NGRAPH_DEX_ONLY)

static const string s_output_dir = "cpu_codegen";

class StaticInitializers
{
public:
    StaticInitializers() { ngraph::file_util::remove_directory(s_output_dir); }
};

static string emit_string_array(const vector<string>& s, size_t max_line_length)
{
    stringstream ss;
    stringstream line;
    for (size_t i = 0; i < s.size(); i++)
    {
        if (i != 0)
        {
            line << ",";
        }
        stringstream value;
        value << s[i];
        string value_string = value.str();
        if (static_cast<size_t>(line.tellp()) + value_string.size() + 1 <= max_line_length)
        {
            if (i > 0)
            {
                line << " ";
            }
            line << value_string;
        }
        else
        {
            ss << line.str() << "\n";
            line.str("");
            line << value_string;
        }
    }
    ss << line.str();
    return ss.str();
}

static StaticInitializers s_static_initializers;

#define TI(x) type_index(typeid(x))

static const runtime::cpu::OpMap dispatcher{
    {TI(ngraph::op::Add), &runtime::cpu::CPU_Emitter::emit<op::Add>},
#ifdef NGRAPH_DISTRIBUTED
    {TI(ngraph::op::AllReduce), &runtime::cpu::CPU_Emitter::emit<op::AllReduce>},
#endif
    {TI(ngraph::op::MatmulBias), &runtime::cpu::CPU_Emitter::emit<op::MatmulBias>},
    {TI(ngraph::op::Dot), &runtime::cpu::CPU_Emitter::emit<op::Dot>},
    {TI(ngraph::op::Multiply), &runtime::cpu::CPU_Emitter::emit<op::Multiply>},
    {TI(ngraph::op::Parameter), &runtime::cpu::CPU_Emitter::nop},
    {TI(ngraph::op::Abs), &runtime::cpu::CPU_Emitter::emit<op::Abs>},
    {TI(ngraph::op::BatchDot), &runtime::cpu::CPU_Emitter::emit<op::BatchDot>},
    {TI(ngraph::op::Concat), &runtime::cpu::CPU_Emitter::emit<op::Concat>},
    {TI(ngraph::op::Divide), &runtime::cpu::CPU_Emitter::emit<op::Divide>},
    {TI(ngraph::op::Equal), &runtime::cpu::CPU_Emitter::emit<op::Equal>},
    {TI(ngraph::op::GetOutputElement), &runtime::cpu::CPU_Emitter::emit<op::GetOutputElement>},
    {TI(ngraph::op::Greater), &runtime::cpu::CPU_Emitter::emit<op::Greater>},
    {TI(ngraph::op::GreaterEq), &runtime::cpu::CPU_Emitter::emit<op::GreaterEq>},
    {TI(ngraph::op::Less), &runtime::cpu::CPU_Emitter::emit<op::Less>},
    {TI(ngraph::op::LessEq), &runtime::cpu::CPU_Emitter::emit<op::LessEq>},
    {TI(ngraph::op::Log), &runtime::cpu::CPU_Emitter::emit<op::Log>},
    {TI(ngraph::op::Maximum), &runtime::cpu::CPU_Emitter::emit<op::Maximum>},
    {TI(ngraph::op::Minimum), &runtime::cpu::CPU_Emitter::emit<op::Minimum>},
    {TI(ngraph::op::Negative), &runtime::cpu::CPU_Emitter::emit<op::Negative>},
    {TI(ngraph::op::NotEqual), &runtime::cpu::CPU_Emitter::emit<op::NotEqual>},
    {TI(ngraph::op::Power), &runtime::cpu::CPU_Emitter::emit<op::Power>},
    {TI(ngraph::op::Select), &runtime::cpu::CPU_Emitter::emit<op::Select>},
    {TI(ngraph::op::Subtract), &runtime::cpu::CPU_Emitter::emit<op::Subtract>},
    {TI(ngraph::op::Broadcast), &runtime::cpu::CPU_Emitter::emit<op::Broadcast>},
    {TI(ngraph::op::Convert), &runtime::cpu::CPU_Emitter::emit<op::Convert>},
    {TI(ngraph::op::Constant), &runtime::cpu::CPU_Emitter::emit<op::Constant>},
    {TI(ngraph::op::Reshape), &runtime::cpu::CPU_Emitter::emit<op::Reshape>},
    {TI(ngraph::op::FunctionCall), &runtime::cpu::CPU_Emitter::emit<op::FunctionCall>},
    {TI(ngraph::op::Reduce), &runtime::cpu::CPU_Emitter::emit<op::Reduce>},
    {TI(ngraph::op::Sign), &runtime::cpu::CPU_Emitter::emit<op::Sign>},
    {TI(ngraph::op::Slice), &runtime::cpu::CPU_Emitter::emit<op::Slice>},
    {TI(ngraph::op::Sum), &runtime::cpu::CPU_Emitter::emit<op::Sum>},
    {TI(ngraph::op::Exp), &runtime::cpu::CPU_Emitter::emit<op::Exp>},
    {TI(ngraph::op::Sin), &runtime::cpu::CPU_Emitter::emit<op::Sin>},
    {TI(ngraph::op::Sinh), &runtime::cpu::CPU_Emitter::emit<op::Sinh>},
    {TI(ngraph::op::Cos), &runtime::cpu::CPU_Emitter::emit<op::Cos>},
    {TI(ngraph::op::Cosh), &runtime::cpu::CPU_Emitter::emit<op::Cosh>},
    {TI(ngraph::op::Tan), &runtime::cpu::CPU_Emitter::emit<op::Tan>},
    {TI(ngraph::op::Tanh), &runtime::cpu::CPU_Emitter::emit<op::Tanh>},
    {TI(ngraph::op::Asin), &runtime::cpu::CPU_Emitter::emit<op::Asin>},
    {TI(ngraph::op::Acos), &runtime::cpu::CPU_Emitter::emit<op::Acos>},
    {TI(ngraph::op::Atan), &runtime::cpu::CPU_Emitter::emit<op::Atan>},
    {TI(ngraph::op::ReplaceSlice), &runtime::cpu::CPU_Emitter::emit<op::ReplaceSlice>},
    {TI(ngraph::op::OneHot), &runtime::cpu::CPU_Emitter::emit<op::OneHot>},
    {TI(ngraph::op::Floor), &runtime::cpu::CPU_Emitter::emit<op::Floor>},
    {TI(ngraph::op::Ceiling), &runtime::cpu::CPU_Emitter::emit<op::Ceiling>},
    {TI(ngraph::op::Sqrt), &runtime::cpu::CPU_Emitter::emit<op::Sqrt>},
    {TI(ngraph::op::Convolution), &runtime::cpu::CPU_Emitter::emit<op::Convolution>},
    {TI(ngraph::op::ConvolutionBackpropFilters),
     &runtime::cpu::CPU_Emitter::emit<op::ConvolutionBackpropFilters>},
    {TI(ngraph::op::ConvolutionBackpropData),
     &runtime::cpu::CPU_Emitter::emit<op::ConvolutionBackpropData>},
    {TI(ngraph::op::GroupConvolution), &runtime::cpu::CPU_Emitter::emit<op::GroupConvolution>},
    {TI(ngraph::op::ConvolutionBias), &runtime::cpu::CPU_Emitter::emit<op::ConvolutionBias>},
    {TI(ngraph::op::ConvolutionRelu), &runtime::cpu::CPU_Emitter::emit<op::ConvolutionRelu>},
    {TI(ngraph::op::ConvolutionBiasAdd), &runtime::cpu::CPU_Emitter::emit<op::ConvolutionBiasAdd>},
    // conv+bias backprop for data share the same implementation as ConvolutionBackpropData
    {TI(ngraph::op::ConvolutionBiasBackpropFiltersBias),
     &runtime::cpu::CPU_Emitter::emit<op::ConvolutionBiasBackpropFiltersBias>},
    {TI(ngraph::runtime::cpu::op::ConvertLayout),
     &runtime::cpu::CPU_Emitter::emit<runtime::cpu::op::ConvertLayout>},
    {TI(ngraph::op::Not), &runtime::cpu::CPU_Emitter::emit<op::Not>},
    {TI(ngraph::op::MaxPool), &runtime::cpu::CPU_Emitter::emit<op::MaxPool>},
    {TI(ngraph::op::MaxPoolWithIndices), &runtime::cpu::CPU_Emitter::emit<op::MaxPoolWithIndices>},
    {TI(ngraph::op::Reverse), &runtime::cpu::CPU_Emitter::emit<op::Reverse>},
    {TI(ngraph::op::ReverseSequence), &runtime::cpu::CPU_Emitter::emit<op::ReverseSequence>},
    {TI(ngraph::op::Result), &runtime::cpu::CPU_Emitter::emit<op::Result>},
    {TI(ngraph::op::ReduceWindow), &runtime::cpu::CPU_Emitter::emit<op::ReduceWindow>},
    {TI(ngraph::op::SelectAndScatter), &runtime::cpu::CPU_Emitter::emit<op::SelectAndScatter>},
    {TI(ngraph::op::AvgPool), &runtime::cpu::CPU_Emitter::emit<op::AvgPool>},
    {TI(ngraph::op::AvgPoolBackprop), &runtime::cpu::CPU_Emitter::emit<op::AvgPoolBackprop>},
    {TI(ngraph::op::Pad), &runtime::cpu::CPU_Emitter::emit<op::Pad>},
    {TI(ngraph::op::BatchNorm), &runtime::cpu::CPU_Emitter::emit<op::BatchNorm>},
    {TI(ngraph::op::BatchNormRelu), &runtime::cpu::CPU_Emitter::emit<op::BatchNormRelu>},
    {TI(ngraph::op::BatchNormBackprop), &runtime::cpu::CPU_Emitter::emit<op::BatchNormBackprop>},
    {TI(ngraph::op::BoundedRelu), &runtime::cpu::CPU_Emitter::emit<op::BoundedRelu>},
    {TI(ngraph::op::Lstm), &runtime::cpu::CPU_Emitter::emit<op::Lstm>},
    {TI(ngraph::op::MaxPoolBackprop), &runtime::cpu::CPU_Emitter::emit<op::MaxPoolBackprop>},
    {TI(ngraph::op::MaxPoolWithIndicesBackprop),
     &runtime::cpu::CPU_Emitter::emit<op::MaxPoolWithIndicesBackprop>},
    {TI(ngraph::op::Product), &runtime::cpu::CPU_Emitter::emit<op::Product>},
    {TI(ngraph::op::Max), &runtime::cpu::CPU_Emitter::emit<op::Max>},
    {TI(ngraph::op::Min), &runtime::cpu::CPU_Emitter::emit<op::Min>},
    {TI(ngraph::op::Relu), &runtime::cpu::CPU_Emitter::emit<op::Relu>},
    {TI(ngraph::op::ReluBackprop), &runtime::cpu::CPU_Emitter::emit<op::ReluBackprop>},
    {TI(ngraph::op::Rnn), &runtime::cpu::CPU_Emitter::emit<op::Rnn>},
    {TI(ngraph::op::Sigmoid), &runtime::cpu::CPU_Emitter::emit<op::Sigmoid>},
    {TI(ngraph::op::SigmoidMultiply), &runtime::cpu::CPU_Emitter::emit<op::SigmoidMultiply>},
    {TI(ngraph::op::SigmoidMultiplyBackprop),
     &runtime::cpu::CPU_Emitter::emit<op::SigmoidMultiplyBackprop>},
    {TI(ngraph::op::Softmax), &runtime::cpu::CPU_Emitter::emit<op::Softmax>},
    {TI(ngraph::op::SigmoidBackprop), &runtime::cpu::CPU_Emitter::emit<op::SigmoidBackprop>},
    {TI(ngraph::op::And), &runtime::cpu::CPU_Emitter::emit<op::And>},
    {TI(ngraph::op::Or), &runtime::cpu::CPU_Emitter::emit<op::Or>},
    {TI(ngraph::runtime::cpu::op::LoopKernel),
     &runtime::cpu::CPU_Emitter::emit<runtime::cpu::op::LoopKernel>},
    {TI(ngraph::op::LRN), &runtime::cpu::CPU_Emitter::emit<ngraph::op::LRN>},
};

static void
    generate_isnan_isinf_check(codegen::CodeWriter& writer,
                               std::shared_ptr<Node> node,
                               const std::vector<ngraph::runtime::cpu::TensorViewWrapper>& out,
                               const char* funcname)
{
    auto ctype = node->get_element_type().c_type_string();
    writer << "{   // A " << funcname << " for" << node->get_name() << "\n";
    writer.indent++;
    writer << " ngraph::check_fp_values<" << ctype << "," << funcname << "> (\"" << node->get_name()
           << "\", (" << ctype << "*)" << out[0].get_name() << ", " << out[0].get_size() << ");\n";
    writer.indent--;
    writer << "}\n";
}

void runtime::cpu::CPU_ExternalFunction::compile()
{
    if (m_is_compiled)
    {
        return;
    }

    m_mkldnn_emitter.reset(new MKLDNNEmitter());

    ngraph::pass::Manager pass_manager;

    //nv_cwi is required only by some frontends
    //in which case they should run this pass(CPUWorkspaceInsertion) explicitly
    NodeVector nv_cwi;
    pass_manager.register_pass<ngraph::pass::NopElimination>();
    // TODO (pruthvi): Enable all the disabeled RNN fusion graph pass after fixing
    // failing mxnet unit tests.
    // pass_manager.register_pass<runtime::cpu::pass::LSTMFusion>();
    // pass_manager.register_pass<runtime::cpu::pass::RNNFusion>();
    pass_manager.register_pass<ngraph::pass::AlgebraicSimplification>();
    // pass_manager.register_pass<runtime::cpu::pass::MultiLayerRNNFusion>();
    // pass_manager.register_pass<runtime::cpu::pass::ConcatInputs>();
    pass_manager.register_pass<runtime::cpu::pass::CPUBatchFusion>();
    pass_manager.register_pass<ngraph::pass::CommonSubexpressionElimination>();
    pass_manager.register_pass<ngraph::pass::CoreFusion>();
    pass_manager.register_pass<runtime::cpu::pass::CPUFusion>();
    pass_manager.register_pass<runtime::cpu::pass::CPUWorkspaceInsertion>(nv_cwi);
    pass_manager.register_pass<runtime::cpu::pass::CPUAssignment>(this);
    pass_manager.register_pass<runtime::cpu::pass::CPULayout>(this);
    pass_manager.register_pass<runtime::cpu::pass::CPUPostLayoutOptimizations>();
    pass_manager.register_pass<ngraph::pass::ResultCopyElimination>();
    pass_manager.register_pass<ngraph::pass::GetOutputElementElimination>();
    unordered_map<Node*, Node*> node_function_map;
    string common_function_string;
    auto femitter = bind(&ngraph::runtime::cpu::CPU_ExternalFunction::emit_op_as_function,
                         this,
                         placeholders::_1,
                         placeholders::_2);
    pass_manager.register_pass<ngraph::pass::CommonFunctionCollection>(
        femitter, node_function_map, common_function_string);
    pass_manager.register_pass<ngraph::pass::Liveness>();
    pass_manager.register_pass<ngraph::pass::MemoryLayout>(size_t(s_memory_pool_alignment), true);
    pass_manager.run_passes(m_function);

    unordered_map<shared_ptr<Function>, list<shared_ptr<Node>>> function_ordered_ops;
    for (shared_ptr<Function> current_function : pass_manager.get_state().get_functions())
    {
        function_ordered_ops.insert({current_function, current_function->get_ordered_ops()});
    }

    codegen::CodeWriter writer;

    writer << "//Generated by the nGraph CPU backend\n";
    if (m_use_tbb)
    {
        writer << "#undef __TBB_PREVIEW_LIGHTWEIGHT_POLICY \n";
        writer << "#define __TBB_PREVIEW_LIGHTWEIGHT_POLICY 1\n";
        writer << "#include <tbb/flow_graph.h>";
    }

    writer +=
        R"(
#include <cmath>
#include "ngraph/except.hpp"
#include "ngraph/runtime/aligned_buffer.hpp"
#include "ngraph/runtime/cpu/cpu_eigen_utils.hpp"
#include "ngraph/runtime/cpu/cpu_kernels.hpp"
#include "ngraph/runtime/cpu/cpu_runtime_context.hpp"
#include "ngraph/runtime/cpu/mkldnn_invoke.hpp"
#include "ngraph/runtime/reference/and.hpp"
#include "ngraph/runtime/reference/avg_pool.hpp"
#include "ngraph/runtime/reference/batch_norm.hpp"
#include "ngraph/runtime/reference/broadcast.hpp"
#include "ngraph/runtime/reference/concat.hpp"
#include "ngraph/runtime/reference/convolution.hpp"
#include "ngraph/runtime/reference/dot.hpp"
#include "ngraph/runtime/reference/lrn.hpp"
#include "ngraph/runtime/reference/max.hpp"
#include "ngraph/runtime/reference/max_pool.hpp"
#include "ngraph/runtime/reference/min.hpp"
#include "ngraph/runtime/reference/not.hpp"
#include "ngraph/runtime/reference/one_hot.hpp"
#include "ngraph/runtime/reference/or.hpp"
#include "ngraph/runtime/reference/pad.hpp"
#include "ngraph/runtime/reference/product.hpp"
#include "ngraph/runtime/reference/reduce.hpp"
#include "ngraph/runtime/reference/reduce_window.hpp"
#include "ngraph/runtime/reference/relu.hpp"
#include "ngraph/runtime/reference/replace_slice.hpp"
#include "ngraph/runtime/reference/reshape.hpp"
#include "ngraph/runtime/reference/result.hpp"
#include "ngraph/runtime/reference/reverse.hpp"
#include "ngraph/runtime/reference/reverse_sequence.hpp"
#include "ngraph/runtime/reference/select_and_scatter.hpp"
#include "ngraph/runtime/reference/slice.hpp"
#include "ngraph/runtime/reference/sum.hpp"
#include "ngraph/shape.hpp"
#include "ngraph/strides.hpp"
#include "ngraph/util.hpp"

using namespace ngraph::runtime::cpu::eigen;
using namespace ngraph::runtime;

)";

#ifdef NGRAPH_DISTRIBUTED
    writer << "#include <mpi.h>\n\n";
#endif

    string pch_header_source = writer.get_code();

    // The "dso_handle" symbol is required by __cxa_atexit()
    // which is enabled because the JIT uses it as the default mechanism
    // to register cleanup handlers. We use it, and not atexit(), because
    // atexit() happens too late, when the JIT is no longer alive

    writer << "void *__dso_handle = 0;\n\n";

    if (m_emit_timing)
    {
        writer << "// Declare debug timers\n";
        vector<string> names;
        size_t index = 0;
        for (shared_ptr<Function> current_function : pass_manager.get_state().get_functions())
        {
            for (shared_ptr<Node> node : function_ordered_ops.at(current_function))
            {
                if (!node->is_parameter() && !node->is_constant())
                {
                    names.push_back(node->get_name());
                    m_name_index_map.insert({node->get_name(), index++});
                }
            }
        }
        writer << "ngraph::stopwatch timers[" << names.size() << "];\n";
        writer << "extern \"C\" size_t get_debug_timer_count() { return " << names.size()
               << "; }\n";
        writer << "extern \"C\" const char* get_debug_timer_name(size_t index)\n";
        writer << "{\n";
        writer.indent++;
        writer << "static const char* timer_names[" << names.size() << "] =\n";
        writer << "{\n";
        writer.indent++;
        vector<string> quoted_names;
        for (const string& name : names)
        {
            quoted_names.push_back("\"" + name + "\"");
        }
        writer << emit_string_array(quoted_names, 100 - (4 * 2 + 1));
        writer << "\n};\n";
        writer.indent--;
        writer << "return timer_names[index];\n";
        writer.indent--;
        writer << "}\n";

        writer << "extern \"C\" const size_t get_debug_timer_microseconds(size_t index)\n";
        writer << "{\n";
        writer.indent++;
        writer << "return (index < " << names.size()
               << " ? timers[index].get_total_microseconds() : 0);\n";
        writer.indent--;
        writer << "}\n";

        writer << "extern \"C\" const size_t get_debug_timer_call_count(size_t index)\n";
        writer << "{\n";
        writer.indent++;
        writer << "return (index < " << names.size() << " ? timers[index].get_call_count() : 0);\n";
        writer.indent--;
        writer << "}\n";
        writer << "\n";
    }

    writer << "// Declare all constants\n";
    for (shared_ptr<Function> current_function : pass_manager.get_state().get_functions())
    {
        for (shared_ptr<Node> node : function_ordered_ops.at(current_function))
        {
            const ngraph::op::Constant* c = dynamic_cast<ngraph::op::Constant*>(node.get());
            if (c)
            {
                m_active_constants.push_back(node);
                shared_ptr<descriptor::TensorView> tv = node->get_outputs()[0].get_tensor_view();
                string type = tv->get_tensor().get_element_type().c_type_string();
                writer << "static " << type << "* " << tv->get_tensor().get_name() << " = (("
                       << type << "*)(" << c->get_data_ptr() << "));\n";
                m_variable_name_map[tv->get_tensor().get_name()] = tv->get_tensor().get_name();
                m_tensor_roles[tv->get_tensor().get_name()] = CPUTensorRole::CONSTANT;
            }
        }
    }

    writer << "// Declare all functions\n";
    for (shared_ptr<Function> f : pass_manager.get_state().get_functions())
    {
        writer << "extern \"C\" void " << f->get_name()
               << "(void** inputs, void** outputs, cpu::CPURuntimeContext* ctx);\n";
    }
    writer << "\n";

    writer << common_function_string << "\n";

    for (shared_ptr<Function> current_function : pass_manager.get_state().get_functions())
    {
        auto ordered_ops = function_ordered_ops.at(current_function);
        set<string> output_names;
        for (shared_ptr<Node> op : current_function->get_results())
        {
            shared_ptr<descriptor::TensorView> tv = op->get_output_tensor_view();
            output_names.insert(tv->get_tensor().get_name());
        }
        set<descriptor::TensorView*> constants;
        for (shared_ptr<Node> node : ordered_ops)
        {
            if (dynamic_cast<ngraph::op::Constant*>(node.get()))
            {
                shared_ptr<descriptor::TensorView> tv = node->get_outputs()[0].get_tensor_view();
                constants.insert(tv.get());
            }
        }

        bool temporaries_used = false;
        size_t worst_case_tmp_size = 0;
        for (shared_ptr<Node> node : ordered_ops)
        {
            if (node->liveness_new_list.size() > 0)
            {
                temporaries_used = true;
                for (descriptor::Tensor* tensor : node->liveness_new_list)
                {
                    worst_case_tmp_size += tensor->size();
                }
            }
        }
        if (temporaries_used)
        {
            m_memory_buffer_sizes.push_back(current_function->get_temporary_pool_size());
        }

        // Indexing for Control Flags
        std::map<std::string, size_t> tensor_index_map;
        std::map<std::string, size_t> param_index_map;
        size_t tensor_index = 0;
        for (shared_ptr<Node> node : ordered_ops)
        {
            if (!node->is_parameter() && !node->is_constant())
            {
                for (const descriptor::Input& input : node->get_inputs())
                {
                    const descriptor::Output& output = input.get_output();
                    shared_ptr<descriptor::TensorView> tv = output.get_tensor_view();
                    tensor_index_map.insert({tv->get_tensor().get_name(), tensor_index++});
                }
            }
        }

        writer << "bool " << current_function->get_name() << "_t_en[" << tensor_index << "];\n";

        writer << "extern \"C\" void " << current_function->get_name();
        writer << "(void** inputs, void** outputs, cpu::CPURuntimeContext* ctx)\n";
        writer << "{\n";
        writer.indent++;

        // Execution tracing support
        if (runtime::cpu::IsTracingEnabled() && current_function->get_name() == m_function_name)
        {
            writer << "cpu::Timestamp start_ts;\n"
                   << "int profiler_count = 0;\n\n";
        }

        if (temporaries_used)
        {
            writer << "size_t pool_base_ptr = (size_t) ctx->memory_buffers["
                   << m_memory_buffer_sizes.size() - 1 << "]->get_ptr();\n";
            writer << "\n";

            // Add temporaries to the variable name map
            for (shared_ptr<Node> node : ordered_ops)
            {
                for (descriptor::Tensor* tensor : node->liveness_new_list)
                {
                    stringstream ss;
                    ss << "((" << tensor->get_element_type().c_type_string()
                       << "*)(pool_base_ptr + " << tensor->get_pool_offset() << "))";
                    m_variable_name_map[tensor->get_name()] = ss.str();
                    m_tensor_roles[tensor->get_name()] = CPUTensorRole::INTERMEDIATE;
                }
            }
        }

        writer << "bool* t_en = (bool*)" << current_function->get_name() << "_t_en;\n";

        if (m_use_tbb)
        {
            writer << "\n";
            writer << "if (ctx->first_iteration) {\n";
            writer.indent++;
            writer << "tbb::flow::continue_node<tbb::flow::continue_msg, tbb::flow::lightweight>* "
                      "flowgraph_node_start"
                   << " = new tbb::flow::continue_node<tbb::flow::continue_msg, "
                      "tbb::flow::lightweight>"
                      "(*(ctx->G), [&](const tbb::flow::continue_msg &msg)\n{});\n";
        }

        // Add inputs to the variable name map
        size_t arg_index = 0;
        for (shared_ptr<ngraph::op::Parameter> param : current_function->get_parameters())
        {
            for (size_t i = 0; i < param->get_output_size(); ++i)
            {
                shared_ptr<descriptor::TensorView> tv = param->get_output_tensor_view(i);
                const element::Type& et = tv->get_tensor_view_type()->get_element_type();
                string type = et.c_type_string();
                stringstream ss;
                ss << "((" << type << "*)(inputs[" << arg_index << "]))";
                m_variable_name_map[tv->get_tensor().get_name()] = ss.str();
                m_tensor_roles[tv->get_tensor().get_name()] = CPUTensorRole::INPUT;
                param_index_map[tv->get_tensor().get_name()] = arg_index;
                propagate_in_place_input(&param->get_outputs().at(i), ss.str(), false);
                arg_index++;
            }
        }

        // Add outputs to the variable name map
        for (size_t i = 0; i < current_function->get_output_size(); ++i)
        {
            shared_ptr<Node> op = current_function->get_output_op(i);
            shared_ptr<descriptor::TensorView> tv = op->get_output_tensor_view();
            string type = tv->get_tensor_view_type()->get_element_type().c_type_string();
            stringstream ss;
            ss << "((" << type << "*)(outputs[" << i << "]))";
            m_variable_name_map[tv->get_tensor().get_name()] = ss.str();
            m_tensor_roles[tv->get_tensor().get_name()] = CPUTensorRole::OUTPUT;

            //it should be safe to assign both descriptors to one output*
            //since needs_copy == false makes `op::Result` an nop
            auto res = std::dynamic_pointer_cast<ngraph::op::Result>(op);
            if (!res->needs_copy())
            {
                shared_ptr<descriptor::TensorView> itv =
                    res->get_inputs().at(0).get_output().get_tensor_view();

                auto output_name = ss.str();
                m_variable_name_map[itv->get_tensor().get_name()] = ss.str();
                m_tensor_roles[itv->get_tensor().get_name()] = CPUTensorRole::OUTPUT;
                propagate_in_place_output(
                    &(res->get_inputs().at(0).get_output()), output_name, false);
            }
        }

        for (shared_ptr<Node> node : ordered_ops)
        {
            auto& n = *node; // Work around a compiler warning (*node inside typeid may have effects
            // with shared pointers, which is fine here but clang doesn't like it.)
            auto handler = dispatcher.find(type_index(typeid(n)));
            if (handler == dispatcher.end())
            {
                throw ngraph_error("Unhandled op during code generation : " + node->description());
            }
            vector<TensorViewWrapper> in;
            vector<string> node_input_names;
            vector<string> node_output_names;
            for (const descriptor::Input& input : node->get_inputs())
            {
                const descriptor::Output& output = input.get_output();
                shared_ptr<descriptor::TensorView> tv = output.get_tensor_view();
                in.push_back(
                    TensorViewWrapper(tv, m_variable_name_map[tv->get_tensor().get_name()]));
                node_input_names.emplace_back(tv->get_tensor().get_name());
            }
            vector<TensorViewWrapper> out;
            for (const descriptor::Output& output : node->get_outputs())
            {
                shared_ptr<descriptor::TensorView> tv = output.get_tensor_view();
                out.push_back(
                    TensorViewWrapper(tv, m_variable_name_map[tv->get_tensor().get_name()]));
                node_output_names.emplace_back(tv->get_tensor().get_name());
            }

            // Emit operation prologue
            if (!node->is_parameter() && !node->is_constant())
            {
                if (current_function->get_name() == m_function_name)
                {
                    m_op_attrs.emplace_back(
                        node->description(), node_output_names, node_input_names);
                }
                if (m_use_tbb)
                {
                    writer << "tbb::flow::continue_node<tbb::flow::continue_msg, "
                              "tbb::flow::lightweight>* "
                              "flowgraph_node_"
                           << node->get_name()
                           << " = new tbb::flow::continue_node<tbb::flow::continue_msg, "
                              "tbb::flow::lightweight>"
                              "(*(ctx->G), [&](const tbb::flow::continue_msg &msg)\n{\n";
                    writer.indent++;
                }
                if (runtime::cpu::IsTracingEnabled() &&
                    current_function->get_name() == m_function_name)
                {
                    writer << "start_ts = cpu::Clock::now();\n";
                }
            }

            if (!node->is_parameter() && !node->is_constant())
            {
                writer << "\n// " << node->get_name() << "(";
                vector<string> parameter_nodes = node_input_names;
                parameter_nodes.insert(
                    parameter_nodes.end(), node_output_names.begin(), node_output_names.end());
                writer << join(parameter_nodes);
                writer << ")\n";
            }

            // Emit operation body
            if (!node->is_parameter() && !node->is_constant())
            {
                emit_debug_function_entry(writer, node.get(), in, out);
            }

            // Op Control
            if (!node->is_parameter() && !node->is_constant())
            {
                writer << "if (ctx->first_iteration ";
                for (const descriptor::Input& input : node->get_inputs())
                {
                    const descriptor::Output& output = input.get_output();
                    shared_ptr<descriptor::TensorView> tv = output.get_tensor_view();
                    auto input_name = tv->get_tensor().get_name();

                    if (output.get_node()->is_parameter())
                    {
                        writer << " || ctx->p_en[" << param_index_map[input_name] << "]";
                    }
                    else if (!output.get_node()->is_constant())
                    {
                        writer << " || t_en[" << tensor_index_map[input_name] << "]";
                    }
                }

                // Always enable nodes computing output tensors or nodes whose outputs might get
                // overwritten due to inplace kernels
                if (computes_result(node.get()) || possibly_overwritten(node.get()))
                {
                    writer << " || 1";
                }
                writer << ") {\n";
                writer.indent++;
            }

            auto it = node_function_map.find(node.get());
            if (it == node_function_map.end())
            {
                handler->second(this, writer, node.get(), in, out);
            }
            else
            {
                string func_name =
                    ngraph::pass::CommonFunctionCollection::create_function_name(*it->second);
                vector<string> names;
                for (const TensorViewWrapper& tv : in)
                {
                    names.push_back(tv.get_name());
                }
                for (const TensorViewWrapper& tv : out)
                {
                    names.push_back(tv.get_name());
                }
                writer << func_name << "(" << join(names) << ", ctx);\n";
            }

            //skip multi-output nodes since they would be covered by GetOutputElement
            if (node->get_output_size() == 1 &&
                //skip non-FP nodes
                (node->get_element_type() == element::f32 ||
                 node->get_element_type() == element::f64))
            {
                //check inputs and constants?
                if ((!node->is_parameter() && !node->is_constant()) ||
                    std::getenv("NGRAPH_CPU_CHECK_PARMS_AND_CONSTS"))
                {
                    if (std::getenv("NGRAPH_CPU_NAN_CHECK"))
                    {
                        generate_isnan_isinf_check(writer, node, out, "isnan");
                    }

                    if (std::getenv("NGRAPH_CPU_INF_CHECK"))
                    {
                        generate_isnan_isinf_check(writer, node, out, "isinf");
                    }
                }
            }

            // Emit operation epilogue
            if (!node->is_parameter() && !node->is_constant())
            {
                for (auto output_name : node_output_names)
                {
                    writer << "t_en[" << tensor_index_map[output_name] << "] = true;\n";
                }
                writer.indent--;
                writer << "} else {\n";
                writer.indent++;
                for (auto output_name : node_output_names)
                {
                    writer << "t_en[" << tensor_index_map[output_name] << "] = false;\n";
                }
                writer.indent--;
                writer << "}\n";
                emit_debug_function_exit(writer, node.get(), in, out);
                if (runtime::cpu::IsTracingEnabled() &&
                    current_function->get_name() == m_function_name)
                {
                    writer << "ctx->op_durations[profiler_count++] = "
                           << "(std::chrono::duration_cast<cpu::Timescale>(cpu::Clock::now() - "
                              "start_ts)).count();\n";
                }
                if (m_use_tbb)
                {
                    writer.indent--;
                    writer << "});\n";
                }
            }
        }

        if (m_use_tbb)
        {
            writer << "\n";
            // Build the flow graph

            traverse_nodes(current_function, [&writer](shared_ptr<Node> n) {
                if (!n->is_parameter() && !n->is_constant())
                {
                    bool is_head = true;
                    for (auto arg : n->get_arguments())
                    {
                        if (!arg->is_parameter() && !arg->is_constant())
                        {
                            is_head = false;
                            writer << "tbb::flow::make_edge(*flowgraph_node_" << arg->get_name()
                                   << ", *flowgraph_node_" << n->get_name() << ");\n";
                        }
                    }
                    if (is_head)
                    {
                        writer << "tbb::flow::make_edge(*flowgraph_node_start"
                               << ", *flowgraph_node_" << n->get_name() << ");\n";
                    }
                }
            });

            writer.indent--;
            writer << "}\n";

            // Execute the flow graph
            writer << "(static_cast<tbb::flow::continue_node<tbb::flow::continue_msg, "
                      "tbb::flow::lightweight>*>(&(*(ctx->G->begin()))))"
                   << "->try_put(tbb::flow::continue_msg());\n";
            writer << "try { ctx->G->wait_for_all(); } catch(...) { throw; }\n";
        }
        writer << "ctx->first_iteration = false;\n";

        writer.indent--;
        // End generated function
        writer += "}\n\n";
    }

    // TODO: Cleanup and make this a utility function
    file_util::make_directory(s_output_dir);
    string filename = file_util::path_join(s_output_dir, m_function_name + "_codegen.cpp");
    ofstream out(filename);
    string code = writer.get_code();
    out << code;
    out.close();

    m_compiler.reset(new codegen::Compiler());
    m_execution_engine.reset(new codegen::ExecutionEngine());

    m_compiler->set_precompiled_header_source(pch_header_source);

    auto codegen_module = m_compiler->compile(code);

    if (codegen_module == nullptr)
    {
        throw runtime_error("function failed to compile");
    }
    m_execution_engine->add_module(codegen_module);
    m_execution_engine->finalize();
    m_compiled_function = m_execution_engine->find_function<EntryPoint_t>(m_function_name);

    if (m_compiled_function == nullptr)
    {
        throw runtime_error("could not find compiled function");
    }

    // Store layouts assigned for arguments
    for (const auto& parameter : m_function->get_parameters())
    {
        for (size_t i = 0; i < parameter->get_output_size(); ++i)
        {
            auto tv = parameter->get_output_tensor_view(i);
            if (tv->get_tensor_view_layout() == nullptr)
            {
                throw ngraph_error("layout missing on function parameter's tensor view: " +
                                   tv->get_name());
            }
            parameter_layout_descriptors.emplace_back(
                static_pointer_cast<runtime::cpu::LayoutDescriptor>(tv->get_tensor_view_layout()));
        }
    }

    // Store layouts assigned for results
    if (!result_layout_descriptors.empty())
    {
        throw ngraph_error("Function output layouts should not be pre-assigned");
    }
    for (size_t i = 0; i < m_function->get_output_size(); ++i)
    {
        const auto& output = m_function->get_output_op(i);
        for (size_t j = 0; j < output->get_output_size(); ++j)
        {
            auto tv = output->get_output_tensor_view(j);
            if (tv->get_tensor_view_layout() == nullptr)
            {
                throw ngraph_error("layout missing on function output tensor: " + tv->get_name());
            }
            result_layout_descriptors.emplace_back(
                static_pointer_cast<runtime::cpu::LayoutDescriptor>(tv->get_tensor_view_layout()));
        }
    }

    m_is_compiled = true;
    if (m_release_function)
    {
        release_function();
    }
}

<<<<<<< HEAD
#endif
=======
bool runtime::cpu::CPU_ExternalFunction::computes_result(Node* node)
{
    for (size_t i = 0; i < node->get_output_size(); i++)
    {
        auto& output_tensor = node->get_output_tensor(i);
        if (m_tensor_roles[output_tensor.get_name()] == CPUTensorRole::OUTPUT)
        {
            return true;
        }
    }
    return false;
}
>>>>>>> 3d664abd

void runtime::cpu::CPU_ExternalFunction::propagate_in_place_input(
    ngraph::descriptor::Output* output, std::string input_name, bool dex)
{
    std::deque<ngraph::descriptor::Output*> stack;
    stack.push_front(output);

    while (stack.size() > 0)
    {
        ngraph::descriptor::Output* it = stack.front();
        stack.pop_front();
        for (auto input : it->get_inputs())
        {
            auto c_op = std::dynamic_pointer_cast<ngraph::op::Op>(input->get_node());
            if (!c_op || c_op->is_output())
            {
                continue;
            }

            if (auto op_annotations = c_op->get_op_annotations())
            {
                for (auto oi_pair : op_annotations->get_in_place_oi_pairs())
                {
                    if (oi_pair.input == input->get_index() && !oi_pair.destructive)
                    {
                        size_t output_index = oi_pair.output;
                        auto& output_tensor = c_op->get_outputs().at(output_index).get_tensor();

                        if (dex)
                        {
                            tensor_alias[output_tensor.get_name()] = input_name;
                        }
                        else
                        {
                            m_variable_name_map[output_tensor.get_name()] = input_name;
                        }
                        m_tensor_roles[output_tensor.get_name()] = CPUTensorRole::INPUT;

                        NGRAPH_DEBUG << "CPU codegen: Forwarding " << input_name << " through "
                                     << output_tensor.get_name();
                        stack.push_back(&c_op->get_outputs().at(output_index));
                    }
                }
            }
        }
    }
}

void runtime::cpu::CPU_ExternalFunction::propagate_in_place_output(
    ngraph::descriptor::Output* res_src_output, std::string output_name, bool dex)
{
    //we start with a particular output
    //which is an argument to a given op::Result
    size_t offset = res_src_output->get_tensor().get_pool_offset();
    auto it = res_src_output;

    bool propagate_further = false;
    do
    {
        propagate_further = false;
        auto arg = std::dynamic_pointer_cast<ngraph::op::Op>(it->get_node());
        if (!arg)
        {
            break;
        }
        if (auto op_annotations = arg->get_op_annotations())
        {
            for (auto oi_pair : op_annotations->get_in_place_oi_pairs())
            {
                if (oi_pair.output == it->get_index())
                {
                    size_t input_index = oi_pair.input;
                    auto& input_tensor = arg->get_inputs().at(input_index).get_tensor();
                    auto tmp_node = arg->get_inputs().at(input_index).get_output().get_node();
                    if (input_tensor.get_pool_offset() == offset && !tmp_node->is_parameter() &&
                        !tmp_node->is_constant())
                    {
                        NGRAPH_DEBUG << "Reusing " << output_name << " for "
                                     << input_tensor.get_name();

                        if (dex)
                        {
                            tensor_alias[input_tensor.get_name()] = output_name;
                        }
                        else
                        {
                            m_variable_name_map[input_tensor.get_name()] = output_name;
                        }
                        m_tensor_roles[input_tensor.get_name()] = CPUTensorRole::OUTPUT;

                        it = &arg->get_inputs().at(input_index).get_output();
                        propagate_further = true;
                    }
                }
            }
        }
    } while (propagate_further);
}

void runtime::cpu::CPU_ExternalFunction::build()
{
    if (m_is_built)
    {
        return;
    }

    m_mkldnn_emitter.reset(new MKLDNNEmitter());

    ngraph::pass::Manager pass_manager;

    //nv_cwi is required only by some frontends
    //in which case they should run this pass(CPUWorkspaceInsertion) explicitly
    NodeVector nv_cwi;
    pass_manager.register_pass<ngraph::pass::NopElimination>();
    // TODO (pruthvi): Enable all the disabeled RNN fusion graph pass after fixing
    // failing mxnet unit tests.
    //pass_manager.register_pass<runtime::cpu::pass::LSTMFusion>();
    //pass_manager.register_pass<runtime::cpu::pass::RNNFusion>();
    //pass_manager.register_pass<runtime::cpu::pass::ConcatInputs>();
    pass_manager.register_pass<ngraph::pass::AlgebraicSimplification>();
    pass_manager.register_pass<runtime::cpu::pass::CPUBatchFusion>();
    pass_manager.register_pass<ngraph::pass::CommonSubexpressionElimination>();
    pass_manager.register_pass<ngraph::pass::CoreFusion>();
    pass_manager.register_pass<runtime::cpu::pass::CPUFusion>();
    pass_manager.register_pass<runtime::cpu::pass::CPUWorkspaceInsertion>(nv_cwi);
    pass_manager.register_pass<runtime::cpu::pass::CPUAssignment>(this);
    pass_manager.register_pass<runtime::cpu::pass::CPULayout>(this);
    pass_manager.register_pass<runtime::cpu::pass::CPUPostLayoutOptimizations>();
    pass_manager.register_pass<ngraph::pass::ResultCopyElimination>();
    pass_manager.register_pass<ngraph::pass::GetOutputElementElimination>();
    pass_manager.register_pass<ngraph::pass::Liveness>();
    pass_manager.register_pass<ngraph::pass::MemoryLayout>(size_t(s_memory_pool_alignment), true);
    pass_manager.run_passes(m_function, false);

    // Store layouts assigned for arguments
    for (const auto& parameter : m_function->get_parameters())
    {
        for (size_t i = 0; i < parameter->get_output_size(); ++i)
        {
            auto tv = parameter->get_output_tensor_view(i);
            if (tv->get_tensor_view_layout() == nullptr)
            {
                throw ngraph_error("layout missing on function parameter's tensor view: " +
                                   tv->get_name());
            }
            parameter_layout_descriptors.emplace_back(
                static_pointer_cast<runtime::cpu::LayoutDescriptor>(tv->get_tensor_view_layout()));
        }
    }

    // Store layouts assigned for results
    if (!result_layout_descriptors.empty())
    {
        throw ngraph_error("Function output layouts should not be pre-assigned");
    }
    for (size_t i = 0; i < m_function->get_output_size(); ++i)
    {
        const auto& output = m_function->get_output_op(i);
        for (size_t j = 0; j < output->get_output_size(); ++j)
        {
            auto tv = output->get_output_tensor_view(j);
            if (tv->get_tensor_view_layout() == nullptr)
            {
                throw ngraph_error("layout missing on function output tensor: " + tv->get_name());
            }
            result_layout_descriptors.emplace_back(
                static_pointer_cast<runtime::cpu::LayoutDescriptor>(tv->get_tensor_view_layout()));
        }
    }

    // Build executor
    // Intermediates
    if (m_function->get_temporary_pool_size())
    {
        m_memory_buffer_sizes.push_back(m_function->get_temporary_pool_size());

        for (auto& node : m_function->get_ordered_ops())
        {
            for (auto tensor : node->liveness_new_list)
            {
                intermediates_offsets.emplace_back(tensor_data[tensor->get_name()],
                                                   tensor->get_pool_offset());
                m_tensor_roles[tensor->get_name()] = CPUTensorRole::INTERMEDIATE;
            }
        }
    }

    // Constants
    for (auto& node : m_function->get_ordered_ops())
    {
        if (node->is_constant())
        {
            auto tv = node->get_outputs()[0].get_tensor_view();
            tensor_data[tv->get_tensor().get_name()] =
                const_cast<void*>(static_pointer_cast<ngraph::op::Constant>(node)->get_data_ptr());
            m_tensor_roles[tv->get_tensor().get_name()] = CPUTensorRole::CONSTANT;
        }
    }

    // Inputs
    size_t arg_index = 0;
    for (auto& param : m_function->get_parameters())
    {
        for (size_t i = 0; i < param->get_output_size(); ++i)
        {
            shared_ptr<descriptor::TensorView> tv = param->get_output_tensor_view(i);
            function_input_index.emplace_back(tensor_data[tv->get_tensor().get_name()],
                                              arg_index,
                                              tensor_stale[tv->get_tensor().get_name()]);
            m_tensor_roles[tv->get_tensor().get_name()] = CPUTensorRole::INPUT;
            propagate_in_place_input(
                &param->get_outputs().at(i), tv->get_tensor().get_name(), true);
            arg_index++;
        }
    }

    // Outputs
    for (size_t i = 0; i < m_function->get_output_size(); ++i)
    {
        shared_ptr<Node> op = m_function->get_output_op(i);
        shared_ptr<descriptor::TensorView> tv = op->get_output_tensor_view();
        function_output_index.emplace_back(tensor_data[tv->get_tensor().get_name()], i);
        m_tensor_roles[tv->get_tensor().get_name()] = CPUTensorRole::OUTPUT;

        auto res = std::dynamic_pointer_cast<ngraph::op::Result>(op);
        if (!res->needs_copy())
        {
            shared_ptr<descriptor::TensorView> itv =
                res->get_inputs().at(0).get_output().get_tensor_view();
            function_output_index.emplace_back(tensor_data[itv->get_tensor().get_name()], i);
            m_tensor_roles[itv->get_tensor().get_name()] = CPUTensorRole::OUTPUT;
            tensor_alias[itv->get_tensor().get_name()] = tv->get_tensor().get_name();
            propagate_in_place_output(
                &(res->get_inputs().at(0).get_output()), tv->get_tensor().get_name(), true);
        }
    }

    for (shared_ptr<Node> node : m_function->get_ordered_ops())
    {
        if (node->is_parameter() || node->is_constant())
        {
            continue;
        }
        auto& n = *node; // Work around a compiler warning (*node inside typeid may have effects
        // with shared pointers, which is fine here but clang doesn't like it.)
        auto handler = build_dispatcher.find(type_index(typeid(n)));
        if (handler == build_dispatcher.end())
        {
            throw ngraph_error("Unhandled op during executor construction : " +
                               node->description());
        }
        vector<TensorViewWrapper> in;
        vector<string> in_names;
        for (const descriptor::Input& input : node->get_inputs())
        {
            const descriptor::Output& output = input.get_output();
            shared_ptr<descriptor::TensorView> tv = output.get_tensor_view();
            in.push_back(TensorViewWrapper(tv, tv->get_tensor().get_name()));
            in_names.push_back(tv->get_tensor().get_name());
        }
        vector<TensorViewWrapper> out;
        vector<string> out_names;
        for (const descriptor::Output& output : node->get_outputs())
        {
            shared_ptr<descriptor::TensorView> tv = output.get_tensor_view();
            out.push_back(TensorViewWrapper(tv, tv->get_tensor().get_name()));
            out_names.push_back(tv->get_tensor().get_name());
        }

        m_op_attrs.emplace_back(node->description(), out_names, in_names);

        size_t functor_count = functors.size();
        handler->second(this, node.get(), in, out);

        bool disable_caching = computes_result(node.get()) || possibly_overwritten(node.get());

        vector<reference_wrapper<bool>> in_stale, out_stale;
        for (const auto& name : in_names)
        {
            if (tensor_alias.count(name))
            {
                in_stale.emplace_back(tensor_stale[tensor_alias[name]]);
            }
            else
            {
                in_stale.emplace_back(tensor_stale[name]);
            }
        }
        for (const auto& name : out_names)
        {
            out_stale.emplace_back(tensor_stale[name]);
        }

        function<bool(CPURuntimeContext*)> enable;
        if (disable_caching)
        {
            enable = [in_stale, out_stale](CPURuntimeContext* ctx) -> bool {
                for (auto& stale : out_stale)
                {
                    stale.get() = true;
                }
                return true;
            };
        }
        else
        {
            enable = [in_stale, out_stale](CPURuntimeContext* ctx) -> bool {
                bool en = false;
                for (const auto& stale : in_stale)
                {
                    if (stale)
                    {
                        en = true;
                        break;
                    }
                }
                for (auto& stale : out_stale)
                {
                    stale.get() = en;
                }
                return en;
            };
        }

        enables.emplace_back(make_pair(enable, functors.size() - functor_count));
        enable_nodename_list.emplace_back(make_pair(enable, node->get_name()));
    }

    executor = [&](CPURuntimeContext* ctx, vector<void*>& inputs, vector<void*>& outputs) {
        cpu::Timestamp start_ts;
        int profiler_count = 0;

        if (ctx->first_iteration)
        {
            for (auto& p : intermediates_offsets)
            {
                p.first.get() = static_cast<uint8_t*>(ctx->memory_buffers[0]->get_ptr()) + p.second;
            }
        }

        for (const auto& p : function_input_index)
        {
            get<0>(p).get() = inputs[get<1>(p)];
            get<2>(p).get() = ctx->p_en[get<1>(p)];
        }

        for (const auto& p : function_output_index)
        {
            p.first.get() = outputs[p.second];
        }

        auto functor = functors.begin();
        if (m_use_tbb)
        {
            // Build the flow graph
            if (ctx->first_iteration)
            {
                std::unordered_map<
                    std::string,
                    tbb::flow::continue_node<tbb::flow::continue_msg, tbb::flow::lightweight>*>
                    nodename_tbbnode_map;
                tbb::flow::continue_node<tbb::flow::continue_msg,
                                         tbb::flow::lightweight>* flowgraph_node_start =
                    new tbb::flow::continue_node<tbb::flow::continue_msg, tbb::flow::lightweight>(
                        *(ctx->G), [&](const tbb::flow::continue_msg& msg) {});
                auto it = enable_nodename_list.begin();
                for (const auto& p : enables)
                {
                    tbb::flow::continue_node<tbb::flow::continue_msg, tbb::flow::lightweight>*
                        flowgraph_node = new tbb::flow::continue_node<tbb::flow::continue_msg,
                                                                      tbb::flow::lightweight>(
                            *(ctx->G), [&](const tbb::flow::continue_msg& msg) {
                                if (p.first(ctx) || ctx->first_iteration)
                                {
                                    for (size_t j = 0; j < p.second; j++)
                                    {
                                        if (runtime::cpu::IsTracingEnabled())
                                        {
                                            start_ts = cpu::Clock::now();
                                        }
                                        (*functor)(ctx);
                                        if (runtime::cpu::IsTracingEnabled())
                                        {
                                            ctx->op_durations[profiler_count++] =
                                                (std::chrono::duration_cast<cpu::Timescale>(
                                                     cpu::Clock::now() - start_ts))
                                                    .count();
                                        }

                                        std::advance(functor, 1);
                                    }
                                }
                                else
                                {
                                    if (runtime::cpu::IsTracingEnabled())
                                    {
                                        for (size_t j = 0; j < p.second; j++)
                                        {
                                            ctx->op_durations[profiler_count++] = 0;
                                        }
                                    }
                                    std::advance(functor, p.second);
                                }
                            });
                    nodename_tbbnode_map.insert({it->second, flowgraph_node});
                    it++;
                }

                traverse_nodes(
                    m_function, [&flowgraph_node_start, &nodename_tbbnode_map](shared_ptr<Node> n) {
                        if (!n->is_parameter() && !n->is_constant())
                        {
                            bool is_head = true;
                            for (auto arg : n->get_arguments())
                            {
                                if (!arg->is_parameter() && !arg->is_constant())
                                {
                                    is_head = false;
                                    tbb::flow::make_edge(*(nodename_tbbnode_map[arg->get_name()]),
                                                         *(nodename_tbbnode_map[n->get_name()]));
                                }
                            }
                            if (is_head)
                            {
                                tbb::flow::make_edge(*flowgraph_node_start,
                                                     *(nodename_tbbnode_map[n->get_name()]));
                            }
                        }
                    });

                if (m_release_function)
                {
                    release_function();
                }
            }
            // Execute the flow graph
            (static_cast<
                 tbb::flow::continue_node<tbb::flow::continue_msg, tbb::flow::lightweight>*>(
                 &(*(ctx->G->begin()))))
                ->try_put(tbb::flow::continue_msg());
            try
            {
                ctx->G->wait_for_all();
            }
            catch (...)
            {
                throw;
            }
        }
        else
        {
            for (const auto& p : enables)
            {
                if (p.first(ctx) || ctx->first_iteration)
                {
                    for (size_t j = 0; j < p.second; j++)
                    {
                        if (runtime::cpu::IsTracingEnabled())
                        {
                            start_ts = cpu::Clock::now();
                        }
                        (*functor)(ctx);
                        if (runtime::cpu::IsTracingEnabled())
                        {
                            ctx->op_durations[profiler_count++] =
                                (std::chrono::duration_cast<cpu::Timescale>(cpu::Clock::now() -
                                                                            start_ts))
                                    .count();
                        }

                        std::advance(functor, 1);
                    }
                }
                else
                {
                    if (runtime::cpu::IsTracingEnabled())
                    {
                        for (size_t j = 0; j < p.second; j++)
                        {
                            ctx->op_durations[profiler_count++] = 0;
                        }
                    }
                    std::advance(functor, p.second);
                }
            }
        }
        ctx->first_iteration = false;

        if (runtime::cpu::IsTracingEnabled())
        {
            assert(m_op_attrs.size() == profiler_count);
        }
    };

    m_is_built = true;

    if (m_release_function && !m_use_tbb)
    {
        release_function();
    }
}

void*& runtime::cpu::CPU_ExternalFunction::get_tensor_data(const std::string& name)
{
    if (tensor_alias.count(name))
    {
        return tensor_data[tensor_alias[name]];
    }
    else
    {
        return tensor_data[name];
    }
}

shared_ptr<ngraph::runtime::cpu::CPU_CallFrame>
    runtime::cpu::CPU_ExternalFunction::make_call_frame()
{
#if !defined(NGRAPH_DEX_ONLY)
    if (!m_is_compiled && !m_direct_execution)
    {
        compile();
    }
#endif

    if (!m_is_built && m_direct_execution)
    {
        build();
    }

    return make_shared<ngraph::runtime::cpu::CPU_CallFrame>(shared_from_this(),
                                                            m_compiled_function);
}

const runtime::cpu::LayoutDescriptorPtrs&
    runtime::cpu::CPU_ExternalFunction::get_parameter_layout_descriptors()
{
    return parameter_layout_descriptors;
}

const runtime::cpu::LayoutDescriptorPtrs&
    runtime::cpu::CPU_ExternalFunction::get_result_layout_descriptors()
{
    return result_layout_descriptors;
}

#if !defined(NGRAPH_DEX_ONLY)

void runtime::cpu::CPU_ExternalFunction::emit_debug_function_entry(
    codegen::CodeWriter& writer,
    Node* node,
    const std::vector<TensorViewWrapper>& in,
    const std::vector<TensorViewWrapper>& out)
{
    if (m_emit_timing)
    {
        writer << "timers[" << m_name_index_map[node->get_name()] << "].start();\n";
    }
}

void runtime::cpu::CPU_ExternalFunction::emit_debug_function_exit(
    codegen::CodeWriter& writer,
    Node* node,
    const std::vector<TensorViewWrapper>& in,
    const std::vector<TensorViewWrapper>& out)
{
    if (m_emit_timing)
    {
        writer << "timers[" << m_name_index_map[node->get_name()] << "].stop();\n";
    }
}

bool runtime::cpu::CPU_ExternalFunction::is_functionally_identical(
    const Node& n1, const Node& n2, const unordered_map<const Node*, string>& node_cache)
{
    return node_cache.at(&n1) == node_cache.at(&n2);
}

string runtime::cpu::CPU_ExternalFunction::emit_op_as_function(const Node& node,
                                                               const string& function_name)
{
    codegen::CodeWriter writer;
    writer << "static void " << function_name << "(";
    writer.indent++;
    // Work around a compiler warning (*node inside typeid may have effects
    // with shared pointers, which is fine here but clang doesn't like it.)
    auto handler = dispatcher.find(type_index(typeid(node)));
    if (handler == dispatcher.end())
    {
        throw ngraph_error("Unhandled op during function emit : " + node.description());
    }
    vector<TensorViewWrapper> in;
    size_t arg_index = 0;
    set<string> arg_names;
    for (const descriptor::Input& input : node.get_inputs())
    {
        const descriptor::Output& output = input.get_output();
        shared_ptr<descriptor::TensorView> tv = output.get_tensor_view();
        TensorViewWrapper tvw{tv, "_arg" + to_string(arg_index)};
        if (!contains(arg_names, tvw.get_name()))
        {
            arg_names.insert(tvw.get_name());
            if (arg_index++ > 0)
            {
                writer << ",";
            }
            writer << "\n";
            writer << tvw.get_type() << "* " << tvw.get_name();
        }
        in.push_back(tvw);
    }
    vector<TensorViewWrapper> out;
    for (const descriptor::Output& output : node.get_outputs())
    {
        shared_ptr<descriptor::TensorView> tv = output.get_tensor_view();
        TensorViewWrapper tvw{tv, "_out" + to_string(arg_index)};
        if (arg_index++ > 0)
        {
            writer << ",";
        }
        writer << "\n";
        writer << tvw.get_type() << "* " << tvw.get_name();
        out.push_back(tvw);
    }
    writer << ",\ncpu::CPURuntimeContext* ctx";
    writer.indent--;
    writer << "\n)\n";
    writer << "{\n";
    writer.indent++;
    handler->second(this, writer, &node, in, out);
    writer.indent--;
    writer << "}\n";

    string rc = writer.get_code();
    if (function_name == "f")
    {
        rc = strip_comments(rc);
    }
    return rc;
}

string runtime::cpu::CPU_ExternalFunction::strip_comments(const string& s)
{
    stringstream out;
    for (size_t i = 0; i < s.size(); i++)
    {
        if (i < s.size() - 2)
        {
            if (s[i] == '/' && s[i + 1] == '/')
            {
                // line comment
                i += 2;
                while (s[i] != '\n')
                {
                    i++;
                }
                out << '\n';
            }
            else if (s[i] == '/' && s[i + 1] == '*')
            {
                // multi-line comment
                i += 2;
                while (!(s[i] == '*' && s[i + 1] == '/'))
                {
                    i++;
                }
                i++;
            }
            else
            {
                out << s[i];
            }
        }
        else
        {
            out << s[i];
        }
    }
    return out.str();
}

#endif<|MERGE_RESOLUTION|>--- conflicted
+++ resolved
@@ -986,9 +986,8 @@
     }
 }
 
-<<<<<<< HEAD
 #endif
-=======
+
 bool runtime::cpu::CPU_ExternalFunction::computes_result(Node* node)
 {
     for (size_t i = 0; i < node->get_output_size(); i++)
@@ -1001,7 +1000,6 @@
     }
     return false;
 }
->>>>>>> 3d664abd
 
 void runtime::cpu::CPU_ExternalFunction::propagate_in_place_input(
     ngraph::descriptor::Output* output, std::string input_name, bool dex)
