// ----------------------------------------------------------------------------
// Copyright 2017 Nervana Systems Inc.
// Licensed under the Apache License, Version 2.0 (the "License");
// you may not use this file except in compliance with the License.
// You may obtain a copy of the License at
//
//      http://www.apache.org/licenses/LICENSE-2.0
//
// Unless required by applicable law or agreed to in writing, software
// distributed under the License is distributed on an "AS IS" BASIS,
// WITHOUT WARRANTIES OR CONDITIONS OF ANY KIND, either express or implied.
// See the License for the specific language governing permissions and
// ----------------------------------------------------------------------------

#pragma once

#include <string>
#include <vector>

#include "ngraph/codegen/code_writer.hpp"
#include "ngraph/node.hpp"
#include "ngraph/runtime/cpu/cpu_external_function.hpp"
#include "ngraph/runtime/cpu/cpu_tensor_view_wrapper.hpp"

#define EMITTER_DECL(E)                                                                            \
    E(codegen::CodeWriter& writer,                                                                 \
      const ngraph::Node* n,                                                                       \
      const std::vector<ngraph::runtime::cpu::TensorViewWrapper>& args,                            \
      const std::vector<ngraph::runtime::cpu::TensorViewWrapper>& out)

namespace ngraph
{
    namespace runtime
    {
        namespace cpu
        {
            class CPU_Emitter
            {
            public:
                static void EMITTER_DECL(EmitNop);
                static void EMITTER_DECL(EmitAdd);
                static void EMITTER_DECL(EmitDot);
                static void EMITTER_DECL(EmitMultiply);
                static void EMITTER_DECL(EmitGetOutputElement);
                static void EMITTER_DECL(EmitXLAGetTupleElement);
                static void EMITTER_DECL(EmitTuple);
                static void EMITTER_DECL(EmitAbs);
                static void EMITTER_DECL(EmitConcat);
                static void EMITTER_DECL(EmitDivide);
                static void EMITTER_DECL(EmitEqual);
                static void EMITTER_DECL(EmitGreater);
                static void EMITTER_DECL(EmitGreaterEq);
                static void EMITTER_DECL(EmitLess);
                static void EMITTER_DECL(EmitLessEq);
                static void EMITTER_DECL(EmitLog);
                static void EMITTER_DECL(EmitMaximum);
                static void EMITTER_DECL(EmitMinimum);
                static void EMITTER_DECL(EmitNegative);
                static void EMITTER_DECL(EmitNotEqual);
                static void EMITTER_DECL(EmitSelect);
                static void EMITTER_DECL(EmitSubtract);
                static void EMITTER_DECL(EmitBroadcast);
<<<<<<< HEAD
                static void EMITTER_DECL(EmitCblasGemm);
=======
                static void EMITTER_DECL(EmitMatmulBias);
>>>>>>> 3178d485
                static void EMITTER_DECL(EmitConvert);
                static void EMITTER_DECL(EmitConstant);
                static void EMITTER_DECL(EmitReshape);
                static void EMITTER_DECL(EmitFunctionCall);
                static void EMITTER_DECL(EmitReduce);
                static void EMITTER_DECL(EmitSign);
                static void EMITTER_DECL(EmitSlice);
                static void EMITTER_DECL(EmitSum);
                static void EMITTER_DECL(EmitExp);
                static void EMITTER_DECL(EmitSin);
                static void EMITTER_DECL(EmitSinh);
                static void EMITTER_DECL(EmitCos);
                static void EMITTER_DECL(EmitCosh);
                static void EMITTER_DECL(EmitTan);
                static void EMITTER_DECL(EmitTanh);
                static void EMITTER_DECL(EmitAsin);
                static void EMITTER_DECL(EmitAcos);
                static void EMITTER_DECL(EmitAtan);
                static void EMITTER_DECL(EmitPower);
                static void EMITTER_DECL(EmitReplaceSlice);
                static void EMITTER_DECL(EmitOneHot);
                static void EMITTER_DECL(EmitFloor);
                static void EMITTER_DECL(EmitCeiling);
                static void EMITTER_DECL(EmitSqrt);
                static void EMITTER_DECL(EmitConvolution);
                static void EMITTER_DECL(EmitConvolutionBackpropFilters);
                static void EMITTER_DECL(EmitConvolutionBackpropData);
                static void EMITTER_DECL(EmitNot);
                static void EMITTER_DECL(EmitMaxPool);
                static void EMITTER_DECL(EmitReverse);
                static void EMITTER_DECL(EmitReduceWindow);
                static void EMITTER_DECL(EmitSelectAndScatter);
                static void EMITTER_DECL(EmitAvgPool);
                static void EMITTER_DECL(EmitAvgPoolBprop);
                static void EMITTER_DECL(EmitPad);
                static void EMITTER_DECL(EmitBatchnormFprop);

                static void EmitMKLDNNPreamble(codegen::CodeWriter& writer);

            private:
                static std::string emit_vector(const TensorViewWrapper&,
                                               const std::string& name = "");
                static std::string emit_array1d(const TensorViewWrapper&,
                                                const std::string& name = "");
                static std::string emit_matrix(const TensorViewWrapper&,
                                               const std::string& name = "");
            };
        }
    }
}<|MERGE_RESOLUTION|>--- conflicted
+++ resolved
@@ -60,11 +60,7 @@
                 static void EMITTER_DECL(EmitSelect);
                 static void EMITTER_DECL(EmitSubtract);
                 static void EMITTER_DECL(EmitBroadcast);
-<<<<<<< HEAD
-                static void EMITTER_DECL(EmitCblasGemm);
-=======
                 static void EMITTER_DECL(EmitMatmulBias);
->>>>>>> 3178d485
                 static void EMITTER_DECL(EmitConvert);
                 static void EMITTER_DECL(EmitConstant);
                 static void EMITTER_DECL(EmitReshape);
