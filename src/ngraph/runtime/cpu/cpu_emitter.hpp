--- conflicted
+++ resolved
@@ -95,11 +95,8 @@
                 void EMITTER_DECL(EmitCeiling);
                 void EMITTER_DECL(EmitSqrt);
                 void EMITTER_DECL(EmitConvolution);
-<<<<<<< HEAD
+                void EMITTER_DECL(EmitNot);
                 void EMITTER_DECL(EmitMaxPool);
-=======
-                void EMITTER_DECL(EmitNot);
->>>>>>> d092cb91
 
             private:
                 void generate_call(const std::vector<TensorViewWrapper>& args,
