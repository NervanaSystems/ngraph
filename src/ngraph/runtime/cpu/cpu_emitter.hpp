--- conflicted
+++ resolved
@@ -98,11 +98,8 @@
                 void EMITTER_DECL(EmitNot);
                 void EMITTER_DECL(EmitMaxPool);
                 void EMITTER_DECL(EmitReverse);
-<<<<<<< HEAD
+                void EMITTER_DECL(EmitReduceWindow);
                 void EMITTER_DECL(EmitSelectAndScatter);
-=======
-                void EMITTER_DECL(EmitReduceWindow);
->>>>>>> a2d97200
 
             private:
                 void generate_call(const std::vector<TensorViewWrapper>& args,
