// ----------------------------------------------------------------------------
// Copyright 2017 Nervana Systems Inc.
// Licensed under the Apache License, Version 2.0 (the "License");
// you may not use this file except in compliance with the License.
// You may obtain a copy of the License at
//
//      http://www.apache.org/licenses/LICENSE-2.0
//
// Unless required by applicable law or agreed to in writing, software
// distributed under the License is distributed on an "AS IS" BASIS,
// WITHOUT WARRANTIES OR CONDITIONS OF ANY KIND, either express or implied.
// See the License for the specific language governing permissions and
// ----------------------------------------------------------------------------

#pragma once

#include <string>
#include <vector>

#include "ngraph/codegen/code_writer.hpp"
#include "ngraph/node.hpp"
#include "ngraph/runtime/cpu/cpu_external_function.hpp"
#include "ngraph/runtime/cpu/cpu_tensor_view_wrapper.hpp"

#define EMITTER_DECL(E)                                                                            \
    E(codegen::CodeWriter& writer,                                                                 \
      const ngraph::Node* n,                                                                       \
      const std::vector<ngraph::runtime::cpu::TensorViewWrapper>& args,                            \
      const std::vector<ngraph::runtime::cpu::TensorViewWrapper>& out)

namespace ngraph
{
    namespace runtime
    {
        namespace cpu
        {
            class CPU_Emitter
            {
            public:
                static void EMITTER_DECL(EmitNop);
                static void EMITTER_DECL(EmitAdd);
                static void EMITTER_DECL(EmitDot);
                static void EMITTER_DECL(EmitMultiply);
                static void EMITTER_DECL(EmitGetOutputElement);
                static void EMITTER_DECL(EmitXLAGetTupleElement);
                static void EMITTER_DECL(EmitTuple);
                static void EMITTER_DECL(EmitAbs);
                static void EMITTER_DECL(EmitConcat);
                static void EMITTER_DECL(EmitDivide);
                static void EMITTER_DECL(EmitEqual);
                static void EMITTER_DECL(EmitGreater);
                static void EMITTER_DECL(EmitGreaterEq);
                static void EMITTER_DECL(EmitLess);
                static void EMITTER_DECL(EmitLessEq);
                static void EMITTER_DECL(EmitLog);
                static void EMITTER_DECL(EmitMaximum);
                static void EMITTER_DECL(EmitMinimum);
                static void EMITTER_DECL(EmitNegative);
                static void EMITTER_DECL(EmitNotEqual);
                static void EMITTER_DECL(EmitSelect);
                static void EMITTER_DECL(EmitSubtract);
                static void EMITTER_DECL(EmitBroadcast);
                static void EMITTER_DECL(EmitMatmulBias);
                static void EMITTER_DECL(EmitConvert);
                static void EMITTER_DECL(EmitConstant);
                static void EMITTER_DECL(EmitReshape);
                static void EMITTER_DECL(EmitFunctionCall);
                static void EMITTER_DECL(EmitReduce);
                static void EMITTER_DECL(EmitSign);
                static void EMITTER_DECL(EmitSlice);
                static void EMITTER_DECL(EmitSum);
                static void EMITTER_DECL(EmitExp);
                static void EMITTER_DECL(EmitSin);
                static void EMITTER_DECL(EmitSinh);
                static void EMITTER_DECL(EmitCos);
                static void EMITTER_DECL(EmitCosh);
                static void EMITTER_DECL(EmitTan);
                static void EMITTER_DECL(EmitTanh);
                static void EMITTER_DECL(EmitAsin);
                static void EMITTER_DECL(EmitAcos);
                static void EMITTER_DECL(EmitAtan);
                static void EMITTER_DECL(EmitPower);
                static void EMITTER_DECL(EmitReplaceSlice);
                static void EMITTER_DECL(EmitOneHot);
                static void EMITTER_DECL(EmitFloor);
                static void EMITTER_DECL(EmitCeiling);
                static void EMITTER_DECL(EmitSqrt);
                static void EMITTER_DECL(EmitConvolution);
                static void EMITTER_DECL(EmitConvolutionBackpropFilters);
                static void EMITTER_DECL(EmitConvolutionBackpropData);
                static void EMITTER_DECL(EmitNot);
                static void EMITTER_DECL(EmitMaxPool);
                static void EMITTER_DECL(EmitReverse);
                static void EMITTER_DECL(EmitReduceWindow);
                static void EMITTER_DECL(EmitSelectAndScatter);
                static void EMITTER_DECL(EmitAvgPool);
                static void EMITTER_DECL(EmitAvgPoolBackprop);
                static void EMITTER_DECL(EmitPad);
<<<<<<< HEAD
                static void EMITTER_DECL(EmitBatchnormFprop);
=======
                static void EMITTER_DECL(EmitMaxPoolBackprop);
>>>>>>> 05d80db3

                static void EmitMKLDNNPreamble(codegen::CodeWriter& writer);

            private:
                static std::string emit_vector(const TensorViewWrapper&,
                                               const std::string& name = "");
                static std::string emit_array1d(const TensorViewWrapper&,
                                                const std::string& name = "");
                static std::string emit_matrix(const TensorViewWrapper&,
                                               const std::string& name = "");
            };
        }
    }
}<|MERGE_RESOLUTION|>--- conflicted
+++ resolved
@@ -96,11 +96,8 @@
                 static void EMITTER_DECL(EmitAvgPool);
                 static void EMITTER_DECL(EmitAvgPoolBackprop);
                 static void EMITTER_DECL(EmitPad);
-<<<<<<< HEAD
                 static void EMITTER_DECL(EmitBatchnormFprop);
-=======
                 static void EMITTER_DECL(EmitMaxPoolBackprop);
->>>>>>> 05d80db3
 
                 static void EmitMKLDNNPreamble(codegen::CodeWriter& writer);
 
