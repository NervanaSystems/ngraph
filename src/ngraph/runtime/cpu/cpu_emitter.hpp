--- conflicted
+++ resolved
@@ -89,12 +89,8 @@
                 static void EMITTER_DECL(EmitMaxPool);
                 static void EMITTER_DECL(EmitReverse);
                 static void EMITTER_DECL(EmitReduceWindow);
-<<<<<<< HEAD
+                static void EMITTER_DECL(EmitSelectAndScatter);
                 static void EMITTER_DECL(EmitAvgPool);
-=======
-                static void EMITTER_DECL(EmitSelectAndScatter);
->>>>>>> e433e55a
-
             private:
                 static std::string emit_vector(const TensorViewWrapper&,
                                                const std::string& name = "");
