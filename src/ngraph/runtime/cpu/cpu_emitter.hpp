--- conflicted
+++ resolved
@@ -150,11 +150,8 @@
         class Quantize;
         class QuantizedConcat;
         class Tile;
-<<<<<<< HEAD
         class Gelu;
-=======
         class RandomUniform;
->>>>>>> e5f54b6d
     }
     namespace runtime
     {
@@ -449,11 +446,9 @@
             template <>
             void CPU_Emitter::EMITTER_DECL(ngraph::op::Tile);
             template <>
-<<<<<<< HEAD
             void CPU_Emitter::EMITTER_DECL(ngraph::op::Gelu);
-=======
+            template <>
             void CPU_Emitter::EMITTER_DECL(ngraph::op::RandomUniform);
->>>>>>> e5f54b6d
         }
     }
 }