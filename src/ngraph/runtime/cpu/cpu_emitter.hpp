--- conflicted
+++ resolved
@@ -21,11 +21,8 @@
 
 #include "ngraph/code_writer.hpp"
 #include "ngraph/node.hpp"
-<<<<<<< HEAD
 #include "ngraph/op/add.hpp"
-=======
 #include "ngraph/op/and.hpp"
->>>>>>> 3d57b025
 #include "ngraph/op/avg_pool.hpp"
 #include "ngraph/op/broadcast.hpp"
 #include "ngraph/op/convolution.hpp"
@@ -33,25 +30,19 @@
 #include "ngraph/op/equal.hpp"
 #include "ngraph/op/experimental/generate_mask.hpp"
 #include "ngraph/op/gather.hpp"
-<<<<<<< HEAD
 #include "ngraph/op/greater.hpp"
 #include "ngraph/op/greater_eq.hpp"
 #include "ngraph/op/less.hpp"
-=======
->>>>>>> 3d57b025
 #include "ngraph/op/less_eq.hpp"
 #include "ngraph/op/max.hpp"
 #include "ngraph/op/max_pool.hpp"
 #include "ngraph/op/maximum.hpp"
 #include "ngraph/op/min.hpp"
-<<<<<<< HEAD
 #include "ngraph/op/minimum.hpp"
 #include "ngraph/op/multiply.hpp"
+#include "ngraph/op/not.hpp"
 #include "ngraph/op/not_equal.hpp"
-=======
-#include "ngraph/op/not.hpp"
 #include "ngraph/op/or.hpp"
->>>>>>> 3d57b025
 #include "ngraph/op/pad.hpp"
 #include "ngraph/op/power.hpp"
 #include "ngraph/op/product.hpp"
@@ -91,14 +82,6 @@
         class GetOutputElement;
         class Abs;
         class Concat;
-<<<<<<< HEAD
-=======
-        class Divide;
-        class Equal;
-        class Greater;
-        class GreaterEq;
-        class Less;
->>>>>>> 3d57b025
         class Any;
         class All;
         class LRN;
