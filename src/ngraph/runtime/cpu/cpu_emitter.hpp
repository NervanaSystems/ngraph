//*****************************************************************************
// Copyright 2017-2019 Intel Corporation
//
// Licensed under the Apache License, Version 2.0 (the "License");
// you may not use this file except in compliance with the License.
// You may obtain a copy of the License at
//
//     http://www.apache.org/licenses/LICENSE-2.0
//
// Unless required by applicable law or agreed to in writing, software
// distributed under the License is distributed on an "AS IS" BASIS,
// WITHOUT WARRANTIES OR CONDITIONS OF ANY KIND, either express or implied.
// See the License for the specific language governing permissions and
// limitations under the License.
//*****************************************************************************

#pragma once

#include <string>
#include <vector>

#include "ngraph/code_writer.hpp"
#include "ngraph/node.hpp"
#include "ngraph/ops.hpp"
#include "ngraph/runtime/cpu/cpu_external_function.hpp"
#include "ngraph/runtime/cpu/cpu_tensor_view_wrapper.hpp"
#include "ngraph/runtime/cpu/op/bounded_relu.hpp"
#include "ngraph/runtime/cpu/op/convert_layout.hpp"
#include "ngraph/runtime/cpu/op/dropout.hpp"
#include "ngraph/runtime/cpu/op/gelu_backprop.hpp"
#include "ngraph/runtime/cpu/op/lstm.hpp"
#include "ngraph/runtime/cpu/op/matmul_bias.hpp"
#include "ngraph/runtime/cpu/op/max_pool_with_indices.hpp"
#include "ngraph/runtime/cpu/op/quantized_matmul.hpp"
#include "ngraph/runtime/cpu/op/quantized_matmul.hpp"
#include "ngraph/runtime/cpu/op/rnn.hpp"
#include "ngraph/runtime/cpu/op/sigmoid_mul.hpp"
#include "ngraph/runtime/cpu/op/update_slice.hpp"

#define EMITTER_DECL(op_name)                                                                      \
    emit<op_name>(CPU_ExternalFunction * external_function,                                        \
                  CodeWriter & writer,                                                             \
                  const ngraph::Node* node,                                                        \
                  const std::vector<TensorViewWrapper>& args,                                      \
                  const std::vector<TensorViewWrapper>& out)

namespace ngraph
{
<<<<<<< HEAD
=======
    namespace op
    {
        class AllReduce;
        class BroadcastDistributed;
        class MatmulBias;
        class BatchMatMul;
        class BatchMatMulTranspose;
        class Lstm;
        class Rnn;
        class BatchNormTraining;
        class BatchNormInference;
        class BatchNormTrainingRelu;
        class BatchNormInferenceRelu;
        class BatchNormTrainingBackprop;
        class CumSum;
        class Dot;
        class GetOutputElement;
        class Abs;
        class Concat;
        class Any;
        class All;
        class LRN;
        class Log;
        class Negative;
        class Select;
        class Subtract;
        class Convert;
        class Constant;
        class Reshape;
        class Sign;
        class Exp;
        class EmbeddingLookup;
        class Sin;
        class Sinh;
        class Cos;
        class Cosh;
        class Tan;
        class Tanh;
        class Asin;
        class Atan;
        class ArgMin;
        class ArgMax;
        class GatherND;
        class ScatterAdd;
        class ScatterNDAdd;
        class UpdateSlice;
        class ReplaceSlice;
        class Ceiling;
        class Floor;
        class Sqrt;
        class ConvolutionRelu;
        class QuantizedConvolutionRelu;
        class QuantizedConvolution;
        class GroupConvolution;
        class GroupConvolutionBias;
        class DeconvolutionBias;
        class QuantizedConvolutionBias;
        class QuantizedConvolutionBiasAdd;
        class QuantizedConvolutionBiasSignedAdd;
        class QuantizedDotBias;
        class QuantizedDot;
        class QuantizedMatmul;
        class ConvolutionBias;
        class ConvolutionBiasAdd;
        class ConvolutionAdd;
        class ConvolutionBiasBackpropFiltersBias;
        class QuantizedMaxPool;
        class QuantizedAvgPool;
        class MaxPoolWithIndices;
        class ReverseSequence;
        class MaxPoolWithIndicesBackprop;
        class Erf;
        class ReluBackprop;
        class Relu;
        class CPULeakyRelu;
        class BoundedRelu;
        class Sigmoid;
        class SigmoidBackprop;
        class SigmoidMultiply;
        class SigmoidMultiplyBackprop;
        class Result;
        class CompiledKernel;
        class Dropout;
        class Dequantize;
        class Quantize;
        class QuantizedConcat;
        class Tile;
        class Gelu;
        class RandomUniform;
        class GeluBackprop;
    }
>>>>>>> 77a99b30
    namespace runtime
    {
        namespace cpu
        {
            class CPU_Emitter
            {
            public:
                template <typename OP>
                static void emit(CPU_ExternalFunction* /* external_function */,
                                 CodeWriter& /* writer */,
                                 const ngraph::Node* node,
                                 const std::vector<TensorViewWrapper>& /* args */,
                                 const std::vector<TensorViewWrapper>& /* out */)
                {
                    throw std::runtime_error("Unimplemented op '" + node->description() +
                                             "' in CPU emitter");
                }

                static void nop(CPU_ExternalFunction* /* external_function */,
                                CodeWriter& /* writer */,
                                const ngraph::Node* /* node */,
                                const std::vector<TensorViewWrapper>& /* args */,
                                const std::vector<TensorViewWrapper>& /* out */)
                {
                }

                template <typename T>
                static void emitBatchNorm(CPU_ExternalFunction* external_function,
                                          CodeWriter& writer,
                                          const ngraph::Node* node,
                                          const std::vector<TensorViewWrapper>& args,
                                          const std::vector<TensorViewWrapper>& out,
                                          bool append_relu,
                                          bool training);

            private:
                static std::string emit_vector(const TensorViewWrapper&,
                                               const std::string& name = "");
                static std::string emit_array1d(const TensorViewWrapper&,
                                                const std::string& name = "");
                static std::string emit_matrix(const TensorViewWrapper&,
                                               const std::string& name = "");

                static std::string emit_for_lt(const std::string& prefix, size_t index, size_t to);
                static std::string emit_indices(const std::vector<std::string> indices);
            };

            template <>
            void CPU_Emitter::EMITTER_DECL(ngraph::op::Add);
            template <>
            void CPU_Emitter::EMITTER_DECL(ngraph::op::AllReduce);
            template <>
            void CPU_Emitter::EMITTER_DECL(ngraph::op::BroadcastDistributed);
            template <>
            void CPU_Emitter::EMITTER_DECL(ngraph::op::MatmulBias);
            template <>
            void CPU_Emitter::EMITTER_DECL(ngraph::op::BatchMatMul);
            template <>
            void CPU_Emitter::EMITTER_DECL(ngraph::op::Lstm);
            template <>
            void CPU_Emitter::EMITTER_DECL(ngraph::op::Rnn);
            template <>
            void CPU_Emitter::EMITTER_DECL(ngraph::op::BatchNormTraining);
            template <>
            void CPU_Emitter::EMITTER_DECL(ngraph::op::BatchNormInference);
            template <>
            void CPU_Emitter::EMITTER_DECL(ngraph::op::BatchNormTrainingRelu);
            template <>
            void CPU_Emitter::EMITTER_DECL(ngraph::op::BatchNormInferenceRelu);
            template <>
            void CPU_Emitter::EMITTER_DECL(ngraph::op::BatchNormTrainingBackprop);
            template <>
            void CPU_Emitter::EMITTER_DECL(ngraph::op::CumSum);
            template <>
            void CPU_Emitter::EMITTER_DECL(ngraph::op::Dot);
            template <>
            void CPU_Emitter::EMITTER_DECL(ngraph::op::Multiply);
            template <>
            void CPU_Emitter::EMITTER_DECL(ngraph::op::GetOutputElement);
            template <>
            void CPU_Emitter::EMITTER_DECL(ngraph::op::Abs);
            template <>
            void CPU_Emitter::EMITTER_DECL(ngraph::op::Concat);
            template <>
            void CPU_Emitter::EMITTER_DECL(ngraph::op::Divide);
            template <>
            void CPU_Emitter::EMITTER_DECL(ngraph::op::Equal);
            template <>
            void CPU_Emitter::EMITTER_DECL(ngraph::op::Greater);
            template <>
            void CPU_Emitter::EMITTER_DECL(ngraph::op::GreaterEq);
            template <>
            void CPU_Emitter::EMITTER_DECL(ngraph::op::Less);
            template <>
            void CPU_Emitter::EMITTER_DECL(ngraph::op::LessEq);
            template <>
            void CPU_Emitter::EMITTER_DECL(ngraph::op::Any);
            template <>
            void CPU_Emitter::EMITTER_DECL(ngraph::op::All);
            template <>
            void CPU_Emitter::EMITTER_DECL(ngraph::op::LRN);
            template <>
            void CPU_Emitter::EMITTER_DECL(ngraph::op::Log);
            template <>
            void CPU_Emitter::EMITTER_DECL(ngraph::op::Maximum);
            template <>
            void CPU_Emitter::EMITTER_DECL(ngraph::op::Minimum);
            template <>
            void CPU_Emitter::EMITTER_DECL(ngraph::op::Negative);
            template <>
            void CPU_Emitter::EMITTER_DECL(ngraph::op::NotEqual);
            template <>
            void CPU_Emitter::EMITTER_DECL(ngraph::op::Select);
            template <>
            void CPU_Emitter::EMITTER_DECL(ngraph::op::Subtract);
            template <>
            void CPU_Emitter::EMITTER_DECL(ngraph::op::Broadcast);
            template <>
            void CPU_Emitter::EMITTER_DECL(ngraph::op::Convert);
            template <>
            void CPU_Emitter::EMITTER_DECL(ngraph::op::Constant);
            template <>
            void CPU_Emitter::EMITTER_DECL(ngraph::op::Reshape);
            template <>
            void CPU_Emitter::EMITTER_DECL(ngraph::op::Sign);
            template <>
            void CPU_Emitter::EMITTER_DECL(ngraph::op::Slice);
            template <>
            void CPU_Emitter::EMITTER_DECL(ngraph::op::Sum);
            template <>
            void CPU_Emitter::EMITTER_DECL(ngraph::op::Exp);
            template <>
            void CPU_Emitter::EMITTER_DECL(ngraph::op::EmbeddingLookup);
            template <>
            void CPU_Emitter::EMITTER_DECL(ngraph::op::Sin);
            template <>
            void CPU_Emitter::EMITTER_DECL(ngraph::op::Sinh);
            template <>
            void CPU_Emitter::EMITTER_DECL(ngraph::op::Cos);
            template <>
            void CPU_Emitter::EMITTER_DECL(ngraph::op::Cosh);
            template <>
            void CPU_Emitter::EMITTER_DECL(ngraph::op::Tan);
            template <>
            void CPU_Emitter::EMITTER_DECL(ngraph::op::Tanh);
            template <>
            void CPU_Emitter::EMITTER_DECL(ngraph::op::Asin);
            template <>
            void CPU_Emitter::EMITTER_DECL(ngraph::op::Atan);
            template <>
            void CPU_Emitter::EMITTER_DECL(ngraph::op::ArgMin);
            template <>
            void CPU_Emitter::EMITTER_DECL(ngraph::op::ArgMax);
            template <>
            void CPU_Emitter::EMITTER_DECL(ngraph::op::TopK);
            template <>
            void CPU_Emitter::EMITTER_DECL(ngraph::op::Gather);
            template <>
            void CPU_Emitter::EMITTER_DECL(ngraph::op::GatherND);
            template <>
            void CPU_Emitter::EMITTER_DECL(ngraph::op::ScatterAdd);
            template <>
            void CPU_Emitter::EMITTER_DECL(ngraph::op::ScatterNDAdd);
            template <>
            void CPU_Emitter::EMITTER_DECL(ngraph::op::Power);
            template <>
            void CPU_Emitter::EMITTER_DECL(ngraph::op::UpdateSlice);
            template <>
            void CPU_Emitter::EMITTER_DECL(ngraph::op::ReplaceSlice);
            template <>
            void CPU_Emitter::EMITTER_DECL(ngraph::op::OneHot);
            template <>
            void CPU_Emitter::EMITTER_DECL(ngraph::op::Ceiling);
            template <>
            void CPU_Emitter::EMITTER_DECL(ngraph::op::Floor);
            template <>
            void CPU_Emitter::EMITTER_DECL(ngraph::op::Sqrt);
            template <>
            void CPU_Emitter::EMITTER_DECL(ngraph::op::ConvolutionRelu);
            template <>
            void CPU_Emitter::EMITTER_DECL(ngraph::op::QuantizedConvolutionRelu);
            template <>
            void CPU_Emitter::EMITTER_DECL(ngraph::op::QuantizedConvolution);
            template <>
            void CPU_Emitter::EMITTER_DECL(ngraph::op::GroupConvolution);
            template <>
            void CPU_Emitter::EMITTER_DECL(ngraph::op::GroupConvolutionBias);
            template <>
            void CPU_Emitter::EMITTER_DECL(ngraph::op::Convolution);
            template <>
            void CPU_Emitter::EMITTER_DECL(ngraph::op::ConvolutionBackpropFilters);
            template <>
            void CPU_Emitter::EMITTER_DECL(ngraph::op::DeconvolutionBias);
            template <>
            void CPU_Emitter::EMITTER_DECL(ngraph::op::ConvolutionBackpropData);
            template <>
            void CPU_Emitter::EMITTER_DECL(ngraph::op::QuantizedConvolutionBias);
            template <>
            void CPU_Emitter::EMITTER_DECL(ngraph::op::QuantizedConvolutionBiasAdd);
            template <>
            void CPU_Emitter::EMITTER_DECL(ngraph::op::QuantizedConvolutionBiasSignedAdd);
            template <>
            void CPU_Emitter::EMITTER_DECL(ngraph::op::QuantizedDotBias);
            template <>
            void CPU_Emitter::EMITTER_DECL(ngraph::op::QuantizedDot);
            template <>
            void CPU_Emitter::EMITTER_DECL(ngraph::op::QuantizedMatmul);
            template <>
            void CPU_Emitter::EMITTER_DECL(ngraph::op::ConvolutionBias);
            template <>
            void CPU_Emitter::EMITTER_DECL(ngraph::op::ConvolutionBiasAdd);
            template <>
            void CPU_Emitter::EMITTER_DECL(ngraph::op::ConvolutionAdd);
            template <>
            void CPU_Emitter::EMITTER_DECL(ngraph::op::ConvolutionBiasBackpropFiltersBias);
            template <>
            void CPU_Emitter::EMITTER_DECL(ngraph::op::Not);
            template <>
            void CPU_Emitter::EMITTER_DECL(ngraph::op::MaxPoolWithIndices);
            template <>
            void CPU_Emitter::EMITTER_DECL(ngraph::op::Reverse);
            template <>
            void CPU_Emitter::EMITTER_DECL(ngraph::op::ReverseSequence);
            template <>
            void CPU_Emitter::EMITTER_DECL(ngraph::op::AvgPool);
            template <>
            void CPU_Emitter::EMITTER_DECL(ngraph::op::Pad);
            template <>
            void CPU_Emitter::EMITTER_DECL(ngraph::op::AvgPoolBackprop);
            template <>
            void CPU_Emitter::EMITTER_DECL(ngraph::op::MaxPoolBackprop);
            template <>
            void CPU_Emitter::EMITTER_DECL(ngraph::op::MaxPoolWithIndicesBackprop);
            template <>
            void CPU_Emitter::EMITTER_DECL(ngraph::op::Product);
            template <>
            void CPU_Emitter::EMITTER_DECL(ngraph::op::Max);
            template <>
            void CPU_Emitter::EMITTER_DECL(ngraph::op::Erf);
            template <>
            void CPU_Emitter::EMITTER_DECL(ngraph::op::Min);
            template <>
            void CPU_Emitter::EMITTER_DECL(ngraph::runtime::cpu::op::ConvertLayout);
            template <>
            void CPU_Emitter::EMITTER_DECL(ngraph::op::ReluBackprop);
            template <>
            void CPU_Emitter::EMITTER_DECL(ngraph::op::Relu);
            template <>
            void CPU_Emitter::EMITTER_DECL(ngraph::op::CPULeakyRelu);
            template <>
            void CPU_Emitter::EMITTER_DECL(ngraph::op::BoundedRelu);
            template <>
            void CPU_Emitter::EMITTER_DECL(ngraph::op::Sigmoid);
            template <>
            void CPU_Emitter::EMITTER_DECL(ngraph::op::SigmoidBackprop);
            template <>
            void CPU_Emitter::EMITTER_DECL(ngraph::op::SigmoidMultiply);
            template <>
            void CPU_Emitter::EMITTER_DECL(ngraph::op::SigmoidMultiplyBackprop);
            template <>
            void CPU_Emitter::EMITTER_DECL(ngraph::op::Softmax);
            template <>
            void CPU_Emitter::EMITTER_DECL(ngraph::op::Result);
            template <>
            void CPU_Emitter::EMITTER_DECL(ngraph::op::And);
            template <>
            void CPU_Emitter::EMITTER_DECL(ngraph::op::Or);
            template <>
            void CPU_Emitter::EMITTER_DECL(ngraph::op::Xor);
            template <>
            void CPU_Emitter::EMITTER_DECL(ngraph::op::CompiledKernel);
            template <>
            void CPU_Emitter::EMITTER_DECL(ngraph::op::GenerateMask);
            template <>
            void CPU_Emitter::EMITTER_DECL(ngraph::op::Dropout);
            template <>
            void CPU_Emitter::EMITTER_DECL(ngraph::op::Dequantize);
            template <>
            void CPU_Emitter::EMITTER_DECL(ngraph::op::Quantize);
            template <>
            void CPU_Emitter::EMITTER_DECL(ngraph::op::Tile);
            template <>
            void CPU_Emitter::EMITTER_DECL(ngraph::op::Gelu);
            template <>
            void CPU_Emitter::EMITTER_DECL(ngraph::op::RandomUniform);
            template <>
            void CPU_Emitter::EMITTER_DECL(ngraph::op::GeluBackprop);
        }
    }
}<|MERGE_RESOLUTION|>--- conflicted
+++ resolved
@@ -46,100 +46,6 @@
 
 namespace ngraph
 {
-<<<<<<< HEAD
-=======
-    namespace op
-    {
-        class AllReduce;
-        class BroadcastDistributed;
-        class MatmulBias;
-        class BatchMatMul;
-        class BatchMatMulTranspose;
-        class Lstm;
-        class Rnn;
-        class BatchNormTraining;
-        class BatchNormInference;
-        class BatchNormTrainingRelu;
-        class BatchNormInferenceRelu;
-        class BatchNormTrainingBackprop;
-        class CumSum;
-        class Dot;
-        class GetOutputElement;
-        class Abs;
-        class Concat;
-        class Any;
-        class All;
-        class LRN;
-        class Log;
-        class Negative;
-        class Select;
-        class Subtract;
-        class Convert;
-        class Constant;
-        class Reshape;
-        class Sign;
-        class Exp;
-        class EmbeddingLookup;
-        class Sin;
-        class Sinh;
-        class Cos;
-        class Cosh;
-        class Tan;
-        class Tanh;
-        class Asin;
-        class Atan;
-        class ArgMin;
-        class ArgMax;
-        class GatherND;
-        class ScatterAdd;
-        class ScatterNDAdd;
-        class UpdateSlice;
-        class ReplaceSlice;
-        class Ceiling;
-        class Floor;
-        class Sqrt;
-        class ConvolutionRelu;
-        class QuantizedConvolutionRelu;
-        class QuantizedConvolution;
-        class GroupConvolution;
-        class GroupConvolutionBias;
-        class DeconvolutionBias;
-        class QuantizedConvolutionBias;
-        class QuantizedConvolutionBiasAdd;
-        class QuantizedConvolutionBiasSignedAdd;
-        class QuantizedDotBias;
-        class QuantizedDot;
-        class QuantizedMatmul;
-        class ConvolutionBias;
-        class ConvolutionBiasAdd;
-        class ConvolutionAdd;
-        class ConvolutionBiasBackpropFiltersBias;
-        class QuantizedMaxPool;
-        class QuantizedAvgPool;
-        class MaxPoolWithIndices;
-        class ReverseSequence;
-        class MaxPoolWithIndicesBackprop;
-        class Erf;
-        class ReluBackprop;
-        class Relu;
-        class CPULeakyRelu;
-        class BoundedRelu;
-        class Sigmoid;
-        class SigmoidBackprop;
-        class SigmoidMultiply;
-        class SigmoidMultiplyBackprop;
-        class Result;
-        class CompiledKernel;
-        class Dropout;
-        class Dequantize;
-        class Quantize;
-        class QuantizedConcat;
-        class Tile;
-        class Gelu;
-        class RandomUniform;
-        class GeluBackprop;
-    }
->>>>>>> 77a99b30
     namespace runtime
     {
         namespace cpu
