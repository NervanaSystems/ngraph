//*****************************************************************************
// Copyright 2017-2019 Intel Corporation
//
// Licensed under the Apache License, Version 2.0 (the "License");
// you may not use this file except in compliance with the License.
// You may obtain a copy of the License at
//
//     http://www.apache.org/licenses/LICENSE-2.0
//
// Unless required by applicable law or agreed to in writing, software
// distributed under the License is distributed on an "AS IS" BASIS,
// WITHOUT WARRANTIES OR CONDITIONS OF ANY KIND, either express or implied.
// See the License for the specific language governing permissions and
// limitations under the License.
//*****************************************************************************

#pragma once

#include <string>
#include <vector>

#include "ngraph/code_writer.hpp"
#include "ngraph/node.hpp"
<<<<<<< HEAD
#include "ngraph/op/avg_pool.hpp"
#include "ngraph/op/max_pool.hpp"
=======
#include "ngraph/op/pad.hpp"
>>>>>>> 4e175405
#include "ngraph/runtime/cpu/cpu_external_function.hpp"
#include "ngraph/runtime/cpu/cpu_tensor_view_wrapper.hpp"

#define EMITTER_DECL(op_name)                                                                      \
    emit<op_name>(CPU_ExternalFunction * external_function,                                        \
                  CodeWriter & writer,                                                             \
                  const ngraph::Node* node,                                                        \
                  const std::vector<TensorViewWrapper>& args,                                      \
                  const std::vector<TensorViewWrapper>& out)

namespace ngraph
{
    namespace op
    {
        class Add;
        class AllReduce;
        class BroadcastDistributed;
        class MatmulBias;
        class BatchMatMul;
        class BatchMatMulTranspose;
        class Lstm;
        class Rnn;
        class BatchNormTraining;
        class BatchNormInference;
        class BatchNormTrainingRelu;
        class BatchNormInferenceRelu;
        class BatchNormTrainingBackprop;
        class Dot;
        class Multiply;
        class GetOutputElement;
        class Abs;
        class Concat;
        class Divide;
        class Equal;
        class Greater;
        class GreaterEq;
        class Less;
        class LessEq;
        class Any;
        class All;
        class LRN;
        class Log;
        class Maximum;
        class Minimum;
        class Negative;
        class NotEqual;
        class Select;
        class Subtract;
        class Broadcast;
        class Convert;
        class Constant;
        class Reshape;
        class Sign;
        class Slice;
        class Sum;
        class Exp;
        class EmbeddingLookup;
        class Sin;
        class Sinh;
        class Cos;
        class Cosh;
        class Tan;
        class Tanh;
        class Asin;
        class Atan;
        class ArgMin;
        class ArgMax;
        class TopK;
        class Gather;
        class GatherND;
        class ScatterAdd;
        class ScatterNDAdd;
        class Power;
        class UpdateSlice;
        class ReplaceSlice;
        class OneHot;
        class Ceiling;
        class Floor;
        class Sqrt;
        class ConvolutionRelu;
        class QuantizedConvolutionRelu;
        class QuantizedConvolution;
        class GroupConvolution;
        class GroupConvolutionBias;
        class Convolution;
        class ConvolutionBackpropFilters;
        class DeconvolutionBias;
        class ConvolutionBackpropData;
        class QuantizedConvolutionBias;
        class QuantizedConvolutionBiasAdd;
        class QuantizedConvolutionBiasSignedAdd;
        class QuantizedDotBias;
        class QuantizedDot;
        class QuantizedMatmul;
        class ConvolutionBias;
        class ConvolutionBiasAdd;
        class ConvolutionAdd;
        class ConvolutionBiasBackpropFiltersBias;
        class Not;
        class QuantizedMaxPool;
        class QuantizedAvgPool;
        class MaxPoolWithIndices;
        class Reverse;
        class ReverseSequence;
<<<<<<< HEAD
        class Pad;
=======
        class AvgPool;
        class AvgPoolBackprop;
        class MaxPoolBackprop;
>>>>>>> 4e175405
        class MaxPoolWithIndicesBackprop;
        class Product;
        class Max;
        class Erf;
        class Min;
        class ReluBackprop;
        class Relu;
        class CPULeakyRelu;
        class BoundedRelu;
        class Sigmoid;
        class SigmoidBackprop;
        class SigmoidMultiply;
        class SigmoidMultiplyBackprop;
        class Result;
        class And;
        class Or;
        class Xor;
        class CompiledKernel;
        class GenerateMask;
        class Dropout;
        class Dequantize;
        class Quantize;
        class QuantizedConcat;
        class Tile;
    }
    namespace runtime
    {
        namespace cpu
        {
            namespace op
            {
                class ConvertLayout;
            }

            class CPU_Emitter
            {
            public:
                template <typename OP>
                static void emit(CPU_ExternalFunction* /* external_function */,
                                 CodeWriter& /* writer */,
                                 const ngraph::Node* node,
                                 const std::vector<TensorViewWrapper>& /* args */,
                                 const std::vector<TensorViewWrapper>& /* out */)
                {
                    throw std::runtime_error("Unimplemented op '" + node->description() +
                                             "' in CPU emitter");
                }

                static void nop(CPU_ExternalFunction* /* external_function */,
                                CodeWriter& /* writer */,
                                const ngraph::Node* /* node */,
                                const std::vector<TensorViewWrapper>& /* args */,
                                const std::vector<TensorViewWrapper>& /* out */)
                {
                }

                template <typename T>
                static void emitBatchNorm(CPU_ExternalFunction* external_function,
                                          CodeWriter& writer,
                                          const ngraph::Node* node,
                                          const std::vector<TensorViewWrapper>& args,
                                          const std::vector<TensorViewWrapper>& out,
                                          bool append_relu,
                                          bool training);

            private:
                static std::string emit_vector(const TensorViewWrapper&,
                                               const std::string& name = "");
                static std::string emit_array1d(const TensorViewWrapper&,
                                                const std::string& name = "");
                static std::string emit_matrix(const TensorViewWrapper&,
                                               const std::string& name = "");

                static std::string emit_for_lt(const std::string& prefix, size_t index, size_t to);
                static std::string emit_indices(const std::vector<std::string> indices);
            };

            template <>
            void CPU_Emitter::EMITTER_DECL(ngraph::op::Add);
            template <>
            void CPU_Emitter::EMITTER_DECL(ngraph::op::AllReduce);
            template <>
            void CPU_Emitter::EMITTER_DECL(ngraph::op::BroadcastDistributed);
            template <>
            void CPU_Emitter::EMITTER_DECL(ngraph::op::MatmulBias);
            template <>
            void CPU_Emitter::EMITTER_DECL(ngraph::op::BatchMatMul);
            template <>
            void CPU_Emitter::EMITTER_DECL(ngraph::op::BatchMatMulTranspose);
            template <>
            void CPU_Emitter::EMITTER_DECL(ngraph::op::Lstm);
            template <>
            void CPU_Emitter::EMITTER_DECL(ngraph::op::Rnn);
            template <>
            void CPU_Emitter::EMITTER_DECL(ngraph::op::BatchNormTraining);
            template <>
            void CPU_Emitter::EMITTER_DECL(ngraph::op::BatchNormInference);
            template <>
            void CPU_Emitter::EMITTER_DECL(ngraph::op::BatchNormTrainingRelu);
            template <>
            void CPU_Emitter::EMITTER_DECL(ngraph::op::BatchNormInferenceRelu);
            template <>
            void CPU_Emitter::EMITTER_DECL(ngraph::op::BatchNormTrainingBackprop);
            template <>
            void CPU_Emitter::EMITTER_DECL(ngraph::op::Dot);
            template <>
            void CPU_Emitter::EMITTER_DECL(ngraph::op::Multiply);
            template <>
            void CPU_Emitter::EMITTER_DECL(ngraph::op::GetOutputElement);
            template <>
            void CPU_Emitter::EMITTER_DECL(ngraph::op::Abs);
            template <>
            void CPU_Emitter::EMITTER_DECL(ngraph::op::Concat);
            template <>
            void CPU_Emitter::EMITTER_DECL(ngraph::op::Divide);
            template <>
            void CPU_Emitter::EMITTER_DECL(ngraph::op::Equal);
            template <>
            void CPU_Emitter::EMITTER_DECL(ngraph::op::Greater);
            template <>
            void CPU_Emitter::EMITTER_DECL(ngraph::op::GreaterEq);
            template <>
            void CPU_Emitter::EMITTER_DECL(ngraph::op::Less);
            template <>
            void CPU_Emitter::EMITTER_DECL(ngraph::op::LessEq);
            template <>
            void CPU_Emitter::EMITTER_DECL(ngraph::op::Any);
            template <>
            void CPU_Emitter::EMITTER_DECL(ngraph::op::All);
            template <>
            void CPU_Emitter::EMITTER_DECL(ngraph::op::LRN);
            template <>
            void CPU_Emitter::EMITTER_DECL(ngraph::op::Log);
            template <>
            void CPU_Emitter::EMITTER_DECL(ngraph::op::Maximum);
            template <>
            void CPU_Emitter::EMITTER_DECL(ngraph::op::Minimum);
            template <>
            void CPU_Emitter::EMITTER_DECL(ngraph::op::Negative);
            template <>
            void CPU_Emitter::EMITTER_DECL(ngraph::op::NotEqual);
            template <>
            void CPU_Emitter::EMITTER_DECL(ngraph::op::Select);
            template <>
            void CPU_Emitter::EMITTER_DECL(ngraph::op::Subtract);
            template <>
            void CPU_Emitter::EMITTER_DECL(ngraph::op::Broadcast);
            template <>
            void CPU_Emitter::EMITTER_DECL(ngraph::op::Convert);
            template <>
            void CPU_Emitter::EMITTER_DECL(ngraph::op::Constant);
            template <>
            void CPU_Emitter::EMITTER_DECL(ngraph::op::Reshape);
            template <>
            void CPU_Emitter::EMITTER_DECL(ngraph::op::Sign);
            template <>
            void CPU_Emitter::EMITTER_DECL(ngraph::op::Slice);
            template <>
            void CPU_Emitter::EMITTER_DECL(ngraph::op::Sum);
            template <>
            void CPU_Emitter::EMITTER_DECL(ngraph::op::Exp);
            template <>
            void CPU_Emitter::EMITTER_DECL(ngraph::op::EmbeddingLookup);
            template <>
            void CPU_Emitter::EMITTER_DECL(ngraph::op::Sin);
            template <>
            void CPU_Emitter::EMITTER_DECL(ngraph::op::Sinh);
            template <>
            void CPU_Emitter::EMITTER_DECL(ngraph::op::Cos);
            template <>
            void CPU_Emitter::EMITTER_DECL(ngraph::op::Cosh);
            template <>
            void CPU_Emitter::EMITTER_DECL(ngraph::op::Tan);
            template <>
            void CPU_Emitter::EMITTER_DECL(ngraph::op::Tanh);
            template <>
            void CPU_Emitter::EMITTER_DECL(ngraph::op::Asin);
            template <>
            void CPU_Emitter::EMITTER_DECL(ngraph::op::Atan);
            template <>
            void CPU_Emitter::EMITTER_DECL(ngraph::op::ArgMin);
            template <>
            void CPU_Emitter::EMITTER_DECL(ngraph::op::ArgMax);
            template <>
            void CPU_Emitter::EMITTER_DECL(ngraph::op::TopK);
            template <>
            void CPU_Emitter::EMITTER_DECL(ngraph::op::Gather);
            template <>
            void CPU_Emitter::EMITTER_DECL(ngraph::op::GatherND);
            template <>
            void CPU_Emitter::EMITTER_DECL(ngraph::op::ScatterAdd);
            template <>
            void CPU_Emitter::EMITTER_DECL(ngraph::op::ScatterNDAdd);
            template <>
            void CPU_Emitter::EMITTER_DECL(ngraph::op::Power);
            template <>
            void CPU_Emitter::EMITTER_DECL(ngraph::op::UpdateSlice);
            template <>
            void CPU_Emitter::EMITTER_DECL(ngraph::op::ReplaceSlice);
            template <>
            void CPU_Emitter::EMITTER_DECL(ngraph::op::OneHot);
            template <>
            void CPU_Emitter::EMITTER_DECL(ngraph::op::Ceiling);
            template <>
            void CPU_Emitter::EMITTER_DECL(ngraph::op::Floor);
            template <>
            void CPU_Emitter::EMITTER_DECL(ngraph::op::Sqrt);
            template <>
            void CPU_Emitter::EMITTER_DECL(ngraph::op::ConvolutionRelu);
            template <>
            void CPU_Emitter::EMITTER_DECL(ngraph::op::QuantizedConvolutionRelu);
            template <>
            void CPU_Emitter::EMITTER_DECL(ngraph::op::QuantizedConvolution);
            template <>
            void CPU_Emitter::EMITTER_DECL(ngraph::op::GroupConvolution);
            template <>
            void CPU_Emitter::EMITTER_DECL(ngraph::op::GroupConvolutionBias);
            template <>
            void CPU_Emitter::EMITTER_DECL(ngraph::op::Convolution);
            template <>
            void CPU_Emitter::EMITTER_DECL(ngraph::op::ConvolutionBackpropFilters);
            template <>
            void CPU_Emitter::EMITTER_DECL(ngraph::op::DeconvolutionBias);
            template <>
            void CPU_Emitter::EMITTER_DECL(ngraph::op::ConvolutionBackpropData);
            template <>
            void CPU_Emitter::EMITTER_DECL(ngraph::op::QuantizedConvolutionBias);
            template <>
            void CPU_Emitter::EMITTER_DECL(ngraph::op::QuantizedConvolutionBiasAdd);
            template <>
            void CPU_Emitter::EMITTER_DECL(ngraph::op::QuantizedConvolutionBiasSignedAdd);
            template <>
            void CPU_Emitter::EMITTER_DECL(ngraph::op::QuantizedDotBias);
            template <>
            void CPU_Emitter::EMITTER_DECL(ngraph::op::QuantizedDot);
            template <>
            void CPU_Emitter::EMITTER_DECL(ngraph::op::QuantizedMatmul);
            template <>
            void CPU_Emitter::EMITTER_DECL(ngraph::op::ConvolutionBias);
            template <>
            void CPU_Emitter::EMITTER_DECL(ngraph::op::ConvolutionBiasAdd);
            template <>
            void CPU_Emitter::EMITTER_DECL(ngraph::op::ConvolutionAdd);
            template <>
            void CPU_Emitter::EMITTER_DECL(ngraph::op::ConvolutionBiasBackpropFiltersBias);
            template <>
            void CPU_Emitter::EMITTER_DECL(ngraph::op::Not);
            template <>
            void CPU_Emitter::EMITTER_DECL(ngraph::op::QuantizedMaxPool);
            template <>
            void CPU_Emitter::EMITTER_DECL(ngraph::op::QuantizedAvgPool);
            template <>
            void CPU_Emitter::EMITTER_DECL(ngraph::op::MaxPoolWithIndices);
            template <>
            void CPU_Emitter::EMITTER_DECL(ngraph::op::Reverse);
            template <>
            void CPU_Emitter::EMITTER_DECL(ngraph::op::ReverseSequence);
            template <>
            void CPU_Emitter::EMITTER_DECL(ngraph::op::AvgPool);
            template <>
            void CPU_Emitter::EMITTER_DECL(ngraph::op::Pad);
            template <>
            void CPU_Emitter::EMITTER_DECL(ngraph::op::AvgPoolBackprop);
            template <>
            void CPU_Emitter::EMITTER_DECL(ngraph::op::MaxPoolBackprop);
            template <>
            void CPU_Emitter::EMITTER_DECL(ngraph::op::MaxPoolWithIndicesBackprop);
            template <>
            void CPU_Emitter::EMITTER_DECL(ngraph::op::Product);
            template <>
            void CPU_Emitter::EMITTER_DECL(ngraph::op::Max);
            template <>
            void CPU_Emitter::EMITTER_DECL(ngraph::op::Erf);
            template <>
            void CPU_Emitter::EMITTER_DECL(ngraph::op::Min);
            template <>
            void CPU_Emitter::EMITTER_DECL(ngraph::runtime::cpu::op::ConvertLayout);
            template <>
            void CPU_Emitter::EMITTER_DECL(ngraph::op::ReluBackprop);
            template <>
            void CPU_Emitter::EMITTER_DECL(ngraph::op::Relu);
            template <>
            void CPU_Emitter::EMITTER_DECL(ngraph::op::CPULeakyRelu);
            template <>
            void CPU_Emitter::EMITTER_DECL(ngraph::op::BoundedRelu);
            template <>
            void CPU_Emitter::EMITTER_DECL(ngraph::op::Sigmoid);
            template <>
            void CPU_Emitter::EMITTER_DECL(ngraph::op::SigmoidBackprop);
            template <>
            void CPU_Emitter::EMITTER_DECL(ngraph::op::SigmoidMultiply);
            template <>
            void CPU_Emitter::EMITTER_DECL(ngraph::op::SigmoidMultiplyBackprop);
            template <>
            void CPU_Emitter::EMITTER_DECL(ngraph::op::Softmax);
            template <>
            void CPU_Emitter::EMITTER_DECL(ngraph::op::Result);
            template <>
            void CPU_Emitter::EMITTER_DECL(ngraph::op::And);
            template <>
            void CPU_Emitter::EMITTER_DECL(ngraph::op::Or);
            template <>
            void CPU_Emitter::EMITTER_DECL(ngraph::op::Xor);
            template <>
            void CPU_Emitter::EMITTER_DECL(ngraph::op::CompiledKernel);
            template <>
            void CPU_Emitter::EMITTER_DECL(ngraph::op::GenerateMask);
            template <>
            void CPU_Emitter::EMITTER_DECL(ngraph::op::Dropout);
            template <>
            void CPU_Emitter::EMITTER_DECL(ngraph::op::Dequantize);
            template <>
            void CPU_Emitter::EMITTER_DECL(ngraph::op::Quantize);
            template <>
            void CPU_Emitter::EMITTER_DECL(ngraph::op::QuantizedConcat);
            template <>
            void CPU_Emitter::EMITTER_DECL(ngraph::op::Tile);
        }
    }
}<|MERGE_RESOLUTION|>--- conflicted
+++ resolved
@@ -21,12 +21,9 @@
 
 #include "ngraph/code_writer.hpp"
 #include "ngraph/node.hpp"
-<<<<<<< HEAD
 #include "ngraph/op/avg_pool.hpp"
 #include "ngraph/op/max_pool.hpp"
-=======
 #include "ngraph/op/pad.hpp"
->>>>>>> 4e175405
 #include "ngraph/runtime/cpu/cpu_external_function.hpp"
 #include "ngraph/runtime/cpu/cpu_tensor_view_wrapper.hpp"
 
@@ -131,13 +128,6 @@
         class MaxPoolWithIndices;
         class Reverse;
         class ReverseSequence;
-<<<<<<< HEAD
-        class Pad;
-=======
-        class AvgPool;
-        class AvgPoolBackprop;
-        class MaxPoolBackprop;
->>>>>>> 4e175405
         class MaxPoolWithIndicesBackprop;
         class Product;
         class Max;
