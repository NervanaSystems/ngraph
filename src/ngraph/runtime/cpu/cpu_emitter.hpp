--- conflicted
+++ resolved
@@ -90,11 +90,8 @@
                 static void EMITTER_DECL(EmitReverse);
                 static void EMITTER_DECL(EmitReduceWindow);
                 static void EMITTER_DECL(EmitSelectAndScatter);
-<<<<<<< HEAD
+                static void EMITTER_DECL(EmitAvgPool);
                 static void EMITTER_DECL(EmitPad);
-=======
-                static void EMITTER_DECL(EmitAvgPool);
->>>>>>> 571e0896
 
             private:
                 static std::string emit_vector(const TensorViewWrapper&,
