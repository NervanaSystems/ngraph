//*****************************************************************************
// Copyright 2017-2018 Intel Corporation
//
// Licensed under the Apache License, Version 2.0 (the "License");
// you may not use this file except in compliance with the License.
// You may obtain a copy of the License at
//
//     http://www.apache.org/licenses/LICENSE-2.0
//
// Unless required by applicable law or agreed to in writing, software
// distributed under the License is distributed on an "AS IS" BASIS,
// WITHOUT WARRANTIES OR CONDITIONS OF ANY KIND, either express or implied.
// See the License for the specific language governing permissions and
// limitations under the License.
//*****************************************************************************

#pragma once

#include <mkldnn.hpp>

#include "ngraph/axis_vector.hpp"
#include "ngraph/node.hpp"
#include "ngraph/runtime/cpu/cpu_layout_descriptor.hpp"
#include "ngraph/type/element_type.hpp"

namespace ngraph
{
    namespace runtime
    {
        namespace cpu
        {
            namespace mkldnn_utils
            {
                extern mkldnn::engine global_cpu_engine;

                bool IsMKLDNNOp(ngraph::Node& op);
                mkldnn::memory::format
                    CreateNativeDataFormat(const ngraph::runtime::cpu::LayoutDescriptor& layout);
                mkldnn::memory::format CreateNativeDataFormat(const Shape& shape);
                const std::string& get_mkldnn_data_type_string(const ngraph::element::Type& type);
                mkldnn::memory::data_type get_mkldnn_data_type(const ngraph::element::Type& type);
                const std::string& get_mkldnn_format_string(mkldnn::memory::format fmt);

                const mkldnn::memory::desc& get_input_mkldnn_md(const Node* node, size_t index);
                const mkldnn::memory::desc& get_output_mkldnn_md(const Node* node, size_t index);

                mkldnn::memory::desc create_default_mkldnn_md(const Node* node,
                                                              size_t index,
                                                              bool is_output,
                                                              mkldnn::memory::format format);
                bool is_perm_sorted(const Strides& a, const AxisVector& perm);
                bool can_create_mkldnn_md(const Shape& dims,
                                          const Strides& strides,
                                          const ngraph::element::Type type);
                mkldnn::memory::desc create_blocked_mkldnn_md(const Shape& dims,
                                                              const Strides& strides,
                                                              const ngraph::element::Type type);
                mkldnn::memory::desc try_get_named_md(mkldnn_memory_desc_t md);
                mkldnn::memory::desc rotate_blocked_md(const mkldnn::memory::desc& in,
                                                       const AxisVector& axis_order);
                mkldnn::memory::desc squeeze_blocked_md(const mkldnn::memory::desc& in,
                                                        AxisVector& axis_list);
                mkldnn::memory::desc expand_blocked_md(const mkldnn::memory::desc& in,
                                                       AxisVector& axis_list);

                bool compare_mkldnn_formats(mkldnn::memory::format lhs, mkldnn::memory::format rhs);
                bool compare_mkldnn_mds(const mkldnn::memory::desc& lhs,
                                        const mkldnn::memory::desc& rhs);
                bool is_mkldnn_padded_layout(const mkldnn::memory::desc& in,
                                             const AxisVector& axis_list);
                bool is_mkldnn_filter_format(mkldnn::memory::format fmt);
                bool is_mkldnn_blocked_data_format(mkldnn::memory::format fmt);
<<<<<<< HEAD

                bool use_mkldnn_kernel(const ngraph::Node* node);
=======
                std::unordered_set<std::type_index>& get_op_registry();
                std::map<element::Type, const mkldnn::memory::data_type>&
                    get_mkldnn_data_type_map();
                std::map<element::Type, const std::string>& get_mkldnn_data_type_string_map();
                std::map<mkldnn::memory::format, const std::string>& get_mkldnn_format_string_map();
                std::set<mkldnn::memory::format>& get_filter_formats();
>>>>>>> 18e41513
            }
        }
    }
}<|MERGE_RESOLUTION|>--- conflicted
+++ resolved
@@ -70,17 +70,15 @@
                                              const AxisVector& axis_list);
                 bool is_mkldnn_filter_format(mkldnn::memory::format fmt);
                 bool is_mkldnn_blocked_data_format(mkldnn::memory::format fmt);
-<<<<<<< HEAD
 
                 bool use_mkldnn_kernel(const ngraph::Node* node);
-=======
+                
                 std::unordered_set<std::type_index>& get_op_registry();
                 std::map<element::Type, const mkldnn::memory::data_type>&
                     get_mkldnn_data_type_map();
                 std::map<element::Type, const std::string>& get_mkldnn_data_type_string_map();
                 std::map<mkldnn::memory::format, const std::string>& get_mkldnn_format_string_map();
                 std::set<mkldnn::memory::format>& get_filter_formats();
->>>>>>> 18e41513
             }
         }
     }
