--- conflicted
+++ resolved
@@ -120,14 +120,10 @@
             return rc;
         }
     }
-    rc = make_shared<CPU_Executable>(func, pass_config, performance_counters_enabled);
-    {
-<<<<<<< HEAD
-        rc = make_shared<CPU_Executable>(
-            func, pass_config, get_host_memory_allocator(), performance_counters_enabled);
-=======
+    rc = make_shared<CPU_Executable>(
+        func, pass_config, get_host_memory_allocator(), performance_counters_enabled);
+    {
         std::lock_guard<std::mutex> guard(m_exec_map_mutex);
->>>>>>> b02b0812
         m_exec_map.insert({func, rc});
         return rc;
     }
