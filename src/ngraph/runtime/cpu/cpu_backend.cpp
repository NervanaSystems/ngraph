--- conflicted
+++ resolved
@@ -18,10 +18,7 @@
 
 #include "cpu_backend_visibility.h"
 
-<<<<<<< HEAD
 #include "ngraph/component_manager.hpp"
-=======
->>>>>>> 7b711340
 #include "ngraph/graph_util.hpp"
 #include "ngraph/runtime/backend_manager.hpp"
 #include "ngraph/runtime/cpu/cpu_backend.hpp"
@@ -45,54 +42,9 @@
         static bool is_initialized = false;
         if (!is_initialized)
         {
-<<<<<<< HEAD
             tbb::TBB_runtime_interface_version();
             ngraph::runtime::cpu::register_builders();
             is_initialized = true;
-=======
-            static bool s_is_initialized = false;
-            if (!s_is_initialized)
-            {
-                s_is_initialized = true;
-                tbb::TBB_runtime_interface_version();
-                ngraph::runtime::cpu::register_builders();
-            }
-            return make_shared<runtime::cpu::CPU_Backend>();
-        }
-    };
-
-    static unique_ptr<runtime::BackendConstructor> s_backend_constructor(
-        new CPU_BackendConstructor());
-    return s_backend_constructor.get();
-}
-
-#if !defined(NGRAPH_CPU_STATIC_LIB_ENABLE)
-extern "C" CPU_BACKEND_API runtime::BackendConstructor* get_backend_constructor_pointer()
-{
-    return runtime::cpu::get_backend_constructor_pointer();
-}
-#endif
-
-void runtime::cpu::static_initialize()
-{
-    static bool s_is_initialized = false;
-    if (!s_is_initialized)
-    {
-        s_is_initialized = true;
-        BackendManager::register_backend("CPU", runtime::cpu::get_backend_constructor_pointer());
-    }
-}
-
-namespace
-{
-    static class CPUStaticInit
-    {
-    public:
-        CPUStaticInit()
-        {
-            runtime::BackendManager::register_backend(
-                "CPU", runtime::cpu::get_backend_constructor_pointer());
->>>>>>> 7b711340
         }
         return make_shared<runtime::cpu::CPU_Backend>();
     });
