--- conflicted
+++ resolved
@@ -94,11 +94,7 @@
                                        bool performance_counters_enabled)
 {
 #ifdef NGRAPH_MLIR_ENABLE
-<<<<<<< HEAD
     if (getenv_bool(ngraph::EnvVarEnum::NGRAPH_MLIR))
-=======
-    if (std::getenv("NGRAPH_MLIR") != nullptr)
->>>>>>> b5a77320
     {
         // Initialize MLIR compiler
         ngmlir::MLIRCompiler::init();
