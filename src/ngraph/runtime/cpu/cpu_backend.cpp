//*****************************************************************************
// Copyright 2017-2020 Intel Corporation
//
// Licensed under the Apache License, Version 2.0 (the "License");
// you may not use this file except in compliance with the License.
// You may obtain a copy of the License at
//
//     http://www.apache.org/licenses/LICENSE-2.0
//
// Unless required by applicable law or agreed to in writing, software
// distributed under the License is distributed on an "AS IS" BASIS,
// WITHOUT WARRANTIES OR CONDITIONS OF ANY KIND, either express or implied.
// See the License for the specific language governing permissions and
// limitations under the License.
//*****************************************************************************

#if defined(NGRAPH_TBB_ENABLE)
#include <tbb/tbb_stddef.h>
#endif

#include "cpu_backend_visibility.h"

#include "ngraph/component_manager.hpp"
#include "ngraph/env_util.hpp"
#include "ngraph/graph_util.hpp"
#include "ngraph/log.hpp"
#include "ngraph/runtime/backend_manager.hpp"
#include "ngraph/runtime/cpu/cpu_backend.hpp"
#include "ngraph/runtime/cpu/cpu_builder_registry.hpp"
#include "ngraph/runtime/cpu/cpu_call_frame.hpp"
#include "ngraph/runtime/cpu/cpu_external_function.hpp"
#include "ngraph/runtime/cpu/cpu_tensor.hpp"
#include "ngraph/runtime/cpu/static_initialize.hpp"
#include "ngraph/util.hpp"

#ifdef NGRAPH_MLIR_ENABLE
#include "contrib/mlir/backend/cpu/cpu_backend.hpp"
#include "contrib/mlir/core/compiler.hpp"
#endif

using namespace ngraph;
using namespace std;

extern "C" CPU_BACKEND_API void ngraph_register_cpu_backend()
{
    runtime::BackendManager::register_backend("CPU", [](const std::string& /* config */) {
        static bool is_initialized = false;
        if (!is_initialized)
        {
#if defined(NGRAPH_TBB_ENABLE)
            // Force TBB to link to the backend
            tbb::TBB_runtime_interface_version();
#endif
            ngraph::runtime::cpu::register_builders();
            is_initialized = true;
        }
        return make_shared<runtime::cpu::CPU_Backend>();
    });
}

runtime::cpu::CPU_Backend::~CPU_Backend()
{
    m_exec_map.clear();
}
shared_ptr<runtime::cpu::CPU_CallFrame> runtime::cpu::CPU_Backend::make_call_frame(
    const shared_ptr<runtime::cpu::CPU_ExternalFunction>& external_function,
    ngraph::pass::PassConfig& pass_config,
    Allocator* allocator)
{
    return external_function->make_call_frame(pass_config, allocator);
}

shared_ptr<runtime::Tensor>
    runtime::cpu::CPU_Backend::create_tensor(const element::Type& element_type, const Shape& shape)
{
    return make_shared<runtime::cpu::CPUTensor>(element_type, shape);
}

shared_ptr<runtime::Tensor> runtime::cpu::CPU_Backend::create_tensor(
    const element::Type& element_type, const Shape& shape, void* memory_pointer)
{
    return make_shared<runtime::cpu::CPUTensor>(element_type, shape, memory_pointer);
}

shared_ptr<runtime::Executable>
    runtime::cpu::CPU_Backend::compile(shared_ptr<Function> func, bool performance_counters_enabled)
{
    ngraph::pass::PassConfig pass_config;
    return compile(func, pass_config, performance_counters_enabled);
}

shared_ptr<runtime::Executable>
    runtime::cpu::CPU_Backend::compile(shared_ptr<Function> func,
                                       ngraph::pass::PassConfig& pass_config,
                                       bool performance_counters_enabled)
{
#ifdef NGRAPH_MLIR_ENABLE
    if (getenv_bool("NGRAPH_MLIR"))
    {
        // Initialize MLIR compiler
        ngmlir::MLIRCompiler::init();
        // Initialize MLIR backend
        ngmlir::MLIRCPUBackend::init();
    }
#endif

    shared_ptr<runtime::Executable> rc;
    // we will protect the access to map (m_exec_map) across multiple threads by creating a
    // lock_gaurd
    // m_exec_map_mutex will be released once the object `guard` goes out of scope
    {
        std::lock_guard<std::mutex> guard(m_exec_map_mutex);
        auto it = m_exec_map.find(func);
        if (it != m_exec_map.end())
        {
            rc = it->second;
            return rc;
        }
    }
    rc = make_shared<CPU_Executable>(
        func, pass_config, get_host_memory_allocator(), performance_counters_enabled);
    {
        std::lock_guard<std::mutex> guard(m_exec_map_mutex);
        m_exec_map.insert({func, rc});
        return rc;
    }
}

<<<<<<< HEAD
=======
runtime::cpu::CPU_Executable::CPU_Executable(shared_ptr<Function> func,
                                             ngraph::pass::PassConfig& pass_config,
                                             Allocator* allocator,
                                             bool performance_counters_enabled)
{
    FunctionInstance& instance = m_function_instance;
    if (instance.m_external_function == nullptr)
    {
        instance.m_external_function = make_shared<CPU_ExternalFunction>(func);
        instance.m_external_function->m_emit_timing = performance_counters_enabled;
        auto cf = instance.m_external_function->make_call_frame(pass_config, allocator);
        instance.m_call_frame = dynamic_pointer_cast<CPU_CallFrame>(cf);
    }
    set_parameters_and_results(*func);
}

std::shared_ptr<ngraph::runtime::cpu::CPU_CallFrame> runtime::cpu::CPU_Executable::get_call_frame()
{
    FunctionInstance& instance = m_function_instance;
    return instance.m_call_frame;
}

bool runtime::cpu::CPU_Executable::call(const vector<shared_ptr<runtime::Tensor>>& outputs,
                                        const vector<shared_ptr<runtime::Tensor>>& inputs)
{
    bool rc = true;

    FunctionInstance& instance = m_function_instance;
    if (instance.m_external_function == nullptr)
    {
        NGRAPH_INFO;
        throw runtime_error("compile() must be called before call().");
    }

    instance.m_call_frame->call(outputs, inputs);

    return rc;
}

void runtime::cpu::CPU_Backend::remove_compiled_function(shared_ptr<Executable> exec)
{
    std::lock_guard<std::mutex> guard(m_exec_map_mutex);
    for (auto it = m_exec_map.begin(); it != m_exec_map.end(); ++it)
    {
        if (it->second == exec)
        {
            m_exec_map.erase(it);
            break;
        }
    }
}

runtime::Allocator* runtime::cpu::CPU_Backend::get_host_memory_allocator()
{
    if (!m_allocator)
    {
        return runtime::get_default_allocator();
    }
    return m_allocator;
}

void runtime::cpu::CPU_Backend::set_host_memory_allocator(Allocator* allocator)
{
    if (m_allocator)
    {
        // Resources allocated with the existing allocator might still be around and expect it
        // to be available for freeing. We cannot switch to the new allocator
        throw ngraph_error(
            "Allocator already exists. Changing allocators mid-execution is not permitted.");
    }
    m_allocator = allocator;
}

vector<runtime::PerformanceCounter> runtime::cpu::CPU_Executable::get_performance_data() const
{
    vector<runtime::PerformanceCounter> rc;
    const FunctionInstance& instance = m_function_instance;
    if (instance.m_external_function != nullptr)
    {
        rc.insert(rc.end(),
                  instance.m_external_function->get_perf_counters().begin(),
                  instance.m_external_function->get_perf_counters().end());
    }
    return rc;
}

shared_ptr<ngraph::op::Parameter> runtime::cpu::CPU_Executable::get_parameter(size_t index) const
{
    const ParameterVector& parameters = get_parameters();
    NGRAPH_CHECK(index < parameters.size(), "create_tensor for input out of bounds");
    return parameters[index];
}

shared_ptr<ngraph::op::Result> runtime::cpu::CPU_Executable::get_result(size_t index) const
{
    const ResultVector& results = get_results();
    NGRAPH_CHECK(index < results.size(), "create_tensor for input out of bounds");
    return results[index];
}

shared_ptr<runtime::Tensor> runtime::cpu::CPU_Executable::create_input_tensor(size_t input_index)
{
    shared_ptr<op::Parameter> parameter = get_parameter(input_index);
    return make_shared<runtime::cpu::CPUTensor>(parameter->get_element_type(),
                                                parameter->get_shape());
}

shared_ptr<runtime::Tensor> runtime::cpu::CPU_Executable::create_input_tensor(size_t input_index,
                                                                              void* memory_pointer)
{
    shared_ptr<op::Parameter> parameter = get_parameter(input_index);
    return make_shared<runtime::cpu::CPUTensor>(
        parameter->get_element_type(), parameter->get_shape(), memory_pointer);
}

shared_ptr<runtime::Tensor> runtime::cpu::CPU_Executable::create_output_tensor(size_t output_index)
{
    shared_ptr<op::Result> result = get_result(output_index);
    return make_shared<runtime::cpu::CPUTensor>(result->get_element_type(), result->get_shape());
}

shared_ptr<runtime::Tensor> runtime::cpu::CPU_Executable::create_output_tensor(size_t output_index,
                                                                               void* memory_pointer)
{
    shared_ptr<op::Result> result = get_result(output_index);
    return make_shared<runtime::cpu::CPUTensor>(
        result->get_element_type(), result->get_shape(), memory_pointer);
}

vector<shared_ptr<runtime::Tensor>>
    runtime::cpu::CPU_Executable::create_input_tensor(size_t input_index, size_t pipeline_depth)
{
    return create_input_tensor(input_index, pipeline_depth, std::vector<void*>{});
}
vector<shared_ptr<runtime::Tensor>> runtime::cpu::CPU_Executable::create_input_tensor(
    size_t input_index, size_t pipeline_depth, std::vector<void*> memory_pointers)
{
    bool mem_ptr_size = memory_pointers.size();
    if (mem_ptr_size > 0)
    {
        NGRAPH_CHECK(pipeline_depth == mem_ptr_size,
                     "create_input_tensor mismatch in pipeline_depth and memory_pointers");
    }
    vector<shared_ptr<runtime::cpu::CPUTensor>> tensors;
    shared_ptr<op::Parameter> parameter = get_parameter(input_index);
    for (size_t i = 0; i < pipeline_depth; i++)
    {
        shared_ptr<runtime::cpu::CPUTensor> tensor;
        auto t =
            make_shared<runtime::cpu::CPUTensor>(parameter->get_element_type(),
                                                 parameter->get_shape(),
                                                 mem_ptr_size > 0 ? memory_pointers[i] : nullptr);
        tensor = static_pointer_cast<runtime::cpu::CPUTensor>(t);
        tensors.push_back(tensor);
    }
    vector<shared_ptr<runtime::Tensor>> result_tensors;
    for (const shared_ptr<runtime::cpu::CPUTensor>& tensor : tensors)
    {
        result_tensors.push_back(tensor);
    }
    return result_tensors;
}

vector<shared_ptr<runtime::Tensor>>
    runtime::cpu::CPU_Executable::create_output_tensor(size_t output_index, size_t pipeline_depth)
{
    return create_output_tensor(output_index, pipeline_depth, std::vector<void*>{});
}
vector<shared_ptr<runtime::Tensor>> runtime::cpu::CPU_Executable::create_output_tensor(
    size_t output_index, size_t pipeline_depth, std::vector<void*> memory_pointers)
{
    bool mem_ptr_size = memory_pointers.size();
    if (mem_ptr_size > 0)
    {
        NGRAPH_CHECK(pipeline_depth == mem_ptr_size,
                     "create_output_tensor mismatch in pipeline_depth and memory_pointers");
    }
    vector<shared_ptr<runtime::cpu::CPUTensor>> tensors;
    shared_ptr<op::Result> result = get_result(output_index);
    for (size_t i = 0; i < pipeline_depth; i++)
    {
        shared_ptr<runtime::cpu::CPUTensor> tensor;
        auto t =
            make_shared<runtime::cpu::CPUTensor>(result->get_element_type(),
                                                 result->get_shape(),
                                                 mem_ptr_size > 0 ? memory_pointers[i] : nullptr);
        tensor = static_pointer_cast<runtime::cpu::CPUTensor>(t);
        tensors.push_back(tensor);
    }
    vector<shared_ptr<runtime::Tensor>> result_tensors;
    for (const shared_ptr<runtime::cpu::CPUTensor>& tensor : tensors)
    {
        result_tensors.push_back(tensor);
    }
    return result_tensors;
}

>>>>>>> dfba1e90
bool runtime::cpu::CPU_Backend::is_supported(const Node& /* op */) const
{
    return true;
}

bool runtime::cpu::CPU_Backend::is_supported_property(const Property prop) const
{
    if (prop == Property::memory_attach)
    {
        return true;
    }

    return false;
}<|MERGE_RESOLUTION|>--- conflicted
+++ resolved
@@ -126,206 +126,6 @@
     }
 }
 
-<<<<<<< HEAD
-=======
-runtime::cpu::CPU_Executable::CPU_Executable(shared_ptr<Function> func,
-                                             ngraph::pass::PassConfig& pass_config,
-                                             Allocator* allocator,
-                                             bool performance_counters_enabled)
-{
-    FunctionInstance& instance = m_function_instance;
-    if (instance.m_external_function == nullptr)
-    {
-        instance.m_external_function = make_shared<CPU_ExternalFunction>(func);
-        instance.m_external_function->m_emit_timing = performance_counters_enabled;
-        auto cf = instance.m_external_function->make_call_frame(pass_config, allocator);
-        instance.m_call_frame = dynamic_pointer_cast<CPU_CallFrame>(cf);
-    }
-    set_parameters_and_results(*func);
-}
-
-std::shared_ptr<ngraph::runtime::cpu::CPU_CallFrame> runtime::cpu::CPU_Executable::get_call_frame()
-{
-    FunctionInstance& instance = m_function_instance;
-    return instance.m_call_frame;
-}
-
-bool runtime::cpu::CPU_Executable::call(const vector<shared_ptr<runtime::Tensor>>& outputs,
-                                        const vector<shared_ptr<runtime::Tensor>>& inputs)
-{
-    bool rc = true;
-
-    FunctionInstance& instance = m_function_instance;
-    if (instance.m_external_function == nullptr)
-    {
-        NGRAPH_INFO;
-        throw runtime_error("compile() must be called before call().");
-    }
-
-    instance.m_call_frame->call(outputs, inputs);
-
-    return rc;
-}
-
-void runtime::cpu::CPU_Backend::remove_compiled_function(shared_ptr<Executable> exec)
-{
-    std::lock_guard<std::mutex> guard(m_exec_map_mutex);
-    for (auto it = m_exec_map.begin(); it != m_exec_map.end(); ++it)
-    {
-        if (it->second == exec)
-        {
-            m_exec_map.erase(it);
-            break;
-        }
-    }
-}
-
-runtime::Allocator* runtime::cpu::CPU_Backend::get_host_memory_allocator()
-{
-    if (!m_allocator)
-    {
-        return runtime::get_default_allocator();
-    }
-    return m_allocator;
-}
-
-void runtime::cpu::CPU_Backend::set_host_memory_allocator(Allocator* allocator)
-{
-    if (m_allocator)
-    {
-        // Resources allocated with the existing allocator might still be around and expect it
-        // to be available for freeing. We cannot switch to the new allocator
-        throw ngraph_error(
-            "Allocator already exists. Changing allocators mid-execution is not permitted.");
-    }
-    m_allocator = allocator;
-}
-
-vector<runtime::PerformanceCounter> runtime::cpu::CPU_Executable::get_performance_data() const
-{
-    vector<runtime::PerformanceCounter> rc;
-    const FunctionInstance& instance = m_function_instance;
-    if (instance.m_external_function != nullptr)
-    {
-        rc.insert(rc.end(),
-                  instance.m_external_function->get_perf_counters().begin(),
-                  instance.m_external_function->get_perf_counters().end());
-    }
-    return rc;
-}
-
-shared_ptr<ngraph::op::Parameter> runtime::cpu::CPU_Executable::get_parameter(size_t index) const
-{
-    const ParameterVector& parameters = get_parameters();
-    NGRAPH_CHECK(index < parameters.size(), "create_tensor for input out of bounds");
-    return parameters[index];
-}
-
-shared_ptr<ngraph::op::Result> runtime::cpu::CPU_Executable::get_result(size_t index) const
-{
-    const ResultVector& results = get_results();
-    NGRAPH_CHECK(index < results.size(), "create_tensor for input out of bounds");
-    return results[index];
-}
-
-shared_ptr<runtime::Tensor> runtime::cpu::CPU_Executable::create_input_tensor(size_t input_index)
-{
-    shared_ptr<op::Parameter> parameter = get_parameter(input_index);
-    return make_shared<runtime::cpu::CPUTensor>(parameter->get_element_type(),
-                                                parameter->get_shape());
-}
-
-shared_ptr<runtime::Tensor> runtime::cpu::CPU_Executable::create_input_tensor(size_t input_index,
-                                                                              void* memory_pointer)
-{
-    shared_ptr<op::Parameter> parameter = get_parameter(input_index);
-    return make_shared<runtime::cpu::CPUTensor>(
-        parameter->get_element_type(), parameter->get_shape(), memory_pointer);
-}
-
-shared_ptr<runtime::Tensor> runtime::cpu::CPU_Executable::create_output_tensor(size_t output_index)
-{
-    shared_ptr<op::Result> result = get_result(output_index);
-    return make_shared<runtime::cpu::CPUTensor>(result->get_element_type(), result->get_shape());
-}
-
-shared_ptr<runtime::Tensor> runtime::cpu::CPU_Executable::create_output_tensor(size_t output_index,
-                                                                               void* memory_pointer)
-{
-    shared_ptr<op::Result> result = get_result(output_index);
-    return make_shared<runtime::cpu::CPUTensor>(
-        result->get_element_type(), result->get_shape(), memory_pointer);
-}
-
-vector<shared_ptr<runtime::Tensor>>
-    runtime::cpu::CPU_Executable::create_input_tensor(size_t input_index, size_t pipeline_depth)
-{
-    return create_input_tensor(input_index, pipeline_depth, std::vector<void*>{});
-}
-vector<shared_ptr<runtime::Tensor>> runtime::cpu::CPU_Executable::create_input_tensor(
-    size_t input_index, size_t pipeline_depth, std::vector<void*> memory_pointers)
-{
-    bool mem_ptr_size = memory_pointers.size();
-    if (mem_ptr_size > 0)
-    {
-        NGRAPH_CHECK(pipeline_depth == mem_ptr_size,
-                     "create_input_tensor mismatch in pipeline_depth and memory_pointers");
-    }
-    vector<shared_ptr<runtime::cpu::CPUTensor>> tensors;
-    shared_ptr<op::Parameter> parameter = get_parameter(input_index);
-    for (size_t i = 0; i < pipeline_depth; i++)
-    {
-        shared_ptr<runtime::cpu::CPUTensor> tensor;
-        auto t =
-            make_shared<runtime::cpu::CPUTensor>(parameter->get_element_type(),
-                                                 parameter->get_shape(),
-                                                 mem_ptr_size > 0 ? memory_pointers[i] : nullptr);
-        tensor = static_pointer_cast<runtime::cpu::CPUTensor>(t);
-        tensors.push_back(tensor);
-    }
-    vector<shared_ptr<runtime::Tensor>> result_tensors;
-    for (const shared_ptr<runtime::cpu::CPUTensor>& tensor : tensors)
-    {
-        result_tensors.push_back(tensor);
-    }
-    return result_tensors;
-}
-
-vector<shared_ptr<runtime::Tensor>>
-    runtime::cpu::CPU_Executable::create_output_tensor(size_t output_index, size_t pipeline_depth)
-{
-    return create_output_tensor(output_index, pipeline_depth, std::vector<void*>{});
-}
-vector<shared_ptr<runtime::Tensor>> runtime::cpu::CPU_Executable::create_output_tensor(
-    size_t output_index, size_t pipeline_depth, std::vector<void*> memory_pointers)
-{
-    bool mem_ptr_size = memory_pointers.size();
-    if (mem_ptr_size > 0)
-    {
-        NGRAPH_CHECK(pipeline_depth == mem_ptr_size,
-                     "create_output_tensor mismatch in pipeline_depth and memory_pointers");
-    }
-    vector<shared_ptr<runtime::cpu::CPUTensor>> tensors;
-    shared_ptr<op::Result> result = get_result(output_index);
-    for (size_t i = 0; i < pipeline_depth; i++)
-    {
-        shared_ptr<runtime::cpu::CPUTensor> tensor;
-        auto t =
-            make_shared<runtime::cpu::CPUTensor>(result->get_element_type(),
-                                                 result->get_shape(),
-                                                 mem_ptr_size > 0 ? memory_pointers[i] : nullptr);
-        tensor = static_pointer_cast<runtime::cpu::CPUTensor>(t);
-        tensors.push_back(tensor);
-    }
-    vector<shared_ptr<runtime::Tensor>> result_tensors;
-    for (const shared_ptr<runtime::cpu::CPUTensor>& tensor : tensors)
-    {
-        result_tensors.push_back(tensor);
-    }
-    return result_tensors;
-}
-
->>>>>>> dfba1e90
 bool runtime::cpu::CPU_Backend::is_supported(const Node& /* op */) const
 {
     return true;
