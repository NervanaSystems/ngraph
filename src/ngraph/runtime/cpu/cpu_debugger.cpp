--- conflicted
+++ resolved
@@ -129,22 +129,17 @@
 
 void* runtime::cpu::CPU_Debugger::inspect(std::shared_ptr<Node> op, size_t output_index)
 {
-<<<<<<< HEAD
-    auto index = m_callframe.m_external_function->get_tensor_data_index(op->get_name() + "_" +
-                                                                        to_string(output_index));
-    return m_callframe.ctx_vec[0]->buffer_data[index];
-=======
     if (m_callframe.m_external_function->is_direct_execution())
     {
-        return m_callframe.m_external_function->get_tensor_data(op->get_name() + "_" +
+        auto m_callframe.m_external_function->get_tensor_data(op->get_name() + "_" +
                                                                 to_string(output_index));
+        return m_callframe.ctx_vec[0]->buffer_data[index];
     }
     else
     {
         return m_callframe.m_external_function->tensor_data.at(op->get_name() + "_" +
                                                                to_string(output_index));
     }
->>>>>>> 76c73c91
 }
 
 bool runtime::cpu::CPU_Debugger::add_tracepoint(
