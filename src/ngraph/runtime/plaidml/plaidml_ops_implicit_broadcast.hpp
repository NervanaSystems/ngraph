//*****************************************************************************
// Copyright 2017-2019 Intel Corporation
//
// Licensed under the Apache License, Version 2.0 (the "License");
// you may not use this file except in compliance with the License.
// You may obtain a copy of the License at
//
//     http://www.apache.org/licenses/LICENSE-2.0
//
// Unless required by applicable law or agreed to in writing, software
// distributed under the License is distributed on an "AS IS" BASIS,
// WITHOUT WARRANTIES OR CONDITIONS OF ANY KIND, either express or implied.
// See the License for the specific language governing permissions and
// limitations under the License.
//*****************************************************************************

#pragma once

#include <memory>

#include "ngraph/op/op.hpp"
#include "ngraph/runtime/plaidml/plaidml_backend_visibility.hpp"

namespace ngraph
{
    namespace runtime
    {
        namespace plaidml
        {
            namespace op
            {
                // Implements NumPy-style broadcast semantics by passing its single argument through to its
                // output and pretending that this changes the shape.  The creator of this node is responsible
                // for ensuring that the downstream operation will perform a NumPy-style broadcast.
                class ImplicitBroadcast;
            }
        }
    }
}

class ngraph::runtime::plaidml::op::ImplicitBroadcast final : public ngraph::op::Op
{
public:
<<<<<<< HEAD
    PLAIDML_BACKEND_API
=======
>>>>>>> c0ab7d42
    static const std::string type_name;
    const std::string& description() const override { return type_name; }
    ImplicitBroadcast(const Output<Node>& input, const Shape& shape);

    void validate_and_infer_types() final;

    std::shared_ptr<Node> copy_with_new_args(const NodeVector& new_args) const final;

private:
    Shape m_shape;
};<|MERGE_RESOLUTION|>--- conflicted
+++ resolved
@@ -41,10 +41,6 @@
 class ngraph::runtime::plaidml::op::ImplicitBroadcast final : public ngraph::op::Op
 {
 public:
-<<<<<<< HEAD
-    PLAIDML_BACKEND_API
-=======
->>>>>>> c0ab7d42
     static const std::string type_name;
     const std::string& description() const override { return type_name; }
     ImplicitBroadcast(const Output<Node>& input, const Shape& shape);
