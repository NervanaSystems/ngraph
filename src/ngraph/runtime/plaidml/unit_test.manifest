--- conflicted
+++ resolved
@@ -282,12 +282,10 @@
 random_uniform_all_static_range_dynamic
 random_uniform_dynamic_shapes
 
-<<<<<<< HEAD
 # Fused op test fails on mac
 layer_norm_affine_stats
 layer_norm_bprop_affine_stats
 layer_norm_bprop_affine
-=======
+
 # shapes with zeros dimensions like (5, 0, 5) not supported in PlaidML backend
-dyn_replace_slice
->>>>>>> 80022ea1
+dyn_replace_slice