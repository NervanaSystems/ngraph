--- conflicted
+++ resolved
@@ -39,7 +39,6 @@
 topk_int64                              # No plans to implement TopK
 topk_5d_max_partial                     # No plans to implement TopK
 topk_1d_i32_max_all                     # No plans to implement TopK
-<<<<<<< HEAD
 topk_resnet50                           # No plans to implement TopK
 topk_max_sort_none                      # No plans to implement TopK
 topk_min_sort_none                      # No plans to implement TopK
@@ -47,7 +46,6 @@
 topk_min_sort_value                     # No plans to implement TopK
 topk_max_sort_index                     # No plans to implement TopK
 topk_min_sort_index                     # No plans to implement TopK
-=======
 topk_2d_max_one_with_equal_values       # No plans to implement TopK
 model_top_k                             # No plans to implement TopK
 
@@ -61,7 +59,6 @@
 backwards_gelu_f64
 model_erf
 model_erf_int32
->>>>>>> 4954b8d5
 
 # unsupported ops: `BroadcastDistributed`
 broadcastdistributed
