//*****************************************************************************
// Copyright 2017-2019 Intel Corporation
//
// Licensed under the Apache License, Version 2.0 (the "License");
// you may not use this file except in compliance with the License.
// You may obtain a copy of the License at
//
//     http://www.apache.org/licenses/LICENSE-2.0
//
// Unless required by applicable law or agreed to in writing, software
// distributed under the License is distributed on an "AS IS" BASIS,
// WITHOUT WARRANTIES OR CONDITIONS OF ANY KIND, either express or implied.
// See the License for the specific language governing permissions and
// limitations under the License.
//*****************************************************************************

#pragma once

#include "ngraph/axis_vector.hpp"
#include "ngraph/op/convolution.hpp"
#include "ngraph/op/op.hpp"
#include "ngraph/runtime/plaidml/plaidml_backend_visibility.hpp"

namespace ngraph
{
    namespace runtime
    {
        namespace plaidml
        {
            namespace op
            {
                class Convolution;
                class ConvolutionBackpropData;
                class ConvolutionBackpropFilters;
            }
        }
    }
}

class ngraph::runtime::plaidml::op::Convolution final : public ngraph::op::Op
{
public:
<<<<<<< HEAD
    PLAIDML_BACKEND_API
=======
>>>>>>> c0ab7d42
    static const std::string type_name;
    const std::string& description() const override { return type_name; }
    Convolution(std::shared_ptr<ngraph::op::Convolution> src,
                const OutputVector& args,
                AxisVector data_axes,
                AxisVector filters_axes,
                AxisVector output_axes);

    void validate_and_infer_types() final;

    std::shared_ptr<Node> copy_with_new_args(const NodeVector& new_args) const final;

    const std::shared_ptr<ngraph::op::Convolution>& get_src() const { return m_src; }
    const AxisVector& get_data_axes() const { return m_data_axes; }
    const AxisVector& get_filters_axes() const { return m_filters_axes; }
    const AxisVector& get_output_axes() const { return m_output_axes; }
private:
    std::shared_ptr<ngraph::op::Convolution> m_src;
    AxisVector m_data_axes;
    AxisVector m_filters_axes;
    AxisVector m_output_axes;
};

class ngraph::runtime::plaidml::op::ConvolutionBackpropData final : public ngraph::op::Op
{
public:
<<<<<<< HEAD
    PLAIDML_BACKEND_API
=======
>>>>>>> c0ab7d42
    static const std::string type_name;
    const std::string& description() const override { return type_name; }
    ConvolutionBackpropData(std::shared_ptr<ngraph::op::ConvolutionBackpropData> src,
                            const OutputVector& args,
                            AxisVector filters_axes,
                            AxisVector output_axes,
                            AxisVector data_axes);

    void validate_and_infer_types() final;

    std::shared_ptr<Node> copy_with_new_args(const NodeVector& new_args) const final;

    const std::shared_ptr<ngraph::op::ConvolutionBackpropData>& get_src() const { return m_src; }
    const AxisVector& get_filters_axes() const { return m_filters_axes; }
    const AxisVector& get_output_axes() const { return m_output_axes; }
    const AxisVector& get_data_axes() const { return m_data_axes; }
private:
    std::shared_ptr<ngraph::op::ConvolutionBackpropData> m_src;
    AxisVector m_filters_axes;
    AxisVector m_output_axes;
    AxisVector m_data_axes;
};

class ngraph::runtime::plaidml::op::ConvolutionBackpropFilters final : public ngraph::op::Op
{
public:
<<<<<<< HEAD
    PLAIDML_BACKEND_API
=======
>>>>>>> c0ab7d42
    static const std::string type_name;
    const std::string& description() const override { return type_name; }
    ConvolutionBackpropFilters(std::shared_ptr<ngraph::op::ConvolutionBackpropFilters> src,
                               const OutputVector& args,
                               AxisVector data_axes,
                               AxisVector output_axes,
                               AxisVector filters_axes);

    void validate_and_infer_types() final;

    std::shared_ptr<Node> copy_with_new_args(const NodeVector& new_args) const final;

    const std::shared_ptr<ngraph::op::ConvolutionBackpropFilters>& get_src() const { return m_src; }
    const AxisVector& get_data_axes() const { return m_data_axes; }
    const AxisVector& get_output_axes() const { return m_output_axes; }
    const AxisVector& get_filters_axes() const { return m_filters_axes; }
private:
    std::shared_ptr<ngraph::op::ConvolutionBackpropFilters> m_src;
    AxisVector m_data_axes;
    AxisVector m_output_axes;
    AxisVector m_filters_axes;
};<|MERGE_RESOLUTION|>--- conflicted
+++ resolved
@@ -40,10 +40,6 @@
 class ngraph::runtime::plaidml::op::Convolution final : public ngraph::op::Op
 {
 public:
-<<<<<<< HEAD
-    PLAIDML_BACKEND_API
-=======
->>>>>>> c0ab7d42
     static const std::string type_name;
     const std::string& description() const override { return type_name; }
     Convolution(std::shared_ptr<ngraph::op::Convolution> src,
@@ -70,10 +66,6 @@
 class ngraph::runtime::plaidml::op::ConvolutionBackpropData final : public ngraph::op::Op
 {
 public:
-<<<<<<< HEAD
-    PLAIDML_BACKEND_API
-=======
->>>>>>> c0ab7d42
     static const std::string type_name;
     const std::string& description() const override { return type_name; }
     ConvolutionBackpropData(std::shared_ptr<ngraph::op::ConvolutionBackpropData> src,
@@ -100,10 +92,6 @@
 class ngraph::runtime::plaidml::op::ConvolutionBackpropFilters final : public ngraph::op::Op
 {
 public:
-<<<<<<< HEAD
-    PLAIDML_BACKEND_API
-=======
->>>>>>> c0ab7d42
     static const std::string type_name;
     const std::string& description() const override { return type_name; }
     ConvolutionBackpropFilters(std::shared_ptr<ngraph::op::ConvolutionBackpropFilters> src,
