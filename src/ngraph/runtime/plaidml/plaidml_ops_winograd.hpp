--- conflicted
+++ resolved
@@ -39,10 +39,6 @@
 class ngraph::runtime::plaidml::op::Winograd final : public ngraph::op::Op
 {
 public:
-<<<<<<< HEAD
-    PLAIDML_BACKEND_API
-=======
->>>>>>> c0ab7d42
     static const std::string type_name;
     const std::string& description() const override { return type_name; }
     Winograd(std::shared_ptr<Convolution> conv, const OutputVector& args);
