--- conflicted
+++ resolved
@@ -1225,30 +1225,17 @@
     }
 }
 
-<<<<<<< HEAD
-void runtime::intelgpu::do_select_operation(cldnn::topology& topology,
-                                            const string& input0_name,
-                                            const Shape& input0_shape,
-                                            const element::Type& input0_type,
-                                            const string& input1_name,
-                                            const Shape& input1_shape,
-                                            const element::Type& input1_type,
-                                            const string& input2_name,
-                                            const Shape& input2_shape,
-                                            const element::Type& input2_type,
-                                            const string& output_name,
-                                            const Shape& output_shape,
-                                            const element::Type& output_type)
-=======
 CustomKernels::krnl_info CustomKernels::build_krnl(const shared_ptr<op::Select>& op) const
->>>>>>> 86641478
 {
     const string& input0_name = op->get_input_tensor_name(0);
     const Shape& input0_shape = op->get_input_shape(0);
+    const element::Type& input0_type = op->get_input_type(0);
     const string& input1_name = op->get_input_tensor_name(1);
     const Shape& input1_shape = op->get_input_shape(1);
+    const element::Type& input1_type = op->get_input_type(1);
     const string& input2_name = op->get_input_tensor_name(2);
     const Shape& input2_shape = op->get_input_shape(2);
+    const element::Type& input2_type = op->get_input_type(2);
     const string& output_name = op->get_output_tensor_name(0);
     const Shape& output_shape = op->get_output_shape(0);
     const element::Type& output_type = op->get_output_element_type(0);
