/*******************************************************************************
* Copyright 2017-2018 Intel Corporation
*
* Licensed under the Apache License, Version 2.0 (the "License");
* you may not use this file except in compliance with the License.
* You may obtain a copy of the License at
*
*     http://www.apache.org/licenses/LICENSE-2.0
*
* Unless required by applicable law or agreed to in writing, software
* distributed under the License is distributed on an "AS IS" BASIS,
* WITHOUT WARRANTIES OR CONDITIONS OF ANY KIND, either express or implied.
* See the License for the specific language governing permissions and
* limitations under the License.
*******************************************************************************/

#pragma once

#include <CPP/topology.hpp>

#include "ngraph/axis_set.hpp"
#include "ngraph/coordinate.hpp"
#include "ngraph/shape.hpp"
#include "ngraph/strides.hpp"
#include "ngraph/type/element_type.hpp"

namespace ngraph
{
    namespace runtime
    {
        namespace intelgpu
        {
            void do_pad_operation(cldnn::topology& topology,
                                  const std::string& input_name,
                                  const Shape& input_shape,
                                  const std::string& scalar_name,
                                  const std::string& output_name,
                                  const Shape& output_shape,
                                  const element::Type& output_type,
                                  const Shape& pad_below,
                                  const Shape& pad_interior);

            void do_dot_operation(cldnn::topology& topology,
                                  const std::string& inputA_name,
                                  const Shape& inputA_shape,
                                  const std::string& inputB_name,
                                  const Shape& inputB_shape,
                                  const std::string& output_name,
                                  const Shape& output_shape,
                                  const element::Type& output_type);

            void do_slice_operation(cldnn::topology& topology,
                                    const std::string& input_name,
                                    const Shape& input_shape,
                                    const std::string& output_name,
                                    const Shape& output_shape,
                                    const element::Type& output_type,
                                    const Coordinate& lower_bounds,
                                    const Coordinate& uppper_bounds,
                                    const Strides& strides);

            void do_select_operation(cldnn::topology& topology,
                                     const std::string& input0_name,
                                     const Shape& input0_shape,
                                     const std::string& input1_name,
                                     const Shape& input1_shape,
                                     const std::string& input2_name,
                                     const Shape& input2_shape,
                                     const std::string& output_name,
                                     const Shape& output_shape,
                                     const element::Type& output_type);

<<<<<<< HEAD
            void do_logic_kernel(cldnn::topology& topology,
                                 const std::string& inputA_name,
                                 const Shape& inputA_shape,
                                 const std::string& inputB_name,
                                 const Shape& inputB_shape,
                                 const std::string& output_name,
                                 const Shape& output_shape,
                                 const element::Type& output_type,
                                 const std::string& operation);
=======
            // Helper functions used in cldnn::custom_gpu_primitive kernels
            std::vector<cldnn_arg> get_kernel_args(size_t input, size_t output);
            std::string array_dims(const Shape& dimentions);
            std::string access_dims(const Shape& dimentions, const AxisSet& axis = {});
>>>>>>> 0405a870
        }
    }
}<|MERGE_RESOLUTION|>--- conflicted
+++ resolved
@@ -70,7 +70,6 @@
                                      const Shape& output_shape,
                                      const element::Type& output_type);
 
-<<<<<<< HEAD
             void do_logic_kernel(cldnn::topology& topology,
                                  const std::string& inputA_name,
                                  const Shape& inputA_shape,
@@ -80,12 +79,11 @@
                                  const Shape& output_shape,
                                  const element::Type& output_type,
                                  const std::string& operation);
-=======
+
             // Helper functions used in cldnn::custom_gpu_primitive kernels
             std::vector<cldnn_arg> get_kernel_args(size_t input, size_t output);
             std::string array_dims(const Shape& dimentions);
             std::string access_dims(const Shape& dimentions, const AxisSet& axis = {});
->>>>>>> 0405a870
         }
     }
 }