--- conflicted
+++ resolved
@@ -100,23 +100,6 @@
                                      const element::Type& output_type,
                                      size_t concat_axis);
 
-<<<<<<< HEAD
-            void do_select_operation(cldnn::topology& topology,
-                                     const std::string& input0_name,
-                                     const Shape& input0_shape,
-                                     const element::Type& input0_type,
-                                     const std::string& input1_name,
-                                     const Shape& input1_shape,
-                                     const element::Type& input1_type,
-                                     const std::string& input2_name,
-                                     const Shape& input2_shape,
-                                     const element::Type& input2_type,
-                                     const std::string& output_name,
-                                     const Shape& output_shape,
-                                     const element::Type& output_type);
-
-=======
->>>>>>> 86641478
             void do_logic_kernel(cldnn::topology& topology,
                                  const std::string& input0_name,
                                  const Shape& input0_shape,
