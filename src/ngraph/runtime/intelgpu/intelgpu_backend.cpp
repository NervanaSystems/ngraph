//*****************************************************************************
// Copyright 2017-2018 Intel Corporation
//
// Licensed under the Apache License, Version 2.0 (the "License");
// you may not use this file except in compliance with the License.
// You may obtain a copy of the License at
//
//     http://www.apache.org/licenses/LICENSE-2.0
//
// Unless required by applicable law or agreed to in writing, software
// distributed under the License is distributed on an "AS IS" BASIS,
// WITHOUT WARRANTIES OR CONDITIONS OF ANY KIND, either express or implied.
// See the License for the specific language governing permissions and
// limitations under the License.
//*****************************************************************************

#include <iomanip>
#include <sys/resource.h>
#include <sys/time.h>

#include <CPP/activation.hpp>
#include <CPP/activation_grad.hpp>
#include <CPP/arg_max_min.hpp>
#include <CPP/batch_norm.hpp>
#include <CPP/border.hpp>
#include <CPP/broadcast.hpp>
#include <CPP/concatenation.hpp>
#include <CPP/convolution.hpp>
#include <CPP/convolution_grad_input.hpp>
#include <CPP/crop.hpp>
#include <CPP/data.hpp>
#include <CPP/eltwise.hpp>
#include <CPP/gemm.hpp>
#include <CPP/input_layout.hpp>
#include <CPP/layout.hpp>
#include <CPP/lrn.hpp>
#include <CPP/mutable_data.hpp>
#include <CPP/permute.hpp>
#include <CPP/pooling.hpp>
#include <CPP/reorder.hpp>
#include <CPP/reshape.hpp>
#include <CPP/scale.hpp>
#include <CPP/select.hpp>
#include <CPP/softmax.hpp>
#include <CPP/topology.hpp>

#include "ngraph/pass/algebraic_simplification.hpp"
#include "ngraph/pass/any_all_replacement.hpp"
#include "ngraph/pass/cse.hpp"
#include "ngraph/pass/get_output_element_elimination.hpp"
#include "ngraph/pass/manager.hpp"
#include "ngraph/pass/nop_elimination.hpp"
#include "ngraph/pass/reshape_elimination.hpp"
#include "ngraph/runtime/intelgpu/intelgpu_backend.hpp"
#include "ngraph/runtime/intelgpu/intelgpu_layout.hpp"
#include "ngraph/runtime/intelgpu/intelgpu_op_batchnorm.hpp"
#include "ngraph/runtime/intelgpu/intelgpu_op_broadcast.hpp"
#include "ngraph/runtime/intelgpu/intelgpu_op_convolution.hpp"
#include "ngraph/runtime/intelgpu/intelgpu_op_custom_func_call.hpp"
#include "ngraph/runtime/intelgpu/intelgpu_op_custom_kernels.hpp"
#include "ngraph/runtime/intelgpu/intelgpu_op_softmax.hpp"
#include "ngraph/runtime/intelgpu/intelgpu_tensor_view.hpp"
#include "ngraph/runtime/intelgpu/visualize_tree.hpp"

#include "ngraph/file_util.hpp"
#include "ngraph/function.hpp"
#include "ngraph/node.hpp"
#include "ngraph/op/argmax.hpp"
#include "ngraph/op/argmin.hpp"
#include "ngraph/op/avg_pool.hpp"
#include "ngraph/op/batch_norm.hpp"
#include "ngraph/op/broadcast.hpp"
#include "ngraph/op/concat.hpp"
#include "ngraph/op/constant.hpp"
#include "ngraph/op/convolution.hpp"
#include "ngraph/op/dot.hpp"
#include "ngraph/op/embedding_lookup.hpp"
#include "ngraph/op/get_output_element.hpp"
#include "ngraph/op/lrn.hpp"
#include "ngraph/op/max.hpp"
#include "ngraph/op/max_pool.hpp"
#include "ngraph/op/min.hpp"
#include "ngraph/op/one_hot.hpp"
#include "ngraph/op/pad.hpp"
#include "ngraph/op/product.hpp"
#include "ngraph/op/reduce.hpp"
#include "ngraph/op/reshape.hpp"
#include "ngraph/op/reverse.hpp"
#include "ngraph/op/slice.hpp"
#include "ngraph/op/softmax.hpp"
#include "ngraph/op/sum.hpp"
#include "ngraph/parameter_vector.hpp"
#include "ngraph/util.hpp"

using namespace std;
using namespace ngraph;

using intelgpu_space = runtime::intelgpu::IntelGPULayout;

#define USE_INTELGPU_CUSTOM_KERNELS 0

// This expands the op list in op_tbl.hpp into a list of enumerations that look like this:
// Abs,
// Acos,
// ...
#define NGRAPH_OP(a, b) a,
enum class OP_TYPEID
{
#include "ngraph/op/op_tbl.hpp"
};
#undef NGRAPH_OP

static OP_TYPEID get_typeid(const string& s)
{
// This expands the op list in op_tbl.hpp into a list of enumerations that look like this:
// {"Abs", OP_TYPEID::Abs},
// {"Acos", OP_TYPEID::Acos},
// ...
#define NGRAPH_OP(a, b) {#a, OP_TYPEID::a},
    static const unordered_map<string, OP_TYPEID> typeid_map{
#include "ngraph/op/op_tbl.hpp"
    };
#undef NGRAPH_OP
    auto it = typeid_map.find(s);
    if (it == typeid_map.end())
    {
        throw unsupported_op("Unsupported op '" + s + "'");
    }
    return it->second;
}

static void arguments_check(const shared_ptr<Node>& op, size_t input, size_t output)
{
    if (op->get_input_size() != input || op->get_output_size() != output)
    {
        ostringstream os;
        os << "Operation \"" << op->description() << "\" input and output sizes mismatch."
           << " Expected input size=" << input << ", provided=" << op->get_input_size()
           << ". Expected output size=" << output << ", provided=" << op->get_output_size();
        throw invalid_argument(os.str());
    }
}

static void
    memory_size_check(size_t memory_size, const shared_ptr<Node>& node, const string& function_name)
{
    const size_t tensor_size = shape_size(node->get_shape()) * node->get_element_type().size();

    if (memory_size != tensor_size)
    {
        ostringstream os;
        os << "IntelGPU backend failed memory check. In \"" << function_name << "\" with Node \""
           << node->get_name() << "\" and " << node->get_shape() << " mismatched memory sizes "
           << tensor_size << " and " << memory_size;
        throw invalid_argument(os.str());
    }
}

static const string& get_input_name(const shared_ptr<Node>& op, size_t num = 0)
{
    return op->get_inputs().at(num).get_tensor().get_name();
}

static const string& get_output_name(const shared_ptr<Node>& op, size_t num = 0)
{
    return op->get_outputs().at(num).get_tensor().get_name();
}

static const Shape& get_input_shape(const shared_ptr<Node>& op, size_t num = 0)
{
    return op->get_inputs().at(num).get_shape();
}

static const Shape& get_output_shape(const shared_ptr<Node>& op, size_t num = 0)
{
    return op->get_outputs().at(num).get_shape();
}

static const element::Type& get_input_type(const shared_ptr<Node>& op, size_t num = 0)
{
    return op->get_inputs().at(num).get_tensor().get_element_type();
}

static const element::Type& get_output_type(const shared_ptr<Node>& op, size_t num = 0)
{
    return op->get_outputs().at(num).get_tensor().get_element_type();
}

static void do_eltwise_operation(cldnn::topology& topology,
                                 const shared_ptr<Node>& op,
                                 cldnn::eltwise_mode mode)
{
    arguments_check(op, 2, 1);

    if ((get_input_type(op) == element::i32 || get_input_type(op) == element::i64) &&
        (mode == cldnn::eltwise_mode::min || mode == cldnn::eltwise_mode::max))
    {
        string custom_op;

        if (mode == cldnn::eltwise_mode::min)
        {
            custom_op = "min";
        }
        else if (mode == cldnn::eltwise_mode::max)
        {
            custom_op = "max";
        }
        else
        {
            custom_op = "not_implemented_operation";
        }

        runtime::intelgpu::do_eltwise_kernel(topology,
                                             get_input_name(op, 0),
                                             get_input_shape(op, 0),
                                             get_input_type(op, 0),
                                             get_input_name(op, 1),
                                             get_input_shape(op, 1),
                                             get_output_name(op),
                                             get_output_shape(op),
                                             get_output_type(op),
                                             custom_op);
    }
    else
    {
        const cldnn::eltwise op_add(
            get_output_name(op), {get_input_name(op, 0), get_input_name(op, 1)}, mode);
        topology.add(op_add);
    }
}

static void do_unary_operation(cldnn::topology& topology,
                               const shared_ptr<Node>& op,
                               cldnn_activation_func mode,
                               const cldnn_activation_additional_params& param = {0.f, 0.f})
{
    arguments_check(op, 1, 1);

    const cldnn::activation cldnn_unary(get_output_name(op), get_input_name(op), mode, param);
    topology.add(cldnn_unary);
}

static void do_pooling_operation(cldnn::topology& topology,
                                 const shared_ptr<Node>& op,
                                 const Shape& pool_shape,
                                 const Strides& pool_strides,
                                 const Shape& pad_below,
                                 const cldnn::pooling_mode mode)
{
    arguments_check(op, 1, 1);

    const cldnn::tensor output_size = intelgpu_space::create_cldnn_tensor(get_output_shape(op));
    const cldnn::tensor input_offset = intelgpu_space::create_cldnn_offset(pad_below);
    const cldnn::tensor size = intelgpu_space::create_cldnn_tensor(pool_shape);
    const cldnn::tensor stride = intelgpu_space::create_cldnn_tensor(pool_strides);

    const cldnn::pooling cldnn_pooling(
        get_output_name(op), get_input_name(op), mode, size, stride, input_offset, output_size);
    topology.add(cldnn_pooling);
}

static void do_logical_operation(cldnn::topology& topology,
                                 const shared_ptr<Node>& op,
                                 const string& operation)
{
    arguments_check(op, 2, 1);

    runtime::intelgpu::do_logic_kernel(topology,
                                       get_input_name(op, 0),
                                       get_input_shape(op, 0),
                                       get_input_type(op, 0),
                                       get_input_name(op, 1),
                                       get_input_shape(op, 1),
                                       get_output_name(op),
                                       get_output_shape(op),
                                       get_output_type(op),
                                       operation);
}

// This function needed to only change the name of the data in topology
// No real data copy needed
static void do_equal_propagation(cldnn::topology& topology,
                                 const string& input_name,
                                 const string& output_name)
{
    const vector<cldnn::primitive_id> input_names(1, input_name);

    const cldnn::concatenation op_concat(output_name, input_names, cldnn::concatenation::along_x);
    topology.add(op_concat);
}

extern "C" const char* get_ngraph_version_string()
{
    return NGRAPH_VERSION;
}

extern "C" runtime::Backend* new_backend(const char* configuration_string)
{
    return new runtime::intelgpu::IntelGPUBackend();
}

extern "C" void delete_backend(runtime::Backend* backend)
{
    delete backend;
}

static size_t get_max_memory_rss()
{
    size_t result = 0;
    struct rusage usage;

    if (getrusage(RUSAGE_SELF, &usage) == 0)
    {
        result = usage.ru_maxrss; // the value is in kilobytes

        // aligne result to return bytes
        result *= 1000;
    }

    return result;
}

runtime::intelgpu::IntelGPUBackend::IntelGPUBackend()
{
    bool profiling = false;

    // This should be used to allow nbench work with "--timing_detail" option
    if (getenv("NGRAPH_INTELGPU_STAT") != nullptr)
    {
        profiling = true;
    }

    // Print out default profile and statistic to the output
    if (getenv("NGRAPH_INTELGPU_PROFILE") != nullptr)
    {
        profiling = true;
        m_profile_enable = true;
    }

    // Control the number of lines in ::call profile
    const char* profile_lines_count = getenv("NGRAPH_INTELGPU_PROFILE_LINES");
    if (profile_lines_count != nullptr)
    {
        profiling = true;
        m_profile_enable = true;
        m_profile_lines_limit_count = strtol(profile_lines_count, nullptr, 10);
    }

    // Disables the backend Function (graph) level optimizations
    if (getenv("NGRAPH_INTELGPU_DISABLE_OPTIMIZATIONS") != nullptr)
    {
        m_disable_backend_optimizations = true;
    }

    // Disables clDNN (cldnn::network) level optimizations
    if (getenv("NGRAPH_INTELGPU_CLDNN_DISABLE_OPTIMIZATIONS") != nullptr)
    {
        m_cldnn_graph_optimize = false;
    }

    // Dumps the input Function into Graphviz format
    if (getenv("NGRAPH_INTELGPU_DUMP_FUNCTION") != nullptr)
    {
        m_dump_graph_enable = true;
    }

    // Dumps the clDNN internal logs into directory
    if (getenv("NGRAPH_INTELGPU_CLDNN_DUMP") != nullptr)
    {
        file_util::make_directory(m_cldnn_dump_dir);
        m_cldnn_dump_enable = true;
    }

    // Delete compiled Function from the cache after execution.
    // It helps in cases where a lot of small functions used
    // in case of memory consumption. It slow overall execution
    // because Function compilation required every time
    if (getenv("NGRAPH_INTELGPU_FUNCTION_CACHE_DISABLE") != nullptr)
    {
        m_function_cache_disabled = true;
    }

    cldnn::engine_configuration cldnn_configuration(profiling);
    ocl_engine = make_shared<cldnn::engine>(cldnn_configuration);
}

shared_ptr<runtime::Tensor>
    runtime::intelgpu::IntelGPUBackend::create_tensor(const element::Type& element_type,
                                                      const Shape& shape)
{
    return make_shared<runtime::intelgpu::IntelGPUTensorView>(element_type, shape, *ocl_engine);
}

shared_ptr<runtime::Tensor> runtime::intelgpu::IntelGPUBackend::create_tensor(
    const element::Type& element_type, const Shape& shape, void* memory_pointer)
{
    return make_shared<runtime::intelgpu::IntelGPUTensorView>(
        element_type, shape, *ocl_engine, memory_pointer);
}

runtime::Handle runtime::intelgpu::IntelGPUBackend::compile(shared_ptr<Function> func)
{
    FunctionInstance& instance = ocl_networks[func];
    if (instance.ocl_network != nullptr)
    {
        return func;
    }

    set<cldnn::primitive_id> func_output_names;
    cldnn::topology topology;

    if (m_dump_graph_enable)
    {
        visualize_tree(func, "intelgpu_", "_orig");
    }

    if (!m_disable_backend_optimizations)
    {
        ngraph::pass::Manager pass_manager;

        pass_manager.register_pass<ngraph::pass::AnyAllReplacement>();
        pass_manager.register_pass<ngraph::pass::NopElimination>();
        pass_manager.register_pass<ngraph::pass::AlgebraicSimplification>();
        pass_manager.register_pass<ngraph::pass::CommonSubexpressionElimination>();
        pass_manager.register_pass<ngraph::pass::ReshapeElimination>();

        // GetOutputElementElimination must be after CommonSubexpressionElimination
        pass_manager.register_pass<ngraph::pass::GetOutputElementElimination>();

        pass_manager.run_passes(func);

        if (m_dump_graph_enable)
        {
            visualize_tree(func, "intelgpu_", "_opt");
        }
    }

    for (shared_ptr<Node> op : func->get_ops())
    {
// We want to check that every OP_TYPEID enumeration is included in the list.
// These GCC flags enable compile-time checking so that if an enumeration
// is not in the list an error is generated.
#pragma GCC diagnostic push
#pragma GCC diagnostic error "-Wswitch"
#pragma GCC diagnostic error "-Wswitch-enum"
        switch (get_typeid(op->description()))
        {
        case OP_TYPEID::Parameter:
        {
            arguments_check(op, 0, 1);

            const string& element_name = op->get_output_tensor_ptr()->get_name();
            const cldnn::layout element_layout =
                IntelGPULayout::create_cldnn_layout(op->get_element_type(), op->get_shape());

            const cldnn::input_layout op_layout(element_name, element_layout);
            topology.add(op_layout);
            break;
        }
        case OP_TYPEID::Result:
        {
            arguments_check(op, 1, 1);

            func_output_names.insert(get_input_name(op));
            break;
        }
        case OP_TYPEID::GetOutputElement:
        {
            if (op->get_inputs().empty() || op->get_outputs().size() != 1)
            {
                arguments_check(op, 1, 1); // at least one input and exact one output expected
            }

            const shared_ptr<op::GetOutputElement> elem =
                static_pointer_cast<op::GetOutputElement>(op);

            do_equal_propagation(topology, get_input_name(op, elem->get_n()), get_output_name(op));
            break;
        }
        case OP_TYPEID::Slice:
        {
            arguments_check(op, 1, 1);

            const shared_ptr<op::Slice> elem = static_pointer_cast<op::Slice>(op);
            const Coordinate& lower_bounds = elem->get_lower_bounds();
            const Coordinate& upper_bounds = elem->get_upper_bounds();
            const Strides& strides = elem->get_strides();

            if (get_input_shape(op).empty() || get_output_shape(op).empty() ||
                lower_bounds.empty() || upper_bounds.empty() || strides.empty())
            {
                do_equal_propagation(topology, get_input_name(op), get_output_name(op));
            }
            else
            {
                do_slice_operation(topology,
                                   get_input_name(op),
                                   get_input_shape(op),
                                   get_output_name(op),
                                   get_output_shape(op),
                                   get_output_type(op),
                                   lower_bounds,
                                   upper_bounds,
                                   strides);
            }
            break;
        }
        case OP_TYPEID::Select:
        {
            arguments_check(op, 3, 1);

// Leave it here for some time
#if USE_INTELGPU_CUSTOM_KERNELS
            do_select_operation(topology,
                                get_input_name(op, 0),
                                get_input_shape(op, 0),
                                get_input_name(op, 1),
                                get_input_shape(op, 1),
                                get_input_name(op, 2),
                                get_input_shape(op, 2),
                                get_output_name(op),
                                get_output_shape(op),
                                get_output_type(op));
#else
            const cldnn::select cldnn_select(get_output_name(op),
                                             get_input_name(op, 1),
                                             get_input_name(op, 2),
                                             get_input_name(op));
            topology.add(cldnn_select);
#endif
            break;
        }
        case OP_TYPEID::Reverse:
        {
            arguments_check(op, 1, 1);

            const shared_ptr<op::Reverse> reverse_op = static_pointer_cast<op::Reverse>(op);
            const AxisSet& reversed_axes = reverse_op->get_reversed_axes();

            if (reversed_axes.empty())
            {
                do_equal_propagation(topology, get_input_name(op), get_output_name(op));
            }
            else
            {
                do_reverse_operation(topology,
                                     get_input_name(op),
                                     get_input_shape(op),
                                     get_output_name(op),
                                     get_output_shape(op),
                                     get_output_type(op),
                                     reversed_axes);
            }
            break;
        }
        case OP_TYPEID::Convert:
        {
            arguments_check(op, 1, 1);

            if (get_input_type(op) == get_output_type(op))
            {
                do_equal_propagation(topology, get_input_name(op), get_output_name(op));
            }
            else
            {
                do_convert_operation(topology,
                                     get_input_name(op),
                                     get_input_shape(op),
                                     get_input_type(op),
                                     get_output_name(op),
                                     get_output_shape(op),
                                     get_output_type(op));
            }
            break;
        }
        case OP_TYPEID::Concat:
        {
            if (op->get_inputs().empty() || op->get_outputs().size() != 1)
            {
                arguments_check(op, 1, 1);
            }

            // All input shapes must be the same
            // if shape is empty (means Shape{}) in this case treat its size as 1
            const size_t ngraph_tensor_dims =
                get_input_shape(op).empty() ? 1 : get_input_shape(op).size();
            const shared_ptr<op::Concat> concat_op = static_pointer_cast<op::Concat>(op);
            const size_t ngraph_concat_axis = concat_op->get_concatenation_axis();
            vector<cldnn::primitive_id> inputs;

            cldnn::concatenation::concatenation_axis cldnn_axis =
                intelgpu_space::get_cldnn_axis(ngraph_tensor_dims, ngraph_concat_axis);

            for (auto const& input : op->get_inputs())
            {
                const Shape& input_shape = input.get_shape();
                if (shape_size(input_shape))
                {
                    inputs.push_back(input.get_tensor().get_name());
                }
            }

            const cldnn::concatenation cldnn_concat(get_output_name(op), inputs, cldnn_axis);
            topology.add(cldnn_concat);
            break;
        }
        case OP_TYPEID::Softmax:
        {
            arguments_check(op, 1, 1);

            const shared_ptr<op::Softmax> softmax_op = static_pointer_cast<op::Softmax>(op);
            const AxisSet& axes = softmax_op->get_axes();
            const size_t axes_size = axes.size();
            const size_t shape_dim_count = get_input_shape(op, 0).size();

            // clDNN has limited support for Softmax operation
            // following are the checks to go with custom kernel
            if ((shape_dim_count > 3) || ((shape_dim_count == 3) && (axes_size == 2)))
            {
                do_softmax_operation(topology,
                                     get_input_name(op),
                                     get_input_shape(op),
                                     get_input_type(op),
                                     get_output_name(op),
                                     get_output_shape(op),
                                     get_output_type(op),
                                     axes);
            }
            else
            {
                cldnn::softmax::dimension_t dimension = cldnn::softmax::normalize_fyx;
                if (axes_size == 1)
                {
                    size_t axes_idx = shape_dim_count - *(axes.begin()) - 1;
                    switch (axes_idx)
                    {
                    case 0: dimension = cldnn::softmax::normalize_x; break;
                    case 1: dimension = cldnn::softmax::normalize_y; break;
                    case 2: dimension = cldnn::softmax::normalize_f; break;
                    default:
                        throw invalid_argument("Softmax operation: wrong axis " +
                                               to_string(axes_idx));
                    }
                }

                const cldnn::softmax cldnn_softmax(
                    get_output_name(op), get_input_name(op), dimension);
                topology.add(cldnn_softmax);
            }
            break;
        }
        case OP_TYPEID::Add:
        {
            do_eltwise_operation(topology, op, cldnn::eltwise_mode::sum);
            break;
        }
        case OP_TYPEID::Multiply:
        {
            do_eltwise_operation(topology, op, cldnn::eltwise_mode::prod);
            break;
        }
        case OP_TYPEID::Divide:
        {
            do_eltwise_operation(topology, op, cldnn::eltwise_mode::div);
            break;
        }
        case OP_TYPEID::Maximum:
        {
            do_eltwise_operation(topology, op, cldnn::eltwise_mode::max);
            break;
        }
        case OP_TYPEID::Minimum:
        {
            do_eltwise_operation(topology, op, cldnn::eltwise_mode::min);
            break;
        }
        case OP_TYPEID::Constant:
        {
            arguments_check(op, 0, 1);

            const shared_ptr<op::Constant> constant_inst = static_pointer_cast<op::Constant>(op);
            void* memory_pointer = const_cast<void*>(constant_inst->get_data_ptr());

            const cldnn::layout layout =
                IntelGPULayout::create_cldnn_layout(get_output_type(op), get_output_shape(op));
            const cldnn::memory mem(
                cldnn::memory::attach<void>(layout, memory_pointer, layout.bytes_count()));

            const cldnn::data op_const(get_output_name(op), mem);
            topology.add(op_const);
            break;
        }
        case OP_TYPEID::Dot:
        {
            arguments_check(op, 2, 1);

            const shared_ptr<op::Dot> dot_inst = static_pointer_cast<op::Dot>(op);
            const size_t axes_count = dot_inst->get_reduction_axes_count();
            const Shape& input0_shape = get_input_shape(op, 0);
            const Shape& input1_shape = get_input_shape(op, 1);
            const size_t input0_elem_count = shape_size(input0_shape);
            const size_t input1_elem_count = shape_size(input1_shape);

            if (get_input_type(op) == element::f32 && get_input_type(op, 1) == element::f32 &&
                get_output_type(op) == element::f32 && input0_elem_count && input1_elem_count &&
                (axes_count < 2) && (input0_shape.size() < 3) && (input1_shape.size() < 3))
            {
                bool transpose0 = false;
                bool transpose1 = false;

                // If we have A[5] and B[] here, in cldnn we have A[1, 1, 1, 5] and B[1, 1, 1, 1]
                // it needs to be reshaped into A[1, 1, 5, 1] and B[1, 1, 1, 1]
                if ((input0_shape.size() == 1) && input1_shape.empty())
                {
                    transpose0 = true;
                }

                // If we have A[5] and B[5] here, in cldnn we have A[1, 1, 1, 5] and B[1, 1, 1, 5]
                // it needs to be reshaped into A[1, 1, 1, 5] and B[1, 1, 5, 1]
                if (!input0_shape.empty() && (input1_shape.size() == 1))
                {
                    transpose1 = true;
                }

                const cldnn::gemm dot_op(get_output_name(op),
                                         get_input_name(op, 0),
                                         get_input_name(op, 1),
                                         transpose0,
                                         transpose1);
                topology.add(dot_op);
            }
            else
            {
                do_dot_operation(topology,
                                 get_input_name(op, 0),
                                 get_input_shape(op, 0),
                                 get_input_name(op, 1),
                                 get_input_shape(op, 1),
                                 get_output_name(op),
                                 get_output_shape(op),
                                 get_output_type(op),
                                 axes_count);
            }
            break;
        }
        case OP_TYPEID::MaxPool:
        {
            const shared_ptr<op::MaxPool> max_pool = static_pointer_cast<op::MaxPool>(op);

            do_pooling_operation(topology,
                                 op,
                                 max_pool->get_window_shape(),
                                 max_pool->get_window_movement_strides(),
                                 max_pool->get_padding_below(),
                                 cldnn::pooling_mode::max);
            break;
        }
        case OP_TYPEID::MaxPoolBackprop:
        {
            if (op->get_input_size() == 3)
            {
                arguments_check(op, 3, 1);
            }
            else
            {
                arguments_check(op, 2, 1);
            }

            const shared_ptr<op::MaxPoolBackprop> max_pool_b =
                static_pointer_cast<op::MaxPoolBackprop>(op);

            do_max_pool_backprop_operation(topology,
                                           get_input_name(op, 0),
                                           get_input_shape(op, 0),
                                           get_input_name(op, 1),
                                           get_input_shape(op, 1),
                                           get_output_name(op),
                                           get_output_shape(op),
                                           get_output_type(op),
                                           max_pool_b->get_window_shape(),
                                           max_pool_b->get_window_movement_strides(),
                                           max_pool_b->get_padding_below());
            break;
        }
        case OP_TYPEID::AvgPool:
        {
            const shared_ptr<op::AvgPool> avg_pool = static_pointer_cast<op::AvgPool>(op);
            const cldnn::pooling_mode mode = avg_pool->get_include_padding_in_avg_computation()
                                                 ? cldnn::pooling_mode::average
                                                 : cldnn::pooling_mode::average_no_padding;

            do_pooling_operation(topology,
                                 op,
                                 avg_pool->get_window_shape(),
                                 avg_pool->get_window_movement_strides(),
                                 avg_pool->get_padding_below(),
                                 mode);
            break;
        }
        case OP_TYPEID::AvgPoolBackprop:
        {
            arguments_check(op, 1, 1);

            const shared_ptr<op::AvgPoolBackprop> avg_pool_b =
                static_pointer_cast<op::AvgPoolBackprop>(op);

            do_avg_pool_backprop_operation(topology,
                                           get_input_name(op, 0),
                                           get_input_shape(op, 0),
                                           get_output_name(op),
                                           get_output_shape(op),
                                           get_output_type(op),
                                           avg_pool_b->get_window_shape(),
                                           avg_pool_b->get_window_movement_strides(),
                                           avg_pool_b->get_padding_below(),
                                           avg_pool_b->get_include_padding_in_avg_computation());
            break;
        }
        case OP_TYPEID::Broadcast:
        {
            arguments_check(op, 1, 1);

            const shared_ptr<op::Broadcast> broadcast = static_pointer_cast<op::Broadcast>(op);
            const AxisSet& axis = broadcast->get_broadcast_axes();

            if (axis.empty())
            {
                do_equal_propagation(topology, get_input_name(op), get_output_name(op));
            }
            else if (get_input_type(op) != element::i32 && get_input_type(op) != element::i64 &&
                     ((get_input_shape(op).size() == 1 && get_input_shape(op).at(0) == 1) ||
                      get_input_shape(op).empty()))
            {
                const cldnn::tensor output_tensor_size =
                    intelgpu_space::create_cldnn_tensor(get_output_shape(op));
                const cldnn::broadcast cldnn_broadcast(
                    get_output_name(op), get_input_name(op), output_tensor_size);
                topology.add(cldnn_broadcast);
            }
            else
            {
                do_bcast_sum_operation(topology,
                                       get_input_name(op),
                                       get_input_shape(op),
                                       get_input_type(op),
                                       get_output_name(op),
                                       get_output_shape(op),
                                       get_output_type(op),
                                       axis,
                                       true);
            }
            break;
        }
        case OP_TYPEID::Sum:
        {
            arguments_check(op, 1, 1);

            const shared_ptr<op::Sum> sum = static_pointer_cast<op::Sum>(op);
            const AxisSet& axis = sum->get_reduction_axes();

            if (axis.empty())
            {
                do_equal_propagation(topology, get_input_name(op), get_output_name(op));
            }
            else
            {
                do_bcast_sum_operation(topology,
                                       get_input_name(op),
                                       get_input_shape(op),
                                       get_input_type(op),
                                       get_output_name(op),
                                       get_output_shape(op),
                                       get_output_type(op),
                                       axis,
                                       false);
            }
            break;
        }
        case OP_TYPEID::Product:
        {
            arguments_check(op, 1, 1);

            const shared_ptr<op::Product> prod = static_pointer_cast<op::Product>(op);
            const AxisSet& axis = prod->get_reduction_axes();

            if (axis.empty())
            {
                do_equal_propagation(topology, get_input_name(op), get_output_name(op));
            }
            else
            {
                do_product_operation(topology,
                                     get_input_name(op),
                                     get_input_shape(op),
                                     get_output_name(op),
                                     get_output_shape(op),
                                     get_output_type(op),
                                     axis);
            }
            break;
        }
        case OP_TYPEID::Reshape:
        {
            arguments_check(op, 1, 1);

            const shared_ptr<op::Reshape> op_reshape = static_pointer_cast<op::Reshape>(op);

            if (op_reshape->get_is_transpose())
            {
                vector<uint16_t> permute_order({0, 1, 2, 3}); // No action by default
                const AxisVector& reshape_axes = op_reshape->get_input_order();
                const size_t max_dim = 4;
                const size_t scale =
                    reshape_axes.size() < max_dim ? max_dim - reshape_axes.size() : 0;

                // Need to scale indexes up according on array rank.
                // For example, in 2D array, indexes are 0,1 but in 4D array it should be 2,3
                // because cldnn::tensor is always 4D assuming cldnn::bfyx model
                size_t rindex = max_dim;
                for (auto i = reshape_axes.crbegin(); i != reshape_axes.crend() && rindex > 0;
                     ++i, --rindex)
                {
                    permute_order.at(rindex - 1) = *i + scale;
                }

                const cldnn::permute cldnn_permute(
                    get_output_name(op), get_input_name(op), permute_order);
                topology.add(cldnn_permute);
            }
            else
            {
                const cldnn::tensor new_shape =
                    intelgpu_space::create_cldnn_tensor(get_output_shape(op));
                const cldnn::reshape reshape_op(get_output_name(op), get_input_name(op), new_shape);
                topology.add(reshape_op);
            }
            break;
        }
        case OP_TYPEID::Negative:
        {
            if (get_input_type(op) == ngraph::element::i32)
            {
                // This is workaround to enable GNMT in training mode.
                // clDNN doesn't support i32 data type for activation primitive.
                // Exception from clDNN:  implementation_map for N5cldnn10activationE
                // could not find any implementation to match key
                do_negative_operation(topology,
                                      get_input_name(op),
                                      get_input_shape(op),
                                      get_input_type(op),
                                      get_output_name(op),
                                      get_output_shape(op),
                                      get_output_type(op));
            }
            else
            {
                const cldnn_activation_additional_params param = {-1.f, 0.f};
                do_unary_operation(topology, op, activation_linear, param);
            }
            break;
        }
        case OP_TYPEID::Relu:
        {
            do_unary_operation(topology, op, activation_relu);
            break;
        }
        case OP_TYPEID::ReluBackprop:
        {
            arguments_check(op, 2, 1);

            const cldnn_activation_additional_params& param = {0.f, 0.f};
            const cldnn::activation_grad cldnn_activ_grad(get_output_name(op),
                                                          get_input_name(op, 1),
                                                          get_input_name(op, 0),
                                                          activation_grad_relu,
                                                          param);
            topology.add(cldnn_activ_grad);
            break;
        }
        case OP_TYPEID::Reduce:
        {
            arguments_check(op, 2, 1);

            const shared_ptr<op::Reduce> red_op = static_pointer_cast<op::Reduce>(op);
            const AxisSet& axis = red_op->get_reduction_axes();
            vector<shared_ptr<Function>> f = red_op->get_functions();

            // Empty axis is not a case for do_equal_propagation()
            do_reduce_func_call(topology,
                                get_input_name(op, 0),
                                get_input_shape(op, 0),
                                get_input_name(op, 1),
                                get_input_shape(op, 1),
                                get_output_name(op),
                                get_output_shape(op),
                                get_output_type(op),
                                axis,
                                f);
            break;
        }
        case OP_TYPEID::Abs:
        {
            do_unary_operation(topology, op, activation_abs);
            break;
        }
        case OP_TYPEID::Sqrt:
        {
            do_unary_operation(topology, op, activation_sqrt);
            break;
        }
        case OP_TYPEID::Tanh:
        {
            do_unary_operation(topology, op, activation_hyperbolic_tan);
            break;
        }
        case OP_TYPEID::Sin:
        {
            do_unary_operation(topology, op, activation_sin);
            break;
        }
        case OP_TYPEID::Asin:
        {
            do_unary_operation(topology, op, activation_asin);
            break;
        }
        case OP_TYPEID::Sinh:
        {
            do_unary_operation(topology, op, activation_sinh);
            break;
        }
        case OP_TYPEID::Cos:
        {
            do_unary_operation(topology, op, activation_cos);
            break;
        }
        case OP_TYPEID::Acos:
        {
            do_unary_operation(topology, op, activation_acos);
            break;
        }
        case OP_TYPEID::Cosh:
        {
            do_unary_operation(topology, op, activation_cosh);
            break;
        }
        case OP_TYPEID::Log:
        {
            do_unary_operation(topology, op, activation_log);
            break;
        }
        case OP_TYPEID::Exp:
        {
            do_unary_operation(topology, op, activation_exp);
            break;
        }
        case OP_TYPEID::Sigmoid:
        {
            do_unary_operation(topology, op, activation_logistic);
            break;
        }
        case OP_TYPEID::SigmoidBackprop:
        {
            arguments_check(op, 2, 1);

            do_sigmoid_backprop_operation(topology,
                                          get_input_name(op, 0),
                                          get_input_shape(op, 0),
                                          get_input_name(op, 1),
                                          get_input_shape(op, 1),
                                          get_output_name(op),
                                          get_output_shape(op),
                                          get_output_type(op));
            break;
        }
        case OP_TYPEID::Not:
        {
            arguments_check(op, 1, 1);

            do_not_operation(topology,
                             get_input_name(op),
                             get_input_shape(op),
                             get_output_name(op),
                             get_output_shape(op),
                             get_output_type(op));
            break;
        }
        case OP_TYPEID::Greater:
        {
            do_logical_operation(topology, op, " > ");
            break;
        }
        case OP_TYPEID::GreaterEq:
        {
            do_logical_operation(topology, op, " >= ");
            break;
        }
        case OP_TYPEID::Equal:
        {
            do_logical_operation(topology, op, " == ");
            break;
        }
        case OP_TYPEID::NotEqual:
        {
            do_logical_operation(topology, op, " != ");
            break;
        }
        case OP_TYPEID::Less:
        {
            do_logical_operation(topology, op, " < ");
            break;
        }
        case OP_TYPEID::LessEq:
        {
            do_logical_operation(topology, op, " <= ");
            break;
        }
        case OP_TYPEID::And:
        {
            do_logical_operation(topology, op, " && ");
            break;
        }
        case OP_TYPEID::Or:
        {
            do_logical_operation(topology, op, " || ");
            break;
        }
        case OP_TYPEID::Subtract:
        {
            do_eltwise_operation(topology, op, cldnn::eltwise_mode::sub);
            break;
        }
        case OP_TYPEID::Power:
        {
            do_eltwise_operation(topology, op, cldnn::eltwise_mode::pow);
            break;
        }
        case OP_TYPEID::Atan:
        {
            arguments_check(op, 1, 1);
            do_custom_eltwise_operation(topology,
                                        get_input_name(op),
                                        get_input_shape(op),
                                        get_input_type(op),
                                        get_output_name(op),
                                        get_output_shape(op),
                                        get_output_type(op),
                                        CUSTOM_ELTWISE::Atan);
            break;
        }
        case OP_TYPEID::Ceiling:
        {
            arguments_check(op, 1, 1);
            do_custom_eltwise_operation(topology,
                                        get_input_name(op),
                                        get_input_shape(op),
                                        get_input_type(op),
                                        get_output_name(op),
                                        get_output_shape(op),
                                        get_output_type(op),
                                        CUSTOM_ELTWISE::Ceil);
            break;
        }
        case OP_TYPEID::Floor:
        {
            arguments_check(op, 1, 1);
            do_custom_eltwise_operation(topology,
                                        get_input_name(op),
                                        get_input_shape(op),
                                        get_input_type(op),
                                        get_output_name(op),
                                        get_output_shape(op),
                                        get_output_type(op),
                                        CUSTOM_ELTWISE::Floor);
            break;
        }
        case OP_TYPEID::Sign:
        {
            arguments_check(op, 1, 1);
            do_custom_eltwise_operation(topology,
                                        get_input_name(op),
                                        get_input_shape(op),
                                        get_input_type(op),
                                        get_output_name(op),
                                        get_output_shape(op),
                                        get_output_type(op),
                                        CUSTOM_ELTWISE::Sign);
            break;
        }
        case OP_TYPEID::Tan:
        {
            arguments_check(op, 1, 1);
            do_custom_eltwise_operation(topology,
                                        get_input_name(op),
                                        get_input_shape(op),
                                        get_input_type(op),
                                        get_output_name(op),
                                        get_output_shape(op),
                                        get_output_type(op),
                                        CUSTOM_ELTWISE::Tan);
            break;
        }
        case OP_TYPEID::Pad:
        {
            arguments_check(op, 2, 1);

            const shared_ptr<op::Pad> pad = static_pointer_cast<op::Pad>(op);
            const Shape& pad_below = pad->get_padding_below();
            const Shape& pad_interior = pad->get_padding_interior();

            do_pad_operation(topology,
                             get_input_name(op, 0),
                             get_input_shape(op),
                             get_input_name(op, 1),
                             get_output_name(op),
                             get_output_shape(op),
                             get_output_type(op),
                             pad_below,
                             pad_interior);
            break;
        }
        case OP_TYPEID::BatchNormTrainingBackprop:
        {
            arguments_check(op, 6, 3);

            const shared_ptr<op::BatchNormTrainingBackprop> batch_norm =
                static_pointer_cast<op::BatchNormTrainingBackprop>(op);
            const double eps = batch_norm->get_eps_value();

            do_create_mean(topology,
                           get_output_name(op, 2), // d_beta
                           get_output_type(op, 2),
                           get_input_name(op, 5), // delta
                           get_input_shape(op, 5),
                           true);

            do_create_variance_back(topology,
                                    get_output_name(op, 1), // d_gamma
                                    get_output_type(op, 1),
                                    eps,
                                    get_input_name(op, 2), // input
                                    get_input_shape(op, 2),
                                    get_input_name(op, 3),  // gamma
                                    get_input_name(op, 4),  // beta
                                    get_input_name(op, 5)); // delta

            do_batch_norm_backprop_operation(topology,
                                             get_input_shape(op, 2),
                                             get_input_type(op, 2),
                                             get_input_name(op, 0),
                                             get_input_name(op, 1),
                                             get_input_name(op, 2),
                                             get_input_name(op, 3),
                                             get_input_name(op, 4),
                                             get_input_name(op, 5),
                                             eps,
                                             get_output_name(op, 0),
                                             get_output_name(op, 1),
                                             get_output_name(op, 2));
            break;
        }
        case OP_TYPEID::BatchNormInference:
        {
            const shared_ptr<op::BatchNormInference> bnorm =
                static_pointer_cast<op::BatchNormInference>(op);
            const double eps = bnorm->get_eps_value();

            arguments_check(op, 5, 1);

            if (get_input_name(op, 2).size() != 4)
            {
                do_batch_norm_operation(topology,
                                        get_output_name(op),
                                        get_output_type(op),
                                        eps,
                                        get_input_name(op, 2),
                                        get_input_shape(op, 2),
                                        get_input_name(op, 0),
                                        get_input_name(op, 1),
                                        get_input_name(op, 3),
                                        get_input_name(op, 4));
            }
            else
            {
                const cldnn::batch_norm batchnorm(get_output_name(op),
                                                  get_input_name(op, 2), // input
                                                  get_input_name(op, 3), // mean
                                                  get_input_name(op, 4), // variance
                                                  get_input_name(op, 0), // gamma
                                                  get_input_name(op, 1), // beta
                                                  eps);                  // epsilon (float)
                topology.add(batchnorm);
            }
            break;
        }
        case OP_TYPEID::BatchNormTraining:
        {
            const shared_ptr<op::BatchNormTraining> bnorm =
                static_pointer_cast<op::BatchNormTraining>(op);
            const double eps = bnorm->get_eps_value();

            if (get_input_name(op, 2).size() != 4)
            {
                string mean_name;
                string variance_name;

                if (op->get_inputs().size() < 3 || op->get_outputs().empty())
                {
                    arguments_check(op, 3, 1); // throw exception in this case
                }

                if (op->get_outputs().size() == 3)
                {
                    arguments_check(op, 3, 3);

                    mean_name = get_output_name(op, 1);
                    variance_name = get_output_name(op, 2);

                    do_create_mean(topology,
                                   mean_name,
                                   get_output_type(op),
                                   get_input_name(op, 2),
                                   get_input_shape(op, 2),
                                   false);

                    do_create_variance(topology,
                                       variance_name,
                                       get_output_type(op),
                                       get_input_name(op, 2),
                                       get_input_shape(op, 2),
                                       mean_name);
                }

                if (op->get_outputs().size() == 1 || op->get_outputs().size() == 3)
                {
                    if (mean_name.empty() || variance_name.empty())
                    {
                        arguments_check(op, 5, 1);

                        mean_name = get_input_name(op, 3);
                        variance_name = get_input_name(op, 4);
                    }

                    do_batch_norm_operation(topology,
                                            get_output_name(op),
                                            get_output_type(op),
                                            eps,
                                            get_input_name(op, 2),
                                            get_input_shape(op, 2),
                                            get_input_name(op, 0),
                                            get_input_name(op, 1),
                                            mean_name,
                                            variance_name);
                }
                else
                {
                    arguments_check(op, 5, 1); // throw exception in this case
                }
            }
            else
            {
                if (op->get_inputs().size() == 5 && op->get_outputs().size() == 1)
                {
                    const cldnn::batch_norm batchnorm(get_output_name(op),
                                                      get_input_name(op, 2), // input
                                                      get_input_name(op, 3), // mean
                                                      get_input_name(op, 4), // variance
                                                      get_input_name(op, 0), // gamma
                                                      get_input_name(op, 1), // beta
                                                      eps);                  // epsilon (float)
                    topology.add(batchnorm);
                }
                else if (op->get_inputs().size() == 3 && op->get_outputs().size() == 3)
                {
                    const string mean_name = get_output_name(op, 1);
                    const string variance_name = get_output_name(op, 2);

                    // Create a memory for mean as mutable_data to treat it as constant
                    const cldnn::layout mean_layout = IntelGPULayout::create_cldnn_layout(
                        get_output_type(op, 1), get_output_shape(op, 1));
                    const cldnn::memory mean_mem(cldnn::memory::allocate(*ocl_engine, mean_layout));

                    const cldnn::mutable_data mean_const(mean_name, mean_mem);
                    topology.add(mean_const);

                    // Create a memory for variance as mutable_data to treat it as constant
                    const cldnn::layout variance_layout = IntelGPULayout::create_cldnn_layout(
                        get_output_type(op, 2), get_output_shape(op, 2));
                    const cldnn::memory variance_mem(
                        cldnn::memory::allocate(*ocl_engine, variance_layout));

                    const cldnn::mutable_data variance_const(variance_name, variance_mem);
                    topology.add(variance_const);

                    const cldnn::batch_norm batchnorm(get_output_name(op),
                                                      get_input_name(op, 2), // input
                                                      eps,                   // epsilon (float)
                                                      mean_name,
                                                      variance_name,
                                                      get_input_name(op, 0),  // gamma
                                                      get_input_name(op, 1)); // beta
                    topology.add(batchnorm);

                    // Need to mark this operation as "output" to keep mean and variance
                    // in cldnn::network
                    func_output_names.insert(get_output_name(op));
                }
                else
                {
                    arguments_check(op, 5, 1); // throw exception in this case
                }
            }
            break;
        }
        case OP_TYPEID::Convolution:
        {
            arguments_check(op, 2, 1);

            const shared_ptr<op::Convolution> conv_op = static_pointer_cast<op::Convolution>(op);
            const Strides& win_stride = conv_op->get_window_movement_strides();
            const Strides& win_dilation = conv_op->get_window_dilation_strides();
            const Strides& data_dilation = conv_op->get_data_dilation_strides();
            const CoordinateDiff& pad_below = conv_op->get_padding_below();
            const CoordinateDiff& pad_above = conv_op->get_padding_above();

            // clDNN has quite limited support for Convolution operation
            // following are the checks to go with workaround
            if ((win_stride.size() > 2) || (pad_below.size() > 2) || (pad_above.size() > 2) ||
                (win_dilation.size() > 2) || (data_dilation.size() > 2) ||
                (data_dilation.at(0) != 1) || (data_dilation.at(1) != 1))
            {
                do_convolution_operation(topology,
                                         get_input_name(op, 0),
                                         get_input_shape(op, 0),
                                         get_input_name(op, 1),
                                         get_input_shape(op, 1),
                                         get_output_name(op),
                                         get_output_shape(op),
                                         get_output_type(op),
                                         conv_op->get_padding_below(),
                                         conv_op->get_window_movement_strides(),
                                         conv_op->get_window_dilation_strides(),
                                         conv_op->get_data_dilation_strides(),
                                         0,
                                         1,
                                         1,
                                         "input[batch][input_channel]",
                                         "filter[output_channel][input_channel]",
                                         "output[batch][output_channel]",
                                         false);
            }
            else
            {
                cldnn::tensor::value_type input_offset_x = -pad_below.at(1);
                cldnn::tensor::value_type input_offset_y = -pad_below.at(0);
                std::string op_input_name = get_input_name(op, 0);

                if ((pad_below.at(0) != pad_above.at(0)) || (pad_below.at(1) != pad_above.at(1)))
                {
                    // Different input padding for operation workarounded by adding aux layer
                    const cldnn::tensor border_pad_above(0, 0, pad_below.at(1), pad_below.at(0));
                    const cldnn::tensor border_pad_below(0, 0, pad_above.at(1), pad_above.at(0));
                    input_offset_x = 0;
                    input_offset_y = 0;
                    op_input_name += "_bordered";

                    const cldnn::border cldnn_border(op_input_name,
                                                     get_input_name(op, 0),
                                                     border_pad_above,
                                                     border_pad_below,
                                                     cldnn::border_type::zero);
                    topology.add(cldnn_border);
                }

                const cldnn::tensor input_offset(0, 0, input_offset_x, input_offset_y);
                const cldnn::tensor strides(1, 1, win_stride.at(1), win_stride.at(0));
                const cldnn::tensor dilation(1, 1, win_dilation.at(1), win_dilation.at(0));

                const cldnn::convolution cldnn_conv(get_output_name(op),
                                                    op_input_name,
                                                    {get_input_name(op, 1)},
                                                    strides,
                                                    input_offset,
                                                    dilation);
                topology.add(cldnn_conv);
            }
            break;
        }
        case OP_TYPEID::ConvolutionBackpropFilters:
        {
            arguments_check(op, 2, 1);

            const shared_ptr<op::ConvolutionBackpropFilters> conv_op =
                static_pointer_cast<op::ConvolutionBackpropFilters>(op);

            do_convolution_operation(topology,
                                     get_input_name(op, 0),
                                     get_input_shape(op, 0),
                                     get_input_name(op, 1),
                                     get_input_shape(op, 1),
                                     get_output_name(op),
                                     get_output_shape(op),
                                     get_output_type(op),
                                     conv_op->get_padding_below_backward(),
                                     conv_op->get_window_movement_strides_backward(),
                                     conv_op->get_window_dilation_strides_backward(),
                                     conv_op->get_data_dilation_strides_backward(),
                                     1,
                                     0,
                                     0,
                                     "input[input_channel][batch]",
                                     "filter[input_channel][output_channel]",
                                     "output[output_channel][batch]",
                                     false);
            break;
        }
        case OP_TYPEID::ConvolutionBackpropData:
        {
            arguments_check(op, 2, 1);

            const shared_ptr<op::ConvolutionBackpropData> conv_op =
                static_pointer_cast<op::ConvolutionBackpropData>(op);
            const Strides& win_stride = conv_op->get_window_movement_strides_backward();
            const CoordinateDiff& pad_below = conv_op->get_padding_below_backward();
            const CoordinateDiff& pad_above = conv_op->get_padding_above_backward();
            const Strides& win_dilation = conv_op->get_window_dilation_strides_backward();
            const Strides& data_dilation = conv_op->get_data_dilation_strides_backward();

            if ((win_stride.size() > 2) || (win_stride.at(0) != 1) || (win_stride.at(1) != 1) ||
                (pad_below.size() > 2) || (pad_above.size() > 2) || (data_dilation.size() > 2) ||
                (data_dilation.at(0) != 1) || (data_dilation.at(1) != 1) ||
                (win_dilation.size() > 2) || (win_dilation.at(0) != 1) || (win_dilation.at(1) != 1))
            {
                do_convolution_operation(topology,
                                         get_input_name(op, 1),
                                         get_input_shape(op, 1),
                                         get_input_name(op, 0),
                                         get_input_shape(op, 0),
                                         get_output_name(op),
                                         get_output_shape(op),
                                         get_output_type(op),
                                         conv_op->get_padding_below_backward(),
                                         conv_op->get_window_movement_strides_backward(),
                                         conv_op->get_window_dilation_strides_backward(),
                                         conv_op->get_data_dilation_strides_backward(),
                                         0,
                                         1,
                                         1,
                                         "input[batch][input_channel]",
                                         "filter[input_channel][output_channel]",
                                         "output[batch][output_channel]",
                                         true);
            }
            else
            {
                cldnn::tensor::value_type input_offset_xy = -1;
                std::string op_input_name = get_input_name(op, 1);

                if ((pad_below.at(0) == pad_above.at(0)) && (pad_below.at(1) == pad_above.at(1)))
                {
                    input_offset_xy = pad_below.at(0) - 1;
                }
                else
                {
                    // Different input padding for operation workarounded by adding aux layer
                    const cldnn::tensor crop_pad_above(0, 0, -pad_below.at(1), -pad_below.at(0));
                    const cldnn::tensor crop_pad_below(0, 0, -pad_above.at(1), -pad_above.at(0));
                    op_input_name += "_cropped";

                    const cldnn::crop cldnn_crop(op_input_name,
                                                 get_input_name(op, 1),
                                                 crop_pad_above,
                                                 crop_pad_below,
                                                 cldnn::crop_borders_t());
                    topology.add(cldnn_crop);
                }

                const cldnn::tensor input_offset(0, 0, input_offset_xy, input_offset_xy);
                const cldnn::tensor strides(1, 1, win_stride.at(1), win_stride.at(0));

                const cldnn::convolution_grad_input cldnn_conv_back_data(get_output_name(op),
                                                                         op_input_name,
                                                                         {get_input_name(op, 0)},
                                                                         strides,
                                                                         input_offset);
                topology.add(cldnn_conv_back_data);
            }
            break;
        }
        case OP_TYPEID::Min:
        {
            arguments_check(op, 1, 1);

            const shared_ptr<op::Min> min_op = static_pointer_cast<op::Min>(op);
            const AxisSet& axis = min_op->get_reduction_axes();

            do_max_min_operation(topology,
                                 get_input_name(op),
                                 get_input_shape(op),
                                 get_output_name(op),
                                 get_output_shape(op),
                                 get_output_type(op),
                                 axis,
                                 true);
            break;
        }
        case OP_TYPEID::Max:
        {
            arguments_check(op, 1, 1);

            const shared_ptr<op::Max> max_op = static_pointer_cast<op::Max>(op);
            const AxisSet& axis = max_op->get_reduction_axes();

            do_max_min_operation(topology,
                                 get_input_name(op),
                                 get_input_shape(op),
                                 get_output_name(op),
                                 get_output_shape(op),
                                 get_output_type(op),
                                 axis,
                                 false);
            break;
        }
        case OP_TYPEID::OneHot:
        {
            arguments_check(op, 1, 1);

            const shared_ptr<op::OneHot> one_hot_op = static_pointer_cast<op::OneHot>(op);
            const size_t one_hot_axis = one_hot_op->get_one_hot_axis();

            do_one_hot_operation(topology,
                                 get_input_name(op),
                                 get_input_shape(op),
                                 get_input_type(op),
                                 get_output_name(op),
                                 get_output_shape(op),
                                 get_output_type(op),
                                 one_hot_axis);
            break;
        }
        case OP_TYPEID::ArgMax:
        {
            arguments_check(op, 1, 1);

            const shared_ptr<op::ArgMax> arg_max_op = static_pointer_cast<op::ArgMax>(op);
            const size_t reduction_axis = arg_max_op->get_reduction_axis();
            const element::Type& index_elem_type = arg_max_op->get_element_type();

            if (index_elem_type == element::i64 || index_elem_type == element::i32)
            {
                do_arg_max_min_operation(topology,
                                         get_input_name(op),
                                         get_input_shape(op),
                                         get_input_type(op),
                                         get_output_name(op),
                                         get_output_shape(op),
                                         get_output_type(op),
                                         reduction_axis,
                                         true);
            }
            else
            {
                cldnn::arg_max_min::axis_name axis =
                    reduction_axis == 0 ? cldnn::arg_max_min::y : cldnn::arg_max_min::x;
                const cldnn::arg_max_min arg_max_min(
                    get_output_name(op), get_input_name(op), cldnn::arg_max_min::max, 1, axis);
                topology.add(arg_max_min);
            }
            break;
        }
        case OP_TYPEID::ArgMin:
        {
            arguments_check(op, 1, 1);

            const shared_ptr<op::ArgMin> arg_min_op = static_pointer_cast<op::ArgMin>(op);
            const size_t reduction_axis = arg_min_op->get_reduction_axis();
            const element::Type& index_elem_type = arg_min_op->get_element_type();

            if (index_elem_type == element::i64 || index_elem_type == element::i32)
            {
                do_arg_max_min_operation(topology,
                                         get_input_name(op),
                                         get_input_shape(op),
                                         get_input_type(op),
                                         get_output_name(op),
                                         get_output_shape(op),
                                         get_output_type(op),
                                         reduction_axis,
                                         false);
            }
            else
            {
                cldnn::arg_max_min::axis_name axis =
                    reduction_axis == 0 ? cldnn::arg_max_min::y : cldnn::arg_max_min::x;
                const cldnn::arg_max_min arg_max_min(
                    get_output_name(op), get_input_name(op), cldnn::arg_max_min::min, 1, axis);
                topology.add(arg_max_min);
            }
            break;
        }
        case OP_TYPEID::LRN:
        {
            arguments_check(op, 1, 1);

            const shared_ptr<op::LRN> lrn_op = static_pointer_cast<op::LRN>(op);

            const cldnn::lrn lrn(get_output_name(op),
                                 get_input_name(op),
                                 lrn_op->get_nsize(),
                                 lrn_op->get_bias(),
                                 lrn_op->get_alpha(),
                                 lrn_op->get_beta(),
                                 cldnn_lrn_norm_region_across_channel);
            topology.add(lrn);
            break;
        }
        case OP_TYPEID::All:
        case OP_TYPEID::AllReduce:
<<<<<<< HEAD
        case OP_TYPEID::BroadcastLike:
=======
        case OP_TYPEID::Any:
>>>>>>> 71f13654
        case OP_TYPEID::FunctionCall:
        case OP_TYPEID::Dequantize:
        case OP_TYPEID::Quantize:
        case OP_TYPEID::ReduceWindow:
        case OP_TYPEID::ReplaceSlice:
        case OP_TYPEID::GenerateMask:
        case OP_TYPEID::ReverseSequence:
        case OP_TYPEID::ScalarConstantLike:
        case OP_TYPEID::SelectAndScatter:
        case OP_TYPEID::ShapeOf:
        case OP_TYPEID::StopGradient:
        case OP_TYPEID::TopK:
        case OP_TYPEID::EmbeddingLookup:
        {
            throw unsupported_op("Unsupported op '" + op->description() +
                                 "' in IntelGPU back end.");
        }
#pragma GCC diagnostic pop
        }
    }

    cldnn::build_options network_build_options;

    network_build_options.set_option(cldnn::build_option::optimize_data(m_cldnn_graph_optimize));

    if (!func_output_names.empty())
    {
        vector<cldnn::primitive_id> names_vec(func_output_names.begin(), func_output_names.end());
        network_build_options.set_option(cldnn::build_option::outputs(names_vec));
    }

    if (m_cldnn_dump_enable)
    {
        network_build_options.set_option(cldnn::build_option::graph_dumps_dir(m_cldnn_dump_dir));
    }

    instance.ocl_network =
        make_shared<cldnn::network>(*ocl_engine, topology, network_build_options);

    return func;
}

bool runtime::intelgpu::IntelGPUBackend::call(shared_ptr<Function> func,
                                              const vector<shared_ptr<runtime::Tensor>>& outputs,
                                              const vector<shared_ptr<runtime::Tensor>>& inputs)
{
    double mem_before_call = 0.0f;
    double mem_after_compilation = 0.0f;
    double mem_after_call = 0.0f;
    stopwatch timer_call;
    stopwatch timer_compile;

    if (m_profile_enable)
    {
        mem_before_call = get_max_memory_rss();
        timer_compile.start();
    }

    FunctionInstance& instance = ocl_networks[func];
    if (instance.ocl_network == nullptr)
    {
        throw runtime_error("compile() must be called before call().");
    }

    if (m_profile_enable)
    {
        timer_compile.stop();
        mem_after_compilation = get_max_memory_rss();
        timer_call.start();
    }

    shared_ptr<cldnn::network> network = instance.ocl_network;

    // Process input parameters. Correctness of parameters was validated by validate_call.
    // Since we have no correlation between Function::m_parameters and inputs, there is
    // we try to match them by index number in vectors.
    for (size_t i = 0; i < inputs.size(); i++)
    {
        shared_ptr<runtime::intelgpu::IntelGPUTensorView> tv =
            static_pointer_cast<runtime::intelgpu::IntelGPUTensorView>(inputs[i]);
        const ParameterVector& input_params = func->get_parameters();
        const string& tensor_name = input_params[i]->get_output_tensor().get_name();
        network->set_input_data(tensor_name, *tv->get_data_ptr());
    }

    // Execute network
    map<cldnn::primitive_id, cldnn::network_output> result = network->execute();

    // Process output parameters. Correctness of parameters was validated by validate_call.
    // Since we have no correlation between Function::m_results and outputs, there is
    // we try to match them by index number in vectors.
    for (size_t i = 0; i < func->get_output_size(); i++)
    {
        const shared_ptr<Node>& dst_node = func->get_output_op(i);
        const size_t dst_shape_size = shape_size(dst_node->get_shape());

        // We should not touch destination memory if it is not existed
        if (!dst_shape_size)
        {
            continue;
        }

        shared_ptr<runtime::intelgpu::IntelGPUTensorView> ngraph_res =
            static_pointer_cast<runtime::intelgpu::IntelGPUTensorView>(outputs[i]);
        const string& tensor_name = get_input_name(dst_node);
        auto result_memory = result.at(tensor_name).get_memory().pointer<char>();

        memory_size_check(result_memory.size(), dst_node, func->get_name());

        ngraph_res->write(result_memory.data(), 0, result_memory.size());
    }

    if (m_profile_enable)
    {
        timer_call.stop();
        mem_after_call = get_max_memory_rss();

        print_call_performance(network,
                               func,
                               timer_compile.get_milliseconds(),
                               timer_call.get_milliseconds(),
                               mem_before_call,
                               mem_after_compilation,
                               mem_after_call);
    }

    if (m_function_cache_disabled)
    {
        remove_compiled_function(func);
    }

    return true;
}

void runtime::intelgpu::IntelGPUBackend::remove_compiled_function(shared_ptr<Function> func)
{
    ocl_networks.erase(func);
}

void runtime::intelgpu::IntelGPUBackend::enable_performance_data(shared_ptr<Function> func,
                                                                 bool enable)
{
    FunctionInstance& instance = ocl_networks[func];
    if (instance.ocl_network != nullptr)
    {
        throw runtime_error("Performance data collection must be enabled prior to compiling.");
    }

    instance.m_performance_counters_enabled = enable;
}

// The cldnn::network contains something like "generic_layer_0_Parameter_254_0" names
// This function should return "Parameter_254" from the example above
static string convert_cldnn_names(shared_ptr<Function> func, const string& cldnn_name)
{
    const string key("_");
    string result;

    const size_t last_key = cldnn_name.rfind(key);
    const size_t pre_last_key = cldnn_name.rfind(key, last_key - 1);
    const size_t pre_pre_last_key = cldnn_name.rfind(key, pre_last_key - 1);

    if (pre_pre_last_key == std::string::npos)
    {
        result = cldnn_name.substr(0, last_key);
    }
    else
    {
        result = cldnn_name.substr(pre_pre_last_key + 1, last_key - pre_pre_last_key - 1);
    }

    return result;
}

vector<runtime::PerformanceCounter>
    runtime::intelgpu::IntelGPUBackend::get_performance_data(shared_ptr<Function> func) const
{
    vector<runtime::PerformanceCounter> rc;
    auto it = ocl_networks.find(func);
    if (it != ocl_networks.end())
    {
        const shared_ptr<cldnn::network> network = it->second.ocl_network;

        if (network != nullptr && it->second.m_performance_counters_enabled)
        {
            const map<cldnn::primitive_id, cldnn::event>& primitives =
                network->get_executed_primitives();
            for (const auto& p : primitives)
            {
                // Let's generate the primitive name that matches to the name in Function
                const string primitive_name = convert_cldnn_names(func, p.first);
                size_t usec = 0;
                for (const auto& q : p.second.get_profiling_info())
                {
                    if (q.name == string("executing"))
                    {
                        usec += chrono::duration_cast<
                                    chrono::duration<size_t, chrono::milliseconds::period>>(
                                    q.value->value())
                                    .count();
                    }
                }
                const runtime::PerformanceCounter perf_counter(primitive_name.c_str(), usec, 1);
                rc.push_back(perf_counter);
            }
        }
    }
    return rc;
}

static Node* get_node_by_name(const shared_ptr<Function> func, const string& name)
{
    for (shared_ptr<Node> node : func->get_ops())
    {
        if (node->get_name() == name)
        {
            return node.get();
        }
    }

    return nullptr;
}

void runtime::intelgpu::IntelGPUBackend::print_call_performance(
    const shared_ptr<cldnn::network> network,
    const shared_ptr<Function> func,
    size_t time_compile,
    size_t time_call,
    double mem_before_call,
    double mem_after_compilation,
    double mem_after_call) const
{
    struct data_item
    {
        string item_name;
        map<string, double> item_times;
    };
    const string& func_name = func->get_name();
    const map<cldnn::primitive_id, cldnn::event>& primitives = network->get_executed_primitives();
    size_t limit_count = m_profile_lines_limit_count;
    multimap<double, data_item> data;
    map<string, double> total_interval_times;
    double total_executing_time = 0;
    size_t total_items_count = 0;
    size_t max_item_name_size = 0;

    ios_base::fmtflags saved_stream_flags(cout.flags()); // Save stream flags to restore them later

    if (m_profile_lines_limit_count > 0)
    {
        // Extract profiling statistic, calculate summary and sort
        for (auto& prim : primitives)
        {
            double executing_time = 0;
            data_item item;
            item.item_name = prim.first;
            max_item_name_size = max(max_item_name_size, prim.first.size());

            for (auto& prof_info : prim.second.get_profiling_info())
            {
                const string& interval_name = prof_info.name;
                double interval =
                    chrono::duration_cast<chrono::duration<double, chrono::milliseconds::period>>(
                        prof_info.value->value())
                        .count();

                item.item_times[interval_name] = interval;

                // Get the Key time to sort by
                if (interval_name == "executing")
                {
                    executing_time += interval;
                }

                // Accumulate total time for each interval
                if (total_interval_times.find(interval_name) == total_interval_times.end())
                {
                    total_interval_times[interval_name] = interval;
                }
                else
                {
                    total_interval_times[interval_name] += interval;
                }
            }
            data.emplace(executing_time, item);
            total_executing_time += executing_time;
            ++total_items_count;
        }

        // Print statistic for each primitive in the cldnn::network
        for (auto it = data.rbegin(); (it != data.rend()) && (limit_count > 0); ++it, --limit_count)
        {
            const string ngraph_node_name = convert_cldnn_names(func, it->second.item_name);
            const Node* ngraph_node = get_node_by_name(func, ngraph_node_name);

            cout << func_name << delim << setw(max_item_name_size) << it->second.item_name << delim
                 << "time(ms)" << delim << scientific << setprecision(2) << it->first;
            for (auto item : it->second.item_times)
            {
                cout << delim << item.first << "(ms)" << delim << item.second;
            }
            cout << delim << ngraph_node_name;

            if (ngraph_node) // it might be initialized by nullptr
            {
                // print all input shapes for the Node
                size_t arg_idx = 0;
                for (const descriptor::Input& op_input : ngraph_node->get_inputs())
                {
                    cout << delim << op_input.get_element_type().c_type_string() << " input"
                         << arg_idx << vector_to_string(op_input.get_shape());
                    ++arg_idx;
                }

                // print all output shapes for the Node
                arg_idx = 0;
                for (const descriptor::Output& op_output : ngraph_node->get_outputs())
                {
                    cout << delim << op_output.get_element_type().c_type_string() << " output"
                         << arg_idx << vector_to_string(op_output.get_shape());
                    ++arg_idx;
                }
            }

            cout << "\n";
        }

        // Print bottom line summary
        const string total_items_count_string = "Total(cldnn " + to_string(total_items_count) +
                                                ", ngraph " + to_string(func->get_ops().size()) +
                                                ")";
        cout << func_name << delim << setw(max_item_name_size) << total_items_count_string << delim
             << "time(ms)" << delim << scientific << setprecision(2) << total_executing_time;
        for (auto item_times : total_interval_times)
        {
            cout << delim << item_times.first << "(ms)" << delim << item_times.second;
        }
        cout << "\n";
    }

    // Print time and memory consumed in ::call function
    cout << func_name << delim << " Backend compilation(ms)" << delim << time_compile << " call(ms)"
         << delim << time_call << delim << "memory before call(B)" << delim << mem_before_call
         << delim << "after compilation(B)" << delim << mem_after_compilation << delim
         << "after call(B)" << delim << mem_after_call << endl;

    cout.flags(saved_stream_flags); // Restore stream configuration to leave it in original state
}<|MERGE_RESOLUTION|>--- conflicted
+++ resolved
@@ -1715,11 +1715,8 @@
         }
         case OP_TYPEID::All:
         case OP_TYPEID::AllReduce:
-<<<<<<< HEAD
+        case OP_TYPEID::Any:
         case OP_TYPEID::BroadcastLike:
-=======
-        case OP_TYPEID::Any:
->>>>>>> 71f13654
         case OP_TYPEID::FunctionCall:
         case OP_TYPEID::Dequantize:
         case OP_TYPEID::Quantize:
