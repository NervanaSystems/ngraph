--- conflicted
+++ resolved
@@ -2055,12 +2055,9 @@
         case OP_TYPEID::QuantizedMaxPool:
         case OP_TYPEID::ReplaceSlice:
         case OP_TYPEID::ScalarConstantLike:
-<<<<<<< HEAD
+        case OP_TYPEID::ScaleShift:
         case OP_TYPEID::ScatterAdd:
         case OP_TYPEID::ScatterNDAdd:
-=======
-        case OP_TYPEID::ScaleShift:
->>>>>>> 1147b018
         case OP_TYPEID::ShapeOf:
         case OP_TYPEID::SpaceToDepth:
         case OP_TYPEID::StopGradient:
