//*****************************************************************************
// Copyright 2017-2019 Intel Corporation
//
// Licensed under the Apache License, Version 2.0 (the "License");
// you may not use this file except in compliance with the License.
// You may obtain a copy of the License at
//
//     http://www.apache.org/licenses/LICENSE-2.0
//
// Unless required by applicable law or agreed to in writing, software
// distributed under the License is distributed on an "AS IS" BASIS,
// WITHOUT WARRANTIES OR CONDITIONS OF ANY KIND, either express or implied.
// See the License for the specific language governing permissions and
// limitations under the License.
//*****************************************************************************

#include <iomanip>

#include <CPP/activation.hpp>
#include <CPP/activation_grad.hpp>
#include <CPP/arg_max_min.hpp>
#include <CPP/batch_norm.hpp>
#include <CPP/border.hpp>
#include <CPP/broadcast.hpp>
#include <CPP/concatenation.hpp>
#include <CPP/convolution.hpp>
#include <CPP/convolution_grad_input.hpp>
#include <CPP/convolution_grad_weights.hpp>
#include <CPP/crop.hpp>
#include <CPP/data.hpp>
#include <CPP/eltwise.hpp>
#include <CPP/gemm.hpp>
#include <CPP/input_layout.hpp>
#include <CPP/layout.hpp>
#include <CPP/lrn.hpp>
#include <CPP/mutable_data.hpp>
#include <CPP/permute.hpp>
#include <CPP/pooling.hpp>
#include <CPP/reshape.hpp>
#include <CPP/select.hpp>
#include <CPP/softmax.hpp>
#include <CPP/topology.hpp>

#include "ngraph/pass/algebraic_simplification.hpp"
#include "ngraph/pass/cse.hpp"
#include "ngraph/pass/fused_op_decomposition.hpp"
#include "ngraph/pass/get_output_element_elimination.hpp"
#include "ngraph/pass/manager.hpp"
#include "ngraph/pass/nop_elimination.hpp"
#include "ngraph/pass/reshape_elimination.hpp"
#include "ngraph/runtime/intelgpu/intelgpu_backend.hpp"
#include "ngraph/runtime/intelgpu/intelgpu_executable.hpp"
#include "ngraph/runtime/intelgpu/intelgpu_layout.hpp"
#include "ngraph/runtime/intelgpu/intelgpu_op_batchnorm.hpp"
#include "ngraph/runtime/intelgpu/intelgpu_op_broadcast.hpp"
#include "ngraph/runtime/intelgpu/intelgpu_op_convolution.hpp"
#include "ngraph/runtime/intelgpu/intelgpu_op_custom_func_call.hpp"
#include "ngraph/runtime/intelgpu/intelgpu_op_custom_kernels.hpp"
#include "ngraph/runtime/intelgpu/intelgpu_op_softmax.hpp"
#include "ngraph/runtime/intelgpu/intelgpu_tensor_view.hpp"
#include "ngraph/runtime/intelgpu/visualize_tree.hpp"

#include "ngraph/file_util.hpp"
#include "ngraph/function.hpp"
#include "ngraph/node.hpp"
#include "ngraph/op/all.hpp"
#include "ngraph/op/any.hpp"
#include "ngraph/op/argmax.hpp"
#include "ngraph/op/argmin.hpp"
#include "ngraph/op/avg_pool.hpp"
#include "ngraph/op/batch_norm.hpp"
#include "ngraph/op/broadcast.hpp"
#include "ngraph/op/concat.hpp"
#include "ngraph/op/constant.hpp"
#include "ngraph/op/convolution.hpp"
#include "ngraph/op/dequantize.hpp"
#include "ngraph/op/dot.hpp"
#include "ngraph/op/embedding_lookup.hpp"
#include "ngraph/op/erf.hpp"
#include "ngraph/op/get_output_element.hpp"
#include "ngraph/op/lrn.hpp"
#include "ngraph/op/max.hpp"
#include "ngraph/op/max_pool.hpp"
#include "ngraph/op/min.hpp"
#include "ngraph/op/one_hot.hpp"
#include "ngraph/op/pad.hpp"
#include "ngraph/op/product.hpp"
#include "ngraph/op/quantize.hpp"
#include "ngraph/op/reshape.hpp"
#include "ngraph/op/reverse.hpp"
#include "ngraph/op/reverse_sequence.hpp"
#include "ngraph/op/slice.hpp"
#include "ngraph/op/softmax.hpp"
#include "ngraph/op/sum.hpp"
#include "ngraph/parameter_vector.hpp"
#include "ngraph/util.hpp"

using namespace std;
using namespace ngraph;

using intelgpu_space = runtime::intelgpu::IntelGPULayout;

// This expands the op list in op_tbl.hpp into a list of enumerations that look like this:
// Abs,
// Acos,
// ...
#define NGRAPH_OP(a, b) a,
enum class OP_TYPEID
{
#include "ngraph/op/op_tbl.hpp"
};
#undef NGRAPH_OP

static OP_TYPEID get_typeid(const string& s)
{
// This expands the op list in op_tbl.hpp into a list of enumerations that look like this:
// {"Abs", OP_TYPEID::Abs},
// {"Acos", OP_TYPEID::Acos},
// ...
#define NGRAPH_OP(a, b) {#a, OP_TYPEID::a},
    static const unordered_map<string, OP_TYPEID> typeid_map{
#include "ngraph/op/op_tbl.hpp"
    };
#undef NGRAPH_OP
    auto it = typeid_map.find(s);
    if (it == typeid_map.end())
    {
        throw unsupported_op("Unsupported op '" + s + "'");
    }
    return it->second;
}

static void arguments_check(const shared_ptr<Node>& op, size_t input, size_t output)
{
    if (op->get_input_size() != input || op->get_output_size() != output)
    {
        ostringstream os;
        os << "Operation \"" << op->description() << "\" input and output sizes mismatch."
           << " Expected input size=" << input << ", provided=" << op->get_input_size()
           << ". Expected output size=" << output << ", provided=" << op->get_output_size();
        throw invalid_argument(os.str());
    }
}

static void do_eltwise_operation(cldnn::topology& topology,
                                 const shared_ptr<Node>& op,
                                 const string& custom_op,
                                 bool function_operation,
                                 cldnn::eltwise_mode mode)
{
    arguments_check(op, 2, 1);

    if (op->get_input_element_type(0) != element::f32 ||
        op->get_input_element_type(1) != element::f32 ||
        op->get_output_element_type(0) != element::f32)
    {
        runtime::intelgpu::do_eltwise_kernel(topology,
                                             op->get_input_tensor_name(0),
                                             op->get_input_shape(0),
                                             op->get_input_element_type(0),
                                             op->get_input_tensor_name(1),
                                             op->get_input_shape(1),
                                             op->get_output_tensor_name(0),
                                             op->get_output_shape(0),
                                             op->get_output_element_type(0),
                                             custom_op,
                                             function_operation);
    }
    else
    {
        const cldnn::eltwise op_eltwise(
            op->get_output_tensor_name(0),
            {op->get_input_tensor_name(0), op->get_input_tensor_name(1)},
            mode);
        topology.add(op_eltwise);
    }
}

static void do_cldnn_unary(cldnn::topology& topology,
                           const shared_ptr<Node>& op,
                           cldnn_activation_func mode,
                           const cldnn_activation_additional_params& param = {0.f, 0.f})
{
    arguments_check(op, 1, 1);

    const cldnn::activation cldnn_unary(
        op->get_output_tensor_name(0), op->get_input_tensor_name(0), mode, param);
    topology.add(cldnn_unary);
}

static void
    do_custom_unary(cldnn::topology& topology, const shared_ptr<Node>& op, const string& operation)
{
    arguments_check(op, 1, 1);

    runtime::intelgpu::do_custom_unary_operation(topology,
                                                 op->get_input_tensor_name(0),
                                                 op->get_input_shape(0),
                                                 op->get_input_element_type(0),
                                                 op->get_output_tensor_name(0),
                                                 op->get_output_shape(0),
                                                 op->get_output_element_type(0),
                                                 operation);
}

static void do_universal_unary(cldnn::topology& topology,
                               const shared_ptr<Node>& op,
                               const string& operation,
                               cldnn_activation_func mode,
                               bool force_custom = false,
                               const cldnn_activation_additional_params& param = {0.f, 0.f})
{
    arguments_check(op, 1, 1);

    if (force_custom || (op->get_input_element_type(0) != element::f32))
    {
        do_custom_unary(topology, op, operation);
    }
    else
    {
        do_cldnn_unary(topology, op, mode, param);
    }
}

static void do_pooling_operation(cldnn::topology& topology,
                                 const shared_ptr<Node>& op,
                                 const Shape& pool_shape,
                                 const Strides& pool_strides,
                                 const Shape& pad_below,
                                 const cldnn::pooling_mode mode)
{
    arguments_check(op, 1, 1);

    const cldnn::tensor output_size = intelgpu_space::create_cldnn_tensor(op->get_output_shape(0));
    const cldnn::tensor input_offset = intelgpu_space::create_cldnn_offset(pad_below);
    const cldnn::tensor size = intelgpu_space::create_cldnn_tensor(pool_shape);
    const cldnn::tensor stride = intelgpu_space::create_cldnn_tensor(pool_strides);

    const cldnn::pooling cldnn_pooling(op->get_output_tensor_name(0),
                                       op->get_input_tensor_name(0),
                                       mode,
                                       size,
                                       stride,
                                       input_offset,
                                       output_size);
    topology.add(cldnn_pooling);
}

static void do_logical_operation(cldnn::topology& topology,
                                 const shared_ptr<Node>& op,
                                 const string& operation)
{
    arguments_check(op, 2, 1);

    runtime::intelgpu::do_logic_kernel(topology,
                                       op->get_input_tensor_name(0),
                                       op->get_input_shape(0),
                                       op->get_input_element_type(0),
                                       op->get_input_tensor_name(1),
                                       op->get_input_shape(1),
                                       op->get_output_tensor_name(0),
                                       op->get_output_shape(0),
                                       op->get_output_element_type(0),
                                       operation);
}

// This function needed to only change the name of the data in topology
// No real data copy needed
static void do_equal_propagation(cldnn::topology& topology,
                                 const string& input_name,
                                 const string& output_name)
{
    const vector<cldnn::primitive_id> input_names(1, input_name);

    const cldnn::concatenation op_concat(output_name, input_names, cldnn::concatenation::along_x);
    topology.add(op_concat);
}

extern "C" const char* get_ngraph_version_string()
{
    return NGRAPH_VERSION;
}

extern "C" runtime::Backend* new_backend(const char* configuration_string)
{
    return new runtime::intelgpu::IntelGPUBackend();
}

extern "C" void delete_backend(runtime::Backend* backend)
{
    delete backend;
}

runtime::intelgpu::IntelGPUBackend::IntelGPUBackend()
{
    bool profiling = false;

    // This should be used to allow nbench work with "--timing_detail" option
    if (getenv("NGRAPH_INTELGPU_STAT") != nullptr)
    {
        profiling = true;
    }

    // Print out default profile and statistic to the output
    if (getenv("NGRAPH_INTELGPU_PROFILE") != nullptr)
    {
        profiling = true;
        m_profile_enable = true;
    }

    // Control the number of lines in ::call profile
    const char* profile_lines_count = getenv("NGRAPH_INTELGPU_PROFILE_LINES");
    if (profile_lines_count != nullptr)
    {
        profiling = true;
        m_profile_enable = true;
        m_profile_lines_limit_count = strtol(profile_lines_count, nullptr, 10);
    }

    // Disables the backend Function (graph) level optimizations
    if (getenv("NGRAPH_INTELGPU_DISABLE_OPTIMIZATIONS") != nullptr)
    {
        m_disable_backend_optimizations = true;
    }

    // Disables clDNN (cldnn::network) level optimizations
    if (getenv("NGRAPH_INTELGPU_CLDNN_DISABLE_OPTIMIZATIONS") != nullptr)
    {
        m_cldnn_graph_optimize = false;
    }

    // Dumps the input Function into Graphviz format
    if (getenv("NGRAPH_INTELGPU_DUMP_FUNCTION") != nullptr)
    {
        m_dump_graph_enable = true;
    }

    // Dumps the clDNN internal logs into directory
    if (getenv("NGRAPH_INTELGPU_CLDNN_DUMP") != nullptr)
    {
        file_util::make_directory(m_cldnn_dump_dir);
        m_cldnn_dump_enable = true;
    }

    // Delete compiled Function from the cache after execution.
    // It helps in cases where a lot of small functions used
    // in case of memory consumption. It slow overall execution
    // because Function compilation required every time
    if (getenv("NGRAPH_INTELGPU_FUNCTION_CACHE_DISABLE") != nullptr)
    {
        m_function_cache_disabled = true;
    }

    cldnn::engine_configuration cldnn_configuration(profiling,
                                                    false,
                                                    m_cldnn_dump_enable,
                                                    string(),
                                                    string(),
                                                    true,
                                                    string(),
                                                    m_cldnn_dump_dir);
    cldnn_engine = make_shared<cldnn::engine>(cldnn_configuration);
}

shared_ptr<runtime::Tensor>
    runtime::intelgpu::IntelGPUBackend::create_tensor(const element::Type& element_type,
                                                      const Shape& shape)
{
    return make_shared<runtime::intelgpu::IntelGPUTensorView>(
        element_type, shape, *cldnn_engine, nullptr, this);
}

shared_ptr<runtime::Tensor> runtime::intelgpu::IntelGPUBackend::create_tensor(
    const element::Type& element_type, const Shape& shape, void* memory_pointer)
{
    return make_shared<runtime::intelgpu::IntelGPUTensorView>(
        element_type, shape, *cldnn_engine, memory_pointer, this);
}

shared_ptr<runtime::Executable>
    runtime::intelgpu::IntelGPUBackend::compile(shared_ptr<Function> func, bool enable_timing)
{
    shared_ptr<runtime::Executable> rc;

    auto it = cldnn_networks.find(func);
    if (it != cldnn_networks.end())
    {
        return it->second;
    }

    set<cldnn::primitive_id> func_output_names;
    cldnn::topology topology;
    stopwatch timer_compile;
    double consumed_memory = 0.0;
    double compilation_time = 0.0;

    if (m_profile_enable)
    {
        consumed_memory = runtime::intelgpu::get_max_memory_rss();
        timer_compile.start();
    }

    if (m_dump_graph_enable)
    {
        visualize_tree(func, "intelgpu_", "_orig");
    }

    if (!m_disable_backend_optimizations)
    {
        ngraph::pass::Manager pass_manager;

        pass_manager.register_pass<ngraph::pass::FusedOpDecomposition>();
        pass_manager.register_pass<ngraph::pass::NopElimination>();
        pass_manager.register_pass<ngraph::pass::AlgebraicSimplification>();
        pass_manager.register_pass<ngraph::pass::CommonSubexpressionElimination>();
        pass_manager.register_pass<ngraph::pass::ReshapeElimination>();

        // GetOutputElementElimination must be after CommonSubexpressionElimination
        pass_manager.register_pass<ngraph::pass::GetOutputElementElimination>();

        pass_manager.run_passes(func);

        if (m_dump_graph_enable)
        {
            visualize_tree(func, "intelgpu_", "_opt");
        }
    }

    for (shared_ptr<Node> op : func->get_ops())
    {
// We want to check that every OP_TYPEID enumeration is included in the list.
// These GCC flags enable compile-time checking so that if an enumeration
// is not in the list an error is generated.
#pragma GCC diagnostic push
#pragma GCC diagnostic error "-Wswitch"
#pragma GCC diagnostic error "-Wswitch-enum"
        switch (get_typeid(op->description()))
        {
        case OP_TYPEID::Parameter:
        {
            arguments_check(op, 0, 1);

            const string& element_name = op->get_output_tensor_ptr()->get_name();
            const cldnn::layout element_layout =
                IntelGPULayout::create_cldnn_layout(op->get_element_type(), op->get_shape());

            const cldnn::input_layout op_layout(element_name, element_layout);
            topology.add(op_layout);
            break;
        }
        case OP_TYPEID::Result:
        {
            arguments_check(op, 1, 1);

            func_output_names.insert(op->get_input_tensor_name(0));
            break;
        }
        case OP_TYPEID::GetOutputElement:
        {
            if (op->get_inputs().empty() || op->get_outputs().size() != 1)
            {
                arguments_check(op, 1, 1); // at least one input and exact one output expected
            }

            const shared_ptr<op::GetOutputElement> elem =
                static_pointer_cast<op::GetOutputElement>(op);

            do_equal_propagation(
                topology, op->get_input_tensor_name(elem->get_n()), op->get_output_tensor_name(0));
            break;
        }
        case OP_TYPEID::Slice:
        {
            arguments_check(op, 1, 1);

            const shared_ptr<op::Slice> elem = static_pointer_cast<op::Slice>(op);
            const Coordinate& lower_bounds = elem->get_lower_bounds();
            const Coordinate& upper_bounds = elem->get_upper_bounds();
            const Strides& strides = elem->get_strides();

            if (op->get_input_shape(0).empty() || op->get_output_shape(0).empty() ||
                lower_bounds.empty() || upper_bounds.empty() || strides.empty())
            {
                do_equal_propagation(
                    topology, op->get_input_tensor_name(0), op->get_output_tensor_name(0));
            }
            else
            {
                do_slice_operation(topology,
                                   op->get_input_tensor_name(0),
                                   op->get_input_shape(0),
                                   op->get_output_tensor_name(0),
                                   op->get_output_shape(0),
                                   op->get_output_element_type(0),
                                   lower_bounds,
                                   upper_bounds,
                                   strides);
            }
            break;
        }
        case OP_TYPEID::Select:
        {
            arguments_check(op, 3, 1);

            if (op->get_output_element_type(0) != element::f32)
            {
                do_select_operation(topology,
                                    op->get_input_tensor_name(0),
                                    op->get_input_shape(0),
                                    op->get_input_tensor_name(1),
                                    op->get_input_shape(1),
                                    op->get_input_tensor_name(2),
                                    op->get_input_shape(2),
                                    op->get_output_tensor_name(0),
                                    op->get_output_shape(0),
                                    op->get_output_element_type(0));
            }
            else
            {
                const cldnn::select cldnn_select(op->get_output_tensor_name(0),
                                                 op->get_input_tensor_name(1),
                                                 op->get_input_tensor_name(2),
                                                 op->get_input_tensor_name(0));
                topology.add(cldnn_select);
            }
            break;
        }
        case OP_TYPEID::Reverse:
        {
            arguments_check(op, 1, 1);

            const shared_ptr<op::Reverse> reverse_op = static_pointer_cast<op::Reverse>(op);
            const AxisSet& reversed_axes = reverse_op->get_reversed_axes();

            if (reversed_axes.empty())
            {
                do_equal_propagation(
                    topology, op->get_input_tensor_name(0), op->get_output_tensor_name(0));
            }
            else
            {
                do_reverse_operation(topology,
                                     op->get_input_tensor_name(0),
                                     op->get_input_shape(0),
                                     op->get_input_element_type(0),
                                     op->get_output_tensor_name(0),
                                     op->get_output_shape(0),
                                     op->get_output_element_type(0),
                                     reversed_axes);
            }
            break;
        }
        case OP_TYPEID::ReverseSequence:
        {
            arguments_check(op, 2, 1);

            const shared_ptr<op::ReverseSequence> revseq_op =
                static_pointer_cast<op::ReverseSequence>(op);
            const size_t batch_axis = revseq_op->get_batch_axis();
            const size_t seq_axis = revseq_op->get_sequence_axis();

            do_reverse_sequence_operation(topology,
                                          op->get_input_tensor_name(0),
                                          op->get_input_shape(0),
                                          op->get_input_element_type(0),
                                          op->get_input_tensor_name(1),
                                          op->get_input_shape(1),
                                          op->get_input_element_type(1),
                                          op->get_output_tensor_name(0),
                                          op->get_output_shape(0),
                                          op->get_output_element_type(0),
                                          seq_axis,
                                          batch_axis);
            break;
        }
        case OP_TYPEID::Convert:
        {
            arguments_check(op, 1, 1);

            if (op->get_input_element_type(0) == op->get_output_element_type(0))
            {
                do_equal_propagation(
                    topology, op->get_input_tensor_name(0), op->get_output_tensor_name(0));
            }
            else
            {
                do_convert_operation(topology,
                                     op->get_input_tensor_name(0),
                                     op->get_input_shape(0),
                                     op->get_input_element_type(0),
                                     op->get_output_tensor_name(0),
                                     op->get_output_shape(0),
                                     op->get_output_element_type(0));
            }
            break;
        }
        case OP_TYPEID::Concat:
        {
            if (op->get_inputs().empty() || op->get_outputs().size() != 1)
            {
                arguments_check(op, 1, 1);
            }

            const shared_ptr<op::Concat> concat_op = static_pointer_cast<op::Concat>(op);
            const size_t ngraph_concat_axis = concat_op->get_concatenation_axis();

            if (!shape_size(op->get_output_shape(0)) ||
                (op->get_input_element_type(0) != element::f32) ||
                op->get_output_shape(0).size() > 4)
            {
                vector<string> input_names;
                vector<Shape> input_shapes;

                for (auto const& input : op->get_inputs())
                {
                    const Shape& input_shape = input.get_tensor().get_shape();
                    if (shape_size(input_shape))
                    {
                        input_names.push_back(input.get_tensor().get_name());
                        input_shapes.push_back(input_shape);
                    }
                }

                if (input_names.empty())
                {
                    do_equal_propagation(
                        topology, op->get_input_tensor_name(0), op->get_output_tensor_name(0));
                }
                else
                {
                    do_concat_operation(topology,
                                        input_names,
                                        input_shapes,
                                        op->get_output_tensor_name(0),
                                        op->get_output_shape(0),
                                        op->get_output_element_type(0),
                                        ngraph_concat_axis);
                }
            }
            else
            {
                // All input shapes must be the same
                // if shape is empty (means Shape{}) in this case treat its size as 1
                const size_t ngraph_tensor_dims =
                    op->get_input_shape(0).empty() ? 1 : op->get_input_shape(0).size();
                vector<cldnn::primitive_id> inputs;

                cldnn::concatenation::concatenation_axis cldnn_axis =
                    intelgpu_space::get_cldnn_axis(ngraph_tensor_dims, ngraph_concat_axis);

                for (auto const& input : op->get_inputs())
                {
                    const Shape& input_shape = input.get_shape();
                    if (shape_size(input_shape))
                    {
                        inputs.push_back(input.get_tensor().get_name());
                    }
                }

                if (inputs.empty())
                {
                    do_equal_propagation(
                        topology, op->get_input_tensor_name(0), op->get_output_tensor_name(0));
                }
                else
                {
                    const cldnn::concatenation cldnn_concat(
                        op->get_output_tensor_name(0), inputs, cldnn_axis);
                    topology.add(cldnn_concat);
                }
            }
            break;
        }
        case OP_TYPEID::Softmax:
        {
            arguments_check(op, 1, 1);

            const shared_ptr<op::Softmax> softmax_op = static_pointer_cast<op::Softmax>(op);
            const AxisSet& axes = softmax_op->get_axes();
            const size_t axes_size = axes.size();
            const size_t shape_dim_count = op->get_input_shape(0).size();

            // clDNN has limited support for Softmax operation
            // following are the checks to go with custom kernel
            if ((shape_dim_count > 3) || ((shape_dim_count == 3) && (axes_size == 2)) ||
                (op->get_input_element_type(0) != element::f32))
            {
                do_softmax_operation(topology,
                                     op->get_input_tensor_name(0),
                                     op->get_input_shape(0),
                                     op->get_input_element_type(0),
                                     op->get_output_tensor_name(0),
                                     op->get_output_shape(0),
                                     op->get_output_element_type(0),
                                     axes);
            }
            else
            {
                cldnn::softmax::dimension_t dimension = cldnn::softmax::normalize_fyx;
                if (axes_size == 1)
                {
                    size_t axes_idx = shape_dim_count - *(axes.begin()) - 1;
                    switch (axes_idx)
                    {
                    case 0: dimension = cldnn::softmax::normalize_x; break;
                    case 1: dimension = cldnn::softmax::normalize_y; break;
                    case 2: dimension = cldnn::softmax::normalize_f; break;
                    default:
                        throw invalid_argument("Softmax operation: wrong axis " +
                                               to_string(axes_idx));
                    }
                }

                const cldnn::softmax cldnn_softmax(
                    op->get_output_tensor_name(0), op->get_input_tensor_name(0), dimension);
                topology.add(cldnn_softmax);
            }
            break;
        }
        case OP_TYPEID::Add:
        {
            do_eltwise_operation(topology, op, "+", false, cldnn::eltwise_mode::sum);
            break;
        }
        case OP_TYPEID::Subtract:
        {
            do_eltwise_operation(topology, op, "-", false, cldnn::eltwise_mode::sub);
            break;
        }
        case OP_TYPEID::Multiply:
        {
            do_eltwise_operation(topology, op, "*", false, cldnn::eltwise_mode::prod);
            break;
        }
        case OP_TYPEID::Divide:
        {
            do_eltwise_operation(topology, op, "/", false, cldnn::eltwise_mode::div);
            break;
        }
        case OP_TYPEID::Maximum:
        {
            do_eltwise_operation(topology, op, "max", true, cldnn::eltwise_mode::max);
            break;
        }
        case OP_TYPEID::Minimum:
        {
            do_eltwise_operation(topology, op, "min", true, cldnn::eltwise_mode::min);
            break;
        }
        case OP_TYPEID::Power:
        {
            do_eltwise_operation(topology, op, "pow", true, cldnn::eltwise_mode::pow);
            break;
        }
        case OP_TYPEID::Constant:
        {
            arguments_check(op, 0, 1);

            const shared_ptr<op::Constant> constant_inst = static_pointer_cast<op::Constant>(op);
            void* memory_pointer = const_cast<void*>(constant_inst->get_data_ptr());

            const cldnn::layout layout = IntelGPULayout::create_cldnn_layout(
                op->get_output_element_type(0), op->get_output_shape(0));
            const cldnn::memory mem(
                cldnn::memory::attach<void>(layout, memory_pointer, layout.bytes_count()));

            const cldnn::data op_const(op->get_output_tensor_name(0), mem);
            topology.add(op_const);
            break;
        }
        case OP_TYPEID::Dot:
        {
            arguments_check(op, 2, 1);

            const shared_ptr<op::Dot> dot_inst = static_pointer_cast<op::Dot>(op);
            const size_t axes_count = dot_inst->get_reduction_axes_count();
            const Shape& input0_shape = op->get_input_shape(0);
            const Shape& input1_shape = op->get_input_shape(1);
            const size_t input0_elem_count = shape_size(input0_shape);
            const size_t input1_elem_count = shape_size(input1_shape);

            if (op->get_input_element_type(0) == element::f32 &&
                op->get_input_element_type(1) == element::f32 &&
                op->get_output_element_type(0) == element::f32 && input0_elem_count &&
                input1_elem_count && (axes_count < 2) && (input0_shape.size() < 3) &&
                (input1_shape.size() < 3))
            {
                bool transpose0 = false;
                bool transpose1 = false;

                // If we have A[5] and B[] here, in cldnn we have A[1, 1, 1, 5] and B[1, 1, 1, 1]
                // it needs to be reshaped into A[1, 1, 5, 1] and B[1, 1, 1, 1]
                if ((input0_shape.size() == 1) && input1_shape.empty())
                {
                    transpose0 = true;
                }

                // If we have A[5] and B[5] here, in cldnn we have A[1, 1, 1, 5] and B[1, 1, 1, 5]
                // it needs to be reshaped into A[1, 1, 1, 5] and B[1, 1, 5, 1]
                if (!input0_shape.empty() && (input1_shape.size() == 1))
                {
                    transpose1 = true;
                }

                const cldnn::gemm dot_op(op->get_output_tensor_name(0),
                                         op->get_input_tensor_name(0),
                                         op->get_input_tensor_name(1),
                                         transpose0,
                                         transpose1);
                topology.add(dot_op);
            }
            else
            {
                do_dot_operation(topology,
                                 op->get_input_tensor_name(0),
                                 op->get_input_shape(0),
                                 op->get_input_tensor_name(1),
                                 op->get_input_shape(1),
                                 op->get_output_tensor_name(0),
                                 op->get_output_shape(0),
                                 op->get_output_element_type(0),
                                 axes_count);
            }
            break;
        }
        case OP_TYPEID::MaxPool:
        {
            arguments_check(op, 1, 1);

            const shared_ptr<op::MaxPool> max_pool = static_pointer_cast<op::MaxPool>(op);

            if ((op->get_input_shape(0).size() > 4) ||
                (op->get_output_element_type(0) != element::f32) ||
                !max_pool->get_padding_below().empty() || !max_pool->get_padding_above().empty())
            {
                const shared_ptr<Node> def_val = max_pool->get_default_value();
                const shared_ptr<op::Constant> def_const =
                    static_pointer_cast<op::Constant>(def_val);
                const vector<std::string>& values = def_const->get_value_strings();

                do_max_avg_pool_operation(topology,
                                          op->get_input_tensor_name(0),
                                          op->get_input_shape(0),
                                          op->get_output_tensor_name(0),
                                          op->get_output_shape(0),
                                          op->get_output_element_type(0),
                                          max_pool->get_window_shape(),
                                          max_pool->get_window_movement_strides(),
                                          max_pool->get_padding_below(),
                                          false,
                                          values.at(0),
                                          true);
            }
            else
            {
                do_pooling_operation(topology,
                                     op,
                                     max_pool->get_window_shape(),
                                     max_pool->get_window_movement_strides(),
                                     max_pool->get_padding_below(),
                                     cldnn::pooling_mode::max);
            }
            break;
        }
        case OP_TYPEID::MaxPoolBackprop:
        {
            if (op->get_input_size() == 3)
            {
                arguments_check(op, 3, 1);
            }
            else
            {
                arguments_check(op, 2, 1);
            }

            const shared_ptr<op::MaxPoolBackprop> max_pool_b =
                static_pointer_cast<op::MaxPoolBackprop>(op);

            do_max_pool_backprop_operation(topology,
                                           op->get_input_tensor_name(0),
                                           op->get_input_shape(0),
                                           op->get_input_tensor_name(1),
                                           op->get_input_shape(1),
                                           op->get_output_tensor_name(0),
                                           op->get_output_shape(0),
                                           op->get_output_element_type(0),
                                           max_pool_b->get_window_shape(),
                                           max_pool_b->get_window_movement_strides(),
                                           max_pool_b->get_padding_below());
            break;
        }
        case OP_TYPEID::AvgPool:
        {
            arguments_check(op, 1, 1);

            const shared_ptr<op::AvgPool> avg_pool = static_pointer_cast<op::AvgPool>(op);

            if ((op->get_input_shape(0).size() > 4) ||
                (op->get_output_element_type(0) != element::f32) ||
                avg_pool->get_include_padding_in_avg_computation() ||
                !avg_pool->get_padding_below().empty() || !avg_pool->get_padding_above().empty())
            {
                const shared_ptr<Node> def_val = avg_pool->get_default_value();
                const shared_ptr<op::Constant> def_const =
                    static_pointer_cast<op::Constant>(def_val);
                const vector<std::string>& values = def_const->get_value_strings();

                do_max_avg_pool_operation(topology,
                                          op->get_input_tensor_name(0),
                                          op->get_input_shape(0),
                                          op->get_output_tensor_name(0),
                                          op->get_output_shape(0),
                                          op->get_output_element_type(0),
                                          avg_pool->get_window_shape(),
                                          avg_pool->get_window_movement_strides(),
                                          avg_pool->get_padding_below(),
                                          avg_pool->get_include_padding_in_avg_computation(),
                                          values.at(0),
                                          false);
            }
            else
            {
                const cldnn::pooling_mode mode = avg_pool->get_include_padding_in_avg_computation()
                                                     ? cldnn::pooling_mode::average
                                                     : cldnn::pooling_mode::average_no_padding;

                do_pooling_operation(topology,
                                     op,
                                     avg_pool->get_window_shape(),
                                     avg_pool->get_window_movement_strides(),
                                     avg_pool->get_padding_below(),
                                     mode);
            }
            break;
        }
        case OP_TYPEID::AvgPoolBackprop:
        {
            arguments_check(op, 1, 1);

            const shared_ptr<op::AvgPoolBackprop> avg_pool_b =
                static_pointer_cast<op::AvgPoolBackprop>(op);

            do_avg_pool_backprop_operation(topology,
                                           op->get_input_tensor_name(0),
                                           op->get_input_shape(0),
                                           op->get_output_tensor_name(0),
                                           op->get_output_shape(0),
                                           op->get_output_element_type(0),
                                           avg_pool_b->get_window_shape(),
                                           avg_pool_b->get_window_movement_strides(),
                                           avg_pool_b->get_padding_below(),
                                           avg_pool_b->get_include_padding_in_avg_computation());
            break;
        }
        case OP_TYPEID::Broadcast:
        {
            arguments_check(op, 1, 1);

            const shared_ptr<op::Broadcast> broadcast = static_pointer_cast<op::Broadcast>(op);
            const AxisSet& axis = broadcast->get_broadcast_axes();

            if (axis.empty())
            {
                do_equal_propagation(
                    topology, op->get_input_tensor_name(0), op->get_output_tensor_name(0));
            }
            else if ((op->get_output_shape(0).size() <= 4) &&
                     (shape_size(op->get_output_shape(0)) > 0) &&
                     ((op->get_input_element_type(0) == element::f32) ||
                      (op->get_input_element_type(0) == element::i32)))
            {
                const size_t shift = 4 - op->get_output_shape(0).size();
                vector<uint16_t> fixed_b_axes;

                for (uint16_t i = 0; i < shift; ++i)
                {
                    fixed_b_axes.push_back(i);
                }

                for (auto it = axis.cbegin(); it != axis.cend(); ++it)
                {
                    fixed_b_axes.push_back(*it + shift);
                }

                const cldnn::tensor output_tensor_size =
                    intelgpu_space::create_cldnn_tensor(op->get_output_shape(0));

                const cldnn::broadcast cldnn_broadcast(op->get_output_tensor_name(0),
                                                       op->get_input_tensor_name(0),
                                                       output_tensor_size,
                                                       fixed_b_axes);
                topology.add(cldnn_broadcast);
            }
            else
            {
                do_bcast_sum_operation(topology,
                                       op->get_input_tensor_name(0),
                                       op->get_input_shape(0),
                                       op->get_input_element_type(0),
                                       op->get_output_tensor_name(0),
                                       op->get_output_shape(0),
                                       op->get_output_element_type(0),
                                       axis,
                                       true);
            }
            break;
        }
        case OP_TYPEID::Sum:
        {
            arguments_check(op, 1, 1);

            const shared_ptr<op::Sum> sum = static_pointer_cast<op::Sum>(op);
            const AxisSet& axis = sum->get_reduction_axes();

            if (axis.empty())
            {
                do_equal_propagation(
                    topology, op->get_input_tensor_name(0), op->get_output_tensor_name(0));
            }
            else
            {
                do_bcast_sum_operation(topology,
                                       op->get_input_tensor_name(0),
                                       op->get_input_shape(0),
                                       op->get_input_element_type(0),
                                       op->get_output_tensor_name(0),
                                       op->get_output_shape(0),
                                       op->get_output_element_type(0),
                                       axis,
                                       false);
            }
            break;
        }
        case OP_TYPEID::Product:
        {
            arguments_check(op, 1, 1);

            const shared_ptr<op::Product> prod = static_pointer_cast<op::Product>(op);
            const AxisSet& axis = prod->get_reduction_axes();

            if (axis.empty())
            {
                do_equal_propagation(
                    topology, op->get_input_tensor_name(0), op->get_output_tensor_name(0));
            }
            else
            {
                do_product_operation(topology,
                                     op->get_input_tensor_name(0),
                                     op->get_input_shape(0),
                                     op->get_output_tensor_name(0),
                                     op->get_output_shape(0),
                                     op->get_output_element_type(0),
                                     axis);
            }
            break;
        }
        case OP_TYPEID::Reshape:
        {
            arguments_check(op, 1, 1);

            const shared_ptr<op::Reshape> op_reshape = static_pointer_cast<op::Reshape>(op);
            const AxisVector& reshape_axes = op_reshape->get_input_order();

            if ((op->get_input_element_type(0) != element::f32) ||
                (op->get_input_shape(0).size() > 4) || (op->get_output_shape(0).size() > 4))
            {
                do_reshape_operation(topology,
                                     op->get_input_tensor_name(0),
                                     op->get_input_shape(0),
                                     op->get_input_element_type(0),
                                     op->get_output_tensor_name(0),
                                     op->get_output_shape(0),
                                     op->get_output_element_type(0),
                                     reshape_axes);
            }
            else
            {
                if (op_reshape->get_is_transpose())
                {
                    vector<uint16_t> permute_order({0, 1, 2, 3}); // No action by default
                    const size_t max_dim = 4;
                    const size_t scale =
                        reshape_axes.size() < max_dim ? max_dim - reshape_axes.size() : 0;

                    // Need to scale indexes up according on array rank.
                    // For example, in 2D array, indexes are 0,1 but in 4D array it should be 2,3
                    // because cldnn::tensor is always 4D assuming cldnn::bfyx model
                    size_t rindex = max_dim;
                    for (auto i = reshape_axes.crbegin(); i != reshape_axes.crend() && rindex > 0;
                         ++i, --rindex)
                    {
                        permute_order.at(rindex - 1) = *i + scale;
                    }

                    const cldnn::permute cldnn_permute(
                        op->get_output_tensor_name(0), op->get_input_tensor_name(0), permute_order);
                    topology.add(cldnn_permute);
                }
                else
                {
                    const cldnn::tensor new_shape =
                        intelgpu_space::create_cldnn_tensor(op->get_output_shape(0));
                    const cldnn::reshape reshape_op(
                        op->get_output_tensor_name(0), op->get_input_tensor_name(0), new_shape);
                    topology.add(reshape_op);
                }
            }
            break;
        }
        case OP_TYPEID::All:
        {
            arguments_check(op, 1, 1);

            const shared_ptr<op::All> all_op = static_pointer_cast<op::All>(op);
            const AxisSet& axis = all_op->get_reduction_axes();
            const shared_ptr<Node> def_val = all_op->get_default_value();
            const shared_ptr<op::Constant> def_const = static_pointer_cast<op::Constant>(def_val);
            const vector<std::string>& values = def_const->get_value_strings();

            // Empty axis is not a case for do_equal_propagation()
            do_all_any_op(topology,
                          op->get_input_tensor_name(0),
                          op->get_input_shape(0),
                          op->get_output_tensor_name(0),
                          op->get_output_shape(0),
                          op->get_output_element_type(0),
                          axis,
                          "lhs && rhs",
                          values.at(0));
            break;
        }
        case OP_TYPEID::Any:
        {
            arguments_check(op, 1, 1);

            const shared_ptr<op::Any> any_op = static_pointer_cast<op::Any>(op);
            const AxisSet& axis = any_op->get_reduction_axes();
            const shared_ptr<Node> def_val = any_op->get_default_value();
            const shared_ptr<op::Constant> def_const = static_pointer_cast<op::Constant>(def_val);
            const vector<std::string>& values = def_const->get_value_strings();

            // Empty axis is not a case for do_equal_propagation()
            do_all_any_op(topology,
                          op->get_input_tensor_name(0),
                          op->get_input_shape(0),
                          op->get_output_tensor_name(0),
                          op->get_output_shape(0),
                          op->get_output_element_type(0),
                          axis,
                          "lhs || rhs",
                          values.at(0));
            break;
        }
        case OP_TYPEID::ReluBackprop:
        {
            arguments_check(op, 2, 1);

            if (op->get_input_element_type(0) != element::f32 ||
                op->get_input_element_type(1) != element::f32 ||
                op->get_output_element_type(0) != element::f32 ||
                op->get_output_shape(0).size() > 4)
            {
                do_relu_backprop(topology,
                                 op->get_input_tensor_name(0),
                                 op->get_input_shape(0),
                                 op->get_input_element_type(0),
                                 op->get_input_tensor_name(1),
                                 op->get_input_shape(1),
                                 op->get_output_tensor_name(0),
                                 op->get_output_shape(0),
                                 op->get_output_element_type(0));
            }
            else
            {
                const cldnn_activation_additional_params& param = {0.f, 0.f};
                const cldnn::activation_grad cldnn_activ_grad(op->get_output_tensor_name(0),
                                                              op->get_input_tensor_name(1),
                                                              op->get_input_tensor_name(0),
                                                              activation_grad_relu,
                                                              param);
                topology.add(cldnn_activ_grad);
            }
            break;
        }
        case OP_TYPEID::Abs:
        {
            do_universal_unary(topology, op, "fabs(input_var)", activation_abs);
            break;
        }
        case OP_TYPEID::Sqrt:
        {
            do_universal_unary(topology, op, "sqrt(input_var)", activation_sqrt);
            break;
        }
        case OP_TYPEID::Tanh:
        {
            do_universal_unary(topology, op, "tanh(input_var)", activation_hyperbolic_tan);
            break;
        }
        case OP_TYPEID::Sin:
        {
            do_universal_unary(topology, op, "sin(input_var)", activation_sin);
            break;
        }
        case OP_TYPEID::Asin:
        {
            do_universal_unary(topology, op, "asin(input_var)", activation_asin);
            break;
        }
        case OP_TYPEID::Sinh:
        {
            do_universal_unary(topology, op, "sinh(input_var)", activation_sinh);
            break;
        }
        case OP_TYPEID::Cos:
        {
            do_universal_unary(topology, op, "cos(input_var)", activation_cos);
            break;
        }
        case OP_TYPEID::Acos:
        {
            do_universal_unary(topology, op, "acos(input_var)", activation_acos);
            break;
        }
        case OP_TYPEID::Cosh:
        {
            do_universal_unary(topology, op, "cosh(input_var)", activation_cosh);
            break;
        }
        case OP_TYPEID::Log:
        {
            // clDNN doesn't provide required accuracy
            do_universal_unary(topology, op, "log(input_var)", activation_log, true);
            break;
        }
        case OP_TYPEID::Exp:
        {
            do_universal_unary(topology, op, "exp(input_var)", activation_exp);
            break;
        }
        case OP_TYPEID::Negative:
        {
            const cldnn_activation_additional_params param = {-1.f, 0.f};
            do_universal_unary(topology, op, "-(input_var)", activation_linear, false, param);
            break;
        }
        case OP_TYPEID::Relu:
        {
            const string output_type_name = get_opencl_type_name(op->get_output_element_type(0));
            const string convert_to_type = "convert_" + output_type_name;
            const string zero_const = convert_to_type + "(0)";

            do_universal_unary(topology,
                               op,
                               "max(" + zero_const + ", " + convert_to_type + "(input_var))",
                               activation_relu);
            break;
        }
        case OP_TYPEID::Sigmoid:
        {
            const string one_const =
                "convert_" + get_opencl_type_name(op->get_output_element_type(0)) + "(1)";
            do_universal_unary(topology,
                               op,
                               one_const + " / (" + one_const + " + exp(-input_var))",
                               activation_logistic);
            break;
        }
        case OP_TYPEID::Atan:
        {
            do_custom_unary(topology, op, "atan(input_var)");
            break;
        }
        case OP_TYPEID::Ceiling:
        {
            do_custom_unary(topology, op, "ceil(input_var)");
            break;
        }
        case OP_TYPEID::Floor:
        {
            do_custom_unary(topology, op, "floor(input_var)");
            break;
        }
        case OP_TYPEID::Sign:
        {
            do_custom_unary(topology, op, "sign(input_var)");
            break;
        }
        case OP_TYPEID::Tan:
        {
            do_custom_unary(topology, op, "tan(input_var)");
            break;
        }
        case OP_TYPEID::SigmoidBackprop:
        {
            arguments_check(op, 2, 1);

            do_sigmoid_backprop_operation(topology,
                                          op->get_input_tensor_name(0),
                                          op->get_input_shape(0),
                                          op->get_input_tensor_name(1),
                                          op->get_input_shape(1),
                                          op->get_output_tensor_name(0),
                                          op->get_output_shape(0),
                                          op->get_output_element_type(0));
            break;
        }
        case OP_TYPEID::Not:
        {
            arguments_check(op, 1, 1);

            do_not_operation(topology,
                             op->get_input_tensor_name(0),
                             op->get_input_shape(0),
                             op->get_output_tensor_name(0),
                             op->get_output_shape(0),
                             op->get_output_element_type(0));
            break;
        }
        case OP_TYPEID::Greater:
        {
            do_logical_operation(topology, op, " > ");
            break;
        }
        case OP_TYPEID::GreaterEq:
        {
            do_logical_operation(topology, op, " >= ");
            break;
        }
        case OP_TYPEID::Equal:
        {
            do_logical_operation(topology, op, " == ");
            break;
        }
        case OP_TYPEID::NotEqual:
        {
            do_logical_operation(topology, op, " != ");
            break;
        }
        case OP_TYPEID::Less:
        {
            do_logical_operation(topology, op, " < ");
            break;
        }
        case OP_TYPEID::LessEq:
        {
            do_logical_operation(topology, op, " <= ");
            break;
        }
        case OP_TYPEID::And:
        {
            do_logical_operation(topology, op, " && ");
            break;
        }
        case OP_TYPEID::Or:
        {
            do_logical_operation(topology, op, " || ");
            break;
        }
        case OP_TYPEID::Pad:
        {
            arguments_check(op, 2, 1);

            const shared_ptr<op::Pad> pad = static_pointer_cast<op::Pad>(op);
            const CoordinateDiff& pad_below = pad->get_padding_below();

            do_pad_operation(topology,
                             op->get_input_tensor_name(0),
                             op->get_input_shape(0),
                             op->get_input_tensor_name(1),
                             op->get_output_tensor_name(0),
                             op->get_output_shape(0),
                             op->get_output_element_type(0),
                             pad_below);
            break;
        }
        case OP_TYPEID::BatchNormTrainingBackprop:
        {
            arguments_check(op, 6, 3);

            const shared_ptr<op::BatchNormTrainingBackprop> batch_norm =
                static_pointer_cast<op::BatchNormTrainingBackprop>(op);
            const double eps = batch_norm->get_eps_value();

            do_create_mean(topology,
                           op->get_output_tensor_name(2), // d_beta
                           op->get_output_element_type(2),
                           op->get_input_tensor_name(5), // delta
                           op->get_input_shape(5),
                           true);

            do_create_variance_back(topology,
                                    op->get_output_tensor_name(1), // d_gamma
                                    op->get_output_element_type(1),
                                    eps,
                                    op->get_input_tensor_name(2), // input
                                    op->get_input_shape(2),
                                    op->get_input_tensor_name(3),  // gamma
                                    op->get_input_tensor_name(4),  // beta
                                    op->get_input_tensor_name(5)); // delta

            do_batch_norm_backprop_operation(topology,
                                             op->get_input_shape(2),
                                             op->get_input_element_type(2),
                                             op->get_input_tensor_name(0),
                                             op->get_input_tensor_name(1),
                                             op->get_input_tensor_name(2),
                                             op->get_input_tensor_name(3),
                                             op->get_input_tensor_name(4),
                                             op->get_input_tensor_name(5),
                                             eps,
                                             op->get_output_tensor_name(0),
                                             op->get_output_tensor_name(1),
                                             op->get_output_tensor_name(2));
            break;
        }
        case OP_TYPEID::BatchNormInference:
        {
            const shared_ptr<op::BatchNormInference> bnorm =
                static_pointer_cast<op::BatchNormInference>(op);
            const double eps = bnorm->get_eps_value();

            arguments_check(op, 5, 1);

<<<<<<< HEAD
            if ((op->get_input_shape(2).size() != 4) ||
                (op->get_input_element_type(0) != ngraph::element::f32))
=======
            // Workaround for #2729 bug.
            // Should be removed after fix in clDNN.
            // Drop 14.0 of clDNN contains this bug.
            bool proceed_with_custom_kernel = false;
            const string& gamma = get_input_name(op, 0);
            const string& beta = get_input_name(op, 1);
            const string& mean = get_input_name(op, 3);
            const string& variance = get_input_name(op, 4);

            if ((gamma == beta) || (gamma == mean) || (gamma == variance) || (beta == mean) ||
                (beta == variance) || (mean == variance))
            {
                proceed_with_custom_kernel = true;
            }

            if (proceed_with_custom_kernel || (get_input_shape(op, 2).size() != 4) ||
                (get_input_type(op) != ngraph::element::f32))
>>>>>>> 29b7cfdf
            {
                do_batch_norm_operation(topology,
                                        op->get_output_tensor_name(0),
                                        op->get_output_element_type(0),
                                        eps,
                                        op->get_input_tensor_name(2),
                                        op->get_input_shape(2),
                                        op->get_input_tensor_name(0),
                                        op->get_input_tensor_name(1),
                                        op->get_input_tensor_name(3),
                                        op->get_input_tensor_name(4));
            }
            else
            {
                const cldnn::batch_norm batchnorm(op->get_output_tensor_name(0),
                                                  op->get_input_tensor_name(2), // input
                                                  op->get_input_tensor_name(3), // mean
                                                  op->get_input_tensor_name(4), // variance
                                                  op->get_input_tensor_name(0), // gamma
                                                  op->get_input_tensor_name(1), // beta
                                                  eps);                         // epsilon (float)
                topology.add(batchnorm);
            }
            break;
        }
        case OP_TYPEID::BatchNormTraining:
        {
            const shared_ptr<op::BatchNormTraining> bnorm =
                static_pointer_cast<op::BatchNormTraining>(op);
            const double eps = bnorm->get_eps_value();

            if ((op->get_input_shape(2).size() != 4) ||
                (op->get_input_element_type(0) != ngraph::element::f32))
            {
                string mean_name;
                string variance_name;

                if (op->get_inputs().size() < 3 || op->get_outputs().empty())
                {
                    arguments_check(op, 3, 1); // throw exception in this case
                }

                if (op->get_outputs().size() == 3)
                {
                    arguments_check(op, 3, 3);

                    mean_name = op->get_output_tensor_name(1);
                    variance_name = op->get_output_tensor_name(2);

                    do_create_mean(topology,
                                   mean_name,
                                   op->get_output_element_type(0),
                                   op->get_input_tensor_name(2),
                                   op->get_input_shape(2),
                                   false);

                    do_create_variance(topology,
                                       variance_name,
                                       op->get_output_element_type(0),
                                       op->get_input_tensor_name(2),
                                       op->get_input_shape(2),
                                       mean_name);
                }

                if (op->get_outputs().size() == 1 || op->get_outputs().size() == 3)
                {
                    if (mean_name.empty() || variance_name.empty())
                    {
                        arguments_check(op, 5, 1);

                        mean_name = op->get_input_tensor_name(3);
                        variance_name = op->get_input_tensor_name(4);
                    }

                    do_batch_norm_operation(topology,
                                            op->get_output_tensor_name(0),
                                            op->get_output_element_type(0),
                                            eps,
                                            op->get_input_tensor_name(2),
                                            op->get_input_shape(2),
                                            op->get_input_tensor_name(0),
                                            op->get_input_tensor_name(1),
                                            mean_name,
                                            variance_name);
                }
                else
                {
                    arguments_check(op, 5, 1); // throw exception in this case
                }
            }
            else
            {
                if (op->get_inputs().size() == 5 && op->get_outputs().size() == 1)
                {
                    const cldnn::batch_norm batchnorm(op->get_output_tensor_name(0),
                                                      op->get_input_tensor_name(2), // input
                                                      op->get_input_tensor_name(3), // mean
                                                      op->get_input_tensor_name(4), // variance
                                                      op->get_input_tensor_name(0), // gamma
                                                      op->get_input_tensor_name(1), // beta
                                                      eps); // epsilon (float)
                    topology.add(batchnorm);
                }
                else if (op->get_inputs().size() == 3 && op->get_outputs().size() == 3)
                {
                    const string mean_name = op->get_output_tensor_name(1);
                    const string variance_name = op->get_output_tensor_name(2);

                    // Create a memory for mean as mutable_data to treat it as constant
                    const cldnn::layout mean_layout = IntelGPULayout::create_cldnn_layout(
                        op->get_output_element_type(1), op->get_output_shape(1));
                    const cldnn::memory mean_mem(
                        cldnn::memory::allocate(*cldnn_engine, mean_layout));

                    const cldnn::mutable_data mean_const(mean_name, mean_mem);
                    topology.add(mean_const);

                    // Create a memory for variance as mutable_data to treat it as constant
                    const cldnn::layout variance_layout = IntelGPULayout::create_cldnn_layout(
                        op->get_output_element_type(2), op->get_output_shape(2));
                    const cldnn::memory variance_mem(
                        cldnn::memory::allocate(*cldnn_engine, variance_layout));

                    const cldnn::mutable_data variance_const(variance_name, variance_mem);
                    topology.add(variance_const);

                    const cldnn::batch_norm batchnorm(op->get_output_tensor_name(0),
                                                      op->get_input_tensor_name(2), // input
                                                      eps, // epsilon (float)
                                                      mean_name,
                                                      variance_name,
                                                      op->get_input_tensor_name(0),  // gamma
                                                      op->get_input_tensor_name(1)); // beta
                    topology.add(batchnorm);

                    // Need to mark this operation as "output" to keep mean and variance
                    // in cldnn::network
                    func_output_names.insert(op->get_output_tensor_name(0));
                }
                else
                {
                    arguments_check(op, 5, 1); // throw exception in this case
                }
            }
            break;
        }
        case OP_TYPEID::Convolution:
        {
            arguments_check(op, 2, 1);

            const shared_ptr<op::Convolution> conv_op = static_pointer_cast<op::Convolution>(op);
            const Strides& win_stride = conv_op->get_window_movement_strides();
            const Strides& win_dilation = conv_op->get_window_dilation_strides();
            const Strides& data_dilation = conv_op->get_data_dilation_strides();
            const CoordinateDiff& pad_below = conv_op->get_padding_below();
            const CoordinateDiff& pad_above = conv_op->get_padding_above();

            // clDNN has quite limited support for Convolution operation
            // following are the checks to go with workaround
            if ((win_stride.size() > 2) || (pad_below.size() > 2) || (pad_above.size() > 2) ||
                (win_dilation.size() > 2) || (data_dilation.size() > 2) ||
                (data_dilation.at(0) != 1) || (data_dilation.at(1) != 1) ||
                (op->get_output_element_type(0) != element::f32))
            {
                do_convolution_operation(topology,
                                         op->get_input_tensor_name(0),
                                         op->get_input_shape(0),
                                         op->get_input_tensor_name(1),
                                         op->get_input_shape(1),
                                         op->get_output_tensor_name(0),
                                         op->get_output_shape(0),
                                         op->get_output_element_type(0),
                                         conv_op->get_padding_below(),
                                         conv_op->get_window_movement_strides(),
                                         conv_op->get_window_dilation_strides(),
                                         conv_op->get_data_dilation_strides(),
                                         0,
                                         1,
                                         1,
                                         "input[batch][input_channel]",
                                         "filter[output_channel][input_channel]",
                                         "output[batch][output_channel]",
                                         false);
            }
            else
            {
                cldnn::tensor::value_type input_offset_x = -pad_below.at(1);
                cldnn::tensor::value_type input_offset_y = -pad_below.at(0);
                std::string op_input_name = op->get_input_tensor_name(0);

                if ((pad_below.at(0) != pad_above.at(0)) || (pad_below.at(1) != pad_above.at(1)))
                {
                    // Different input padding for operation workarounded by adding aux layer
                    const cldnn::tensor border_pad_above(0, 0, pad_below.at(1), pad_below.at(0), 0);
                    const cldnn::tensor border_pad_below(0, 0, pad_above.at(1), pad_above.at(0), 0);
                    input_offset_x = 0;
                    input_offset_y = 0;
                    op_input_name =
                        op_input_name + "_" + op->get_output_tensor_name(0) + "_bordered";

                    const cldnn::border cldnn_border(op_input_name,
                                                     op->get_input_tensor_name(0),
                                                     border_pad_above,
                                                     border_pad_below,
                                                     cldnn::border_type::zero);
                    topology.add(cldnn_border);
                }

                const cldnn::tensor input_offset(0, 0, input_offset_x, input_offset_y, 0);
                const cldnn::tensor strides(1, 1, win_stride.at(1), win_stride.at(0));
                const cldnn::tensor dilation(1, 1, win_dilation.at(1), win_dilation.at(0));

                const cldnn::convolution cldnn_conv(op->get_output_tensor_name(0),
                                                    op_input_name,
                                                    {op->get_input_tensor_name(1)},
                                                    strides,
                                                    input_offset,
                                                    dilation);
                topology.add(cldnn_conv);
            }
            break;
        }
        case OP_TYPEID::ConvolutionBackpropFilters:
        {
            arguments_check(op, 2, 1);

            const shared_ptr<op::ConvolutionBackpropFilters> conv_op =
                static_pointer_cast<op::ConvolutionBackpropFilters>(op);

            const Strides& win_stride = conv_op->get_window_dilation_strides_forward();
            const CoordinateDiff& pad_below = conv_op->get_padding_below_forward();
            CoordinateDiff pad_above = conv_op->compute_backward_in_pad_above();
            const Strides& win_dilation = conv_op->get_window_movement_strides_forward();
            const Strides& data_dilation = conv_op->get_data_dilation_strides_forward();

            if ((win_stride.size() > 2) || (win_stride.at(0) != 1) || (win_stride.at(1) != 1) ||
                (pad_below.size() > 2) || (pad_above.size() > 2) || (data_dilation.size() > 2) ||
                (data_dilation.at(0) != 1) || (data_dilation.at(1) != 1) ||
                (win_dilation.size() > 2) || (op->get_output_element_type(0) != element::f32))
            {
                do_convolution_operation(topology,
                                         op->get_input_tensor_name(0),
                                         op->get_input_shape(0),
                                         op->get_input_tensor_name(1),
                                         op->get_input_shape(1),
                                         op->get_output_tensor_name(0),
                                         op->get_output_shape(0),
                                         op->get_output_element_type(0),
                                         conv_op->get_padding_below_forward(),
                                         win_stride,
                                         win_dilation,
                                         data_dilation,
                                         1,
                                         0,
                                         0,
                                         "input[input_channel][batch]",
                                         "filter[input_channel][output_channel]",
                                         "output[output_channel][batch]",
                                         false);
            }
            else
            {
                cldnn::tensor::value_type pad_above_x = pad_below.at(1);
                cldnn::tensor::value_type pad_above_y = pad_below.at(0);
                cldnn::tensor::value_type pad_below_x = pad_above.at(1);
                cldnn::tensor::value_type pad_below_y = pad_above.at(0);

                if ((win_dilation.at(0) != 1) && (win_dilation.at(1) != 1) &&
                    (pad_below.at(0) != pad_above.at(0)) && (pad_below.at(1) != pad_above.at(1)))
                {
                    pad_below_x += 1;
                    pad_below_y += 1;
                }

                cldnn::tensor::value_type input_offset_x = -pad_above_x;
                cldnn::tensor::value_type input_offset_y = -pad_above_y;

                std::string op_input_name = op->get_input_tensor_name(0);

                string filter_name = op->get_output_tensor_name(0) + "_filter_output";

                // Create a memory for filter as mutable_data to treat it as constant
                const cldnn::layout filter_layout = IntelGPULayout::create_cldnn_layout(
                    op->get_output_element_type(0), op->get_output_shape(0));

                const cldnn::memory filter_mem(
                    cldnn::memory::allocate(*cldnn_engine, filter_layout));

                const cldnn::mutable_data filter_const(filter_name, filter_mem);
                topology.add(filter_const);

                if ((pad_below_x != pad_above_x) && (pad_below_y != pad_above_y))
                {
                    // Different input padding for operation workarounded by adding aux layer
                    const cldnn::tensor border_pad_above(0, 0, pad_above_x, pad_above_y, 0);
                    const cldnn::tensor border_pad_below(0, 0, pad_below_x, pad_below_y, 0);
                    input_offset_x = 0;
                    input_offset_y = 0;
                    op_input_name =
                        op_input_name + "_" + op->get_output_tensor_name(0) + "_bordered";
                    const cldnn::border cldnn_border(op_input_name,
                                                     op->get_input_tensor_name(0),
                                                     border_pad_above,
                                                     border_pad_below,
                                                     cldnn::border_type::zero);
                    topology.add(cldnn_border);
                }

                const cldnn::tensor input_offset(0, 0, input_offset_x, input_offset_y, 0);
                const cldnn::tensor strides(1, 1, win_dilation.at(1), win_dilation.at(0));

                const cldnn::convolution_grad_weights conv_back_flt(op->get_output_tensor_name(0),
                                                                    op->get_input_tensor_name(1),
                                                                    op_input_name,
                                                                    {filter_name},
                                                                    strides,
                                                                    input_offset,
                                                                    cldnn::tensor(1, 1, 1, 1),
                                                                    true);
                topology.add(conv_back_flt);
            }
            break;
        }
        case OP_TYPEID::ConvolutionBackpropData:
        {
            arguments_check(op, 2, 1);

            const shared_ptr<op::ConvolutionBackpropData> conv_op =
                static_pointer_cast<op::ConvolutionBackpropData>(op);
            const Strides& win_stride = conv_op->get_data_dilation_strides_forward();
            CoordinateDiff pad_below = conv_op->compute_backward_delta_out_pad_below();
            CoordinateDiff pad_above = conv_op->compute_backward_delta_out_pad_above();
            const Strides& win_dilation = conv_op->get_window_dilation_strides_forward();
            const Strides& data_dilation = conv_op->get_window_movement_strides_forward();

            if ((win_stride.size() > 2) || (win_stride.at(0) != 1) || (win_stride.at(1) != 1) ||
                (pad_below.size() > 2) || (pad_above.size() > 2) || (data_dilation.size() > 2) ||
                (data_dilation.at(0) != 1) || (data_dilation.at(1) != 1) ||
                (win_dilation.size() > 2) || (win_dilation.at(0) != 1) ||
                (win_dilation.at(1) != 1) || (op->get_output_element_type(0) != element::f32) ||
                ((pad_below.at(0) == pad_above.at(0)) && (pad_below.at(1) == pad_above.at(1))))
            {
                do_convolution_operation(topology,
                                         op->get_input_tensor_name(1),
                                         op->get_input_shape(1),
                                         op->get_input_tensor_name(0),
                                         op->get_input_shape(0),
                                         op->get_output_tensor_name(0),
                                         op->get_output_shape(0),
                                         op->get_output_element_type(0),
                                         pad_below,
                                         win_stride,
                                         win_dilation,
                                         data_dilation,
                                         0,
                                         1,
                                         1,
                                         "input[batch][input_channel]",
                                         "filter[input_channel][output_channel]",
                                         "output[batch][output_channel]",
                                         true);
            }
            else
            {
                cldnn::tensor::value_type input_offset_xy = -1;
                std::string op_input_name = op->get_input_tensor_name(1);

                if ((pad_below.at(0) == pad_above.at(0)) && (pad_below.at(1) == pad_above.at(1)))
                {
                    // symmetric padding case temporally excluded (custom kernel executed) due to stability issues
                    const CoordinateDiff& pad_below_for = conv_op->get_padding_below_forward();
                    input_offset_xy = -pad_below_for.at(0);
                }
                else
                {
                    // Different input padding for operation workarounded by adding aux layer
                    const cldnn::tensor crop_pad_below(0, 0, -pad_below.at(1), -pad_below.at(0), 0);
                    const cldnn::tensor crop_pad_above(0, 0, -pad_above.at(1), -pad_above.at(0), 0);
                    op_input_name =
                        op_input_name + "_" + op->get_output_tensor_name(0) + "_cropped";

                    const cldnn::crop cldnn_crop(op_input_name,
                                                 op->get_input_tensor_name(1),
                                                 crop_pad_below,
                                                 crop_pad_above,
                                                 cldnn::crop_borders_t());
                    topology.add(cldnn_crop);
                }

                const cldnn::tensor input_offset(0, 0, input_offset_xy, input_offset_xy, 0);
                const cldnn::tensor strides(1, 1, win_stride.at(1), win_stride.at(0));

                const cldnn::convolution_grad_input cldnn_conv_back_data(
                    op->get_output_tensor_name(0),
                    op_input_name,
                    {op->get_input_tensor_name(0)},
                    strides,
                    input_offset);
                topology.add(cldnn_conv_back_data);
            }
            break;
        }
        case OP_TYPEID::Min:
        {
            arguments_check(op, 1, 1);

            const shared_ptr<op::Min> min_op = static_pointer_cast<op::Min>(op);
            const AxisSet& axis = min_op->get_reduction_axes();

            do_max_min_operation(topology,
                                 op->get_input_tensor_name(0),
                                 op->get_input_shape(0),
                                 op->get_output_tensor_name(0),
                                 op->get_output_shape(0),
                                 op->get_output_element_type(0),
                                 axis,
                                 true);
            break;
        }
        case OP_TYPEID::Max:
        {
            arguments_check(op, 1, 1);

            const shared_ptr<op::Max> max_op = static_pointer_cast<op::Max>(op);
            const AxisSet& axis = max_op->get_reduction_axes();

            do_max_min_operation(topology,
                                 op->get_input_tensor_name(0),
                                 op->get_input_shape(0),
                                 op->get_output_tensor_name(0),
                                 op->get_output_shape(0),
                                 op->get_output_element_type(0),
                                 axis,
                                 false);
            break;
        }
        case OP_TYPEID::OneHot:
        {
            arguments_check(op, 1, 1);

            const shared_ptr<op::OneHot> one_hot_op = static_pointer_cast<op::OneHot>(op);
            const size_t one_hot_axis = one_hot_op->get_one_hot_axis();

            do_one_hot_operation(topology,
                                 op->get_input_tensor_name(0),
                                 op->get_input_shape(0),
                                 op->get_input_element_type(0),
                                 op->get_output_tensor_name(0),
                                 op->get_output_shape(0),
                                 op->get_output_element_type(0),
                                 one_hot_axis);
            break;
        }
        case OP_TYPEID::ArgMax:
        {
            arguments_check(op, 1, 1);

            const shared_ptr<op::ArgMax> arg_max_op = static_pointer_cast<op::ArgMax>(op);
            const size_t reduction_axis = arg_max_op->get_reduction_axis();
            const element::Type& index_elem_type = arg_max_op->get_element_type();

            if (index_elem_type == element::i64 || index_elem_type == element::i32)
            {
                do_arg_max_min_operation(topology,
                                         op->get_input_tensor_name(0),
                                         op->get_input_shape(0),
                                         op->get_input_element_type(0),
                                         op->get_output_tensor_name(0),
                                         op->get_output_shape(0),
                                         op->get_output_element_type(0),
                                         reduction_axis,
                                         true);
            }
            else
            {
                cldnn::arg_max_min::axis_name axis =
                    reduction_axis == 0 ? cldnn::arg_max_min::y : cldnn::arg_max_min::x;
                const cldnn::arg_max_min arg_max_min(op->get_output_tensor_name(0),
                                                     op->get_input_tensor_name(0),
                                                     cldnn::arg_max_min::max,
                                                     1,
                                                     axis);
                topology.add(arg_max_min);
            }
            break;
        }
        case OP_TYPEID::ArgMin:
        {
            arguments_check(op, 1, 1);

            const shared_ptr<op::ArgMin> arg_min_op = static_pointer_cast<op::ArgMin>(op);
            const size_t reduction_axis = arg_min_op->get_reduction_axis();
            const element::Type& index_elem_type = arg_min_op->get_element_type();

            if (index_elem_type == element::i64 || index_elem_type == element::i32)
            {
                do_arg_max_min_operation(topology,
                                         op->get_input_tensor_name(0),
                                         op->get_input_shape(0),
                                         op->get_input_element_type(0),
                                         op->get_output_tensor_name(0),
                                         op->get_output_shape(0),
                                         op->get_output_element_type(0),
                                         reduction_axis,
                                         false);
            }
            else
            {
                cldnn::arg_max_min::axis_name axis =
                    reduction_axis == 0 ? cldnn::arg_max_min::y : cldnn::arg_max_min::x;
                const cldnn::arg_max_min arg_max_min(op->get_output_tensor_name(0),
                                                     op->get_input_tensor_name(0),
                                                     cldnn::arg_max_min::min,
                                                     1,
                                                     axis);
                topology.add(arg_max_min);
            }
            break;
        }
        case OP_TYPEID::Quantize:
        {
            arguments_check(op, 3, 1);

            const shared_ptr<op::Quantize> quant_op = static_pointer_cast<op::Quantize>(op);
            const AxisSet& axes = quant_op->get_axes();
            const op::Quantize::RoundMode mode = quant_op->get_round_mode();

            do_quantize_operation(topology,
                                  op->get_input_tensor_name(0),
                                  op->get_input_shape(0),
                                  op->get_input_element_type(0),
                                  op->get_input_tensor_name(1),
                                  op->get_input_shape(1),
                                  op->get_input_tensor_name(2),
                                  op->get_input_shape(2),
                                  op->get_output_tensor_name(0),
                                  op->get_output_shape(0),
                                  op->get_output_element_type(0),
                                  axes,
                                  mode);
            break;
        }
        case OP_TYPEID::Dequantize:
        {
            arguments_check(op, 3, 1);

            const shared_ptr<op::Dequantize> dequ_op = static_pointer_cast<op::Dequantize>(op);
            const AxisSet& axes = dequ_op->get_axes();

            do_dequantize_operation(topology,
                                    op->get_input_tensor_name(0),
                                    op->get_input_shape(0),
                                    op->get_input_element_type(0),
                                    op->get_input_tensor_name(1),
                                    op->get_input_shape(1),
                                    op->get_input_element_type(1),
                                    op->get_input_tensor_name(2),
                                    op->get_input_shape(2),
                                    op->get_input_element_type(2),
                                    op->get_output_tensor_name(0),
                                    op->get_output_shape(0),
                                    op->get_output_element_type(0),
                                    axes);
            break;
        }
        case OP_TYPEID::LRN:
        {
            arguments_check(op, 1, 1);

            const shared_ptr<op::LRN> lrn_op = static_pointer_cast<op::LRN>(op);

            const cldnn::lrn lrn(op->get_output_tensor_name(0),
                                 op->get_input_tensor_name(0),
                                 lrn_op->get_nsize(),
                                 lrn_op->get_bias(),
                                 lrn_op->get_alpha(),
                                 lrn_op->get_beta(),
                                 cldnn_lrn_norm_region_across_channel);
            topology.add(lrn);
            break;
        }
        case OP_TYPEID::AllReduce:
        case OP_TYPEID::BroadcastDistributed:
        case OP_TYPEID::BroadcastLike:
        case OP_TYPEID::DynReshape:
        case OP_TYPEID::DynSlice:
        case OP_TYPEID::Erf:
        case OP_TYPEID::QuantizedAvgPool:
        case OP_TYPEID::QuantizedConvolutionBias:
        case OP_TYPEID::QuantizedConvolutionBiasAdd:
        case OP_TYPEID::QuantizedConvolutionBiasSignedAdd:
        case OP_TYPEID::QuantizedConvolutionRelu:
        case OP_TYPEID::QuantizedConvolution:
        case OP_TYPEID::QuantizedDot:
        case OP_TYPEID::QuantizedDotBias:
        case OP_TYPEID::QuantizedMaxPool:
        case OP_TYPEID::ReplaceSlice:
        case OP_TYPEID::GenerateMask:
        case OP_TYPEID::ScalarConstantLike:
        case OP_TYPEID::ShapeOf:
        case OP_TYPEID::StopGradient:
        case OP_TYPEID::TopK:
        case OP_TYPEID::Transpose:
        case OP_TYPEID::EmbeddingLookup:
        case OP_TYPEID::DynBroadcast:
        case OP_TYPEID::Passthrough:
        case OP_TYPEID::DynPad:
        {
            throw unsupported_op("Unsupported op '" + op->description() +
                                 "' in IntelGPU back end.");
        }
#pragma GCC diagnostic pop
        }
    }

    cldnn::build_options network_build_options;

    network_build_options.set_option(cldnn::build_option::optimize_data(m_cldnn_graph_optimize));

    if (!func_output_names.empty())
    {
        vector<cldnn::primitive_id> names_vec(func_output_names.begin(), func_output_names.end());
        network_build_options.set_option(cldnn::build_option::outputs(names_vec));
    }

    if (m_cldnn_dump_enable)
    {
        network_build_options.set_option(cldnn::build_option::graph_dumps_dir(m_cldnn_dump_dir));
    }

    shared_ptr<cldnn::network> cldnn_network =
        make_shared<cldnn::network>(*cldnn_engine, topology, network_build_options);

    if (m_profile_enable)
    {
        timer_compile.stop();
        compilation_time = timer_compile.get_milliseconds();
        consumed_memory = runtime::intelgpu::get_max_memory_rss() - consumed_memory;
    }

    rc = make_shared<IntelGPUExecutable>(func,
                                         cldnn_network,
                                         enable_timing,
                                         m_profile_enable,
                                         compilation_time,
                                         consumed_memory,
                                         m_profile_lines_limit_count);
    if (!m_function_cache_disabled)
    {
        cldnn_networks.insert({func, rc});
    }

    return rc;
}

void runtime::intelgpu::IntelGPUBackend::remove_compiled_function(shared_ptr<Executable> exec)
{
    for (auto it = cldnn_networks.begin(); it != cldnn_networks.end(); ++it)
    {
        if (it->second == exec)
        {
            cldnn_networks.erase(it);
            break;
        }
    }
}

bool runtime::intelgpu::IntelGPUBackend::is_supported_property(const Property prop) const
{
    if (prop == Property::memory_attach)
    {
        return true;
    }

    return false;
}<|MERGE_RESOLUTION|>--- conflicted
+++ resolved
@@ -1423,18 +1423,14 @@
 
             arguments_check(op, 5, 1);
 
-<<<<<<< HEAD
-            if ((op->get_input_shape(2).size() != 4) ||
-                (op->get_input_element_type(0) != ngraph::element::f32))
-=======
             // Workaround for #2729 bug.
             // Should be removed after fix in clDNN.
             // Drop 14.0 of clDNN contains this bug.
             bool proceed_with_custom_kernel = false;
-            const string& gamma = get_input_name(op, 0);
-            const string& beta = get_input_name(op, 1);
-            const string& mean = get_input_name(op, 3);
-            const string& variance = get_input_name(op, 4);
+            const string& gamma = op->get_input_tensor_name(0);
+            const string& beta = op->get_input_tensor_name(1);
+            const string& mean = op->get_input_tensor_name(3);
+            const string& variance = op->get_input_tensor_name(4);
 
             if ((gamma == beta) || (gamma == mean) || (gamma == variance) || (beta == mean) ||
                 (beta == variance) || (mean == variance))
@@ -1442,9 +1438,8 @@
                 proceed_with_custom_kernel = true;
             }
 
-            if (proceed_with_custom_kernel || (get_input_shape(op, 2).size() != 4) ||
-                (get_input_type(op) != ngraph::element::f32))
->>>>>>> 29b7cfdf
+            if (proceed_with_custom_kernel || (op->get_input_shape(2).size() != 4) ||
+                (op->get_input_element_type(0) != ngraph::element::f32))
             {
                 do_batch_norm_operation(topology,
                                         op->get_output_tensor_name(0),
