--- conflicted
+++ resolved
@@ -41,11 +41,8 @@
 #include "ngraph/op/get_output_element.hpp"
 #include "ngraph/op/max_pool.hpp"
 #include "ngraph/op/reshape.hpp"
-<<<<<<< HEAD
 #include "ngraph/runtime/backend_manager.hpp"
-=======
 #include "ngraph/util.hpp"
->>>>>>> d4349db8
 
 using namespace std;
 using namespace ngraph;
@@ -95,9 +92,6 @@
     topology.add(cldnn_unary);
 }
 
-<<<<<<< HEAD
-static runtime::Backend* new_backend(const char* configuration_string)
-=======
 // This function needed to only change the name of the data in topology
 // No real data copy needed
 static void do_equal_propagation(cldnn::topology& topology,
@@ -116,9 +110,13 @@
 }
 
 extern "C" runtime::Backend* new_backend(const char* configuration_string)
->>>>>>> d4349db8
 {
     return new runtime::intelgpu::IntelGPUBackend();
+}
+
+extern "C" void delete_backend(runtime::Backend* backend)
+{
+    delete backend;
 }
 
 static class INTELGPUStaticInit
