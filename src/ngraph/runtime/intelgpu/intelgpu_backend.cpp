--- conflicted
+++ resolved
@@ -86,11 +86,8 @@
 #include "ngraph/op/fused/gemm.hpp"
 #include "ngraph/op/fused/grn.hpp"
 #include "ngraph/op/fused/group_conv.hpp"
-<<<<<<< HEAD
+#include "ngraph/op/fused/group_conv_transpose.hpp"
 #include "ngraph/op/fused/gru_cell.hpp"
-=======
-#include "ngraph/op/fused/group_conv_transpose.hpp"
->>>>>>> d0a83a35
 #include "ngraph/op/fused/hard_sigmoid.hpp"
 #include "ngraph/op/fused/leaky_relu.hpp"
 #include "ngraph/op/fused/lstm_cell.hpp"
@@ -439,10 +436,7 @@
         // other fused operators inside.
         pass_manager.register_pass<ngraph::pass::FusedOpDecomposition>(
             IntelGPUBackend::is_supported_impl);
-<<<<<<< HEAD
-=======
         pass_manager.register_pass<ngraph::pass::ImplicitBroadcastElimination>();
->>>>>>> d0a83a35
     }
 
     if (m_disable_backend_optimizations < 1)
@@ -2077,11 +2071,8 @@
         case OP_TYPEID::GatherND:
         case OP_TYPEID::GenerateMask:
         case OP_TYPEID::GRN:
-<<<<<<< HEAD
+        case OP_TYPEID::GroupConvolutionTranspose:
         case OP_TYPEID::GRUCell:
-=======
-        case OP_TYPEID::GroupConvolutionTranspose:
->>>>>>> d0a83a35
         case OP_TYPEID::HardSigmoid:
         case OP_TYPEID::LeakyRelu:
         case OP_TYPEID::LSTMCell:
@@ -2205,11 +2196,8 @@
     case OP_TYPEID::FakeQuantize:
     case OP_TYPEID::Gemm:
     case OP_TYPEID::GRN:
-<<<<<<< HEAD
+    case OP_TYPEID::GroupConvolutionTranspose:
     case OP_TYPEID::GRUCell:
-=======
-    case OP_TYPEID::GroupConvolutionTranspose:
->>>>>>> d0a83a35
     case OP_TYPEID::LeakyRelu:
     case OP_TYPEID::LSTMCell:
     case OP_TYPEID::MVN:
