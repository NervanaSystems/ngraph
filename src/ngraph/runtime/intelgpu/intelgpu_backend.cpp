//*****************************************************************************
// Copyright 2017-2019 Intel Corporation
//
// Licensed under the Apache License, Version 2.0 (the "License");
// you may not use this file except in compliance with the License.
// You may obtain a copy of the License at
//
//     http://www.apache.org/licenses/LICENSE-2.0
//
// Unless required by applicable law or agreed to in writing, software
// distributed under the License is distributed on an "AS IS" BASIS,
// WITHOUT WARRANTIES OR CONDITIONS OF ANY KIND, either express or implied.
// See the License for the specific language governing permissions and
// limitations under the License.
//*****************************************************************************

#include <iomanip>

#include <CPP/activation.hpp>
#include <CPP/activation_grad.hpp>
#include <CPP/arg_max_min.hpp>
#include <CPP/batch_norm.hpp>
#include <CPP/border.hpp>
#include <CPP/broadcast.hpp>
#include <CPP/concatenation.hpp>
#include <CPP/convolution.hpp>
#include <CPP/convolution_grad_input.hpp>
#include <CPP/convolution_grad_weights.hpp>
#include <CPP/crop.hpp>
#include <CPP/data.hpp>
#include <CPP/eltwise.hpp>
#include <CPP/gemm.hpp>
#include <CPP/input_layout.hpp>
#include <CPP/layout.hpp>
#include <CPP/lrn.hpp>
#include <CPP/mutable_data.hpp>
#include <CPP/permute.hpp>
#include <CPP/pooling.hpp>
#include <CPP/reshape.hpp>
#include <CPP/select.hpp>
#include <CPP/softmax.hpp>
#include <CPP/topology.hpp>

#include "ngraph/pass/algebraic_simplification.hpp"
#include "ngraph/pass/batch_fusion.hpp"
#include "ngraph/pass/core_fusion.hpp"
#include "ngraph/pass/cse.hpp"
#include "ngraph/pass/fused_op_decomposition.hpp"
#include "ngraph/pass/get_output_element_elimination.hpp"
#include "ngraph/pass/manager.hpp"
#include "ngraph/pass/nop_elimination.hpp"
#include "ngraph/pass/reshape_elimination.hpp"
#include "ngraph/runtime/backend_manager.hpp"
#include "ngraph/runtime/intelgpu/intelgpu_backend.hpp"
#include "ngraph/runtime/intelgpu/intelgpu_executable.hpp"
#include "ngraph/runtime/intelgpu/intelgpu_kernels.hpp"
#include "ngraph/runtime/intelgpu/intelgpu_layout.hpp"
#include "ngraph/runtime/intelgpu/intelgpu_op_custom_kernels.hpp"
#include "ngraph/runtime/intelgpu/intelgpu_tensor_view.hpp"
#include "ngraph/runtime/intelgpu/visualize_tree.hpp"

#include "ngraph/file_util.hpp"
#include "ngraph/function.hpp"
#include "ngraph/node.hpp"
#include "ngraph/op/all.hpp"
#include "ngraph/op/and.hpp"
#include "ngraph/op/any.hpp"
#include "ngraph/op/argmax.hpp"
#include "ngraph/op/argmin.hpp"
#include "ngraph/op/avg_pool.hpp"
#include "ngraph/op/batch_norm.hpp"
#include "ngraph/op/broadcast.hpp"
#include "ngraph/op/concat.hpp"
#include "ngraph/op/constant.hpp"
#include "ngraph/op/convolution.hpp"
#include "ngraph/op/dequantize.hpp"
#include "ngraph/op/dot.hpp"
#include "ngraph/op/embedding_lookup.hpp"
#include "ngraph/op/equal.hpp"
#include "ngraph/op/erf.hpp"
#include "ngraph/op/fused/conv_fused.hpp"
#include "ngraph/op/fused/depth_to_space.hpp"
#include "ngraph/op/fused/elu.hpp"
#include "ngraph/op/fused/gemm.hpp"
#include "ngraph/op/fused/group_conv.hpp"
#include "ngraph/op/fused/hard_sigmoid.hpp"
#include "ngraph/op/fused/mvn.hpp"
#include "ngraph/op/fused/normalize.hpp"
#include "ngraph/op/fused/scale_shift.hpp"
#include "ngraph/op/fused/space_to_depth.hpp"
#include "ngraph/op/fused/squeeze.hpp"
#include "ngraph/op/get_output_element.hpp"
#include "ngraph/op/greater.hpp"
#include "ngraph/op/greater_eq.hpp"
#include "ngraph/op/less.hpp"
#include "ngraph/op/less_eq.hpp"
#include "ngraph/op/lrn.hpp"
#include "ngraph/op/max.hpp"
#include "ngraph/op/max_pool.hpp"
#include "ngraph/op/min.hpp"
#include "ngraph/op/not_equal.hpp"
#include "ngraph/op/one_hot.hpp"
#include "ngraph/op/or.hpp"
#include "ngraph/op/pad.hpp"
#include "ngraph/op/parameter.hpp"
#include "ngraph/op/product.hpp"
#include "ngraph/op/quantize.hpp"
#include "ngraph/op/reshape.hpp"
#include "ngraph/op/reverse.hpp"
#include "ngraph/op/reverse_sequence.hpp"
#include "ngraph/op/select.hpp"
#include "ngraph/op/slice.hpp"
#include "ngraph/op/softmax.hpp"
#include "ngraph/op/sum.hpp"
#include "ngraph/op/topk.hpp"
#include "ngraph/util.hpp"

using namespace std;
using namespace ngraph;

using intelgpu_space = runtime::intelgpu::IntelGPULayout;

// This expands the op list in op_tbl.hpp into a list of enumerations that look like this:
// Abs,
// Acos,
// ...
#define NGRAPH_OP(a, b) a,
enum class OP_TYPEID
{
#include "ngraph/op/fused_op_tbl.hpp"
#include "ngraph/op/op_tbl.hpp"
};
#undef NGRAPH_OP

static OP_TYPEID get_typeid(const string& s)
{
// This expands the op list in op_tbl.hpp into a list of enumerations that look like this:
// {"Abs", OP_TYPEID::Abs},
// {"Acos", OP_TYPEID::Acos},
// ...
#define NGRAPH_OP(a, b) {#a, OP_TYPEID::a},
    static const unordered_map<string, OP_TYPEID> typeid_map{
#include "ngraph/op/fused_op_tbl.hpp"
#include "ngraph/op/op_tbl.hpp"
    };
#undef NGRAPH_OP
    auto it = typeid_map.find(s);
    if (it == typeid_map.end())
    {
        throw unsupported_op("Unsupported op '" + s + "'");
    }
    return it->second;
}

static void do_eltwise_operation(cldnn::topology& topology,
                                 const shared_ptr<Node>& op,
                                 const string& custom_op,
                                 bool function_operation,
                                 cldnn::eltwise_mode mode)
{
    runtime::intelgpu::arguments_check(op, 2, 1);

    if (op->get_input_element_type(0) != element::f32 ||
        op->get_input_element_type(1) != element::f32 ||
        op->get_output_element_type(0) != element::f32)
    {
        runtime::intelgpu::do_eltwise_kernel(topology,
                                             op->get_input_tensor_name(0),
                                             op->get_input_shape(0),
                                             op->get_input_element_type(0),
                                             op->get_input_tensor_name(1),
                                             op->get_input_shape(1),
                                             op->get_output_tensor_name(0),
                                             op->get_output_shape(0),
                                             op->get_output_element_type(0),
                                             custom_op,
                                             function_operation);
    }
    else
    {
        const cldnn::eltwise op_eltwise(
            op->get_output_tensor_name(0),
            {op->get_input_tensor_name(0), op->get_input_tensor_name(1)},
            mode);
        topology.add(op_eltwise);
    }
}

static void do_cldnn_unary(cldnn::topology& topology,
                           const shared_ptr<Node>& op,
                           cldnn_activation_func mode,
                           const cldnn_activation_additional_params& param = {0.f, 0.f})
{
    runtime::intelgpu::arguments_check(op, 1, 1);

    const cldnn::activation cldnn_unary(
        op->get_output_tensor_name(0), op->get_input_tensor_name(0), mode, param);
    topology.add(cldnn_unary);
}

static bool has_non_zero(const Shape& shape)
{
    return accumulate(shape.begin(), shape.end(), 0);
}

static void
    do_custom_unary(cldnn::topology& topology, const shared_ptr<Node>& op, const string& operation)
{
    runtime::intelgpu::arguments_check(op, 1, 1);

    runtime::intelgpu::do_custom_unary_operation(topology,
                                                 op->get_input_tensor_name(0),
                                                 op->get_input_shape(0),
                                                 op->get_input_element_type(0),
                                                 op->get_output_tensor_name(0),
                                                 op->get_output_shape(0),
                                                 op->get_output_element_type(0),
                                                 operation);
}

static void do_universal_unary(cldnn::topology& topology,
                               const shared_ptr<Node>& op,
                               const string& operation,
                               cldnn_activation_func mode,
                               bool force_custom = false,
                               const cldnn_activation_additional_params& param = {0.f, 0.f})
{
    runtime::intelgpu::arguments_check(op, 1, 1);

    if (force_custom || (op->get_input_element_type(0) != element::f32))
    {
        do_custom_unary(topology, op, operation);
    }
    else
    {
        do_cldnn_unary(topology, op, mode, param);
    }
}

static void do_pooling_operation(cldnn::topology& topology,
                                 const shared_ptr<Node>& op,
                                 const Shape& pool_shape,
                                 const Strides& pool_strides,
                                 const Shape& pad_below,
                                 const cldnn::pooling_mode mode)
{
    runtime::intelgpu::arguments_check(op, 1, 1);

    const cldnn::tensor output_size = intelgpu_space::create_cldnn_tensor(op->get_output_shape(0));
    const cldnn::tensor input_offset = intelgpu_space::create_cldnn_offset(pad_below);
    const cldnn::tensor size = intelgpu_space::create_cldnn_tensor(pool_shape);
    const cldnn::tensor stride = intelgpu_space::create_cldnn_tensor(pool_strides);

    const cldnn::pooling cldnn_pooling(op->get_output_tensor_name(0),
                                       op->get_input_tensor_name(0),
                                       mode,
                                       size,
                                       stride,
                                       input_offset,
                                       output_size);
    topology.add(cldnn_pooling);
}

template <typename OP>
static void do_logical_operation(runtime::intelgpu::CustomKernels& kern, const shared_ptr<Node>& op)
{
    runtime::intelgpu::arguments_check(op, 2, 1);

    kern.emit<OP>(static_pointer_cast<OP>(op));
}

// This function needed to only change the name of the data in topology
// No real data copy needed
static void do_equal_propagation(cldnn::topology& topology,
                                 const string& input_name,
                                 const string& output_name)
{
    const vector<cldnn::primitive_id> input_names(1, input_name);

    const cldnn::concatenation op_concat(output_name, input_names, cldnn::concatenation::along_x);
    topology.add(op_concat);
}

extern "C" runtime::BackendConstructor* get_backend_constructor_pointer()
{
    class IntelGPUBackendConstructor : public runtime::BackendConstructor
    {
    public:
        std::shared_ptr<runtime::Backend> create(const std::string& config) override
        {
            return std::make_shared<runtime::intelgpu::IntelGPUBackend>();
        }
    };

    static unique_ptr<runtime::BackendConstructor> s_backend_constructor(
        new IntelGPUBackendConstructor());
    return s_backend_constructor.get();
}

runtime::intelgpu::IntelGPUBackend::IntelGPUBackend()
{
    bool profiling = false;

    // This should be used to allow nbench work with "--timing_detail" option
    if (getenv("NGRAPH_INTELGPU_STAT") != nullptr)
    {
        profiling = true;
    }

    // Print out default profile and statistic to the output
    if (getenv("NGRAPH_INTELGPU_PROFILE") != nullptr)
    {
        profiling = true;
        m_profile_enable = true;
    }

    // Control the number of lines in ::call profile
    const char* profile_lines_count = getenv("NGRAPH_INTELGPU_PROFILE_LINES");
    if (profile_lines_count != nullptr)
    {
        profiling = true;
        m_profile_enable = true;
        m_profile_lines_limit_count = strtol(profile_lines_count, nullptr, 10);
    }

    // Disables the backend Function (graph) level optimizations
    // 0 or undefined - All optimization passes are enabled
    // 1 - Disable optimization passes except FusedOpDecomposition
    // >1 - Disable all optimization passes
    const char* disable_backend_optimizations = getenv("NGRAPH_INTELGPU_DISABLE_OPTIMIZATIONS");
    if (disable_backend_optimizations != nullptr)
    {
        m_disable_backend_optimizations = strtol(disable_backend_optimizations, nullptr, 10);
    }

    // Disables clDNN (cldnn::network) level optimizations
    if (getenv("NGRAPH_INTELGPU_CLDNN_DISABLE_OPTIMIZATIONS") != nullptr)
    {
        m_cldnn_graph_optimize = false;
    }

    // Dumps the input Function into Graphviz format
    if (getenv("NGRAPH_INTELGPU_DUMP_FUNCTION") != nullptr)
    {
        m_dump_graph_enable = true;
    }

    // Dumps the clDNN internal logs into directory
    if (getenv("NGRAPH_INTELGPU_CLDNN_DUMP") != nullptr)
    {
        file_util::make_directory(m_cldnn_dump_dir);
        m_cldnn_dump_enable = true;
    }

    // Delete compiled Function from the cache after execution.
    // It helps in cases where a lot of small functions used
    // in case of memory consumption. It slow overall execution
    // because Function compilation required every time
    if (getenv("NGRAPH_INTELGPU_FUNCTION_CACHE_DISABLE") != nullptr)
    {
        m_function_cache_disabled = true;
    }

    cldnn::engine_configuration cldnn_configuration(profiling,
                                                    false,
                                                    m_cldnn_dump_enable,
                                                    string(),
                                                    string(),
                                                    true,
                                                    string(),
                                                    m_cldnn_dump_dir);
    cldnn_engine = make_shared<cldnn::engine>(cldnn_configuration);
}

shared_ptr<runtime::Tensor>
    runtime::intelgpu::IntelGPUBackend::create_tensor(const element::Type& element_type,
                                                      const Shape& shape)
{
    return make_shared<runtime::intelgpu::IntelGPUTensorView>(
        element_type, shape, *cldnn_engine, nullptr);
}

shared_ptr<runtime::Tensor> runtime::intelgpu::IntelGPUBackend::create_tensor(
    const element::Type& element_type, const Shape& shape, void* memory_pointer)
{
    return make_shared<runtime::intelgpu::IntelGPUTensorView>(
        element_type, shape, *cldnn_engine, memory_pointer);
}

shared_ptr<runtime::Executable>
    runtime::intelgpu::IntelGPUBackend::compile(shared_ptr<Function> func, bool enable_timing)
{
    shared_ptr<runtime::Executable> rc;

    auto it = cldnn_networks.find(func);
    if (it != cldnn_networks.end())
    {
        return it->second;
    }

    set<cldnn::primitive_id> func_output_names;
    cldnn::topology topology;
    CustomKernels kern(topology);
    stopwatch timer_compile;
    double consumed_memory = 0.0;
    double compilation_time = 0.0;

    if (m_profile_enable)
    {
        consumed_memory = runtime::intelgpu::get_max_memory_rss();
        timer_compile.start();
    }

    if (m_dump_graph_enable)
    {
        visualize_tree(func, "intelgpu_", "_orig");
    }

    ngraph::pass::Manager pass_manager;

    if (m_disable_backend_optimizations < 2)
    {
        pass_manager.register_pass<ngraph::pass::FusedOpDecomposition>(
            IntelGPUBackend::is_supported_impl);
    }

    if (m_disable_backend_optimizations < 1)
    {
        pass_manager.register_pass<ngraph::pass::NopElimination>();
        pass_manager.register_pass<ngraph::pass::BatchFusion>();
        pass_manager.register_pass<ngraph::pass::AlgebraicSimplification>();
        pass_manager.register_pass<ngraph::pass::CommonSubexpressionElimination>();
        pass_manager.register_pass<ngraph::pass::ReshapeElimination>();
        pass_manager.register_pass<ngraph::pass::CoreFusion>(ngraph::pass::ALL_FUSIONS);

        // GetOutputElementElimination must be after CommonSubexpressionElimination
        pass_manager.register_pass<ngraph::pass::GetOutputElementElimination>();
    }

    if (m_disable_backend_optimizations < 2)
    {
        pass_manager.run_passes(func);

        if (m_dump_graph_enable)
        {
            visualize_tree(func, "intelgpu_", "_opt");
        }
    }

    for (shared_ptr<Node> op : func->get_ops())
    {
        const OP_TYPEID op_type_id = get_typeid(op->description());
// We want to check that every OP_TYPEID enumeration is included in the list.
// These GCC flags enable compile-time checking so that if an enumeration
// is not in the list an error is generated.
#pragma GCC diagnostic push
#pragma GCC diagnostic error "-Wswitch"
#pragma GCC diagnostic error "-Wswitch-enum"
        switch (op_type_id)
        {
        case OP_TYPEID::Parameter:
        {
            arguments_check(op, 0, 1);

            const string& element_name = op->get_output_tensor_ptr()->get_name();
            const cldnn::layout element_layout =
                IntelGPULayout::create_cldnn_layout(op->get_element_type(), op->get_shape());

            const cldnn::input_layout op_layout(element_name, element_layout);
            topology.add(op_layout);
            break;
        }
        case OP_TYPEID::Result:
        {
            arguments_check(op, 1, 1);

            func_output_names.insert(op->get_input_tensor_name(0));
            break;
        }
        case OP_TYPEID::GetOutputElement:
        {
            if (op->get_inputs().empty() || op->get_outputs().size() != 1)
            {
                arguments_check(op, 1, 1); // at least one input and exact one output expected
            }

            const shared_ptr<op::GetOutputElement> elem =
                static_pointer_cast<op::GetOutputElement>(op);

            do_equal_propagation(
                topology, op->get_input_tensor_name(elem->get_n()), op->get_output_tensor_name(0));
            break;
        }
        case OP_TYPEID::Slice:
        {
            arguments_check(op, 1, 1);

            const shared_ptr<op::Slice> elem = static_pointer_cast<op::Slice>(op);
            const Coordinate& lower_bounds = elem->get_lower_bounds();
            const Coordinate& upper_bounds = elem->get_upper_bounds();
            const Strides& strides = elem->get_strides();

            if (op->get_input_shape(0).empty() || op->get_output_shape(0).empty() ||
                lower_bounds.empty() || upper_bounds.empty() || strides.empty())
            {
                do_equal_propagation(
                    topology, op->get_input_tensor_name(0), op->get_output_tensor_name(0));
            }
            else
            {
                kern.emit<op::Slice>(elem);
            }
            break;
        }
        case OP_TYPEID::Select:
        {
            arguments_check(op, 3, 1);

            if (op->get_output_element_type(0) != element::f32)
            {
                kern.emit<op::Select>(static_pointer_cast<op::Select>(op));
            }
            else
            {
                const cldnn::select cldnn_select(op->get_output_tensor_name(0),
                                                 op->get_input_tensor_name(1),
                                                 op->get_input_tensor_name(2),
                                                 op->get_input_tensor_name(0));
                topology.add(cldnn_select);
            }
            break;
        }
        case OP_TYPEID::Reverse:
        {
            arguments_check(op, 1, 1);

            const shared_ptr<op::Reverse> reverse_op = static_pointer_cast<op::Reverse>(op);
            const AxisSet& reversed_axes = reverse_op->get_reversed_axes();

            if (reversed_axes.empty())
            {
                do_equal_propagation(
                    topology, op->get_input_tensor_name(0), op->get_output_tensor_name(0));
            }
            else
            {
                do_reverse_operation(topology,
                                     op->get_input_tensor_name(0),
                                     op->get_input_shape(0),
                                     op->get_input_element_type(0),
                                     op->get_output_tensor_name(0),
                                     op->get_output_shape(0),
                                     op->get_output_element_type(0),
                                     reversed_axes);
            }
            break;
        }
        case OP_TYPEID::ReverseSequence:
        {
            arguments_check(op, 2, 1);

            const shared_ptr<op::ReverseSequence> revseq_op =
                static_pointer_cast<op::ReverseSequence>(op);
            const size_t batch_axis = revseq_op->get_batch_axis();
            const size_t seq_axis = revseq_op->get_sequence_axis();

            do_reverse_sequence_operation(topology,
                                          op->get_input_tensor_name(0),
                                          op->get_input_shape(0),
                                          op->get_input_element_type(0),
                                          op->get_input_tensor_name(1),
                                          op->get_input_shape(1),
                                          op->get_input_element_type(1),
                                          op->get_output_tensor_name(0),
                                          op->get_output_shape(0),
                                          op->get_output_element_type(0),
                                          seq_axis,
                                          batch_axis);
            break;
        }
        case OP_TYPEID::Convert:
        {
            arguments_check(op, 1, 1);

            if (op->get_input_element_type(0) == op->get_output_element_type(0))
            {
                do_equal_propagation(
                    topology, op->get_input_tensor_name(0), op->get_output_tensor_name(0));
            }
            else
            {
                do_convert_operation(topology,
                                     op->get_input_tensor_name(0),
                                     op->get_input_shape(0),
                                     op->get_input_element_type(0),
                                     op->get_output_tensor_name(0),
                                     op->get_output_shape(0),
                                     op->get_output_element_type(0));
            }
            break;
        }
        case OP_TYPEID::Concat:
        {
            if (op->get_inputs().empty() || op->get_outputs().size() != 1)
            {
                arguments_check(op, 1, 1);
            }

            const shared_ptr<op::Concat> concat_op = static_pointer_cast<op::Concat>(op);
            const size_t ngraph_concat_axis = concat_op->get_concatenation_axis();

            if (!shape_size(op->get_output_shape(0)) ||
                (op->get_input_element_type(0) != element::f32) ||
                op->get_output_shape(0).size() > 4)
            {
                vector<string> input_names;
                vector<Shape> input_shapes;

                for (auto const& input : op->get_inputs())
                {
                    const Shape& input_shape = input.get_tensor().get_shape();
                    if (shape_size(input_shape))
                    {
                        input_names.push_back(input.get_tensor().get_name());
                        input_shapes.push_back(input_shape);
                    }
                }

                if (input_names.empty())
                {
                    do_equal_propagation(
                        topology, op->get_input_tensor_name(0), op->get_output_tensor_name(0));
                }
                else
                {
                    do_concat_operation(topology,
                                        input_names,
                                        input_shapes,
                                        op->get_output_tensor_name(0),
                                        op->get_output_shape(0),
                                        op->get_output_element_type(0),
                                        ngraph_concat_axis);
                }
            }
            else
            {
                // All input shapes must be the same
                // if shape is empty (means Shape{}) in this case treat its size as 1
                const size_t ngraph_tensor_dims =
                    op->get_input_shape(0).empty() ? 1 : op->get_input_shape(0).size();
                vector<cldnn::primitive_id> inputs;

                cldnn::concatenation::concatenation_axis cldnn_axis =
                    intelgpu_space::get_cldnn_axis(ngraph_tensor_dims, ngraph_concat_axis);

                for (auto const& input : op->get_inputs())
                {
                    const Shape& input_shape = input.get_shape();
                    if (shape_size(input_shape))
                    {
                        inputs.push_back(input.get_tensor().get_name());
                    }
                }

                if (inputs.empty())
                {
                    do_equal_propagation(
                        topology, op->get_input_tensor_name(0), op->get_output_tensor_name(0));
                }
                else
                {
                    const cldnn::concatenation cldnn_concat(
                        op->get_output_tensor_name(0), inputs, cldnn_axis);
                    topology.add(cldnn_concat);
                }
            }
            break;
        }
        case OP_TYPEID::Softmax:
        {
            arguments_check(op, 1, 1);

            const shared_ptr<op::Softmax> softmax_op = static_pointer_cast<op::Softmax>(op);
            const AxisSet& axes = softmax_op->get_axes();
            const size_t axes_size = axes.size();
            const size_t shape_dim_count = op->get_input_shape(0).size();

            // clDNN has limited support for Softmax operation
            // following are the checks to go with custom kernel
            if ((shape_dim_count > 3) || ((shape_dim_count == 3) && (axes_size == 2)) ||
                (op->get_input_element_type(0) != element::f32))
            {
                kern.emit<op::Softmax>(softmax_op);
            }
            else
            {
                cldnn::softmax::dimension_t dimension = cldnn::softmax::normalize_fyx;
                if (axes_size == 1)
                {
                    size_t axes_idx = shape_dim_count - *(axes.begin()) - 1;
                    switch (axes_idx)
                    {
                    case 0: dimension = cldnn::softmax::normalize_x; break;
                    case 1: dimension = cldnn::softmax::normalize_y; break;
                    case 2: dimension = cldnn::softmax::normalize_f; break;
                    default:
                        throw invalid_argument("Softmax operation: wrong axis " +
                                               to_string(axes_idx));
                    }
                }

                const cldnn::softmax cldnn_softmax(
                    op->get_output_tensor_name(0), op->get_input_tensor_name(0), dimension);
                topology.add(cldnn_softmax);
            }
            break;
        }
        case OP_TYPEID::Add:
        {
            do_eltwise_operation(topology, op, "+", false, cldnn::eltwise_mode::sum);
            break;
        }
        case OP_TYPEID::Subtract:
        {
            do_eltwise_operation(topology, op, "-", false, cldnn::eltwise_mode::sub);
            break;
        }
        case OP_TYPEID::Multiply:
        {
            do_eltwise_operation(topology, op, "*", false, cldnn::eltwise_mode::prod);
            break;
        }
        case OP_TYPEID::Divide:
        {
            do_eltwise_operation(topology, op, "/", false, cldnn::eltwise_mode::div);
            break;
        }
        case OP_TYPEID::Maximum:
        {
            do_eltwise_operation(topology, op, "max", true, cldnn::eltwise_mode::max);
            break;
        }
        case OP_TYPEID::Minimum:
        {
            do_eltwise_operation(topology, op, "min", true, cldnn::eltwise_mode::min);
            break;
        }
        case OP_TYPEID::Power:
        {
            do_eltwise_operation(topology, op, "pow", true, cldnn::eltwise_mode::pow);
            break;
        }
        case OP_TYPEID::Constant:
        {
            arguments_check(op, 0, 1);

            const shared_ptr<op::Constant> constant_inst = static_pointer_cast<op::Constant>(op);
            void* memory_pointer = const_cast<void*>(constant_inst->get_data_ptr());

            const cldnn::layout layout = IntelGPULayout::create_cldnn_layout(
                op->get_output_element_type(0), op->get_output_shape(0));
            const cldnn::memory mem(
                cldnn::memory::attach<void>(layout, memory_pointer, layout.bytes_count()));

            const cldnn::data op_const(op->get_output_tensor_name(0), mem);
            topology.add(op_const);
            break;
        }
        case OP_TYPEID::Dot:
        {
            arguments_check(op, 2, 1);

            const shared_ptr<op::Dot> dot_inst = static_pointer_cast<op::Dot>(op);
            const size_t axes_count = dot_inst->get_reduction_axes_count();
            const Shape& input0_shape = op->get_input_shape(0);
            const Shape& input1_shape = op->get_input_shape(1);
            const size_t input0_elem_count = shape_size(input0_shape);
            const size_t input1_elem_count = shape_size(input1_shape);

            if (op->get_input_element_type(0) == element::f32 &&
                op->get_input_element_type(1) == element::f32 &&
                op->get_output_element_type(0) == element::f32 && input0_elem_count &&
                input1_elem_count && (axes_count < 2) && (input0_shape.size() < 3) &&
                (input1_shape.size() < 3))
            {
                bool transpose0 = false;
                bool transpose1 = false;

                // If we have A[5] and B[] here, in cldnn we have A[1, 1, 1, 5] and B[1, 1, 1, 1]
                // it needs to be reshaped into A[1, 1, 5, 1] and B[1, 1, 1, 1]
                if ((input0_shape.size() == 1) && input1_shape.empty())
                {
                    transpose0 = true;
                }

                // If we have A[5] and B[5] here, in cldnn we have A[1, 1, 1, 5] and B[1, 1, 1, 5]
                // it needs to be reshaped into A[1, 1, 1, 5] and B[1, 1, 5, 1]
                if (!input0_shape.empty() && (input1_shape.size() == 1))
                {
                    transpose1 = true;
                }

                const cldnn::gemm dot_op(op->get_output_tensor_name(0),
                                         op->get_input_tensor_name(0),
                                         op->get_input_tensor_name(1),
                                         transpose0,
                                         transpose1);
                topology.add(dot_op);
            }
            else
            {
                do_dot_operation(topology,
                                 op->get_input_tensor_name(0),
                                 op->get_input_shape(0),
                                 op->get_input_tensor_name(1),
                                 op->get_input_shape(1),
                                 op->get_output_tensor_name(0),
                                 op->get_output_shape(0),
                                 op->get_output_element_type(0),
                                 axes_count);
            }
            break;
        }
        case OP_TYPEID::Gemm:
        {
            arguments_check(op, 3, 1);

            const shared_ptr<op::Gemm> gemm_op = static_pointer_cast<op::Gemm>(op);
            const double alpha = gemm_op->get_alpha();
            const double beta = gemm_op->get_beta();
            const bool transA = gemm_op->get_transA();
            const bool transB = gemm_op->get_transB();

            if (op->get_input_element_type(0) == element::f32 &&
                op->get_input_element_type(1) == element::f32 &&
                op->get_input_element_type(2) == element::f32 &&
                op->get_output_element_type(0) == element::f32)
            {
                const cldnn::gemm gemm_op(op->get_output_tensor_name(0),
                                          op->get_input_tensor_name(0),
                                          op->get_input_tensor_name(1),
                                          op->get_input_tensor_name(2),
                                          transA,
                                          transB,
                                          (float)alpha,
                                          (float)beta);
                topology.add(gemm_op);
            }
            else
            {
                if (alpha == 1.0 && beta == 0.0 && transA == false && transB == false)
                {
                    do_dot_operation(topology,
                                     op->get_input_tensor_name(0),
                                     op->get_input_shape(0),
                                     op->get_input_tensor_name(1),
                                     op->get_input_shape(1),
                                     op->get_output_tensor_name(0),
                                     op->get_output_shape(0),
                                     op->get_output_element_type(0),
                                     0);
                }
                else
                {
                    kern.emit<op::Gemm>(gemm_op);
                }
            }

            break;
        }
        case OP_TYPEID::MaxPool:
        {
            arguments_check(op, 1, 1);

            const shared_ptr<op::MaxPool> max_pool = static_pointer_cast<op::MaxPool>(op);

            if ((op->get_input_shape(0).size() > 4) ||
                (op->get_output_element_type(0) != element::f32))
            {
                const shared_ptr<Node> def_val = max_pool->get_default_value();
                const shared_ptr<op::Constant> def_const =
                    static_pointer_cast<op::Constant>(def_val);
                const vector<std::string>& values = def_const->get_value_strings();

                do_max_avg_pool_operation(topology,
                                          op->get_input_tensor_name(0),
                                          op->get_input_shape(0),
                                          op->get_output_tensor_name(0),
                                          op->get_output_shape(0),
                                          op->get_output_element_type(0),
                                          max_pool->get_window_shape(),
                                          max_pool->get_window_movement_strides(),
                                          max_pool->get_padding_below(),
                                          false,
                                          values.at(0),
                                          true);
            }
            else
            {
                do_pooling_operation(topology,
                                     op,
                                     max_pool->get_window_shape(),
                                     max_pool->get_window_movement_strides(),
                                     max_pool->get_padding_below(),
                                     cldnn::pooling_mode::max);
            }
            break;
        }
        case OP_TYPEID::MaxPoolBackprop:
        {
            if (op->get_input_size() == 3)
            {
                arguments_check(op, 3, 1);
            }
            else
            {
                arguments_check(op, 2, 1);
            }

            const shared_ptr<op::MaxPoolBackprop> max_pool_b =
                static_pointer_cast<op::MaxPoolBackprop>(op);

            do_max_pool_backprop_operation(topology,
                                           op->get_input_tensor_name(0),
                                           op->get_input_shape(0),
                                           op->get_input_tensor_name(1),
                                           op->get_input_shape(1),
                                           op->get_output_tensor_name(0),
                                           op->get_output_shape(0),
                                           op->get_output_element_type(0),
                                           max_pool_b->get_window_shape(),
                                           max_pool_b->get_window_movement_strides(),
                                           max_pool_b->get_padding_below());
            break;
        }
        case OP_TYPEID::AvgPool:
        {
            arguments_check(op, 1, 1);

            const shared_ptr<op::AvgPool> avg_pool = static_pointer_cast<op::AvgPool>(op);

            if ((op->get_input_shape(0).size() > 4) ||
                (op->get_output_element_type(0) != element::f32) ||
                avg_pool->get_include_padding_in_avg_computation() ||
                has_non_zero(avg_pool->get_padding_below()) ||
                has_non_zero(avg_pool->get_padding_above()))
            {
                const shared_ptr<Node> def_val = avg_pool->get_default_value();
                const shared_ptr<op::Constant> def_const =
                    static_pointer_cast<op::Constant>(def_val);
                const vector<std::string>& values = def_const->get_value_strings();

                do_max_avg_pool_operation(topology,
                                          op->get_input_tensor_name(0),
                                          op->get_input_shape(0),
                                          op->get_output_tensor_name(0),
                                          op->get_output_shape(0),
                                          op->get_output_element_type(0),
                                          avg_pool->get_window_shape(),
                                          avg_pool->get_window_movement_strides(),
                                          avg_pool->get_padding_below(),
                                          avg_pool->get_include_padding_in_avg_computation(),
                                          values.at(0),
                                          false);
            }
            else
            {
                const cldnn::pooling_mode mode = avg_pool->get_include_padding_in_avg_computation()
                                                     ? cldnn::pooling_mode::average
                                                     : cldnn::pooling_mode::average_no_padding;

                do_pooling_operation(topology,
                                     op,
                                     avg_pool->get_window_shape(),
                                     avg_pool->get_window_movement_strides(),
                                     avg_pool->get_padding_below(),
                                     mode);
            }
            break;
        }
        case OP_TYPEID::AvgPoolBackprop:
        {
            arguments_check(op, 1, 1);

            const shared_ptr<op::AvgPoolBackprop> avg_pool_b =
                static_pointer_cast<op::AvgPoolBackprop>(op);

            do_avg_pool_backprop_operation(topology,
                                           op->get_input_tensor_name(0),
                                           op->get_input_shape(0),
                                           op->get_output_tensor_name(0),
                                           op->get_output_shape(0),
                                           op->get_output_element_type(0),
                                           avg_pool_b->get_window_shape(),
                                           avg_pool_b->get_window_movement_strides(),
                                           avg_pool_b->get_padding_below(),
                                           avg_pool_b->get_include_padding_in_avg_computation());
            break;
        }
        case OP_TYPEID::Broadcast:
        {
            arguments_check(op, 1, 1);

            const shared_ptr<op::Broadcast> broadcast = static_pointer_cast<op::Broadcast>(op);
            const AxisSet& axis = broadcast->get_broadcast_axes();

            if (axis.empty())
            {
                do_equal_propagation(
                    topology, op->get_input_tensor_name(0), op->get_output_tensor_name(0));
            }
            else if ((op->get_output_shape(0).size() <= 4) &&
                     (shape_size(op->get_output_shape(0)) > 0) &&
                     ((op->get_input_element_type(0) == element::f32) ||
                      (op->get_input_element_type(0) == element::i32)))
            {
                const size_t shift = 4 - op->get_output_shape(0).size();
                vector<uint16_t> fixed_b_axes;

                for (uint16_t i = 0; i < shift; ++i)
                {
                    fixed_b_axes.push_back(i);
                }

                for (auto it = axis.cbegin(); it != axis.cend(); ++it)
                {
                    fixed_b_axes.push_back(*it + shift);
                }

                const cldnn::tensor output_tensor_size =
                    intelgpu_space::create_cldnn_tensor(op->get_output_shape(0));

                const cldnn::broadcast cldnn_broadcast(op->get_output_tensor_name(0),
                                                       op->get_input_tensor_name(0),
                                                       output_tensor_size,
                                                       fixed_b_axes);
                topology.add(cldnn_broadcast);
            }
            else
            {
                kern.emit<op::Broadcast>(broadcast);
            }
            break;
        }
        case OP_TYPEID::Sum:
        {
            arguments_check(op, 1, 1);

            const shared_ptr<op::Sum> sum = static_pointer_cast<op::Sum>(op);
            const AxisSet& axis = sum->get_reduction_axes();

            if (axis.empty())
            {
                do_equal_propagation(
                    topology, op->get_input_tensor_name(0), op->get_output_tensor_name(0));
            }
            else
            {
                kern.emit<op::Sum>(sum);
            }
            break;
        }
        case OP_TYPEID::Product:
        {
            arguments_check(op, 1, 1);

            const shared_ptr<op::Product> prod = static_pointer_cast<op::Product>(op);
            const AxisSet& axis = prod->get_reduction_axes();

            if (axis.empty())
            {
                do_equal_propagation(
                    topology, op->get_input_tensor_name(0), op->get_output_tensor_name(0));
            }
            else
            {
                kern.emit<op::Product>(prod);
            }
            break;
        }
        case OP_TYPEID::Reshape:
        {
            arguments_check(op, 1, 1);

            const shared_ptr<op::Reshape> op_reshape = static_pointer_cast<op::Reshape>(op);
            const AxisVector& reshape_axes = op_reshape->get_input_order();

            if ((op->get_input_element_type(0) != element::f32) ||
                (op->get_input_shape(0).size() > 4) || (op->get_output_shape(0).size() > 4))
            {
                do_reshape_operation(topology,
                                     op->get_input_tensor_name(0),
                                     op->get_input_shape(0),
                                     op->get_input_element_type(0),
                                     op->get_output_tensor_name(0),
                                     op->get_output_shape(0),
                                     op->get_output_element_type(0),
                                     reshape_axes);
            }
            else
            {
                if (op_reshape->get_is_transpose())
                {
                    vector<uint16_t> permute_order({0, 1, 2, 3}); // No action by default
                    const size_t max_dim = 4;
                    const size_t scale =
                        reshape_axes.size() < max_dim ? max_dim - reshape_axes.size() : 0;

                    // Need to scale indexes up according on array rank.
                    // For example, in 2D array, indexes are 0,1 but in 4D array it should be 2,3
                    // because cldnn::tensor is always 4D assuming cldnn::bfyx model
                    size_t rindex = max_dim;
                    for (auto i = reshape_axes.crbegin(); i != reshape_axes.crend() && rindex > 0;
                         ++i, --rindex)
                    {
                        permute_order.at(rindex - 1) = *i + scale;
                    }

                    const cldnn::permute cldnn_permute(
                        op->get_output_tensor_name(0), op->get_input_tensor_name(0), permute_order);
                    topology.add(cldnn_permute);
                }
                else
                {
                    const cldnn::tensor new_shape =
                        intelgpu_space::create_cldnn_tensor(op->get_output_shape(0));
                    const cldnn::reshape reshape_op(
                        op->get_output_tensor_name(0), op->get_input_tensor_name(0), new_shape);
                    topology.add(reshape_op);
                }
            }
            break;
        }
        case OP_TYPEID::All:
        {
            arguments_check(op, 1, 1);

            // Empty axis is not a case for do_equal_propagation()
            kern.emit<op::All>(static_pointer_cast<op::All>(op));
            break;
        }
        case OP_TYPEID::Any:
        {
            arguments_check(op, 1, 1);

            // Empty axis is not a case for do_equal_propagation()
            kern.emit<op::Any>(static_pointer_cast<op::Any>(op));
            break;
        }
        case OP_TYPEID::ReluBackprop:
        {
            arguments_check(op, 2, 1);

            if (op->get_input_element_type(0) != element::f32 ||
                op->get_input_element_type(1) != element::f32 ||
                op->get_output_element_type(0) != element::f32 ||
                op->get_output_shape(0).size() > 4)
            {
                do_relu_backprop(topology,
                                 op->get_input_tensor_name(0),
                                 op->get_input_shape(0),
                                 op->get_input_element_type(0),
                                 op->get_input_tensor_name(1),
                                 op->get_input_shape(1),
                                 op->get_output_tensor_name(0),
                                 op->get_output_shape(0),
                                 op->get_output_element_type(0));
            }
            else
            {
                const cldnn_activation_additional_params& param = {0.f, 0.f};
                const cldnn::activation_grad cldnn_activ_grad(op->get_output_tensor_name(0),
                                                              op->get_input_tensor_name(1),
                                                              op->get_input_tensor_name(0),
                                                              activation_grad_relu,
                                                              param);
                topology.add(cldnn_activ_grad);
            }
            break;
        }
        case OP_TYPEID::Abs:
        {
            do_universal_unary(topology, op, "fabs(input_var)", activation_abs);
            break;
        }
        case OP_TYPEID::Sqrt:
        {
            do_universal_unary(topology, op, "sqrt(input_var)", activation_sqrt);
            break;
        }
        case OP_TYPEID::Tanh:
        {
            do_universal_unary(topology, op, "tanh(input_var)", activation_hyperbolic_tan);
            break;
        }
        case OP_TYPEID::Sin:
        {
            do_universal_unary(topology, op, "sin(input_var)", activation_sin);
            break;
        }
        case OP_TYPEID::Asin:
        {
            do_universal_unary(topology, op, "asin(input_var)", activation_asin);
            break;
        }
        case OP_TYPEID::Sinh:
        {
            do_universal_unary(topology, op, "sinh(input_var)", activation_sinh);
            break;
        }
        case OP_TYPEID::Cos:
        {
            do_universal_unary(topology, op, "cos(input_var)", activation_cos);
            break;
        }
        case OP_TYPEID::Acos:
        {
            do_universal_unary(topology, op, "acos(input_var)", activation_acos);
            break;
        }
        case OP_TYPEID::Cosh:
        {
            do_universal_unary(topology, op, "cosh(input_var)", activation_cosh);
            break;
        }
        case OP_TYPEID::Log:
        {
            // clDNN doesn't provide required accuracy
            do_universal_unary(topology, op, "log(input_var)", activation_log, true);
            break;
        }
        case OP_TYPEID::Exp:
        {
            do_universal_unary(topology, op, "exp(input_var)", activation_exp);
            break;
        }
        case OP_TYPEID::Negative:
        {
            const cldnn_activation_additional_params param = {-1.f, 0.f};
            do_universal_unary(topology, op, "-(input_var)", activation_linear, false, param);
            break;
        }
        case OP_TYPEID::Relu:
        {
            const string output_type_name = get_opencl_type_name(op->get_output_element_type(0));
            const string convert_to_type = "convert_" + output_type_name;
            const string zero_const = convert_to_type + "(0)";

            do_universal_unary(topology,
                               op,
                               "max(" + zero_const + ", " + convert_to_type + "(input_var))",
                               activation_relu_negative_slope);
            break;
        }
        case OP_TYPEID::Sigmoid:
        {
            const string one_const =
                "convert_" + get_opencl_type_name(op->get_output_element_type(0)) + "(1)";
            do_universal_unary(topology,
                               op,
                               one_const + " / (" + one_const + " + exp(-input_var))",
                               activation_logistic);
            break;
        }
        case OP_TYPEID::Atan:
        {
            do_custom_unary(topology, op, "atan(input_var)");
            break;
        }
        case OP_TYPEID::Ceiling:
        {
            if (!op->get_input_element_type(0).is_real())
            {
                do_equal_propagation(
                    topology, op->get_input_tensor_name(0), op->get_output_tensor_name(0));
            }
            else
            {
                do_custom_unary(topology, op, "ceil(input_var)");
            }
            break;
        }
        case OP_TYPEID::Floor:
        {
            if (!op->get_input_element_type(0).is_real())
            {
                do_equal_propagation(
                    topology, op->get_input_tensor_name(0), op->get_output_tensor_name(0));
            }
            else
            {
                do_custom_unary(topology, op, "floor(input_var)");
            }
            break;
        }
        case OP_TYPEID::Sign:
        {
            do_custom_unary(topology, op, "sign(input_var)");
            break;
        }
        case OP_TYPEID::Tan:
        {
            do_custom_unary(topology, op, "tan(input_var)");
            break;
        }
        case OP_TYPEID::SigmoidBackprop:
        {
            arguments_check(op, 2, 1);

            do_sigmoid_backprop_operation(topology,
                                          op->get_input_tensor_name(0),
                                          op->get_input_shape(0),
                                          op->get_input_tensor_name(1),
                                          op->get_input_shape(1),
                                          op->get_output_tensor_name(0),
                                          op->get_output_shape(0),
                                          op->get_output_element_type(0));
            break;
        }
        case OP_TYPEID::Not:
        {
            arguments_check(op, 1, 1);

            do_not_operation(topology,
                             op->get_input_tensor_name(0),
                             op->get_input_shape(0),
                             op->get_output_tensor_name(0),
                             op->get_output_shape(0),
                             op->get_output_element_type(0));
            break;
        }
        case OP_TYPEID::Greater:
        {
            do_logical_operation<op::Greater>(kern, op);
            break;
        }
        case OP_TYPEID::GreaterEq:
        {
            do_logical_operation<op::GreaterEq>(kern, op);
            break;
        }
        case OP_TYPEID::Equal:
        {
            do_logical_operation<op::Equal>(kern, op);
            break;
        }
        case OP_TYPEID::NotEqual:
        {
            do_logical_operation<op::NotEqual>(kern, op);
            break;
        }
        case OP_TYPEID::Less:
        {
            do_logical_operation<op::Less>(kern, op);
            break;
        }
        case OP_TYPEID::LessEq:
        {
            do_logical_operation<op::LessEq>(kern, op);
            break;
        }
        case OP_TYPEID::And:
        {
            do_logical_operation<op::And>(kern, op);
            break;
        }
        case OP_TYPEID::Or:
        {
            do_logical_operation<op::Or>(kern, op);
            break;
        }
        case OP_TYPEID::Pad:
        {
            arguments_check(op, 2, 1);

            const shared_ptr<op::Pad> pad = static_pointer_cast<op::Pad>(op);
            const CoordinateDiff& pad_below = pad->get_padding_below();

            do_pad_operation(topology,
                             op->get_input_tensor_name(0),
                             op->get_input_shape(0),
                             op->get_input_tensor_name(1),
                             op->get_output_tensor_name(0),
                             op->get_output_shape(0),
                             op->get_output_element_type(0),
                             pad_below);
            break;
        }
        case OP_TYPEID::BatchNormTrainingBackprop:
        {
            arguments_check(op, 6, 3);

            kern.emit<op::BatchNormTrainingBackprop>(
                static_pointer_cast<op::BatchNormTrainingBackprop>(op));
            break;
        }
        case OP_TYPEID::BatchNormInference:
        {
            const shared_ptr<op::BatchNormInference> bnorm =
                static_pointer_cast<op::BatchNormInference>(op);
            const double eps = bnorm->get_eps_value();

            arguments_check(op, 5, 1);

            // Workaround for #2729 bug.
            // Should be removed after fix in clDNN.
            // Drop 14.0 of clDNN contains this bug.
            bool proceed_with_custom_kernel = false;
            const string& gamma = op->get_input_tensor_name(0);
            const string& beta = op->get_input_tensor_name(1);
            const string& mean = op->get_input_tensor_name(3);
            const string& variance = op->get_input_tensor_name(4);

            if ((gamma == beta) || (gamma == mean) || (gamma == variance) || (beta == mean) ||
                (beta == variance) || (mean == variance))
            {
                proceed_with_custom_kernel = true;
            }

            if (proceed_with_custom_kernel || (op->get_input_shape(2).size() != 4) ||
                (op->get_input_element_type(0) != ngraph::element::f32))
            {
                kern.emit<op::BatchNormInference>(bnorm);
            }
            else
            {
                const cldnn::batch_norm batchnorm(op->get_output_tensor_name(0),
                                                  op->get_input_tensor_name(2), // input
                                                  op->get_input_tensor_name(3), // mean
                                                  op->get_input_tensor_name(4), // variance
                                                  op->get_input_tensor_name(0), // gamma
                                                  op->get_input_tensor_name(1), // beta
                                                  eps);                         // epsilon (float)
                topology.add(batchnorm);
            }
            break;
        }
        case OP_TYPEID::BatchNormTraining:
        {
            const shared_ptr<op::BatchNormTraining> bnorm =
                static_pointer_cast<op::BatchNormTraining>(op);
            const double eps = bnorm->get_eps_value();

            if ((op->get_input_shape(2).size() != 4) ||
                (op->get_input_element_type(0) != ngraph::element::f32))
            {
                kern.emit<op::BatchNormTraining>(bnorm);
            }
            else
            {
                if (op->get_inputs().size() == 5 && op->get_outputs().size() == 1)
                {
                    const cldnn::batch_norm batchnorm(op->get_output_tensor_name(0),
                                                      op->get_input_tensor_name(2), // input
                                                      op->get_input_tensor_name(3), // mean
                                                      op->get_input_tensor_name(4), // variance
                                                      op->get_input_tensor_name(0), // gamma
                                                      op->get_input_tensor_name(1), // beta
                                                      eps); // epsilon (float)
                    topology.add(batchnorm);
                }
                else if (op->get_inputs().size() == 3 && op->get_outputs().size() == 3)
                {
                    const string mean_name = op->get_output_tensor_name(1);
                    const string variance_name = op->get_output_tensor_name(2);

                    // Create a memory for mean as mutable_data to treat it as constant
                    const cldnn::layout mean_layout = IntelGPULayout::create_cldnn_layout(
                        op->get_output_element_type(1), op->get_output_shape(1));
                    const cldnn::memory mean_mem(
                        cldnn::memory::allocate(*cldnn_engine, mean_layout));

                    const cldnn::mutable_data mean_const(mean_name, mean_mem);
                    topology.add(mean_const);

                    // Create a memory for variance as mutable_data to treat it as constant
                    const cldnn::layout variance_layout = IntelGPULayout::create_cldnn_layout(
                        op->get_output_element_type(2), op->get_output_shape(2));
                    const cldnn::memory variance_mem(
                        cldnn::memory::allocate(*cldnn_engine, variance_layout));

                    const cldnn::mutable_data variance_const(variance_name, variance_mem);
                    topology.add(variance_const);

                    const cldnn::batch_norm batchnorm(op->get_output_tensor_name(0),
                                                      op->get_input_tensor_name(2), // input
                                                      eps, // epsilon (float)
                                                      mean_name,
                                                      variance_name,
                                                      op->get_input_tensor_name(0),  // gamma
                                                      op->get_input_tensor_name(1)); // beta
                    topology.add(batchnorm);

                    // Need to mark this operation as "output" to keep mean and variance
                    // in cldnn::network
                    func_output_names.insert(op->get_output_tensor_name(0));
                }
                else
                {
                    arguments_check(op, 5, 1); // throw exception in this case
                }
            }
            break;
        }
        case OP_TYPEID::Convolution:
        case OP_TYPEID::ConvolutionBias:
        case OP_TYPEID::ConvolutionBiasAdd:
        case OP_TYPEID::GroupConvolution:
        {
            // since bad inheritance design of these classes
            Strides win_stride;
            Strides win_dilation;
            Strides data_dilation;
            CoordinateDiff pad_below;
            CoordinateDiff pad_above;

            if (op_type_id == OP_TYPEID::ConvolutionBias)
            {
                arguments_check(op, 3, 1);

                const shared_ptr<op::ConvolutionBias> conv_op =
                    static_pointer_cast<op::ConvolutionBias>(op);
                win_stride = conv_op->get_window_movement_strides();
                win_dilation = conv_op->get_window_dilation_strides();
                data_dilation = conv_op->get_data_dilation_strides();
                pad_below = conv_op->get_padding_below();
                pad_above = conv_op->get_padding_above();
            }
            else if (op_type_id == OP_TYPEID::ConvolutionBiasAdd)
            {
                arguments_check(op, 4, 1);

                const shared_ptr<op::ConvolutionBiasAdd> conv_op =
                    static_pointer_cast<op::ConvolutionBiasAdd>(op);
                win_stride = conv_op->get_window_movement_strides();
                win_dilation = conv_op->get_window_dilation_strides();
                data_dilation = conv_op->get_data_dilation_strides();
                pad_below = conv_op->get_padding_below();
                pad_above = conv_op->get_padding_above();
            }
            else if (op_type_id == OP_TYPEID::GroupConvolution)
            {
                arguments_check(op, 2, 1);

                const shared_ptr<op::GroupConvolution> conv_op =
                    static_pointer_cast<op::GroupConvolution>(op);
                win_stride = conv_op->get_window_movement_strides();
                win_dilation = conv_op->get_window_dilation_strides();
                data_dilation = conv_op->get_data_dilation_strides();
                pad_below = conv_op->get_padding_below();
                pad_above = conv_op->get_padding_above();
            }
            else
            {
                arguments_check(op, 2, 1);

                const shared_ptr<op::Convolution> conv_op =
                    static_pointer_cast<op::Convolution>(op);
                win_stride = conv_op->get_window_movement_strides();
                win_dilation = conv_op->get_window_dilation_strides();
                data_dilation = conv_op->get_data_dilation_strides();
                pad_below = conv_op->get_padding_below();
                pad_above = conv_op->get_padding_above();
            }

            // clDNN has quite limited support for Convolution operation
            // following are the checks to go with workaround
            if ((win_stride.size() != 2) || (pad_below.size() != 2) || (pad_above.size() != 2) ||
                (win_dilation.size() != 2) || (data_dilation.size() != 2) ||
                (data_dilation.at(0) != 1) || (data_dilation.at(1) != 1) ||
                (op->get_output_element_type(0) != element::f32))
            {
                if (op_type_id == OP_TYPEID::ConvolutionBias)
                {
                    kern.emit<op::ConvolutionBias>(static_pointer_cast<op::ConvolutionBias>(op));
                }
                else if (op_type_id == OP_TYPEID::ConvolutionBiasAdd)
                {
                    kern.emit<op::ConvolutionBiasAdd>(
                        static_pointer_cast<op::ConvolutionBiasAdd>(op));
                }
                else if (op_type_id == OP_TYPEID::GroupConvolution)
                {
                    kern.emit<op::GroupConvolution>(static_pointer_cast<op::GroupConvolution>(op));
                }
                else
                {
                    kern.emit<op::Convolution>(static_pointer_cast<op::Convolution>(op));
                }
            }
            else
            {
                cldnn::tensor::value_type input_offset_x = -pad_below.at(1);
                cldnn::tensor::value_type input_offset_y = -pad_below.at(0);
                std::string op_input_name = op->get_input_tensor_name(0);

                if ((pad_below.at(0) != pad_above.at(0)) || (pad_below.at(1) != pad_above.at(1)))
                {
                    // Different input padding for operation workarounded by adding aux layer
                    const cldnn::tensor border_pad_above(0, 0, pad_below.at(1), pad_below.at(0), 0);
                    const cldnn::tensor border_pad_below(0, 0, pad_above.at(1), pad_above.at(0), 0);
                    input_offset_x = 0;
                    input_offset_y = 0;
                    op_input_name =
                        op_input_name + "_" + op->get_output_tensor_name(0) + "_bordered";

                    const cldnn::border cldnn_border(op_input_name,
                                                     op->get_input_tensor_name(0),
                                                     border_pad_above,
                                                     border_pad_below,
                                                     cldnn::border_type::zero);
                    topology.add(cldnn_border);
                }

                const cldnn::tensor input_offset(0, 0, input_offset_x, input_offset_y, 0);
                const cldnn::tensor strides(1, 1, win_stride.at(1), win_stride.at(0));
                const cldnn::tensor dilation(1, 1, win_dilation.at(1), win_dilation.at(0));

                if (op_type_id == OP_TYPEID::ConvolutionBias)
                {
                    const cldnn::convolution cldnn_conv_bias(op->get_output_tensor_name(0),
                                                             op_input_name,
                                                             {op->get_input_tensor_name(1)},
                                                             {op->get_input_tensor_name(2)},
                                                             strides,
                                                             input_offset,
                                                             dilation);
                    topology.add(cldnn_conv_bias);
                }
                else if (op_type_id == OP_TYPEID::ConvolutionBiasAdd)
                {
                    // Do not understand which cldnn::convolution::ctor() should be called
                    // make it clear by two operations
                    const string intermediate_name =
                        op_input_name + op->get_output_tensor_name(0) + "_intermediate";

                    const cldnn::convolution cldnn_conv_bias(intermediate_name,
                                                             op_input_name,
                                                             {op->get_input_tensor_name(1)},
                                                             {op->get_input_tensor_name(2)},
                                                             strides,
                                                             input_offset,
                                                             dilation);
                    topology.add(cldnn_conv_bias);

                    const cldnn::eltwise cldnn_conv_bias_add(
                        op->get_output_tensor_name(0),
                        {intermediate_name, op->get_input_tensor_name(3)},
                        cldnn::eltwise_mode::sum);

                    topology.add(cldnn_conv_bias_add);
                }
                else if (op_type_id == OP_TYPEID::GroupConvolution)
                {
                    const shared_ptr<op::GroupConvolution> conv_op =
                        static_pointer_cast<op::GroupConvolution>(op);

                    const cldnn::convolution cldnn_conv(op->get_output_tensor_name(0),
                                                        op_input_name,
                                                        {op->get_input_tensor_name(1)},
                                                        conv_op->get_groups(),
                                                        strides,
                                                        input_offset,
                                                        dilation);
                    topology.add(cldnn_conv);
                }
                else
                {
                    const cldnn::convolution cldnn_conv(op->get_output_tensor_name(0),
                                                        op_input_name,
                                                        {op->get_input_tensor_name(1)},
                                                        strides,
                                                        input_offset,
                                                        dilation);
                    topology.add(cldnn_conv);
                }
            }
            break;
        }
        case OP_TYPEID::ConvolutionBiasBackpropFiltersBias:
        {
            arguments_check(op, 2, 2);

            kern.emit<op::ConvolutionBiasBackpropFiltersBias>(
                static_pointer_cast<op::ConvolutionBiasBackpropFiltersBias>(op));
            break;
        }
        case OP_TYPEID::ConvolutionBackpropFilters:
        {
            arguments_check(op, 2, 1);

            const shared_ptr<op::ConvolutionBackpropFilters> conv_op =
                static_pointer_cast<op::ConvolutionBackpropFilters>(op);

            const Strides& win_stride = conv_op->get_window_dilation_strides_forward();
            const CoordinateDiff& pad_below = conv_op->get_padding_below_forward();
            CoordinateDiff pad_above = conv_op->compute_backward_in_pad_above();
            const Strides& win_dilation = conv_op->get_window_movement_strides_forward();
            const Strides& data_dilation = conv_op->get_data_dilation_strides_forward();

            // workaround to use custom kernel in case of filter output NxCx1x1
            bool proceed_with_custom_kernel = false;
            const Shape& output_shape = op->get_output_shape(0);
            if ((output_shape.size() == 4) && (output_shape.at(2) == 1) &&
                (output_shape.at(3) == 1))
            {
                proceed_with_custom_kernel = true;
            }

            if ((win_stride.size() != 2) || (win_stride.at(0) != 1) || (win_stride.at(1) != 1) ||
                (pad_below.size() != 2) || (pad_above.size() != 2) || (data_dilation.size() != 2) ||
                (data_dilation.at(0) != 1) || (data_dilation.at(1) != 1) ||
                (win_dilation.size() != 2) || (op->get_output_element_type(0) != element::f32) ||
                proceed_with_custom_kernel)
            {
                kern.emit<op::ConvolutionBackpropFilters>(conv_op);
            }
            else
            {
                cldnn::tensor::value_type pad_above_x = pad_below.at(1);
                cldnn::tensor::value_type pad_above_y = pad_below.at(0);
                cldnn::tensor::value_type pad_below_x = pad_above.at(1);
                cldnn::tensor::value_type pad_below_y = pad_above.at(0);

                if ((win_dilation.at(0) != 1) && (win_dilation.at(1) != 1) &&
                    (pad_below.at(0) != pad_above.at(0)) && (pad_below.at(1) != pad_above.at(1)))
                {
                    pad_below_x += 1;
                    pad_below_y += 1;
                }

                cldnn::tensor::value_type input_offset_x = -pad_above_x;
                cldnn::tensor::value_type input_offset_y = -pad_above_y;

                std::string op_input_name = op->get_input_tensor_name(0);

                string filter_name = op->get_output_tensor_name(0) + "_filter_output";

                // Create a memory for filter as mutable_data to treat it as constant
                const cldnn::layout filter_layout = IntelGPULayout::create_cldnn_layout(
                    op->get_output_element_type(0), op->get_output_shape(0));

                const cldnn::memory filter_mem(
                    cldnn::memory::allocate(*cldnn_engine, filter_layout));

                const cldnn::mutable_data filter_const(filter_name, filter_mem);
                topology.add(filter_const);

                if ((pad_below_x != pad_above_x) && (pad_below_y != pad_above_y))
                {
                    // Different input padding for operation workarounded by adding aux layer
                    const cldnn::tensor border_pad_above(0, 0, pad_above_x, pad_above_y, 0);
                    const cldnn::tensor border_pad_below(0, 0, pad_below_x, pad_below_y, 0);
                    input_offset_x = 0;
                    input_offset_y = 0;
                    op_input_name =
                        op_input_name + "_" + op->get_output_tensor_name(0) + "_bordered";
                    const cldnn::border cldnn_border(op_input_name,
                                                     op->get_input_tensor_name(0),
                                                     border_pad_above,
                                                     border_pad_below,
                                                     cldnn::border_type::zero);
                    topology.add(cldnn_border);
                }

                const cldnn::tensor input_offset(0, 0, input_offset_x, input_offset_y, 0);
                const cldnn::tensor strides(1, 1, win_dilation.at(1), win_dilation.at(0));

                const cldnn::convolution_grad_weights conv_back_flt(op->get_output_tensor_name(0),
                                                                    op->get_input_tensor_name(1),
                                                                    op_input_name,
                                                                    {filter_name},
                                                                    strides,
                                                                    input_offset,
                                                                    cldnn::tensor(1, 1, 1, 1),
                                                                    true);
                topology.add(conv_back_flt);
            }
            break;
        }
        case OP_TYPEID::ConvolutionBackpropData:
        {
            arguments_check(op, 2, 1);

            const shared_ptr<op::ConvolutionBackpropData> conv_op =
                static_pointer_cast<op::ConvolutionBackpropData>(op);
            const Strides& win_stride = conv_op->get_data_dilation_strides_forward();
            CoordinateDiff pad_below = conv_op->compute_backward_delta_out_pad_below();
            CoordinateDiff pad_above = conv_op->compute_backward_delta_out_pad_above();
            const Strides& win_dilation = conv_op->get_window_dilation_strides_forward();
            const Strides& data_dilation = conv_op->get_window_movement_strides_forward();

            if ((win_stride.size() != 2) || (win_stride.at(0) != 1) || (win_stride.at(1) != 1) ||
                (pad_below.size() != 2) || (pad_above.size() != 2) || (data_dilation.size() != 2) ||
                (data_dilation.at(0) != 1) || (data_dilation.at(1) != 1) ||
                (win_dilation.size() != 2) || (win_dilation.at(0) != 1) ||
                (win_dilation.at(1) != 1) || (op->get_output_element_type(0) != element::f32) ||
                ((pad_below.at(0) == pad_above.at(0)) && (pad_below.at(1) == pad_above.at(1))))
            {
                kern.emit<op::ConvolutionBackpropData>(conv_op);
            }
            else
            {
                cldnn::tensor::value_type input_offset_xy = -1;
                std::string op_input_name = op->get_input_tensor_name(1);

                if ((pad_below.at(0) == pad_above.at(0)) && (pad_below.at(1) == pad_above.at(1)))
                {
                    // symmetric padding case temporally excluded (custom kernel executed) due to stability issues
                    const CoordinateDiff& pad_below_for = conv_op->get_padding_below_forward();
                    input_offset_xy = -pad_below_for.at(0);
                }
                else
                {
                    // Different input padding for operation workarounded by adding aux layer
                    const cldnn::tensor crop_pad_below(0, 0, -pad_below.at(1), -pad_below.at(0), 0);
                    const cldnn::tensor crop_pad_above(0, 0, -pad_above.at(1), -pad_above.at(0), 0);
                    op_input_name =
                        op_input_name + "_" + op->get_output_tensor_name(0) + "_cropped";

                    const cldnn::crop cldnn_crop(op_input_name,
                                                 op->get_input_tensor_name(1),
                                                 crop_pad_below,
                                                 crop_pad_above,
                                                 cldnn::crop_borders_t());
                    topology.add(cldnn_crop);
                }

                const cldnn::tensor input_offset(0, 0, input_offset_xy, input_offset_xy, 0);
                const cldnn::tensor strides(1, 1, win_stride.at(1), win_stride.at(0));

                const cldnn::convolution_grad_input cldnn_conv_back_data(
                    op->get_output_tensor_name(0),
                    op_input_name,
                    {op->get_input_tensor_name(0)},
                    strides,
                    input_offset);
                topology.add(cldnn_conv_back_data);
            }
            break;
        }
        case OP_TYPEID::Min:
        {
            arguments_check(op, 1, 1);

            kern.emit<op::Min>(static_pointer_cast<op::Min>(op));
            break;
        }
        case OP_TYPEID::Max:
        {
            arguments_check(op, 1, 1);

            kern.emit<op::Max>(static_pointer_cast<op::Max>(op));
            break;
        }
        case OP_TYPEID::OneHot:
        {
            arguments_check(op, 1, 1);

            const shared_ptr<op::OneHot> one_hot_op = static_pointer_cast<op::OneHot>(op);
            const size_t one_hot_axis = one_hot_op->get_one_hot_axis();

            do_one_hot_operation(topology,
                                 op->get_input_tensor_name(0),
                                 op->get_input_shape(0),
                                 op->get_input_element_type(0),
                                 op->get_output_tensor_name(0),
                                 op->get_output_shape(0),
                                 op->get_output_element_type(0),
                                 one_hot_axis);
            break;
        }
        case OP_TYPEID::ArgMax:
        {
            arguments_check(op, 1, 1);

            const shared_ptr<op::ArgMax> arg_max_op = static_pointer_cast<op::ArgMax>(op);
            const size_t reduction_axis = arg_max_op->get_reduction_axis();
            const element::Type& index_elem_type = arg_max_op->get_element_type();

            if (index_elem_type == element::i64 || index_elem_type == element::i32)
            {
                do_arg_max_min_operation(topology,
                                         op->get_input_tensor_name(0),
                                         op->get_input_shape(0),
                                         op->get_input_element_type(0),
                                         op->get_output_tensor_name(0),
                                         op->get_output_shape(0),
                                         op->get_output_element_type(0),
                                         reduction_axis,
                                         true);
            }
            else
            {
                cldnn::arg_max_min::axis_name axis =
                    reduction_axis == 0 ? cldnn::arg_max_min::y : cldnn::arg_max_min::x;
                const cldnn::arg_max_min arg_max_min(op->get_output_tensor_name(0),
                                                     op->get_input_tensor_name(0),
                                                     cldnn::arg_max_min::max,
                                                     1,
                                                     axis);
                topology.add(arg_max_min);
            }
            break;
        }
        case OP_TYPEID::ArgMin:
        {
            arguments_check(op, 1, 1);

            const shared_ptr<op::ArgMin> arg_min_op = static_pointer_cast<op::ArgMin>(op);
            const size_t reduction_axis = arg_min_op->get_reduction_axis();
            const element::Type& index_elem_type = arg_min_op->get_element_type();

            if (index_elem_type == element::i64 || index_elem_type == element::i32)
            {
                do_arg_max_min_operation(topology,
                                         op->get_input_tensor_name(0),
                                         op->get_input_shape(0),
                                         op->get_input_element_type(0),
                                         op->get_output_tensor_name(0),
                                         op->get_output_shape(0),
                                         op->get_output_element_type(0),
                                         reduction_axis,
                                         false);
            }
            else
            {
                cldnn::arg_max_min::axis_name axis =
                    reduction_axis == 0 ? cldnn::arg_max_min::y : cldnn::arg_max_min::x;
                const cldnn::arg_max_min arg_max_min(op->get_output_tensor_name(0),
                                                     op->get_input_tensor_name(0),
                                                     cldnn::arg_max_min::min,
                                                     1,
                                                     axis);
                topology.add(arg_max_min);
            }
            break;
        }
        case OP_TYPEID::Quantize:
        {
            arguments_check(op, 3, 1);

            const shared_ptr<op::Quantize> quant_op = static_pointer_cast<op::Quantize>(op);
            const AxisSet& axes = quant_op->get_axes();
            const op::Quantize::RoundMode mode = quant_op->get_round_mode();

            do_quantize_operation(topology,
                                  op->get_input_tensor_name(0),
                                  op->get_input_shape(0),
                                  op->get_input_element_type(0),
                                  op->get_input_tensor_name(1),
                                  op->get_input_shape(1),
                                  op->get_input_tensor_name(2),
                                  op->get_input_shape(2),
                                  op->get_output_tensor_name(0),
                                  op->get_output_shape(0),
                                  op->get_output_element_type(0),
                                  axes,
                                  mode);
            break;
        }
        case OP_TYPEID::Dequantize:
        {
            arguments_check(op, 3, 1);

            const shared_ptr<op::Dequantize> dequ_op = static_pointer_cast<op::Dequantize>(op);
            const AxisSet& axes = dequ_op->get_axes();

            do_dequantize_operation(topology,
                                    op->get_input_tensor_name(0),
                                    op->get_input_shape(0),
                                    op->get_input_element_type(0),
                                    op->get_input_tensor_name(1),
                                    op->get_input_shape(1),
                                    op->get_input_element_type(1),
                                    op->get_input_tensor_name(2),
                                    op->get_input_shape(2),
                                    op->get_input_element_type(2),
                                    op->get_output_tensor_name(0),
                                    op->get_output_shape(0),
                                    op->get_output_element_type(0),
                                    axes);
            break;
        }
        case OP_TYPEID::LRN:
        {
            arguments_check(op, 1, 1);

            const shared_ptr<op::LRN> lrn_op = static_pointer_cast<op::LRN>(op);

            const cldnn::lrn lrn(op->get_output_tensor_name(0),
                                 op->get_input_tensor_name(0),
                                 lrn_op->get_nsize(),
                                 lrn_op->get_bias(),
                                 lrn_op->get_alpha(),
                                 lrn_op->get_beta(),
                                 cldnn_lrn_norm_region_across_channel);
            topology.add(lrn);
            break;
        }
        case OP_TYPEID::TopK:
        {
            arguments_check(op, 1, 2);

            const shared_ptr<op::TopK> topk_op = static_pointer_cast<op::TopK>(op);

            const size_t top_k_axis = topk_op->get_top_k_axis();
            const element::Type& index_elem_type = topk_op->get_index_element_type();
            const size_t k = topk_op->get_k();
            const bool compute_max = topk_op->get_compute_max();

            do_topk_operation(topology,
                              op->get_input_tensor_name(0),
                              op->get_input_shape(0),
                              op->get_input_element_type(0),
                              op->get_output_tensor_name(0),
                              op->get_output_shape(0),
                              op->get_output_element_type(0),
                              index_elem_type,
                              top_k_axis,
                              k,
                              compute_max,
                              true);

            do_topk_operation(topology,
                              op->get_input_tensor_name(0),
                              op->get_input_shape(0),
                              op->get_input_element_type(0),
                              op->get_output_tensor_name(1),
                              op->get_output_shape(1),
                              op->get_output_element_type(1),
                              index_elem_type,
                              top_k_axis,
                              k,
                              compute_max,
                              false);
            break;
        }
        case OP_TYPEID::AllReduce:
        case OP_TYPEID::BatchMatMul:
        case OP_TYPEID::BroadcastDistributed:
        case OP_TYPEID::BroadcastLike:
        case OP_TYPEID::Clamp:
        case OP_TYPEID::DepthToSpace:
        case OP_TYPEID::DynBroadcast:
        case OP_TYPEID::DynPad:
        case OP_TYPEID::DynReshape:
        case OP_TYPEID::DynSlice:
        case OP_TYPEID::Elu:
        case OP_TYPEID::EmbeddingLookup:
        case OP_TYPEID::Erf:
        case OP_TYPEID::Gather:
        case OP_TYPEID::GatherND:
        case OP_TYPEID::GenerateMask:
        case OP_TYPEID::HardSigmoid:
        case OP_TYPEID::MVN:
        case OP_TYPEID::Normalize:
        case OP_TYPEID::PRelu:
        case OP_TYPEID::Passthrough:
        case OP_TYPEID::QuantizedAvgPool:
        case OP_TYPEID::QuantizedConvolution:
        case OP_TYPEID::QuantizedConvolutionBias:
        case OP_TYPEID::QuantizedConvolutionBiasAdd:
        case OP_TYPEID::QuantizedConvolutionBiasSignedAdd:
        case OP_TYPEID::QuantizedConvolutionRelu:
        case OP_TYPEID::QuantizedDot:
        case OP_TYPEID::QuantizedDotBias:
        case OP_TYPEID::QuantizedMaxPool:
        case OP_TYPEID::ReplaceSlice:
        case OP_TYPEID::ScalarConstantLike:
        case OP_TYPEID::ScaleShift:
        case OP_TYPEID::ScatterAdd:
        case OP_TYPEID::ScatterNDAdd:
        case OP_TYPEID::ShapeOf:
        case OP_TYPEID::SpaceToDepth:
        case OP_TYPEID::Squeeze:
        case OP_TYPEID::StopGradient:
        case OP_TYPEID::Tile:
        case OP_TYPEID::Transpose:
        default:
        {
            throw unsupported_op("Unsupported op '" + op->description() +
                                 "' in IntelGPU back end.");
        }
#pragma GCC diagnostic pop
        }
    }

    cldnn::build_options network_build_options;

    network_build_options.set_option(cldnn::build_option::optimize_data(m_cldnn_graph_optimize));

    if (!func_output_names.empty())
    {
        vector<cldnn::primitive_id> names_vec(func_output_names.begin(), func_output_names.end());
        network_build_options.set_option(cldnn::build_option::outputs(names_vec));
    }

    if (m_cldnn_dump_enable)
    {
        network_build_options.set_option(cldnn::build_option::graph_dumps_dir(m_cldnn_dump_dir));
    }

    shared_ptr<cldnn::network> cldnn_network =
        make_shared<cldnn::network>(*cldnn_engine, topology, network_build_options);

    if (m_profile_enable)
    {
        timer_compile.stop();
        compilation_time = timer_compile.get_milliseconds();
        consumed_memory = runtime::intelgpu::get_max_memory_rss() - consumed_memory;
    }

    rc = make_shared<IntelGPUExecutable>(func,
                                         cldnn_network,
                                         enable_timing,
                                         m_profile_enable,
                                         compilation_time,
                                         consumed_memory,
                                         m_profile_lines_limit_count);
    if (!m_function_cache_disabled)
    {
        cldnn_networks.insert({func, rc});
    }

    return rc;
}

void runtime::intelgpu::IntelGPUBackend::remove_compiled_function(shared_ptr<Executable> exec)
{
    for (auto it = cldnn_networks.begin(); it != cldnn_networks.end(); ++it)
    {
        if (it->second == exec)
        {
            cldnn_networks.erase(it);
            break;
        }
    }
}

bool runtime::intelgpu::IntelGPUBackend::is_supported_property(const Property prop) const
{
    if (prop == Property::memory_attach)
    {
        return true;
    }

    return false;
}

bool runtime::intelgpu::IntelGPUBackend::is_supported(const Node& node) const
{
    return is_supported_impl(node);
}

bool runtime::intelgpu::IntelGPUBackend::is_supported_impl(const Node& node)
{
    const OP_TYPEID op_type_id = get_typeid(node.description());
    switch (op_type_id)
    {
    case OP_TYPEID::Clamp:
    case OP_TYPEID::HardSigmoid:
    case OP_TYPEID::DepthToSpace:
    case OP_TYPEID::Elu:
    case OP_TYPEID::Gemm:
    case OP_TYPEID::MVN:
    case OP_TYPEID::Normalize:
    case OP_TYPEID::PRelu:
<<<<<<< HEAD
    case OP_TYPEID::ScaleShift:
    case OP_TYPEID::SpaceToDepth: { return false;
=======
    case OP_TYPEID::SpaceToDepth:
    case OP_TYPEID::Squeeze: { return false;
>>>>>>> c11c7068
    }
    default: { return true;
    }
    }
}<|MERGE_RESOLUTION|>--- conflicted
+++ resolved
@@ -2166,13 +2166,10 @@
     case OP_TYPEID::MVN:
     case OP_TYPEID::Normalize:
     case OP_TYPEID::PRelu:
-<<<<<<< HEAD
     case OP_TYPEID::ScaleShift:
+    case OP_TYPEID::SpaceToDepth:
     case OP_TYPEID::SpaceToDepth: { return false;
-=======
-    case OP_TYPEID::SpaceToDepth:
     case OP_TYPEID::Squeeze: { return false;
->>>>>>> c11c7068
     }
     default: { return true;
     }
