--- conflicted
+++ resolved
@@ -29,7 +29,6 @@
 using namespace std;
 using namespace ngraph;
 
-<<<<<<< HEAD
 void arguments_check(const shared_ptr<Node>& op, size_t input, size_t output)
 {
     if (op->get_input_size() != input || op->get_output_size() != output)
@@ -59,11 +58,11 @@
 
     const cldnn::eltwise op_add(output_name, op_add_inputs, mode);
     topology.add(op_add);
-=======
+}
+
 extern "C" const char* get_ngraph_version_string()
 {
     return NGRAPH_VERSION;
->>>>>>> 268853d0
 }
 
 extern "C" runtime::Backend* new_backend(const char* configuration_string)
