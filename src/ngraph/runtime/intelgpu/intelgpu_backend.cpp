--- conflicted
+++ resolved
@@ -1699,11 +1699,7 @@
         case OP_TYPEID::ReplaceSlice:
         case OP_TYPEID::GenerateMask:
         case OP_TYPEID::ReverseSequence:
-<<<<<<< HEAD
-=======
         case OP_TYPEID::ScalarConstantLike:
-        case OP_TYPEID::SelectAndScatter:
->>>>>>> 845099c8
         case OP_TYPEID::ShapeOf:
         case OP_TYPEID::StopGradient:
         case OP_TYPEID::TopK:
