//*****************************************************************************
// Copyright 2017-2019 Intel Corporation
//
// Licensed under the Apache License, Version 2.0 (the "License");
// you may not use this file except in compliance with the License.
// You may obtain a copy of the License at
//
//     http://www.apache.org/licenses/LICENSE-2.0
//
// Unless required by applicable law or agreed to in writing, software
// distributed under the License is distributed on an "AS IS" BASIS,
// WITHOUT WARRANTIES OR CONDITIONS OF ANY KIND, either express or implied.
// See the License for the specific language governing permissions and
// limitations under the License.
//*****************************************************************************

#include <iomanip>

#include <CPP/activation.hpp>
#include <CPP/activation_grad.hpp>
#include <CPP/arg_max_min.hpp>
#include <CPP/batch_norm.hpp>
#include <CPP/border.hpp>
#include <CPP/broadcast.hpp>
#include <CPP/concatenation.hpp>
#include <CPP/convolution.hpp>
#include <CPP/convolution_grad_input.hpp>
#include <CPP/convolution_grad_weights.hpp>
#include <CPP/crop.hpp>
#include <CPP/data.hpp>
#include <CPP/eltwise.hpp>
#include <CPP/gemm.hpp>
#include <CPP/input_layout.hpp>
#include <CPP/layout.hpp>
#include <CPP/lrn.hpp>
#include <CPP/mutable_data.hpp>
#include <CPP/permute.hpp>
#include <CPP/pooling.hpp>
#include <CPP/reshape.hpp>
#include <CPP/select.hpp>
#include <CPP/softmax.hpp>
#include <CPP/topology.hpp>

#include "ngraph/pass/algebraic_simplification.hpp"
#include "ngraph/pass/batch_fusion.hpp"
#include "ngraph/pass/core_fusion.hpp"
#include "ngraph/pass/cse.hpp"
#include "ngraph/pass/fused_op_decomposition.hpp"
#include "ngraph/pass/get_output_element_elimination.hpp"
#include "ngraph/pass/manager.hpp"
#include "ngraph/pass/nop_elimination.hpp"
#include "ngraph/pass/reshape_elimination.hpp"
#include "ngraph/runtime/backend_manager.hpp"
#include "ngraph/runtime/intelgpu/intelgpu_backend.hpp"
#include "ngraph/runtime/intelgpu/intelgpu_executable.hpp"
#include "ngraph/runtime/intelgpu/intelgpu_kernels.hpp"
#include "ngraph/runtime/intelgpu/intelgpu_layout.hpp"
#include "ngraph/runtime/intelgpu/intelgpu_op_custom_kernels.hpp"
#include "ngraph/runtime/intelgpu/intelgpu_tensor_view.hpp"
#include "ngraph/runtime/intelgpu/visualize_tree.hpp"

#include "ngraph/file_util.hpp"
#include "ngraph/function.hpp"
#include "ngraph/node.hpp"
#include "ngraph/op/all.hpp"
#include "ngraph/op/and.hpp"
#include "ngraph/op/any.hpp"
#include "ngraph/op/argmax.hpp"
#include "ngraph/op/argmin.hpp"
#include "ngraph/op/avg_pool.hpp"
#include "ngraph/op/batch_norm.hpp"
#include "ngraph/op/broadcast.hpp"
#include "ngraph/op/concat.hpp"
#include "ngraph/op/constant.hpp"
#include "ngraph/op/convolution.hpp"
#include "ngraph/op/dequantize.hpp"
#include "ngraph/op/dot.hpp"
#include "ngraph/op/embedding_lookup.hpp"
#include "ngraph/op/equal.hpp"
#include "ngraph/op/erf.hpp"
#include "ngraph/op/fused/conv_fused.hpp"
#include "ngraph/op/fused/depth_to_space.hpp"
#include "ngraph/op/fused/elu.hpp"
#include "ngraph/op/fused/gemm.hpp"
#include "ngraph/op/fused/grn.hpp"
#include "ngraph/op/fused/group_conv.hpp"
#include "ngraph/op/fused/hard_sigmoid.hpp"
#include "ngraph/op/fused/mvn.hpp"
#include "ngraph/op/fused/normalize.hpp"
#include "ngraph/op/fused/scale_shift.hpp"
#include "ngraph/op/fused/space_to_depth.hpp"
<<<<<<< HEAD
#include "ngraph/op/fused/unsqueeze.hpp"
=======
#include "ngraph/op/fused/squeeze.hpp"
>>>>>>> b2ca3e79
#include "ngraph/op/get_output_element.hpp"
#include "ngraph/op/greater.hpp"
#include "ngraph/op/greater_eq.hpp"
#include "ngraph/op/less.hpp"
#include "ngraph/op/less_eq.hpp"
#include "ngraph/op/lrn.hpp"
#include "ngraph/op/max.hpp"
#include "ngraph/op/max_pool.hpp"
#include "ngraph/op/min.hpp"
#include "ngraph/op/not_equal.hpp"
#include "ngraph/op/one_hot.hpp"
#include "ngraph/op/or.hpp"
#include "ngraph/op/pad.hpp"
#include "ngraph/op/parameter.hpp"
#include "ngraph/op/product.hpp"
#include "ngraph/op/quantize.hpp"
#include "ngraph/op/reshape.hpp"
#include "ngraph/op/reverse.hpp"
#include "ngraph/op/reverse_sequence.hpp"
#include "ngraph/op/select.hpp"
#include "ngraph/op/slice.hpp"
#include "ngraph/op/softmax.hpp"
#include "ngraph/op/sum.hpp"
#include "ngraph/op/topk.hpp"
#include "ngraph/util.hpp"

using namespace std;
using namespace ngraph;

using intelgpu_space = runtime::intelgpu::IntelGPULayout;

// This expands the op list in op_tbl.hpp into a list of enumerations that look like this:
// Abs,
// Acos,
// ...
#define NGRAPH_OP(a, b) a,
enum class OP_TYPEID
{
#include "ngraph/op/fused_op_tbl.hpp"
#include "ngraph/op/op_tbl.hpp"
};
#undef NGRAPH_OP

static OP_TYPEID get_typeid(const string& s)
{
// This expands the op list in op_tbl.hpp into a list of enumerations that look like this:
// {"Abs", OP_TYPEID::Abs},
// {"Acos", OP_TYPEID::Acos},
// ...
#define NGRAPH_OP(a, b) {#a, OP_TYPEID::a},
    static const unordered_map<string, OP_TYPEID> typeid_map{
#include "ngraph/op/fused_op_tbl.hpp"
#include "ngraph/op/op_tbl.hpp"
    };
#undef NGRAPH_OP
    auto it = typeid_map.find(s);
    if (it == typeid_map.end())
    {
        throw unsupported_op("Unsupported op '" + s + "'");
    }
    return it->second;
}

static void do_eltwise_operation(cldnn::topology& topology,
                                 const shared_ptr<Node>& op,
                                 const string& custom_op,
                                 bool function_operation,
                                 cldnn::eltwise_mode mode)
{
    runtime::intelgpu::arguments_check(op, 2, 1);

    if (op->get_input_element_type(0) != element::f32 ||
        op->get_input_element_type(1) != element::f32 ||
        op->get_output_element_type(0) != element::f32)
    {
        runtime::intelgpu::do_eltwise_kernel(topology,
                                             op->get_input_tensor_name(0),
                                             op->get_input_shape(0),
                                             op->get_input_element_type(0),
                                             op->get_input_tensor_name(1),
                                             op->get_input_shape(1),
                                             op->get_output_tensor_name(0),
                                             op->get_output_shape(0),
                                             op->get_output_element_type(0),
                                             custom_op,
                                             function_operation);
    }
    else
    {
        const cldnn::eltwise op_eltwise(
            op->get_output_tensor_name(0),
            {op->get_input_tensor_name(0), op->get_input_tensor_name(1)},
            mode);
        topology.add(op_eltwise);
    }
}

static void do_cldnn_unary(cldnn::topology& topology,
                           const shared_ptr<Node>& op,
                           cldnn_activation_func mode,
                           const cldnn_activation_additional_params& param = {0.f, 0.f})
{
    runtime::intelgpu::arguments_check(op, 1, 1);

    const cldnn::activation cldnn_unary(
        op->get_output_tensor_name(0), op->get_input_tensor_name(0), mode, param);
    topology.add(cldnn_unary);
}

static bool has_non_zero(const Shape& shape)
{
    return accumulate(shape.begin(), shape.end(), 0);
}

static void
    do_custom_unary(cldnn::topology& topology, const shared_ptr<Node>& op, const string& operation)
{
    runtime::intelgpu::arguments_check(op, 1, 1);

    runtime::intelgpu::do_custom_unary_operation(topology,
                                                 op->get_input_tensor_name(0),
                                                 op->get_input_shape(0),
                                                 op->get_input_element_type(0),
                                                 op->get_output_tensor_name(0),
                                                 op->get_output_shape(0),
                                                 op->get_output_element_type(0),
                                                 operation);
}

static void do_universal_unary(cldnn::topology& topology,
                               const shared_ptr<Node>& op,
                               const string& operation,
                               cldnn_activation_func mode,
                               bool force_custom = false,
                               const cldnn_activation_additional_params& param = {0.f, 0.f})
{
    runtime::intelgpu::arguments_check(op, 1, 1);

    if (force_custom || (op->get_input_element_type(0) != element::f32))
    {
        do_custom_unary(topology, op, operation);
    }
    else
    {
        do_cldnn_unary(topology, op, mode, param);
    }
}

static void do_pooling_operation(cldnn::topology& topology,
                                 const shared_ptr<Node>& op,
                                 const Shape& pool_shape,
                                 const Strides& pool_strides,
                                 const Shape& pad_below,
                                 const cldnn::pooling_mode mode)
{
    runtime::intelgpu::arguments_check(op, 1, 1);

    const cldnn::tensor output_size = intelgpu_space::create_cldnn_tensor(op->get_output_shape(0));
    const cldnn::tensor input_offset = intelgpu_space::create_cldnn_offset(pad_below);
    const cldnn::tensor size = intelgpu_space::create_cldnn_tensor(pool_shape);
    const cldnn::tensor stride = intelgpu_space::create_cldnn_tensor(pool_strides);

    const cldnn::pooling cldnn_pooling(op->get_output_tensor_name(0),
                                       op->get_input_tensor_name(0),
                                       mode,
                                       size,
                                       stride,
                                       input_offset,
                                       output_size);
    topology.add(cldnn_pooling);
}

template <typename OP>
static void do_logical_operation(runtime::intelgpu::CustomKernels& kern, const shared_ptr<Node>& op)
{
    runtime::intelgpu::arguments_check(op, 2, 1);

    kern.emit<OP>(static_pointer_cast<OP>(op));
}

// This function needed to only change the name of the data in topology
// No real data copy needed
static void do_equal_propagation(cldnn::topology& topology,
                                 const string& input_name,
                                 const string& output_name)
{
    const vector<cldnn::primitive_id> input_names(1, input_name);

    const cldnn::concatenation op_concat(output_name, input_names, cldnn::concatenation::along_x);
    topology.add(op_concat);
}

extern "C" runtime::BackendConstructor* get_backend_constructor_pointer()
{
    class IntelGPUBackendConstructor : public runtime::BackendConstructor
    {
    public:
        std::shared_ptr<runtime::Backend> create(const std::string& config) override
        {
            return std::make_shared<runtime::intelgpu::IntelGPUBackend>();
        }
    };

    static unique_ptr<runtime::BackendConstructor> s_backend_constructor(
        new IntelGPUBackendConstructor());
    return s_backend_constructor.get();
}

runtime::intelgpu::IntelGPUBackend::IntelGPUBackend()
{
    bool profiling = false;

    // This should be used to allow nbench work with "--timing_detail" option
    if (getenv("NGRAPH_INTELGPU_STAT") != nullptr)
    {
        profiling = true;
    }

    // Print out default profile and statistic to the output
    if (getenv("NGRAPH_INTELGPU_PROFILE") != nullptr)
    {
        profiling = true;
        m_profile_enable = true;
    }

    // Control the number of lines in ::call profile
    const char* profile_lines_count = getenv("NGRAPH_INTELGPU_PROFILE_LINES");
    if (profile_lines_count != nullptr)
    {
        profiling = true;
        m_profile_enable = true;
        m_profile_lines_limit_count = strtol(profile_lines_count, nullptr, 10);
    }

    // Disables the backend Function (graph) level optimizations
    // 0 or undefined - All optimization passes are enabled
    // 1 - Disable optimization passes except FusedOpDecomposition
    // >1 - Disable all optimization passes
    const char* disable_backend_optimizations = getenv("NGRAPH_INTELGPU_DISABLE_OPTIMIZATIONS");
    if (disable_backend_optimizations != nullptr)
    {
        m_disable_backend_optimizations = strtol(disable_backend_optimizations, nullptr, 10);
    }

    // Disables clDNN (cldnn::network) level optimizations
    if (getenv("NGRAPH_INTELGPU_CLDNN_DISABLE_OPTIMIZATIONS") != nullptr)
    {
        m_cldnn_graph_optimize = false;
    }

    // Dumps the input Function into Graphviz format
    if (getenv("NGRAPH_INTELGPU_DUMP_FUNCTION") != nullptr)
    {
        m_dump_graph_enable = true;
    }

    // Dumps the clDNN internal logs into directory
    if (getenv("NGRAPH_INTELGPU_CLDNN_DUMP") != nullptr)
    {
        file_util::make_directory(m_cldnn_dump_dir);
        m_cldnn_dump_enable = true;
    }

    // Delete compiled Function from the cache after execution.
    // It helps in cases where a lot of small functions used
    // in case of memory consumption. It slow overall execution
    // because Function compilation required every time
    if (getenv("NGRAPH_INTELGPU_FUNCTION_CACHE_DISABLE") != nullptr)
    {
        m_function_cache_disabled = true;
    }

    cldnn::engine_configuration cldnn_configuration(profiling,
                                                    false,
                                                    m_cldnn_dump_enable,
                                                    string(),
                                                    string(),
                                                    true,
                                                    string(),
                                                    m_cldnn_dump_dir);
    cldnn_engine = make_shared<cldnn::engine>(cldnn_configuration);
}

shared_ptr<runtime::Tensor>
    runtime::intelgpu::IntelGPUBackend::create_tensor(const element::Type& element_type,
                                                      const Shape& shape)
{
    return make_shared<runtime::intelgpu::IntelGPUTensorView>(
        element_type, shape, *cldnn_engine, nullptr);
}

shared_ptr<runtime::Tensor> runtime::intelgpu::IntelGPUBackend::create_tensor(
    const element::Type& element_type, const Shape& shape, void* memory_pointer)
{
    return make_shared<runtime::intelgpu::IntelGPUTensorView>(
        element_type, shape, *cldnn_engine, memory_pointer);
}

shared_ptr<runtime::Executable>
    runtime::intelgpu::IntelGPUBackend::compile(shared_ptr<Function> func, bool enable_timing)
{
    shared_ptr<runtime::Executable> rc;

    auto it = cldnn_networks.find(func);
    if (it != cldnn_networks.end())
    {
        return it->second;
    }

    set<cldnn::primitive_id> func_output_names;
    cldnn::topology topology;
    CustomKernels kern(topology);
    stopwatch timer_compile;
    double consumed_memory = 0.0;
    double compilation_time = 0.0;

    if (m_profile_enable)
    {
        consumed_memory = runtime::intelgpu::get_max_memory_rss();
        timer_compile.start();
    }

    if (m_dump_graph_enable)
    {
        visualize_tree(func, "intelgpu_", "_orig");
    }

    ngraph::pass::Manager pass_manager;

    if (m_disable_backend_optimizations < 2)
    {
        pass_manager.register_pass<ngraph::pass::FusedOpDecomposition>(
            IntelGPUBackend::is_supported_impl);
    }

    if (m_disable_backend_optimizations < 1)
    {
        pass_manager.register_pass<ngraph::pass::NopElimination>();
        pass_manager.register_pass<ngraph::pass::BatchFusion>();
        pass_manager.register_pass<ngraph::pass::AlgebraicSimplification>();
        pass_manager.register_pass<ngraph::pass::CommonSubexpressionElimination>();
        pass_manager.register_pass<ngraph::pass::ReshapeElimination>();
        pass_manager.register_pass<ngraph::pass::CoreFusion>(ngraph::pass::ALL_FUSIONS);

        // GetOutputElementElimination must be after CommonSubexpressionElimination
        pass_manager.register_pass<ngraph::pass::GetOutputElementElimination>();
    }

    if (m_disable_backend_optimizations < 2)
    {
        pass_manager.run_passes(func);

        if (m_dump_graph_enable)
        {
            visualize_tree(func, "intelgpu_", "_opt");
        }
    }

    for (shared_ptr<Node> op : func->get_ops())
    {
        const OP_TYPEID op_type_id = get_typeid(op->description());
// We want to check that every OP_TYPEID enumeration is included in the list.
// These GCC flags enable compile-time checking so that if an enumeration
// is not in the list an error is generated.
#pragma GCC diagnostic push
#pragma GCC diagnostic error "-Wswitch"
#pragma GCC diagnostic error "-Wswitch-enum"
        switch (op_type_id)
        {
        case OP_TYPEID::Parameter:
        {
            arguments_check(op, 0, 1);

            const string& element_name = op->get_output_tensor_ptr()->get_name();
            const cldnn::layout element_layout =
                IntelGPULayout::create_cldnn_layout(op->get_element_type(), op->get_shape());

            const cldnn::input_layout op_layout(element_name, element_layout);
            topology.add(op_layout);
            break;
        }
        case OP_TYPEID::Result:
        {
            arguments_check(op, 1, 1);

            func_output_names.insert(op->get_input_tensor_name(0));
            break;
        }
        case OP_TYPEID::GetOutputElement:
        {
            if (op->get_inputs().empty() || op->get_outputs().size() != 1)
            {
                arguments_check(op, 1, 1); // at least one input and exact one output expected
            }

            const shared_ptr<op::GetOutputElement> elem =
                static_pointer_cast<op::GetOutputElement>(op);

            do_equal_propagation(
                topology, op->get_input_tensor_name(elem->get_n()), op->get_output_tensor_name(0));
            break;
        }
        case OP_TYPEID::Slice:
        {
            arguments_check(op, 1, 1);

            const shared_ptr<op::Slice> elem = static_pointer_cast<op::Slice>(op);
            const Coordinate& lower_bounds = elem->get_lower_bounds();
            const Coordinate& upper_bounds = elem->get_upper_bounds();
            const Strides& strides = elem->get_strides();

            if (op->get_input_shape(0).empty() || op->get_output_shape(0).empty() ||
                lower_bounds.empty() || upper_bounds.empty() || strides.empty())
            {
                do_equal_propagation(
                    topology, op->get_input_tensor_name(0), op->get_output_tensor_name(0));
            }
            else
            {
                kern.emit<op::Slice>(elem);
            }
            break;
        }
        case OP_TYPEID::Select:
        {
            arguments_check(op, 3, 1);

            if (op->get_output_element_type(0) != element::f32)
            {
                kern.emit<op::Select>(static_pointer_cast<op::Select>(op));
            }
            else
            {
                const cldnn::select cldnn_select(op->get_output_tensor_name(0),
                                                 op->get_input_tensor_name(1),
                                                 op->get_input_tensor_name(2),
                                                 op->get_input_tensor_name(0));
                topology.add(cldnn_select);
            }
            break;
        }
        case OP_TYPEID::Reverse:
        {
            arguments_check(op, 1, 1);

            const shared_ptr<op::Reverse> reverse_op = static_pointer_cast<op::Reverse>(op);
            const AxisSet& reversed_axes = reverse_op->get_reversed_axes();

            if (reversed_axes.empty())
            {
                do_equal_propagation(
                    topology, op->get_input_tensor_name(0), op->get_output_tensor_name(0));
            }
            else
            {
                do_reverse_operation(topology,
                                     op->get_input_tensor_name(0),
                                     op->get_input_shape(0),
                                     op->get_input_element_type(0),
                                     op->get_output_tensor_name(0),
                                     op->get_output_shape(0),
                                     op->get_output_element_type(0),
                                     reversed_axes);
            }
            break;
        }
        case OP_TYPEID::ReverseSequence:
        {
            arguments_check(op, 2, 1);

            const shared_ptr<op::ReverseSequence> revseq_op =
                static_pointer_cast<op::ReverseSequence>(op);
            const size_t batch_axis = revseq_op->get_batch_axis();
            const size_t seq_axis = revseq_op->get_sequence_axis();

            do_reverse_sequence_operation(topology,
                                          op->get_input_tensor_name(0),
                                          op->get_input_shape(0),
                                          op->get_input_element_type(0),
                                          op->get_input_tensor_name(1),
                                          op->get_input_shape(1),
                                          op->get_input_element_type(1),
                                          op->get_output_tensor_name(0),
                                          op->get_output_shape(0),
                                          op->get_output_element_type(0),
                                          seq_axis,
                                          batch_axis);
            break;
        }
        case OP_TYPEID::Convert:
        {
            arguments_check(op, 1, 1);

            if (op->get_input_element_type(0) == op->get_output_element_type(0))
            {
                do_equal_propagation(
                    topology, op->get_input_tensor_name(0), op->get_output_tensor_name(0));
            }
            else
            {
                do_convert_operation(topology,
                                     op->get_input_tensor_name(0),
                                     op->get_input_shape(0),
                                     op->get_input_element_type(0),
                                     op->get_output_tensor_name(0),
                                     op->get_output_shape(0),
                                     op->get_output_element_type(0));
            }
            break;
        }
        case OP_TYPEID::Concat:
        {
            if (op->get_inputs().empty() || op->get_outputs().size() != 1)
            {
                arguments_check(op, 1, 1);
            }

            const shared_ptr<op::Concat> concat_op = static_pointer_cast<op::Concat>(op);
            const size_t ngraph_concat_axis = concat_op->get_concatenation_axis();

            if (!shape_size(op->get_output_shape(0)) ||
                (op->get_input_element_type(0) != element::f32) ||
                op->get_output_shape(0).size() > 4)
            {
                vector<string> input_names;
                vector<Shape> input_shapes;

                for (auto const& input : op->get_inputs())
                {
                    const Shape& input_shape = input.get_tensor().get_shape();
                    if (shape_size(input_shape))
                    {
                        input_names.push_back(input.get_tensor().get_name());
                        input_shapes.push_back(input_shape);
                    }
                }

                if (input_names.empty())
                {
                    do_equal_propagation(
                        topology, op->get_input_tensor_name(0), op->get_output_tensor_name(0));
                }
                else
                {
                    do_concat_operation(topology,
                                        input_names,
                                        input_shapes,
                                        op->get_output_tensor_name(0),
                                        op->get_output_shape(0),
                                        op->get_output_element_type(0),
                                        ngraph_concat_axis);
                }
            }
            else
            {
                // All input shapes must be the same
                // if shape is empty (means Shape{}) in this case treat its size as 1
                const size_t ngraph_tensor_dims =
                    op->get_input_shape(0).empty() ? 1 : op->get_input_shape(0).size();
                vector<cldnn::primitive_id> inputs;

                cldnn::concatenation::concatenation_axis cldnn_axis =
                    intelgpu_space::get_cldnn_axis(ngraph_tensor_dims, ngraph_concat_axis);

                for (auto const& input : op->get_inputs())
                {
                    const Shape& input_shape = input.get_shape();
                    if (shape_size(input_shape))
                    {
                        inputs.push_back(input.get_tensor().get_name());
                    }
                }

                if (inputs.empty())
                {
                    do_equal_propagation(
                        topology, op->get_input_tensor_name(0), op->get_output_tensor_name(0));
                }
                else
                {
                    const cldnn::concatenation cldnn_concat(
                        op->get_output_tensor_name(0), inputs, cldnn_axis);
                    topology.add(cldnn_concat);
                }
            }
            break;
        }
        case OP_TYPEID::Softmax:
        {
            arguments_check(op, 1, 1);

            const shared_ptr<op::Softmax> softmax_op = static_pointer_cast<op::Softmax>(op);
            const AxisSet& axes = softmax_op->get_axes();
            const size_t axes_size = axes.size();
            const size_t shape_dim_count = op->get_input_shape(0).size();

            // clDNN has limited support for Softmax operation
            // following are the checks to go with custom kernel
            if ((shape_dim_count > 3) || ((shape_dim_count == 3) && (axes_size == 2)) ||
                (op->get_input_element_type(0) != element::f32))
            {
                kern.emit<op::Softmax>(softmax_op);
            }
            else
            {
                cldnn::softmax::dimension_t dimension = cldnn::softmax::normalize_fyx;
                if (axes_size == 1)
                {
                    size_t axes_idx = shape_dim_count - *(axes.begin()) - 1;
                    switch (axes_idx)
                    {
                    case 0: dimension = cldnn::softmax::normalize_x; break;
                    case 1: dimension = cldnn::softmax::normalize_y; break;
                    case 2: dimension = cldnn::softmax::normalize_f; break;
                    default:
                        throw invalid_argument("Softmax operation: wrong axis " +
                                               to_string(axes_idx));
                    }
                }

                const cldnn::softmax cldnn_softmax(
                    op->get_output_tensor_name(0), op->get_input_tensor_name(0), dimension);
                topology.add(cldnn_softmax);
            }
            break;
        }
        case OP_TYPEID::Add:
        {
            do_eltwise_operation(topology, op, "+", false, cldnn::eltwise_mode::sum);
            break;
        }
        case OP_TYPEID::Subtract:
        {
            do_eltwise_operation(topology, op, "-", false, cldnn::eltwise_mode::sub);
            break;
        }
        case OP_TYPEID::Multiply:
        {
            do_eltwise_operation(topology, op, "*", false, cldnn::eltwise_mode::prod);
            break;
        }
        case OP_TYPEID::Divide:
        {
            do_eltwise_operation(topology, op, "/", false, cldnn::eltwise_mode::div);
            break;
        }
        case OP_TYPEID::Maximum:
        {
            do_eltwise_operation(topology, op, "max", true, cldnn::eltwise_mode::max);
            break;
        }
        case OP_TYPEID::Minimum:
        {
            do_eltwise_operation(topology, op, "min", true, cldnn::eltwise_mode::min);
            break;
        }
        case OP_TYPEID::Power:
        {
            do_eltwise_operation(topology, op, "pow", true, cldnn::eltwise_mode::pow);
            break;
        }
        case OP_TYPEID::Constant:
        {
            arguments_check(op, 0, 1);

            const shared_ptr<op::Constant> constant_inst = static_pointer_cast<op::Constant>(op);
            void* memory_pointer = const_cast<void*>(constant_inst->get_data_ptr());

            const cldnn::layout layout = IntelGPULayout::create_cldnn_layout(
                op->get_output_element_type(0), op->get_output_shape(0));
            const cldnn::memory mem(
                cldnn::memory::attach<void>(layout, memory_pointer, layout.bytes_count()));

            const cldnn::data op_const(op->get_output_tensor_name(0), mem);
            topology.add(op_const);
            break;
        }
        case OP_TYPEID::Dot:
        {
            arguments_check(op, 2, 1);

            const shared_ptr<op::Dot> dot_inst = static_pointer_cast<op::Dot>(op);
            const size_t axes_count = dot_inst->get_reduction_axes_count();
            const Shape& input0_shape = op->get_input_shape(0);
            const Shape& input1_shape = op->get_input_shape(1);
            const size_t input0_elem_count = shape_size(input0_shape);
            const size_t input1_elem_count = shape_size(input1_shape);

            if (op->get_input_element_type(0) == element::f32 &&
                op->get_input_element_type(1) == element::f32 &&
                op->get_output_element_type(0) == element::f32 && input0_elem_count &&
                input1_elem_count && (axes_count < 2) && (input0_shape.size() < 3) &&
                (input1_shape.size() < 3))
            {
                bool transpose0 = false;
                bool transpose1 = false;

                // If we have A[5] and B[] here, in cldnn we have A[1, 1, 1, 5] and B[1, 1, 1, 1]
                // it needs to be reshaped into A[1, 1, 5, 1] and B[1, 1, 1, 1]
                if ((input0_shape.size() == 1) && input1_shape.empty())
                {
                    transpose0 = true;
                }

                // If we have A[5] and B[5] here, in cldnn we have A[1, 1, 1, 5] and B[1, 1, 1, 5]
                // it needs to be reshaped into A[1, 1, 1, 5] and B[1, 1, 5, 1]
                if (!input0_shape.empty() && (input1_shape.size() == 1))
                {
                    transpose1 = true;
                }

                const cldnn::gemm dot_op(op->get_output_tensor_name(0),
                                         op->get_input_tensor_name(0),
                                         op->get_input_tensor_name(1),
                                         transpose0,
                                         transpose1);
                topology.add(dot_op);
            }
            else
            {
                do_dot_operation(topology,
                                 op->get_input_tensor_name(0),
                                 op->get_input_shape(0),
                                 op->get_input_tensor_name(1),
                                 op->get_input_shape(1),
                                 op->get_output_tensor_name(0),
                                 op->get_output_shape(0),
                                 op->get_output_element_type(0),
                                 axes_count);
            }
            break;
        }
        case OP_TYPEID::Gemm:
        {
            arguments_check(op, 3, 1);

            const shared_ptr<op::Gemm> gemm_op = static_pointer_cast<op::Gemm>(op);
            const double alpha = gemm_op->get_alpha();
            const double beta = gemm_op->get_beta();
            const bool transA = gemm_op->get_transA();
            const bool transB = gemm_op->get_transB();

            if (op->get_input_element_type(0) == element::f32 &&
                op->get_input_element_type(1) == element::f32 &&
                op->get_input_element_type(2) == element::f32 &&
                op->get_output_element_type(0) == element::f32)
            {
                const cldnn::gemm gemm_op(op->get_output_tensor_name(0),
                                          op->get_input_tensor_name(0),
                                          op->get_input_tensor_name(1),
                                          op->get_input_tensor_name(2),
                                          transA,
                                          transB,
                                          (float)alpha,
                                          (float)beta);
                topology.add(gemm_op);
            }
            else
            {
                if (alpha == 1.0 && beta == 0.0 && transA == false && transB == false)
                {
                    do_dot_operation(topology,
                                     op->get_input_tensor_name(0),
                                     op->get_input_shape(0),
                                     op->get_input_tensor_name(1),
                                     op->get_input_shape(1),
                                     op->get_output_tensor_name(0),
                                     op->get_output_shape(0),
                                     op->get_output_element_type(0),
                                     0);
                }
                else
                {
                    kern.emit<op::Gemm>(gemm_op);
                }
            }

            break;
        }
        case OP_TYPEID::MaxPool:
        {
            arguments_check(op, 1, 1);

            const shared_ptr<op::MaxPool> max_pool = static_pointer_cast<op::MaxPool>(op);

            if ((op->get_input_shape(0).size() > 4) ||
                (op->get_output_element_type(0) != element::f32))
            {
                const shared_ptr<Node> def_val = max_pool->get_default_value();
                const shared_ptr<op::Constant> def_const =
                    static_pointer_cast<op::Constant>(def_val);
                const vector<std::string>& values = def_const->get_value_strings();

                do_max_avg_pool_operation(topology,
                                          op->get_input_tensor_name(0),
                                          op->get_input_shape(0),
                                          op->get_output_tensor_name(0),
                                          op->get_output_shape(0),
                                          op->get_output_element_type(0),
                                          max_pool->get_window_shape(),
                                          max_pool->get_window_movement_strides(),
                                          max_pool->get_padding_below(),
                                          false,
                                          values.at(0),
                                          true);
            }
            else
            {
                do_pooling_operation(topology,
                                     op,
                                     max_pool->get_window_shape(),
                                     max_pool->get_window_movement_strides(),
                                     max_pool->get_padding_below(),
                                     cldnn::pooling_mode::max);
            }
            break;
        }
        case OP_TYPEID::MaxPoolBackprop:
        {
            if (op->get_input_size() == 3)
            {
                arguments_check(op, 3, 1);
            }
            else
            {
                arguments_check(op, 2, 1);
            }

            const shared_ptr<op::MaxPoolBackprop> max_pool_b =
                static_pointer_cast<op::MaxPoolBackprop>(op);

            do_max_pool_backprop_operation(topology,
                                           op->get_input_tensor_name(0),
                                           op->get_input_shape(0),
                                           op->get_input_tensor_name(1),
                                           op->get_input_shape(1),
                                           op->get_output_tensor_name(0),
                                           op->get_output_shape(0),
                                           op->get_output_element_type(0),
                                           max_pool_b->get_window_shape(),
                                           max_pool_b->get_window_movement_strides(),
                                           max_pool_b->get_padding_below());
            break;
        }
        case OP_TYPEID::AvgPool:
        {
            arguments_check(op, 1, 1);

            const shared_ptr<op::AvgPool> avg_pool = static_pointer_cast<op::AvgPool>(op);

            if ((op->get_input_shape(0).size() > 4) ||
                (op->get_output_element_type(0) != element::f32) ||
                avg_pool->get_include_padding_in_avg_computation() ||
                has_non_zero(avg_pool->get_padding_below()) ||
                has_non_zero(avg_pool->get_padding_above()))
            {
                const shared_ptr<Node> def_val = avg_pool->get_default_value();
                const shared_ptr<op::Constant> def_const =
                    static_pointer_cast<op::Constant>(def_val);
                const vector<std::string>& values = def_const->get_value_strings();

                do_max_avg_pool_operation(topology,
                                          op->get_input_tensor_name(0),
                                          op->get_input_shape(0),
                                          op->get_output_tensor_name(0),
                                          op->get_output_shape(0),
                                          op->get_output_element_type(0),
                                          avg_pool->get_window_shape(),
                                          avg_pool->get_window_movement_strides(),
                                          avg_pool->get_padding_below(),
                                          avg_pool->get_include_padding_in_avg_computation(),
                                          values.at(0),
                                          false);
            }
            else
            {
                const cldnn::pooling_mode mode = avg_pool->get_include_padding_in_avg_computation()
                                                     ? cldnn::pooling_mode::average
                                                     : cldnn::pooling_mode::average_no_padding;

                do_pooling_operation(topology,
                                     op,
                                     avg_pool->get_window_shape(),
                                     avg_pool->get_window_movement_strides(),
                                     avg_pool->get_padding_below(),
                                     mode);
            }
            break;
        }
        case OP_TYPEID::AvgPoolBackprop:
        {
            arguments_check(op, 1, 1);

            const shared_ptr<op::AvgPoolBackprop> avg_pool_b =
                static_pointer_cast<op::AvgPoolBackprop>(op);

            do_avg_pool_backprop_operation(topology,
                                           op->get_input_tensor_name(0),
                                           op->get_input_shape(0),
                                           op->get_output_tensor_name(0),
                                           op->get_output_shape(0),
                                           op->get_output_element_type(0),
                                           avg_pool_b->get_window_shape(),
                                           avg_pool_b->get_window_movement_strides(),
                                           avg_pool_b->get_padding_below(),
                                           avg_pool_b->get_include_padding_in_avg_computation());
            break;
        }
        case OP_TYPEID::Broadcast:
        {
            arguments_check(op, 1, 1);

            const shared_ptr<op::Broadcast> broadcast = static_pointer_cast<op::Broadcast>(op);
            const AxisSet& axis = broadcast->get_broadcast_axes();

            if (axis.empty())
            {
                do_equal_propagation(
                    topology, op->get_input_tensor_name(0), op->get_output_tensor_name(0));
            }
            else if ((op->get_output_shape(0).size() <= 4) &&
                     (shape_size(op->get_output_shape(0)) > 0) &&
                     ((op->get_input_element_type(0) == element::f32) ||
                      (op->get_input_element_type(0) == element::i32)))
            {
                const size_t shift = 4 - op->get_output_shape(0).size();
                vector<uint16_t> fixed_b_axes;

                for (uint16_t i = 0; i < shift; ++i)
                {
                    fixed_b_axes.push_back(i);
                }

                for (auto it = axis.cbegin(); it != axis.cend(); ++it)
                {
                    fixed_b_axes.push_back(*it + shift);
                }

                const cldnn::tensor output_tensor_size =
                    intelgpu_space::create_cldnn_tensor(op->get_output_shape(0));

                const cldnn::broadcast cldnn_broadcast(op->get_output_tensor_name(0),
                                                       op->get_input_tensor_name(0),
                                                       output_tensor_size,
                                                       fixed_b_axes);
                topology.add(cldnn_broadcast);
            }
            else
            {
                kern.emit<op::Broadcast>(broadcast);
            }
            break;
        }
        case OP_TYPEID::Sum:
        {
            arguments_check(op, 1, 1);

            const shared_ptr<op::Sum> sum = static_pointer_cast<op::Sum>(op);
            const AxisSet& axis = sum->get_reduction_axes();

            if (axis.empty())
            {
                do_equal_propagation(
                    topology, op->get_input_tensor_name(0), op->get_output_tensor_name(0));
            }
            else
            {
                kern.emit<op::Sum>(sum);
            }
            break;
        }
        case OP_TYPEID::Product:
        {
            arguments_check(op, 1, 1);

            const shared_ptr<op::Product> prod = static_pointer_cast<op::Product>(op);
            const AxisSet& axis = prod->get_reduction_axes();

            if (axis.empty())
            {
                do_equal_propagation(
                    topology, op->get_input_tensor_name(0), op->get_output_tensor_name(0));
            }
            else
            {
                kern.emit<op::Product>(prod);
            }
            break;
        }
        case OP_TYPEID::Reshape:
        {
            arguments_check(op, 1, 1);

            const shared_ptr<op::Reshape> op_reshape = static_pointer_cast<op::Reshape>(op);
            const AxisVector& reshape_axes = op_reshape->get_input_order();

            if ((op->get_input_element_type(0) != element::f32) ||
                (op->get_input_shape(0).size() > 4) || (op->get_output_shape(0).size() > 4))
            {
                do_reshape_operation(topology,
                                     op->get_input_tensor_name(0),
                                     op->get_input_shape(0),
                                     op->get_input_element_type(0),
                                     op->get_output_tensor_name(0),
                                     op->get_output_shape(0),
                                     op->get_output_element_type(0),
                                     reshape_axes);
            }
            else
            {
                if (op_reshape->get_is_transpose())
                {
                    vector<uint16_t> permute_order({0, 1, 2, 3}); // No action by default
                    const size_t max_dim = 4;
                    const size_t scale =
                        reshape_axes.size() < max_dim ? max_dim - reshape_axes.size() : 0;

                    // Need to scale indexes up according on array rank.
                    // For example, in 2D array, indexes are 0,1 but in 4D array it should be 2,3
                    // because cldnn::tensor is always 4D assuming cldnn::bfyx model
                    size_t rindex = max_dim;
                    for (auto i = reshape_axes.crbegin(); i != reshape_axes.crend() && rindex > 0;
                         ++i, --rindex)
                    {
                        permute_order.at(rindex - 1) = *i + scale;
                    }

                    const cldnn::permute cldnn_permute(
                        op->get_output_tensor_name(0), op->get_input_tensor_name(0), permute_order);
                    topology.add(cldnn_permute);
                }
                else
                {
                    const cldnn::tensor new_shape =
                        intelgpu_space::create_cldnn_tensor(op->get_output_shape(0));
                    const cldnn::reshape reshape_op(
                        op->get_output_tensor_name(0), op->get_input_tensor_name(0), new_shape);
                    topology.add(reshape_op);
                }
            }
            break;
        }
        case OP_TYPEID::All:
        {
            arguments_check(op, 1, 1);

            // Empty axis is not a case for do_equal_propagation()
            kern.emit<op::All>(static_pointer_cast<op::All>(op));
            break;
        }
        case OP_TYPEID::Any:
        {
            arguments_check(op, 1, 1);

            // Empty axis is not a case for do_equal_propagation()
            kern.emit<op::Any>(static_pointer_cast<op::Any>(op));
            break;
        }
        case OP_TYPEID::ReluBackprop:
        {
            arguments_check(op, 2, 1);

            if (op->get_input_element_type(0) != element::f32 ||
                op->get_input_element_type(1) != element::f32 ||
                op->get_output_element_type(0) != element::f32 ||
                op->get_output_shape(0).size() > 4)
            {
                do_relu_backprop(topology,
                                 op->get_input_tensor_name(0),
                                 op->get_input_shape(0),
                                 op->get_input_element_type(0),
                                 op->get_input_tensor_name(1),
                                 op->get_input_shape(1),
                                 op->get_output_tensor_name(0),
                                 op->get_output_shape(0),
                                 op->get_output_element_type(0));
            }
            else
            {
                const cldnn_activation_additional_params& param = {0.f, 0.f};
                const cldnn::activation_grad cldnn_activ_grad(op->get_output_tensor_name(0),
                                                              op->get_input_tensor_name(1),
                                                              op->get_input_tensor_name(0),
                                                              activation_grad_relu,
                                                              param);
                topology.add(cldnn_activ_grad);
            }
            break;
        }
        case OP_TYPEID::Abs:
        {
            do_universal_unary(topology, op, "fabs(input_var)", activation_abs);
            break;
        }
        case OP_TYPEID::Sqrt:
        {
            do_universal_unary(topology, op, "sqrt(input_var)", activation_sqrt);
            break;
        }
        case OP_TYPEID::Tanh:
        {
            do_universal_unary(topology, op, "tanh(input_var)", activation_hyperbolic_tan);
            break;
        }
        case OP_TYPEID::Sin:
        {
            do_universal_unary(topology, op, "sin(input_var)", activation_sin);
            break;
        }
        case OP_TYPEID::Asin:
        {
            do_universal_unary(topology, op, "asin(input_var)", activation_asin);
            break;
        }
        case OP_TYPEID::Sinh:
        {
            do_universal_unary(topology, op, "sinh(input_var)", activation_sinh);
            break;
        }
        case OP_TYPEID::Cos:
        {
            do_universal_unary(topology, op, "cos(input_var)", activation_cos);
            break;
        }
        case OP_TYPEID::Acos:
        {
            do_universal_unary(topology, op, "acos(input_var)", activation_acos);
            break;
        }
        case OP_TYPEID::Cosh:
        {
            do_universal_unary(topology, op, "cosh(input_var)", activation_cosh);
            break;
        }
        case OP_TYPEID::Log:
        {
            // clDNN doesn't provide required accuracy
            do_universal_unary(topology, op, "log(input_var)", activation_log, true);
            break;
        }
        case OP_TYPEID::Exp:
        {
            do_universal_unary(topology, op, "exp(input_var)", activation_exp);
            break;
        }
        case OP_TYPEID::Negative:
        {
            const cldnn_activation_additional_params param = {-1.f, 0.f};
            do_universal_unary(topology, op, "-(input_var)", activation_linear, false, param);
            break;
        }
        case OP_TYPEID::Relu:
        {
            const string output_type_name = get_opencl_type_name(op->get_output_element_type(0));
            const string convert_to_type = "convert_" + output_type_name;
            const string zero_const = convert_to_type + "(0)";

            do_universal_unary(topology,
                               op,
                               "max(" + zero_const + ", " + convert_to_type + "(input_var))",
                               activation_relu_negative_slope);
            break;
        }
        case OP_TYPEID::Sigmoid:
        {
            const string one_const =
                "convert_" + get_opencl_type_name(op->get_output_element_type(0)) + "(1)";
            do_universal_unary(topology,
                               op,
                               one_const + " / (" + one_const + " + exp(-input_var))",
                               activation_logistic);
            break;
        }
        case OP_TYPEID::Atan:
        {
            do_custom_unary(topology, op, "atan(input_var)");
            break;
        }
        case OP_TYPEID::Ceiling:
        {
            if (!op->get_input_element_type(0).is_real())
            {
                do_equal_propagation(
                    topology, op->get_input_tensor_name(0), op->get_output_tensor_name(0));
            }
            else
            {
                do_custom_unary(topology, op, "ceil(input_var)");
            }
            break;
        }
        case OP_TYPEID::Floor:
        {
            if (!op->get_input_element_type(0).is_real())
            {
                do_equal_propagation(
                    topology, op->get_input_tensor_name(0), op->get_output_tensor_name(0));
            }
            else
            {
                do_custom_unary(topology, op, "floor(input_var)");
            }
            break;
        }
        case OP_TYPEID::Sign:
        {
            do_custom_unary(topology, op, "sign(input_var)");
            break;
        }
        case OP_TYPEID::Tan:
        {
            do_custom_unary(topology, op, "tan(input_var)");
            break;
        }
        case OP_TYPEID::SigmoidBackprop:
        {
            arguments_check(op, 2, 1);

            do_sigmoid_backprop_operation(topology,
                                          op->get_input_tensor_name(0),
                                          op->get_input_shape(0),
                                          op->get_input_tensor_name(1),
                                          op->get_input_shape(1),
                                          op->get_output_tensor_name(0),
                                          op->get_output_shape(0),
                                          op->get_output_element_type(0));
            break;
        }
        case OP_TYPEID::Not:
        {
            arguments_check(op, 1, 1);

            do_not_operation(topology,
                             op->get_input_tensor_name(0),
                             op->get_input_shape(0),
                             op->get_output_tensor_name(0),
                             op->get_output_shape(0),
                             op->get_output_element_type(0));
            break;
        }
        case OP_TYPEID::Greater:
        {
            do_logical_operation<op::Greater>(kern, op);
            break;
        }
        case OP_TYPEID::GreaterEq:
        {
            do_logical_operation<op::GreaterEq>(kern, op);
            break;
        }
        case OP_TYPEID::Equal:
        {
            do_logical_operation<op::Equal>(kern, op);
            break;
        }
        case OP_TYPEID::NotEqual:
        {
            do_logical_operation<op::NotEqual>(kern, op);
            break;
        }
        case OP_TYPEID::Less:
        {
            do_logical_operation<op::Less>(kern, op);
            break;
        }
        case OP_TYPEID::LessEq:
        {
            do_logical_operation<op::LessEq>(kern, op);
            break;
        }
        case OP_TYPEID::And:
        {
            do_logical_operation<op::And>(kern, op);
            break;
        }
        case OP_TYPEID::Or:
        {
            do_logical_operation<op::Or>(kern, op);
            break;
        }
        case OP_TYPEID::Pad:
        {
            arguments_check(op, 2, 1);

            const shared_ptr<op::Pad> pad = static_pointer_cast<op::Pad>(op);
            const CoordinateDiff& pad_below = pad->get_padding_below();

            do_pad_operation(topology,
                             op->get_input_tensor_name(0),
                             op->get_input_shape(0),
                             op->get_input_tensor_name(1),
                             op->get_output_tensor_name(0),
                             op->get_output_shape(0),
                             op->get_output_element_type(0),
                             pad_below);
            break;
        }
        case OP_TYPEID::BatchNormTrainingBackprop:
        {
            arguments_check(op, 6, 3);

            kern.emit<op::BatchNormTrainingBackprop>(
                static_pointer_cast<op::BatchNormTrainingBackprop>(op));
            break;
        }
        case OP_TYPEID::BatchNormInference:
        {
            const shared_ptr<op::BatchNormInference> bnorm =
                static_pointer_cast<op::BatchNormInference>(op);
            const double eps = bnorm->get_eps_value();

            arguments_check(op, 5, 1);

            // Workaround for #2729 bug.
            // Should be removed after fix in clDNN.
            // Drop 14.0 of clDNN contains this bug.
            bool proceed_with_custom_kernel = false;
            const string& gamma = op->get_input_tensor_name(0);
            const string& beta = op->get_input_tensor_name(1);
            const string& mean = op->get_input_tensor_name(3);
            const string& variance = op->get_input_tensor_name(4);

            if ((gamma == beta) || (gamma == mean) || (gamma == variance) || (beta == mean) ||
                (beta == variance) || (mean == variance))
            {
                proceed_with_custom_kernel = true;
            }

            if (proceed_with_custom_kernel || (op->get_input_shape(2).size() != 4) ||
                (op->get_input_element_type(0) != ngraph::element::f32))
            {
                kern.emit<op::BatchNormInference>(bnorm);
            }
            else
            {
                const cldnn::batch_norm batchnorm(op->get_output_tensor_name(0),
                                                  op->get_input_tensor_name(2), // input
                                                  op->get_input_tensor_name(3), // mean
                                                  op->get_input_tensor_name(4), // variance
                                                  op->get_input_tensor_name(0), // gamma
                                                  op->get_input_tensor_name(1), // beta
                                                  eps);                         // epsilon (float)
                topology.add(batchnorm);
            }
            break;
        }
        case OP_TYPEID::BatchNormTraining:
        {
            const shared_ptr<op::BatchNormTraining> bnorm =
                static_pointer_cast<op::BatchNormTraining>(op);
            const double eps = bnorm->get_eps_value();

            if ((op->get_input_shape(2).size() != 4) ||
                (op->get_input_element_type(0) != ngraph::element::f32))
            {
                kern.emit<op::BatchNormTraining>(bnorm);
            }
            else
            {
                if (op->get_inputs().size() == 5 && op->get_outputs().size() == 1)
                {
                    const cldnn::batch_norm batchnorm(op->get_output_tensor_name(0),
                                                      op->get_input_tensor_name(2), // input
                                                      op->get_input_tensor_name(3), // mean
                                                      op->get_input_tensor_name(4), // variance
                                                      op->get_input_tensor_name(0), // gamma
                                                      op->get_input_tensor_name(1), // beta
                                                      eps); // epsilon (float)
                    topology.add(batchnorm);
                }
                else if (op->get_inputs().size() == 3 && op->get_outputs().size() == 3)
                {
                    const string mean_name = op->get_output_tensor_name(1);
                    const string variance_name = op->get_output_tensor_name(2);

                    // Create a memory for mean as mutable_data to treat it as constant
                    const cldnn::layout mean_layout = IntelGPULayout::create_cldnn_layout(
                        op->get_output_element_type(1), op->get_output_shape(1));
                    const cldnn::memory mean_mem(
                        cldnn::memory::allocate(*cldnn_engine, mean_layout));

                    const cldnn::mutable_data mean_const(mean_name, mean_mem);
                    topology.add(mean_const);

                    // Create a memory for variance as mutable_data to treat it as constant
                    const cldnn::layout variance_layout = IntelGPULayout::create_cldnn_layout(
                        op->get_output_element_type(2), op->get_output_shape(2));
                    const cldnn::memory variance_mem(
                        cldnn::memory::allocate(*cldnn_engine, variance_layout));

                    const cldnn::mutable_data variance_const(variance_name, variance_mem);
                    topology.add(variance_const);

                    const cldnn::batch_norm batchnorm(op->get_output_tensor_name(0),
                                                      op->get_input_tensor_name(2), // input
                                                      eps, // epsilon (float)
                                                      mean_name,
                                                      variance_name,
                                                      op->get_input_tensor_name(0),  // gamma
                                                      op->get_input_tensor_name(1)); // beta
                    topology.add(batchnorm);

                    // Need to mark this operation as "output" to keep mean and variance
                    // in cldnn::network
                    func_output_names.insert(op->get_output_tensor_name(0));
                }
                else
                {
                    arguments_check(op, 5, 1); // throw exception in this case
                }
            }
            break;
        }
        case OP_TYPEID::Convolution:
        case OP_TYPEID::ConvolutionBias:
        case OP_TYPEID::ConvolutionBiasAdd:
        case OP_TYPEID::GroupConvolution:
        {
            // since bad inheritance design of these classes
            Strides win_stride;
            Strides win_dilation;
            Strides data_dilation;
            CoordinateDiff pad_below;
            CoordinateDiff pad_above;

            if (op_type_id == OP_TYPEID::ConvolutionBias)
            {
                arguments_check(op, 3, 1);

                const shared_ptr<op::ConvolutionBias> conv_op =
                    static_pointer_cast<op::ConvolutionBias>(op);
                win_stride = conv_op->get_window_movement_strides();
                win_dilation = conv_op->get_window_dilation_strides();
                data_dilation = conv_op->get_data_dilation_strides();
                pad_below = conv_op->get_padding_below();
                pad_above = conv_op->get_padding_above();
            }
            else if (op_type_id == OP_TYPEID::ConvolutionBiasAdd)
            {
                arguments_check(op, 4, 1);

                const shared_ptr<op::ConvolutionBiasAdd> conv_op =
                    static_pointer_cast<op::ConvolutionBiasAdd>(op);
                win_stride = conv_op->get_window_movement_strides();
                win_dilation = conv_op->get_window_dilation_strides();
                data_dilation = conv_op->get_data_dilation_strides();
                pad_below = conv_op->get_padding_below();
                pad_above = conv_op->get_padding_above();
            }
            else if (op_type_id == OP_TYPEID::GroupConvolution)
            {
                arguments_check(op, 2, 1);

                const shared_ptr<op::GroupConvolution> conv_op =
                    static_pointer_cast<op::GroupConvolution>(op);
                win_stride = conv_op->get_window_movement_strides();
                win_dilation = conv_op->get_window_dilation_strides();
                data_dilation = conv_op->get_data_dilation_strides();
                pad_below = conv_op->get_padding_below();
                pad_above = conv_op->get_padding_above();
            }
            else
            {
                arguments_check(op, 2, 1);

                const shared_ptr<op::Convolution> conv_op =
                    static_pointer_cast<op::Convolution>(op);
                win_stride = conv_op->get_window_movement_strides();
                win_dilation = conv_op->get_window_dilation_strides();
                data_dilation = conv_op->get_data_dilation_strides();
                pad_below = conv_op->get_padding_below();
                pad_above = conv_op->get_padding_above();
            }

            // clDNN has quite limited support for Convolution operation
            // following are the checks to go with workaround
            if ((win_stride.size() != 2) || (pad_below.size() != 2) || (pad_above.size() != 2) ||
                (win_dilation.size() != 2) || (data_dilation.size() != 2) ||
                (data_dilation.at(0) != 1) || (data_dilation.at(1) != 1) ||
                (op->get_output_element_type(0) != element::f32))
            {
                if (op_type_id == OP_TYPEID::ConvolutionBias)
                {
                    kern.emit<op::ConvolutionBias>(static_pointer_cast<op::ConvolutionBias>(op));
                }
                else if (op_type_id == OP_TYPEID::ConvolutionBiasAdd)
                {
                    kern.emit<op::ConvolutionBiasAdd>(
                        static_pointer_cast<op::ConvolutionBiasAdd>(op));
                }
                else if (op_type_id == OP_TYPEID::GroupConvolution)
                {
                    kern.emit<op::GroupConvolution>(static_pointer_cast<op::GroupConvolution>(op));
                }
                else
                {
                    kern.emit<op::Convolution>(static_pointer_cast<op::Convolution>(op));
                }
            }
            else
            {
                cldnn::tensor::value_type input_offset_x = -pad_below.at(1);
                cldnn::tensor::value_type input_offset_y = -pad_below.at(0);
                std::string op_input_name = op->get_input_tensor_name(0);

                if ((pad_below.at(0) != pad_above.at(0)) || (pad_below.at(1) != pad_above.at(1)))
                {
                    // Different input padding for operation workarounded by adding aux layer
                    const cldnn::tensor border_pad_above(0, 0, pad_below.at(1), pad_below.at(0), 0);
                    const cldnn::tensor border_pad_below(0, 0, pad_above.at(1), pad_above.at(0), 0);
                    input_offset_x = 0;
                    input_offset_y = 0;
                    op_input_name =
                        op_input_name + "_" + op->get_output_tensor_name(0) + "_bordered";

                    const cldnn::border cldnn_border(op_input_name,
                                                     op->get_input_tensor_name(0),
                                                     border_pad_above,
                                                     border_pad_below,
                                                     cldnn::border_type::zero);
                    topology.add(cldnn_border);
                }

                const cldnn::tensor input_offset(0, 0, input_offset_x, input_offset_y, 0);
                const cldnn::tensor strides(1, 1, win_stride.at(1), win_stride.at(0));
                const cldnn::tensor dilation(1, 1, win_dilation.at(1), win_dilation.at(0));

                if (op_type_id == OP_TYPEID::ConvolutionBias)
                {
                    const cldnn::convolution cldnn_conv_bias(op->get_output_tensor_name(0),
                                                             op_input_name,
                                                             {op->get_input_tensor_name(1)},
                                                             {op->get_input_tensor_name(2)},
                                                             strides,
                                                             input_offset,
                                                             dilation);
                    topology.add(cldnn_conv_bias);
                }
                else if (op_type_id == OP_TYPEID::ConvolutionBiasAdd)
                {
                    // Do not understand which cldnn::convolution::ctor() should be called
                    // make it clear by two operations
                    const string intermediate_name =
                        op_input_name + op->get_output_tensor_name(0) + "_intermediate";

                    const cldnn::convolution cldnn_conv_bias(intermediate_name,
                                                             op_input_name,
                                                             {op->get_input_tensor_name(1)},
                                                             {op->get_input_tensor_name(2)},
                                                             strides,
                                                             input_offset,
                                                             dilation);
                    topology.add(cldnn_conv_bias);

                    const cldnn::eltwise cldnn_conv_bias_add(
                        op->get_output_tensor_name(0),
                        {intermediate_name, op->get_input_tensor_name(3)},
                        cldnn::eltwise_mode::sum);

                    topology.add(cldnn_conv_bias_add);
                }
                else if (op_type_id == OP_TYPEID::GroupConvolution)
                {
                    const shared_ptr<op::GroupConvolution> conv_op =
                        static_pointer_cast<op::GroupConvolution>(op);

                    const cldnn::convolution cldnn_conv(op->get_output_tensor_name(0),
                                                        op_input_name,
                                                        {op->get_input_tensor_name(1)},
                                                        conv_op->get_groups(),
                                                        strides,
                                                        input_offset,
                                                        dilation);
                    topology.add(cldnn_conv);
                }
                else
                {
                    const cldnn::convolution cldnn_conv(op->get_output_tensor_name(0),
                                                        op_input_name,
                                                        {op->get_input_tensor_name(1)},
                                                        strides,
                                                        input_offset,
                                                        dilation);
                    topology.add(cldnn_conv);
                }
            }
            break;
        }
        case OP_TYPEID::ConvolutionBiasBackpropFiltersBias:
        {
            arguments_check(op, 2, 2);

            kern.emit<op::ConvolutionBiasBackpropFiltersBias>(
                static_pointer_cast<op::ConvolutionBiasBackpropFiltersBias>(op));
            break;
        }
        case OP_TYPEID::ConvolutionBackpropFilters:
        {
            arguments_check(op, 2, 1);

            const shared_ptr<op::ConvolutionBackpropFilters> conv_op =
                static_pointer_cast<op::ConvolutionBackpropFilters>(op);

            const Strides& win_stride = conv_op->get_window_dilation_strides_forward();
            const CoordinateDiff& pad_below = conv_op->get_padding_below_forward();
            CoordinateDiff pad_above = conv_op->compute_backward_in_pad_above();
            const Strides& win_dilation = conv_op->get_window_movement_strides_forward();
            const Strides& data_dilation = conv_op->get_data_dilation_strides_forward();

            // workaround to use custom kernel in case of filter output NxCx1x1
            bool proceed_with_custom_kernel = false;
            const Shape& output_shape = op->get_output_shape(0);
            if ((output_shape.size() == 4) && (output_shape.at(2) == 1) &&
                (output_shape.at(3) == 1))
            {
                proceed_with_custom_kernel = true;
            }

            if ((win_stride.size() != 2) || (win_stride.at(0) != 1) || (win_stride.at(1) != 1) ||
                (pad_below.size() != 2) || (pad_above.size() != 2) || (data_dilation.size() != 2) ||
                (data_dilation.at(0) != 1) || (data_dilation.at(1) != 1) ||
                (win_dilation.size() != 2) || (op->get_output_element_type(0) != element::f32) ||
                proceed_with_custom_kernel)
            {
                kern.emit<op::ConvolutionBackpropFilters>(conv_op);
            }
            else
            {
                cldnn::tensor::value_type pad_above_x = pad_below.at(1);
                cldnn::tensor::value_type pad_above_y = pad_below.at(0);
                cldnn::tensor::value_type pad_below_x = pad_above.at(1);
                cldnn::tensor::value_type pad_below_y = pad_above.at(0);

                if ((win_dilation.at(0) != 1) && (win_dilation.at(1) != 1) &&
                    (pad_below.at(0) != pad_above.at(0)) && (pad_below.at(1) != pad_above.at(1)))
                {
                    pad_below_x += 1;
                    pad_below_y += 1;
                }

                cldnn::tensor::value_type input_offset_x = -pad_above_x;
                cldnn::tensor::value_type input_offset_y = -pad_above_y;

                std::string op_input_name = op->get_input_tensor_name(0);

                string filter_name = op->get_output_tensor_name(0) + "_filter_output";

                // Create a memory for filter as mutable_data to treat it as constant
                const cldnn::layout filter_layout = IntelGPULayout::create_cldnn_layout(
                    op->get_output_element_type(0), op->get_output_shape(0));

                const cldnn::memory filter_mem(
                    cldnn::memory::allocate(*cldnn_engine, filter_layout));

                const cldnn::mutable_data filter_const(filter_name, filter_mem);
                topology.add(filter_const);

                if ((pad_below_x != pad_above_x) && (pad_below_y != pad_above_y))
                {
                    // Different input padding for operation workarounded by adding aux layer
                    const cldnn::tensor border_pad_above(0, 0, pad_above_x, pad_above_y, 0);
                    const cldnn::tensor border_pad_below(0, 0, pad_below_x, pad_below_y, 0);
                    input_offset_x = 0;
                    input_offset_y = 0;
                    op_input_name =
                        op_input_name + "_" + op->get_output_tensor_name(0) + "_bordered";
                    const cldnn::border cldnn_border(op_input_name,
                                                     op->get_input_tensor_name(0),
                                                     border_pad_above,
                                                     border_pad_below,
                                                     cldnn::border_type::zero);
                    topology.add(cldnn_border);
                }

                const cldnn::tensor input_offset(0, 0, input_offset_x, input_offset_y, 0);
                const cldnn::tensor strides(1, 1, win_dilation.at(1), win_dilation.at(0));

                const cldnn::convolution_grad_weights conv_back_flt(op->get_output_tensor_name(0),
                                                                    op->get_input_tensor_name(1),
                                                                    op_input_name,
                                                                    {filter_name},
                                                                    strides,
                                                                    input_offset,
                                                                    cldnn::tensor(1, 1, 1, 1),
                                                                    true);
                topology.add(conv_back_flt);
            }
            break;
        }
        case OP_TYPEID::ConvolutionBackpropData:
        {
            arguments_check(op, 2, 1);

            const shared_ptr<op::ConvolutionBackpropData> conv_op =
                static_pointer_cast<op::ConvolutionBackpropData>(op);
            const Strides& win_stride = conv_op->get_data_dilation_strides_forward();
            CoordinateDiff pad_below = conv_op->compute_backward_delta_out_pad_below();
            CoordinateDiff pad_above = conv_op->compute_backward_delta_out_pad_above();
            const Strides& win_dilation = conv_op->get_window_dilation_strides_forward();
            const Strides& data_dilation = conv_op->get_window_movement_strides_forward();

            if ((win_stride.size() != 2) || (win_stride.at(0) != 1) || (win_stride.at(1) != 1) ||
                (pad_below.size() != 2) || (pad_above.size() != 2) || (data_dilation.size() != 2) ||
                (data_dilation.at(0) != 1) || (data_dilation.at(1) != 1) ||
                (win_dilation.size() != 2) || (win_dilation.at(0) != 1) ||
                (win_dilation.at(1) != 1) || (op->get_output_element_type(0) != element::f32) ||
                ((pad_below.at(0) == pad_above.at(0)) && (pad_below.at(1) == pad_above.at(1))))
            {
                kern.emit<op::ConvolutionBackpropData>(conv_op);
            }
            else
            {
                cldnn::tensor::value_type input_offset_xy = -1;
                std::string op_input_name = op->get_input_tensor_name(1);

                if ((pad_below.at(0) == pad_above.at(0)) && (pad_below.at(1) == pad_above.at(1)))
                {
                    // symmetric padding case temporally excluded (custom kernel executed) due to stability issues
                    const CoordinateDiff& pad_below_for = conv_op->get_padding_below_forward();
                    input_offset_xy = -pad_below_for.at(0);
                }
                else
                {
                    // Different input padding for operation workarounded by adding aux layer
                    const cldnn::tensor crop_pad_below(0, 0, -pad_below.at(1), -pad_below.at(0), 0);
                    const cldnn::tensor crop_pad_above(0, 0, -pad_above.at(1), -pad_above.at(0), 0);
                    op_input_name =
                        op_input_name + "_" + op->get_output_tensor_name(0) + "_cropped";

                    const cldnn::crop cldnn_crop(op_input_name,
                                                 op->get_input_tensor_name(1),
                                                 crop_pad_below,
                                                 crop_pad_above,
                                                 cldnn::crop_borders_t());
                    topology.add(cldnn_crop);
                }

                const cldnn::tensor input_offset(0, 0, input_offset_xy, input_offset_xy, 0);
                const cldnn::tensor strides(1, 1, win_stride.at(1), win_stride.at(0));

                const cldnn::convolution_grad_input cldnn_conv_back_data(
                    op->get_output_tensor_name(0),
                    op_input_name,
                    {op->get_input_tensor_name(0)},
                    strides,
                    input_offset);
                topology.add(cldnn_conv_back_data);
            }
            break;
        }
        case OP_TYPEID::Min:
        {
            arguments_check(op, 1, 1);

            kern.emit<op::Min>(static_pointer_cast<op::Min>(op));
            break;
        }
        case OP_TYPEID::Max:
        {
            arguments_check(op, 1, 1);

            kern.emit<op::Max>(static_pointer_cast<op::Max>(op));
            break;
        }
        case OP_TYPEID::OneHot:
        {
            arguments_check(op, 1, 1);

            const shared_ptr<op::OneHot> one_hot_op = static_pointer_cast<op::OneHot>(op);
            const size_t one_hot_axis = one_hot_op->get_one_hot_axis();

            do_one_hot_operation(topology,
                                 op->get_input_tensor_name(0),
                                 op->get_input_shape(0),
                                 op->get_input_element_type(0),
                                 op->get_output_tensor_name(0),
                                 op->get_output_shape(0),
                                 op->get_output_element_type(0),
                                 one_hot_axis);
            break;
        }
        case OP_TYPEID::ArgMax:
        {
            arguments_check(op, 1, 1);

            const shared_ptr<op::ArgMax> arg_max_op = static_pointer_cast<op::ArgMax>(op);
            const size_t reduction_axis = arg_max_op->get_reduction_axis();
            const element::Type& index_elem_type = arg_max_op->get_element_type();

            if (index_elem_type == element::i64 || index_elem_type == element::i32)
            {
                do_arg_max_min_operation(topology,
                                         op->get_input_tensor_name(0),
                                         op->get_input_shape(0),
                                         op->get_input_element_type(0),
                                         op->get_output_tensor_name(0),
                                         op->get_output_shape(0),
                                         op->get_output_element_type(0),
                                         reduction_axis,
                                         true);
            }
            else
            {
                cldnn::arg_max_min::axis_name axis =
                    reduction_axis == 0 ? cldnn::arg_max_min::y : cldnn::arg_max_min::x;
                const cldnn::arg_max_min arg_max_min(op->get_output_tensor_name(0),
                                                     op->get_input_tensor_name(0),
                                                     cldnn::arg_max_min::max,
                                                     1,
                                                     axis);
                topology.add(arg_max_min);
            }
            break;
        }
        case OP_TYPEID::ArgMin:
        {
            arguments_check(op, 1, 1);

            const shared_ptr<op::ArgMin> arg_min_op = static_pointer_cast<op::ArgMin>(op);
            const size_t reduction_axis = arg_min_op->get_reduction_axis();
            const element::Type& index_elem_type = arg_min_op->get_element_type();

            if (index_elem_type == element::i64 || index_elem_type == element::i32)
            {
                do_arg_max_min_operation(topology,
                                         op->get_input_tensor_name(0),
                                         op->get_input_shape(0),
                                         op->get_input_element_type(0),
                                         op->get_output_tensor_name(0),
                                         op->get_output_shape(0),
                                         op->get_output_element_type(0),
                                         reduction_axis,
                                         false);
            }
            else
            {
                cldnn::arg_max_min::axis_name axis =
                    reduction_axis == 0 ? cldnn::arg_max_min::y : cldnn::arg_max_min::x;
                const cldnn::arg_max_min arg_max_min(op->get_output_tensor_name(0),
                                                     op->get_input_tensor_name(0),
                                                     cldnn::arg_max_min::min,
                                                     1,
                                                     axis);
                topology.add(arg_max_min);
            }
            break;
        }
        case OP_TYPEID::Quantize:
        {
            arguments_check(op, 3, 1);

            const shared_ptr<op::Quantize> quant_op = static_pointer_cast<op::Quantize>(op);
            const AxisSet& axes = quant_op->get_axes();
            const op::Quantize::RoundMode mode = quant_op->get_round_mode();

            do_quantize_operation(topology,
                                  op->get_input_tensor_name(0),
                                  op->get_input_shape(0),
                                  op->get_input_element_type(0),
                                  op->get_input_tensor_name(1),
                                  op->get_input_shape(1),
                                  op->get_input_tensor_name(2),
                                  op->get_input_shape(2),
                                  op->get_output_tensor_name(0),
                                  op->get_output_shape(0),
                                  op->get_output_element_type(0),
                                  axes,
                                  mode);
            break;
        }
        case OP_TYPEID::Dequantize:
        {
            arguments_check(op, 3, 1);

            const shared_ptr<op::Dequantize> dequ_op = static_pointer_cast<op::Dequantize>(op);
            const AxisSet& axes = dequ_op->get_axes();

            do_dequantize_operation(topology,
                                    op->get_input_tensor_name(0),
                                    op->get_input_shape(0),
                                    op->get_input_element_type(0),
                                    op->get_input_tensor_name(1),
                                    op->get_input_shape(1),
                                    op->get_input_element_type(1),
                                    op->get_input_tensor_name(2),
                                    op->get_input_shape(2),
                                    op->get_input_element_type(2),
                                    op->get_output_tensor_name(0),
                                    op->get_output_shape(0),
                                    op->get_output_element_type(0),
                                    axes);
            break;
        }
        case OP_TYPEID::LRN:
        {
            arguments_check(op, 1, 1);

            const shared_ptr<op::LRN> lrn_op = static_pointer_cast<op::LRN>(op);

            const cldnn::lrn lrn(op->get_output_tensor_name(0),
                                 op->get_input_tensor_name(0),
                                 lrn_op->get_nsize(),
                                 lrn_op->get_bias(),
                                 lrn_op->get_alpha(),
                                 lrn_op->get_beta(),
                                 cldnn_lrn_norm_region_across_channel);
            topology.add(lrn);
            break;
        }
        case OP_TYPEID::TopK:
        {
            arguments_check(op, 1, 2);

            const shared_ptr<op::TopK> topk_op = static_pointer_cast<op::TopK>(op);

            const size_t top_k_axis = topk_op->get_top_k_axis();
            const element::Type& index_elem_type = topk_op->get_index_element_type();
            const size_t k = topk_op->get_k();
            const bool compute_max = topk_op->get_compute_max();

            do_topk_operation(topology,
                              op->get_input_tensor_name(0),
                              op->get_input_shape(0),
                              op->get_input_element_type(0),
                              op->get_output_tensor_name(0),
                              op->get_output_shape(0),
                              op->get_output_element_type(0),
                              index_elem_type,
                              top_k_axis,
                              k,
                              compute_max,
                              true);

            do_topk_operation(topology,
                              op->get_input_tensor_name(0),
                              op->get_input_shape(0),
                              op->get_input_element_type(0),
                              op->get_output_tensor_name(1),
                              op->get_output_shape(1),
                              op->get_output_element_type(1),
                              index_elem_type,
                              top_k_axis,
                              k,
                              compute_max,
                              false);
            break;
        }
        case OP_TYPEID::AllReduce:
        case OP_TYPEID::BatchMatMul:
        case OP_TYPEID::BroadcastDistributed:
        case OP_TYPEID::BroadcastLike:
        case OP_TYPEID::Clamp:
        case OP_TYPEID::DepthToSpace:
        case OP_TYPEID::DynBroadcast:
        case OP_TYPEID::DynPad:
        case OP_TYPEID::DynReshape:
        case OP_TYPEID::DynSlice:
        case OP_TYPEID::Elu:
        case OP_TYPEID::EmbeddingLookup:
        case OP_TYPEID::Erf:
        case OP_TYPEID::Gather:
        case OP_TYPEID::GatherND:
        case OP_TYPEID::GenerateMask:
        case OP_TYPEID::GRN:
        case OP_TYPEID::HardSigmoid:
        case OP_TYPEID::MVN:
        case OP_TYPEID::Normalize:
        case OP_TYPEID::PRelu:
        case OP_TYPEID::Passthrough:
        case OP_TYPEID::QuantizedAvgPool:
        case OP_TYPEID::QuantizedConvolution:
        case OP_TYPEID::QuantizedConvolutionBias:
        case OP_TYPEID::QuantizedConvolutionBiasAdd:
        case OP_TYPEID::QuantizedConvolutionBiasSignedAdd:
        case OP_TYPEID::QuantizedConvolutionRelu:
        case OP_TYPEID::QuantizedDot:
        case OP_TYPEID::QuantizedDotBias:
        case OP_TYPEID::QuantizedMaxPool:
        case OP_TYPEID::ReplaceSlice:
        case OP_TYPEID::ScalarConstantLike:
        case OP_TYPEID::ScaleShift:
        case OP_TYPEID::ScatterAdd:
        case OP_TYPEID::ScatterNDAdd:
        case OP_TYPEID::ShapeOf:
        case OP_TYPEID::SpaceToDepth:
        case OP_TYPEID::Squeeze:
        case OP_TYPEID::StopGradient:
        case OP_TYPEID::Tile:
        case OP_TYPEID::Transpose:
        case OP_TYPEID::Unsqueeze:
        default:
        {
            throw unsupported_op("Unsupported op '" + op->description() +
                                 "' in IntelGPU back end.");
        }
#pragma GCC diagnostic pop
        }
    }

    cldnn::build_options network_build_options;

    network_build_options.set_option(cldnn::build_option::optimize_data(m_cldnn_graph_optimize));

    if (!func_output_names.empty())
    {
        vector<cldnn::primitive_id> names_vec(func_output_names.begin(), func_output_names.end());
        network_build_options.set_option(cldnn::build_option::outputs(names_vec));
    }

    if (m_cldnn_dump_enable)
    {
        network_build_options.set_option(cldnn::build_option::graph_dumps_dir(m_cldnn_dump_dir));
    }

    shared_ptr<cldnn::network> cldnn_network =
        make_shared<cldnn::network>(*cldnn_engine, topology, network_build_options);

    if (m_profile_enable)
    {
        timer_compile.stop();
        compilation_time = timer_compile.get_milliseconds();
        consumed_memory = runtime::intelgpu::get_max_memory_rss() - consumed_memory;
    }

    rc = make_shared<IntelGPUExecutable>(func,
                                         cldnn_network,
                                         enable_timing,
                                         m_profile_enable,
                                         compilation_time,
                                         consumed_memory,
                                         m_profile_lines_limit_count);
    if (!m_function_cache_disabled)
    {
        cldnn_networks.insert({func, rc});
    }

    return rc;
}

void runtime::intelgpu::IntelGPUBackend::remove_compiled_function(shared_ptr<Executable> exec)
{
    for (auto it = cldnn_networks.begin(); it != cldnn_networks.end(); ++it)
    {
        if (it->second == exec)
        {
            cldnn_networks.erase(it);
            break;
        }
    }
}

bool runtime::intelgpu::IntelGPUBackend::is_supported_property(const Property prop) const
{
    if (prop == Property::memory_attach)
    {
        return true;
    }

    return false;
}

bool runtime::intelgpu::IntelGPUBackend::is_supported(const Node& node) const
{
    return is_supported_impl(node);
}

bool runtime::intelgpu::IntelGPUBackend::is_supported_impl(const Node& node)
{
    const OP_TYPEID op_type_id = get_typeid(node.description());
    switch (op_type_id)
    {
    case OP_TYPEID::Clamp:
    case OP_TYPEID::HardSigmoid:
    case OP_TYPEID::DepthToSpace:
    case OP_TYPEID::Elu:
    case OP_TYPEID::Gemm:
    case OP_TYPEID::GRN:
    case OP_TYPEID::MVN:
    case OP_TYPEID::Normalize:
    case OP_TYPEID::PRelu:
<<<<<<< HEAD
    case OP_TYPEID::SpaceToDepth:
    case OP_TYPEID::Unsqueeze: { return false;
=======
    case OP_TYPEID::ScaleShift:
    case OP_TYPEID::SpaceToDepth:
    case OP_TYPEID::Squeeze: { return false;
>>>>>>> b2ca3e79
    }
    default: { return true;
    }
    }
}<|MERGE_RESOLUTION|>--- conflicted
+++ resolved
@@ -89,11 +89,8 @@
 #include "ngraph/op/fused/normalize.hpp"
 #include "ngraph/op/fused/scale_shift.hpp"
 #include "ngraph/op/fused/space_to_depth.hpp"
-<<<<<<< HEAD
+#include "ngraph/op/fused/squeeze.hpp"
 #include "ngraph/op/fused/unsqueeze.hpp"
-=======
-#include "ngraph/op/fused/squeeze.hpp"
->>>>>>> b2ca3e79
 #include "ngraph/op/get_output_element.hpp"
 #include "ngraph/op/greater.hpp"
 #include "ngraph/op/greater_eq.hpp"
@@ -2174,14 +2171,10 @@
     case OP_TYPEID::MVN:
     case OP_TYPEID::Normalize:
     case OP_TYPEID::PRelu:
-<<<<<<< HEAD
-    case OP_TYPEID::SpaceToDepth:
-    case OP_TYPEID::Unsqueeze: { return false;
-=======
     case OP_TYPEID::ScaleShift:
     case OP_TYPEID::SpaceToDepth:
-    case OP_TYPEID::Squeeze: { return false;
->>>>>>> b2ca3e79
+    case OP_TYPEID::Squeeze:
+    case OP_TYPEID::Unsqueeze: { return false;
     }
     default: { return true;
     }
