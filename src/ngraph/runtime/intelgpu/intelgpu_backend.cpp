//*****************************************************************************
// Copyright 2017-2019 Intel Corporation
//
// Licensed under the Apache License, Version 2.0 (the "License");
// you may not use this file except in compliance with the License.
// You may obtain a copy of the License at
//
//     http://www.apache.org/licenses/LICENSE-2.0
//
// Unless required by applicable law or agreed to in writing, software
// distributed under the License is distributed on an "AS IS" BASIS,
// WITHOUT WARRANTIES OR CONDITIONS OF ANY KIND, either express or implied.
// See the License for the specific language governing permissions and
// limitations under the License.
//*****************************************************************************

#include <iomanip>

#include <CPP/activation.hpp>
#include <CPP/activation_grad.hpp>
#include <CPP/arg_max_min.hpp>
#include <CPP/batch_norm.hpp>
#include <CPP/border.hpp>
#include <CPP/broadcast.hpp>
#include <CPP/concatenation.hpp>
#include <CPP/convolution.hpp>
#include <CPP/convolution_grad_input.hpp>
#include <CPP/convolution_grad_weights.hpp>
#include <CPP/crop.hpp>
#include <CPP/data.hpp>
#include <CPP/eltwise.hpp>
#include <CPP/gemm.hpp>
#include <CPP/input_layout.hpp>
#include <CPP/layout.hpp>
#include <CPP/lrn.hpp>
#include <CPP/mutable_data.hpp>
#include <CPP/permute.hpp>
#include <CPP/pooling.hpp>
#include <CPP/reshape.hpp>
#include <CPP/select.hpp>
#include <CPP/softmax.hpp>
#include <CPP/topology.hpp>

#include "ngraph/pass/algebraic_simplification.hpp"
#include "ngraph/pass/cse.hpp"
#include "ngraph/pass/get_output_element_elimination.hpp"
#include "ngraph/pass/manager.hpp"
#include "ngraph/pass/nop_elimination.hpp"
#include "ngraph/pass/reshape_elimination.hpp"
#include "ngraph/runtime/intelgpu/intelgpu_backend.hpp"
#include "ngraph/runtime/intelgpu/intelgpu_executable.hpp"
#include "ngraph/runtime/intelgpu/intelgpu_layout.hpp"
#include "ngraph/runtime/intelgpu/intelgpu_op_batchnorm.hpp"
#include "ngraph/runtime/intelgpu/intelgpu_op_broadcast.hpp"
#include "ngraph/runtime/intelgpu/intelgpu_op_convolution.hpp"
#include "ngraph/runtime/intelgpu/intelgpu_op_custom_func_call.hpp"
#include "ngraph/runtime/intelgpu/intelgpu_op_custom_kernels.hpp"
#include "ngraph/runtime/intelgpu/intelgpu_op_softmax.hpp"
#include "ngraph/runtime/intelgpu/intelgpu_tensor_view.hpp"
#include "ngraph/runtime/intelgpu/visualize_tree.hpp"

#include "ngraph/file_util.hpp"
#include "ngraph/function.hpp"
#include "ngraph/node.hpp"
#include "ngraph/op/all.hpp"
#include "ngraph/op/any.hpp"
#include "ngraph/op/argmax.hpp"
#include "ngraph/op/argmin.hpp"
#include "ngraph/op/avg_pool.hpp"
#include "ngraph/op/batch_norm.hpp"
#include "ngraph/op/broadcast.hpp"
#include "ngraph/op/concat.hpp"
#include "ngraph/op/constant.hpp"
#include "ngraph/op/convolution.hpp"
#include "ngraph/op/dequantize.hpp"
#include "ngraph/op/dot.hpp"
#include "ngraph/op/embedding_lookup.hpp"
#include "ngraph/op/erf.hpp"
#include "ngraph/op/get_output_element.hpp"
#include "ngraph/op/lrn.hpp"
#include "ngraph/op/max.hpp"
#include "ngraph/op/max_pool.hpp"
#include "ngraph/op/min.hpp"
#include "ngraph/op/one_hot.hpp"
#include "ngraph/op/pad.hpp"
#include "ngraph/op/product.hpp"
#include "ngraph/op/quantize.hpp"
#include "ngraph/op/reshape.hpp"
#include "ngraph/op/reverse.hpp"
#include "ngraph/op/reverse_sequence.hpp"
#include "ngraph/op/slice.hpp"
#include "ngraph/op/softmax.hpp"
#include "ngraph/op/sum.hpp"
#include "ngraph/parameter_vector.hpp"
#include "ngraph/util.hpp"

using namespace std;
using namespace ngraph;

using intelgpu_space = runtime::intelgpu::IntelGPULayout;

#define USE_INTELGPU_CUSTOM_KERNELS 0

// This expands the op list in op_tbl.hpp into a list of enumerations that look like this:
// Abs,
// Acos,
// ...
#define NGRAPH_OP(a, b) a,
enum class OP_TYPEID
{
#include "ngraph/op/op_tbl.hpp"
};
#undef NGRAPH_OP

static OP_TYPEID get_typeid(const string& s)
{
// This expands the op list in op_tbl.hpp into a list of enumerations that look like this:
// {"Abs", OP_TYPEID::Abs},
// {"Acos", OP_TYPEID::Acos},
// ...
#define NGRAPH_OP(a, b) {#a, OP_TYPEID::a},
    static const unordered_map<string, OP_TYPEID> typeid_map{
#include "ngraph/op/op_tbl.hpp"
    };
#undef NGRAPH_OP
    auto it = typeid_map.find(s);
    if (it == typeid_map.end())
    {
        throw unsupported_op("Unsupported op '" + s + "'");
    }
    return it->second;
}

static void arguments_check(const shared_ptr<Node>& op, size_t input, size_t output)
{
    if (op->get_input_size() != input || op->get_output_size() != output)
    {
        ostringstream os;
        os << "Operation \"" << op->description() << "\" input and output sizes mismatch."
           << " Expected input size=" << input << ", provided=" << op->get_input_size()
           << ". Expected output size=" << output << ", provided=" << op->get_output_size();
        throw invalid_argument(os.str());
    }
}

static const string& get_input_name(const shared_ptr<Node>& op, size_t num = 0)
{
    return op->get_inputs().at(num).get_tensor().get_name();
}

static const string& get_output_name(const shared_ptr<Node>& op, size_t num = 0)
{
    return op->get_outputs().at(num).get_tensor().get_name();
}

static const Shape& get_input_shape(const shared_ptr<Node>& op, size_t num = 0)
{
    return op->get_inputs().at(num).get_shape();
}

static const Shape& get_output_shape(const shared_ptr<Node>& op, size_t num = 0)
{
    return op->get_outputs().at(num).get_shape();
}

static const element::Type& get_input_type(const shared_ptr<Node>& op, size_t num = 0)
{
    return op->get_inputs().at(num).get_tensor().get_element_type();
}

static const element::Type& get_output_type(const shared_ptr<Node>& op, size_t num = 0)
{
    return op->get_outputs().at(num).get_tensor().get_element_type();
}

static void do_eltwise_operation(cldnn::topology& topology,
                                 const shared_ptr<Node>& op,
                                 const string& custom_op,
                                 bool function_operation,
                                 cldnn::eltwise_mode mode)
{
    arguments_check(op, 2, 1);

    if (get_input_type(op) != element::f32 || get_input_type(op, 1) != element::f32 ||
        get_output_type(op) != element::f32)
    {
        runtime::intelgpu::do_eltwise_kernel(topology,
                                             get_input_name(op, 0),
                                             get_input_shape(op, 0),
                                             get_input_type(op, 0),
                                             get_input_name(op, 1),
                                             get_input_shape(op, 1),
                                             get_output_name(op),
                                             get_output_shape(op),
                                             get_output_type(op),
                                             custom_op,
                                             function_operation);
    }
    else
    {
        const cldnn::eltwise op_eltwise(
            get_output_name(op), {get_input_name(op, 0), get_input_name(op, 1)}, mode);
        topology.add(op_eltwise);
    }
}

static void do_cldnn_unary(cldnn::topology& topology,
                           const shared_ptr<Node>& op,
                           cldnn_activation_func mode,
                           const cldnn_activation_additional_params& param = {0.f, 0.f})
{
    arguments_check(op, 1, 1);

    const cldnn::activation cldnn_unary(get_output_name(op), get_input_name(op), mode, param);
    topology.add(cldnn_unary);
}

static void
    do_custom_unary(cldnn::topology& topology, const shared_ptr<Node>& op, const string& operation)
{
    arguments_check(op, 1, 1);

    runtime::intelgpu::do_custom_unary_operation(topology,
                                                 get_input_name(op),
                                                 get_input_shape(op),
                                                 get_input_type(op),
                                                 get_output_name(op),
                                                 get_output_shape(op),
                                                 get_output_type(op),
                                                 operation);
}

static void do_universal_unary(cldnn::topology& topology,
                               const shared_ptr<Node>& op,
                               const string& operation,
                               cldnn_activation_func mode,
                               bool force_custom = false,
                               const cldnn_activation_additional_params& param = {0.f, 0.f})
{
    arguments_check(op, 1, 1);

    if (force_custom || (get_input_type(op) != element::f32))
    {
        do_custom_unary(topology, op, operation);
    }
    else
    {
        do_cldnn_unary(topology, op, mode, param);
    }
}

static void do_pooling_operation(cldnn::topology& topology,
                                 const shared_ptr<Node>& op,
                                 const Shape& pool_shape,
                                 const Strides& pool_strides,
                                 const Shape& pad_below,
                                 const cldnn::pooling_mode mode)
{
    arguments_check(op, 1, 1);

    const cldnn::tensor output_size = intelgpu_space::create_cldnn_tensor(get_output_shape(op));
    const cldnn::tensor input_offset = intelgpu_space::create_cldnn_offset(pad_below);
    const cldnn::tensor size = intelgpu_space::create_cldnn_tensor(pool_shape);
    const cldnn::tensor stride = intelgpu_space::create_cldnn_tensor(pool_strides);

    const cldnn::pooling cldnn_pooling(
        get_output_name(op), get_input_name(op), mode, size, stride, input_offset, output_size);
    topology.add(cldnn_pooling);
}

static void do_logical_operation(cldnn::topology& topology,
                                 const shared_ptr<Node>& op,
                                 const string& operation)
{
    arguments_check(op, 2, 1);

    runtime::intelgpu::do_logic_kernel(topology,
                                       get_input_name(op, 0),
                                       get_input_shape(op, 0),
                                       get_input_type(op, 0),
                                       get_input_name(op, 1),
                                       get_input_shape(op, 1),
                                       get_output_name(op),
                                       get_output_shape(op),
                                       get_output_type(op),
                                       operation);
}

// This function needed to only change the name of the data in topology
// No real data copy needed
static void do_equal_propagation(cldnn::topology& topology,
                                 const string& input_name,
                                 const string& output_name)
{
    const vector<cldnn::primitive_id> input_names(1, input_name);

    const cldnn::concatenation op_concat(output_name, input_names, cldnn::concatenation::along_x);
    topology.add(op_concat);
}

extern "C" const char* get_ngraph_version_string()
{
    return NGRAPH_VERSION;
}

extern "C" runtime::Backend* new_backend(const char* configuration_string)
{
    return new runtime::intelgpu::IntelGPUBackend();
}

extern "C" void delete_backend(runtime::Backend* backend)
{
    delete backend;
}

runtime::intelgpu::IntelGPUBackend::IntelGPUBackend()
{
    bool profiling = false;

    // This should be used to allow nbench work with "--timing_detail" option
    if (getenv("NGRAPH_INTELGPU_STAT") != nullptr)
    {
        profiling = true;
    }

    // Print out default profile and statistic to the output
    if (getenv("NGRAPH_INTELGPU_PROFILE") != nullptr)
    {
        profiling = true;
        m_profile_enable = true;
    }

    // Control the number of lines in ::call profile
    const char* profile_lines_count = getenv("NGRAPH_INTELGPU_PROFILE_LINES");
    if (profile_lines_count != nullptr)
    {
        profiling = true;
        m_profile_enable = true;
        m_profile_lines_limit_count = strtol(profile_lines_count, nullptr, 10);
    }

    // Disables the backend Function (graph) level optimizations
    if (getenv("NGRAPH_INTELGPU_DISABLE_OPTIMIZATIONS") != nullptr)
    {
        m_disable_backend_optimizations = true;
    }

    // Disables clDNN (cldnn::network) level optimizations
    if (getenv("NGRAPH_INTELGPU_CLDNN_DISABLE_OPTIMIZATIONS") != nullptr)
    {
        m_cldnn_graph_optimize = false;
    }

    // Dumps the input Function into Graphviz format
    if (getenv("NGRAPH_INTELGPU_DUMP_FUNCTION") != nullptr)
    {
        m_dump_graph_enable = true;
    }

    // Dumps the clDNN internal logs into directory
    if (getenv("NGRAPH_INTELGPU_CLDNN_DUMP") != nullptr)
    {
        file_util::make_directory(m_cldnn_dump_dir);
        m_cldnn_dump_enable = true;
    }

    // Delete compiled Function from the cache after execution.
    // It helps in cases where a lot of small functions used
    // in case of memory consumption. It slow overall execution
    // because Function compilation required every time
    if (getenv("NGRAPH_INTELGPU_FUNCTION_CACHE_DISABLE") != nullptr)
    {
        m_function_cache_disabled = true;
    }

    cldnn::engine_configuration cldnn_configuration(profiling,
                                                    false,
                                                    m_cldnn_dump_enable,
                                                    string(),
                                                    string(),
                                                    true,
                                                    string(),
                                                    m_cldnn_dump_dir);
    cldnn_engine = make_shared<cldnn::engine>(cldnn_configuration);
}

shared_ptr<runtime::Tensor>
    runtime::intelgpu::IntelGPUBackend::create_tensor(const element::Type& element_type,
                                                      const Shape& shape)
{
    return make_shared<runtime::intelgpu::IntelGPUTensorView>(
        element_type, shape, *cldnn_engine, nullptr, this);
}

shared_ptr<runtime::Tensor> runtime::intelgpu::IntelGPUBackend::create_tensor(
    const element::Type& element_type, const Shape& shape, void* memory_pointer)
{
    return make_shared<runtime::intelgpu::IntelGPUTensorView>(
        element_type, shape, *cldnn_engine, memory_pointer, this);
}

shared_ptr<runtime::Executable>
    runtime::intelgpu::IntelGPUBackend::compile(shared_ptr<Function> func, bool enable_timing)
{
    shared_ptr<runtime::Executable> rc;

    auto it = cldnn_networks.find(func);
    if (it != cldnn_networks.end())
    {
        return it->second;
    }

    set<cldnn::primitive_id> func_output_names;
    cldnn::topology topology;
    stopwatch timer_compile;
    double consumed_memory = 0.0;
    double compilation_time = 0.0;

    if (m_profile_enable)
    {
        consumed_memory = runtime::intelgpu::get_max_memory_rss();
        timer_compile.start();
    }

    if (m_dump_graph_enable)
    {
        visualize_tree(func, "intelgpu_", "_orig");
    }

    if (!m_disable_backend_optimizations)
    {
        ngraph::pass::Manager pass_manager;

        pass_manager.register_pass<ngraph::pass::NopElimination>();
        pass_manager.register_pass<ngraph::pass::AlgebraicSimplification>();
        pass_manager.register_pass<ngraph::pass::CommonSubexpressionElimination>();
        pass_manager.register_pass<ngraph::pass::ReshapeElimination>();

        // GetOutputElementElimination must be after CommonSubexpressionElimination
        pass_manager.register_pass<ngraph::pass::GetOutputElementElimination>();

        pass_manager.run_passes(func);

        if (m_dump_graph_enable)
        {
            visualize_tree(func, "intelgpu_", "_opt");
        }
    }

    for (shared_ptr<Node> op : func->get_ops())
    {
// We want to check that every OP_TYPEID enumeration is included in the list.
// These GCC flags enable compile-time checking so that if an enumeration
// is not in the list an error is generated.
#pragma GCC diagnostic push
#pragma GCC diagnostic error "-Wswitch"
#pragma GCC diagnostic error "-Wswitch-enum"
        switch (get_typeid(op->description()))
        {
        case OP_TYPEID::Parameter:
        {
            arguments_check(op, 0, 1);

            const string& element_name = op->get_output_tensor_ptr()->get_name();
            const cldnn::layout element_layout =
                IntelGPULayout::create_cldnn_layout(op->get_element_type(), op->get_shape());

            const cldnn::input_layout op_layout(element_name, element_layout);
            topology.add(op_layout);
            break;
        }
        case OP_TYPEID::Result:
        {
            arguments_check(op, 1, 1);

            func_output_names.insert(get_input_name(op));
            break;
        }
        case OP_TYPEID::GetOutputElement:
        {
            if (op->get_inputs().empty() || op->get_outputs().size() != 1)
            {
                arguments_check(op, 1, 1); // at least one input and exact one output expected
            }

            const shared_ptr<op::GetOutputElement> elem =
                static_pointer_cast<op::GetOutputElement>(op);

            do_equal_propagation(topology, get_input_name(op, elem->get_n()), get_output_name(op));
            break;
        }
        case OP_TYPEID::Slice:
        {
            arguments_check(op, 1, 1);

            const shared_ptr<op::Slice> elem = static_pointer_cast<op::Slice>(op);
            const Coordinate& lower_bounds = elem->get_lower_bounds();
            const Coordinate& upper_bounds = elem->get_upper_bounds();
            const Strides& strides = elem->get_strides();

            if (get_input_shape(op).empty() || get_output_shape(op).empty() ||
                lower_bounds.empty() || upper_bounds.empty() || strides.empty())
            {
                do_equal_propagation(topology, get_input_name(op), get_output_name(op));
            }
            else
            {
                do_slice_operation(topology,
                                   get_input_name(op),
                                   get_input_shape(op),
                                   get_output_name(op),
                                   get_output_shape(op),
                                   get_output_type(op),
                                   lower_bounds,
                                   upper_bounds,
                                   strides);
            }
            break;
        }
        case OP_TYPEID::Select:
        {
            arguments_check(op, 3, 1);

// Leave it here for some time
#if USE_INTELGPU_CUSTOM_KERNELS
            do_select_operation(topology,
                                get_input_name(op, 0),
                                get_input_shape(op, 0),
                                get_input_name(op, 1),
                                get_input_shape(op, 1),
                                get_input_name(op, 2),
                                get_input_shape(op, 2),
                                get_output_name(op),
                                get_output_shape(op),
                                get_output_type(op));
#else
            const cldnn::select cldnn_select(get_output_name(op),
                                             get_input_name(op, 1),
                                             get_input_name(op, 2),
                                             get_input_name(op));
            topology.add(cldnn_select);
#endif
            break;
        }
        case OP_TYPEID::Reverse:
        {
            arguments_check(op, 1, 1);

            const shared_ptr<op::Reverse> reverse_op = static_pointer_cast<op::Reverse>(op);
            const AxisSet& reversed_axes = reverse_op->get_reversed_axes();

            if (reversed_axes.empty())
            {
                do_equal_propagation(topology, get_input_name(op), get_output_name(op));
            }
            else
            {
                do_reverse_operation(topology,
                                     get_input_name(op),
                                     get_input_shape(op),
                                     get_input_type(op),
                                     get_output_name(op),
                                     get_output_shape(op),
                                     get_output_type(op),
                                     reversed_axes);
            }
            break;
        }
        case OP_TYPEID::ReverseSequence:
        {
            arguments_check(op, 2, 1);

            const shared_ptr<op::ReverseSequence> revseq_op =
                static_pointer_cast<op::ReverseSequence>(op);
            const size_t batch_axis = revseq_op->get_batch_axis();
            const size_t seq_axis = revseq_op->get_sequence_axis();

            do_reverse_sequence_operation(topology,
                                          get_input_name(op, 0),
                                          get_input_shape(op, 0),
                                          get_input_type(op, 0),
                                          get_input_name(op, 1),
                                          get_input_shape(op, 1),
                                          get_input_type(op, 1),
                                          get_output_name(op),
                                          get_output_shape(op),
                                          get_output_type(op),
                                          seq_axis,
                                          batch_axis);
            break;
        }
        case OP_TYPEID::Convert:
        {
            arguments_check(op, 1, 1);

            if (get_input_type(op) == get_output_type(op))
            {
                do_equal_propagation(topology, get_input_name(op), get_output_name(op));
            }
            else
            {
                do_convert_operation(topology,
                                     get_input_name(op),
                                     get_input_shape(op),
                                     get_input_type(op),
                                     get_output_name(op),
                                     get_output_shape(op),
                                     get_output_type(op));
            }
            break;
        }
        case OP_TYPEID::Concat:
        {
            if (op->get_inputs().empty() || op->get_outputs().size() != 1)
            {
                arguments_check(op, 1, 1);
            }

            const shared_ptr<op::Concat> concat_op = static_pointer_cast<op::Concat>(op);
            const size_t ngraph_concat_axis = concat_op->get_concatenation_axis();

            if (!shape_size(get_output_shape(op)) || (get_input_type(op) != element::f32) ||
                get_output_shape(op).size() > 4)
            {
                vector<string> input_names;
                vector<Shape> input_shapes;

                for (auto const& input : op->get_inputs())
                {
                    const Shape& input_shape = input.get_tensor().get_shape();
                    if (shape_size(input_shape))
                    {
                        input_names.push_back(input.get_tensor().get_name());
                        input_shapes.push_back(input_shape);
                    }
                }

                if (input_names.empty())
                {
                    do_equal_propagation(topology, get_input_name(op), get_output_name(op));
                }
                else
                {
                    do_concat_operation(topology,
                                        input_names,
                                        input_shapes,
                                        get_output_name(op),
                                        get_output_shape(op),
                                        get_output_type(op),
                                        ngraph_concat_axis);
                }
            }
            else
            {
                // All input shapes must be the same
                // if shape is empty (means Shape{}) in this case treat its size as 1
                const size_t ngraph_tensor_dims =
                    get_input_shape(op).empty() ? 1 : get_input_shape(op).size();
                vector<cldnn::primitive_id> inputs;

                cldnn::concatenation::concatenation_axis cldnn_axis =
                    intelgpu_space::get_cldnn_axis(ngraph_tensor_dims, ngraph_concat_axis);

                for (auto const& input : op->get_inputs())
                {
                    const Shape& input_shape = input.get_shape();
                    if (shape_size(input_shape))
                    {
                        inputs.push_back(input.get_tensor().get_name());
                    }
                }

                if (inputs.empty())
                {
                    do_equal_propagation(topology, get_input_name(op), get_output_name(op));
                }
                else
                {
                    const cldnn::concatenation cldnn_concat(
                        get_output_name(op), inputs, cldnn_axis);
                    topology.add(cldnn_concat);
                }
            }
            break;
        }
        case OP_TYPEID::Softmax:
        {
            arguments_check(op, 1, 1);

            const shared_ptr<op::Softmax> softmax_op = static_pointer_cast<op::Softmax>(op);
            const AxisSet& axes = softmax_op->get_axes();
            const size_t axes_size = axes.size();
            const size_t shape_dim_count = get_input_shape(op, 0).size();

            // clDNN has limited support for Softmax operation
            // following are the checks to go with custom kernel
            if ((shape_dim_count > 3) || ((shape_dim_count == 3) && (axes_size == 2)) ||
                (get_input_type(op) != element::f32))
            {
                do_softmax_operation(topology,
                                     get_input_name(op),
                                     get_input_shape(op),
                                     get_input_type(op),
                                     get_output_name(op),
                                     get_output_shape(op),
                                     get_output_type(op),
                                     axes);
            }
            else
            {
                cldnn::softmax::dimension_t dimension = cldnn::softmax::normalize_fyx;
                if (axes_size == 1)
                {
                    size_t axes_idx = shape_dim_count - *(axes.begin()) - 1;
                    switch (axes_idx)
                    {
                    case 0: dimension = cldnn::softmax::normalize_x; break;
                    case 1: dimension = cldnn::softmax::normalize_y; break;
                    case 2: dimension = cldnn::softmax::normalize_f; break;
                    default:
                        throw invalid_argument("Softmax operation: wrong axis " +
                                               to_string(axes_idx));
                    }
                }

                const cldnn::softmax cldnn_softmax(
                    get_output_name(op), get_input_name(op), dimension);
                topology.add(cldnn_softmax);
            }
            break;
        }
        case OP_TYPEID::Add:
        {
            do_eltwise_operation(topology, op, "+", false, cldnn::eltwise_mode::sum);
            break;
        }
        case OP_TYPEID::Subtract:
        {
            do_eltwise_operation(topology, op, "-", false, cldnn::eltwise_mode::sub);
            break;
        }
        case OP_TYPEID::Multiply:
        {
            do_eltwise_operation(topology, op, "*", false, cldnn::eltwise_mode::prod);
            break;
        }
        case OP_TYPEID::Divide:
        {
            do_eltwise_operation(topology, op, "/", false, cldnn::eltwise_mode::div);
            break;
        }
        case OP_TYPEID::Maximum:
        {
            do_eltwise_operation(topology, op, "max", true, cldnn::eltwise_mode::max);
            break;
        }
        case OP_TYPEID::Minimum:
        {
            do_eltwise_operation(topology, op, "min", true, cldnn::eltwise_mode::min);
            break;
        }
        case OP_TYPEID::Power:
        {
            do_eltwise_operation(topology, op, "pow", true, cldnn::eltwise_mode::pow);
            break;
        }
        case OP_TYPEID::Constant:
        {
            arguments_check(op, 0, 1);

            const shared_ptr<op::Constant> constant_inst = static_pointer_cast<op::Constant>(op);
            void* memory_pointer = const_cast<void*>(constant_inst->get_data_ptr());

            const cldnn::layout layout =
                IntelGPULayout::create_cldnn_layout(get_output_type(op), get_output_shape(op));
            const cldnn::memory mem(
                cldnn::memory::attach<void>(layout, memory_pointer, layout.bytes_count()));

            const cldnn::data op_const(get_output_name(op), mem);
            topology.add(op_const);
            break;
        }
        case OP_TYPEID::Dot:
        {
            arguments_check(op, 2, 1);

            const shared_ptr<op::Dot> dot_inst = static_pointer_cast<op::Dot>(op);
            const size_t axes_count = dot_inst->get_reduction_axes_count();
            const Shape& input0_shape = get_input_shape(op, 0);
            const Shape& input1_shape = get_input_shape(op, 1);
            const size_t input0_elem_count = shape_size(input0_shape);
            const size_t input1_elem_count = shape_size(input1_shape);

            if (get_input_type(op) == element::f32 && get_input_type(op, 1) == element::f32 &&
                get_output_type(op) == element::f32 && input0_elem_count && input1_elem_count &&
                (axes_count < 2) && (input0_shape.size() < 3) && (input1_shape.size() < 3))
            {
                bool transpose0 = false;
                bool transpose1 = false;

                // If we have A[5] and B[] here, in cldnn we have A[1, 1, 1, 5] and B[1, 1, 1, 1]
                // it needs to be reshaped into A[1, 1, 5, 1] and B[1, 1, 1, 1]
                if ((input0_shape.size() == 1) && input1_shape.empty())
                {
                    transpose0 = true;
                }

                // If we have A[5] and B[5] here, in cldnn we have A[1, 1, 1, 5] and B[1, 1, 1, 5]
                // it needs to be reshaped into A[1, 1, 1, 5] and B[1, 1, 5, 1]
                if (!input0_shape.empty() && (input1_shape.size() == 1))
                {
                    transpose1 = true;
                }

                const cldnn::gemm dot_op(get_output_name(op),
                                         get_input_name(op, 0),
                                         get_input_name(op, 1),
                                         transpose0,
                                         transpose1);
                topology.add(dot_op);
            }
            else
            {
                do_dot_operation(topology,
                                 get_input_name(op, 0),
                                 get_input_shape(op, 0),
                                 get_input_name(op, 1),
                                 get_input_shape(op, 1),
                                 get_output_name(op),
                                 get_output_shape(op),
                                 get_output_type(op),
                                 axes_count);
            }
            break;
        }
        case OP_TYPEID::MaxPool:
        {
            arguments_check(op, 1, 1);

            const shared_ptr<op::MaxPool> max_pool = static_pointer_cast<op::MaxPool>(op);

            if ((get_input_shape(op).size() > 4) || (get_output_type(op) != element::f32) ||
                !max_pool->get_padding_below().empty() || !max_pool->get_padding_above().empty())
            {
                const shared_ptr<Node> def_val = max_pool->get_default_value();
                const shared_ptr<op::Constant> def_const =
                    static_pointer_cast<op::Constant>(def_val);
                const vector<std::string>& values = def_const->get_value_strings();

                do_max_avg_pool_operation(topology,
                                          get_input_name(op),
                                          get_input_shape(op),
                                          get_output_name(op),
                                          get_output_shape(op),
                                          get_output_type(op),
                                          max_pool->get_window_shape(),
                                          max_pool->get_window_movement_strides(),
                                          max_pool->get_padding_below(),
                                          false,
                                          values.at(0),
                                          true);
            }
            else
            {
                do_pooling_operation(topology,
                                     op,
                                     max_pool->get_window_shape(),
                                     max_pool->get_window_movement_strides(),
                                     max_pool->get_padding_below(),
                                     cldnn::pooling_mode::max);
            }
            break;
        }
        case OP_TYPEID::MaxPoolBackprop:
        {
            if (op->get_input_size() == 3)
            {
                arguments_check(op, 3, 1);
            }
            else
            {
                arguments_check(op, 2, 1);
            }

            const shared_ptr<op::MaxPoolBackprop> max_pool_b =
                static_pointer_cast<op::MaxPoolBackprop>(op);

            do_max_pool_backprop_operation(topology,
                                           get_input_name(op, 0),
                                           get_input_shape(op, 0),
                                           get_input_name(op, 1),
                                           get_input_shape(op, 1),
                                           get_output_name(op),
                                           get_output_shape(op),
                                           get_output_type(op),
                                           max_pool_b->get_window_shape(),
                                           max_pool_b->get_window_movement_strides(),
                                           max_pool_b->get_padding_below());
            break;
        }
        case OP_TYPEID::AvgPool:
        {
            arguments_check(op, 1, 1);

            const shared_ptr<op::AvgPool> avg_pool = static_pointer_cast<op::AvgPool>(op);

            if ((get_input_shape(op).size() > 4) || (get_output_type(op) != element::f32) ||
                avg_pool->get_include_padding_in_avg_computation() ||
                !avg_pool->get_padding_below().empty() || !avg_pool->get_padding_above().empty())
            {
                const shared_ptr<Node> def_val = avg_pool->get_default_value();
                const shared_ptr<op::Constant> def_const =
                    static_pointer_cast<op::Constant>(def_val);
                const vector<std::string>& values = def_const->get_value_strings();

                do_max_avg_pool_operation(topology,
                                          get_input_name(op),
                                          get_input_shape(op),
                                          get_output_name(op),
                                          get_output_shape(op),
                                          get_output_type(op),
                                          avg_pool->get_window_shape(),
                                          avg_pool->get_window_movement_strides(),
                                          avg_pool->get_padding_below(),
                                          avg_pool->get_include_padding_in_avg_computation(),
                                          values.at(0),
                                          false);
            }
            else
            {
                const cldnn::pooling_mode mode = avg_pool->get_include_padding_in_avg_computation()
                                                     ? cldnn::pooling_mode::average
                                                     : cldnn::pooling_mode::average_no_padding;

                do_pooling_operation(topology,
                                     op,
                                     avg_pool->get_window_shape(),
                                     avg_pool->get_window_movement_strides(),
                                     avg_pool->get_padding_below(),
                                     mode);
            }
            break;
        }
        case OP_TYPEID::AvgPoolBackprop:
        {
            arguments_check(op, 1, 1);

            const shared_ptr<op::AvgPoolBackprop> avg_pool_b =
                static_pointer_cast<op::AvgPoolBackprop>(op);

            do_avg_pool_backprop_operation(topology,
                                           get_input_name(op),
                                           get_input_shape(op),
                                           get_output_name(op),
                                           get_output_shape(op),
                                           get_output_type(op),
                                           avg_pool_b->get_window_shape(),
                                           avg_pool_b->get_window_movement_strides(),
                                           avg_pool_b->get_padding_below(),
                                           avg_pool_b->get_include_padding_in_avg_computation());
            break;
        }
        case OP_TYPEID::Broadcast:
        {
            arguments_check(op, 1, 1);

            const shared_ptr<op::Broadcast> broadcast = static_pointer_cast<op::Broadcast>(op);
            const AxisSet& axis = broadcast->get_broadcast_axes();

            if (axis.empty())
            {
                do_equal_propagation(topology, get_input_name(op), get_output_name(op));
            }
            else if ((get_output_shape(op).size() <= 4) && (shape_size(get_output_shape(op)) > 0) &&
                     ((get_input_type(op) == element::f32) || (get_input_type(op) == element::i32)))
            {
                const size_t shift = 4 - get_output_shape(op).size();
                vector<uint16_t> fixed_b_axes;

                for (uint16_t i = 0; i < shift; ++i)
                {
                    fixed_b_axes.push_back(i);
                }

                for (auto it = axis.cbegin(); it != axis.cend(); ++it)
                {
                    fixed_b_axes.push_back(*it + shift);
                }

                const cldnn::tensor output_tensor_size =
                    intelgpu_space::create_cldnn_tensor(get_output_shape(op));

                const cldnn::broadcast cldnn_broadcast(
                    get_output_name(op), get_input_name(op), output_tensor_size, fixed_b_axes);
                topology.add(cldnn_broadcast);
            }
            else
            {
                do_bcast_sum_operation(topology,
                                       get_input_name(op),
                                       get_input_shape(op),
                                       get_input_type(op),
                                       get_output_name(op),
                                       get_output_shape(op),
                                       get_output_type(op),
                                       axis,
                                       true);
            }
            break;
        }
        case OP_TYPEID::Sum:
        {
            arguments_check(op, 1, 1);

            const shared_ptr<op::Sum> sum = static_pointer_cast<op::Sum>(op);
            const AxisSet& axis = sum->get_reduction_axes();

            if (axis.empty())
            {
                do_equal_propagation(topology, get_input_name(op), get_output_name(op));
            }
            else
            {
                do_bcast_sum_operation(topology,
                                       get_input_name(op),
                                       get_input_shape(op),
                                       get_input_type(op),
                                       get_output_name(op),
                                       get_output_shape(op),
                                       get_output_type(op),
                                       axis,
                                       false);
            }
            break;
        }
        case OP_TYPEID::Product:
        {
            arguments_check(op, 1, 1);

            const shared_ptr<op::Product> prod = static_pointer_cast<op::Product>(op);
            const AxisSet& axis = prod->get_reduction_axes();

            if (axis.empty())
            {
                do_equal_propagation(topology, get_input_name(op), get_output_name(op));
            }
            else
            {
                do_product_operation(topology,
                                     get_input_name(op),
                                     get_input_shape(op),
                                     get_output_name(op),
                                     get_output_shape(op),
                                     get_output_type(op),
                                     axis);
            }
            break;
        }
        case OP_TYPEID::Reshape:
        {
            arguments_check(op, 1, 1);

            const shared_ptr<op::Reshape> op_reshape = static_pointer_cast<op::Reshape>(op);
            const AxisVector& reshape_axes = op_reshape->get_input_order();

            if ((get_input_type(op) != element::f32) || (get_input_shape(op).size() > 4) ||
                (get_output_shape(op).size() > 4))
            {
                do_reshape_operation(topology,
                                     get_input_name(op),
                                     get_input_shape(op),
                                     get_input_type(op),
                                     get_output_name(op),
                                     get_output_shape(op),
                                     get_output_type(op),
                                     reshape_axes);
            }
            else
            {
                if (op_reshape->get_is_transpose())
                {
                    vector<uint16_t> permute_order({0, 1, 2, 3}); // No action by default
                    const size_t max_dim = 4;
                    const size_t scale =
                        reshape_axes.size() < max_dim ? max_dim - reshape_axes.size() : 0;

                    // Need to scale indexes up according on array rank.
                    // For example, in 2D array, indexes are 0,1 but in 4D array it should be 2,3
                    // because cldnn::tensor is always 4D assuming cldnn::bfyx model
                    size_t rindex = max_dim;
                    for (auto i = reshape_axes.crbegin(); i != reshape_axes.crend() && rindex > 0;
                         ++i, --rindex)
                    {
                        permute_order.at(rindex - 1) = *i + scale;
                    }

                    const cldnn::permute cldnn_permute(
                        get_output_name(op), get_input_name(op), permute_order);
                    topology.add(cldnn_permute);
                }
                else
                {
                    const cldnn::tensor new_shape =
                        intelgpu_space::create_cldnn_tensor(get_output_shape(op));
                    const cldnn::reshape reshape_op(
                        get_output_name(op), get_input_name(op), new_shape);
                    topology.add(reshape_op);
                }
            }
            break;
        }
        case OP_TYPEID::All:
        {
            arguments_check(op, 1, 1);

            const shared_ptr<op::All> all_op = static_pointer_cast<op::All>(op);
            const AxisSet& axis = all_op->get_reduction_axes();
            const shared_ptr<Node> def_val = all_op->get_default_value();
            const shared_ptr<op::Constant> def_const = static_pointer_cast<op::Constant>(def_val);
            const vector<std::string>& values = def_const->get_value_strings();

            // Empty axis is not a case for do_equal_propagation()
            do_all_any_op(topology,
                          get_input_name(op, 0),
                          get_input_shape(op, 0),
                          get_output_name(op),
                          get_output_shape(op),
                          get_output_type(op),
                          axis,
                          "lhs && rhs",
                          values.at(0));
            break;
        }
        case OP_TYPEID::Any:
        {
            arguments_check(op, 1, 1);

            const shared_ptr<op::Any> any_op = static_pointer_cast<op::Any>(op);
            const AxisSet& axis = any_op->get_reduction_axes();
            const shared_ptr<Node> def_val = any_op->get_default_value();
            const shared_ptr<op::Constant> def_const = static_pointer_cast<op::Constant>(def_val);
            const vector<std::string>& values = def_const->get_value_strings();

            // Empty axis is not a case for do_equal_propagation()
            do_all_any_op(topology,
                          get_input_name(op, 0),
                          get_input_shape(op, 0),
                          get_output_name(op),
                          get_output_shape(op),
                          get_output_type(op),
                          axis,
                          "lhs || rhs",
                          values.at(0));
            break;
        }
        case OP_TYPEID::ReluBackprop:
        {
            arguments_check(op, 2, 1);

            if (get_input_type(op) != element::f32 || get_input_type(op, 1) != element::f32 ||
                get_output_type(op) != element::f32 || get_output_shape(op).size() > 4)
            {
                do_relu_backprop(topology,
                                 get_input_name(op, 0),
                                 get_input_shape(op, 0),
                                 get_input_type(op, 0),
                                 get_input_name(op, 1),
                                 get_input_shape(op, 1),
                                 get_output_name(op),
                                 get_output_shape(op),
                                 get_output_type(op));
            }
            else
            {
                const cldnn_activation_additional_params& param = {0.f, 0.f};
                const cldnn::activation_grad cldnn_activ_grad(get_output_name(op),
                                                              get_input_name(op, 1),
                                                              get_input_name(op, 0),
                                                              activation_grad_relu,
                                                              param);
                topology.add(cldnn_activ_grad);
            }
            break;
        }
        case OP_TYPEID::Abs:
        {
            do_universal_unary(topology, op, "fabs(input_var)", activation_abs);
            break;
        }
        case OP_TYPEID::Sqrt:
        {
            do_universal_unary(topology, op, "sqrt(input_var)", activation_sqrt);
            break;
        }
        case OP_TYPEID::Tanh:
        {
            do_universal_unary(topology, op, "tanh(input_var)", activation_hyperbolic_tan);
            break;
        }
        case OP_TYPEID::Sin:
        {
            do_universal_unary(topology, op, "sin(input_var)", activation_sin);
            break;
        }
        case OP_TYPEID::Asin:
        {
            do_universal_unary(topology, op, "asin(input_var)", activation_asin);
            break;
        }
        case OP_TYPEID::Sinh:
        {
            do_universal_unary(topology, op, "sinh(input_var)", activation_sinh);
            break;
        }
        case OP_TYPEID::Cos:
        {
            do_universal_unary(topology, op, "cos(input_var)", activation_cos);
            break;
        }
        case OP_TYPEID::Acos:
        {
            do_universal_unary(topology, op, "acos(input_var)", activation_acos);
            break;
        }
        case OP_TYPEID::Cosh:
        {
            do_universal_unary(topology, op, "cosh(input_var)", activation_cosh);
            break;
        }
        case OP_TYPEID::Log:
        {
            // clDNN doesn't provide required accuracy
            do_universal_unary(topology, op, "log(input_var)", activation_log, true);
            break;
        }
        case OP_TYPEID::Exp:
        {
            do_universal_unary(topology, op, "exp(input_var)", activation_exp);
            break;
        }
        case OP_TYPEID::Negative:
        {
            const cldnn_activation_additional_params param = {-1.f, 0.f};
            do_universal_unary(topology, op, "-(input_var)", activation_linear, false, param);
            break;
        }
        case OP_TYPEID::Relu:
        {
            const string output_type_name = get_opencl_type_name(get_output_type(op));
            const string convert_to_type = "convert_" + output_type_name;
            const string zero_const = convert_to_type + "(0)";

            do_universal_unary(topology,
                               op,
                               "max(" + zero_const + ", " + convert_to_type + "(input_var))",
                               activation_relu);
            break;
        }
        case OP_TYPEID::Sigmoid:
        {
            const string one_const = "convert_" + get_opencl_type_name(get_output_type(op)) + "(1)";
            do_universal_unary(topology,
                               op,
                               one_const + " / (" + one_const + " + exp(-input_var))",
                               activation_logistic);
            break;
        }
        case OP_TYPEID::Atan:
        {
            do_custom_unary(topology, op, "atan(input_var)");
            break;
        }
        case OP_TYPEID::Ceiling:
        {
            do_custom_unary(topology, op, "ceil(input_var)");
            break;
        }
        case OP_TYPEID::Floor:
        {
            do_custom_unary(topology, op, "floor(input_var)");
            break;
        }
        case OP_TYPEID::Sign:
        {
            do_custom_unary(topology, op, "sign(input_var)");
            break;
        }
        case OP_TYPEID::Tan:
        {
            do_custom_unary(topology, op, "tan(input_var)");
            break;
        }
        case OP_TYPEID::SigmoidBackprop:
        {
            arguments_check(op, 2, 1);

            do_sigmoid_backprop_operation(topology,
                                          get_input_name(op, 0),
                                          get_input_shape(op, 0),
                                          get_input_name(op, 1),
                                          get_input_shape(op, 1),
                                          get_output_name(op),
                                          get_output_shape(op),
                                          get_output_type(op));
            break;
        }
        case OP_TYPEID::Not:
        {
            arguments_check(op, 1, 1);

            do_not_operation(topology,
                             get_input_name(op),
                             get_input_shape(op),
                             get_output_name(op),
                             get_output_shape(op),
                             get_output_type(op));
            break;
        }
        case OP_TYPEID::Greater:
        {
            do_logical_operation(topology, op, " > ");
            break;
        }
        case OP_TYPEID::GreaterEq:
        {
            do_logical_operation(topology, op, " >= ");
            break;
        }
        case OP_TYPEID::Equal:
        {
            do_logical_operation(topology, op, " == ");
            break;
        }
        case OP_TYPEID::NotEqual:
        {
            do_logical_operation(topology, op, " != ");
            break;
        }
        case OP_TYPEID::Less:
        {
            do_logical_operation(topology, op, " < ");
            break;
        }
        case OP_TYPEID::LessEq:
        {
            do_logical_operation(topology, op, " <= ");
            break;
        }
        case OP_TYPEID::And:
        {
            do_logical_operation(topology, op, " && ");
            break;
        }
        case OP_TYPEID::Or:
        {
            do_logical_operation(topology, op, " || ");
            break;
        }
        case OP_TYPEID::Pad:
        {
            arguments_check(op, 2, 1);

            const shared_ptr<op::Pad> pad = static_pointer_cast<op::Pad>(op);
            const CoordinateDiff& pad_below = pad->get_padding_below();

            do_pad_operation(topology,
                             get_input_name(op, 0),
                             get_input_shape(op),
                             get_input_name(op, 1),
                             get_output_name(op),
                             get_output_shape(op),
                             get_output_type(op),
                             pad_below);
            break;
        }
        case OP_TYPEID::BatchNormTrainingBackprop:
        {
            arguments_check(op, 6, 3);

            const shared_ptr<op::BatchNormTrainingBackprop> batch_norm =
                static_pointer_cast<op::BatchNormTrainingBackprop>(op);
            const double eps = batch_norm->get_eps_value();

            do_create_mean(topology,
                           get_output_name(op, 2), // d_beta
                           get_output_type(op, 2),
                           get_input_name(op, 5), // delta
                           get_input_shape(op, 5),
                           true);

            do_create_variance_back(topology,
                                    get_output_name(op, 1), // d_gamma
                                    get_output_type(op, 1),
                                    eps,
                                    get_input_name(op, 2), // input
                                    get_input_shape(op, 2),
                                    get_input_name(op, 3),  // gamma
                                    get_input_name(op, 4),  // beta
                                    get_input_name(op, 5)); // delta

            do_batch_norm_backprop_operation(topology,
                                             get_input_shape(op, 2),
                                             get_input_type(op, 2),
                                             get_input_name(op, 0),
                                             get_input_name(op, 1),
                                             get_input_name(op, 2),
                                             get_input_name(op, 3),
                                             get_input_name(op, 4),
                                             get_input_name(op, 5),
                                             eps,
                                             get_output_name(op, 0),
                                             get_output_name(op, 1),
                                             get_output_name(op, 2));
            break;
        }
        case OP_TYPEID::BatchNormInference:
        {
            const shared_ptr<op::BatchNormInference> bnorm =
                static_pointer_cast<op::BatchNormInference>(op);
            const double eps = bnorm->get_eps_value();

            arguments_check(op, 5, 1);

            if ((get_input_shape(op, 2).size() != 4) ||
                (get_input_type(op) != ngraph::element::f32))
            {
                do_batch_norm_operation(topology,
                                        get_output_name(op),
                                        get_output_type(op),
                                        eps,
                                        get_input_name(op, 2),
                                        get_input_shape(op, 2),
                                        get_input_name(op, 0),
                                        get_input_name(op, 1),
                                        get_input_name(op, 3),
                                        get_input_name(op, 4));
            }
            else
            {
                const cldnn::batch_norm batchnorm(get_output_name(op),
                                                  get_input_name(op, 2), // input
                                                  get_input_name(op, 3), // mean
                                                  get_input_name(op, 4), // variance
                                                  get_input_name(op, 0), // gamma
                                                  get_input_name(op, 1), // beta
                                                  eps);                  // epsilon (float)
                topology.add(batchnorm);
            }
            break;
        }
        case OP_TYPEID::BatchNormTraining:
        {
            const shared_ptr<op::BatchNormTraining> bnorm =
                static_pointer_cast<op::BatchNormTraining>(op);
            const double eps = bnorm->get_eps_value();

            if ((get_input_shape(op, 2).size() != 4) ||
                (get_input_type(op) != ngraph::element::f32))
            {
                string mean_name;
                string variance_name;

                if (op->get_inputs().size() < 3 || op->get_outputs().empty())
                {
                    arguments_check(op, 3, 1); // throw exception in this case
                }

                if (op->get_outputs().size() == 3)
                {
                    arguments_check(op, 3, 3);

                    mean_name = get_output_name(op, 1);
                    variance_name = get_output_name(op, 2);

                    do_create_mean(topology,
                                   mean_name,
                                   get_output_type(op),
                                   get_input_name(op, 2),
                                   get_input_shape(op, 2),
                                   false);

                    do_create_variance(topology,
                                       variance_name,
                                       get_output_type(op),
                                       get_input_name(op, 2),
                                       get_input_shape(op, 2),
                                       mean_name);
                }

                if (op->get_outputs().size() == 1 || op->get_outputs().size() == 3)
                {
                    if (mean_name.empty() || variance_name.empty())
                    {
                        arguments_check(op, 5, 1);

                        mean_name = get_input_name(op, 3);
                        variance_name = get_input_name(op, 4);
                    }

                    do_batch_norm_operation(topology,
                                            get_output_name(op),
                                            get_output_type(op),
                                            eps,
                                            get_input_name(op, 2),
                                            get_input_shape(op, 2),
                                            get_input_name(op, 0),
                                            get_input_name(op, 1),
                                            mean_name,
                                            variance_name);
                }
                else
                {
                    arguments_check(op, 5, 1); // throw exception in this case
                }
            }
            else
            {
                if (op->get_inputs().size() == 5 && op->get_outputs().size() == 1)
                {
                    const cldnn::batch_norm batchnorm(get_output_name(op),
                                                      get_input_name(op, 2), // input
                                                      get_input_name(op, 3), // mean
                                                      get_input_name(op, 4), // variance
                                                      get_input_name(op, 0), // gamma
                                                      get_input_name(op, 1), // beta
                                                      eps);                  // epsilon (float)
                    topology.add(batchnorm);
                }
                else if (op->get_inputs().size() == 3 && op->get_outputs().size() == 3)
                {
                    const string mean_name = get_output_name(op, 1);
                    const string variance_name = get_output_name(op, 2);

                    // Create a memory for mean as mutable_data to treat it as constant
                    const cldnn::layout mean_layout = IntelGPULayout::create_cldnn_layout(
                        get_output_type(op, 1), get_output_shape(op, 1));
                    const cldnn::memory mean_mem(
                        cldnn::memory::allocate(*cldnn_engine, mean_layout));

                    const cldnn::mutable_data mean_const(mean_name, mean_mem);
                    topology.add(mean_const);

                    // Create a memory for variance as mutable_data to treat it as constant
                    const cldnn::layout variance_layout = IntelGPULayout::create_cldnn_layout(
                        get_output_type(op, 2), get_output_shape(op, 2));
                    const cldnn::memory variance_mem(
                        cldnn::memory::allocate(*cldnn_engine, variance_layout));

                    const cldnn::mutable_data variance_const(variance_name, variance_mem);
                    topology.add(variance_const);

                    const cldnn::batch_norm batchnorm(get_output_name(op),
                                                      get_input_name(op, 2), // input
                                                      eps,                   // epsilon (float)
                                                      mean_name,
                                                      variance_name,
                                                      get_input_name(op, 0),  // gamma
                                                      get_input_name(op, 1)); // beta
                    topology.add(batchnorm);

                    // Need to mark this operation as "output" to keep mean and variance
                    // in cldnn::network
                    func_output_names.insert(get_output_name(op));
                }
                else
                {
                    arguments_check(op, 5, 1); // throw exception in this case
                }
            }
            break;
        }
        case OP_TYPEID::Convolution:
        {
            arguments_check(op, 2, 1);

            const shared_ptr<op::Convolution> conv_op = static_pointer_cast<op::Convolution>(op);
            const Strides& win_stride = conv_op->get_window_movement_strides();
            const Strides& win_dilation = conv_op->get_window_dilation_strides();
            const Strides& data_dilation = conv_op->get_data_dilation_strides();
            const CoordinateDiff& pad_below = conv_op->get_padding_below();
            const CoordinateDiff& pad_above = conv_op->get_padding_above();

            // clDNN has quite limited support for Convolution operation
            // following are the checks to go with workaround
            if ((win_stride.size() > 2) || (pad_below.size() > 2) || (pad_above.size() > 2) ||
                (win_dilation.size() > 2) || (data_dilation.size() > 2) ||
                (data_dilation.at(0) != 1) || (data_dilation.at(1) != 1) ||
                (get_output_type(op) != element::f32))
            {
                do_convolution_operation(topology,
                                         get_input_name(op, 0),
                                         get_input_shape(op, 0),
                                         get_input_name(op, 1),
                                         get_input_shape(op, 1),
                                         get_output_name(op),
                                         get_output_shape(op),
                                         get_output_type(op),
                                         conv_op->get_padding_below(),
                                         conv_op->get_window_movement_strides(),
                                         conv_op->get_window_dilation_strides(),
                                         conv_op->get_data_dilation_strides(),
                                         0,
                                         1,
                                         1,
                                         "input[batch][input_channel]",
                                         "filter[output_channel][input_channel]",
                                         "output[batch][output_channel]",
                                         false);
            }
            else
            {
                cldnn::tensor::value_type input_offset_x = -pad_below.at(1);
                cldnn::tensor::value_type input_offset_y = -pad_below.at(0);
                std::string op_input_name = get_input_name(op, 0);

                if ((pad_below.at(0) != pad_above.at(0)) || (pad_below.at(1) != pad_above.at(1)))
                {
                    // Different input padding for operation workarounded by adding aux layer
                    const cldnn::tensor border_pad_above(0, 0, pad_below.at(1), pad_below.at(0));
                    const cldnn::tensor border_pad_below(0, 0, pad_above.at(1), pad_above.at(0));
                    input_offset_x = 0;
                    input_offset_y = 0;
                    op_input_name = op_input_name + "_" + get_output_name(op) + "_bordered";

                    const cldnn::border cldnn_border(op_input_name,
                                                     get_input_name(op, 0),
                                                     border_pad_above,
                                                     border_pad_below,
                                                     cldnn::border_type::zero);
                    topology.add(cldnn_border);
                }

                const cldnn::tensor input_offset(0, 0, input_offset_x, input_offset_y);
                const cldnn::tensor strides(1, 1, win_stride.at(1), win_stride.at(0));
                const cldnn::tensor dilation(1, 1, win_dilation.at(1), win_dilation.at(0));

                const cldnn::convolution cldnn_conv(get_output_name(op),
                                                    op_input_name,
                                                    {get_input_name(op, 1)},
                                                    strides,
                                                    input_offset,
                                                    dilation);
                topology.add(cldnn_conv);
            }
            break;
        }
        case OP_TYPEID::ConvolutionBackpropFilters:
        {
            arguments_check(op, 2, 1);

            const shared_ptr<op::ConvolutionBackpropFilters> conv_op =
                static_pointer_cast<op::ConvolutionBackpropFilters>(op);

            const Strides& win_stride = conv_op->get_window_dilation_strides_forward();
            const CoordinateDiff& pad_below = conv_op->get_padding_below_forward();
            CoordinateDiff pad_above = conv_op->compute_backward_in_pad_above();
            const Strides& win_dilation = conv_op->get_window_movement_strides_forward();
            const Strides& data_dilation = conv_op->get_data_dilation_strides_forward();

            if ((win_stride.size() > 2) || (win_stride.at(0) != 1) || (win_stride.at(1) != 1) ||
                (pad_below.size() > 2) || (pad_above.size() > 2) || (data_dilation.size() > 2) ||
                (data_dilation.at(0) != 1) || (data_dilation.at(1) != 1) ||
                (win_dilation.size() > 2) || (get_output_type(op) != element::f32))
            {
                do_convolution_operation(topology,
                                         get_input_name(op, 0),
                                         get_input_shape(op, 0),
                                         get_input_name(op, 1),
                                         get_input_shape(op, 1),
                                         get_output_name(op),
                                         get_output_shape(op),
                                         get_output_type(op),
                                         conv_op->get_padding_below_forward(),
                                         win_stride,
                                         win_dilation,
                                         data_dilation,
                                         1,
                                         0,
                                         0,
                                         "input[input_channel][batch]",
                                         "filter[input_channel][output_channel]",
                                         "output[output_channel][batch]",
                                         false);
            }
            else
            {
                cldnn::tensor::value_type pad_above_x = pad_below.at(1);
                cldnn::tensor::value_type pad_above_y = pad_below.at(0);
                cldnn::tensor::value_type pad_below_x = pad_above.at(1);
                cldnn::tensor::value_type pad_below_y = pad_above.at(0);

                if ((win_dilation.at(0) != 1) && (win_dilation.at(1) != 1) &&
                    (pad_below.at(0) != pad_above.at(0)) && (pad_below.at(1) != pad_above.at(1)))
                {
                    pad_below_x += 1;
                    pad_below_y += 1;
                }

                cldnn::tensor::value_type input_offset_x = -pad_above_x;
                cldnn::tensor::value_type input_offset_y = -pad_above_y;

                std::string op_input_name = get_input_name(op, 0);

                string filter_name = get_output_name(op) + "_filter_output";

                // Create a memory for filter as mutable_data to treat it as constant
                const cldnn::layout filter_layout =
                    IntelGPULayout::create_cldnn_layout(get_output_type(op), get_output_shape(op));

                const cldnn::memory filter_mem(
                    cldnn::memory::allocate(*cldnn_engine, filter_layout));

                const cldnn::mutable_data filter_const(filter_name, filter_mem);
                topology.add(filter_const);

                if ((pad_below_x != pad_above_x) && (pad_below_y != pad_above_y))
                {
                    // Different input padding for operation workarounded by adding aux layer
                    const cldnn::tensor border_pad_above(0, 0, pad_above_x, pad_above_y);
                    const cldnn::tensor border_pad_below(0, 0, pad_below_x, pad_below_y);
                    input_offset_x = 0;
                    input_offset_y = 0;
                    op_input_name = op_input_name + "_" + get_output_name(op) + "_bordered";
                    const cldnn::border cldnn_border(op_input_name,
                                                     get_input_name(op, 0),
                                                     border_pad_above,
                                                     border_pad_below,
                                                     cldnn::border_type::zero);
                    topology.add(cldnn_border);
                }

                const cldnn::tensor input_offset(0, 0, input_offset_x, input_offset_y);
                const cldnn::tensor strides(1, 1, win_dilation.at(1), win_dilation.at(0));

                const cldnn::convolution_grad_weights conv_back_flt(get_output_name(op),
                                                                    get_input_name(op, 1),
                                                                    op_input_name,
                                                                    {filter_name},
                                                                    strides,
                                                                    input_offset,
                                                                    cldnn::tensor(1, 1, 1, 1),
                                                                    true);
                topology.add(conv_back_flt);
            }
            break;
        }
        case OP_TYPEID::ConvolutionBackpropData:
        {
            arguments_check(op, 2, 1);

            const shared_ptr<op::ConvolutionBackpropData> conv_op =
                static_pointer_cast<op::ConvolutionBackpropData>(op);
            const Strides& win_stride = conv_op->get_data_dilation_strides_forward();
            CoordinateDiff pad_below = conv_op->compute_backward_delta_out_pad_below();
            CoordinateDiff pad_above = conv_op->compute_backward_delta_out_pad_above();
            const Strides& win_dilation = conv_op->get_window_dilation_strides_forward();
            const Strides& data_dilation = conv_op->get_window_movement_strides_forward();

            if ((win_stride.size() > 2) || (win_stride.at(0) != 1) || (win_stride.at(1) != 1) ||
                (pad_below.size() > 2) || (pad_above.size() > 2) || (data_dilation.size() > 2) ||
                (data_dilation.at(0) != 1) || (data_dilation.at(1) != 1) ||
                (win_dilation.size() > 2) || (win_dilation.at(0) != 1) ||
                (win_dilation.at(1) != 1) || (get_output_type(op) != element::f32) ||
                ((pad_below.at(0) == pad_above.at(0)) && (pad_below.at(1) == pad_above.at(1))))
            {
                do_convolution_operation(topology,
                                         get_input_name(op, 1),
                                         get_input_shape(op, 1),
                                         get_input_name(op, 0),
                                         get_input_shape(op, 0),
                                         get_output_name(op),
                                         get_output_shape(op),
                                         get_output_type(op),
                                         pad_below,
                                         win_stride,
                                         win_dilation,
                                         data_dilation,
                                         0,
                                         1,
                                         1,
                                         "input[batch][input_channel]",
                                         "filter[input_channel][output_channel]",
                                         "output[batch][output_channel]",
                                         true);
            }
            else
            {
                cldnn::tensor::value_type input_offset_xy = -1;
                std::string op_input_name = get_input_name(op, 1);

                if ((pad_below.at(0) == pad_above.at(0)) && (pad_below.at(1) == pad_above.at(1)))
                {
                    // symmetric padding case temporally excluded (custom kernel executed) due to stability issues
                    const CoordinateDiff& pad_below_for = conv_op->get_padding_below_forward();
                    input_offset_xy = -pad_below_for.at(0);
                }
                else
                {
                    // Different input padding for operation workarounded by adding aux layer
                    const cldnn::tensor crop_pad_below(0, 0, -pad_below.at(1), -pad_below.at(0));
                    const cldnn::tensor crop_pad_above(0, 0, -pad_above.at(1), -pad_above.at(0));
                    op_input_name = op_input_name + "_" + get_output_name(op) + "_cropped";

                    const cldnn::crop cldnn_crop(op_input_name,
                                                 get_input_name(op, 1),
                                                 crop_pad_below,
                                                 crop_pad_above,
                                                 cldnn::crop_borders_t());
                    topology.add(cldnn_crop);
                }

                const cldnn::tensor input_offset(0, 0, input_offset_xy, input_offset_xy);
                const cldnn::tensor strides(1, 1, win_stride.at(1), win_stride.at(0));

                const cldnn::convolution_grad_input cldnn_conv_back_data(get_output_name(op),
                                                                         op_input_name,
                                                                         {get_input_name(op, 0)},
                                                                         strides,
                                                                         input_offset);
                topology.add(cldnn_conv_back_data);
            }
            break;
        }
        case OP_TYPEID::Min:
        {
            arguments_check(op, 1, 1);

            const shared_ptr<op::Min> min_op = static_pointer_cast<op::Min>(op);
            const AxisSet& axis = min_op->get_reduction_axes();

            do_max_min_operation(topology,
                                 get_input_name(op),
                                 get_input_shape(op),
                                 get_output_name(op),
                                 get_output_shape(op),
                                 get_output_type(op),
                                 axis,
                                 true);
            break;
        }
        case OP_TYPEID::Max:
        {
            arguments_check(op, 1, 1);

            const shared_ptr<op::Max> max_op = static_pointer_cast<op::Max>(op);
            const AxisSet& axis = max_op->get_reduction_axes();

            do_max_min_operation(topology,
                                 get_input_name(op),
                                 get_input_shape(op),
                                 get_output_name(op),
                                 get_output_shape(op),
                                 get_output_type(op),
                                 axis,
                                 false);
            break;
        }
        case OP_TYPEID::OneHot:
        {
            arguments_check(op, 1, 1);

            const shared_ptr<op::OneHot> one_hot_op = static_pointer_cast<op::OneHot>(op);
            const size_t one_hot_axis = one_hot_op->get_one_hot_axis();

            do_one_hot_operation(topology,
                                 get_input_name(op),
                                 get_input_shape(op),
                                 get_input_type(op),
                                 get_output_name(op),
                                 get_output_shape(op),
                                 get_output_type(op),
                                 one_hot_axis);
            break;
        }
        case OP_TYPEID::ArgMax:
        {
            arguments_check(op, 1, 1);

            const shared_ptr<op::ArgMax> arg_max_op = static_pointer_cast<op::ArgMax>(op);
            const size_t reduction_axis = arg_max_op->get_reduction_axis();
            const element::Type& index_elem_type = arg_max_op->get_element_type();

            if (index_elem_type == element::i64 || index_elem_type == element::i32)
            {
                do_arg_max_min_operation(topology,
                                         get_input_name(op),
                                         get_input_shape(op),
                                         get_input_type(op),
                                         get_output_name(op),
                                         get_output_shape(op),
                                         get_output_type(op),
                                         reduction_axis,
                                         true);
            }
            else
            {
                cldnn::arg_max_min::axis_name axis =
                    reduction_axis == 0 ? cldnn::arg_max_min::y : cldnn::arg_max_min::x;
                const cldnn::arg_max_min arg_max_min(
                    get_output_name(op), get_input_name(op), cldnn::arg_max_min::max, 1, axis);
                topology.add(arg_max_min);
            }
            break;
        }
        case OP_TYPEID::ArgMin:
        {
            arguments_check(op, 1, 1);

            const shared_ptr<op::ArgMin> arg_min_op = static_pointer_cast<op::ArgMin>(op);
            const size_t reduction_axis = arg_min_op->get_reduction_axis();
            const element::Type& index_elem_type = arg_min_op->get_element_type();

            if (index_elem_type == element::i64 || index_elem_type == element::i32)
            {
                do_arg_max_min_operation(topology,
                                         get_input_name(op),
                                         get_input_shape(op),
                                         get_input_type(op),
                                         get_output_name(op),
                                         get_output_shape(op),
                                         get_output_type(op),
                                         reduction_axis,
                                         false);
            }
            else
            {
                cldnn::arg_max_min::axis_name axis =
                    reduction_axis == 0 ? cldnn::arg_max_min::y : cldnn::arg_max_min::x;
                const cldnn::arg_max_min arg_max_min(
                    get_output_name(op), get_input_name(op), cldnn::arg_max_min::min, 1, axis);
                topology.add(arg_max_min);
            }
            break;
        }
        case OP_TYPEID::Quantize:
        {
            arguments_check(op, 3, 1);

            const shared_ptr<op::Quantize> quant_op = static_pointer_cast<op::Quantize>(op);
            const AxisSet& axes = quant_op->get_axes();
            const op::Quantize::RoundMode mode = quant_op->get_round_mode();

            do_quantize_operation(topology,
                                  get_input_name(op, 0),
                                  get_input_shape(op, 0),
                                  get_input_type(op, 0),
                                  get_input_name(op, 1),
                                  get_input_shape(op, 1),
                                  get_input_name(op, 2),
                                  get_input_shape(op, 2),
                                  get_output_name(op),
                                  get_output_shape(op),
                                  get_output_type(op),
                                  axes,
                                  mode);
            break;
        }
        case OP_TYPEID::Dequantize:
        {
            arguments_check(op, 3, 1);

            const shared_ptr<op::Dequantize> dequ_op = static_pointer_cast<op::Dequantize>(op);
            const AxisSet& axes = dequ_op->get_axes();

            do_dequantize_operation(topology,
                                    get_input_name(op, 0),
                                    get_input_shape(op, 0),
                                    get_input_type(op, 0),
                                    get_input_name(op, 1),
                                    get_input_shape(op, 1),
                                    get_input_type(op, 1),
                                    get_input_name(op, 2),
                                    get_input_shape(op, 2),
                                    get_input_type(op, 2),
                                    get_output_name(op),
                                    get_output_shape(op),
                                    get_output_type(op),
                                    axes);
            break;
        }
        case OP_TYPEID::LRN:
        {
            arguments_check(op, 1, 1);

            const shared_ptr<op::LRN> lrn_op = static_pointer_cast<op::LRN>(op);

            const cldnn::lrn lrn(get_output_name(op),
                                 get_input_name(op),
                                 lrn_op->get_nsize(),
                                 lrn_op->get_bias(),
                                 lrn_op->get_alpha(),
                                 lrn_op->get_beta(),
                                 cldnn_lrn_norm_region_across_channel);
            topology.add(lrn);
            break;
        }
        case OP_TYPEID::AllReduce:
        case OP_TYPEID::BroadcastLike:
<<<<<<< HEAD
        case OP_TYPEID::Erf:
=======
        case OP_TYPEID::DynReshape:
        case OP_TYPEID::DynSlice:
>>>>>>> abd1c70d
        case OP_TYPEID::QuantizedAvgPool:
        case OP_TYPEID::QuantizedConvolutionBias:
        case OP_TYPEID::QuantizedConvolutionBiasAdd:
        case OP_TYPEID::QuantizedConvolutionBiasSignedAdd:
        case OP_TYPEID::QuantizedConvolutionRelu:
        case OP_TYPEID::QuantizedConvolution:
        case OP_TYPEID::QuantizedDot:
        case OP_TYPEID::QuantizedDotBias:
        case OP_TYPEID::QuantizedMaxPool:
        case OP_TYPEID::ReplaceSlice:
        case OP_TYPEID::GenerateMask:
        case OP_TYPEID::ScalarConstantLike:
        case OP_TYPEID::ShapeOf:
        case OP_TYPEID::StopGradient:
        case OP_TYPEID::TopK:
        case OP_TYPEID::Transpose:
        case OP_TYPEID::EmbeddingLookup:
        case OP_TYPEID::DynBroadcast:
        case OP_TYPEID::Passthrough:
        case OP_TYPEID::DynPad:
        {
            throw unsupported_op("Unsupported op '" + op->description() +
                                 "' in IntelGPU back end.");
        }
#pragma GCC diagnostic pop
        }
    }

    cldnn::build_options network_build_options;

    network_build_options.set_option(cldnn::build_option::optimize_data(m_cldnn_graph_optimize));

    if (!func_output_names.empty())
    {
        vector<cldnn::primitive_id> names_vec(func_output_names.begin(), func_output_names.end());
        network_build_options.set_option(cldnn::build_option::outputs(names_vec));
    }

    if (m_cldnn_dump_enable)
    {
        network_build_options.set_option(cldnn::build_option::graph_dumps_dir(m_cldnn_dump_dir));
    }

    shared_ptr<cldnn::network> cldnn_network =
        make_shared<cldnn::network>(*cldnn_engine, topology, network_build_options);

    if (m_profile_enable)
    {
        timer_compile.stop();
        compilation_time = timer_compile.get_milliseconds();
        consumed_memory = runtime::intelgpu::get_max_memory_rss() - consumed_memory;
    }

    rc = make_shared<IntelGPUExecutable>(func,
                                         cldnn_network,
                                         enable_timing,
                                         m_profile_enable,
                                         compilation_time,
                                         consumed_memory,
                                         m_profile_lines_limit_count);
    if (!m_function_cache_disabled)
    {
        cldnn_networks.insert({func, rc});
    }

    return rc;
}

void runtime::intelgpu::IntelGPUBackend::remove_compiled_function(shared_ptr<Executable> exec)
{
    for (auto it = cldnn_networks.begin(); it != cldnn_networks.end(); ++it)
    {
        if (it->second == exec)
        {
            cldnn_networks.erase(it);
            break;
        }
    }
}

bool runtime::intelgpu::IntelGPUBackend::is_supported_property(const Property prop) const
{
    if (prop == Property::memory_attach)
    {
        return true;
    }

    return false;
}<|MERGE_RESOLUTION|>--- conflicted
+++ resolved
@@ -1996,12 +1996,9 @@
         }
         case OP_TYPEID::AllReduce:
         case OP_TYPEID::BroadcastLike:
-<<<<<<< HEAD
-        case OP_TYPEID::Erf:
-=======
         case OP_TYPEID::DynReshape:
         case OP_TYPEID::DynSlice:
->>>>>>> abd1c70d
+        case OP_TYPEID::Erf:
         case OP_TYPEID::QuantizedAvgPool:
         case OP_TYPEID::QuantizedConvolutionBias:
         case OP_TYPEID::QuantizedConvolutionBiasAdd:
