--- conflicted
+++ resolved
@@ -2086,11 +2086,8 @@
         case OP_TYPEID::QuantizedDot:
         case OP_TYPEID::QuantizedDotBias:
         case OP_TYPEID::QuantizedMaxPool:
-<<<<<<< HEAD
         case OP_TYPEID::Recv:
-=======
         case OP_TYPEID::Range:
->>>>>>> 22c4f3fb
         case OP_TYPEID::ReplaceSlice:
         case OP_TYPEID::ScalarConstantLike:
         case OP_TYPEID::ScaleShift:
