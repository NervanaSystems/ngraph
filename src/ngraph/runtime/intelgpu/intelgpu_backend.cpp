//*****************************************************************************
// Copyright 2017-2019 Intel Corporation
//
// Licensed under the Apache License, Version 2.0 (the "License");
// you may not use this file except in compliance with the License.
// You may obtain a copy of the License at
//
//     http://www.apache.org/licenses/LICENSE-2.0
//
// Unless required by applicable law or agreed to in writing, software
// distributed under the License is distributed on an "AS IS" BASIS,
// WITHOUT WARRANTIES OR CONDITIONS OF ANY KIND, either express or implied.
// See the License for the specific language governing permissions and
// limitations under the License.
//*****************************************************************************

#include <iomanip>

#include <CPP/activation.hpp>
#include <CPP/activation_grad.hpp>
#include <CPP/arg_max_min.hpp>
#include <CPP/batch_norm.hpp>
#include <CPP/border.hpp>
#include <CPP/broadcast.hpp>
#include <CPP/concatenation.hpp>
#include <CPP/convolution.hpp>
#include <CPP/convolution_grad_input.hpp>
#include <CPP/convolution_grad_weights.hpp>
#include <CPP/crop.hpp>
#include <CPP/data.hpp>
#include <CPP/eltwise.hpp>
#include <CPP/gemm.hpp>
#include <CPP/input_layout.hpp>
#include <CPP/layout.hpp>
#include <CPP/lrn.hpp>
#include <CPP/mutable_data.hpp>
#include <CPP/permute.hpp>
#include <CPP/pooling.hpp>
#include <CPP/reshape.hpp>
#include <CPP/select.hpp>
#include <CPP/softmax.hpp>
#include <CPP/topology.hpp>

#include "ngraph/pass/algebraic_simplification.hpp"
#include "ngraph/pass/cse.hpp"
#include "ngraph/pass/get_output_element_elimination.hpp"
#include "ngraph/pass/manager.hpp"
#include "ngraph/pass/nop_elimination.hpp"
#include "ngraph/pass/reshape_elimination.hpp"
#include "ngraph/runtime/intelgpu/intelgpu_backend.hpp"
#include "ngraph/runtime/intelgpu/intelgpu_executable.hpp"
#include "ngraph/runtime/intelgpu/intelgpu_kernels.hpp"
#include "ngraph/runtime/intelgpu/intelgpu_layout.hpp"
#include "ngraph/runtime/intelgpu/intelgpu_op_custom_kernels.hpp"
#include "ngraph/runtime/intelgpu/intelgpu_tensor_view.hpp"
#include "ngraph/runtime/intelgpu/visualize_tree.hpp"

#include "ngraph/file_util.hpp"
#include "ngraph/function.hpp"
#include "ngraph/node.hpp"
#include "ngraph/op/all.hpp"
#include "ngraph/op/and.hpp"
#include "ngraph/op/any.hpp"
#include "ngraph/op/argmax.hpp"
#include "ngraph/op/argmin.hpp"
#include "ngraph/op/avg_pool.hpp"
#include "ngraph/op/batch_norm.hpp"
#include "ngraph/op/broadcast.hpp"
#include "ngraph/op/concat.hpp"
#include "ngraph/op/constant.hpp"
#include "ngraph/op/convolution.hpp"
#include "ngraph/op/dequantize.hpp"
#include "ngraph/op/dot.hpp"
#include "ngraph/op/embedding_lookup.hpp"
#include "ngraph/op/equal.hpp"
#include "ngraph/op/erf.hpp"
#include "ngraph/op/fused/conv_fused.hpp"
<<<<<<< HEAD
#include "ngraph/op/fused/depth_to_space.hpp"
#include "ngraph/op/fused/space_to_depth.hpp"
=======
#include "ngraph/op/fused/elu.hpp"
>>>>>>> 8491030d
#include "ngraph/op/get_output_element.hpp"
#include "ngraph/op/greater.hpp"
#include "ngraph/op/greater_eq.hpp"
#include "ngraph/op/less.hpp"
#include "ngraph/op/less_eq.hpp"
#include "ngraph/op/lrn.hpp"
#include "ngraph/op/max.hpp"
#include "ngraph/op/max_pool.hpp"
#include "ngraph/op/min.hpp"
#include "ngraph/op/not_equal.hpp"
#include "ngraph/op/one_hot.hpp"
#include "ngraph/op/or.hpp"
#include "ngraph/op/pad.hpp"
#include "ngraph/op/product.hpp"
#include "ngraph/op/quantize.hpp"
#include "ngraph/op/reshape.hpp"
#include "ngraph/op/reverse.hpp"
#include "ngraph/op/reverse_sequence.hpp"
#include "ngraph/op/select.hpp"
#include "ngraph/op/slice.hpp"
#include "ngraph/op/softmax.hpp"
#include "ngraph/op/sum.hpp"
#include "ngraph/op/topk.hpp"
#include "ngraph/parameter_vector.hpp"
#include "ngraph/util.hpp"

using namespace std;
using namespace ngraph;

using intelgpu_space = runtime::intelgpu::IntelGPULayout;

// This expands the op list in op_tbl.hpp into a list of enumerations that look like this:
// Abs,
// Acos,
// ...
#define NGRAPH_OP(a, b) a,
enum class OP_TYPEID
{
#include "ngraph/op/fused_op_tbl.hpp"
#include "ngraph/op/op_tbl.hpp"
};
#undef NGRAPH_OP

static OP_TYPEID get_typeid(const string& s)
{
// This expands the op list in op_tbl.hpp into a list of enumerations that look like this:
// {"Abs", OP_TYPEID::Abs},
// {"Acos", OP_TYPEID::Acos},
// ...
#define NGRAPH_OP(a, b) {#a, OP_TYPEID::a},
    static const unordered_map<string, OP_TYPEID> typeid_map{
#include "ngraph/op/fused_op_tbl.hpp"
#include "ngraph/op/op_tbl.hpp"
    };
#undef NGRAPH_OP
    auto it = typeid_map.find(s);
    if (it == typeid_map.end())
    {
        throw unsupported_op("Unsupported op '" + s + "'");
    }
    return it->second;
}

static void do_eltwise_operation(cldnn::topology& topology,
                                 const shared_ptr<Node>& op,
                                 const string& custom_op,
                                 bool function_operation,
                                 cldnn::eltwise_mode mode)
{
    runtime::intelgpu::arguments_check(op, 2, 1);

    if (op->get_input_element_type(0) != element::f32 ||
        op->get_input_element_type(1) != element::f32 ||
        op->get_output_element_type(0) != element::f32)
    {
        runtime::intelgpu::do_eltwise_kernel(topology,
                                             op->get_input_tensor_name(0),
                                             op->get_input_shape(0),
                                             op->get_input_element_type(0),
                                             op->get_input_tensor_name(1),
                                             op->get_input_shape(1),
                                             op->get_output_tensor_name(0),
                                             op->get_output_shape(0),
                                             op->get_output_element_type(0),
                                             custom_op,
                                             function_operation);
    }
    else
    {
        const cldnn::eltwise op_eltwise(
            op->get_output_tensor_name(0),
            {op->get_input_tensor_name(0), op->get_input_tensor_name(1)},
            mode);
        topology.add(op_eltwise);
    }
}

static void do_cldnn_unary(cldnn::topology& topology,
                           const shared_ptr<Node>& op,
                           cldnn_activation_func mode,
                           const cldnn_activation_additional_params& param = {0.f, 0.f})
{
    runtime::intelgpu::arguments_check(op, 1, 1);

    const cldnn::activation cldnn_unary(
        op->get_output_tensor_name(0), op->get_input_tensor_name(0), mode, param);
    topology.add(cldnn_unary);
}

static void
    do_custom_unary(cldnn::topology& topology, const shared_ptr<Node>& op, const string& operation)
{
    runtime::intelgpu::arguments_check(op, 1, 1);

    runtime::intelgpu::do_custom_unary_operation(topology,
                                                 op->get_input_tensor_name(0),
                                                 op->get_input_shape(0),
                                                 op->get_input_element_type(0),
                                                 op->get_output_tensor_name(0),
                                                 op->get_output_shape(0),
                                                 op->get_output_element_type(0),
                                                 operation);
}

static void do_universal_unary(cldnn::topology& topology,
                               const shared_ptr<Node>& op,
                               const string& operation,
                               cldnn_activation_func mode,
                               bool force_custom = false,
                               const cldnn_activation_additional_params& param = {0.f, 0.f})
{
    runtime::intelgpu::arguments_check(op, 1, 1);

    if (force_custom || (op->get_input_element_type(0) != element::f32))
    {
        do_custom_unary(topology, op, operation);
    }
    else
    {
        do_cldnn_unary(topology, op, mode, param);
    }
}

static void do_pooling_operation(cldnn::topology& topology,
                                 const shared_ptr<Node>& op,
                                 const Shape& pool_shape,
                                 const Strides& pool_strides,
                                 const Shape& pad_below,
                                 const cldnn::pooling_mode mode)
{
    runtime::intelgpu::arguments_check(op, 1, 1);

    const cldnn::tensor output_size = intelgpu_space::create_cldnn_tensor(op->get_output_shape(0));
    const cldnn::tensor input_offset = intelgpu_space::create_cldnn_offset(pad_below);
    const cldnn::tensor size = intelgpu_space::create_cldnn_tensor(pool_shape);
    const cldnn::tensor stride = intelgpu_space::create_cldnn_tensor(pool_strides);

    const cldnn::pooling cldnn_pooling(op->get_output_tensor_name(0),
                                       op->get_input_tensor_name(0),
                                       mode,
                                       size,
                                       stride,
                                       input_offset,
                                       output_size);
    topology.add(cldnn_pooling);
}

template <typename OP>
static void do_logical_operation(runtime::intelgpu::CustomKernels& kern, const shared_ptr<Node>& op)
{
    runtime::intelgpu::arguments_check(op, 2, 1);

    kern.emit<OP>(static_pointer_cast<OP>(op));
}

// This function needed to only change the name of the data in topology
// No real data copy needed
static void do_equal_propagation(cldnn::topology& topology,
                                 const string& input_name,
                                 const string& output_name)
{
    const vector<cldnn::primitive_id> input_names(1, input_name);

    const cldnn::concatenation op_concat(output_name, input_names, cldnn::concatenation::along_x);
    topology.add(op_concat);
}

extern "C" const char* get_ngraph_version_string()
{
    return NGRAPH_VERSION;
}

extern "C" runtime::Backend* new_backend(const char* configuration_string)
{
    return new runtime::intelgpu::IntelGPUBackend();
}

extern "C" void delete_backend(runtime::Backend* backend)
{
    delete backend;
}

runtime::intelgpu::IntelGPUBackend::IntelGPUBackend()
{
    bool profiling = false;

    // This should be used to allow nbench work with "--timing_detail" option
    if (getenv("NGRAPH_INTELGPU_STAT") != nullptr)
    {
        profiling = true;
    }

    // Print out default profile and statistic to the output
    if (getenv("NGRAPH_INTELGPU_PROFILE") != nullptr)
    {
        profiling = true;
        m_profile_enable = true;
    }

    // Control the number of lines in ::call profile
    const char* profile_lines_count = getenv("NGRAPH_INTELGPU_PROFILE_LINES");
    if (profile_lines_count != nullptr)
    {
        profiling = true;
        m_profile_enable = true;
        m_profile_lines_limit_count = strtol(profile_lines_count, nullptr, 10);
    }

    // Disables the backend Function (graph) level optimizations
    if (getenv("NGRAPH_INTELGPU_DISABLE_OPTIMIZATIONS") != nullptr)
    {
        m_disable_backend_optimizations = true;
    }

    // Disables clDNN (cldnn::network) level optimizations
    if (getenv("NGRAPH_INTELGPU_CLDNN_DISABLE_OPTIMIZATIONS") != nullptr)
    {
        m_cldnn_graph_optimize = false;
    }

    // Dumps the input Function into Graphviz format
    if (getenv("NGRAPH_INTELGPU_DUMP_FUNCTION") != nullptr)
    {
        m_dump_graph_enable = true;
    }

    // Dumps the clDNN internal logs into directory
    if (getenv("NGRAPH_INTELGPU_CLDNN_DUMP") != nullptr)
    {
        file_util::make_directory(m_cldnn_dump_dir);
        m_cldnn_dump_enable = true;
    }

    // Delete compiled Function from the cache after execution.
    // It helps in cases where a lot of small functions used
    // in case of memory consumption. It slow overall execution
    // because Function compilation required every time
    if (getenv("NGRAPH_INTELGPU_FUNCTION_CACHE_DISABLE") != nullptr)
    {
        m_function_cache_disabled = true;
    }

    cldnn::engine_configuration cldnn_configuration(profiling,
                                                    false,
                                                    m_cldnn_dump_enable,
                                                    string(),
                                                    string(),
                                                    true,
                                                    string(),
                                                    m_cldnn_dump_dir);
    cldnn_engine = make_shared<cldnn::engine>(cldnn_configuration);
}

shared_ptr<runtime::Tensor>
    runtime::intelgpu::IntelGPUBackend::create_tensor(const element::Type& element_type,
                                                      const Shape& shape)
{
    return make_shared<runtime::intelgpu::IntelGPUTensorView>(
        element_type, shape, *cldnn_engine, nullptr);
}

shared_ptr<runtime::Tensor> runtime::intelgpu::IntelGPUBackend::create_tensor(
    const element::Type& element_type, const Shape& shape, void* memory_pointer)
{
    return make_shared<runtime::intelgpu::IntelGPUTensorView>(
        element_type, shape, *cldnn_engine, memory_pointer);
}

shared_ptr<runtime::Executable>
    runtime::intelgpu::IntelGPUBackend::compile(shared_ptr<Function> func, bool enable_timing)
{
    shared_ptr<runtime::Executable> rc;

    auto it = cldnn_networks.find(func);
    if (it != cldnn_networks.end())
    {
        return it->second;
    }

    set<cldnn::primitive_id> func_output_names;
    cldnn::topology topology;
    CustomKernels kern(topology);
    stopwatch timer_compile;
    double consumed_memory = 0.0;
    double compilation_time = 0.0;

    if (m_profile_enable)
    {
        consumed_memory = runtime::intelgpu::get_max_memory_rss();
        timer_compile.start();
    }

    if (m_dump_graph_enable)
    {
        visualize_tree(func, "intelgpu_", "_orig");
    }

    if (!m_disable_backend_optimizations)
    {
        ngraph::pass::Manager pass_manager;

        pass_manager.register_pass<ngraph::pass::NopElimination>();
        pass_manager.register_pass<ngraph::pass::AlgebraicSimplification>();
        pass_manager.register_pass<ngraph::pass::CommonSubexpressionElimination>();
        pass_manager.register_pass<ngraph::pass::ReshapeElimination>();

        // GetOutputElementElimination must be after CommonSubexpressionElimination
        pass_manager.register_pass<ngraph::pass::GetOutputElementElimination>();

        pass_manager.run_passes(func);

        if (m_dump_graph_enable)
        {
            visualize_tree(func, "intelgpu_", "_opt");
        }
    }

    for (shared_ptr<Node> op : func->get_ops())
    {
        const OP_TYPEID op_type_id = get_typeid(op->description());
// We want to check that every OP_TYPEID enumeration is included in the list.
// These GCC flags enable compile-time checking so that if an enumeration
// is not in the list an error is generated.
#pragma GCC diagnostic push
#pragma GCC diagnostic error "-Wswitch"
#pragma GCC diagnostic error "-Wswitch-enum"
        switch (op_type_id)
        {
        case OP_TYPEID::Parameter:
        {
            arguments_check(op, 0, 1);

            const string& element_name = op->get_output_tensor_ptr()->get_name();
            const cldnn::layout element_layout =
                IntelGPULayout::create_cldnn_layout(op->get_element_type(), op->get_shape());

            const cldnn::input_layout op_layout(element_name, element_layout);
            topology.add(op_layout);
            break;
        }
        case OP_TYPEID::Result:
        {
            arguments_check(op, 1, 1);

            func_output_names.insert(op->get_input_tensor_name(0));
            break;
        }
        case OP_TYPEID::GetOutputElement:
        {
            if (op->get_inputs().empty() || op->get_outputs().size() != 1)
            {
                arguments_check(op, 1, 1); // at least one input and exact one output expected
            }

            const shared_ptr<op::GetOutputElement> elem =
                static_pointer_cast<op::GetOutputElement>(op);

            do_equal_propagation(
                topology, op->get_input_tensor_name(elem->get_n()), op->get_output_tensor_name(0));
            break;
        }
        case OP_TYPEID::Slice:
        {
            arguments_check(op, 1, 1);

            const shared_ptr<op::Slice> elem = static_pointer_cast<op::Slice>(op);
            const Coordinate& lower_bounds = elem->get_lower_bounds();
            const Coordinate& upper_bounds = elem->get_upper_bounds();
            const Strides& strides = elem->get_strides();

            if (op->get_input_shape(0).empty() || op->get_output_shape(0).empty() ||
                lower_bounds.empty() || upper_bounds.empty() || strides.empty())
            {
                do_equal_propagation(
                    topology, op->get_input_tensor_name(0), op->get_output_tensor_name(0));
            }
            else
            {
                kern.emit<op::Slice>(elem);
            }
            break;
        }
        case OP_TYPEID::Select:
        {
            arguments_check(op, 3, 1);

            if (op->get_output_element_type(0) != element::f32)
            {
                kern.emit<op::Select>(static_pointer_cast<op::Select>(op));
            }
            else
            {
                const cldnn::select cldnn_select(op->get_output_tensor_name(0),
                                                 op->get_input_tensor_name(1),
                                                 op->get_input_tensor_name(2),
                                                 op->get_input_tensor_name(0));
                topology.add(cldnn_select);
            }
            break;
        }
        case OP_TYPEID::Reverse:
        {
            arguments_check(op, 1, 1);

            const shared_ptr<op::Reverse> reverse_op = static_pointer_cast<op::Reverse>(op);
            const AxisSet& reversed_axes = reverse_op->get_reversed_axes();

            if (reversed_axes.empty())
            {
                do_equal_propagation(
                    topology, op->get_input_tensor_name(0), op->get_output_tensor_name(0));
            }
            else
            {
                do_reverse_operation(topology,
                                     op->get_input_tensor_name(0),
                                     op->get_input_shape(0),
                                     op->get_input_element_type(0),
                                     op->get_output_tensor_name(0),
                                     op->get_output_shape(0),
                                     op->get_output_element_type(0),
                                     reversed_axes);
            }
            break;
        }
        case OP_TYPEID::ReverseSequence:
        {
            arguments_check(op, 2, 1);

            const shared_ptr<op::ReverseSequence> revseq_op =
                static_pointer_cast<op::ReverseSequence>(op);
            const size_t batch_axis = revseq_op->get_batch_axis();
            const size_t seq_axis = revseq_op->get_sequence_axis();

            do_reverse_sequence_operation(topology,
                                          op->get_input_tensor_name(0),
                                          op->get_input_shape(0),
                                          op->get_input_element_type(0),
                                          op->get_input_tensor_name(1),
                                          op->get_input_shape(1),
                                          op->get_input_element_type(1),
                                          op->get_output_tensor_name(0),
                                          op->get_output_shape(0),
                                          op->get_output_element_type(0),
                                          seq_axis,
                                          batch_axis);
            break;
        }
        case OP_TYPEID::Convert:
        {
            arguments_check(op, 1, 1);

            if (op->get_input_element_type(0) == op->get_output_element_type(0))
            {
                do_equal_propagation(
                    topology, op->get_input_tensor_name(0), op->get_output_tensor_name(0));
            }
            else
            {
                do_convert_operation(topology,
                                     op->get_input_tensor_name(0),
                                     op->get_input_shape(0),
                                     op->get_input_element_type(0),
                                     op->get_output_tensor_name(0),
                                     op->get_output_shape(0),
                                     op->get_output_element_type(0));
            }
            break;
        }
        case OP_TYPEID::Concat:
        {
            if (op->get_inputs().empty() || op->get_outputs().size() != 1)
            {
                arguments_check(op, 1, 1);
            }

            const shared_ptr<op::Concat> concat_op = static_pointer_cast<op::Concat>(op);
            const size_t ngraph_concat_axis = concat_op->get_concatenation_axis();

            if (!shape_size(op->get_output_shape(0)) ||
                (op->get_input_element_type(0) != element::f32) ||
                op->get_output_shape(0).size() > 4)
            {
                vector<string> input_names;
                vector<Shape> input_shapes;

                for (auto const& input : op->get_inputs())
                {
                    const Shape& input_shape = input.get_tensor().get_shape();
                    if (shape_size(input_shape))
                    {
                        input_names.push_back(input.get_tensor().get_name());
                        input_shapes.push_back(input_shape);
                    }
                }

                if (input_names.empty())
                {
                    do_equal_propagation(
                        topology, op->get_input_tensor_name(0), op->get_output_tensor_name(0));
                }
                else
                {
                    do_concat_operation(topology,
                                        input_names,
                                        input_shapes,
                                        op->get_output_tensor_name(0),
                                        op->get_output_shape(0),
                                        op->get_output_element_type(0),
                                        ngraph_concat_axis);
                }
            }
            else
            {
                // All input shapes must be the same
                // if shape is empty (means Shape{}) in this case treat its size as 1
                const size_t ngraph_tensor_dims =
                    op->get_input_shape(0).empty() ? 1 : op->get_input_shape(0).size();
                vector<cldnn::primitive_id> inputs;

                cldnn::concatenation::concatenation_axis cldnn_axis =
                    intelgpu_space::get_cldnn_axis(ngraph_tensor_dims, ngraph_concat_axis);

                for (auto const& input : op->get_inputs())
                {
                    const Shape& input_shape = input.get_shape();
                    if (shape_size(input_shape))
                    {
                        inputs.push_back(input.get_tensor().get_name());
                    }
                }

                if (inputs.empty())
                {
                    do_equal_propagation(
                        topology, op->get_input_tensor_name(0), op->get_output_tensor_name(0));
                }
                else
                {
                    const cldnn::concatenation cldnn_concat(
                        op->get_output_tensor_name(0), inputs, cldnn_axis);
                    topology.add(cldnn_concat);
                }
            }
            break;
        }
        case OP_TYPEID::Softmax:
        {
            arguments_check(op, 1, 1);

            const shared_ptr<op::Softmax> softmax_op = static_pointer_cast<op::Softmax>(op);
            const AxisSet& axes = softmax_op->get_axes();
            const size_t axes_size = axes.size();
            const size_t shape_dim_count = op->get_input_shape(0).size();

            // clDNN has limited support for Softmax operation
            // following are the checks to go with custom kernel
            if ((shape_dim_count > 3) || ((shape_dim_count == 3) && (axes_size == 2)) ||
                (op->get_input_element_type(0) != element::f32))
            {
                kern.emit<op::Softmax>(softmax_op);
            }
            else
            {
                cldnn::softmax::dimension_t dimension = cldnn::softmax::normalize_fyx;
                if (axes_size == 1)
                {
                    size_t axes_idx = shape_dim_count - *(axes.begin()) - 1;
                    switch (axes_idx)
                    {
                    case 0: dimension = cldnn::softmax::normalize_x; break;
                    case 1: dimension = cldnn::softmax::normalize_y; break;
                    case 2: dimension = cldnn::softmax::normalize_f; break;
                    default:
                        throw invalid_argument("Softmax operation: wrong axis " +
                                               to_string(axes_idx));
                    }
                }

                const cldnn::softmax cldnn_softmax(
                    op->get_output_tensor_name(0), op->get_input_tensor_name(0), dimension);
                topology.add(cldnn_softmax);
            }
            break;
        }
        case OP_TYPEID::Add:
        {
            do_eltwise_operation(topology, op, "+", false, cldnn::eltwise_mode::sum);
            break;
        }
        case OP_TYPEID::Subtract:
        {
            do_eltwise_operation(topology, op, "-", false, cldnn::eltwise_mode::sub);
            break;
        }
        case OP_TYPEID::Multiply:
        {
            do_eltwise_operation(topology, op, "*", false, cldnn::eltwise_mode::prod);
            break;
        }
        case OP_TYPEID::Divide:
        {
            do_eltwise_operation(topology, op, "/", false, cldnn::eltwise_mode::div);
            break;
        }
        case OP_TYPEID::Maximum:
        {
            do_eltwise_operation(topology, op, "max", true, cldnn::eltwise_mode::max);
            break;
        }
        case OP_TYPEID::Minimum:
        {
            do_eltwise_operation(topology, op, "min", true, cldnn::eltwise_mode::min);
            break;
        }
        case OP_TYPEID::Power:
        {
            do_eltwise_operation(topology, op, "pow", true, cldnn::eltwise_mode::pow);
            break;
        }
        case OP_TYPEID::Constant:
        {
            arguments_check(op, 0, 1);

            const shared_ptr<op::Constant> constant_inst = static_pointer_cast<op::Constant>(op);
            void* memory_pointer = const_cast<void*>(constant_inst->get_data_ptr());

            const cldnn::layout layout = IntelGPULayout::create_cldnn_layout(
                op->get_output_element_type(0), op->get_output_shape(0));
            const cldnn::memory mem(
                cldnn::memory::attach<void>(layout, memory_pointer, layout.bytes_count()));

            const cldnn::data op_const(op->get_output_tensor_name(0), mem);
            topology.add(op_const);
            break;
        }
        case OP_TYPEID::Dot:
        {
            arguments_check(op, 2, 1);

            const shared_ptr<op::Dot> dot_inst = static_pointer_cast<op::Dot>(op);
            const size_t axes_count = dot_inst->get_reduction_axes_count();
            const Shape& input0_shape = op->get_input_shape(0);
            const Shape& input1_shape = op->get_input_shape(1);
            const size_t input0_elem_count = shape_size(input0_shape);
            const size_t input1_elem_count = shape_size(input1_shape);

            if (op->get_input_element_type(0) == element::f32 &&
                op->get_input_element_type(1) == element::f32 &&
                op->get_output_element_type(0) == element::f32 && input0_elem_count &&
                input1_elem_count && (axes_count < 2) && (input0_shape.size() < 3) &&
                (input1_shape.size() < 3))
            {
                bool transpose0 = false;
                bool transpose1 = false;

                // If we have A[5] and B[] here, in cldnn we have A[1, 1, 1, 5] and B[1, 1, 1, 1]
                // it needs to be reshaped into A[1, 1, 5, 1] and B[1, 1, 1, 1]
                if ((input0_shape.size() == 1) && input1_shape.empty())
                {
                    transpose0 = true;
                }

                // If we have A[5] and B[5] here, in cldnn we have A[1, 1, 1, 5] and B[1, 1, 1, 5]
                // it needs to be reshaped into A[1, 1, 1, 5] and B[1, 1, 5, 1]
                if (!input0_shape.empty() && (input1_shape.size() == 1))
                {
                    transpose1 = true;
                }

                const cldnn::gemm dot_op(op->get_output_tensor_name(0),
                                         op->get_input_tensor_name(0),
                                         op->get_input_tensor_name(1),
                                         transpose0,
                                         transpose1);
                topology.add(dot_op);
            }
            else
            {
                do_dot_operation(topology,
                                 op->get_input_tensor_name(0),
                                 op->get_input_shape(0),
                                 op->get_input_tensor_name(1),
                                 op->get_input_shape(1),
                                 op->get_output_tensor_name(0),
                                 op->get_output_shape(0),
                                 op->get_output_element_type(0),
                                 axes_count);
            }
            break;
        }
        case OP_TYPEID::MaxPool:
        {
            arguments_check(op, 1, 1);

            const shared_ptr<op::MaxPool> max_pool = static_pointer_cast<op::MaxPool>(op);

            if ((op->get_input_shape(0).size() > 4) ||
                (op->get_output_element_type(0) != element::f32) ||
                !max_pool->get_padding_below().empty() || !max_pool->get_padding_above().empty())
            {
                const shared_ptr<Node> def_val = max_pool->get_default_value();
                const shared_ptr<op::Constant> def_const =
                    static_pointer_cast<op::Constant>(def_val);
                const vector<std::string>& values = def_const->get_value_strings();

                do_max_avg_pool_operation(topology,
                                          op->get_input_tensor_name(0),
                                          op->get_input_shape(0),
                                          op->get_output_tensor_name(0),
                                          op->get_output_shape(0),
                                          op->get_output_element_type(0),
                                          max_pool->get_window_shape(),
                                          max_pool->get_window_movement_strides(),
                                          max_pool->get_padding_below(),
                                          false,
                                          values.at(0),
                                          true);
            }
            else
            {
                do_pooling_operation(topology,
                                     op,
                                     max_pool->get_window_shape(),
                                     max_pool->get_window_movement_strides(),
                                     max_pool->get_padding_below(),
                                     cldnn::pooling_mode::max);
            }
            break;
        }
        case OP_TYPEID::MaxPoolBackprop:
        {
            if (op->get_input_size() == 3)
            {
                arguments_check(op, 3, 1);
            }
            else
            {
                arguments_check(op, 2, 1);
            }

            const shared_ptr<op::MaxPoolBackprop> max_pool_b =
                static_pointer_cast<op::MaxPoolBackprop>(op);

            do_max_pool_backprop_operation(topology,
                                           op->get_input_tensor_name(0),
                                           op->get_input_shape(0),
                                           op->get_input_tensor_name(1),
                                           op->get_input_shape(1),
                                           op->get_output_tensor_name(0),
                                           op->get_output_shape(0),
                                           op->get_output_element_type(0),
                                           max_pool_b->get_window_shape(),
                                           max_pool_b->get_window_movement_strides(),
                                           max_pool_b->get_padding_below());
            break;
        }
        case OP_TYPEID::AvgPool:
        {
            arguments_check(op, 1, 1);

            const shared_ptr<op::AvgPool> avg_pool = static_pointer_cast<op::AvgPool>(op);

            if ((op->get_input_shape(0).size() > 4) ||
                (op->get_output_element_type(0) != element::f32) ||
                avg_pool->get_include_padding_in_avg_computation() ||
                !avg_pool->get_padding_below().empty() || !avg_pool->get_padding_above().empty())
            {
                const shared_ptr<Node> def_val = avg_pool->get_default_value();
                const shared_ptr<op::Constant> def_const =
                    static_pointer_cast<op::Constant>(def_val);
                const vector<std::string>& values = def_const->get_value_strings();

                do_max_avg_pool_operation(topology,
                                          op->get_input_tensor_name(0),
                                          op->get_input_shape(0),
                                          op->get_output_tensor_name(0),
                                          op->get_output_shape(0),
                                          op->get_output_element_type(0),
                                          avg_pool->get_window_shape(),
                                          avg_pool->get_window_movement_strides(),
                                          avg_pool->get_padding_below(),
                                          avg_pool->get_include_padding_in_avg_computation(),
                                          values.at(0),
                                          false);
            }
            else
            {
                const cldnn::pooling_mode mode = avg_pool->get_include_padding_in_avg_computation()
                                                     ? cldnn::pooling_mode::average
                                                     : cldnn::pooling_mode::average_no_padding;

                do_pooling_operation(topology,
                                     op,
                                     avg_pool->get_window_shape(),
                                     avg_pool->get_window_movement_strides(),
                                     avg_pool->get_padding_below(),
                                     mode);
            }
            break;
        }
        case OP_TYPEID::AvgPoolBackprop:
        {
            arguments_check(op, 1, 1);

            const shared_ptr<op::AvgPoolBackprop> avg_pool_b =
                static_pointer_cast<op::AvgPoolBackprop>(op);

            do_avg_pool_backprop_operation(topology,
                                           op->get_input_tensor_name(0),
                                           op->get_input_shape(0),
                                           op->get_output_tensor_name(0),
                                           op->get_output_shape(0),
                                           op->get_output_element_type(0),
                                           avg_pool_b->get_window_shape(),
                                           avg_pool_b->get_window_movement_strides(),
                                           avg_pool_b->get_padding_below(),
                                           avg_pool_b->get_include_padding_in_avg_computation());
            break;
        }
        case OP_TYPEID::Broadcast:
        {
            arguments_check(op, 1, 1);

            const shared_ptr<op::Broadcast> broadcast = static_pointer_cast<op::Broadcast>(op);
            const AxisSet& axis = broadcast->get_broadcast_axes();

            if (axis.empty())
            {
                do_equal_propagation(
                    topology, op->get_input_tensor_name(0), op->get_output_tensor_name(0));
            }
            else if ((op->get_output_shape(0).size() <= 4) &&
                     (shape_size(op->get_output_shape(0)) > 0) &&
                     ((op->get_input_element_type(0) == element::f32) ||
                      (op->get_input_element_type(0) == element::i32)))
            {
                const size_t shift = 4 - op->get_output_shape(0).size();
                vector<uint16_t> fixed_b_axes;

                for (uint16_t i = 0; i < shift; ++i)
                {
                    fixed_b_axes.push_back(i);
                }

                for (auto it = axis.cbegin(); it != axis.cend(); ++it)
                {
                    fixed_b_axes.push_back(*it + shift);
                }

                const cldnn::tensor output_tensor_size =
                    intelgpu_space::create_cldnn_tensor(op->get_output_shape(0));

                const cldnn::broadcast cldnn_broadcast(op->get_output_tensor_name(0),
                                                       op->get_input_tensor_name(0),
                                                       output_tensor_size,
                                                       fixed_b_axes);
                topology.add(cldnn_broadcast);
            }
            else
            {
                kern.emit<op::Broadcast>(broadcast);
            }
            break;
        }
        case OP_TYPEID::Sum:
        {
            arguments_check(op, 1, 1);

            const shared_ptr<op::Sum> sum = static_pointer_cast<op::Sum>(op);
            const AxisSet& axis = sum->get_reduction_axes();

            if (axis.empty())
            {
                do_equal_propagation(
                    topology, op->get_input_tensor_name(0), op->get_output_tensor_name(0));
            }
            else
            {
                kern.emit<op::Sum>(sum);
            }
            break;
        }
        case OP_TYPEID::Product:
        {
            arguments_check(op, 1, 1);

            const shared_ptr<op::Product> prod = static_pointer_cast<op::Product>(op);
            const AxisSet& axis = prod->get_reduction_axes();

            if (axis.empty())
            {
                do_equal_propagation(
                    topology, op->get_input_tensor_name(0), op->get_output_tensor_name(0));
            }
            else
            {
                kern.emit<op::Product>(prod);
            }
            break;
        }
        case OP_TYPEID::Reshape:
        {
            arguments_check(op, 1, 1);

            const shared_ptr<op::Reshape> op_reshape = static_pointer_cast<op::Reshape>(op);
            const AxisVector& reshape_axes = op_reshape->get_input_order();

            if ((op->get_input_element_type(0) != element::f32) ||
                (op->get_input_shape(0).size() > 4) || (op->get_output_shape(0).size() > 4))
            {
                do_reshape_operation(topology,
                                     op->get_input_tensor_name(0),
                                     op->get_input_shape(0),
                                     op->get_input_element_type(0),
                                     op->get_output_tensor_name(0),
                                     op->get_output_shape(0),
                                     op->get_output_element_type(0),
                                     reshape_axes);
            }
            else
            {
                if (op_reshape->get_is_transpose())
                {
                    vector<uint16_t> permute_order({0, 1, 2, 3}); // No action by default
                    const size_t max_dim = 4;
                    const size_t scale =
                        reshape_axes.size() < max_dim ? max_dim - reshape_axes.size() : 0;

                    // Need to scale indexes up according on array rank.
                    // For example, in 2D array, indexes are 0,1 but in 4D array it should be 2,3
                    // because cldnn::tensor is always 4D assuming cldnn::bfyx model
                    size_t rindex = max_dim;
                    for (auto i = reshape_axes.crbegin(); i != reshape_axes.crend() && rindex > 0;
                         ++i, --rindex)
                    {
                        permute_order.at(rindex - 1) = *i + scale;
                    }

                    const cldnn::permute cldnn_permute(
                        op->get_output_tensor_name(0), op->get_input_tensor_name(0), permute_order);
                    topology.add(cldnn_permute);
                }
                else
                {
                    const cldnn::tensor new_shape =
                        intelgpu_space::create_cldnn_tensor(op->get_output_shape(0));
                    const cldnn::reshape reshape_op(
                        op->get_output_tensor_name(0), op->get_input_tensor_name(0), new_shape);
                    topology.add(reshape_op);
                }
            }
            break;
        }
        case OP_TYPEID::All:
        {
            arguments_check(op, 1, 1);

            // Empty axis is not a case for do_equal_propagation()
            kern.emit<op::All>(static_pointer_cast<op::All>(op));
            break;
        }
        case OP_TYPEID::Any:
        {
            arguments_check(op, 1, 1);

            // Empty axis is not a case for do_equal_propagation()
            kern.emit<op::Any>(static_pointer_cast<op::Any>(op));
            break;
        }
        case OP_TYPEID::ReluBackprop:
        {
            arguments_check(op, 2, 1);

            if (op->get_input_element_type(0) != element::f32 ||
                op->get_input_element_type(1) != element::f32 ||
                op->get_output_element_type(0) != element::f32 ||
                op->get_output_shape(0).size() > 4)
            {
                do_relu_backprop(topology,
                                 op->get_input_tensor_name(0),
                                 op->get_input_shape(0),
                                 op->get_input_element_type(0),
                                 op->get_input_tensor_name(1),
                                 op->get_input_shape(1),
                                 op->get_output_tensor_name(0),
                                 op->get_output_shape(0),
                                 op->get_output_element_type(0));
            }
            else
            {
                const cldnn_activation_additional_params& param = {0.f, 0.f};
                const cldnn::activation_grad cldnn_activ_grad(op->get_output_tensor_name(0),
                                                              op->get_input_tensor_name(1),
                                                              op->get_input_tensor_name(0),
                                                              activation_grad_relu,
                                                              param);
                topology.add(cldnn_activ_grad);
            }
            break;
        }
        case OP_TYPEID::Abs:
        {
            do_universal_unary(topology, op, "fabs(input_var)", activation_abs);
            break;
        }
        case OP_TYPEID::Sqrt:
        {
            do_universal_unary(topology, op, "sqrt(input_var)", activation_sqrt);
            break;
        }
        case OP_TYPEID::Tanh:
        {
            do_universal_unary(topology, op, "tanh(input_var)", activation_hyperbolic_tan);
            break;
        }
        case OP_TYPEID::Sin:
        {
            do_universal_unary(topology, op, "sin(input_var)", activation_sin);
            break;
        }
        case OP_TYPEID::Asin:
        {
            do_universal_unary(topology, op, "asin(input_var)", activation_asin);
            break;
        }
        case OP_TYPEID::Sinh:
        {
            do_universal_unary(topology, op, "sinh(input_var)", activation_sinh);
            break;
        }
        case OP_TYPEID::Cos:
        {
            do_universal_unary(topology, op, "cos(input_var)", activation_cos);
            break;
        }
        case OP_TYPEID::Acos:
        {
            do_universal_unary(topology, op, "acos(input_var)", activation_acos);
            break;
        }
        case OP_TYPEID::Cosh:
        {
            do_universal_unary(topology, op, "cosh(input_var)", activation_cosh);
            break;
        }
        case OP_TYPEID::Log:
        {
            // clDNN doesn't provide required accuracy
            do_universal_unary(topology, op, "log(input_var)", activation_log, true);
            break;
        }
        case OP_TYPEID::Exp:
        {
            do_universal_unary(topology, op, "exp(input_var)", activation_exp);
            break;
        }
        case OP_TYPEID::Negative:
        {
            const cldnn_activation_additional_params param = {-1.f, 0.f};
            do_universal_unary(topology, op, "-(input_var)", activation_linear, false, param);
            break;
        }
        case OP_TYPEID::Relu:
        {
            const string output_type_name = get_opencl_type_name(op->get_output_element_type(0));
            const string convert_to_type = "convert_" + output_type_name;
            const string zero_const = convert_to_type + "(0)";

            do_universal_unary(topology,
                               op,
                               "max(" + zero_const + ", " + convert_to_type + "(input_var))",
                               activation_relu);
            break;
        }
        case OP_TYPEID::Sigmoid:
        {
            const string one_const =
                "convert_" + get_opencl_type_name(op->get_output_element_type(0)) + "(1)";
            do_universal_unary(topology,
                               op,
                               one_const + " / (" + one_const + " + exp(-input_var))",
                               activation_logistic);
            break;
        }
        case OP_TYPEID::Atan:
        {
            do_custom_unary(topology, op, "atan(input_var)");
            break;
        }
        case OP_TYPEID::Ceiling:
        {
            do_custom_unary(topology, op, "ceil(input_var)");
            break;
        }
        case OP_TYPEID::Floor:
        {
            do_custom_unary(topology, op, "floor(input_var)");
            break;
        }
        case OP_TYPEID::Sign:
        {
            do_custom_unary(topology, op, "sign(input_var)");
            break;
        }
        case OP_TYPEID::Tan:
        {
            do_custom_unary(topology, op, "tan(input_var)");
            break;
        }
        case OP_TYPEID::SigmoidBackprop:
        {
            arguments_check(op, 2, 1);

            do_sigmoid_backprop_operation(topology,
                                          op->get_input_tensor_name(0),
                                          op->get_input_shape(0),
                                          op->get_input_tensor_name(1),
                                          op->get_input_shape(1),
                                          op->get_output_tensor_name(0),
                                          op->get_output_shape(0),
                                          op->get_output_element_type(0));
            break;
        }
        case OP_TYPEID::Not:
        {
            arguments_check(op, 1, 1);

            do_not_operation(topology,
                             op->get_input_tensor_name(0),
                             op->get_input_shape(0),
                             op->get_output_tensor_name(0),
                             op->get_output_shape(0),
                             op->get_output_element_type(0));
            break;
        }
        case OP_TYPEID::Greater:
        {
            do_logical_operation<op::Greater>(kern, op);
            break;
        }
        case OP_TYPEID::GreaterEq:
        {
            do_logical_operation<op::GreaterEq>(kern, op);
            break;
        }
        case OP_TYPEID::Equal:
        {
            do_logical_operation<op::Equal>(kern, op);
            break;
        }
        case OP_TYPEID::NotEqual:
        {
            do_logical_operation<op::NotEqual>(kern, op);
            break;
        }
        case OP_TYPEID::Less:
        {
            do_logical_operation<op::Less>(kern, op);
            break;
        }
        case OP_TYPEID::LessEq:
        {
            do_logical_operation<op::LessEq>(kern, op);
            break;
        }
        case OP_TYPEID::And:
        {
            do_logical_operation<op::And>(kern, op);
            break;
        }
        case OP_TYPEID::Or:
        {
            do_logical_operation<op::Or>(kern, op);
            break;
        }
        case OP_TYPEID::Pad:
        {
            arguments_check(op, 2, 1);

            const shared_ptr<op::Pad> pad = static_pointer_cast<op::Pad>(op);
            const CoordinateDiff& pad_below = pad->get_padding_below();

            do_pad_operation(topology,
                             op->get_input_tensor_name(0),
                             op->get_input_shape(0),
                             op->get_input_tensor_name(1),
                             op->get_output_tensor_name(0),
                             op->get_output_shape(0),
                             op->get_output_element_type(0),
                             pad_below);
            break;
        }
        case OP_TYPEID::BatchNormTrainingBackprop:
        {
            arguments_check(op, 6, 3);

            kern.emit<op::BatchNormTrainingBackprop>(
                static_pointer_cast<op::BatchNormTrainingBackprop>(op));
            break;
        }
        case OP_TYPEID::BatchNormInference:
        {
            const shared_ptr<op::BatchNormInference> bnorm =
                static_pointer_cast<op::BatchNormInference>(op);
            const double eps = bnorm->get_eps_value();

            arguments_check(op, 5, 1);

            // Workaround for #2729 bug.
            // Should be removed after fix in clDNN.
            // Drop 14.0 of clDNN contains this bug.
            bool proceed_with_custom_kernel = false;
            const string& gamma = op->get_input_tensor_name(0);
            const string& beta = op->get_input_tensor_name(1);
            const string& mean = op->get_input_tensor_name(3);
            const string& variance = op->get_input_tensor_name(4);

            if ((gamma == beta) || (gamma == mean) || (gamma == variance) || (beta == mean) ||
                (beta == variance) || (mean == variance))
            {
                proceed_with_custom_kernel = true;
            }

            if (proceed_with_custom_kernel || (op->get_input_shape(2).size() != 4) ||
                (op->get_input_element_type(0) != ngraph::element::f32))
            {
                kern.emit<op::BatchNormInference>(bnorm);
            }
            else
            {
                const cldnn::batch_norm batchnorm(op->get_output_tensor_name(0),
                                                  op->get_input_tensor_name(2), // input
                                                  op->get_input_tensor_name(3), // mean
                                                  op->get_input_tensor_name(4), // variance
                                                  op->get_input_tensor_name(0), // gamma
                                                  op->get_input_tensor_name(1), // beta
                                                  eps);                         // epsilon (float)
                topology.add(batchnorm);
            }
            break;
        }
        case OP_TYPEID::BatchNormTraining:
        {
            const shared_ptr<op::BatchNormTraining> bnorm =
                static_pointer_cast<op::BatchNormTraining>(op);
            const double eps = bnorm->get_eps_value();

            if ((op->get_input_shape(2).size() != 4) ||
                (op->get_input_element_type(0) != ngraph::element::f32))
            {
                kern.emit<op::BatchNormTraining>(bnorm);
            }
            else
            {
                if (op->get_inputs().size() == 5 && op->get_outputs().size() == 1)
                {
                    const cldnn::batch_norm batchnorm(op->get_output_tensor_name(0),
                                                      op->get_input_tensor_name(2), // input
                                                      op->get_input_tensor_name(3), // mean
                                                      op->get_input_tensor_name(4), // variance
                                                      op->get_input_tensor_name(0), // gamma
                                                      op->get_input_tensor_name(1), // beta
                                                      eps); // epsilon (float)
                    topology.add(batchnorm);
                }
                else if (op->get_inputs().size() == 3 && op->get_outputs().size() == 3)
                {
                    const string mean_name = op->get_output_tensor_name(1);
                    const string variance_name = op->get_output_tensor_name(2);

                    // Create a memory for mean as mutable_data to treat it as constant
                    const cldnn::layout mean_layout = IntelGPULayout::create_cldnn_layout(
                        op->get_output_element_type(1), op->get_output_shape(1));
                    const cldnn::memory mean_mem(
                        cldnn::memory::allocate(*cldnn_engine, mean_layout));

                    const cldnn::mutable_data mean_const(mean_name, mean_mem);
                    topology.add(mean_const);

                    // Create a memory for variance as mutable_data to treat it as constant
                    const cldnn::layout variance_layout = IntelGPULayout::create_cldnn_layout(
                        op->get_output_element_type(2), op->get_output_shape(2));
                    const cldnn::memory variance_mem(
                        cldnn::memory::allocate(*cldnn_engine, variance_layout));

                    const cldnn::mutable_data variance_const(variance_name, variance_mem);
                    topology.add(variance_const);

                    const cldnn::batch_norm batchnorm(op->get_output_tensor_name(0),
                                                      op->get_input_tensor_name(2), // input
                                                      eps, // epsilon (float)
                                                      mean_name,
                                                      variance_name,
                                                      op->get_input_tensor_name(0),  // gamma
                                                      op->get_input_tensor_name(1)); // beta
                    topology.add(batchnorm);

                    // Need to mark this operation as "output" to keep mean and variance
                    // in cldnn::network
                    func_output_names.insert(op->get_output_tensor_name(0));
                }
                else
                {
                    arguments_check(op, 5, 1); // throw exception in this case
                }
            }
            break;
        }
        case OP_TYPEID::Convolution:
        case OP_TYPEID::ConvolutionBias:
        case OP_TYPEID::ConvolutionBiasAdd:
        {
            // since bad inheritance design of these classes
            Strides win_stride;
            Strides win_dilation;
            Strides data_dilation;
            CoordinateDiff pad_below;
            CoordinateDiff pad_above;

            if (op_type_id == OP_TYPEID::ConvolutionBias)
            {
                arguments_check(op, 3, 1);

                const shared_ptr<op::ConvolutionBias> conv_op =
                    static_pointer_cast<op::ConvolutionBias>(op);
                win_stride = conv_op->get_window_movement_strides();
                win_dilation = conv_op->get_window_dilation_strides();
                data_dilation = conv_op->get_data_dilation_strides();
                pad_below = conv_op->get_padding_below();
                pad_above = conv_op->get_padding_above();
            }
            else if (op_type_id == OP_TYPEID::ConvolutionBiasAdd)
            {
                arguments_check(op, 4, 1);

                const shared_ptr<op::ConvolutionBiasAdd> conv_op =
                    static_pointer_cast<op::ConvolutionBiasAdd>(op);
                win_stride = conv_op->get_window_movement_strides();
                win_dilation = conv_op->get_window_dilation_strides();
                data_dilation = conv_op->get_data_dilation_strides();
                pad_below = conv_op->get_padding_below();
                pad_above = conv_op->get_padding_above();
            }
            else
            {
                arguments_check(op, 2, 1);

                const shared_ptr<op::Convolution> conv_op =
                    static_pointer_cast<op::Convolution>(op);
                win_stride = conv_op->get_window_movement_strides();
                win_dilation = conv_op->get_window_dilation_strides();
                data_dilation = conv_op->get_data_dilation_strides();
                pad_below = conv_op->get_padding_below();
                pad_above = conv_op->get_padding_above();
            }

            // clDNN has quite limited support for Convolution operation
            // following are the checks to go with workaround
            if ((win_stride.size() != 2) || (pad_below.size() != 2) || (pad_above.size() != 2) ||
                (win_dilation.size() != 2) || (data_dilation.size() != 2) ||
                (data_dilation.at(0) != 1) || (data_dilation.at(1) != 1) ||
                (op->get_output_element_type(0) != element::f32))
            {
                if (op_type_id == OP_TYPEID::ConvolutionBias)
                {
                    kern.emit<op::ConvolutionBias>(static_pointer_cast<op::ConvolutionBias>(op));
                }
                else if (op_type_id == OP_TYPEID::ConvolutionBiasAdd)
                {
                    kern.emit<op::ConvolutionBiasAdd>(
                        static_pointer_cast<op::ConvolutionBiasAdd>(op));
                }
                else
                {
                    kern.emit<op::Convolution>(static_pointer_cast<op::Convolution>(op));
                }
            }
            else
            {
                cldnn::tensor::value_type input_offset_x = -pad_below.at(1);
                cldnn::tensor::value_type input_offset_y = -pad_below.at(0);
                std::string op_input_name = op->get_input_tensor_name(0);

                if ((pad_below.at(0) != pad_above.at(0)) || (pad_below.at(1) != pad_above.at(1)))
                {
                    // Different input padding for operation workarounded by adding aux layer
                    const cldnn::tensor border_pad_above(0, 0, pad_below.at(1), pad_below.at(0), 0);
                    const cldnn::tensor border_pad_below(0, 0, pad_above.at(1), pad_above.at(0), 0);
                    input_offset_x = 0;
                    input_offset_y = 0;
                    op_input_name =
                        op_input_name + "_" + op->get_output_tensor_name(0) + "_bordered";

                    const cldnn::border cldnn_border(op_input_name,
                                                     op->get_input_tensor_name(0),
                                                     border_pad_above,
                                                     border_pad_below,
                                                     cldnn::border_type::zero);
                    topology.add(cldnn_border);
                }

                const cldnn::tensor input_offset(0, 0, input_offset_x, input_offset_y, 0);
                const cldnn::tensor strides(1, 1, win_stride.at(1), win_stride.at(0));
                const cldnn::tensor dilation(1, 1, win_dilation.at(1), win_dilation.at(0));

                if (op_type_id == OP_TYPEID::ConvolutionBias)
                {
                    const cldnn::convolution cldnn_conv_bias(op->get_output_tensor_name(0),
                                                             op_input_name,
                                                             {op->get_input_tensor_name(1)},
                                                             {op->get_input_tensor_name(2)},
                                                             strides,
                                                             input_offset,
                                                             dilation);
                    topology.add(cldnn_conv_bias);
                }
                else if (op_type_id == OP_TYPEID::ConvolutionBiasAdd)
                {
                    // Do not understand which cldnn::convolution::ctor() should be called
                    // make it clear by two operations
                    const string intermediate_name =
                        op_input_name + op->get_output_tensor_name(0) + "_intermediate";

                    const cldnn::convolution cldnn_conv_bias(intermediate_name,
                                                             op_input_name,
                                                             {op->get_input_tensor_name(1)},
                                                             {op->get_input_tensor_name(2)},
                                                             strides,
                                                             input_offset,
                                                             dilation);
                    topology.add(cldnn_conv_bias);

                    const cldnn::eltwise cldnn_conv_bias_add(
                        op->get_output_tensor_name(0),
                        {intermediate_name, op->get_input_tensor_name(3)},
                        cldnn::eltwise_mode::sum);

                    topology.add(cldnn_conv_bias_add);
                }
                else
                {
                    const cldnn::convolution cldnn_conv(op->get_output_tensor_name(0),
                                                        op_input_name,
                                                        {op->get_input_tensor_name(1)},
                                                        strides,
                                                        input_offset,
                                                        dilation);
                    topology.add(cldnn_conv);
                }
            }
            break;
        }
        case OP_TYPEID::ConvolutionBiasBackpropFiltersBias:
        {
            arguments_check(op, 2, 2);

            kern.emit<op::ConvolutionBiasBackpropFiltersBias>(
                static_pointer_cast<op::ConvolutionBiasBackpropFiltersBias>(op));
            break;
        }
        case OP_TYPEID::ConvolutionBackpropFilters:
        {
            arguments_check(op, 2, 1);

            const shared_ptr<op::ConvolutionBackpropFilters> conv_op =
                static_pointer_cast<op::ConvolutionBackpropFilters>(op);

            const Strides& win_stride = conv_op->get_window_dilation_strides_forward();
            const CoordinateDiff& pad_below = conv_op->get_padding_below_forward();
            CoordinateDiff pad_above = conv_op->compute_backward_in_pad_above();
            const Strides& win_dilation = conv_op->get_window_movement_strides_forward();
            const Strides& data_dilation = conv_op->get_data_dilation_strides_forward();

            // workaround to use custom kernel in case of filter output NxCx1x1
            bool proceed_with_custom_kernel = false;
            const Shape& output_shape = op->get_output_shape(0);
            if ((output_shape.size() == 4) && (output_shape.at(2) == 1) &&
                (output_shape.at(3) == 1))
            {
                proceed_with_custom_kernel = true;
            }

            if ((win_stride.size() != 2) || (win_stride.at(0) != 1) || (win_stride.at(1) != 1) ||
                (pad_below.size() != 2) || (pad_above.size() != 2) || (data_dilation.size() != 2) ||
                (data_dilation.at(0) != 1) || (data_dilation.at(1) != 1) ||
                (win_dilation.size() != 2) || (op->get_output_element_type(0) != element::f32) ||
                proceed_with_custom_kernel)
            {
                kern.emit<op::ConvolutionBackpropFilters>(conv_op);
            }
            else
            {
                cldnn::tensor::value_type pad_above_x = pad_below.at(1);
                cldnn::tensor::value_type pad_above_y = pad_below.at(0);
                cldnn::tensor::value_type pad_below_x = pad_above.at(1);
                cldnn::tensor::value_type pad_below_y = pad_above.at(0);

                if ((win_dilation.at(0) != 1) && (win_dilation.at(1) != 1) &&
                    (pad_below.at(0) != pad_above.at(0)) && (pad_below.at(1) != pad_above.at(1)))
                {
                    pad_below_x += 1;
                    pad_below_y += 1;
                }

                cldnn::tensor::value_type input_offset_x = -pad_above_x;
                cldnn::tensor::value_type input_offset_y = -pad_above_y;

                std::string op_input_name = op->get_input_tensor_name(0);

                string filter_name = op->get_output_tensor_name(0) + "_filter_output";

                // Create a memory for filter as mutable_data to treat it as constant
                const cldnn::layout filter_layout = IntelGPULayout::create_cldnn_layout(
                    op->get_output_element_type(0), op->get_output_shape(0));

                const cldnn::memory filter_mem(
                    cldnn::memory::allocate(*cldnn_engine, filter_layout));

                const cldnn::mutable_data filter_const(filter_name, filter_mem);
                topology.add(filter_const);

                if ((pad_below_x != pad_above_x) && (pad_below_y != pad_above_y))
                {
                    // Different input padding for operation workarounded by adding aux layer
                    const cldnn::tensor border_pad_above(0, 0, pad_above_x, pad_above_y, 0);
                    const cldnn::tensor border_pad_below(0, 0, pad_below_x, pad_below_y, 0);
                    input_offset_x = 0;
                    input_offset_y = 0;
                    op_input_name =
                        op_input_name + "_" + op->get_output_tensor_name(0) + "_bordered";
                    const cldnn::border cldnn_border(op_input_name,
                                                     op->get_input_tensor_name(0),
                                                     border_pad_above,
                                                     border_pad_below,
                                                     cldnn::border_type::zero);
                    topology.add(cldnn_border);
                }

                const cldnn::tensor input_offset(0, 0, input_offset_x, input_offset_y, 0);
                const cldnn::tensor strides(1, 1, win_dilation.at(1), win_dilation.at(0));

                const cldnn::convolution_grad_weights conv_back_flt(op->get_output_tensor_name(0),
                                                                    op->get_input_tensor_name(1),
                                                                    op_input_name,
                                                                    {filter_name},
                                                                    strides,
                                                                    input_offset,
                                                                    cldnn::tensor(1, 1, 1, 1),
                                                                    true);
                topology.add(conv_back_flt);
            }
            break;
        }
        case OP_TYPEID::ConvolutionBackpropData:
        {
            arguments_check(op, 2, 1);

            const shared_ptr<op::ConvolutionBackpropData> conv_op =
                static_pointer_cast<op::ConvolutionBackpropData>(op);
            const Strides& win_stride = conv_op->get_data_dilation_strides_forward();
            CoordinateDiff pad_below = conv_op->compute_backward_delta_out_pad_below();
            CoordinateDiff pad_above = conv_op->compute_backward_delta_out_pad_above();
            const Strides& win_dilation = conv_op->get_window_dilation_strides_forward();
            const Strides& data_dilation = conv_op->get_window_movement_strides_forward();

            if ((win_stride.size() != 2) || (win_stride.at(0) != 1) || (win_stride.at(1) != 1) ||
                (pad_below.size() != 2) || (pad_above.size() != 2) || (data_dilation.size() != 2) ||
                (data_dilation.at(0) != 1) || (data_dilation.at(1) != 1) ||
                (win_dilation.size() != 2) || (win_dilation.at(0) != 1) ||
                (win_dilation.at(1) != 1) || (op->get_output_element_type(0) != element::f32) ||
                ((pad_below.at(0) == pad_above.at(0)) && (pad_below.at(1) == pad_above.at(1))))
            {
                kern.emit<op::ConvolutionBackpropData>(conv_op);
            }
            else
            {
                cldnn::tensor::value_type input_offset_xy = -1;
                std::string op_input_name = op->get_input_tensor_name(1);

                if ((pad_below.at(0) == pad_above.at(0)) && (pad_below.at(1) == pad_above.at(1)))
                {
                    // symmetric padding case temporally excluded (custom kernel executed) due to stability issues
                    const CoordinateDiff& pad_below_for = conv_op->get_padding_below_forward();
                    input_offset_xy = -pad_below_for.at(0);
                }
                else
                {
                    // Different input padding for operation workarounded by adding aux layer
                    const cldnn::tensor crop_pad_below(0, 0, -pad_below.at(1), -pad_below.at(0), 0);
                    const cldnn::tensor crop_pad_above(0, 0, -pad_above.at(1), -pad_above.at(0), 0);
                    op_input_name =
                        op_input_name + "_" + op->get_output_tensor_name(0) + "_cropped";

                    const cldnn::crop cldnn_crop(op_input_name,
                                                 op->get_input_tensor_name(1),
                                                 crop_pad_below,
                                                 crop_pad_above,
                                                 cldnn::crop_borders_t());
                    topology.add(cldnn_crop);
                }

                const cldnn::tensor input_offset(0, 0, input_offset_xy, input_offset_xy, 0);
                const cldnn::tensor strides(1, 1, win_stride.at(1), win_stride.at(0));

                const cldnn::convolution_grad_input cldnn_conv_back_data(
                    op->get_output_tensor_name(0),
                    op_input_name,
                    {op->get_input_tensor_name(0)},
                    strides,
                    input_offset);
                topology.add(cldnn_conv_back_data);
            }
            break;
        }
        case OP_TYPEID::Min:
        {
            arguments_check(op, 1, 1);

            kern.emit<op::Min>(static_pointer_cast<op::Min>(op));
            break;
        }
        case OP_TYPEID::Max:
        {
            arguments_check(op, 1, 1);

            kern.emit<op::Max>(static_pointer_cast<op::Max>(op));
            break;
        }
        case OP_TYPEID::OneHot:
        {
            arguments_check(op, 1, 1);

            const shared_ptr<op::OneHot> one_hot_op = static_pointer_cast<op::OneHot>(op);
            const size_t one_hot_axis = one_hot_op->get_one_hot_axis();

            do_one_hot_operation(topology,
                                 op->get_input_tensor_name(0),
                                 op->get_input_shape(0),
                                 op->get_input_element_type(0),
                                 op->get_output_tensor_name(0),
                                 op->get_output_shape(0),
                                 op->get_output_element_type(0),
                                 one_hot_axis);
            break;
        }
        case OP_TYPEID::ArgMax:
        {
            arguments_check(op, 1, 1);

            const shared_ptr<op::ArgMax> arg_max_op = static_pointer_cast<op::ArgMax>(op);
            const size_t reduction_axis = arg_max_op->get_reduction_axis();
            const element::Type& index_elem_type = arg_max_op->get_element_type();

            if (index_elem_type == element::i64 || index_elem_type == element::i32)
            {
                do_arg_max_min_operation(topology,
                                         op->get_input_tensor_name(0),
                                         op->get_input_shape(0),
                                         op->get_input_element_type(0),
                                         op->get_output_tensor_name(0),
                                         op->get_output_shape(0),
                                         op->get_output_element_type(0),
                                         reduction_axis,
                                         true);
            }
            else
            {
                cldnn::arg_max_min::axis_name axis =
                    reduction_axis == 0 ? cldnn::arg_max_min::y : cldnn::arg_max_min::x;
                const cldnn::arg_max_min arg_max_min(op->get_output_tensor_name(0),
                                                     op->get_input_tensor_name(0),
                                                     cldnn::arg_max_min::max,
                                                     1,
                                                     axis);
                topology.add(arg_max_min);
            }
            break;
        }
        case OP_TYPEID::ArgMin:
        {
            arguments_check(op, 1, 1);

            const shared_ptr<op::ArgMin> arg_min_op = static_pointer_cast<op::ArgMin>(op);
            const size_t reduction_axis = arg_min_op->get_reduction_axis();
            const element::Type& index_elem_type = arg_min_op->get_element_type();

            if (index_elem_type == element::i64 || index_elem_type == element::i32)
            {
                do_arg_max_min_operation(topology,
                                         op->get_input_tensor_name(0),
                                         op->get_input_shape(0),
                                         op->get_input_element_type(0),
                                         op->get_output_tensor_name(0),
                                         op->get_output_shape(0),
                                         op->get_output_element_type(0),
                                         reduction_axis,
                                         false);
            }
            else
            {
                cldnn::arg_max_min::axis_name axis =
                    reduction_axis == 0 ? cldnn::arg_max_min::y : cldnn::arg_max_min::x;
                const cldnn::arg_max_min arg_max_min(op->get_output_tensor_name(0),
                                                     op->get_input_tensor_name(0),
                                                     cldnn::arg_max_min::min,
                                                     1,
                                                     axis);
                topology.add(arg_max_min);
            }
            break;
        }
        case OP_TYPEID::Quantize:
        {
            arguments_check(op, 3, 1);

            const shared_ptr<op::Quantize> quant_op = static_pointer_cast<op::Quantize>(op);
            const AxisSet& axes = quant_op->get_axes();
            const op::Quantize::RoundMode mode = quant_op->get_round_mode();

            do_quantize_operation(topology,
                                  op->get_input_tensor_name(0),
                                  op->get_input_shape(0),
                                  op->get_input_element_type(0),
                                  op->get_input_tensor_name(1),
                                  op->get_input_shape(1),
                                  op->get_input_tensor_name(2),
                                  op->get_input_shape(2),
                                  op->get_output_tensor_name(0),
                                  op->get_output_shape(0),
                                  op->get_output_element_type(0),
                                  axes,
                                  mode);
            break;
        }
        case OP_TYPEID::Dequantize:
        {
            arguments_check(op, 3, 1);

            const shared_ptr<op::Dequantize> dequ_op = static_pointer_cast<op::Dequantize>(op);
            const AxisSet& axes = dequ_op->get_axes();

            do_dequantize_operation(topology,
                                    op->get_input_tensor_name(0),
                                    op->get_input_shape(0),
                                    op->get_input_element_type(0),
                                    op->get_input_tensor_name(1),
                                    op->get_input_shape(1),
                                    op->get_input_element_type(1),
                                    op->get_input_tensor_name(2),
                                    op->get_input_shape(2),
                                    op->get_input_element_type(2),
                                    op->get_output_tensor_name(0),
                                    op->get_output_shape(0),
                                    op->get_output_element_type(0),
                                    axes);
            break;
        }
        case OP_TYPEID::LRN:
        {
            arguments_check(op, 1, 1);

            const shared_ptr<op::LRN> lrn_op = static_pointer_cast<op::LRN>(op);

            const cldnn::lrn lrn(op->get_output_tensor_name(0),
                                 op->get_input_tensor_name(0),
                                 lrn_op->get_nsize(),
                                 lrn_op->get_bias(),
                                 lrn_op->get_alpha(),
                                 lrn_op->get_beta(),
                                 cldnn_lrn_norm_region_across_channel);
            topology.add(lrn);
            break;
        }
        case OP_TYPEID::TopK:
        {
            arguments_check(op, 1, 2);

            const shared_ptr<op::TopK> topk_op = static_pointer_cast<op::TopK>(op);

            const size_t top_k_axis = topk_op->get_top_k_axis();
            const element::Type& index_elem_type = topk_op->get_index_element_type();
            const size_t k = topk_op->get_k();
            const bool compute_max = topk_op->get_compute_max();

            do_topk_operation(topology,
                              op->get_input_tensor_name(0),
                              op->get_input_shape(0),
                              op->get_input_element_type(0),
                              op->get_output_tensor_name(0),
                              op->get_output_shape(0),
                              op->get_output_element_type(0),
                              index_elem_type,
                              top_k_axis,
                              k,
                              compute_max,
                              true);

            do_topk_operation(topology,
                              op->get_input_tensor_name(0),
                              op->get_input_shape(0),
                              op->get_input_element_type(0),
                              op->get_output_tensor_name(1),
                              op->get_output_shape(1),
                              op->get_output_element_type(1),
                              index_elem_type,
                              top_k_axis,
                              k,
                              compute_max,
                              false);
            break;
        }
        case OP_TYPEID::AllReduce:
        case OP_TYPEID::BatchMatMul:
        case OP_TYPEID::BroadcastDistributed:
        case OP_TYPEID::BroadcastLike:
<<<<<<< HEAD
        case OP_TYPEID::DepthToSpace:
=======
>>>>>>> 8491030d
        case OP_TYPEID::DynBroadcast:
        case OP_TYPEID::DynPad:
        case OP_TYPEID::DynReshape:
        case OP_TYPEID::DynSlice:
<<<<<<< HEAD
=======
        case OP_TYPEID::Elu:
>>>>>>> 8491030d
        case OP_TYPEID::EmbeddingLookup:
        case OP_TYPEID::Erf:
        case OP_TYPEID::Gather:
        case OP_TYPEID::GatherND:
        case OP_TYPEID::GenerateMask:
        case OP_TYPEID::PRelu:
        case OP_TYPEID::Passthrough:
        case OP_TYPEID::QuantizedAvgPool:
        case OP_TYPEID::QuantizedConvolution:
        case OP_TYPEID::QuantizedConvolutionBias:
        case OP_TYPEID::QuantizedConvolutionBiasAdd:
        case OP_TYPEID::QuantizedConvolutionBiasSignedAdd:
        case OP_TYPEID::QuantizedConvolutionRelu:
        case OP_TYPEID::QuantizedDot:
        case OP_TYPEID::QuantizedDotBias:
        case OP_TYPEID::QuantizedMaxPool:
        case OP_TYPEID::ReplaceSlice:
        case OP_TYPEID::ScalarConstantLike:
        case OP_TYPEID::ShapeOf:
        case OP_TYPEID::SpaceToDepth:
        case OP_TYPEID::StopGradient:
        case OP_TYPEID::Transpose:
        default:
        {
            throw unsupported_op("Unsupported op '" + op->description() +
                                 "' in IntelGPU back end.");
        }
#pragma GCC diagnostic pop
        }
    }

    cldnn::build_options network_build_options;

    network_build_options.set_option(cldnn::build_option::optimize_data(m_cldnn_graph_optimize));

    if (!func_output_names.empty())
    {
        vector<cldnn::primitive_id> names_vec(func_output_names.begin(), func_output_names.end());
        network_build_options.set_option(cldnn::build_option::outputs(names_vec));
    }

    if (m_cldnn_dump_enable)
    {
        network_build_options.set_option(cldnn::build_option::graph_dumps_dir(m_cldnn_dump_dir));
    }

    shared_ptr<cldnn::network> cldnn_network =
        make_shared<cldnn::network>(*cldnn_engine, topology, network_build_options);

    if (m_profile_enable)
    {
        timer_compile.stop();
        compilation_time = timer_compile.get_milliseconds();
        consumed_memory = runtime::intelgpu::get_max_memory_rss() - consumed_memory;
    }

    rc = make_shared<IntelGPUExecutable>(func,
                                         cldnn_network,
                                         enable_timing,
                                         m_profile_enable,
                                         compilation_time,
                                         consumed_memory,
                                         m_profile_lines_limit_count);
    if (!m_function_cache_disabled)
    {
        cldnn_networks.insert({func, rc});
    }

    return rc;
}

void runtime::intelgpu::IntelGPUBackend::remove_compiled_function(shared_ptr<Executable> exec)
{
    for (auto it = cldnn_networks.begin(); it != cldnn_networks.end(); ++it)
    {
        if (it->second == exec)
        {
            cldnn_networks.erase(it);
            break;
        }
    }
}

bool runtime::intelgpu::IntelGPUBackend::is_supported_property(const Property prop) const
{
    if (prop == Property::memory_attach)
    {
        return true;
    }

    return false;
}<|MERGE_RESOLUTION|>--- conflicted
+++ resolved
@@ -75,12 +75,9 @@
 #include "ngraph/op/equal.hpp"
 #include "ngraph/op/erf.hpp"
 #include "ngraph/op/fused/conv_fused.hpp"
-<<<<<<< HEAD
 #include "ngraph/op/fused/depth_to_space.hpp"
+#include "ngraph/op/fused/elu.hpp"
 #include "ngraph/op/fused/space_to_depth.hpp"
-=======
-#include "ngraph/op/fused/elu.hpp"
->>>>>>> 8491030d
 #include "ngraph/op/get_output_element.hpp"
 #include "ngraph/op/greater.hpp"
 #include "ngraph/op/greater_eq.hpp"
@@ -1917,18 +1914,12 @@
         case OP_TYPEID::BatchMatMul:
         case OP_TYPEID::BroadcastDistributed:
         case OP_TYPEID::BroadcastLike:
-<<<<<<< HEAD
         case OP_TYPEID::DepthToSpace:
-=======
->>>>>>> 8491030d
         case OP_TYPEID::DynBroadcast:
         case OP_TYPEID::DynPad:
         case OP_TYPEID::DynReshape:
         case OP_TYPEID::DynSlice:
-<<<<<<< HEAD
-=======
         case OP_TYPEID::Elu:
->>>>>>> 8491030d
         case OP_TYPEID::EmbeddingLookup:
         case OP_TYPEID::Erf:
         case OP_TYPEID::Gather:
