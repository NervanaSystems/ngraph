--- conflicted
+++ resolved
@@ -2174,13 +2174,9 @@
     case OP_TYPEID::PRelu:
     case OP_TYPEID::ScaleShift:
     case OP_TYPEID::SpaceToDepth:
-<<<<<<< HEAD
     case OP_TYPEID::SquaredDifference:
-    case OP_TYPEID::Squeeze: { return false;
-=======
     case OP_TYPEID::Squeeze:
     case OP_TYPEID::Unsqueeze: { return false;
->>>>>>> 72bf9831
     }
     default: { return true;
     }
