--- conflicted
+++ resolved
@@ -1942,15 +1942,7 @@
         case OP_TYPEID::SpaceToDepth:
         case OP_TYPEID::StopGradient:
         case OP_TYPEID::Transpose:
-<<<<<<< HEAD
-        case OP_TYPEID::EmbeddingLookup:
-        case OP_TYPEID::DynBroadcast:
-        case OP_TYPEID::Passthrough:
-        case OP_TYPEID::DynPad:
-        case OP_TYPEID::PRelu:
         case OP_TYPEID::GroupConvolution:
-=======
->>>>>>> e5f489a2
         default:
         {
             throw unsupported_op("Unsupported op '" + op->description() +
