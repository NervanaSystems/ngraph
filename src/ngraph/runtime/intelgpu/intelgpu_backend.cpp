--- conflicted
+++ resolved
@@ -1993,13 +1993,10 @@
         case OP_TYPEID::GatherND:
         case OP_TYPEID::Gemm:
         case OP_TYPEID::GenerateMask:
-<<<<<<< HEAD
         case OP_TYPEID::GRN:
-=======
         case OP_TYPEID::HardSigmoid:
         case OP_TYPEID::MVN:
         case OP_TYPEID::Normalize:
->>>>>>> c67892af
         case OP_TYPEID::PRelu:
         case OP_TYPEID::Passthrough:
         case OP_TYPEID::QuantizedAvgPool:
