--- conflicted
+++ resolved
@@ -148,22 +148,12 @@
     topology.add(op_bcast_sum);
 }
 
-<<<<<<< HEAD
-void runtime::intelgpu::do_product_operation(cldnn::topology& topology,
-=======
 void runtime::intelgpu::do_max_min_operation(cldnn::topology& topology,
->>>>>>> 4f26640b
                                              const string& input_name,
                                              const Shape& input_shape,
                                              const string& output_name,
                                              const Shape& output_shape,
                                              const element::Type& output_type,
-<<<<<<< HEAD
-                                             const AxisSet& axis)
-{
-    const string function_name = "product_" + output_name;
-    const size_t input_size = shape_size<Shape>(input_shape);
-=======
                                              const AxisSet& axis,
                                              bool is_min)
 {
@@ -171,7 +161,6 @@
     const size_t input_size = shape_size<Shape>(input_shape);
     const string& init_value = is_min ? "INFINITY" : "-INFINITY";
     const string& operation = is_min ? " < " : " > ";
->>>>>>> 4f26640b
     codegen::CodeWriter writer;
 
     writer << "__kernel void " << function_name << "(const __global float input"
@@ -190,11 +179,7 @@
             ++var_idx;
         }
 
-<<<<<<< HEAD
-        writer << "output" << access_dims(output_shape) << " = 1;\n";
-=======
         writer << "output" << access_dims(output_shape) << " = " << init_value << ";\n";
->>>>>>> 4f26640b
 
         // Closing brackets for initialization loop
         for (auto const& i : output_shape)
@@ -214,10 +199,6 @@
                 ++var_idx;
             }
 
-<<<<<<< HEAD
-            writer << "output" << access_dims(input_shape, axis) << " *= input"
-                   << access_dims(input_shape) << ";\n";
-=======
             writer << "if (input" << access_dims(input_shape) << operation << "output"
                    << access_dims(input_shape, axis) << ")\n";
             writer.block_begin();
@@ -226,7 +207,6 @@
                        << access_dims(input_shape) << ";\n";
             }
             writer.block_end();
->>>>>>> 4f26640b
 
             // Closing brackets for loop
             for (auto const& i : input_shape)
@@ -238,11 +218,7 @@
     writer.block_end();
 
     const cldnn::layout layout = IntelGPULayout::create_cldnn_layout(output_type, output_shape);
-<<<<<<< HEAD
-    const cldnn::custom_gpu_primitive op_product(output_name,
-=======
     const cldnn::custom_gpu_primitive op_min_max(output_name,
->>>>>>> 4f26640b
                                                  {input_name},
                                                  {writer.get_code()},
                                                  function_name,
@@ -250,9 +226,77 @@
                                                  "",
                                                  layout,
                                                  {1});
-<<<<<<< HEAD
+    topology.add(op_min_max);
+}
+
+void runtime::intelgpu::do_product_operation(cldnn::topology& topology,
+                                             const string& input_name,
+                                             const Shape& input_shape,
+                                             const string& output_name,
+                                             const Shape& output_shape,
+                                             const element::Type& output_type,
+                                             const AxisSet& axis)
+{
+    const string function_name = "product_" + output_name;
+    const size_t input_size = shape_size<Shape>(input_shape);
+    codegen::CodeWriter writer;
+
+    writer << "__kernel void " << function_name << "(const __global float input"
+           << array_dims(input_shape) << ", __global float output" << array_dims(output_shape)
+           << ")\n";
+
+    writer.block_begin();
+    {
+        // Initialization loop
+        size_t var_idx = 0;
+        for (auto const& i : output_shape)
+        {
+            writer << "for (uint i" << var_idx << " = 0; i" << var_idx << " < " << i << "; ++i"
+                   << var_idx << ")\n";
+            writer.block_begin();
+            ++var_idx;
+        }
+
+        writer << "output" << access_dims(output_shape) << " = 1;\n";
+
+        // Closing brackets for initialization loop
+        for (auto const& i : output_shape)
+        {
+            writer.block_end();
+        }
+
+        if (input_size && !input_shape.empty())
+        {
+            // Main operation loop
+            var_idx = 0;
+            for (auto const& i : input_shape)
+            {
+                writer << "for (uint i" << var_idx << " = 0; i" << var_idx << " < " << i << "; ++i"
+                       << var_idx << ")\n";
+                writer.block_begin();
+                ++var_idx;
+            }
+
+            writer << "output" << access_dims(input_shape, axis) << " *= input"
+                   << access_dims(input_shape) << ";\n";
+
+            // Closing brackets for loop
+            for (auto const& i : input_shape)
+            {
+                writer.block_end();
+            }
+        }
+    } // End of function bracket
+    writer.block_end();
+
+    const cldnn::layout layout = IntelGPULayout::create_cldnn_layout(output_type, output_shape);
+    const cldnn::custom_gpu_primitive op_product(output_name,
+                                                 {input_name},
+                                                 {writer.get_code()},
+                                                 function_name,
+                                                 get_kernel_args(1, 1),
+                                                 "",
+                                                 layout,
+                                                 {1});
     topology.add(op_product);
-=======
-    topology.add(op_min_max);
->>>>>>> 4f26640b
 }