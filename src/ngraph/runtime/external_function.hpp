// ----------------------------------------------------------------------------
// Copyright 2017 Nervana Systems Inc.
// Licensed under the Apache License, Version 2.0 (the "License");
// you may not use this file except in compliance with the License.
// You may obtain a copy of the License at
//
//      http://www.apache.org/licenses/LICENSE-2.0
//
// Unless required by applicable law or agreed to in writing, software
// distributed under the License is distributed on an "AS IS" BASIS,
// WITHOUT WARRANTIES OR CONDITIONS OF ANY KIND, either express or implied.
// See the License for the specific language governing permissions and
// ----------------------------------------------------------------------------

#pragma once

#include <memory>
#include <typeindex>
#include <typeinfo>
#include <unordered_map>

#include "ngraph/function.hpp"
#include "ngraph/runtime/tensor_view_info.hpp"

namespace ngraph
{
    namespace runtime
    {
        class ExternalFunction
        {
<<<<<<< HEAD
            using OpFunction = std::function<void(const ngraph::Node*,
                                                  ExternalFunction*,
                                                  const std::vector<TensorViewInfo>& inputs,
                                                  const std::vector<TensorViewInfo>& outputs)>;
            using OpMap      = std::unordered_map<std::type_index, OpFunction>;
=======
            using FunctionMap = std::unordered_map<std::shared_ptr<Function>,std::shared_ptr<ExternalFunction>>;

            using OpFunction  = std::function<void(const ngraph::Node*,
                                                   ExternalFunction*,
                                                   FunctionMap&,
                                                   const std::vector<size_t>& inputs,
                                                   const std::vector<size_t>& outputs)>;
            using OpMap       = std::unordered_map<std::type_index, OpFunction>;
>>>>>>> eec7201d

        public:
            ExternalFunction(const std::shared_ptr<ngraph::Function>& function,
                             bool                                     release_function = true);
            std::shared_ptr<ngraph::runtime::CallFrame> make_call_frame();
            std::shared_ptr<ngraph::runtime::CallFrame> make_call_frame(FunctionMap& function_map);
            std::shared_ptr<std::vector<std::shared_ptr<ngraph::runtime::Instruction>>>
                get_instructions()
            {
                return m_instructions;
            }

            // Release original function's resources
            void release_function() { m_function = nullptr; }

        protected:
            void compile();
            void compile(FunctionMap& function_map);

            std::shared_ptr<ngraph::Function> m_function;
            bool                              m_release_function;
            bool                              m_is_compiled;
            size_t                            m_n_inputs;
            size_t                            m_n_outputs;
            std::shared_ptr<std::vector<std::shared_ptr<ngraph::runtime::Instruction>>>
                                               m_instructions;
            ngraph::descriptor::TensorViewPtrs m_temp_views;

            static OpMap& get_op_map();
        };
    }
}<|MERGE_RESOLUTION|>--- conflicted
+++ resolved
@@ -28,22 +28,14 @@
     {
         class ExternalFunction
         {
-<<<<<<< HEAD
-            using OpFunction = std::function<void(const ngraph::Node*,
-                                                  ExternalFunction*,
-                                                  const std::vector<TensorViewInfo>& inputs,
-                                                  const std::vector<TensorViewInfo>& outputs)>;
-            using OpMap      = std::unordered_map<std::type_index, OpFunction>;
-=======
             using FunctionMap = std::unordered_map<std::shared_ptr<Function>,std::shared_ptr<ExternalFunction>>;
 
             using OpFunction  = std::function<void(const ngraph::Node*,
                                                    ExternalFunction*,
                                                    FunctionMap&,
-                                                   const std::vector<size_t>& inputs,
-                                                   const std::vector<size_t>& outputs)>;
+                                                   const std::vector<TensorViewInfo>& inputs,
+                                                   const std::vector<TensorViewInfo>& outputs)>;
             using OpMap       = std::unordered_map<std::type_index, OpFunction>;
->>>>>>> eec7201d
 
         public:
             ExternalFunction(const std::shared_ptr<ngraph::Function>& function,
