//*****************************************************************************
// Copyright 2017-2020 Intel Corporation
//
// Licensed under the Apache License, Version 2.0 (the "License");
// you may not use this file except in compliance with the License.
// You may obtain a copy of the License at
//
//     http://www.apache.org/licenses/LICENSE-2.0
//
// Unless required by applicable law or agreed to in writing, software
// distributed under the License is distributed on an "AS IS" BASIS,
// WITHOUT WARRANTIES OR CONDITIONS OF ANY KIND, either express or implied.
// See the License for the specific language governing permissions and
// limitations under the License.
//*****************************************************************************

#pragma once

#include <initializer_list>
#include <iostream>
#include <memory>
#include <sstream>
#include <string>
#include <vector>

#include "ngraph/ops.hpp"
#include "ngraph/runtime/aligned_buffer.hpp"
#include "ngraph/runtime/backend.hpp"
#include "ngraph/runtime/host_tensor.hpp"
#ifdef INTERPRETER_USE_HYBRID
#include "ngraph/runtime/hybrid/op/function_call.hpp"
#endif
#include "ngraph/runtime/interpreter/int_backend_visibility.hpp"
#include "ngraph/runtime/reference/abs.hpp"
#include "ngraph/runtime/reference/acos.hpp"
#include "ngraph/runtime/reference/all.hpp"
#include "ngraph/runtime/reference/allreduce.hpp"
#include "ngraph/runtime/reference/any.hpp"
#include "ngraph/runtime/reference/argmax.hpp"
#include "ngraph/runtime/reference/argmin.hpp"
#include "ngraph/runtime/reference/asin.hpp"
#include "ngraph/runtime/reference/atan.hpp"
#include "ngraph/runtime/reference/atan2.hpp"
#include "ngraph/runtime/reference/avg_pool.hpp"
#include "ngraph/runtime/reference/batch_mat_mul.hpp"
#include "ngraph/runtime/reference/batch_norm.hpp"
#include "ngraph/runtime/reference/broadcast.hpp"
#include "ngraph/runtime/reference/broadcast_distributed.hpp"
#include "ngraph/runtime/reference/ceiling.hpp"
#include "ngraph/runtime/reference/concat.hpp"
#include "ngraph/runtime/reference/constant.hpp"
#include "ngraph/runtime/reference/convert.hpp"
#include "ngraph/runtime/reference/convolution.hpp"
#include "ngraph/runtime/reference/cos.hpp"
#include "ngraph/runtime/reference/cosh.hpp"
#include "ngraph/runtime/reference/cum_sum.hpp"
#include "ngraph/runtime/reference/dequantize.hpp"
#include "ngraph/runtime/reference/dot.hpp"
#include "ngraph/runtime/reference/embedding_lookup.hpp"
#include "ngraph/runtime/reference/erf.hpp"
#include "ngraph/runtime/reference/exp.hpp"
#include "ngraph/runtime/reference/floor.hpp"
#include "ngraph/runtime/reference/gather.hpp"
#include "ngraph/runtime/reference/gather_nd.hpp"
#include "ngraph/runtime/reference/generate_mask.hpp"
#include "ngraph/runtime/reference/log.hpp"
#include "ngraph/runtime/reference/lrn.hpp"
#include "ngraph/runtime/reference/max.hpp"
#include "ngraph/runtime/reference/max_pool.hpp"
#include "ngraph/runtime/reference/min.hpp"
#include "ngraph/runtime/reference/negate.hpp"
#include "ngraph/runtime/reference/not.hpp"
#include "ngraph/runtime/reference/one_hot.hpp"
#include "ngraph/runtime/reference/pad.hpp"
#include "ngraph/runtime/reference/product.hpp"
#include "ngraph/runtime/reference/quantize.hpp"
#include "ngraph/runtime/reference/random_uniform.hpp"
#include "ngraph/runtime/reference/recv.hpp"
#include "ngraph/runtime/reference/relu.hpp"
#include "ngraph/runtime/reference/replace_slice.hpp"
#include "ngraph/runtime/reference/reshape.hpp"
#include "ngraph/runtime/reference/result.hpp"
#include "ngraph/runtime/reference/reverse.hpp"
#include "ngraph/runtime/reference/reverse_sequence.hpp"
#include "ngraph/runtime/reference/round.hpp"
#include "ngraph/runtime/reference/scatter_add.hpp"
#include "ngraph/runtime/reference/scatter_nd_add.hpp"
#include "ngraph/runtime/reference/select.hpp"
#include "ngraph/runtime/reference/send.hpp"
#include "ngraph/runtime/reference/sigmoid.hpp"
#include "ngraph/runtime/reference/sign.hpp"
#include "ngraph/runtime/reference/sin.hpp"
#include "ngraph/runtime/reference/sinh.hpp"
#include "ngraph/runtime/reference/slice.hpp"
#include "ngraph/runtime/reference/softmax.hpp"
#include "ngraph/runtime/reference/sqrt.hpp"
#include "ngraph/runtime/reference/sum.hpp"
#include "ngraph/runtime/reference/tan.hpp"
#include "ngraph/runtime/reference/tanh.hpp"
#include "ngraph/runtime/reference/topk.hpp"
#include "ngraph/runtime/tensor.hpp"
#include "ngraph/state/bernoulli_rng_state.hpp"
#include "ngraph/state/uniform_rng_state.hpp"

namespace ngraph
{
    namespace runtime
    {
        namespace interpreter
        {
            class INTBackend;
            class INTExecutable;

            // This expands the op list in op_tbl.hpp into a list of enumerations that look like
            // this:
            // Abs,
            // Acos,
            // ...
            enum class OP_TYPEID
            {
#define NGRAPH_OP(NAME, NAMESPACE) ID_SUFFIX(NAME),
#include "ngraph/runtime/interpreter/opset_int_tbl.hpp"
#undef NGRAPH_OP
                UnknownOp
            };
        } // namespace interpreter
    }     // namespace runtime
} // namespace ngraph

class INTERPRETER_BACKEND_API ngraph::runtime::interpreter::INTExecutable : public Executable
{
    friend class INTBackend;

public:
    INTExecutable(const std::shared_ptr<Function>& function,
                  bool enable_performance_collection = false);

    bool call(const std::vector<std::shared_ptr<Tensor>>& outputs,
              const std::vector<std::shared_ptr<Tensor>>& inputs) override;

    virtual void save(std::ostream& output_stream) override;

    void set_nan_check(bool enable);

    std::vector<PerformanceCounter> get_performance_data() const override;

    std::shared_ptr<runtime::Tensor> create_input_tensor(size_t input_index) override;

    std::shared_ptr<runtime::Tensor> create_output_tensor(size_t output_index) override;

    std::vector<std::shared_ptr<runtime::Tensor>>
        create_input_tensor(size_t input_index, size_t pipeline_depth) override;

    std::vector<std::shared_ptr<runtime::Tensor>>
        create_output_tensor(size_t output_index, size_t pipeline_depth) override;

protected:
    INTExecutable(const std::string& model_string);

    std::shared_ptr<ngraph::op::Parameter> get_parameter(size_t index) const;
    std::shared_ptr<ngraph::op::Result> get_result(size_t index) const;
    int get_alignment() const { return 64; }
    bool m_is_compiled = false;
    bool m_nan_check_enabled = false;
    bool m_performance_counters_enabled = false;
    std::shared_ptr<Function> m_function;
    std::unordered_map<std::shared_ptr<const Node>, stopwatch> m_timer_map;
    std::vector<std::shared_ptr<Node>> m_nodes;
    std::unordered_map<const Node*, std::shared_ptr<State>> m_states;
    std::set<std::string> m_unsupported_op_name_list;

    static OP_TYPEID get_typeid(const Node& node);

    static void perform_nan_check(const std::vector<std::shared_ptr<HostTensor>>&,
                                  const Node* op = nullptr);

    virtual void generate_calls(const element::Type& type,
                                const Node& op,
                                const std::vector<std::shared_ptr<HostTensor>>& outputs,
                                const std::vector<std::shared_ptr<HostTensor>>& inputs);

    template <typename T>
    void op_engine(const Node& node,
                   const std::vector<std::shared_ptr<HostTensor>>& out,
                   const std::vector<std::shared_ptr<HostTensor>>& args)
    {
// We want to check that every OP_TYPEID enumeration is included in the list.
// These GCC flags enable compile-time checking so that if an enumeration
// is not in the list an error is generated.
#if defined(__GNUC__) && !(__GNUC__ == 4 && __GNUC_MINOR__ == 8)
#pragma GCC diagnostic push
#pragma GCC diagnostic error "-Wswitch"
#pragma GCC diagnostic error "-Wswitch-enum"
#endif
        switch (get_typeid(node))
        {
        case OP_TYPEID::Abs:
        {
            size_t element_count = shape_size(node.get_output_shape(0));
            reference::abs<T>(
                args[0]->get_data_ptr<const T>(), out[0]->get_data_ptr<T>(), element_count);
            break;
        }
        case OP_TYPEID::Acos:
        {
            size_t element_count = shape_size(node.get_output_shape(0));
            reference::acos<T>(
                args[0]->get_data_ptr<const T>(), out[0]->get_data_ptr<T>(), element_count);
            break;
        }
        case OP_TYPEID::All:
        {
            const op::All* all = static_cast<const op::All*>(&node);
            reference::all(args[0]->get_data_ptr<const char>(),
                           out[0]->get_data_ptr<char>(),
                           node.get_input_shape(0),
                           node.get_output_shape(0),
                           all->get_reduction_axes());
            break;
        }
        case OP_TYPEID::AllReduce:
        {
            const ngraph::op::AllReduce* allreduce =
                static_cast<const ngraph::op::AllReduce*>(&node);
            reference::allreduce<T>(args[0]->get_data_ptr<T>(),
                                    out[0]->get_data_ptr<T>(),
                                    node.get_input_element_type(0),
                                    allreduce->get_reduce_type(),
                                    static_cast<int>(shape_size(node.get_input_shape(0))));
            break;
        }
        case OP_TYPEID::Any:
        {
            const op::Any* any = static_cast<const op::Any*>(&node);
            reference::any(args[0]->get_data_ptr<const char>(),
                           out[0]->get_data_ptr<char>(),
                           node.get_input_shape(0),
                           node.get_output_shape(0),
                           any->get_reduction_axes());
            break;
        }
        case OP_TYPEID::ArgMin:
        {
            const op::ArgMin* argmin = static_cast<const op::ArgMin*>(&node);
            auto element_type = node.get_output_element_type(0);
            if (element_type == element::i64)
            {
                reference::argmin<T, int64_t>(args[0]->get_data_ptr<const T>(),
                                              out[0]->get_data_ptr<int64_t>(),
                                              node.get_input_shape(0),
                                              node.get_output_shape(0),
                                              argmin->get_reduction_axis());
            }
            else if (element_type == element::i32)
            {
                reference::argmin<T, int32_t>(args[0]->get_data_ptr<const T>(),
                                              out[0]->get_data_ptr<int32_t>(),
                                              node.get_input_shape(0),
                                              node.get_output_shape(0),
                                              argmin->get_reduction_axis());
            }
            else
            {
                throw ngraph_error("Unexpected type");
            }
            break;
        }
        case OP_TYPEID::ArgMax:
        {
            const op::ArgMax* argmax = static_cast<const op::ArgMax*>(&node);
            auto element_type = node.get_output_element_type(0);
            if (element_type == element::i64)
            {
                reference::argmax<T, int64_t>(args[0]->get_data_ptr<const T>(),
                                              out[0]->get_data_ptr<int64_t>(),
                                              node.get_input_shape(0),
                                              node.get_output_shape(0),
                                              argmax->get_reduction_axis());
            }
            else if (element_type == element::i32)
            {
                reference::argmax<T, int32_t>(args[0]->get_data_ptr<const T>(),
                                              out[0]->get_data_ptr<int32_t>(),
                                              node.get_input_shape(0),
                                              node.get_output_shape(0),
                                              argmax->get_reduction_axis());
            }
            else
            {
                throw ngraph_error("Unexpected type");
            }
            break;
        }
        case OP_TYPEID::Asin:
        {
            size_t element_count = shape_size(node.get_output_shape(0));
            reference::asin<T>(
                args[0]->get_data_ptr<const T>(), out[0]->get_data_ptr<T>(), element_count);
            break;
        }
        case OP_TYPEID::Atan:
        {
            size_t element_count = shape_size(node.get_output_shape(0));
            reference::atan<T>(
                args[0]->get_data_ptr<const T>(), out[0]->get_data_ptr<T>(), element_count);
            break;
        }
        case OP_TYPEID::Atan2:
        {
            size_t element_count = shape_size(node.get_output_shape(0));
            reference::atan2<T>(args[0]->get_data_ptr<const T>(),
                                args[1]->get_data_ptr<const T>(),
                                out[0]->get_data_ptr<T>(),
                                element_count);
            break;
        }
        case OP_TYPEID::AvgPool:
        {
            const op::AvgPool* avg_pool = static_cast<const op::AvgPool*>(&node);

            reference::avg_pool<T>(args[0]->get_data_ptr<const T>(),
                                   out[0]->get_data_ptr<T>(),
                                   node.get_input_shape(0),
                                   node.get_output_shape(0),
                                   avg_pool->get_window_shape(),
                                   avg_pool->get_window_movement_strides(),
                                   avg_pool->get_padding_below(),
                                   avg_pool->get_padding_above(),
                                   avg_pool->get_include_padding_in_avg_computation());
            break;
        }
        case OP_TYPEID::GenerateMask:
        {
            bool use_seed = static_cast<bool>(args[2]->get_data_ptr<const int32_t>()[0]);
            if (m_states.count(&node) == 0)
            {
                const op::GenerateMask* gm = static_cast<const op::GenerateMask*>(&node);
                auto seed = use_seed ? gm->get_seed() : 0;
                m_states[&node] =
                    std::unique_ptr<State>(new BernoulliRNGState(seed, gm->get_probability()));
            }

            bool training = static_cast<bool>(args[0]->get_data_ptr<const T>()[0]);
            auto state = static_cast<BernoulliRNGState*>(m_states.at(&node).get());
            size_t element_count = shape_size(node.get_output_shape(0));
            if (!use_seed)
            {
                reference::generate_mask<T>(
                    out[0]->get_data_ptr<T>(), element_count, state, training);
            }
            else
            {
                uint64_t seed = static_cast<uint64_t>(args[3]->get_data_ptr<const T>()[0]);
                double prob = static_cast<double>(args[4]->get_data_ptr<const T>()[0]);
                reference::generate_mask_no_state<T>(
                    out[0]->get_data_ptr<T>(), element_count, training, seed, prob);
            }
            break;
        }
        case OP_TYPEID::GetOutputElement:
        {
            size_t element_count = shape_size(node.get_output_shape(0));
            size_t num_bytes = element_count * node.get_output_element_type(0).size();
            std::memcpy(out[0]->get_data_ptr<T>(), args[0]->get_data_ptr<T>(), num_bytes);
            break;
        }
        case OP_TYPEID::BatchMatMul:
        {
            reference::batch_mat_mul(args[0]->get_data_ptr<const T>(),
                                     args[1]->get_data_ptr<const T>(),
                                     out[0]->get_data_ptr<T>(),
                                     node.get_input_shape(0),
                                     node.get_input_shape(1),
                                     node.get_output_shape(0));
            break;
        }

        case OP_TYPEID::BatchNormTraining:
        {
            const ngraph::op::BatchNormTraining* bn =
                static_cast<const ngraph::op::BatchNormTraining*>(&node);
            reference::batch_norm_training<T>(bn->get_eps_value(),
                                              args[0]->get_data_ptr<const T>(),
                                              args[1]->get_data_ptr<const T>(),
                                              args[2]->get_data_ptr<const T>(),
                                              out[0]->get_data_ptr<T>(),
                                              out[1]->get_data_ptr<T>(),
                                              out[2]->get_data_ptr<T>(),
                                              node.get_input_shape(2));
            break;
        }
        case OP_TYPEID::BatchNormInference:
        {
            const ngraph::op::BatchNormInference* bn =
                static_cast<const ngraph::op::BatchNormInference*>(&node);
            reference::batch_norm_inference<T>(bn->get_eps_value(),
                                               args[0]->get_data_ptr<const T>(),
                                               args[1]->get_data_ptr<const T>(),
                                               args[2]->get_data_ptr<const T>(),
                                               args[3]->get_data_ptr<const T>(),
                                               args[4]->get_data_ptr<const T>(),
                                               out[0]->get_data_ptr<T>(),
                                               node.get_input_shape(2));
            break;
        }
        case OP_TYPEID::BatchNormTrainingBackprop:
        {
            const ngraph::op::BatchNormTrainingBackprop* bn_bprop =
                static_cast<const ngraph::op::BatchNormTrainingBackprop*>(&node);
            reference::batch_norm_backprop(bn_bprop->get_eps_value(),
                                           args[0]->get_data_ptr<const T>(),
                                           args[1]->get_data_ptr<const T>(),
                                           args[2]->get_data_ptr<const T>(),
                                           args[3]->get_data_ptr<const T>(),
                                           args[4]->get_data_ptr<const T>(),
                                           args[5]->get_data_ptr<const T>(),
                                           out[0]->get_data_ptr<T>(),
                                           out[1]->get_data_ptr<T>(),
                                           out[2]->get_data_ptr<T>(),
                                           node.get_input_shape(2));
            break;
        }
        case OP_TYPEID::AvgPoolBackprop:
        {
            const op::AvgPoolBackprop* apb = static_cast<const op::AvgPoolBackprop*>(&node);
            reference::avg_pool_backprop<T>(args[0]->get_data_ptr<const T>(),
                                            out[0]->get_data_ptr<T>(),
                                            node.get_input_shape(0),
                                            node.get_output_shape(0),
                                            apb->get_window_shape(),
                                            apb->get_window_movement_strides(),
                                            apb->get_padding_below(),
                                            apb->get_padding_above(),
                                            apb->get_include_padding_in_avg_computation());
            break;
        }
        case OP_TYPEID::Broadcast:
        {
            const op::Broadcast* broadcast = static_cast<const op::Broadcast*>(&node);
            Shape in_shape = node.get_input_shape(0);
            Shape out_shape = node.get_output_shape(0);
            AxisSet broadcast_axes = broadcast->get_broadcast_axes();
            reference::broadcast<T>(args[0]->get_data_ptr<const T>(),
                                    out[0]->get_data_ptr<T>(),
                                    in_shape,
                                    out_shape,
                                    broadcast_axes);
            break;
        }
        case OP_TYPEID::BroadcastDistributed:
        {
            const ngraph::op::BroadcastDistributed* broadcast =
                static_cast<const ngraph::op::BroadcastDistributed*>(&node);
            int rank_ID;
            rank_ID = get_distributed_interface()->get_rank();
            int root_id = broadcast->get_root_id();
            if (rank_ID == root_id)
            {
                reference::broadcastdistributed<T>(
                    args[0]->get_data_ptr<T>(),
                    node.get_input_element_type(0),
                    static_cast<int>(shape_size(node.get_input_shape(0))),
                    root_id);
                auto memSize = static_cast<int>(shape_size(node.get_input_shape(0))) * sizeof(T);
                memcpy(out[0]->get_data_ptr<T>(), args[0]->get_data_ptr<T>(), memSize);
            }
            else
            {
                reference::broadcastdistributed<T>(
                    out[0]->get_data_ptr<T>(),
                    node.get_input_element_type(0),
                    static_cast<int>(shape_size(node.get_input_shape(0))),
                    root_id);
            }
            break;
        }
        case OP_TYPEID::BroadcastLike: break;
        case OP_TYPEID::Ceiling:
        {
            size_t element_count = shape_size(node.get_output_shape(0));
            reference::ceiling<T>(
                args[0]->get_data_ptr<const T>(), out[0]->get_data_ptr<T>(), element_count);
            break;
        }
        case OP_TYPEID::Concat:
        {
            const op::Concat* concat = static_cast<const op::Concat*>(&node);
            std::vector<const T*> in_args;
            std::vector<Shape> in_shapes;
            for (size_t i = 0; i < node.get_input_size(); i++)
            {
                in_args.push_back(args[i]->get_data_ptr<const T>());
                in_shapes.push_back(node.get_input_shape(i));
            }
            reference::concat<T>(in_args,
                                 out[0]->get_data_ptr<T>(),
                                 in_shapes,
                                 node.get_output_shape(0),
                                 concat->get_concatenation_axis());
            break;
        }
        case OP_TYPEID::Convert:
        {
            // const op::Convert* c = static_cast<const op::Convert*>(&node);
            element::Type type = node.get_element_type();
            std::stringstream ss;
            size_t element_count = shape_size(node.get_output_shape(0));
            switch (type)
            {
            case element::Type_t::boolean:
                reference::convert_to_bool<T>(
                    args[0]->get_data_ptr<const T>(), out[0]->get_data_ptr<char>(), element_count);
                break;
            case element::Type_t::f32:
                reference::convert<T>(
                    args[0]->get_data_ptr<const T>(), out[0]->get_data_ptr<float>(), element_count);
                break;
            case element::Type_t::f64:
                reference::convert<T>(args[0]->get_data_ptr<const T>(),
                                      out[0]->get_data_ptr<double>(),
                                      element_count);
                break;
            case element::Type_t::i8:
                reference::convert<T>(args[0]->get_data_ptr<const T>(),
                                      out[0]->get_data_ptr<int8_t>(),
                                      element_count);
                break;
            case element::Type_t::i16:
                reference::convert<T>(args[0]->get_data_ptr<const T>(),
                                      out[0]->get_data_ptr<int16_t>(),
                                      element_count);
                break;
            case element::Type_t::i32:
                reference::convert<T>(args[0]->get_data_ptr<const T>(),
                                      out[0]->get_data_ptr<int32_t>(),
                                      element_count);
                break;
            case element::Type_t::i64:
                reference::convert<T>(args[0]->get_data_ptr<const T>(),
                                      out[0]->get_data_ptr<int64_t>(),
                                      element_count);
                break;
            case element::Type_t::u8:
                reference::convert<T>(args[0]->get_data_ptr<const T>(),
                                      out[0]->get_data_ptr<uint8_t>(),
                                      element_count);
                break;
            case element::Type_t::u16:
                reference::convert<T>(args[0]->get_data_ptr<const T>(),
                                      out[0]->get_data_ptr<uint16_t>(),
                                      element_count);
                break;
            case element::Type_t::u32:
                reference::convert<T>(args[0]->get_data_ptr<const T>(),
                                      out[0]->get_data_ptr<uint32_t>(),
                                      element_count);
                break;
            case element::Type_t::u64:
                reference::convert<T>(args[0]->get_data_ptr<const T>(),
                                      out[0]->get_data_ptr<uint64_t>(),
                                      element_count);
                break;
            case element::Type_t::undefined:
            case element::Type_t::dynamic:
            case element::Type_t::u1:
            case element::Type_t::bf16:
            case element::Type_t::f16:
                ss << "unsupported element type " << type << " op Convert";
                throw std::runtime_error(ss.str());
            }
            break;
        }
        case OP_TYPEID::Convolution:
        {
            const op::Convolution* c = static_cast<const op::Convolution*>(&node);
            reference::convolution<T>(args[0]->get_data_ptr<const T>(),
                                      args[1]->get_data_ptr<const T>(),
                                      out[0]->get_data_ptr<T>(),
                                      node.get_input_shape(0),
                                      node.get_input_shape(1),
                                      node.get_output_shape(0),
                                      c->get_window_movement_strides(),
                                      c->get_window_dilation_strides(),
                                      c->get_padding_below(),
                                      c->get_padding_above(),
                                      c->get_data_dilation_strides());

            break;
        }
        case OP_TYPEID::ConvolutionBackpropFilters:
        {
            const op::ConvolutionBackpropFilters* c =
                static_cast<const op::ConvolutionBackpropFilters*>(&node);
            reference::convolution_backprop_filter<T>(
                args[0]->get_data_ptr<const T>(), // input
                args[1]->get_data_ptr<const T>(), // delta_convolution_output
                out[0]->get_data_ptr<T>(),        // delta_filter
                c->get_input_shape(0),            // input_shape
                c->get_input_shape(1),            // convolution_output_shape
                c->get_filters_shape(),           // filter_shape
                c->get_window_dilation_strides_forward(),
                c->get_window_movement_strides_forward(),
                c->get_padding_below_forward(),
                c->compute_backward_in_pad_above(),
                c->get_data_dilation_strides_forward());
            break;
        }
        case OP_TYPEID::ConvolutionBackpropData:
        {
            // Note that args[1] and args[0] are switched here from the usual order.
            const op::ConvolutionBackpropData* c =
                static_cast<const op::ConvolutionBackpropData*>(&node);
            reference::convolution_backprop_in<T>(args[1]->get_data_ptr<const T>(),
                                                  args[0]->get_data_ptr<const T>(),
                                                  out[0]->get_data_ptr<T>(),
                                                  c->get_input_shape(1),
                                                  c->get_input_shape(0),
                                                  c->get_data_batch_shape(),
                                                  c->get_data_dilation_strides_forward(),
                                                  c->get_window_dilation_strides_forward(),
                                                  c->compute_backward_delta_out_pad_below(),
                                                  c->compute_backward_delta_out_pad_above(),
                                                  c->get_window_movement_strides_forward());
            break;
        }
        case OP_TYPEID::Cos:
        {
            size_t element_count = shape_size(node.get_output_shape(0));
            reference::cos<T>(
                args[0]->get_data_ptr<const T>(), out[0]->get_data_ptr<T>(), element_count);
            break;
        }
        case OP_TYPEID::Cosh:
        {
            size_t element_count = shape_size(node.get_output_shape(0));
            reference::cosh<T>(
                args[0]->get_data_ptr<const T>(), out[0]->get_data_ptr<T>(), element_count);
            break;
        }
        case OP_TYPEID::CumSum:
        {
            const op::CumSum* cumsum = static_cast<const op::CumSum*>(&node);
            auto axis_et = node.get_input_element_type(1);
            if (axis_et == element::i32)
            {
                reference::cumsum<T, int32_t>(args[0]->get_data_ptr<const T>(),
                                              args[1]->get_data_ptr<const int32_t>(),
                                              out[0]->get_data_ptr<T>(),
                                              node.get_input_shape(0),
                                              cumsum->is_exclusive(),
                                              cumsum->is_reverse());
            }
            else if (axis_et == element::i64)
            {
                reference::cumsum<T, int64_t>(args[0]->get_data_ptr<const T>(),
                                              args[1]->get_data_ptr<const int64_t>(),
                                              out[0]->get_data_ptr<T>(),
                                              node.get_input_shape(0),
                                              cumsum->is_exclusive(),
                                              cumsum->is_reverse());
            }
            break;
        }
        case OP_TYPEID::Dequantize:
        {
            const op::Dequantize* dequantize = static_cast<const op::Dequantize*>(&node);
            auto type = dequantize->get_element_type();

            if (type == element::f32)
            {
                reference::dequantize<T>(args[0]->get_data_ptr<const T>(),
                                         args[1]->get_data_ptr<const float>(),
                                         args[2]->get_data_ptr<const T>(),
                                         out[0]->get_data_ptr<float>(),
                                         node.get_input_shape(0),
                                         node.get_input_shape(1),
                                         dequantize->get_axes());
            }
            else if (type == element::f64)
            {
                reference::dequantize<T>(args[0]->get_data_ptr<const T>(),
                                         args[1]->get_data_ptr<const double>(),
                                         args[2]->get_data_ptr<const T>(),
                                         out[0]->get_data_ptr<double>(),
                                         node.get_input_shape(0),
                                         node.get_input_shape(1),
                                         dequantize->get_axes());
            }
            else
            {
                std::stringstream ss;
                ss << "unsupported element type " << type << " op Dequantize";
                throw std::runtime_error(ss.str());
            }

            break;
        }
        case OP_TYPEID::Dot:
        {
            const op::Dot* dot = static_cast<const op::Dot*>(&node);

            reference::dot(args[0]->get_data_ptr<const T>(),
                           args[1]->get_data_ptr<const T>(),
                           out[0]->get_data_ptr<T>(),
                           node.get_input_shape(0),
                           node.get_input_shape(1),
                           node.get_output_shape(0),
                           dot->get_reduction_axes_count());
            break;
        }
        case OP_TYPEID::EmbeddingLookup:
        {
            const op::EmbeddingLookup* embed = static_cast<const op::EmbeddingLookup*>(&node);
            auto type = embed->input(0).get_element_type();
            size_t element_count = shape_size(embed->get_input_shape(0));

            if (type == element::f32)
            {
                reference::embedding<T, float>(args[0]->get_data_ptr<const float>(),
                                               args[1]->get_data_ptr<const T>(),
                                               out[0]->get_data_ptr<T>(),
                                               element_count,
                                               embed->get_shape());
            }
            else if (type == element::f64)
            {
                reference::embedding<T, double>(args[0]->get_data_ptr<const double>(),
                                                args[1]->get_data_ptr<const T>(),
                                                out[0]->get_data_ptr<T>(),
                                                element_count,
                                                embed->get_shape());
            }
            else if (type == element::i32)
            {
                reference::embedding<T, int32_t>(args[0]->get_data_ptr<const int>(),
                                                 args[1]->get_data_ptr<const T>(),
                                                 out[0]->get_data_ptr<T>(),
                                                 element_count,
                                                 embed->get_shape());
            }
            else if (type == element::i64)
            {
                reference::embedding<T, int64_t>(args[0]->get_data_ptr<const int64_t>(),
                                                 args[1]->get_data_ptr<const T>(),
                                                 out[0]->get_data_ptr<T>(),
                                                 element_count,
                                                 embed->get_shape());
            }
            else
            {
                throw ngraph_error(std::string("Unsupported index type ") + type.c_type_string() +
                                   std::string("in EmbeddingLookup"));
            }
            break;
        }
        case OP_TYPEID::Erf:
        {
            size_t element_count = shape_size(node.get_output_shape(0));
            reference::erf<T>(
                args[0]->get_data_ptr<const T>(), out[0]->get_data_ptr<T>(), element_count);
            break;
        }
        case OP_TYPEID::Exp:
        {
            size_t element_count = shape_size(node.get_output_shape(0));
            reference::exp<T>(
                args[0]->get_data_ptr<const T>(), out[0]->get_data_ptr<T>(), element_count);
            break;
        }
#ifdef INTERPRETER_USE_HYBRID
        case OP_TYPEID::FunctionCall:
        {
            auto f = static_cast<const runtime::hybrid::op::FunctionCall*>(&node);
            auto backend = f->get_backend();
            auto executable = f->get_executable();

            std::vector<std::shared_ptr<Tensor>> outputs;
            std::vector<std::shared_ptr<Tensor>> inputs;
            for (const std::shared_ptr<HostTensor>& t : out)
            {
                auto backend_tensor = backend->create_tensor(
                    t->get_element_type(), t->get_shape(), t->get_data_ptr());
                outputs.push_back(backend_tensor);
            }
            for (const std::shared_ptr<HostTensor>& t : args)
            {
                auto backend_tensor = backend->create_tensor(
                    t->get_element_type(), t->get_shape(), t->get_data_ptr());
                inputs.push_back(backend_tensor);
            }
            executable->call(outputs, inputs);
            break;
        }
#endif
        case OP_TYPEID::Floor:
        {
            size_t element_count = shape_size(node.get_output_shape(0));
            reference::floor<T>(
                args[0]->get_data_ptr<const T>(), out[0]->get_data_ptr<T>(), element_count);
            break;
        }
        case OP_TYPEID::Gather:
        {
            const op::Gather* gather = static_cast<const op::Gather*>(&node);
            if (node.get_input_element_type(1) == element::i64)
            {
                reference::gather<T, int64_t>(args[0]->get_data_ptr<T>(),
                                              args[1]->get_data_ptr<int64_t>(),
                                              out[0]->get_data_ptr<T>(),
                                              node.get_input_shape(0),
                                              node.get_input_shape(1),
                                              node.get_output_shape(0),
                                              gather->get_axis());
            }
            else if (node.get_input_element_type(1) == element::i32)
            {
                reference::gather<T, int32_t>(args[0]->get_data_ptr<T>(),
                                              args[1]->get_data_ptr<int32_t>(),
                                              out[0]->get_data_ptr<T>(),
                                              node.get_input_shape(0),
                                              node.get_input_shape(1),
                                              node.get_output_shape(0),
                                              gather->get_axis());
            }
            else
            {
                throw ngraph_error("Unexpected type");
            }
            break;
        }
        case OP_TYPEID::GatherND:
        {
            if (node.get_input_element_type(1) == element::i64)
            {
                reference::gather_nd<T, int64_t>(args[0]->get_data_ptr<T>(),
                                                 args[1]->get_data_ptr<int64_t>(),
                                                 out[0]->get_data_ptr<T>(),
                                                 node.get_input_shape(0),
                                                 node.get_input_shape(1),
                                                 node.get_output_shape(0));
            }
            else if (node.get_input_element_type(1) == element::i32)
            {
                reference::gather_nd<T, int32_t>(args[0]->get_data_ptr<T>(),
                                                 args[1]->get_data_ptr<int32_t>(),
                                                 out[0]->get_data_ptr<T>(),
                                                 node.get_input_shape(0),
                                                 node.get_input_shape(1),
                                                 node.get_output_shape(0));
            }
            else
            {
                throw ngraph_error("Unexpected type");
            }
            break;
        }
        case OP_TYPEID::Log:
        {
            size_t element_count = shape_size(node.get_output_shape(0));
            reference::log<T>(
                args[0]->get_data_ptr<const T>(), out[0]->get_data_ptr<T>(), element_count);
            break;
        }
        case OP_TYPEID::LRN:
        {
            const op::LRN* lrn = static_cast<const op::LRN*>(&node);
            reference::lrn<T>(args[0]->get_data_ptr<const T>(),
                              lrn->get_reduction_axes(),
                              out[0]->get_data_ptr<T>(),
                              node.get_input_shape(0),
                              lrn->get_alpha(),
                              lrn->get_beta(),
                              lrn->get_bias(),
                              lrn->get_nsize());
            break;
        }
        case OP_TYPEID::Max:
        {
            const op::Max* max = static_cast<const op::Max*>(&node);
            reference::max<T>(args[0]->get_data_ptr<const T>(),
                              out[0]->get_data_ptr<T>(),
                              node.get_input_shape(0),
                              node.get_output_shape(0),
                              max->get_reduction_axes());
            break;
        }
        case OP_TYPEID::MaxPool:
        {
            const op::MaxPool* max_pool = static_cast<const op::MaxPool*>(&node);

            reference::max_pool<T>(args[0]->get_data_ptr<const T>(),
                                   out[0]->get_data_ptr<T>(),
                                   node.get_input_shape(0),
                                   node.get_output_shape(0),
                                   max_pool->get_window_shape(),
                                   max_pool->get_window_movement_strides(),
                                   max_pool->get_padding_below(),
                                   max_pool->get_padding_above());
            break;
        }
        case OP_TYPEID::MaxPoolBackprop:
        {
            const op::MaxPoolBackprop* max_pool_backprop =
                static_cast<const op::MaxPoolBackprop*>(&node);

            reference::max_pool_backprop<T>(args[0]->get_data_ptr<const T>(),
                                            args[1]->get_data_ptr<const T>(),
                                            out[0]->get_data_ptr<T>(),
                                            node.get_input_shape(1),
                                            node.get_output_shape(0),
                                            max_pool_backprop->get_window_shape(),
                                            max_pool_backprop->get_window_movement_strides(),
                                            max_pool_backprop->get_padding_below(),
                                            max_pool_backprop->get_padding_above());
            break;
        }
        case OP_TYPEID::Min:
        {
            const op::Min* min = static_cast<const op::Min*>(&node);
            reference::min<T>(args[0]->get_data_ptr<const T>(),
                              out[0]->get_data_ptr<T>(),
                              node.get_input_shape(0),
                              node.get_output_shape(0),
                              min->get_reduction_axes());
            break;
        }
        case OP_TYPEID::Negative:
        {
            size_t element_count = shape_size(node.get_output_shape(0));
            reference::negate<T>(
                args[0]->get_data_ptr<const T>(), out[0]->get_data_ptr<T>(), element_count);
            break;
        }
        case OP_TYPEID::LogicalNot_v1:
        case OP_TYPEID::Not:
        {
            size_t element_count = shape_size(node.get_output_shape(0));
            reference::logical_not(
                args[0]->get_data_ptr<const T>(), out[0]->get_data_ptr<T>(), element_count);
            break;
        }
        case OP_TYPEID::OneHot:
        {
            const op::OneHot* oh = static_cast<const op::OneHot*>(&node);
            reference::one_hot<T>(args[0]->get_data_ptr<const T>(),
                                  out[0]->get_data_ptr<T>(),
                                  node.get_input_shape(0),
                                  node.get_output_shape(0),
                                  oh->get_one_hot_axis());
            break;
        }
        case OP_TYPEID::Parameter: break;
        case OP_TYPEID::Pad:
        {
            const op::Pad* pad = static_cast<const op::Pad*>(&node);

            reference::pad(args[0]->get_data_ptr<const T>(),
                           args[1]->get_data_ptr<const T>(),
                           out[0]->get_data_ptr<T>(),
                           node.get_input_shape(0),
                           node.get_output_shape(0),
                           pad->get_padding_below(),
                           pad->get_padding_above(),
                           pad->get_pad_mode());
            break;
        }
        case OP_TYPEID::Product:
        {
            const op::Product* product = static_cast<const op::Product*>(&node);
            reference::product<T>(args[0]->get_data_ptr<const T>(),
                                  out[0]->get_data_ptr<T>(),
                                  node.get_input_shape(0),
                                  node.get_output_shape(0),
                                  product->get_reduction_axes());
            break;
        }
        case OP_TYPEID::Quantize:
        {
            const op::Quantize* quantize = static_cast<const op::Quantize*>(&node);
            auto type = quantize->get_element_type();

            if (type == element::u8)
            {
                reference::quantize<T>(args[0]->get_data_ptr<const T>(),
                                       args[1]->get_data_ptr<const T>(),
                                       args[2]->get_data_ptr<const uint8_t>(),
                                       out[0]->get_data_ptr<uint8_t>(),
                                       node.get_input_shape(0),
                                       node.get_input_shape(1),
                                       quantize->get_axes(),
                                       quantize->get_round_mode());
            }
            else if (type == element::i8)
            {
                reference::quantize<T>(args[0]->get_data_ptr<const T>(),
                                       args[1]->get_data_ptr<const T>(),
                                       args[2]->get_data_ptr<const int8_t>(),
                                       out[0]->get_data_ptr<int8_t>(),
                                       node.get_input_shape(0),
                                       node.get_input_shape(1),
                                       quantize->get_axes(),
                                       quantize->get_round_mode());
            }
            else if (type == element::i32)
            {
                reference::quantize<T>(args[0]->get_data_ptr<const T>(),
                                       args[1]->get_data_ptr<const T>(),
                                       args[2]->get_data_ptr<const int32_t>(),
                                       out[0]->get_data_ptr<int32_t>(),
                                       node.get_input_shape(0),
                                       node.get_input_shape(1),
                                       quantize->get_axes(),
                                       quantize->get_round_mode());
            }
            else
            {
                std::stringstream ss;
                ss << "unsupported element type " << type << " op Quantize";
                throw std::runtime_error(ss.str());
            }

            break;
        }

        case OP_TYPEID::QuantizedConvolution:
        {
            const op::QuantizedConvolution* qc =
                static_cast<const op::QuantizedConvolution*>(&node);

            auto input_element_type = qc->get_input_element_type(0);
            auto filter_element_type = qc->get_input_element_type(1);
            auto output_element_type = qc->get_output_element_type(0);

            if (input_element_type == element::u8 && filter_element_type == element::i8 &&
                output_element_type == element::i8)
            {
                reference::convolution<uint8_t, int8_t, int8_t, int32_t>(
                    args[0]->get_data_ptr<const uint8_t>(),
                    args[1]->get_data_ptr<const int8_t>(),
                    out[0]->get_data_ptr<int8_t>(),
                    node.get_input_shape(0),
                    node.get_input_shape(1),
                    node.get_output_shape(0),
                    qc->get_window_movement_strides(),
                    qc->get_window_dilation_strides(),
                    qc->get_padding_below(),
                    qc->get_padding_above(),
                    qc->get_data_dilation_strides(),
                    args[2]->get_data_ptr<const float>(),
                    args[3]->get_data_ptr<const uint8_t>(),
                    args[4]->get_data_ptr<const float>(),
                    args[5]->get_data_ptr<const int8_t>(),
                    args[6]->get_data_ptr<const float>(),
                    args[7]->get_data_ptr<const int8_t>());
            }
            else if (input_element_type == element::u8 && filter_element_type == element::u8 &&
                     output_element_type == element::u8)
            {
                reference::convolution<uint8_t, uint8_t, uint8_t, int32_t>(
                    args[0]->get_data_ptr<const uint8_t>(),
                    args[1]->get_data_ptr<const uint8_t>(),
                    out[0]->get_data_ptr<uint8_t>(),
                    node.get_input_shape(0),
                    node.get_input_shape(1),
                    node.get_output_shape(0),
                    qc->get_window_movement_strides(),
                    qc->get_window_dilation_strides(),
                    qc->get_padding_below(),
                    qc->get_padding_above(),
                    qc->get_data_dilation_strides(),
                    args[2]->get_data_ptr<const float>(),
                    args[3]->get_data_ptr<const uint8_t>(),
                    args[4]->get_data_ptr<const float>(),
                    args[5]->get_data_ptr<const uint8_t>(),
                    args[6]->get_data_ptr<const float>(),
                    args[7]->get_data_ptr<const uint8_t>());
            }
            else if (input_element_type == element::u8 && filter_element_type == element::i8 &&
                     output_element_type == element::i32)
            {
                reference::convolution<uint8_t, int8_t, int32_t, int32_t>(
                    args[0]->get_data_ptr<const uint8_t>(),
                    args[1]->get_data_ptr<const int8_t>(),
                    out[0]->get_data_ptr<int32_t>(),
                    node.get_input_shape(0),
                    node.get_input_shape(1),
                    node.get_output_shape(0),
                    qc->get_window_movement_strides(),
                    qc->get_window_dilation_strides(),
                    qc->get_padding_below(),
                    qc->get_padding_above(),
                    qc->get_data_dilation_strides(),
                    args[2]->get_data_ptr<const float>(),
                    args[3]->get_data_ptr<const uint8_t>(),
                    args[4]->get_data_ptr<const float>(),
                    args[5]->get_data_ptr<const int8_t>(),
                    args[6]->get_data_ptr<const float>(),
                    args[7]->get_data_ptr<const int32_t>());
            }
            else if (input_element_type == element::u8 && filter_element_type == element::u8 &&
                     output_element_type == element::i32)
            {
                reference::convolution<uint8_t, uint8_t, int32_t, int32_t>(
                    args[0]->get_data_ptr<const uint8_t>(),
                    args[1]->get_data_ptr<const uint8_t>(),
                    out[0]->get_data_ptr<int32_t>(),
                    node.get_input_shape(0),
                    node.get_input_shape(1),
                    node.get_output_shape(0),
                    qc->get_window_movement_strides(),
                    qc->get_window_dilation_strides(),
                    qc->get_padding_below(),
                    qc->get_padding_above(),
                    qc->get_data_dilation_strides(),
                    args[2]->get_data_ptr<const float>(),
                    args[3]->get_data_ptr<const uint8_t>(),
                    args[4]->get_data_ptr<const float>(),
                    args[5]->get_data_ptr<const uint8_t>(),
                    args[6]->get_data_ptr<const float>(),
                    args[7]->get_data_ptr<const int32_t>());
            }
            else
            {
                std::stringstream ss;
                ss << "unsupported element type";
                throw std::runtime_error(ss.str());
            }

            break;
        }

        case OP_TYPEID::QuantizedConvolutionBias:
        case OP_TYPEID::QuantizedConvolutionBiasAdd:
        case OP_TYPEID::QuantizedConvolutionBiasSignedAdd:
        case OP_TYPEID::QuantizedConvolutionRelu:
        case OP_TYPEID::QuantizedDotBias:
        case OP_TYPEID::QuantizedDot:
        {
            const op::QuantizedDot* qd = static_cast<const op::QuantizedDot*>(&node);

            auto input0_element_type = qd->get_input_element_type(0);
            auto input1_element_type = qd->get_input_element_type(1);
            auto output_element_type = qd->get_output_element_type(0);

            if (input0_element_type == element::u8 && input1_element_type == element::i8 &&
                output_element_type == element::i8)
            {
                reference::dot<uint8_t, int8_t, int8_t, int32_t>(
                    args[0]->get_data_ptr<const uint8_t>(),
                    args[1]->get_data_ptr<const int8_t>(),
                    out[0]->get_data_ptr<int8_t>(),
                    node.get_input_shape(0),
                    node.get_input_shape(1),
                    node.get_output_shape(0),
                    1,
                    args[2]->get_data_ptr<const float>(),
                    args[3]->get_data_ptr<const uint8_t>(),
                    args[4]->get_data_ptr<const float>(),
                    args[5]->get_data_ptr<const int8_t>(),
                    args[6]->get_data_ptr<const float>(),
                    args[7]->get_data_ptr<const int8_t>());
            }
            else if (input0_element_type == element::u8 && input1_element_type == element::u8 &&
                     output_element_type == element::u8)
            {
                reference::dot<uint8_t, uint8_t, uint8_t, int32_t>(
                    args[0]->get_data_ptr<const uint8_t>(),
                    args[1]->get_data_ptr<const uint8_t>(),
                    out[0]->get_data_ptr<uint8_t>(),
                    node.get_input_shape(0),
                    node.get_input_shape(1),
                    node.get_output_shape(0),
                    1,
                    args[2]->get_data_ptr<const float>(),
                    args[3]->get_data_ptr<const uint8_t>(),
                    args[4]->get_data_ptr<const float>(),
                    args[5]->get_data_ptr<const uint8_t>(),
                    args[6]->get_data_ptr<const float>(),
                    args[7]->get_data_ptr<const uint8_t>());
            }
            else if (input0_element_type == element::u8 && input1_element_type == element::u8 &&
                     output_element_type == element::i32)
            {
                reference::dot<uint8_t, uint8_t, int32_t, int32_t>(
                    args[0]->get_data_ptr<const uint8_t>(),
                    args[1]->get_data_ptr<const uint8_t>(),
                    out[0]->get_data_ptr<int32_t>(),
                    node.get_input_shape(0),
                    node.get_input_shape(1),
                    node.get_output_shape(0),
                    1,
                    args[2]->get_data_ptr<const float>(),
                    args[3]->get_data_ptr<const uint8_t>(),
                    args[4]->get_data_ptr<const float>(),
                    args[5]->get_data_ptr<const uint8_t>(),
                    args[6]->get_data_ptr<const float>(),
                    args[7]->get_data_ptr<const int32_t>());
            }
            else if (input0_element_type == element::u8 && input1_element_type == element::i8 &&
                     output_element_type == element::i32)
            {
                reference::dot<uint8_t, int8_t, int32_t, int32_t>(
                    args[0]->get_data_ptr<const uint8_t>(),
                    args[1]->get_data_ptr<const int8_t>(),
                    out[0]->get_data_ptr<int32_t>(),
                    node.get_input_shape(0),
                    node.get_input_shape(1),
                    node.get_output_shape(0),
                    1,
                    args[2]->get_data_ptr<const float>(),
                    args[3]->get_data_ptr<const uint8_t>(),
                    args[4]->get_data_ptr<const float>(),
                    args[5]->get_data_ptr<const int8_t>(),
                    args[6]->get_data_ptr<const float>(),
                    args[7]->get_data_ptr<const int32_t>());
            }
            else
            {
                std::stringstream ss;
                ss << "unsupported element type";
                throw std::runtime_error(ss.str());
            }

            break;
        }
        case OP_TYPEID::Recv:
        {
            size_t element_count = shape_size(node.get_output_shape(0));
            size_t memSize = element_count * sizeof(T);
            const auto* op = static_cast<const ngraph::op::Recv*>(&node);
            int src_id = op->get_src_id();

            reference::recv<T>(
                args[0]->get_data_ptr<T>(), node.get_input_element_type(0), element_count, src_id);

            memcpy(out[0]->get_data_ptr<T>(), args[0]->get_data_ptr<T>(), memSize);
            break;
        }
        case OP_TYPEID::RandomUniform:
        {
            const op::RandomUniform* ru = static_cast<const op::RandomUniform*>(&node);

            T min_val = args[0]->get_data_ptr<const T>()[0];
            T max_val = args[1]->get_data_ptr<const T>()[0];
            // In INTERPRETER we can ignore arg 2 (output_shape) for now because we only work on
            // static output shapes anyway.
            bool use_fixed_seed = static_cast<bool>(args[3]->get_data_ptr<const char>()[0]);

            if (m_states.count(&node) == 0)
            {
                m_states[&node] = std::unique_ptr<UniformRNGState>(new UniformRNGState());
            }

            auto state = static_cast<UniformRNGState*>(m_states.at(&node).get());
            size_t element_count = shape_size(node.get_output_shape(0));
            if (!use_fixed_seed)
            {
                reference::random_uniform<T>(
                    out[0]->get_data_ptr<T>(), min_val, max_val, element_count, state);
            }
            else
            {
                reference::random_uniform_with_fixed_seed<T>(out[0]->get_data_ptr<T>(),
                                                             min_val,
                                                             max_val,
                                                             element_count,
                                                             ru->get_fixed_seed());
            }
            break;
        }
        case OP_TYPEID::Relu:
        {
            size_t element_count = shape_size(node.get_output_shape(0));
            reference::relu<T>(
                args[0]->get_data_ptr<const T>(), out[0]->get_data_ptr<T>(), element_count);
            break;
        }
        case OP_TYPEID::ReluBackprop:
        {
            size_t element_count = shape_size(node.get_output_shape(0));
            reference::relu_backprop<T>(args[0]->get_data_ptr<const T>(),
                                        args[1]->get_data_ptr<const T>(),
                                        out[0]->get_data_ptr<T>(),
                                        element_count);
            break;
        }
        case OP_TYPEID::ReplaceSlice:
        {
            const op::ReplaceSlice* slice = static_cast<const op::ReplaceSlice*>(&node);
            reference::replace_slice<T>(args[0]->get_data_ptr<const T>(),
                                        args[1]->get_data_ptr<const T>(),
                                        out[0]->get_data_ptr<T>(),
                                        node.get_input_shape(1),
                                        slice->get_lower_bounds(),
                                        slice->get_upper_bounds(),
                                        slice->get_strides(),
                                        node.get_output_shape(0));
            break;
        }
        case OP_TYPEID::Reshape:
        {
            const op::Reshape* reshape = static_cast<const op::Reshape*>(&node);
            reference::reshape(args[0]->get_data_ptr<const T>(),
                               out[0]->get_data_ptr<T>(),
                               node.get_input_shape(0),
                               reshape->get_input_order(),
                               node.get_output_shape(0));
            break;
        }
        case OP_TYPEID::Reverse:
        {
            const op::Reverse* reverse = static_cast<const op::Reverse*>(&node);
            reference::reverse(args[0]->get_data_ptr<const T>(),
                               out[0]->get_data_ptr<T>(),
                               node.get_input_shape(0),
                               node.get_output_shape(0),
                               reverse->get_reversed_axes());
            break;
        }
        case OP_TYPEID::ReverseSequence:
        {
            const op::ReverseSequence* reverse = static_cast<const op::ReverseSequence*>(&node);

            if (node.get_input_element_type(1) == element::i32)
            {
                reference::reverse_sequence<T, int32_t>(args[0]->get_data_ptr<const T>(),
                                                        out[0]->get_data_ptr<T>(),
                                                        node.get_input_shape(0),
                                                        reverse->get_batch_axis(),
                                                        reverse->get_sequence_axis(),
                                                        args[1]->get_data_ptr<const int32_t>());
            }
            else
            {
                throw ngraph_error("only int32 indices are supported");
            }
            break;
        }
        case OP_TYPEID::Round:
        {
            size_t element_count = shape_size(node.get_output_shape(0));
            reference::round<T>(
                args[0]->get_data_ptr<const T>(), out[0]->get_data_ptr<T>(), element_count);
            break;
        }
        case OP_TYPEID::ScatterAdd:
        {
            if (node.get_input_element_type(1) == element::i64)
            {
                reference::scatter_add<T, int64_t>(args[0]->get_data_ptr<T>(),
                                                   args[1]->get_data_ptr<int64_t>(),
                                                   args[2]->get_data_ptr<T>(),
                                                   out[0]->get_data_ptr<T>(),
                                                   node.get_input_shape(0),
                                                   node.get_input_shape(1),
                                                   node.get_input_shape(2),
                                                   node.get_output_shape(0));
            }
            else if (node.get_input_element_type(1) == element::i32)
            {
                reference::scatter_add<T, int32_t>(args[0]->get_data_ptr<T>(),
                                                   args[1]->get_data_ptr<int32_t>(),
                                                   args[2]->get_data_ptr<T>(),
                                                   out[0]->get_data_ptr<T>(),
                                                   node.get_input_shape(0),
                                                   node.get_input_shape(1),
                                                   node.get_input_shape(2),
                                                   node.get_output_shape(0));
            }
            else
            {
                throw ngraph_error("Unexpected type");
            }
            break;
        }
        case OP_TYPEID::ScatterNDAdd:
        {
            if (node.get_input_element_type(1) == element::i64)
            {
                reference::scatter_nd_add<T, int64_t>(args[0]->get_data_ptr<T>(),
                                                      args[1]->get_data_ptr<int64_t>(),
                                                      args[2]->get_data_ptr<T>(),
                                                      out[0]->get_data_ptr<T>(),
                                                      node.get_input_shape(0),
                                                      node.get_input_shape(1),
                                                      node.get_input_shape(2),
                                                      node.get_output_shape(0));
            }
            else if (node.get_input_element_type(1) == element::i32)
            {
                reference::scatter_nd_add<T, int32_t>(args[0]->get_data_ptr<T>(),
                                                      args[1]->get_data_ptr<int32_t>(),
                                                      args[2]->get_data_ptr<T>(),
                                                      out[0]->get_data_ptr<T>(),
                                                      node.get_input_shape(0),
                                                      node.get_input_shape(1),
                                                      node.get_input_shape(2),
                                                      node.get_output_shape(0));
            }
            else
            {
                throw ngraph_error("Unexpected type");
            }
            break;
        }
        case OP_TYPEID::Select:
        {
            size_t element_count = shape_size(node.get_output_shape(0));
            reference::select<T>(args[0]->get_data_ptr<const char>(),
                                 args[1]->get_data_ptr<const T>(),
                                 args[2]->get_data_ptr<const T>(),
                                 out[0]->get_data_ptr<T>(),
                                 element_count);
            break;
        }
        case OP_TYPEID::Send:
        {
            size_t element_count = shape_size(node.get_output_shape(0));
            size_t memSize = element_count * sizeof(T);
            const auto* op = static_cast<const ngraph::op::Send*>(&node);
            int dest_id = op->get_dest_id();

            reference::send<T>(args[0]->get_data_ptr<const T>(),
                               node.get_input_element_type(0),
                               element_count,
                               dest_id);

            memcpy(out[0]->get_data_ptr<T>(), args[0]->get_data_ptr<T>(), memSize);
            break;
        }
        case OP_TYPEID::Sigmoid:
        {
            size_t element_count = shape_size(node.get_output_shape(0));
            reference::sigmoid<T>(
                args[0]->get_data_ptr<const T>(), out[0]->get_data_ptr<T>(), element_count);
            break;
        }
        case OP_TYPEID::SigmoidBackprop:
        {
            size_t element_count = shape_size(node.get_output_shape(0));
            reference::sigmoid_backprop<T>(args[0]->get_data_ptr<const T>(),
                                           args[1]->get_data_ptr<const T>(),
                                           out[0]->get_data_ptr<T>(),
                                           element_count);
            break;
        }
        case OP_TYPEID::Sign:
        {
            size_t element_count = shape_size(node.get_output_shape(0));
            reference::sign<T>(
                args[0]->get_data_ptr<const T>(), out[0]->get_data_ptr<T>(), element_count);
            break;
        }
        case OP_TYPEID::Sin:
        {
            size_t element_count = shape_size(node.get_output_shape(0));
            reference::sin<T>(
                args[0]->get_data_ptr<const T>(), out[0]->get_data_ptr<T>(), element_count);
            break;
        }
        case OP_TYPEID::Sinh:
        {
            size_t element_count = shape_size(node.get_output_shape(0));
            reference::sinh<T>(
                args[0]->get_data_ptr<const T>(), out[0]->get_data_ptr<T>(), element_count);
            break;
        }
        case OP_TYPEID::Slice:
        {
            const op::Slice* slice = static_cast<const op::Slice*>(&node);
            reference::slice<T>(args[0]->get_data_ptr<const T>(),
                                out[0]->get_data_ptr<T>(),
                                node.get_input_shape(0),
                                slice->get_lower_bounds(),
                                slice->get_upper_bounds(),
                                slice->get_strides(),
                                node.get_output_shape(0));
            break;
        }
        case OP_TYPEID::Sqrt:
        {
            size_t element_count = shape_size(node.get_output_shape(0));
            reference::sqrt<T>(
                args[0]->get_data_ptr<const T>(), out[0]->get_data_ptr<T>(), element_count);
            break;
        }
        case OP_TYPEID::Sum:
        {
            const op::Sum* sum = static_cast<const op::Sum*>(&node);
            reference::sum<T>(args[0]->get_data_ptr<const T>(),
                              out[0]->get_data_ptr<T>(),
                              node.get_input_shape(0),
                              node.get_output_shape(0),
                              sum->get_reduction_axes());
            break;
        }
        case OP_TYPEID::Tan:
        {
            size_t element_count = shape_size(node.get_output_shape(0));
            reference::tan<T>(
                args[0]->get_data_ptr<const T>(), out[0]->get_data_ptr<T>(), element_count);
            break;
        }
        case OP_TYPEID::Tanh:
        {
            size_t element_count = shape_size(node.get_output_shape(0));
            reference::tanh<T>(
                args[0]->get_data_ptr<const T>(), out[0]->get_data_ptr<T>(), element_count);
            break;
        }
        case OP_TYPEID::TopK:
        {
            const op::TopK* topk = static_cast<const op::TopK*>(&node);
            if (node.get_output_element_type(0) == element::i64)
            {
                reference::topk<T, int64_t>(args[0]->get_data_ptr<const T>(),
                                            out[0]->get_data_ptr<int64_t>(),
                                            out[1]->get_data_ptr<T>(),
                                            node.get_input_shape(0),
                                            node.get_output_shape(0),
                                            topk->get_top_k_axis(),
                                            topk->get_k(),
                                            topk->get_compute_max(),
                                            topk->get_sort());
            }
            else if (node.get_output_element_type(0) == element::i32)
            {
                reference::topk<T, int32_t>(args[0]->get_data_ptr<const T>(),
                                            out[0]->get_data_ptr<int32_t>(),
                                            out[1]->get_data_ptr<T>(),
                                            node.get_input_shape(0),
                                            node.get_output_shape(0),
                                            topk->get_top_k_axis(),
                                            topk->get_k(),
                                            topk->get_compute_max(),
                                            topk->get_sort());
            }
            else
            {
                throw ngraph_error("Unexpected type");
            }
            break;
        }

        // Fused Ops are not supported in interpreter. They need to be decomposed before execution
        case OP_TYPEID::BatchMatMulTranspose:
        case OP_TYPEID::ConvolutionBias:
        case OP_TYPEID::ConvolutionBiasAdd:
        case OP_TYPEID::ConvolutionBiasBackpropFiltersBias:
        case OP_TYPEID::CropAndResize:
        case OP_TYPEID::CrossEntropy:
        case OP_TYPEID::CrossEntropyBackprop:
        case OP_TYPEID::DepthToSpace:
        case OP_TYPEID::DynBroadcast:
        case OP_TYPEID::DynPad:
        case OP_TYPEID::DynReplaceSlice:
        case OP_TYPEID::DynSlice:
        case OP_TYPEID::Elu:
        case OP_TYPEID::FakeQuantize:
        case OP_TYPEID::Gelu:
        case OP_TYPEID::GeluBackpropFactor:
        case OP_TYPEID::Gemm:
        case OP_TYPEID::GRN:
        case OP_TYPEID::GroupConvolution:
        case OP_TYPEID::GroupConvolutionBackpropData:
        case OP_TYPEID::GroupConvolutionBackpropFilters:
        case OP_TYPEID::GRUCell:
        case OP_TYPEID::HardSigmoid:
        case OP_TYPEID::Interpolate:
        case OP_TYPEID::LayerNorm:
        case OP_TYPEID::LayerNormBackprop:
        case OP_TYPEID::LSTMCell:
        case OP_TYPEID::LSTMSequence:
        case OP_TYPEID::MatMul:
        case OP_TYPEID::MVN:
        case OP_TYPEID::NormalizeL2:
        case OP_TYPEID::PartialSlice:
        case OP_TYPEID::PartialSliceBackprop:
        case OP_TYPEID::Passthrough:
        case OP_TYPEID::PRelu:
        case OP_TYPEID::RNNCell:
        case OP_TYPEID::ScalarConstantLike:
        case OP_TYPEID::ScaleShift:
        case OP_TYPEID::ScatterND:
        case OP_TYPEID::Selu:
        case OP_TYPEID::ShuffleChannels:
        case OP_TYPEID::SoftmaxCrossEntropy:
        case OP_TYPEID::SoftmaxCrossEntropyBackprop:
        case OP_TYPEID::SpaceToDepth:
        case OP_TYPEID::Split:
        case OP_TYPEID::SquaredDifference:
        case OP_TYPEID::Stack:
        case OP_TYPEID::StopGradient:
        case OP_TYPEID::TensorIterator:
        case OP_TYPEID::Tile:
        case OP_TYPEID::UnknownOp:
            throw unsupported_op("Unsupported op '" + node.description() + "'");
        case OP_TYPEID::Add:
        case OP_TYPEID::And:
<<<<<<< HEAD
        case OP_TYPEID::Clamp:
=======
        case OP_TYPEID::Constant:
>>>>>>> 428a7a5a
        case OP_TYPEID::Divide:
        case OP_TYPEID::Equal:
        case OP_TYPEID::Greater:
        case OP_TYPEID::GreaterEq:
        case OP_TYPEID::Less:
        case OP_TYPEID::LessEq:
        case OP_TYPEID::LessEqual_v1:
        case OP_TYPEID::LogicalAnd_v1:
        case OP_TYPEID::LogicalOr_v1:
        case OP_TYPEID::LogicalXor_v1:
        case OP_TYPEID::Maximum:
        case OP_TYPEID::Minimum:
        case OP_TYPEID::Multiply:
        case OP_TYPEID::NonZero_v3:
        case OP_TYPEID::NotEqual:
        case OP_TYPEID::Or:
        case OP_TYPEID::Power:
        case OP_TYPEID::Range:
        case OP_TYPEID::Result:
        case OP_TYPEID::ShapeOf_v3:
        case OP_TYPEID::ShapeOf:
        case OP_TYPEID::Softmax:
        case OP_TYPEID::Squeeze:
        case OP_TYPEID::Subtract:
        case OP_TYPEID::Unsqueeze:
        case OP_TYPEID::Xor:
            // These ops are handled by op evaluators so nothing to do
            break;
#if defined(__GNUC__) && !(__GNUC__ == 4 && __GNUC_MINOR__ == 8)
#pragma GCC diagnostic pop
#endif
        }
    }
};<|MERGE_RESOLUTION|>--- conflicted
+++ resolved
@@ -1597,11 +1597,8 @@
             throw unsupported_op("Unsupported op '" + node.description() + "'");
         case OP_TYPEID::Add:
         case OP_TYPEID::And:
-<<<<<<< HEAD
         case OP_TYPEID::Clamp:
-=======
         case OP_TYPEID::Constant:
->>>>>>> 428a7a5a
         case OP_TYPEID::Divide:
         case OP_TYPEID::Equal:
         case OP_TYPEID::Greater:
