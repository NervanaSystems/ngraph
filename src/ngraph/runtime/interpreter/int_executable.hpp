//*****************************************************************************
// Copyright 2017-2020 Intel Corporation
//
// Licensed under the Apache License, Version 2.0 (the "License");
// you may not use this file except in compliance with the License.
// You may obtain a copy of the License at
//
//     http://www.apache.org/licenses/LICENSE-2.0
//
// Unless required by applicable law or agreed to in writing, software
// distributed under the License is distributed on an "AS IS" BASIS,
// WITHOUT WARRANTIES OR CONDITIONS OF ANY KIND, either express or implied.
// See the License for the specific language governing permissions and
// limitations under the License.
//*****************************************************************************

#pragma once

#include <initializer_list>
#include <iostream>
#include <memory>
#include <sstream>
#include <string>
#include <vector>

#include "ngraph/ops.hpp"
#include "ngraph/runtime/aligned_buffer.hpp"
#include "ngraph/runtime/backend.hpp"
#include "ngraph/runtime/host_tensor.hpp"
#ifdef INTERPRETER_USE_HYBRID
#include "ngraph/runtime/hybrid/op/function_call.hpp"
#endif
#include "ngraph/runtime/interpreter/int_backend_visibility.hpp"
#include "ngraph/runtime/reference/abs.hpp"
#include "ngraph/runtime/reference/acos.hpp"
#include "ngraph/runtime/reference/all.hpp"
#include "ngraph/runtime/reference/allreduce.hpp"
#include "ngraph/runtime/reference/and.hpp"
#include "ngraph/runtime/reference/any.hpp"
#include "ngraph/runtime/reference/argmax.hpp"
#include "ngraph/runtime/reference/argmin.hpp"
#include "ngraph/runtime/reference/asin.hpp"
#include "ngraph/runtime/reference/atan.hpp"
#include "ngraph/runtime/reference/atan2.hpp"
#include "ngraph/runtime/reference/avg_pool.hpp"
#include "ngraph/runtime/reference/batch_mat_mul.hpp"
#include "ngraph/runtime/reference/batch_norm.hpp"
#include "ngraph/runtime/reference/broadcast.hpp"
#include "ngraph/runtime/reference/broadcast_distributed.hpp"
#include "ngraph/runtime/reference/ceiling.hpp"
#include "ngraph/runtime/reference/concat.hpp"
#include "ngraph/runtime/reference/constant.hpp"
#include "ngraph/runtime/reference/convert.hpp"
#include "ngraph/runtime/reference/convolution.hpp"
#include "ngraph/runtime/reference/copy.hpp"
#include "ngraph/runtime/reference/cos.hpp"
#include "ngraph/runtime/reference/cosh.hpp"
#include "ngraph/runtime/reference/cum_sum.hpp"
#include "ngraph/runtime/reference/dequantize.hpp"
#include "ngraph/runtime/reference/dot.hpp"
#include "ngraph/runtime/reference/embedding_lookup.hpp"
#include "ngraph/runtime/reference/equal.hpp"
#include "ngraph/runtime/reference/erf.hpp"
#include "ngraph/runtime/reference/exp.hpp"
#include "ngraph/runtime/reference/floor.hpp"
#include "ngraph/runtime/reference/gather.hpp"
#include "ngraph/runtime/reference/gather_nd.hpp"
#include "ngraph/runtime/reference/generate_mask.hpp"
#include "ngraph/runtime/reference/greater.hpp"
#include "ngraph/runtime/reference/greater_eq.hpp"
#include "ngraph/runtime/reference/less.hpp"
#include "ngraph/runtime/reference/less_eq.hpp"
#include "ngraph/runtime/reference/log.hpp"
#include "ngraph/runtime/reference/lrn.hpp"
#include "ngraph/runtime/reference/max.hpp"
#include "ngraph/runtime/reference/max_pool.hpp"
#include "ngraph/runtime/reference/min.hpp"
#include "ngraph/runtime/reference/negate.hpp"
#include "ngraph/runtime/reference/not.hpp"
#include "ngraph/runtime/reference/not_equal.hpp"
#include "ngraph/runtime/reference/one_hot.hpp"
#include "ngraph/runtime/reference/or.hpp"
#include "ngraph/runtime/reference/pad.hpp"
#include "ngraph/runtime/reference/product.hpp"
#include "ngraph/runtime/reference/quantize.hpp"
#include "ngraph/runtime/reference/random_uniform.hpp"
#include "ngraph/runtime/reference/recv.hpp"
#include "ngraph/runtime/reference/relu.hpp"
#include "ngraph/runtime/reference/replace_slice.hpp"
#include "ngraph/runtime/reference/reshape.hpp"
#include "ngraph/runtime/reference/result.hpp"
#include "ngraph/runtime/reference/reverse.hpp"
#include "ngraph/runtime/reference/reverse_sequence.hpp"
#include "ngraph/runtime/reference/round.hpp"
#include "ngraph/runtime/reference/scatter_add.hpp"
#include "ngraph/runtime/reference/scatter_nd_add.hpp"
#include "ngraph/runtime/reference/select.hpp"
#include "ngraph/runtime/reference/send.hpp"
#include "ngraph/runtime/reference/sigmoid.hpp"
#include "ngraph/runtime/reference/sign.hpp"
#include "ngraph/runtime/reference/sin.hpp"
#include "ngraph/runtime/reference/sinh.hpp"
#include "ngraph/runtime/reference/slice.hpp"
#include "ngraph/runtime/reference/softmax.hpp"
#include "ngraph/runtime/reference/sqrt.hpp"
#include "ngraph/runtime/reference/sum.hpp"
#include "ngraph/runtime/reference/tan.hpp"
#include "ngraph/runtime/reference/tanh.hpp"
#include "ngraph/runtime/reference/topk.hpp"
#include "ngraph/runtime/reference/xor.hpp"
#include "ngraph/runtime/tensor.hpp"
#include "ngraph/state/bernoulli_rng_state.hpp"
#include "ngraph/state/uniform_rng_state.hpp"

namespace ngraph
{
    namespace runtime
    {
        namespace interpreter
        {
            class INTBackend;
            class INTExecutable;

            // This expands the op list in op_tbl.hpp into a list of enumerations that look like
            // this:
            // Abs,
            // Acos,
            // ...
            enum class OP_TYPEID
            {
#define NGRAPH_OP(NAME, NAMESPACE) ID_SUFFIX(NAME),
#include "ngraph/runtime/interpreter/opset_int_tbl.hpp"
#undef NGRAPH_OP
                UnknownOp
            };
        } // namespace interpreter
    }     // namespace runtime
} // namespace ngraph

class INTERPRETER_BACKEND_API ngraph::runtime::interpreter::INTExecutable : public Executable
{
    friend class INTBackend;

public:
    INTExecutable(const std::shared_ptr<Function>& function,
                  bool enable_performance_collection = false);

    bool call(const std::vector<std::shared_ptr<Tensor>>& outputs,
              const std::vector<std::shared_ptr<Tensor>>& inputs) override;

    virtual void save(std::ostream& output_stream) override;

    void set_nan_check(bool enable);

    std::vector<PerformanceCounter> get_performance_data() const override;

    std::shared_ptr<runtime::Tensor> create_input_tensor(size_t input_index) override;

    std::shared_ptr<runtime::Tensor> create_output_tensor(size_t output_index) override;

    std::vector<std::shared_ptr<runtime::Tensor>>
        create_input_tensor(size_t input_index, size_t pipeline_depth) override;

    std::vector<std::shared_ptr<runtime::Tensor>>
        create_output_tensor(size_t output_index, size_t pipeline_depth) override;

protected:
    INTExecutable(const std::string& model_string);

    std::shared_ptr<ngraph::op::Parameter> get_parameter(size_t index) const;
    std::shared_ptr<ngraph::op::Result> get_result(size_t index) const;
    int get_alignment() const { return 64; }
    bool m_is_compiled = false;
    bool m_nan_check_enabled = false;
    bool m_performance_counters_enabled = false;
    std::shared_ptr<Function> m_function;
    std::unordered_map<std::shared_ptr<const Node>, stopwatch> m_timer_map;
    std::vector<std::shared_ptr<Node>> m_nodes;
    std::unordered_map<const Node*, std::shared_ptr<State>> m_states;
    std::set<std::string> m_unsupported_op_name_list;

    static OP_TYPEID get_typeid(const Node& node);

    static void perform_nan_check(const std::vector<std::shared_ptr<HostTensor>>&,
                                  const Node* op = nullptr);

    virtual void generate_calls(const element::Type& type,
                                const Node& op,
                                const std::vector<std::shared_ptr<HostTensor>>& outputs,
                                const std::vector<std::shared_ptr<HostTensor>>& inputs);

    template <typename T>
    void op_engine(const Node& node,
                   const std::vector<std::shared_ptr<HostTensor>>& out,
                   const std::vector<std::shared_ptr<HostTensor>>& args)
    {
// We want to check that every OP_TYPEID enumeration is included in the list.
// These GCC flags enable compile-time checking so that if an enumeration
// is not in the list an error is generated.
#if defined(__GNUC__) && !(__GNUC__ == 4 && __GNUC_MINOR__ == 8)
#pragma GCC diagnostic push
#pragma GCC diagnostic error "-Wswitch"
#pragma GCC diagnostic error "-Wswitch-enum"
#endif
        switch (get_typeid(node))
        {
        case OP_TYPEID::Abs:
        {
            size_t element_count = shape_size(node.get_output_shape(0));
            reference::abs<T>(
                args[0]->get_data_ptr<const T>(), out[0]->get_data_ptr<T>(), element_count);
            break;
        }
        case OP_TYPEID::Acos:
        {
            size_t element_count = shape_size(node.get_output_shape(0));
            reference::acos<T>(
                args[0]->get_data_ptr<const T>(), out[0]->get_data_ptr<T>(), element_count);
            break;
        }
        case OP_TYPEID::All:
        {
            const op::All* all = static_cast<const op::All*>(&node);
            reference::all(args[0]->get_data_ptr<const char>(),
                           out[0]->get_data_ptr<char>(),
                           node.get_input_shape(0),
                           node.get_output_shape(0),
                           all->get_reduction_axes());
            break;
        }
        case OP_TYPEID::AllReduce:
        {
            const ngraph::op::AllReduce* allreduce =
                static_cast<const ngraph::op::AllReduce*>(&node);
            reference::allreduce<T>(args[0]->get_data_ptr<T>(),
                                    out[0]->get_data_ptr<T>(),
                                    node.get_input_element_type(0),
                                    allreduce->get_reduce_type(),
                                    static_cast<int>(shape_size(node.get_input_shape(0))));
            break;
        }
        case OP_TYPEID::And:
        {
            auto logical_and = static_cast<const op::And*>(&node);
            reference::logical_and(args[0]->get_data_ptr<const T>(),
                                   args[1]->get_data_ptr<const T>(),
                                   out[0]->get_data_ptr<T>(),
                                   node.get_input_shape(0),
                                   node.get_input_shape(1),
                                   logical_and->get_autob());
            break;
        }
        case OP_TYPEID::Any:
        {
            const op::Any* any = static_cast<const op::Any*>(&node);
            reference::any(args[0]->get_data_ptr<const char>(),
                           out[0]->get_data_ptr<char>(),
                           node.get_input_shape(0),
                           node.get_output_shape(0),
                           any->get_reduction_axes());
            break;
        }
        case OP_TYPEID::ArgMin:
        {
            const op::ArgMin* argmin = static_cast<const op::ArgMin*>(&node);
            auto element_type = node.get_output_element_type(0);
            if (element_type == element::i64)
            {
                reference::argmin<T, int64_t>(args[0]->get_data_ptr<const T>(),
                                              out[0]->get_data_ptr<int64_t>(),
                                              node.get_input_shape(0),
                                              node.get_output_shape(0),
                                              argmin->get_reduction_axis());
            }
            else if (element_type == element::i32)
            {
                reference::argmin<T, int32_t>(args[0]->get_data_ptr<const T>(),
                                              out[0]->get_data_ptr<int32_t>(),
                                              node.get_input_shape(0),
                                              node.get_output_shape(0),
                                              argmin->get_reduction_axis());
            }
            else
            {
                throw ngraph_error("Unexpected type");
            }
            break;
        }
        case OP_TYPEID::ArgMax:
        {
            const op::ArgMax* argmax = static_cast<const op::ArgMax*>(&node);
            auto element_type = node.get_output_element_type(0);
            if (element_type == element::i64)
            {
                reference::argmax<T, int64_t>(args[0]->get_data_ptr<const T>(),
                                              out[0]->get_data_ptr<int64_t>(),
                                              node.get_input_shape(0),
                                              node.get_output_shape(0),
                                              argmax->get_reduction_axis());
            }
            else if (element_type == element::i32)
            {
                reference::argmax<T, int32_t>(args[0]->get_data_ptr<const T>(),
                                              out[0]->get_data_ptr<int32_t>(),
                                              node.get_input_shape(0),
                                              node.get_output_shape(0),
                                              argmax->get_reduction_axis());
            }
            else
            {
                throw ngraph_error("Unexpected type");
            }
            break;
        }
        case OP_TYPEID::Asin:
        {
            size_t element_count = shape_size(node.get_output_shape(0));
            reference::asin<T>(
                args[0]->get_data_ptr<const T>(), out[0]->get_data_ptr<T>(), element_count);
            break;
        }
        case OP_TYPEID::Atan:
        {
            size_t element_count = shape_size(node.get_output_shape(0));
            reference::atan<T>(
                args[0]->get_data_ptr<const T>(), out[0]->get_data_ptr<T>(), element_count);
            break;
        }
        case OP_TYPEID::Atan2:
        {
            size_t element_count = shape_size(node.get_output_shape(0));
            reference::atan2<T>(args[0]->get_data_ptr<const T>(),
                                args[1]->get_data_ptr<const T>(),
                                out[0]->get_data_ptr<T>(),
                                element_count);
            break;
        }
        case OP_TYPEID::AvgPool:
        {
            const op::AvgPool* avg_pool = static_cast<const op::AvgPool*>(&node);

            reference::avg_pool<T>(args[0]->get_data_ptr<const T>(),
                                   out[0]->get_data_ptr<T>(),
                                   node.get_input_shape(0),
                                   node.get_output_shape(0),
                                   avg_pool->get_window_shape(),
                                   avg_pool->get_window_movement_strides(),
                                   avg_pool->get_padding_below(),
                                   avg_pool->get_padding_above(),
                                   avg_pool->get_include_padding_in_avg_computation());
            break;
        }
        case OP_TYPEID::GenerateMask:
        {
            bool use_seed = static_cast<bool>(args[2]->get_data_ptr<const int32_t>()[0]);
            if (m_states.count(&node) == 0)
            {
                const op::GenerateMask* gm = static_cast<const op::GenerateMask*>(&node);
                auto seed = use_seed ? gm->get_seed() : 0;
                m_states[&node] =
                    std::unique_ptr<State>(new BernoulliRNGState(seed, gm->get_probability()));
            }

            bool training = static_cast<bool>(args[0]->get_data_ptr<const T>()[0]);
            auto state = static_cast<BernoulliRNGState*>(m_states.at(&node).get());
            size_t element_count = shape_size(node.get_output_shape(0));
            if (!use_seed)
            {
                reference::generate_mask<T>(
                    out[0]->get_data_ptr<T>(), element_count, state, training);
            }
            else
            {
                uint64_t seed = static_cast<uint64_t>(args[3]->get_data_ptr<const T>()[0]);
                double prob = static_cast<double>(args[4]->get_data_ptr<const T>()[0]);
                reference::generate_mask_no_state<T>(
                    out[0]->get_data_ptr<T>(), element_count, training, seed, prob);
            }
            break;
        }
        case OP_TYPEID::GetOutputElement:
        {
            size_t element_count = shape_size(node.get_output_shape(0));
            size_t num_bytes = element_count * node.get_output_element_type(0).size();
            std::memcpy(out[0]->get_data_ptr<T>(), args[0]->get_data_ptr<T>(), num_bytes);
            break;
        }
        case OP_TYPEID::BatchMatMul:
        {
            reference::batch_mat_mul(args[0]->get_data_ptr<const T>(),
                                     args[1]->get_data_ptr<const T>(),
                                     out[0]->get_data_ptr<T>(),
                                     node.get_input_shape(0),
                                     node.get_input_shape(1),
                                     node.get_output_shape(0));
            break;
        }

        case OP_TYPEID::BatchNormTraining:
        {
            const ngraph::op::BatchNormTraining* bn =
                static_cast<const ngraph::op::BatchNormTraining*>(&node);
            reference::batch_norm_training<T>(bn->get_eps_value(),
                                              args[0]->get_data_ptr<const T>(),
                                              args[1]->get_data_ptr<const T>(),
                                              args[2]->get_data_ptr<const T>(),
                                              out[0]->get_data_ptr<T>(),
                                              out[1]->get_data_ptr<T>(),
                                              out[2]->get_data_ptr<T>(),
                                              node.get_input_shape(2));
            break;
        }
        case OP_TYPEID::BatchNormInference:
        {
            const ngraph::op::BatchNormInference* bn =
                static_cast<const ngraph::op::BatchNormInference*>(&node);
            reference::batch_norm_inference<T>(bn->get_eps_value(),
                                               args[0]->get_data_ptr<const T>(),
                                               args[1]->get_data_ptr<const T>(),
                                               args[2]->get_data_ptr<const T>(),
                                               args[3]->get_data_ptr<const T>(),
                                               args[4]->get_data_ptr<const T>(),
                                               out[0]->get_data_ptr<T>(),
                                               node.get_input_shape(2));
            break;
        }
        case OP_TYPEID::BatchNormTrainingBackprop:
        {
            const ngraph::op::BatchNormTrainingBackprop* bn_bprop =
                static_cast<const ngraph::op::BatchNormTrainingBackprop*>(&node);
            reference::batch_norm_backprop(bn_bprop->get_eps_value(),
                                           args[0]->get_data_ptr<const T>(),
                                           args[1]->get_data_ptr<const T>(),
                                           args[2]->get_data_ptr<const T>(),
                                           args[3]->get_data_ptr<const T>(),
                                           args[4]->get_data_ptr<const T>(),
                                           args[5]->get_data_ptr<const T>(),
                                           out[0]->get_data_ptr<T>(),
                                           out[1]->get_data_ptr<T>(),
                                           out[2]->get_data_ptr<T>(),
                                           node.get_input_shape(2));
            break;
        }
        case OP_TYPEID::AvgPoolBackprop:
        {
            const op::AvgPoolBackprop* apb = static_cast<const op::AvgPoolBackprop*>(&node);
            reference::avg_pool_backprop<T>(args[0]->get_data_ptr<const T>(),
                                            out[0]->get_data_ptr<T>(),
                                            node.get_input_shape(0),
                                            node.get_output_shape(0),
                                            apb->get_window_shape(),
                                            apb->get_window_movement_strides(),
                                            apb->get_padding_below(),
                                            apb->get_padding_above(),
                                            apb->get_include_padding_in_avg_computation());
            break;
        }
        case OP_TYPEID::Broadcast:
        {
            const op::Broadcast* broadcast = static_cast<const op::Broadcast*>(&node);
            Shape in_shape = node.get_input_shape(0);
            Shape out_shape = node.get_output_shape(0);
            AxisSet broadcast_axes = broadcast->get_broadcast_axes();
            reference::broadcast<T>(args[0]->get_data_ptr<const T>(),
                                    out[0]->get_data_ptr<T>(),
                                    in_shape,
                                    out_shape,
                                    broadcast_axes);
            break;
        }
        case OP_TYPEID::BroadcastDistributed:
        {
            const ngraph::op::BroadcastDistributed* broadcast =
                static_cast<const ngraph::op::BroadcastDistributed*>(&node);
            int rank_ID;
            rank_ID = get_distributed_interface()->get_rank();
            int root_id = broadcast->get_root_id();
            if (rank_ID == root_id)
            {
                reference::broadcastdistributed<T>(
                    args[0]->get_data_ptr<T>(),
                    node.get_input_element_type(0),
                    static_cast<int>(shape_size(node.get_input_shape(0))),
                    root_id);
                auto memSize = static_cast<int>(shape_size(node.get_input_shape(0))) * sizeof(T);
                memcpy(out[0]->get_data_ptr<T>(), args[0]->get_data_ptr<T>(), memSize);
            }
            else
            {
                reference::broadcastdistributed<T>(
                    out[0]->get_data_ptr<T>(),
                    node.get_input_element_type(0),
                    static_cast<int>(shape_size(node.get_input_shape(0))),
                    root_id);
            }
            break;
        }
        case OP_TYPEID::BroadcastLike: break;
        case OP_TYPEID::Ceiling:
        {
            size_t element_count = shape_size(node.get_output_shape(0));
            reference::ceiling<T>(
                args[0]->get_data_ptr<const T>(), out[0]->get_data_ptr<T>(), element_count);
            break;
        }
        case OP_TYPEID::Concat:
        {
            const op::Concat* concat = static_cast<const op::Concat*>(&node);
            std::vector<const T*> in_args;
            std::vector<Shape> in_shapes;
            for (size_t i = 0; i < node.get_input_size(); i++)
            {
                in_args.push_back(args[i]->get_data_ptr<const T>());
                in_shapes.push_back(node.get_input_shape(i));
            }
            reference::concat<T>(in_args,
                                 out[0]->get_data_ptr<T>(),
                                 in_shapes,
                                 node.get_output_shape(0),
                                 concat->get_concatenation_axis());
            break;
        }
        case OP_TYPEID::Constant:
        {
            const op::Constant* c = static_cast<const op::Constant*>(&node);
            size_t element_count = shape_size(node.get_output_shape(0));
            reference::constant<T>(c->get_data_ptr<T>(), out[0]->get_data_ptr<T>(), element_count);
            break;
        }
        case OP_TYPEID::Convert:
        {
            // const op::Convert* c = static_cast<const op::Convert*>(&node);
            element::Type type = node.get_element_type();
            std::stringstream ss;
            size_t element_count = shape_size(node.get_output_shape(0));
            switch (type)
            {
            case element::Type_t::boolean:
                reference::convert_to_bool<T>(
                    args[0]->get_data_ptr<const T>(), out[0]->get_data_ptr<char>(), element_count);
                break;
            case element::Type_t::f32:
                reference::convert<T>(
                    args[0]->get_data_ptr<const T>(), out[0]->get_data_ptr<float>(), element_count);
                break;
            case element::Type_t::f64:
                reference::convert<T>(args[0]->get_data_ptr<const T>(),
                                      out[0]->get_data_ptr<double>(),
                                      element_count);
                break;
            case element::Type_t::i8:
                reference::convert<T>(args[0]->get_data_ptr<const T>(),
                                      out[0]->get_data_ptr<int8_t>(),
                                      element_count);
                break;
            case element::Type_t::i16:
                reference::convert<T>(args[0]->get_data_ptr<const T>(),
                                      out[0]->get_data_ptr<int16_t>(),
                                      element_count);
                break;
            case element::Type_t::i32:
                reference::convert<T>(args[0]->get_data_ptr<const T>(),
                                      out[0]->get_data_ptr<int32_t>(),
                                      element_count);
                break;
            case element::Type_t::i64:
                reference::convert<T>(args[0]->get_data_ptr<const T>(),
                                      out[0]->get_data_ptr<int64_t>(),
                                      element_count);
                break;
            case element::Type_t::u8:
                reference::convert<T>(args[0]->get_data_ptr<const T>(),
                                      out[0]->get_data_ptr<uint8_t>(),
                                      element_count);
                break;
            case element::Type_t::u16:
                reference::convert<T>(args[0]->get_data_ptr<const T>(),
                                      out[0]->get_data_ptr<uint16_t>(),
                                      element_count);
                break;
            case element::Type_t::u32:
                reference::convert<T>(args[0]->get_data_ptr<const T>(),
                                      out[0]->get_data_ptr<uint32_t>(),
                                      element_count);
                break;
            case element::Type_t::u64:
                reference::convert<T>(args[0]->get_data_ptr<const T>(),
                                      out[0]->get_data_ptr<uint64_t>(),
                                      element_count);
                break;
            case element::Type_t::undefined:
            case element::Type_t::dynamic:
            case element::Type_t::u1:
            case element::Type_t::bf16:
            case element::Type_t::f16:
                ss << "unsupported element type " << type << " op Convert";
                throw std::runtime_error(ss.str());
            }
            break;
        }
        case OP_TYPEID::Convolution:
        {
            const op::Convolution* c = static_cast<const op::Convolution*>(&node);
            reference::convolution<T>(args[0]->get_data_ptr<const T>(),
                                      args[1]->get_data_ptr<const T>(),
                                      out[0]->get_data_ptr<T>(),
                                      node.get_input_shape(0),
                                      node.get_input_shape(1),
                                      node.get_output_shape(0),
                                      c->get_window_movement_strides(),
                                      c->get_window_dilation_strides(),
                                      c->get_padding_below(),
                                      c->get_padding_above(),
                                      c->get_data_dilation_strides());

            break;
        }
        case OP_TYPEID::ConvolutionBackpropFilters:
        {
            const op::ConvolutionBackpropFilters* c =
                static_cast<const op::ConvolutionBackpropFilters*>(&node);
            reference::convolution_backprop_filter<T>(
                args[0]->get_data_ptr<const T>(), // input
                args[1]->get_data_ptr<const T>(), // delta_convolution_output
                out[0]->get_data_ptr<T>(),        // delta_filter
                c->get_input_shape(0),            // input_shape
                c->get_input_shape(1),            // convolution_output_shape
                c->get_filters_shape(),           // filter_shape
                c->get_window_dilation_strides_forward(),
                c->get_window_movement_strides_forward(),
                c->get_padding_below_forward(),
                c->compute_backward_in_pad_above(),
                c->get_data_dilation_strides_forward());
            break;
        }
        case OP_TYPEID::ConvolutionBackpropData:
        {
            // Note that args[1] and args[0] are switched here from the usual order.
            const op::ConvolutionBackpropData* c =
                static_cast<const op::ConvolutionBackpropData*>(&node);
            reference::convolution_backprop_in<T>(args[1]->get_data_ptr<const T>(),
                                                  args[0]->get_data_ptr<const T>(),
                                                  out[0]->get_data_ptr<T>(),
                                                  c->get_input_shape(1),
                                                  c->get_input_shape(0),
                                                  c->get_data_batch_shape(),
                                                  c->get_data_dilation_strides_forward(),
                                                  c->get_window_dilation_strides_forward(),
                                                  c->compute_backward_delta_out_pad_below(),
                                                  c->compute_backward_delta_out_pad_above(),
                                                  c->get_window_movement_strides_forward());
            break;
        }
        case OP_TYPEID::Cos:
        {
            size_t element_count = shape_size(node.get_output_shape(0));
            reference::cos<T>(
                args[0]->get_data_ptr<const T>(), out[0]->get_data_ptr<T>(), element_count);
            break;
        }
        case OP_TYPEID::Cosh:
        {
            size_t element_count = shape_size(node.get_output_shape(0));
            reference::cosh<T>(
                args[0]->get_data_ptr<const T>(), out[0]->get_data_ptr<T>(), element_count);
            break;
        }
        case OP_TYPEID::CumSum:
        {
            const op::CumSum* cumsum = static_cast<const op::CumSum*>(&node);
            auto axis_et = node.get_input_element_type(1);
            if (axis_et == element::i32)
            {
                reference::cumsum<T, int32_t>(args[0]->get_data_ptr<const T>(),
                                              args[1]->get_data_ptr<const int32_t>(),
                                              out[0]->get_data_ptr<T>(),
                                              node.get_input_shape(0),
                                              cumsum->is_exclusive(),
                                              cumsum->is_reverse());
            }
            else if (axis_et == element::i64)
            {
                reference::cumsum<T, int64_t>(args[0]->get_data_ptr<const T>(),
                                              args[1]->get_data_ptr<const int64_t>(),
                                              out[0]->get_data_ptr<T>(),
                                              node.get_input_shape(0),
                                              cumsum->is_exclusive(),
                                              cumsum->is_reverse());
            }
            break;
        }
        case OP_TYPEID::Dequantize:
        {
            const op::Dequantize* dequantize = static_cast<const op::Dequantize*>(&node);
            auto type = dequantize->get_element_type();

            if (type == element::f32)
            {
                reference::dequantize<T>(args[0]->get_data_ptr<const T>(),
                                         args[1]->get_data_ptr<const float>(),
                                         args[2]->get_data_ptr<const T>(),
                                         out[0]->get_data_ptr<float>(),
                                         node.get_input_shape(0),
                                         node.get_input_shape(1),
                                         dequantize->get_axes());
            }
            else if (type == element::f64)
            {
                reference::dequantize<T>(args[0]->get_data_ptr<const T>(),
                                         args[1]->get_data_ptr<const double>(),
                                         args[2]->get_data_ptr<const T>(),
                                         out[0]->get_data_ptr<double>(),
                                         node.get_input_shape(0),
                                         node.get_input_shape(1),
                                         dequantize->get_axes());
            }
            else
            {
                std::stringstream ss;
                ss << "unsupported element type " << type << " op Dequantize";
                throw std::runtime_error(ss.str());
            }

            break;
        }
        case OP_TYPEID::Dot:
        {
            const op::Dot* dot = static_cast<const op::Dot*>(&node);

            reference::dot(args[0]->get_data_ptr<const T>(),
                           args[1]->get_data_ptr<const T>(),
                           out[0]->get_data_ptr<T>(),
                           node.get_input_shape(0),
                           node.get_input_shape(1),
                           node.get_output_shape(0),
                           dot->get_reduction_axes_count());
            break;
        }
        case OP_TYPEID::EmbeddingLookup:
        {
            const op::EmbeddingLookup* embed = static_cast<const op::EmbeddingLookup*>(&node);
            auto type = embed->input(0).get_element_type();
            size_t element_count = shape_size(embed->get_input_shape(0));

            if (type == element::f32)
            {
                reference::embedding<T, float>(args[0]->get_data_ptr<const float>(),
                                               args[1]->get_data_ptr<const T>(),
                                               out[0]->get_data_ptr<T>(),
                                               element_count,
                                               embed->get_shape());
            }
            else if (type == element::f64)
            {
                reference::embedding<T, double>(args[0]->get_data_ptr<const double>(),
                                                args[1]->get_data_ptr<const T>(),
                                                out[0]->get_data_ptr<T>(),
                                                element_count,
                                                embed->get_shape());
            }
            else if (type == element::i32)
            {
                reference::embedding<T, int32_t>(args[0]->get_data_ptr<const int>(),
                                                 args[1]->get_data_ptr<const T>(),
                                                 out[0]->get_data_ptr<T>(),
                                                 element_count,
                                                 embed->get_shape());
            }
            else if (type == element::i64)
            {
                reference::embedding<T, int64_t>(args[0]->get_data_ptr<const int64_t>(),
                                                 args[1]->get_data_ptr<const T>(),
                                                 out[0]->get_data_ptr<T>(),
                                                 element_count,
                                                 embed->get_shape());
            }
            else
            {
                throw ngraph_error(std::string("Unsupported index type ") + type.c_type_string() +
                                   std::string("in EmbeddingLookup"));
            }
            break;
        }
        case OP_TYPEID::Equal:
        {
            auto equal = static_cast<const op::Equal*>(&node);
            reference::equal<T>(args[0]->get_data_ptr<const T>(),
                                args[1]->get_data_ptr<const T>(),
                                out[0]->get_data_ptr<char>(),
                                node.get_input_shape(0),
                                node.get_input_shape(1),
                                equal->get_autob());
            break;
        }
        case OP_TYPEID::Erf:
        {
            size_t element_count = shape_size(node.get_output_shape(0));
            reference::erf<T>(
                args[0]->get_data_ptr<const T>(), out[0]->get_data_ptr<T>(), element_count);
            break;
        }
        case OP_TYPEID::Exp:
        {
            size_t element_count = shape_size(node.get_output_shape(0));
            reference::exp<T>(
                args[0]->get_data_ptr<const T>(), out[0]->get_data_ptr<T>(), element_count);
            break;
        }
#ifdef INTERPRETER_USE_HYBRID
        case OP_TYPEID::FunctionCall:
        {
            auto f = static_cast<const runtime::hybrid::op::FunctionCall*>(&node);
            auto backend = f->get_backend();
            auto executable = f->get_executable();

            std::vector<std::shared_ptr<Tensor>> outputs;
            std::vector<std::shared_ptr<Tensor>> inputs;
            for (const std::shared_ptr<HostTensor>& t : out)
            {
                auto backend_tensor = backend->create_tensor(
                    t->get_element_type(), t->get_shape(), t->get_data_ptr());
                outputs.push_back(backend_tensor);
            }
            for (const std::shared_ptr<HostTensor>& t : args)
            {
                auto backend_tensor = backend->create_tensor(
                    t->get_element_type(), t->get_shape(), t->get_data_ptr());
                inputs.push_back(backend_tensor);
            }
            executable->call(outputs, inputs);
            break;
        }
#endif
        case OP_TYPEID::Floor:
        {
            size_t element_count = shape_size(node.get_output_shape(0));
            reference::floor<T>(
                args[0]->get_data_ptr<const T>(), out[0]->get_data_ptr<T>(), element_count);
            break;
        }
        case OP_TYPEID::Gather:
        {
            const op::Gather* gather = static_cast<const op::Gather*>(&node);
            if (node.get_input_element_type(1) == element::i64)
            {
                reference::gather<T, int64_t>(args[0]->get_data_ptr<T>(),
                                              args[1]->get_data_ptr<int64_t>(),
                                              out[0]->get_data_ptr<T>(),
                                              node.get_input_shape(0),
                                              node.get_input_shape(1),
                                              node.get_output_shape(0),
                                              gather->get_axis());
            }
            else if (node.get_input_element_type(1) == element::i32)
            {
                reference::gather<T, int32_t>(args[0]->get_data_ptr<T>(),
                                              args[1]->get_data_ptr<int32_t>(),
                                              out[0]->get_data_ptr<T>(),
                                              node.get_input_shape(0),
                                              node.get_input_shape(1),
                                              node.get_output_shape(0),
                                              gather->get_axis());
            }
            else
            {
                throw ngraph_error("Unexpected type");
            }
            break;
        }
        case OP_TYPEID::GatherND:
        {
            if (node.get_input_element_type(1) == element::i64)
            {
                reference::gather_nd<T, int64_t>(args[0]->get_data_ptr<T>(),
                                                 args[1]->get_data_ptr<int64_t>(),
                                                 out[0]->get_data_ptr<T>(),
                                                 node.get_input_shape(0),
                                                 node.get_input_shape(1),
                                                 node.get_output_shape(0));
            }
            else if (node.get_input_element_type(1) == element::i32)
            {
                reference::gather_nd<T, int32_t>(args[0]->get_data_ptr<T>(),
                                                 args[1]->get_data_ptr<int32_t>(),
                                                 out[0]->get_data_ptr<T>(),
                                                 node.get_input_shape(0),
                                                 node.get_input_shape(1),
                                                 node.get_output_shape(0));
            }
            else
            {
                throw ngraph_error("Unexpected type");
            }
            break;
        }
        case OP_TYPEID::Greater:
        {
            auto greater = static_cast<const op::Greater*>(&node);
            reference::greater<T>(args[0]->get_data_ptr<const T>(),
                                  args[1]->get_data_ptr<const T>(),
                                  out[0]->get_data_ptr<char>(),
                                  node.get_input_shape(0),
                                  node.get_input_shape(1),
                                  greater->get_autob());
            break;
        }
        case OP_TYPEID::GreaterEq:
        {
            auto greater_eq = static_cast<const op::GreaterEq*>(&node);
            reference::greater_eq<T>(args[0]->get_data_ptr<const T>(),
                                     args[1]->get_data_ptr<const T>(),
                                     out[0]->get_data_ptr<char>(),
                                     node.get_input_shape(0),
                                     node.get_input_shape(1),
                                     greater_eq->get_autob());
            break;
        }
        case OP_TYPEID::Less:
        {
            auto less = static_cast<const op::Less*>(&node);
            reference::less<T>(args[0]->get_data_ptr<const T>(),
                               args[1]->get_data_ptr<const T>(),
                               out[0]->get_data_ptr<char>(),
                               node.get_input_shape(0),
                               node.get_input_shape(1),
                               less->get_autob());
            break;
        }
        case OP_TYPEID::LessEq:
        {
            auto less_eq = static_cast<const op::LessEq*>(&node);
            reference::less_eq<T>(args[0]->get_data_ptr<const T>(),
                                  args[1]->get_data_ptr<const T>(),
                                  out[0]->get_data_ptr<char>(),
                                  node.get_input_shape(0),
                                  node.get_input_shape(1),
                                  less_eq->get_autob());
            break;
        }
        case OP_TYPEID::LessEqual_v1:
        {
            auto less_eq = static_cast<const op::v1::LessEqual*>(&node);
            reference::less_eq<T>(args[0]->get_data_ptr<const T>(),
                                  args[1]->get_data_ptr<const T>(),
                                  out[0]->get_data_ptr<char>(),
                                  node.get_input_shape(0),
                                  node.get_input_shape(1),
                                  less_eq->get_autob());
            break;
        }
        case OP_TYPEID::Log:
        {
            size_t element_count = shape_size(node.get_output_shape(0));
            reference::log<T>(
                args[0]->get_data_ptr<const T>(), out[0]->get_data_ptr<T>(), element_count);
            break;
        }
        case OP_TYPEID::LogicalAnd_v1:
        {
            auto logical_and = static_cast<const op::v1::LogicalAnd*>(&node);
            reference::logical_and(args[0]->get_data_ptr<const T>(),
                                   args[1]->get_data_ptr<const T>(),
                                   out[0]->get_data_ptr<T>(),
                                   node.get_input_shape(0),
                                   node.get_input_shape(1),
                                   logical_and->get_autob());
            break;
        }
        case OP_TYPEID::LogicalOr_v1:
        {
            auto logical_or = static_cast<const op::v1::LogicalOr*>(&node);
            reference::logical_or(args[0]->get_data_ptr<const T>(),
                                  args[1]->get_data_ptr<const T>(),
                                  out[0]->get_data_ptr<T>(),
                                  node.get_input_shape(0),
                                  node.get_input_shape(1),
                                  logical_or->get_autob());
            break;
        }
        case OP_TYPEID::LogicalXor_v1:
        {
            auto logical_xor = static_cast<const op::v1::LogicalXor*>(&node);
            reference::logical_xor(args[0]->get_data_ptr<const T>(),
                                   args[1]->get_data_ptr<const T>(),
                                   out[0]->get_data_ptr<T>(),
                                   node.get_input_shape(0),
                                   node.get_input_shape(1),
                                   logical_xor->get_autob());
            break;
        }
        case OP_TYPEID::LRN:
        {
            const op::LRN* lrn = static_cast<const op::LRN*>(&node);
            reference::lrn<T>(args[0]->get_data_ptr<const T>(),
                              lrn->get_reduction_axes(),
                              out[0]->get_data_ptr<T>(),
                              node.get_input_shape(0),
                              lrn->get_alpha(),
                              lrn->get_beta(),
                              lrn->get_bias(),
                              lrn->get_nsize());
            break;
        }
        case OP_TYPEID::Max:
        {
            const op::Max* max = static_cast<const op::Max*>(&node);
            reference::max<T>(args[0]->get_data_ptr<const T>(),
                              out[0]->get_data_ptr<T>(),
                              node.get_input_shape(0),
                              node.get_output_shape(0),
                              max->get_reduction_axes());
            break;
        }
        case OP_TYPEID::MaxPool:
        {
            const op::MaxPool* max_pool = static_cast<const op::MaxPool*>(&node);

            reference::max_pool<T>(args[0]->get_data_ptr<const T>(),
                                   out[0]->get_data_ptr<T>(),
                                   node.get_input_shape(0),
                                   node.get_output_shape(0),
                                   max_pool->get_window_shape(),
                                   max_pool->get_window_movement_strides(),
                                   max_pool->get_padding_below(),
                                   max_pool->get_padding_above());
            break;
        }
        case OP_TYPEID::MaxPoolBackprop:
        {
            const op::MaxPoolBackprop* max_pool_backprop =
                static_cast<const op::MaxPoolBackprop*>(&node);

            reference::max_pool_backprop<T>(args[0]->get_data_ptr<const T>(),
                                            args[1]->get_data_ptr<const T>(),
                                            out[0]->get_data_ptr<T>(),
                                            node.get_input_shape(1),
                                            node.get_output_shape(0),
                                            max_pool_backprop->get_window_shape(),
                                            max_pool_backprop->get_window_movement_strides(),
                                            max_pool_backprop->get_padding_below(),
                                            max_pool_backprop->get_padding_above());
            break;
        }
        case OP_TYPEID::Min:
        {
            const op::Min* min = static_cast<const op::Min*>(&node);
            reference::min<T>(args[0]->get_data_ptr<const T>(),
                              out[0]->get_data_ptr<T>(),
                              node.get_input_shape(0),
                              node.get_output_shape(0),
                              min->get_reduction_axes());
            break;
        }
        case OP_TYPEID::Negative:
        {
            size_t element_count = shape_size(node.get_output_shape(0));
            reference::negate<T>(
                args[0]->get_data_ptr<const T>(), out[0]->get_data_ptr<T>(), element_count);
            break;
        }
        case OP_TYPEID::LogicalNot_v1:
        case OP_TYPEID::Not:
        {
            size_t element_count = shape_size(node.get_output_shape(0));
            reference::logical_not(
                args[0]->get_data_ptr<const T>(), out[0]->get_data_ptr<T>(), element_count);
            break;
        }
        case OP_TYPEID::NotEqual:
        {
            auto not_equal = static_cast<const op::NotEqual*>(&node);
            reference::not_equal<T>(args[0]->get_data_ptr<const T>(),
                                    args[1]->get_data_ptr<const T>(),
                                    out[0]->get_data_ptr<char>(),
                                    node.get_input_shape(0),
                                    node.get_input_shape(1),
                                    not_equal->get_autob());
            break;
        }
        case OP_TYPEID::OneHot:
        {
            const op::OneHot* oh = static_cast<const op::OneHot*>(&node);
            reference::one_hot<T>(args[0]->get_data_ptr<const T>(),
                                  out[0]->get_data_ptr<T>(),
                                  node.get_input_shape(0),
                                  node.get_output_shape(0),
                                  oh->get_one_hot_axis());
            break;
        }
        case OP_TYPEID::Or:
        {
            auto logical_or = static_cast<const op::Or*>(&node);
            reference::logical_or(args[0]->get_data_ptr<const T>(),
                                  args[1]->get_data_ptr<const T>(),
                                  out[0]->get_data_ptr<T>(),
                                  node.get_input_shape(0),
                                  node.get_input_shape(1),
                                  logical_or->get_autob());
            break;
        }
        case OP_TYPEID::Parameter: break;
        case OP_TYPEID::Pad:
        {
            const op::Pad* pad = static_cast<const op::Pad*>(&node);

            reference::pad(args[0]->get_data_ptr<const T>(),
                           args[1]->get_data_ptr<const T>(),
                           out[0]->get_data_ptr<T>(),
                           node.get_input_shape(0),
                           node.get_output_shape(0),
                           pad->get_padding_below(),
                           pad->get_padding_above(),
                           pad->get_pad_mode());
            break;
        }
        case OP_TYPEID::Product:
        {
            const op::Product* product = static_cast<const op::Product*>(&node);
            reference::product<T>(args[0]->get_data_ptr<const T>(),
                                  out[0]->get_data_ptr<T>(),
                                  node.get_input_shape(0),
                                  node.get_output_shape(0),
                                  product->get_reduction_axes());
            break;
        }
        case OP_TYPEID::Quantize:
        {
            const op::Quantize* quantize = static_cast<const op::Quantize*>(&node);
            auto type = quantize->get_element_type();

            if (type == element::u8)
            {
                reference::quantize<T>(args[0]->get_data_ptr<const T>(),
                                       args[1]->get_data_ptr<const T>(),
                                       args[2]->get_data_ptr<const uint8_t>(),
                                       out[0]->get_data_ptr<uint8_t>(),
                                       node.get_input_shape(0),
                                       node.get_input_shape(1),
                                       quantize->get_axes(),
                                       quantize->get_round_mode());
            }
            else if (type == element::i8)
            {
                reference::quantize<T>(args[0]->get_data_ptr<const T>(),
                                       args[1]->get_data_ptr<const T>(),
                                       args[2]->get_data_ptr<const int8_t>(),
                                       out[0]->get_data_ptr<int8_t>(),
                                       node.get_input_shape(0),
                                       node.get_input_shape(1),
                                       quantize->get_axes(),
                                       quantize->get_round_mode());
            }
            else if (type == element::i32)
            {
                reference::quantize<T>(args[0]->get_data_ptr<const T>(),
                                       args[1]->get_data_ptr<const T>(),
                                       args[2]->get_data_ptr<const int32_t>(),
                                       out[0]->get_data_ptr<int32_t>(),
                                       node.get_input_shape(0),
                                       node.get_input_shape(1),
                                       quantize->get_axes(),
                                       quantize->get_round_mode());
            }
            else
            {
                std::stringstream ss;
                ss << "unsupported element type " << type << " op Quantize";
                throw std::runtime_error(ss.str());
            }

            break;
        }

        case OP_TYPEID::QuantizedConvolution:
        {
            const op::QuantizedConvolution* qc =
                static_cast<const op::QuantizedConvolution*>(&node);

            auto input_element_type = qc->get_input_element_type(0);
            auto filter_element_type = qc->get_input_element_type(1);
            auto output_element_type = qc->get_output_element_type(0);

            if (input_element_type == element::u8 && filter_element_type == element::i8 &&
                output_element_type == element::i8)
            {
                reference::convolution<uint8_t, int8_t, int8_t, int32_t>(
                    args[0]->get_data_ptr<const uint8_t>(),
                    args[1]->get_data_ptr<const int8_t>(),
                    out[0]->get_data_ptr<int8_t>(),
                    node.get_input_shape(0),
                    node.get_input_shape(1),
                    node.get_output_shape(0),
                    qc->get_window_movement_strides(),
                    qc->get_window_dilation_strides(),
                    qc->get_padding_below(),
                    qc->get_padding_above(),
                    qc->get_data_dilation_strides(),
                    args[2]->get_data_ptr<const float>(),
                    args[3]->get_data_ptr<const uint8_t>(),
                    args[4]->get_data_ptr<const float>(),
                    args[5]->get_data_ptr<const int8_t>(),
                    args[6]->get_data_ptr<const float>(),
                    args[7]->get_data_ptr<const int8_t>());
            }
            else if (input_element_type == element::u8 && filter_element_type == element::u8 &&
                     output_element_type == element::u8)
            {
                reference::convolution<uint8_t, uint8_t, uint8_t, int32_t>(
                    args[0]->get_data_ptr<const uint8_t>(),
                    args[1]->get_data_ptr<const uint8_t>(),
                    out[0]->get_data_ptr<uint8_t>(),
                    node.get_input_shape(0),
                    node.get_input_shape(1),
                    node.get_output_shape(0),
                    qc->get_window_movement_strides(),
                    qc->get_window_dilation_strides(),
                    qc->get_padding_below(),
                    qc->get_padding_above(),
                    qc->get_data_dilation_strides(),
                    args[2]->get_data_ptr<const float>(),
                    args[3]->get_data_ptr<const uint8_t>(),
                    args[4]->get_data_ptr<const float>(),
                    args[5]->get_data_ptr<const uint8_t>(),
                    args[6]->get_data_ptr<const float>(),
                    args[7]->get_data_ptr<const uint8_t>());
            }
            else if (input_element_type == element::u8 && filter_element_type == element::i8 &&
                     output_element_type == element::i32)
            {
                reference::convolution<uint8_t, int8_t, int32_t, int32_t>(
                    args[0]->get_data_ptr<const uint8_t>(),
                    args[1]->get_data_ptr<const int8_t>(),
                    out[0]->get_data_ptr<int32_t>(),
                    node.get_input_shape(0),
                    node.get_input_shape(1),
                    node.get_output_shape(0),
                    qc->get_window_movement_strides(),
                    qc->get_window_dilation_strides(),
                    qc->get_padding_below(),
                    qc->get_padding_above(),
                    qc->get_data_dilation_strides(),
                    args[2]->get_data_ptr<const float>(),
                    args[3]->get_data_ptr<const uint8_t>(),
                    args[4]->get_data_ptr<const float>(),
                    args[5]->get_data_ptr<const int8_t>(),
                    args[6]->get_data_ptr<const float>(),
                    args[7]->get_data_ptr<const int32_t>());
            }
            else if (input_element_type == element::u8 && filter_element_type == element::u8 &&
                     output_element_type == element::i32)
            {
                reference::convolution<uint8_t, uint8_t, int32_t, int32_t>(
                    args[0]->get_data_ptr<const uint8_t>(),
                    args[1]->get_data_ptr<const uint8_t>(),
                    out[0]->get_data_ptr<int32_t>(),
                    node.get_input_shape(0),
                    node.get_input_shape(1),
                    node.get_output_shape(0),
                    qc->get_window_movement_strides(),
                    qc->get_window_dilation_strides(),
                    qc->get_padding_below(),
                    qc->get_padding_above(),
                    qc->get_data_dilation_strides(),
                    args[2]->get_data_ptr<const float>(),
                    args[3]->get_data_ptr<const uint8_t>(),
                    args[4]->get_data_ptr<const float>(),
                    args[5]->get_data_ptr<const uint8_t>(),
                    args[6]->get_data_ptr<const float>(),
                    args[7]->get_data_ptr<const int32_t>());
            }
            else
            {
                std::stringstream ss;
                ss << "unsupported element type";
                throw std::runtime_error(ss.str());
            }

            break;
        }

        case OP_TYPEID::QuantizedConvolutionBias:
        case OP_TYPEID::QuantizedConvolutionBiasAdd:
        case OP_TYPEID::QuantizedConvolutionBiasSignedAdd:
        case OP_TYPEID::QuantizedConvolutionRelu:
        case OP_TYPEID::QuantizedDotBias:
        case OP_TYPEID::QuantizedDot:
        {
            const op::QuantizedDot* qd = static_cast<const op::QuantizedDot*>(&node);

            auto input0_element_type = qd->get_input_element_type(0);
            auto input1_element_type = qd->get_input_element_type(1);
            auto output_element_type = qd->get_output_element_type(0);

            if (input0_element_type == element::u8 && input1_element_type == element::i8 &&
                output_element_type == element::i8)
            {
                reference::dot<uint8_t, int8_t, int8_t, int32_t>(
                    args[0]->get_data_ptr<const uint8_t>(),
                    args[1]->get_data_ptr<const int8_t>(),
                    out[0]->get_data_ptr<int8_t>(),
                    node.get_input_shape(0),
                    node.get_input_shape(1),
                    node.get_output_shape(0),
                    1,
                    args[2]->get_data_ptr<const float>(),
                    args[3]->get_data_ptr<const uint8_t>(),
                    args[4]->get_data_ptr<const float>(),
                    args[5]->get_data_ptr<const int8_t>(),
                    args[6]->get_data_ptr<const float>(),
                    args[7]->get_data_ptr<const int8_t>());
            }
            else if (input0_element_type == element::u8 && input1_element_type == element::u8 &&
                     output_element_type == element::u8)
            {
                reference::dot<uint8_t, uint8_t, uint8_t, int32_t>(
                    args[0]->get_data_ptr<const uint8_t>(),
                    args[1]->get_data_ptr<const uint8_t>(),
                    out[0]->get_data_ptr<uint8_t>(),
                    node.get_input_shape(0),
                    node.get_input_shape(1),
                    node.get_output_shape(0),
                    1,
                    args[2]->get_data_ptr<const float>(),
                    args[3]->get_data_ptr<const uint8_t>(),
                    args[4]->get_data_ptr<const float>(),
                    args[5]->get_data_ptr<const uint8_t>(),
                    args[6]->get_data_ptr<const float>(),
                    args[7]->get_data_ptr<const uint8_t>());
            }
            else if (input0_element_type == element::u8 && input1_element_type == element::u8 &&
                     output_element_type == element::i32)
            {
                reference::dot<uint8_t, uint8_t, int32_t, int32_t>(
                    args[0]->get_data_ptr<const uint8_t>(),
                    args[1]->get_data_ptr<const uint8_t>(),
                    out[0]->get_data_ptr<int32_t>(),
                    node.get_input_shape(0),
                    node.get_input_shape(1),
                    node.get_output_shape(0),
                    1,
                    args[2]->get_data_ptr<const float>(),
                    args[3]->get_data_ptr<const uint8_t>(),
                    args[4]->get_data_ptr<const float>(),
                    args[5]->get_data_ptr<const uint8_t>(),
                    args[6]->get_data_ptr<const float>(),
                    args[7]->get_data_ptr<const int32_t>());
            }
            else if (input0_element_type == element::u8 && input1_element_type == element::i8 &&
                     output_element_type == element::i32)
            {
                reference::dot<uint8_t, int8_t, int32_t, int32_t>(
                    args[0]->get_data_ptr<const uint8_t>(),
                    args[1]->get_data_ptr<const int8_t>(),
                    out[0]->get_data_ptr<int32_t>(),
                    node.get_input_shape(0),
                    node.get_input_shape(1),
                    node.get_output_shape(0),
                    1,
                    args[2]->get_data_ptr<const float>(),
                    args[3]->get_data_ptr<const uint8_t>(),
                    args[4]->get_data_ptr<const float>(),
                    args[5]->get_data_ptr<const int8_t>(),
                    args[6]->get_data_ptr<const float>(),
                    args[7]->get_data_ptr<const int32_t>());
            }
            else
            {
                std::stringstream ss;
                ss << "unsupported element type";
                throw std::runtime_error(ss.str());
            }

            break;
        }
        case OP_TYPEID::Recv:
        {
            size_t element_count = shape_size(node.get_output_shape(0));
            size_t memSize = element_count * sizeof(T);
            const auto* op = static_cast<const ngraph::op::Recv*>(&node);
            int src_id = op->get_src_id();

            reference::recv<T>(
                args[0]->get_data_ptr<T>(), node.get_input_element_type(0), element_count, src_id);

            memcpy(out[0]->get_data_ptr<T>(), args[0]->get_data_ptr<T>(), memSize);
            break;
        }
        case OP_TYPEID::RandomUniform:
        {
            const op::RandomUniform* ru = static_cast<const op::RandomUniform*>(&node);

            T min_val = args[0]->get_data_ptr<const T>()[0];
            T max_val = args[1]->get_data_ptr<const T>()[0];
            // In INTERPRETER we can ignore arg 2 (output_shape) for now because we only work on
            // static output shapes anyway.
            bool use_fixed_seed = static_cast<bool>(args[3]->get_data_ptr<const char>()[0]);

            if (m_states.count(&node) == 0)
            {
                m_states[&node] = std::unique_ptr<UniformRNGState>(new UniformRNGState());
            }

            auto state = static_cast<UniformRNGState*>(m_states.at(&node).get());
            size_t element_count = shape_size(node.get_output_shape(0));
            if (!use_fixed_seed)
            {
                reference::random_uniform<T>(
                    out[0]->get_data_ptr<T>(), min_val, max_val, element_count, state);
            }
            else
            {
                reference::random_uniform_with_fixed_seed<T>(out[0]->get_data_ptr<T>(),
                                                             min_val,
                                                             max_val,
                                                             element_count,
                                                             ru->get_fixed_seed());
            }
            break;
        }
        case OP_TYPEID::Relu:
        {
            size_t element_count = shape_size(node.get_output_shape(0));
            reference::relu<T>(
                args[0]->get_data_ptr<const T>(), out[0]->get_data_ptr<T>(), element_count);
            break;
        }
        case OP_TYPEID::ReluBackprop:
        {
            size_t element_count = shape_size(node.get_output_shape(0));
            reference::relu_backprop<T>(args[0]->get_data_ptr<const T>(),
                                        args[1]->get_data_ptr<const T>(),
                                        out[0]->get_data_ptr<T>(),
                                        element_count);
            break;
        }
        case OP_TYPEID::ReplaceSlice:
        {
            const op::ReplaceSlice* slice = static_cast<const op::ReplaceSlice*>(&node);
            reference::replace_slice<T>(args[0]->get_data_ptr<const T>(),
                                        args[1]->get_data_ptr<const T>(),
                                        out[0]->get_data_ptr<T>(),
                                        node.get_input_shape(1),
                                        slice->get_lower_bounds(),
                                        slice->get_upper_bounds(),
                                        slice->get_strides(),
                                        node.get_output_shape(0));
            break;
        }
        case OP_TYPEID::Reshape:
        {
            const op::Reshape* reshape = static_cast<const op::Reshape*>(&node);
            reference::reshape(args[0]->get_data_ptr<const T>(),
                               out[0]->get_data_ptr<T>(),
                               node.get_input_shape(0),
                               reshape->get_input_order(),
                               node.get_output_shape(0));
            break;
        }
        case OP_TYPEID::Reverse:
        {
            const op::Reverse* reverse = static_cast<const op::Reverse*>(&node);
            reference::reverse(args[0]->get_data_ptr<const T>(),
                               out[0]->get_data_ptr<T>(),
                               node.get_input_shape(0),
                               node.get_output_shape(0),
                               reverse->get_reversed_axes());
            break;
        }
        case OP_TYPEID::ReverseSequence:
        {
            const op::ReverseSequence* reverse = static_cast<const op::ReverseSequence*>(&node);

            if (node.get_input_element_type(1) == element::i32)
            {
                reference::reverse_sequence<T, int32_t>(args[0]->get_data_ptr<const T>(),
                                                        out[0]->get_data_ptr<T>(),
                                                        node.get_input_shape(0),
                                                        reverse->get_batch_axis(),
                                                        reverse->get_sequence_axis(),
                                                        args[1]->get_data_ptr<const int32_t>());
            }
            else
            {
                throw ngraph_error("only int32 indices are supported");
            }
            break;
        }
        case OP_TYPEID::Round:
        {
            size_t element_count = shape_size(node.get_output_shape(0));
            reference::round<T>(
                args[0]->get_data_ptr<const T>(), out[0]->get_data_ptr<T>(), element_count);
            break;
        }
        case OP_TYPEID::ScatterAdd:
        {
            if (node.get_input_element_type(1) == element::i64)
            {
                reference::scatter_add<T, int64_t>(args[0]->get_data_ptr<T>(),
                                                   args[1]->get_data_ptr<int64_t>(),
                                                   args[2]->get_data_ptr<T>(),
                                                   out[0]->get_data_ptr<T>(),
                                                   node.get_input_shape(0),
                                                   node.get_input_shape(1),
                                                   node.get_input_shape(2),
                                                   node.get_output_shape(0));
            }
            else if (node.get_input_element_type(1) == element::i32)
            {
                reference::scatter_add<T, int32_t>(args[0]->get_data_ptr<T>(),
                                                   args[1]->get_data_ptr<int32_t>(),
                                                   args[2]->get_data_ptr<T>(),
                                                   out[0]->get_data_ptr<T>(),
                                                   node.get_input_shape(0),
                                                   node.get_input_shape(1),
                                                   node.get_input_shape(2),
                                                   node.get_output_shape(0));
            }
            else
            {
                throw ngraph_error("Unexpected type");
            }
            break;
        }
        case OP_TYPEID::ScatterNDAdd:
        {
            if (node.get_input_element_type(1) == element::i64)
            {
                reference::scatter_nd_add<T, int64_t>(args[0]->get_data_ptr<T>(),
                                                      args[1]->get_data_ptr<int64_t>(),
                                                      args[2]->get_data_ptr<T>(),
                                                      out[0]->get_data_ptr<T>(),
                                                      node.get_input_shape(0),
                                                      node.get_input_shape(1),
                                                      node.get_input_shape(2),
                                                      node.get_output_shape(0));
            }
            else if (node.get_input_element_type(1) == element::i32)
            {
                reference::scatter_nd_add<T, int32_t>(args[0]->get_data_ptr<T>(),
                                                      args[1]->get_data_ptr<int32_t>(),
                                                      args[2]->get_data_ptr<T>(),
                                                      out[0]->get_data_ptr<T>(),
                                                      node.get_input_shape(0),
                                                      node.get_input_shape(1),
                                                      node.get_input_shape(2),
                                                      node.get_output_shape(0));
            }
            else
            {
                throw ngraph_error("Unexpected type");
            }
            break;
        }
        case OP_TYPEID::Select:
        {
            size_t element_count = shape_size(node.get_output_shape(0));
            reference::select<T>(args[0]->get_data_ptr<const char>(),
                                 args[1]->get_data_ptr<const T>(),
                                 args[2]->get_data_ptr<const T>(),
                                 out[0]->get_data_ptr<T>(),
                                 element_count);
            break;
        }
        case OP_TYPEID::Send:
        {
            size_t element_count = shape_size(node.get_output_shape(0));
            size_t memSize = element_count * sizeof(T);
            const auto* op = static_cast<const ngraph::op::Send*>(&node);
            int dest_id = op->get_dest_id();

            reference::send<T>(args[0]->get_data_ptr<const T>(),
                               node.get_input_element_type(0),
                               element_count,
                               dest_id);

            memcpy(out[0]->get_data_ptr<T>(), args[0]->get_data_ptr<T>(), memSize);
            break;
        }
        case OP_TYPEID::Sigmoid:
        {
            size_t element_count = shape_size(node.get_output_shape(0));
            reference::sigmoid<T>(
                args[0]->get_data_ptr<const T>(), out[0]->get_data_ptr<T>(), element_count);
            break;
        }
        case OP_TYPEID::SigmoidBackprop:
        {
            size_t element_count = shape_size(node.get_output_shape(0));
            reference::sigmoid_backprop<T>(args[0]->get_data_ptr<const T>(),
                                           args[1]->get_data_ptr<const T>(),
                                           out[0]->get_data_ptr<T>(),
                                           element_count);
            break;
        }
        case OP_TYPEID::Sign:
        {
            size_t element_count = shape_size(node.get_output_shape(0));
            reference::sign<T>(
                args[0]->get_data_ptr<const T>(), out[0]->get_data_ptr<T>(), element_count);
            break;
        }
        case OP_TYPEID::Sin:
        {
            size_t element_count = shape_size(node.get_output_shape(0));
            reference::sin<T>(
                args[0]->get_data_ptr<const T>(), out[0]->get_data_ptr<T>(), element_count);
            break;
        }
        case OP_TYPEID::Sinh:
        {
            size_t element_count = shape_size(node.get_output_shape(0));
            reference::sinh<T>(
                args[0]->get_data_ptr<const T>(), out[0]->get_data_ptr<T>(), element_count);
            break;
        }
        case OP_TYPEID::Slice:
        {
            const op::Slice* slice = static_cast<const op::Slice*>(&node);
            reference::slice<T>(args[0]->get_data_ptr<const T>(),
                                out[0]->get_data_ptr<T>(),
                                node.get_input_shape(0),
                                slice->get_lower_bounds(),
                                slice->get_upper_bounds(),
                                slice->get_strides(),
                                node.get_output_shape(0));
            break;
        }
        case OP_TYPEID::Sqrt:
        {
            size_t element_count = shape_size(node.get_output_shape(0));
            reference::sqrt<T>(
                args[0]->get_data_ptr<const T>(), out[0]->get_data_ptr<T>(), element_count);
            break;
        }
<<<<<<< HEAD
        case OP_TYPEID::StopGradient: { throw unsupported_op("Unsupported op 'StopGradient'");
=======
        case OP_TYPEID::Subtract:
        {
            auto subtract = static_cast<const op::Subtract*>(&node);
            reference::subtract<T>(args[0]->get_data_ptr<const T>(),
                                   args[1]->get_data_ptr<const T>(),
                                   out[0]->get_data_ptr<T>(),
                                   node.get_input_shape(0),
                                   node.get_input_shape(1),
                                   subtract->get_autob());
            break;
>>>>>>> a909d3e0
        }
        case OP_TYPEID::Sum:
        {
            const op::Sum* sum = static_cast<const op::Sum*>(&node);
            reference::sum<T>(args[0]->get_data_ptr<const T>(),
                              out[0]->get_data_ptr<T>(),
                              node.get_input_shape(0),
                              node.get_output_shape(0),
                              sum->get_reduction_axes());
            break;
        }
        case OP_TYPEID::Tan:
        {
            size_t element_count = shape_size(node.get_output_shape(0));
            reference::tan<T>(
                args[0]->get_data_ptr<const T>(), out[0]->get_data_ptr<T>(), element_count);
            break;
        }
        case OP_TYPEID::Tanh:
        {
            size_t element_count = shape_size(node.get_output_shape(0));
            reference::tanh<T>(
                args[0]->get_data_ptr<const T>(), out[0]->get_data_ptr<T>(), element_count);
            break;
        }
        case OP_TYPEID::TopK:
        {
            const op::TopK* topk = static_cast<const op::TopK*>(&node);
            if (node.get_output_element_type(0) == element::i64)
            {
                reference::topk<T, int64_t>(args[0]->get_data_ptr<const T>(),
                                            out[0]->get_data_ptr<int64_t>(),
                                            out[1]->get_data_ptr<T>(),
                                            node.get_input_shape(0),
                                            node.get_output_shape(0),
                                            topk->get_top_k_axis(),
                                            topk->get_k(),
                                            topk->get_compute_max(),
                                            topk->get_sort());
            }
            else if (node.get_output_element_type(0) == element::i32)
            {
                reference::topk<T, int32_t>(args[0]->get_data_ptr<const T>(),
                                            out[0]->get_data_ptr<int32_t>(),
                                            out[1]->get_data_ptr<T>(),
                                            node.get_input_shape(0),
                                            node.get_output_shape(0),
                                            topk->get_top_k_axis(),
                                            topk->get_k(),
                                            topk->get_compute_max(),
                                            topk->get_sort());
            }
            else
            {
                throw ngraph_error("Unexpected type");
            }
            break;
        }
        case OP_TYPEID::Xor:
        {
            auto logical_xor = static_cast<const op::Or*>(&node);
            reference::logical_xor(args[0]->get_data_ptr<const T>(),
                                   args[1]->get_data_ptr<const T>(),
                                   out[0]->get_data_ptr<T>(),
                                   node.get_input_shape(0),
                                   node.get_input_shape(1),
                                   logical_xor->get_autob());
            break;
        }

        // Fused Ops are not supported in interpreter. They need to be decomposed before execution
        case OP_TYPEID::BatchMatMulTranspose:
        case OP_TYPEID::Clamp:
        case OP_TYPEID::ConvolutionBias:
        case OP_TYPEID::ConvolutionBiasAdd:
        case OP_TYPEID::ConvolutionBiasBackpropFiltersBias:
        case OP_TYPEID::CropAndResize:
        case OP_TYPEID::CrossEntropy:
        case OP_TYPEID::CrossEntropyBackprop:
        case OP_TYPEID::DepthToSpace:
        case OP_TYPEID::DynBroadcast:
        case OP_TYPEID::DynPad:
        case OP_TYPEID::DynReplaceSlice:
        case OP_TYPEID::DynSlice:
        case OP_TYPEID::Elu:
        case OP_TYPEID::FakeQuantize:
        case OP_TYPEID::Gelu:
        case OP_TYPEID::GeluBackpropFactor:
        case OP_TYPEID::Gemm:
        case OP_TYPEID::GRN:
        case OP_TYPEID::GroupConvolution:
        case OP_TYPEID::GroupConvolutionBackpropData:
        case OP_TYPEID::GroupConvolutionBackpropFilters:
        case OP_TYPEID::GRUCell:
        case OP_TYPEID::HardSigmoid:
        case OP_TYPEID::Interpolate:
        case OP_TYPEID::LayerNorm:
        case OP_TYPEID::LayerNormBackprop:
        case OP_TYPEID::LSTMCell:
        case OP_TYPEID::LSTMSequence:
        case OP_TYPEID::MatMul:
        case OP_TYPEID::MVN:
        case OP_TYPEID::NormalizeL2:
        case OP_TYPEID::PartialSlice:
        case OP_TYPEID::PartialSliceBackprop:
        case OP_TYPEID::Passthrough:
        case OP_TYPEID::PRelu:
        case OP_TYPEID::Range:
        case OP_TYPEID::RNNCell:
        case OP_TYPEID::ScalarConstantLike:
        case OP_TYPEID::ScaleShift:
        case OP_TYPEID::ScatterND:
        case OP_TYPEID::Selu:
        case OP_TYPEID::ShuffleChannels:
        case OP_TYPEID::SoftmaxCrossEntropy:
        case OP_TYPEID::SoftmaxCrossEntropyBackprop:
        case OP_TYPEID::SpaceToDepth:
        case OP_TYPEID::Split:
        case OP_TYPEID::SquaredDifference:
        case OP_TYPEID::Squeeze:
        case OP_TYPEID::Stack:
        case OP_TYPEID::StopGradient:
        case OP_TYPEID::TensorIterator:
        case OP_TYPEID::Tile:
        case OP_TYPEID::UnknownOp:
        case OP_TYPEID::Unsqueeze:
            throw unsupported_op("Unsupported op '" + node.description() + "'");
        case OP_TYPEID::Add:
        case OP_TYPEID::Divide:
        case OP_TYPEID::Maximum:
        case OP_TYPEID::Minimum:
        case OP_TYPEID::Multiply:
        case OP_TYPEID::Power:
        case OP_TYPEID::Result:
        case OP_TYPEID::ShapeOf:
        case OP_TYPEID::ShapeOf_v3:
        case OP_TYPEID::Softmax:
        case OP_TYPEID::Subtract: NGRAPH_CHECK(false, "Op not handled by evaluator method:", node);
#if defined(__GNUC__) && !(__GNUC__ == 4 && __GNUC_MINOR__ == 8)
#pragma GCC diagnostic pop
#endif
        }
    }
};<|MERGE_RESOLUTION|>--- conflicted
+++ resolved
@@ -1633,20 +1633,7 @@
                 args[0]->get_data_ptr<const T>(), out[0]->get_data_ptr<T>(), element_count);
             break;
         }
-<<<<<<< HEAD
         case OP_TYPEID::StopGradient: { throw unsupported_op("Unsupported op 'StopGradient'");
-=======
-        case OP_TYPEID::Subtract:
-        {
-            auto subtract = static_cast<const op::Subtract*>(&node);
-            reference::subtract<T>(args[0]->get_data_ptr<const T>(),
-                                   args[1]->get_data_ptr<const T>(),
-                                   out[0]->get_data_ptr<T>(),
-                                   node.get_input_shape(0),
-                                   node.get_input_shape(1),
-                                   subtract->get_autob());
-            break;
->>>>>>> a909d3e0
         }
         case OP_TYPEID::Sum:
         {
