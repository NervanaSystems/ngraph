//*****************************************************************************
// Copyright 2017-2020 Intel Corporation
//
// Licensed under the Apache License, Version 2.0 (the "License");
// you may not use this file except in compliance with the License.
// You may obtain a copy of the License at
//
//     http://www.apache.org/licenses/LICENSE-2.0
//
// Unless required by applicable law or agreed to in writing, software
// distributed under the License is distributed on an "AS IS" BASIS,
// WITHOUT WARRANTIES OR CONDITIONS OF ANY KIND, either express or implied.
// See the License for the specific language governing permissions and
// limitations under the License.
//*****************************************************************************

#pragma once

#include <initializer_list>
#include <iostream>
#include <memory>
#include <sstream>
#include <string>
#include <vector>

#include "ngraph/ops.hpp"
#include "ngraph/runtime/aligned_buffer.hpp"
#include "ngraph/runtime/backend.hpp"
#include "ngraph/runtime/host_tensor.hpp"
#ifdef INTERPRETER_USE_HYBRID
#include "ngraph/runtime/hybrid/op/function_call.hpp"
#endif
#include "ngraph/runtime/interpreter/int_backend_visibility.hpp"
#include "ngraph/runtime/reference/abs.hpp"
#include "ngraph/runtime/reference/acos.hpp"
#include "ngraph/runtime/reference/all.hpp"
#include "ngraph/runtime/reference/allreduce.hpp"
#include "ngraph/runtime/reference/any.hpp"
#include "ngraph/runtime/reference/argmax.hpp"
#include "ngraph/runtime/reference/argmin.hpp"
#include "ngraph/runtime/reference/asin.hpp"
#include "ngraph/runtime/reference/atan.hpp"
#include "ngraph/runtime/reference/atan2.hpp"
#include "ngraph/runtime/reference/avg_pool.hpp"
#include "ngraph/runtime/reference/batch_mat_mul.hpp"
#include "ngraph/runtime/reference/batch_norm.hpp"
#include "ngraph/runtime/reference/broadcast.hpp"
#include "ngraph/runtime/reference/broadcast_distributed.hpp"
#include "ngraph/runtime/reference/ceiling.hpp"
#include "ngraph/runtime/reference/concat.hpp"
#include "ngraph/runtime/reference/constant.hpp"
#include "ngraph/runtime/reference/convert.hpp"
#include "ngraph/runtime/reference/convolution.hpp"
#include "ngraph/runtime/reference/cos.hpp"
#include "ngraph/runtime/reference/cosh.hpp"
#include "ngraph/runtime/reference/cum_sum.hpp"
#include "ngraph/runtime/reference/dequantize.hpp"
#include "ngraph/runtime/reference/dot.hpp"
#include "ngraph/runtime/reference/embedding_lookup.hpp"
#include "ngraph/runtime/reference/erf.hpp"
#include "ngraph/runtime/reference/exp.hpp"
#include "ngraph/runtime/reference/floor.hpp"
#include "ngraph/runtime/reference/gather.hpp"
#include "ngraph/runtime/reference/gather_nd.hpp"
#include "ngraph/runtime/reference/generate_mask.hpp"
#include "ngraph/runtime/reference/log.hpp"
#include "ngraph/runtime/reference/lrn.hpp"
#include "ngraph/runtime/reference/max.hpp"
#include "ngraph/runtime/reference/max_pool.hpp"
#include "ngraph/runtime/reference/min.hpp"
#include "ngraph/runtime/reference/negate.hpp"
#include "ngraph/runtime/reference/not.hpp"
#include "ngraph/runtime/reference/one_hot.hpp"
#include "ngraph/runtime/reference/pad.hpp"
#include "ngraph/runtime/reference/product.hpp"
#include "ngraph/runtime/reference/quantize.hpp"
#include "ngraph/runtime/reference/random_uniform.hpp"
#include "ngraph/runtime/reference/recv.hpp"
#include "ngraph/runtime/reference/relu.hpp"
#include "ngraph/runtime/reference/replace_slice.hpp"
#include "ngraph/runtime/reference/reshape.hpp"
#include "ngraph/runtime/reference/result.hpp"
#include "ngraph/runtime/reference/reverse.hpp"
#include "ngraph/runtime/reference/reverse_sequence.hpp"
#include "ngraph/runtime/reference/round.hpp"
#include "ngraph/runtime/reference/scatter_add.hpp"
#include "ngraph/runtime/reference/scatter_nd_add.hpp"
#include "ngraph/runtime/reference/select.hpp"
#include "ngraph/runtime/reference/send.hpp"
#include "ngraph/runtime/reference/sigmoid.hpp"
#include "ngraph/runtime/reference/sign.hpp"
#include "ngraph/runtime/reference/sin.hpp"
#include "ngraph/runtime/reference/sinh.hpp"
#include "ngraph/runtime/reference/slice.hpp"
#include "ngraph/runtime/reference/softmax.hpp"
#include "ngraph/runtime/reference/sqrt.hpp"
#include "ngraph/runtime/reference/sum.hpp"
#include "ngraph/runtime/reference/tan.hpp"
#include "ngraph/runtime/reference/tanh.hpp"
#include "ngraph/runtime/reference/topk.hpp"
#include "ngraph/runtime/tensor.hpp"
#include "ngraph/state/bernoulli_rng_state.hpp"
#include "ngraph/state/uniform_rng_state.hpp"

namespace ngraph
{
    namespace runtime
    {
        namespace interpreter
        {
            class INTBackend;
            class INTExecutable;

            // This expands the op list in op_tbl.hpp into a list of enumerations that look like
            // this:
            // Abs,
            // Acos,
            // ...
            enum class OP_TYPEID
            {
#define NGRAPH_OP(NAME, NAMESPACE) ID_SUFFIX(NAME),
#include "ngraph/runtime/interpreter/opset_int_tbl.hpp"
#undef NGRAPH_OP
                UnknownOp
            };
        } // namespace interpreter
    }     // namespace runtime
} // namespace ngraph

class INTERPRETER_BACKEND_API ngraph::runtime::interpreter::INTExecutable : public Executable
{
    friend class INTBackend;

public:
    INTExecutable(const std::shared_ptr<Function>& function,
                  bool enable_performance_collection = false);

    bool call(const std::vector<std::shared_ptr<Tensor>>& outputs,
              const std::vector<std::shared_ptr<Tensor>>& inputs) override;

    virtual void save(std::ostream& output_stream) override;

    void set_nan_check(bool enable);

    std::vector<PerformanceCounter> get_performance_data() const override;

    std::shared_ptr<runtime::Tensor> create_input_tensor(size_t input_index) override;

    std::shared_ptr<runtime::Tensor> create_output_tensor(size_t output_index) override;

    std::vector<std::shared_ptr<runtime::Tensor>>
        create_input_tensor(size_t input_index, size_t pipeline_depth) override;

    std::vector<std::shared_ptr<runtime::Tensor>>
        create_output_tensor(size_t output_index, size_t pipeline_depth) override;

protected:
    INTExecutable(const std::string& model_string);

    std::shared_ptr<ngraph::op::Parameter> get_parameter(size_t index) const;
    std::shared_ptr<ngraph::op::Result> get_result(size_t index) const;
    int get_alignment() const { return 64; }
    bool m_is_compiled = false;
    bool m_nan_check_enabled = false;
    bool m_performance_counters_enabled = false;
    std::shared_ptr<Function> m_function;
    std::unordered_map<std::shared_ptr<const Node>, stopwatch> m_timer_map;
    std::vector<std::shared_ptr<Node>> m_nodes;
    std::unordered_map<const Node*, std::shared_ptr<State>> m_states;
    std::set<std::string> m_unsupported_op_name_list;

    static OP_TYPEID get_typeid(const Node& node);

    static void perform_nan_check(const std::vector<std::shared_ptr<HostTensor>>&,
                                  const Node* op = nullptr);

    virtual void generate_calls(const element::Type& type,
                                const Node& op,
                                const std::vector<std::shared_ptr<HostTensor>>& outputs,
                                const std::vector<std::shared_ptr<HostTensor>>& inputs);

    template <typename T>
    void op_engine(const Node& node,
                   const std::vector<std::shared_ptr<HostTensor>>& out,
                   const std::vector<std::shared_ptr<HostTensor>>& args)
    {
// We want to check that every OP_TYPEID enumeration is included in the list.
// These GCC flags enable compile-time checking so that if an enumeration
// is not in the list an error is generated.
#if defined(__GNUC__) && !(__GNUC__ == 4 && __GNUC_MINOR__ == 8)
#pragma GCC diagnostic push
#pragma GCC diagnostic error "-Wswitch"
#pragma GCC diagnostic error "-Wswitch-enum"
#endif
        switch (get_typeid(node))
        {
        case OP_TYPEID::Abs:
        {
            size_t element_count = shape_size(node.get_output_shape(0));
            reference::abs<T>(
                args[0]->get_data_ptr<const T>(), out[0]->get_data_ptr<T>(), element_count);
            break;
        }
        case OP_TYPEID::Acos:
        {
            size_t element_count = shape_size(node.get_output_shape(0));
            reference::acos<T>(
                args[0]->get_data_ptr<const T>(), out[0]->get_data_ptr<T>(), element_count);
            break;
        }
        case OP_TYPEID::All:
        {
            const op::All* all = static_cast<const op::All*>(&node);
            reference::all(args[0]->get_data_ptr<const char>(),
                           out[0]->get_data_ptr<char>(),
                           node.get_input_shape(0),
                           node.get_output_shape(0),
                           all->get_reduction_axes());
            break;
        }
        case OP_TYPEID::AllReduce:
        {
            const ngraph::op::AllReduce* allreduce =
                static_cast<const ngraph::op::AllReduce*>(&node);
            reference::allreduce<T>(args[0]->get_data_ptr<T>(),
                                    out[0]->get_data_ptr<T>(),
                                    node.get_input_element_type(0),
                                    allreduce->get_reduce_type(),
                                    static_cast<int>(shape_size(node.get_input_shape(0))));
            break;
        }
        case OP_TYPEID::Any:
        {
            const op::Any* any = static_cast<const op::Any*>(&node);
            reference::any(args[0]->get_data_ptr<const char>(),
                           out[0]->get_data_ptr<char>(),
                           node.get_input_shape(0),
                           node.get_output_shape(0),
                           any->get_reduction_axes());
            break;
        }
        case OP_TYPEID::ArgMin:
        {
            const op::ArgMin* argmin = static_cast<const op::ArgMin*>(&node);
            auto element_type = node.get_output_element_type(0);
            if (element_type == element::i64)
            {
                reference::argmin<T, int64_t>(args[0]->get_data_ptr<const T>(),
                                              out[0]->get_data_ptr<int64_t>(),
                                              node.get_input_shape(0),
                                              node.get_output_shape(0),
                                              argmin->get_reduction_axis());
            }
            else if (element_type == element::i32)
            {
                reference::argmin<T, int32_t>(args[0]->get_data_ptr<const T>(),
                                              out[0]->get_data_ptr<int32_t>(),
                                              node.get_input_shape(0),
                                              node.get_output_shape(0),
                                              argmin->get_reduction_axis());
            }
            else
            {
                throw ngraph_error("Unexpected type");
            }
            break;
        }
        case OP_TYPEID::ArgMax:
        {
            const op::ArgMax* argmax = static_cast<const op::ArgMax*>(&node);
            auto element_type = node.get_output_element_type(0);
            if (element_type == element::i64)
            {
                reference::argmax<T, int64_t>(args[0]->get_data_ptr<const T>(),
                                              out[0]->get_data_ptr<int64_t>(),
                                              node.get_input_shape(0),
                                              node.get_output_shape(0),
                                              argmax->get_reduction_axis());
            }
            else if (element_type == element::i32)
            {
                reference::argmax<T, int32_t>(args[0]->get_data_ptr<const T>(),
                                              out[0]->get_data_ptr<int32_t>(),
                                              node.get_input_shape(0),
                                              node.get_output_shape(0),
                                              argmax->get_reduction_axis());
            }
            else
            {
                throw ngraph_error("Unexpected type");
            }
            break;
        }
        case OP_TYPEID::Asin:
        {
            size_t element_count = shape_size(node.get_output_shape(0));
            reference::asin<T>(
                args[0]->get_data_ptr<const T>(), out[0]->get_data_ptr<T>(), element_count);
            break;
        }
        case OP_TYPEID::Atan:
        {
            size_t element_count = shape_size(node.get_output_shape(0));
            reference::atan<T>(
                args[0]->get_data_ptr<const T>(), out[0]->get_data_ptr<T>(), element_count);
            break;
        }
        case OP_TYPEID::Atan2:
        {
            size_t element_count = shape_size(node.get_output_shape(0));
            reference::atan2<T>(args[0]->get_data_ptr<const T>(),
                                args[1]->get_data_ptr<const T>(),
                                out[0]->get_data_ptr<T>(),
                                element_count);
            break;
        }
        case OP_TYPEID::AvgPool:
        {
            const op::AvgPool* avg_pool = static_cast<const op::AvgPool*>(&node);

            reference::avg_pool<T>(args[0]->get_data_ptr<const T>(),
                                   out[0]->get_data_ptr<T>(),
                                   node.get_input_shape(0),
                                   node.get_output_shape(0),
                                   avg_pool->get_window_shape(),
                                   avg_pool->get_window_movement_strides(),
                                   avg_pool->get_padding_below(),
                                   avg_pool->get_padding_above(),
                                   avg_pool->get_include_padding_in_avg_computation());
            break;
        }
        case OP_TYPEID::GenerateMask:
        {
            bool use_seed = static_cast<bool>(args[2]->get_data_ptr<const int32_t>()[0]);
            if (m_states.count(&node) == 0)
            {
                const op::GenerateMask* gm = static_cast<const op::GenerateMask*>(&node);
                auto seed = use_seed ? gm->get_seed() : 0;
                m_states[&node] =
                    std::unique_ptr<State>(new BernoulliRNGState(seed, gm->get_probability()));
            }

            bool training = static_cast<bool>(args[0]->get_data_ptr<const T>()[0]);
            auto state = static_cast<BernoulliRNGState*>(m_states.at(&node).get());
            size_t element_count = shape_size(node.get_output_shape(0));
            if (!use_seed)
            {
                reference::generate_mask<T>(
                    out[0]->get_data_ptr<T>(), element_count, state, training);
            }
            else
            {
                uint64_t seed = static_cast<uint64_t>(args[3]->get_data_ptr<const T>()[0]);
                double prob = static_cast<double>(args[4]->get_data_ptr<const T>()[0]);
                reference::generate_mask_no_state<T>(
                    out[0]->get_data_ptr<T>(), element_count, training, seed, prob);
            }
            break;
        }
        case OP_TYPEID::GetOutputElement:
        {
            size_t element_count = shape_size(node.get_output_shape(0));
            size_t num_bytes = element_count * node.get_output_element_type(0).size();
            std::memcpy(out[0]->get_data_ptr<T>(), args[0]->get_data_ptr<T>(), num_bytes);
            break;
        }
        case OP_TYPEID::BatchMatMul:
        {
            reference::batch_mat_mul(args[0]->get_data_ptr<const T>(),
                                     args[1]->get_data_ptr<const T>(),
                                     out[0]->get_data_ptr<T>(),
                                     node.get_input_shape(0),
                                     node.get_input_shape(1),
                                     node.get_output_shape(0));
            break;
        }

        case OP_TYPEID::BatchNormTraining:
        {
            const ngraph::op::BatchNormTraining* bn =
                static_cast<const ngraph::op::BatchNormTraining*>(&node);
            reference::batch_norm_training<T>(bn->get_eps_value(),
                                              args[0]->get_data_ptr<const T>(),
                                              args[1]->get_data_ptr<const T>(),
                                              args[2]->get_data_ptr<const T>(),
                                              out[0]->get_data_ptr<T>(),
                                              out[1]->get_data_ptr<T>(),
                                              out[2]->get_data_ptr<T>(),
                                              node.get_input_shape(2));
            break;
        }
        case OP_TYPEID::BatchNormInference:
        {
            const ngraph::op::BatchNormInference* bn =
                static_cast<const ngraph::op::BatchNormInference*>(&node);
            reference::batch_norm_inference<T>(bn->get_eps_value(),
                                               args[0]->get_data_ptr<const T>(),
                                               args[1]->get_data_ptr<const T>(),
                                               args[2]->get_data_ptr<const T>(),
                                               args[3]->get_data_ptr<const T>(),
                                               args[4]->get_data_ptr<const T>(),
                                               out[0]->get_data_ptr<T>(),
                                               node.get_input_shape(2));
            break;
        }
        case OP_TYPEID::BatchNormTrainingBackprop:
        {
            const ngraph::op::BatchNormTrainingBackprop* bn_bprop =
                static_cast<const ngraph::op::BatchNormTrainingBackprop*>(&node);
            reference::batch_norm_backprop(bn_bprop->get_eps_value(),
                                           args[0]->get_data_ptr<const T>(),
                                           args[1]->get_data_ptr<const T>(),
                                           args[2]->get_data_ptr<const T>(),
                                           args[3]->get_data_ptr<const T>(),
                                           args[4]->get_data_ptr<const T>(),
                                           args[5]->get_data_ptr<const T>(),
                                           out[0]->get_data_ptr<T>(),
                                           out[1]->get_data_ptr<T>(),
                                           out[2]->get_data_ptr<T>(),
                                           node.get_input_shape(2));
            break;
        }
        case OP_TYPEID::AvgPoolBackprop:
        {
            const op::AvgPoolBackprop* apb = static_cast<const op::AvgPoolBackprop*>(&node);
            reference::avg_pool_backprop<T>(args[0]->get_data_ptr<const T>(),
                                            out[0]->get_data_ptr<T>(),
                                            node.get_input_shape(0),
                                            node.get_output_shape(0),
                                            apb->get_window_shape(),
                                            apb->get_window_movement_strides(),
                                            apb->get_padding_below(),
                                            apb->get_padding_above(),
                                            apb->get_include_padding_in_avg_computation());
            break;
        }
        case OP_TYPEID::Broadcast:
        {
            const op::Broadcast* broadcast = static_cast<const op::Broadcast*>(&node);
            Shape in_shape = node.get_input_shape(0);
            Shape out_shape = node.get_output_shape(0);
            AxisSet broadcast_axes = broadcast->get_broadcast_axes();
            reference::broadcast<T>(args[0]->get_data_ptr<const T>(),
                                    out[0]->get_data_ptr<T>(),
                                    in_shape,
                                    out_shape,
                                    broadcast_axes);
            break;
        }
        case OP_TYPEID::BroadcastDistributed:
        {
            const ngraph::op::BroadcastDistributed* broadcast =
                static_cast<const ngraph::op::BroadcastDistributed*>(&node);
            int rank_ID;
            rank_ID = get_distributed_interface()->get_rank();
            int root_id = broadcast->get_root_id();
            if (rank_ID == root_id)
            {
                reference::broadcastdistributed<T>(
                    args[0]->get_data_ptr<T>(),
                    node.get_input_element_type(0),
                    static_cast<int>(shape_size(node.get_input_shape(0))),
                    root_id);
                auto memSize = static_cast<int>(shape_size(node.get_input_shape(0))) * sizeof(T);
                memcpy(out[0]->get_data_ptr<T>(), args[0]->get_data_ptr<T>(), memSize);
            }
            else
            {
                reference::broadcastdistributed<T>(
                    out[0]->get_data_ptr<T>(),
                    node.get_input_element_type(0),
                    static_cast<int>(shape_size(node.get_input_shape(0))),
                    root_id);
            }
            break;
        }
        case OP_TYPEID::BroadcastLike: break;
        case OP_TYPEID::Ceiling:
        {
            size_t element_count = shape_size(node.get_output_shape(0));
            reference::ceiling<T>(
                args[0]->get_data_ptr<const T>(), out[0]->get_data_ptr<T>(), element_count);
            break;
        }
        case OP_TYPEID::Concat:
        {
            const op::Concat* concat = static_cast<const op::Concat*>(&node);
            std::vector<const T*> in_args;
            std::vector<Shape> in_shapes;
            for (size_t i = 0; i < node.get_input_size(); i++)
            {
                in_args.push_back(args[i]->get_data_ptr<const T>());
                in_shapes.push_back(node.get_input_shape(i));
            }
            reference::concat<T>(in_args,
                                 out[0]->get_data_ptr<T>(),
                                 in_shapes,
                                 node.get_output_shape(0),
                                 concat->get_concatenation_axis());
            break;
        }
        case OP_TYPEID::Constant:
        {
            const op::Constant* c = static_cast<const op::Constant*>(&node);
            size_t element_count = shape_size(node.get_output_shape(0));
            reference::constant<T>(c->get_data_ptr<T>(), out[0]->get_data_ptr<T>(), element_count);
            break;
        }
        case OP_TYPEID::Convert:
        {
            // const op::Convert* c = static_cast<const op::Convert*>(&node);
            element::Type type = node.get_element_type();
            std::stringstream ss;
            size_t element_count = shape_size(node.get_output_shape(0));
            switch (type)
            {
            case element::Type_t::boolean:
                reference::convert_to_bool<T>(
                    args[0]->get_data_ptr<const T>(), out[0]->get_data_ptr<char>(), element_count);
                break;
            case element::Type_t::f32:
                reference::convert<T>(
                    args[0]->get_data_ptr<const T>(), out[0]->get_data_ptr<float>(), element_count);
                break;
            case element::Type_t::f64:
                reference::convert<T>(args[0]->get_data_ptr<const T>(),
                                      out[0]->get_data_ptr<double>(),
                                      element_count);
                break;
            case element::Type_t::i8:
                reference::convert<T>(args[0]->get_data_ptr<const T>(),
                                      out[0]->get_data_ptr<int8_t>(),
                                      element_count);
                break;
            case element::Type_t::i16:
                reference::convert<T>(args[0]->get_data_ptr<const T>(),
                                      out[0]->get_data_ptr<int16_t>(),
                                      element_count);
                break;
            case element::Type_t::i32:
                reference::convert<T>(args[0]->get_data_ptr<const T>(),
                                      out[0]->get_data_ptr<int32_t>(),
                                      element_count);
                break;
            case element::Type_t::i64:
                reference::convert<T>(args[0]->get_data_ptr<const T>(),
                                      out[0]->get_data_ptr<int64_t>(),
                                      element_count);
                break;
            case element::Type_t::u8:
                reference::convert<T>(args[0]->get_data_ptr<const T>(),
                                      out[0]->get_data_ptr<uint8_t>(),
                                      element_count);
                break;
            case element::Type_t::u16:
                reference::convert<T>(args[0]->get_data_ptr<const T>(),
                                      out[0]->get_data_ptr<uint16_t>(),
                                      element_count);
                break;
            case element::Type_t::u32:
                reference::convert<T>(args[0]->get_data_ptr<const T>(),
                                      out[0]->get_data_ptr<uint32_t>(),
                                      element_count);
                break;
            case element::Type_t::u64:
                reference::convert<T>(args[0]->get_data_ptr<const T>(),
                                      out[0]->get_data_ptr<uint64_t>(),
                                      element_count);
                break;
            case element::Type_t::undefined:
            case element::Type_t::dynamic:
            case element::Type_t::u1:
            case element::Type_t::bf16:
            case element::Type_t::f16:
                ss << "unsupported element type " << type << " op Convert";
                throw std::runtime_error(ss.str());
            }
            break;
        }
        case OP_TYPEID::Convolution:
        {
            const op::Convolution* c = static_cast<const op::Convolution*>(&node);
            reference::convolution<T>(args[0]->get_data_ptr<const T>(),
                                      args[1]->get_data_ptr<const T>(),
                                      out[0]->get_data_ptr<T>(),
                                      node.get_input_shape(0),
                                      node.get_input_shape(1),
                                      node.get_output_shape(0),
                                      c->get_window_movement_strides(),
                                      c->get_window_dilation_strides(),
                                      c->get_padding_below(),
                                      c->get_padding_above(),
                                      c->get_data_dilation_strides());

            break;
        }
        case OP_TYPEID::ConvolutionBackpropFilters:
        {
            const op::ConvolutionBackpropFilters* c =
                static_cast<const op::ConvolutionBackpropFilters*>(&node);
            reference::convolution_backprop_filter<T>(
                args[0]->get_data_ptr<const T>(), // input
                args[1]->get_data_ptr<const T>(), // delta_convolution_output
                out[0]->get_data_ptr<T>(),        // delta_filter
                c->get_input_shape(0),            // input_shape
                c->get_input_shape(1),            // convolution_output_shape
                c->get_filters_shape(),           // filter_shape
                c->get_window_dilation_strides_forward(),
                c->get_window_movement_strides_forward(),
                c->get_padding_below_forward(),
                c->compute_backward_in_pad_above(),
                c->get_data_dilation_strides_forward());
            break;
        }
        case OP_TYPEID::ConvolutionBackpropData:
        {
            // Note that args[1] and args[0] are switched here from the usual order.
            const op::ConvolutionBackpropData* c =
                static_cast<const op::ConvolutionBackpropData*>(&node);
            reference::convolution_backprop_in<T>(args[1]->get_data_ptr<const T>(),
                                                  args[0]->get_data_ptr<const T>(),
                                                  out[0]->get_data_ptr<T>(),
                                                  c->get_input_shape(1),
                                                  c->get_input_shape(0),
                                                  c->get_data_batch_shape(),
                                                  c->get_data_dilation_strides_forward(),
                                                  c->get_window_dilation_strides_forward(),
                                                  c->compute_backward_delta_out_pad_below(),
                                                  c->compute_backward_delta_out_pad_above(),
                                                  c->get_window_movement_strides_forward());
            break;
        }
        case OP_TYPEID::Cos:
        {
            size_t element_count = shape_size(node.get_output_shape(0));
            reference::cos<T>(
                args[0]->get_data_ptr<const T>(), out[0]->get_data_ptr<T>(), element_count);
            break;
        }
        case OP_TYPEID::Cosh:
        {
            size_t element_count = shape_size(node.get_output_shape(0));
            reference::cosh<T>(
                args[0]->get_data_ptr<const T>(), out[0]->get_data_ptr<T>(), element_count);
            break;
        }
        case OP_TYPEID::CumSum:
        {
            const op::CumSum* cumsum = static_cast<const op::CumSum*>(&node);
            auto axis_et = node.get_input_element_type(1);
            if (axis_et == element::i32)
            {
                reference::cumsum<T, int32_t>(args[0]->get_data_ptr<const T>(),
                                              args[1]->get_data_ptr<const int32_t>(),
                                              out[0]->get_data_ptr<T>(),
                                              node.get_input_shape(0),
                                              cumsum->is_exclusive(),
                                              cumsum->is_reverse());
            }
            else if (axis_et == element::i64)
            {
                reference::cumsum<T, int64_t>(args[0]->get_data_ptr<const T>(),
                                              args[1]->get_data_ptr<const int64_t>(),
                                              out[0]->get_data_ptr<T>(),
                                              node.get_input_shape(0),
                                              cumsum->is_exclusive(),
                                              cumsum->is_reverse());
            }
            break;
        }
        case OP_TYPEID::Dequantize:
        {
            const op::Dequantize* dequantize = static_cast<const op::Dequantize*>(&node);
            auto type = dequantize->get_element_type();

            if (type == element::f32)
            {
                reference::dequantize<T>(args[0]->get_data_ptr<const T>(),
                                         args[1]->get_data_ptr<const float>(),
                                         args[2]->get_data_ptr<const T>(),
                                         out[0]->get_data_ptr<float>(),
                                         node.get_input_shape(0),
                                         node.get_input_shape(1),
                                         dequantize->get_axes());
            }
            else if (type == element::f64)
            {
                reference::dequantize<T>(args[0]->get_data_ptr<const T>(),
                                         args[1]->get_data_ptr<const double>(),
                                         args[2]->get_data_ptr<const T>(),
                                         out[0]->get_data_ptr<double>(),
                                         node.get_input_shape(0),
                                         node.get_input_shape(1),
                                         dequantize->get_axes());
            }
            else
            {
                std::stringstream ss;
                ss << "unsupported element type " << type << " op Dequantize";
                throw std::runtime_error(ss.str());
            }

            break;
        }
        case OP_TYPEID::Dot:
        {
            const op::Dot* dot = static_cast<const op::Dot*>(&node);

            reference::dot(args[0]->get_data_ptr<const T>(),
                           args[1]->get_data_ptr<const T>(),
                           out[0]->get_data_ptr<T>(),
                           node.get_input_shape(0),
                           node.get_input_shape(1),
                           node.get_output_shape(0),
                           dot->get_reduction_axes_count());
            break;
        }
        case OP_TYPEID::EmbeddingLookup:
        {
            const op::EmbeddingLookup* embed = static_cast<const op::EmbeddingLookup*>(&node);
            auto type = embed->input(0).get_element_type();
            size_t element_count = shape_size(embed->get_input_shape(0));

            if (type == element::f32)
            {
                reference::embedding<T, float>(args[0]->get_data_ptr<const float>(),
                                               args[1]->get_data_ptr<const T>(),
                                               out[0]->get_data_ptr<T>(),
                                               element_count,
                                               embed->get_shape());
            }
            else if (type == element::f64)
            {
                reference::embedding<T, double>(args[0]->get_data_ptr<const double>(),
                                                args[1]->get_data_ptr<const T>(),
                                                out[0]->get_data_ptr<T>(),
                                                element_count,
                                                embed->get_shape());
            }
            else if (type == element::i32)
            {
                reference::embedding<T, int32_t>(args[0]->get_data_ptr<const int>(),
                                                 args[1]->get_data_ptr<const T>(),
                                                 out[0]->get_data_ptr<T>(),
                                                 element_count,
                                                 embed->get_shape());
            }
            else if (type == element::i64)
            {
                reference::embedding<T, int64_t>(args[0]->get_data_ptr<const int64_t>(),
                                                 args[1]->get_data_ptr<const T>(),
                                                 out[0]->get_data_ptr<T>(),
                                                 element_count,
                                                 embed->get_shape());
            }
            else
            {
                throw ngraph_error(std::string("Unsupported index type ") + type.c_type_string() +
                                   std::string("in EmbeddingLookup"));
            }
            break;
        }
        case OP_TYPEID::Erf:
        {
            size_t element_count = shape_size(node.get_output_shape(0));
            reference::erf<T>(
                args[0]->get_data_ptr<const T>(), out[0]->get_data_ptr<T>(), element_count);
            break;
        }
        case OP_TYPEID::Exp:
        {
            size_t element_count = shape_size(node.get_output_shape(0));
            reference::exp<T>(
                args[0]->get_data_ptr<const T>(), out[0]->get_data_ptr<T>(), element_count);
            break;
        }
#ifdef INTERPRETER_USE_HYBRID
        case OP_TYPEID::FunctionCall:
        {
            auto f = static_cast<const runtime::hybrid::op::FunctionCall*>(&node);
            auto backend = f->get_backend();
            auto executable = f->get_executable();

            std::vector<std::shared_ptr<Tensor>> outputs;
            std::vector<std::shared_ptr<Tensor>> inputs;
            for (const std::shared_ptr<HostTensor>& t : out)
            {
                auto backend_tensor = backend->create_tensor(
                    t->get_element_type(), t->get_shape(), t->get_data_ptr());
                outputs.push_back(backend_tensor);
            }
            for (const std::shared_ptr<HostTensor>& t : args)
            {
                auto backend_tensor = backend->create_tensor(
                    t->get_element_type(), t->get_shape(), t->get_data_ptr());
                inputs.push_back(backend_tensor);
            }
            executable->call(outputs, inputs);
            break;
        }
#endif
        case OP_TYPEID::Floor:
        {
            size_t element_count = shape_size(node.get_output_shape(0));
            reference::floor<T>(
                args[0]->get_data_ptr<const T>(), out[0]->get_data_ptr<T>(), element_count);
            break;
        }
        case OP_TYPEID::Gather:
        {
            const op::Gather* gather = static_cast<const op::Gather*>(&node);
            if (node.get_input_element_type(1) == element::i64)
            {
                reference::gather<T, int64_t>(args[0]->get_data_ptr<T>(),
                                              args[1]->get_data_ptr<int64_t>(),
                                              out[0]->get_data_ptr<T>(),
                                              node.get_input_shape(0),
                                              node.get_input_shape(1),
                                              node.get_output_shape(0),
                                              gather->get_axis());
            }
            else if (node.get_input_element_type(1) == element::i32)
            {
                reference::gather<T, int32_t>(args[0]->get_data_ptr<T>(),
                                              args[1]->get_data_ptr<int32_t>(),
                                              out[0]->get_data_ptr<T>(),
                                              node.get_input_shape(0),
                                              node.get_input_shape(1),
                                              node.get_output_shape(0),
                                              gather->get_axis());
            }
            else
            {
                throw ngraph_error("Unexpected type");
            }
            break;
        }
        case OP_TYPEID::GatherND:
        {
            if (node.get_input_element_type(1) == element::i64)
            {
                reference::gather_nd<T, int64_t>(args[0]->get_data_ptr<T>(),
                                                 args[1]->get_data_ptr<int64_t>(),
                                                 out[0]->get_data_ptr<T>(),
                                                 node.get_input_shape(0),
                                                 node.get_input_shape(1),
                                                 node.get_output_shape(0));
            }
            else if (node.get_input_element_type(1) == element::i32)
            {
                reference::gather_nd<T, int32_t>(args[0]->get_data_ptr<T>(),
                                                 args[1]->get_data_ptr<int32_t>(),
                                                 out[0]->get_data_ptr<T>(),
                                                 node.get_input_shape(0),
                                                 node.get_input_shape(1),
                                                 node.get_output_shape(0));
            }
            else
            {
                throw ngraph_error("Unexpected type");
            }
            break;
        }
        case OP_TYPEID::Log:
        {
            size_t element_count = shape_size(node.get_output_shape(0));
            reference::log<T>(
                args[0]->get_data_ptr<const T>(), out[0]->get_data_ptr<T>(), element_count);
            break;
        }
        case OP_TYPEID::LRN:
        {
            const op::LRN* lrn = static_cast<const op::LRN*>(&node);
            reference::lrn<T>(args[0]->get_data_ptr<const T>(),
                              lrn->get_reduction_axes(),
                              out[0]->get_data_ptr<T>(),
                              node.get_input_shape(0),
                              lrn->get_alpha(),
                              lrn->get_beta(),
                              lrn->get_bias(),
                              lrn->get_nsize());
            break;
        }
        case OP_TYPEID::Max:
        {
            const op::Max* max = static_cast<const op::Max*>(&node);
            reference::max<T>(args[0]->get_data_ptr<const T>(),
                              out[0]->get_data_ptr<T>(),
                              node.get_input_shape(0),
                              node.get_output_shape(0),
                              max->get_reduction_axes());
            break;
        }
        case OP_TYPEID::MaxPool:
        {
            const op::MaxPool* max_pool = static_cast<const op::MaxPool*>(&node);

            reference::max_pool<T>(args[0]->get_data_ptr<const T>(),
                                   out[0]->get_data_ptr<T>(),
                                   node.get_input_shape(0),
                                   node.get_output_shape(0),
                                   max_pool->get_window_shape(),
                                   max_pool->get_window_movement_strides(),
                                   max_pool->get_padding_below(),
                                   max_pool->get_padding_above());
            break;
        }
        case OP_TYPEID::MaxPoolBackprop:
        {
            const op::MaxPoolBackprop* max_pool_backprop =
                static_cast<const op::MaxPoolBackprop*>(&node);

            reference::max_pool_backprop<T>(args[0]->get_data_ptr<const T>(),
                                            args[1]->get_data_ptr<const T>(),
                                            out[0]->get_data_ptr<T>(),
                                            node.get_input_shape(1),
                                            node.get_output_shape(0),
                                            max_pool_backprop->get_window_shape(),
                                            max_pool_backprop->get_window_movement_strides(),
                                            max_pool_backprop->get_padding_below(),
                                            max_pool_backprop->get_padding_above());
            break;
        }
        case OP_TYPEID::Min:
        {
            const op::Min* min = static_cast<const op::Min*>(&node);
            reference::min<T>(args[0]->get_data_ptr<const T>(),
                              out[0]->get_data_ptr<T>(),
                              node.get_input_shape(0),
                              node.get_output_shape(0),
                              min->get_reduction_axes());
            break;
        }
        case OP_TYPEID::Negative:
        {
            size_t element_count = shape_size(node.get_output_shape(0));
            reference::negate<T>(
                args[0]->get_data_ptr<const T>(), out[0]->get_data_ptr<T>(), element_count);
            break;
        }
        case OP_TYPEID::LogicalNot_v1:
        case OP_TYPEID::Not:
        {
            size_t element_count = shape_size(node.get_output_shape(0));
            reference::logical_not(
                args[0]->get_data_ptr<const T>(), out[0]->get_data_ptr<T>(), element_count);
            break;
        }
        case OP_TYPEID::OneHot:
        {
            const op::OneHot* oh = static_cast<const op::OneHot*>(&node);
            reference::one_hot<T>(args[0]->get_data_ptr<const T>(),
                                  out[0]->get_data_ptr<T>(),
                                  node.get_input_shape(0),
                                  node.get_output_shape(0),
                                  oh->get_one_hot_axis());
            break;
        }
        case OP_TYPEID::Parameter: break;
        case OP_TYPEID::Pad:
        {
            const op::Pad* pad = static_cast<const op::Pad*>(&node);

            reference::pad(args[0]->get_data_ptr<const T>(),
                           args[1]->get_data_ptr<const T>(),
                           out[0]->get_data_ptr<T>(),
                           node.get_input_shape(0),
                           node.get_output_shape(0),
                           pad->get_padding_below(),
                           pad->get_padding_above(),
                           pad->get_pad_mode());
            break;
        }
        case OP_TYPEID::Product:
        {
            const op::Product* product = static_cast<const op::Product*>(&node);
            reference::product<T>(args[0]->get_data_ptr<const T>(),
                                  out[0]->get_data_ptr<T>(),
                                  node.get_input_shape(0),
                                  node.get_output_shape(0),
                                  product->get_reduction_axes());
            break;
        }
        case OP_TYPEID::Quantize:
        {
            const op::Quantize* quantize = static_cast<const op::Quantize*>(&node);
            auto type = quantize->get_element_type();

            if (type == element::u8)
            {
                reference::quantize<T>(args[0]->get_data_ptr<const T>(),
                                       args[1]->get_data_ptr<const T>(),
                                       args[2]->get_data_ptr<const uint8_t>(),
                                       out[0]->get_data_ptr<uint8_t>(),
                                       node.get_input_shape(0),
                                       node.get_input_shape(1),
                                       quantize->get_axes(),
                                       quantize->get_round_mode());
            }
            else if (type == element::i8)
            {
                reference::quantize<T>(args[0]->get_data_ptr<const T>(),
                                       args[1]->get_data_ptr<const T>(),
                                       args[2]->get_data_ptr<const int8_t>(),
                                       out[0]->get_data_ptr<int8_t>(),
                                       node.get_input_shape(0),
                                       node.get_input_shape(1),
                                       quantize->get_axes(),
                                       quantize->get_round_mode());
            }
            else if (type == element::i32)
            {
                reference::quantize<T>(args[0]->get_data_ptr<const T>(),
                                       args[1]->get_data_ptr<const T>(),
                                       args[2]->get_data_ptr<const int32_t>(),
                                       out[0]->get_data_ptr<int32_t>(),
                                       node.get_input_shape(0),
                                       node.get_input_shape(1),
                                       quantize->get_axes(),
                                       quantize->get_round_mode());
            }
            else
            {
                std::stringstream ss;
                ss << "unsupported element type " << type << " op Quantize";
                throw std::runtime_error(ss.str());
            }

            break;
        }

        case OP_TYPEID::QuantizedConvolution:
        {
            const op::QuantizedConvolution* qc =
                static_cast<const op::QuantizedConvolution*>(&node);

            auto input_element_type = qc->get_input_element_type(0);
            auto filter_element_type = qc->get_input_element_type(1);
            auto output_element_type = qc->get_output_element_type(0);

            if (input_element_type == element::u8 && filter_element_type == element::i8 &&
                output_element_type == element::i8)
            {
                reference::convolution<uint8_t, int8_t, int8_t, int32_t>(
                    args[0]->get_data_ptr<const uint8_t>(),
                    args[1]->get_data_ptr<const int8_t>(),
                    out[0]->get_data_ptr<int8_t>(),
                    node.get_input_shape(0),
                    node.get_input_shape(1),
                    node.get_output_shape(0),
                    qc->get_window_movement_strides(),
                    qc->get_window_dilation_strides(),
                    qc->get_padding_below(),
                    qc->get_padding_above(),
                    qc->get_data_dilation_strides(),
                    args[2]->get_data_ptr<const float>(),
                    args[3]->get_data_ptr<const uint8_t>(),
                    args[4]->get_data_ptr<const float>(),
                    args[5]->get_data_ptr<const int8_t>(),
                    args[6]->get_data_ptr<const float>(),
                    args[7]->get_data_ptr<const int8_t>());
            }
            else if (input_element_type == element::u8 && filter_element_type == element::u8 &&
                     output_element_type == element::u8)
            {
                reference::convolution<uint8_t, uint8_t, uint8_t, int32_t>(
                    args[0]->get_data_ptr<const uint8_t>(),
                    args[1]->get_data_ptr<const uint8_t>(),
                    out[0]->get_data_ptr<uint8_t>(),
                    node.get_input_shape(0),
                    node.get_input_shape(1),
                    node.get_output_shape(0),
                    qc->get_window_movement_strides(),
                    qc->get_window_dilation_strides(),
                    qc->get_padding_below(),
                    qc->get_padding_above(),
                    qc->get_data_dilation_strides(),
                    args[2]->get_data_ptr<const float>(),
                    args[3]->get_data_ptr<const uint8_t>(),
                    args[4]->get_data_ptr<const float>(),
                    args[5]->get_data_ptr<const uint8_t>(),
                    args[6]->get_data_ptr<const float>(),
                    args[7]->get_data_ptr<const uint8_t>());
            }
            else if (input_element_type == element::u8 && filter_element_type == element::i8 &&
                     output_element_type == element::i32)
            {
                reference::convolution<uint8_t, int8_t, int32_t, int32_t>(
                    args[0]->get_data_ptr<const uint8_t>(),
                    args[1]->get_data_ptr<const int8_t>(),
                    out[0]->get_data_ptr<int32_t>(),
                    node.get_input_shape(0),
                    node.get_input_shape(1),
                    node.get_output_shape(0),
                    qc->get_window_movement_strides(),
                    qc->get_window_dilation_strides(),
                    qc->get_padding_below(),
                    qc->get_padding_above(),
                    qc->get_data_dilation_strides(),
                    args[2]->get_data_ptr<const float>(),
                    args[3]->get_data_ptr<const uint8_t>(),
                    args[4]->get_data_ptr<const float>(),
                    args[5]->get_data_ptr<const int8_t>(),
                    args[6]->get_data_ptr<const float>(),
                    args[7]->get_data_ptr<const int32_t>());
            }
            else if (input_element_type == element::u8 && filter_element_type == element::u8 &&
                     output_element_type == element::i32)
            {
                reference::convolution<uint8_t, uint8_t, int32_t, int32_t>(
                    args[0]->get_data_ptr<const uint8_t>(),
                    args[1]->get_data_ptr<const uint8_t>(),
                    out[0]->get_data_ptr<int32_t>(),
                    node.get_input_shape(0),
                    node.get_input_shape(1),
                    node.get_output_shape(0),
                    qc->get_window_movement_strides(),
                    qc->get_window_dilation_strides(),
                    qc->get_padding_below(),
                    qc->get_padding_above(),
                    qc->get_data_dilation_strides(),
                    args[2]->get_data_ptr<const float>(),
                    args[3]->get_data_ptr<const uint8_t>(),
                    args[4]->get_data_ptr<const float>(),
                    args[5]->get_data_ptr<const uint8_t>(),
                    args[6]->get_data_ptr<const float>(),
                    args[7]->get_data_ptr<const int32_t>());
            }
            else
            {
                std::stringstream ss;
                ss << "unsupported element type";
                throw std::runtime_error(ss.str());
            }

            break;
        }

        case OP_TYPEID::QuantizedConvolutionBias:
        case OP_TYPEID::QuantizedConvolutionBiasAdd:
        case OP_TYPEID::QuantizedConvolutionBiasSignedAdd:
        case OP_TYPEID::QuantizedConvolutionRelu:
        case OP_TYPEID::QuantizedDotBias:
        case OP_TYPEID::QuantizedDot:
        {
            const op::QuantizedDot* qd = static_cast<const op::QuantizedDot*>(&node);

            auto input0_element_type = qd->get_input_element_type(0);
            auto input1_element_type = qd->get_input_element_type(1);
            auto output_element_type = qd->get_output_element_type(0);

            if (input0_element_type == element::u8 && input1_element_type == element::i8 &&
                output_element_type == element::i8)
            {
                reference::dot<uint8_t, int8_t, int8_t, int32_t>(
                    args[0]->get_data_ptr<const uint8_t>(),
                    args[1]->get_data_ptr<const int8_t>(),
                    out[0]->get_data_ptr<int8_t>(),
                    node.get_input_shape(0),
                    node.get_input_shape(1),
                    node.get_output_shape(0),
                    1,
                    args[2]->get_data_ptr<const float>(),
                    args[3]->get_data_ptr<const uint8_t>(),
                    args[4]->get_data_ptr<const float>(),
                    args[5]->get_data_ptr<const int8_t>(),
                    args[6]->get_data_ptr<const float>(),
                    args[7]->get_data_ptr<const int8_t>());
            }
            else if (input0_element_type == element::u8 && input1_element_type == element::u8 &&
                     output_element_type == element::u8)
            {
                reference::dot<uint8_t, uint8_t, uint8_t, int32_t>(
                    args[0]->get_data_ptr<const uint8_t>(),
                    args[1]->get_data_ptr<const uint8_t>(),
                    out[0]->get_data_ptr<uint8_t>(),
                    node.get_input_shape(0),
                    node.get_input_shape(1),
                    node.get_output_shape(0),
                    1,
                    args[2]->get_data_ptr<const float>(),
                    args[3]->get_data_ptr<const uint8_t>(),
                    args[4]->get_data_ptr<const float>(),
                    args[5]->get_data_ptr<const uint8_t>(),
                    args[6]->get_data_ptr<const float>(),
                    args[7]->get_data_ptr<const uint8_t>());
            }
            else if (input0_element_type == element::u8 && input1_element_type == element::u8 &&
                     output_element_type == element::i32)
            {
                reference::dot<uint8_t, uint8_t, int32_t, int32_t>(
                    args[0]->get_data_ptr<const uint8_t>(),
                    args[1]->get_data_ptr<const uint8_t>(),
                    out[0]->get_data_ptr<int32_t>(),
                    node.get_input_shape(0),
                    node.get_input_shape(1),
                    node.get_output_shape(0),
                    1,
                    args[2]->get_data_ptr<const float>(),
                    args[3]->get_data_ptr<const uint8_t>(),
                    args[4]->get_data_ptr<const float>(),
                    args[5]->get_data_ptr<const uint8_t>(),
                    args[6]->get_data_ptr<const float>(),
                    args[7]->get_data_ptr<const int32_t>());
            }
            else if (input0_element_type == element::u8 && input1_element_type == element::i8 &&
                     output_element_type == element::i32)
            {
                reference::dot<uint8_t, int8_t, int32_t, int32_t>(
                    args[0]->get_data_ptr<const uint8_t>(),
                    args[1]->get_data_ptr<const int8_t>(),
                    out[0]->get_data_ptr<int32_t>(),
                    node.get_input_shape(0),
                    node.get_input_shape(1),
                    node.get_output_shape(0),
                    1,
                    args[2]->get_data_ptr<const float>(),
                    args[3]->get_data_ptr<const uint8_t>(),
                    args[4]->get_data_ptr<const float>(),
                    args[5]->get_data_ptr<const int8_t>(),
                    args[6]->get_data_ptr<const float>(),
                    args[7]->get_data_ptr<const int32_t>());
            }
            else
            {
                std::stringstream ss;
                ss << "unsupported element type";
                throw std::runtime_error(ss.str());
            }

            break;
        }
        case OP_TYPEID::Recv:
        {
            size_t element_count = shape_size(node.get_output_shape(0));
            size_t memSize = element_count * sizeof(T);
            const auto* op = static_cast<const ngraph::op::Recv*>(&node);
            int src_id = op->get_src_id();

            reference::recv<T>(
                args[0]->get_data_ptr<T>(), node.get_input_element_type(0), element_count, src_id);

            memcpy(out[0]->get_data_ptr<T>(), args[0]->get_data_ptr<T>(), memSize);
            break;
        }
        case OP_TYPEID::RandomUniform:
        {
            const op::RandomUniform* ru = static_cast<const op::RandomUniform*>(&node);

            T min_val = args[0]->get_data_ptr<const T>()[0];
            T max_val = args[1]->get_data_ptr<const T>()[0];
            // In INTERPRETER we can ignore arg 2 (output_shape) for now because we only work on
            // static output shapes anyway.
            bool use_fixed_seed = static_cast<bool>(args[3]->get_data_ptr<const char>()[0]);

            if (m_states.count(&node) == 0)
            {
                m_states[&node] = std::unique_ptr<UniformRNGState>(new UniformRNGState());
            }

            auto state = static_cast<UniformRNGState*>(m_states.at(&node).get());
            size_t element_count = shape_size(node.get_output_shape(0));
            if (!use_fixed_seed)
            {
                reference::random_uniform<T>(
                    out[0]->get_data_ptr<T>(), min_val, max_val, element_count, state);
            }
            else
            {
                reference::random_uniform_with_fixed_seed<T>(out[0]->get_data_ptr<T>(),
                                                             min_val,
                                                             max_val,
                                                             element_count,
                                                             ru->get_fixed_seed());
            }
            break;
        }
        case OP_TYPEID::Relu:
        {
            size_t element_count = shape_size(node.get_output_shape(0));
            reference::relu<T>(
                args[0]->get_data_ptr<const T>(), out[0]->get_data_ptr<T>(), element_count);
            break;
        }
        case OP_TYPEID::ReluBackprop:
        {
            size_t element_count = shape_size(node.get_output_shape(0));
            reference::relu_backprop<T>(args[0]->get_data_ptr<const T>(),
                                        args[1]->get_data_ptr<const T>(),
                                        out[0]->get_data_ptr<T>(),
                                        element_count);
            break;
        }
        case OP_TYPEID::ReplaceSlice:
        {
            const op::ReplaceSlice* slice = static_cast<const op::ReplaceSlice*>(&node);
            reference::replace_slice<T>(args[0]->get_data_ptr<const T>(),
                                        args[1]->get_data_ptr<const T>(),
                                        out[0]->get_data_ptr<T>(),
                                        node.get_input_shape(1),
                                        slice->get_lower_bounds(),
                                        slice->get_upper_bounds(),
                                        slice->get_strides(),
                                        node.get_output_shape(0));
            break;
        }
        case OP_TYPEID::Reshape:
        {
            const op::Reshape* reshape = static_cast<const op::Reshape*>(&node);
            reference::reshape(args[0]->get_data_ptr<const T>(),
                               out[0]->get_data_ptr<T>(),
                               node.get_input_shape(0),
                               reshape->get_input_order(),
                               node.get_output_shape(0));
            break;
        }
        case OP_TYPEID::Reverse:
        {
            const op::Reverse* reverse = static_cast<const op::Reverse*>(&node);
            reference::reverse(args[0]->get_data_ptr<const T>(),
                               out[0]->get_data_ptr<T>(),
                               node.get_input_shape(0),
                               node.get_output_shape(0),
                               reverse->get_reversed_axes());
            break;
        }
        case OP_TYPEID::ReverseSequence:
        {
            const op::ReverseSequence* reverse = static_cast<const op::ReverseSequence*>(&node);

            if (node.get_input_element_type(1) == element::i32)
            {
                reference::reverse_sequence<T, int32_t>(args[0]->get_data_ptr<const T>(),
                                                        out[0]->get_data_ptr<T>(),
                                                        node.get_input_shape(0),
                                                        reverse->get_batch_axis(),
                                                        reverse->get_sequence_axis(),
                                                        args[1]->get_data_ptr<const int32_t>());
            }
            else
            {
                throw ngraph_error("only int32 indices are supported");
            }
            break;
        }
        case OP_TYPEID::Round:
        {
            size_t element_count = shape_size(node.get_output_shape(0));
            reference::round<T>(
                args[0]->get_data_ptr<const T>(), out[0]->get_data_ptr<T>(), element_count);
            break;
        }
        case OP_TYPEID::ScatterAdd:
        {
            if (node.get_input_element_type(1) == element::i64)
            {
                reference::scatter_add<T, int64_t>(args[0]->get_data_ptr<T>(),
                                                   args[1]->get_data_ptr<int64_t>(),
                                                   args[2]->get_data_ptr<T>(),
                                                   out[0]->get_data_ptr<T>(),
                                                   node.get_input_shape(0),
                                                   node.get_input_shape(1),
                                                   node.get_input_shape(2),
                                                   node.get_output_shape(0));
            }
            else if (node.get_input_element_type(1) == element::i32)
            {
                reference::scatter_add<T, int32_t>(args[0]->get_data_ptr<T>(),
                                                   args[1]->get_data_ptr<int32_t>(),
                                                   args[2]->get_data_ptr<T>(),
                                                   out[0]->get_data_ptr<T>(),
                                                   node.get_input_shape(0),
                                                   node.get_input_shape(1),
                                                   node.get_input_shape(2),
                                                   node.get_output_shape(0));
            }
            else
            {
                throw ngraph_error("Unexpected type");
            }
            break;
        }
        case OP_TYPEID::ScatterNDAdd:
        {
            if (node.get_input_element_type(1) == element::i64)
            {
                reference::scatter_nd_add<T, int64_t>(args[0]->get_data_ptr<T>(),
                                                      args[1]->get_data_ptr<int64_t>(),
                                                      args[2]->get_data_ptr<T>(),
                                                      out[0]->get_data_ptr<T>(),
                                                      node.get_input_shape(0),
                                                      node.get_input_shape(1),
                                                      node.get_input_shape(2),
                                                      node.get_output_shape(0));
            }
            else if (node.get_input_element_type(1) == element::i32)
            {
                reference::scatter_nd_add<T, int32_t>(args[0]->get_data_ptr<T>(),
                                                      args[1]->get_data_ptr<int32_t>(),
                                                      args[2]->get_data_ptr<T>(),
                                                      out[0]->get_data_ptr<T>(),
                                                      node.get_input_shape(0),
                                                      node.get_input_shape(1),
                                                      node.get_input_shape(2),
                                                      node.get_output_shape(0));
            }
            else
            {
                throw ngraph_error("Unexpected type");
            }
            break;
        }
        case OP_TYPEID::Select:
        {
            size_t element_count = shape_size(node.get_output_shape(0));
            reference::select<T>(args[0]->get_data_ptr<const char>(),
                                 args[1]->get_data_ptr<const T>(),
                                 args[2]->get_data_ptr<const T>(),
                                 out[0]->get_data_ptr<T>(),
                                 element_count);
            break;
        }
        case OP_TYPEID::Send:
        {
            size_t element_count = shape_size(node.get_output_shape(0));
            size_t memSize = element_count * sizeof(T);
            const auto* op = static_cast<const ngraph::op::Send*>(&node);
            int dest_id = op->get_dest_id();

            reference::send<T>(args[0]->get_data_ptr<const T>(),
                               node.get_input_element_type(0),
                               element_count,
                               dest_id);

            memcpy(out[0]->get_data_ptr<T>(), args[0]->get_data_ptr<T>(), memSize);
            break;
        }
        case OP_TYPEID::Sigmoid:
        {
            size_t element_count = shape_size(node.get_output_shape(0));
            reference::sigmoid<T>(
                args[0]->get_data_ptr<const T>(), out[0]->get_data_ptr<T>(), element_count);
            break;
        }
        case OP_TYPEID::SigmoidBackprop:
        {
            size_t element_count = shape_size(node.get_output_shape(0));
            reference::sigmoid_backprop<T>(args[0]->get_data_ptr<const T>(),
                                           args[1]->get_data_ptr<const T>(),
                                           out[0]->get_data_ptr<T>(),
                                           element_count);
            break;
        }
        case OP_TYPEID::Sign:
        {
            size_t element_count = shape_size(node.get_output_shape(0));
            reference::sign<T>(
                args[0]->get_data_ptr<const T>(), out[0]->get_data_ptr<T>(), element_count);
            break;
        }
        case OP_TYPEID::Sin:
        {
            size_t element_count = shape_size(node.get_output_shape(0));
            reference::sin<T>(
                args[0]->get_data_ptr<const T>(), out[0]->get_data_ptr<T>(), element_count);
            break;
        }
        case OP_TYPEID::Sinh:
        {
            size_t element_count = shape_size(node.get_output_shape(0));
            reference::sinh<T>(
                args[0]->get_data_ptr<const T>(), out[0]->get_data_ptr<T>(), element_count);
            break;
        }
        case OP_TYPEID::Slice:
        {
            const op::Slice* slice = static_cast<const op::Slice*>(&node);
            reference::slice<T>(args[0]->get_data_ptr<const T>(),
                                out[0]->get_data_ptr<T>(),
                                node.get_input_shape(0),
                                slice->get_lower_bounds(),
                                slice->get_upper_bounds(),
                                slice->get_strides(),
                                node.get_output_shape(0));
            break;
        }
        case OP_TYPEID::Sqrt:
        {
            size_t element_count = shape_size(node.get_output_shape(0));
            reference::sqrt<T>(
                args[0]->get_data_ptr<const T>(), out[0]->get_data_ptr<T>(), element_count);
            break;
        }
        case OP_TYPEID::Sum:
        {
            const op::Sum* sum = static_cast<const op::Sum*>(&node);
            reference::sum<T>(args[0]->get_data_ptr<const T>(),
                              out[0]->get_data_ptr<T>(),
                              node.get_input_shape(0),
                              node.get_output_shape(0),
                              sum->get_reduction_axes());
            break;
        }
        case OP_TYPEID::Tan:
        {
            size_t element_count = shape_size(node.get_output_shape(0));
            reference::tan<T>(
                args[0]->get_data_ptr<const T>(), out[0]->get_data_ptr<T>(), element_count);
            break;
        }
        case OP_TYPEID::Tanh:
        {
            size_t element_count = shape_size(node.get_output_shape(0));
            reference::tanh<T>(
                args[0]->get_data_ptr<const T>(), out[0]->get_data_ptr<T>(), element_count);
            break;
        }
        case OP_TYPEID::TopK:
        {
            const op::TopK* topk = static_cast<const op::TopK*>(&node);
            if (node.get_output_element_type(0) == element::i64)
            {
                reference::topk<T, int64_t>(args[0]->get_data_ptr<const T>(),
                                            out[0]->get_data_ptr<int64_t>(),
                                            out[1]->get_data_ptr<T>(),
                                            node.get_input_shape(0),
                                            node.get_output_shape(0),
                                            topk->get_top_k_axis(),
                                            topk->get_k(),
                                            topk->get_compute_max(),
                                            topk->get_sort());
            }
            else if (node.get_output_element_type(0) == element::i32)
            {
                reference::topk<T, int32_t>(args[0]->get_data_ptr<const T>(),
                                            out[0]->get_data_ptr<int32_t>(),
                                            out[1]->get_data_ptr<T>(),
                                            node.get_input_shape(0),
                                            node.get_output_shape(0),
                                            topk->get_top_k_axis(),
                                            topk->get_k(),
                                            topk->get_compute_max(),
                                            topk->get_sort());
            }
            else
            {
                throw ngraph_error("Unexpected type");
            }
            break;
        }

        // Fused Ops are not supported in interpreter. They need to be decomposed before execution
        case OP_TYPEID::BatchMatMulTranspose:
        case OP_TYPEID::Clamp:
        case OP_TYPEID::ConvolutionBias:
        case OP_TYPEID::ConvolutionBiasAdd:
        case OP_TYPEID::ConvolutionBiasBackpropFiltersBias:
        case OP_TYPEID::CropAndResize:
        case OP_TYPEID::CrossEntropy:
        case OP_TYPEID::CrossEntropyBackprop:
        case OP_TYPEID::DepthToSpace:
        case OP_TYPEID::DynBroadcast:
        case OP_TYPEID::DynPad:
        case OP_TYPEID::DynReplaceSlice:
        case OP_TYPEID::DynSlice:
        case OP_TYPEID::Elu:
        case OP_TYPEID::FakeQuantize:
        case OP_TYPEID::Gelu:
        case OP_TYPEID::GeluBackpropFactor:
        case OP_TYPEID::Gemm:
        case OP_TYPEID::GRN:
        case OP_TYPEID::GroupConvolution:
        case OP_TYPEID::GroupConvolutionBackpropData:
        case OP_TYPEID::GroupConvolutionBackpropFilters:
        case OP_TYPEID::GRUCell:
        case OP_TYPEID::HardSigmoid:
        case OP_TYPEID::Interpolate:
        case OP_TYPEID::LayerNorm:
        case OP_TYPEID::LayerNormBackprop:
        case OP_TYPEID::LSTMCell:
        case OP_TYPEID::LSTMSequence:
        case OP_TYPEID::MatMul:
        case OP_TYPEID::MVN:
        case OP_TYPEID::NormalizeL2:
        case OP_TYPEID::PartialSlice:
        case OP_TYPEID::PartialSliceBackprop:
        case OP_TYPEID::Passthrough:
        case OP_TYPEID::PRelu:
        case OP_TYPEID::RNNCell:
        case OP_TYPEID::ScalarConstantLike:
        case OP_TYPEID::ScaleShift:
        case OP_TYPEID::ScatterND:
        case OP_TYPEID::Selu:
        case OP_TYPEID::ShuffleChannels:
        case OP_TYPEID::SoftmaxCrossEntropy:
        case OP_TYPEID::SoftmaxCrossEntropyBackprop:
        case OP_TYPEID::SpaceToDepth:
        case OP_TYPEID::Split:
        case OP_TYPEID::SquaredDifference:
        case OP_TYPEID::Stack:
        case OP_TYPEID::StopGradient:
        case OP_TYPEID::TensorIterator:
        case OP_TYPEID::Tile:
        case OP_TYPEID::UnknownOp:
            throw unsupported_op("Unsupported op '" + node.description() + "'");
        case OP_TYPEID::Add:
        case OP_TYPEID::And:
        case OP_TYPEID::Divide:
        case OP_TYPEID::Equal:
        case OP_TYPEID::Greater:
        case OP_TYPEID::GreaterEq:
        case OP_TYPEID::Less:
        case OP_TYPEID::LessEq:
        case OP_TYPEID::LessEqual_v1:
        case OP_TYPEID::LogicalAnd_v1:
        case OP_TYPEID::LogicalOr_v1:
        case OP_TYPEID::LogicalXor_v1:
        case OP_TYPEID::Maximum:
        case OP_TYPEID::Minimum:
        case OP_TYPEID::Multiply:
<<<<<<< HEAD
=======
        case OP_TYPEID::NonZero_v3:
>>>>>>> 2c4cd8df
        case OP_TYPEID::NotEqual:
        case OP_TYPEID::Or:
        case OP_TYPEID::Power:
        case OP_TYPEID::Range:
        case OP_TYPEID::Result:
        case OP_TYPEID::ShapeOf_v3:
        case OP_TYPEID::ShapeOf:
        case OP_TYPEID::Softmax:
        case OP_TYPEID::Squeeze:
        case OP_TYPEID::Subtract:
        case OP_TYPEID::Unsqueeze:
        case OP_TYPEID::Xor:
            // These ops are handled by op evaluators so nothing to do
            break;
#if defined(__GNUC__) && !(__GNUC__ == 4 && __GNUC_MINOR__ == 8)
#pragma GCC diagnostic pop
#endif
        }
    }
};<|MERGE_RESOLUTION|>--- conflicted
+++ resolved
@@ -1618,10 +1618,7 @@
         case OP_TYPEID::Maximum:
         case OP_TYPEID::Minimum:
         case OP_TYPEID::Multiply:
-<<<<<<< HEAD
-=======
         case OP_TYPEID::NonZero_v3:
->>>>>>> 2c4cd8df
         case OP_TYPEID::NotEqual:
         case OP_TYPEID::Or:
         case OP_TYPEID::Power:
