--- conflicted
+++ resolved
@@ -1527,11 +1527,8 @@
         case OP_TYPEID::LogicalAnd_v1:
         case OP_TYPEID::LogicalOr_v1:
         case OP_TYPEID::LogicalXor_v1:
-<<<<<<< HEAD
         case OP_TYPEID::MatMul:
-=======
         case OP_TYPEID::Max:
->>>>>>> 7fccdde7
         case OP_TYPEID::Maximum:
         case OP_TYPEID::Min:
         case OP_TYPEID::Minimum:
