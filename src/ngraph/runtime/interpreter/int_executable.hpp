--- conflicted
+++ resolved
@@ -1633,7 +1633,6 @@
                 args[0]->get_data_ptr<const T>(), out[0]->get_data_ptr<T>(), element_count);
             break;
         }
-<<<<<<< HEAD
         case OP_TYPEID::Squeeze:
         {
             size_t element_count = shape_size(node.get_output_shape(0));
@@ -1641,19 +1640,6 @@
                 args[0]->get_data_ptr<const T>(), out[0]->get_data_ptr<T>(), element_count);
             break;
         }
-        case OP_TYPEID::Subtract:
-        {
-            auto subtract = static_cast<const op::Subtract*>(&node);
-            reference::subtract<T>(args[0]->get_data_ptr<const T>(),
-                                   args[1]->get_data_ptr<const T>(),
-                                   out[0]->get_data_ptr<T>(),
-                                   node.get_input_shape(0),
-                                   node.get_input_shape(1),
-                                   subtract->get_autob());
-            break;
-        }
-=======
->>>>>>> a5ac000b
         case OP_TYPEID::Sum:
         {
             const op::Sum* sum = static_cast<const op::Sum*>(&node);
