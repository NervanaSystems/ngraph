--- conflicted
+++ resolved
@@ -243,11 +243,7 @@
     {
         const Node& node = *node_wrapper.get_node();
 
-<<<<<<< HEAD
-        size_t op_version = node.get_op_version();
-=======
         size_t op_version = node.get_version();
->>>>>>> 13f11cb5
         bool is_op_version_supported = op_version == 0;
         NGRAPH_CHECK(is_op_version_supported,
                      "Unsupported operator version ",
