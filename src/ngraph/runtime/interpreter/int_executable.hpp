//*****************************************************************************
// Copyright 2017-2019 Intel Corporation
//
// Licensed under the Apache License, Version 2.0 (the "License");
// you may not use this file except in compliance with the License.
// You may obtain a copy of the License at
//
//     http://www.apache.org/licenses/LICENSE-2.0
//
// Unless required by applicable law or agreed to in writing, software
// distributed under the License is distributed on an "AS IS" BASIS,
// WITHOUT WARRANTIES OR CONDITIONS OF ANY KIND, either express or implied.
// See the License for the specific language governing permissions and
// limitations under the License.
//*****************************************************************************

#pragma once

#include <initializer_list>
#include <iostream>
#include <memory>
#include <sstream>
#include <string>
#include <vector>

#include "ngraph/ops.hpp"
#include "ngraph/runtime/aligned_buffer.hpp"
#include "ngraph/runtime/backend.hpp"
#include "ngraph/runtime/host_tensor.hpp"
#ifdef INTERPRETER_USE_HYBRID
#include "ngraph/runtime/hybrid/op/function_call.hpp"
#endif
#include "ngraph/runtime/reference/abs.hpp"
#include "ngraph/runtime/reference/acos.hpp"
#include "ngraph/runtime/reference/add.hpp"
#include "ngraph/runtime/reference/all.hpp"
#include "ngraph/runtime/reference/allreduce.hpp"
#include "ngraph/runtime/reference/and.hpp"
#include "ngraph/runtime/reference/any.hpp"
#include "ngraph/runtime/reference/argmax.hpp"
#include "ngraph/runtime/reference/argmin.hpp"
#include "ngraph/runtime/reference/asin.hpp"
#include "ngraph/runtime/reference/atan.hpp"
#include "ngraph/runtime/reference/atan2.hpp"
#include "ngraph/runtime/reference/avg_pool.hpp"
#include "ngraph/runtime/reference/batch_mat_mul.hpp"
#include "ngraph/runtime/reference/batch_norm.hpp"
#include "ngraph/runtime/reference/broadcast.hpp"
#include "ngraph/runtime/reference/broadcast_distributed.hpp"
#include "ngraph/runtime/reference/ceiling.hpp"
#include "ngraph/runtime/reference/concat.hpp"
#include "ngraph/runtime/reference/constant.hpp"
#include "ngraph/runtime/reference/convert.hpp"
#include "ngraph/runtime/reference/convolution.hpp"
#include "ngraph/runtime/reference/copy.hpp"
#include "ngraph/runtime/reference/cos.hpp"
#include "ngraph/runtime/reference/cosh.hpp"
#include "ngraph/runtime/reference/cum_sum.hpp"
#include "ngraph/runtime/reference/dequantize.hpp"
#include "ngraph/runtime/reference/divide.hpp"
#include "ngraph/runtime/reference/dot.hpp"
#include "ngraph/runtime/reference/embedding_lookup.hpp"
#include "ngraph/runtime/reference/equal.hpp"
#include "ngraph/runtime/reference/erf.hpp"
#include "ngraph/runtime/reference/exp.hpp"
#include "ngraph/runtime/reference/floor.hpp"
#include "ngraph/runtime/reference/gather.hpp"
#include "ngraph/runtime/reference/gather_nd.hpp"
#include "ngraph/runtime/reference/generate_mask.hpp"
#include "ngraph/runtime/reference/greater.hpp"
#include "ngraph/runtime/reference/greater_eq.hpp"
#include "ngraph/runtime/reference/less.hpp"
#include "ngraph/runtime/reference/less_eq.hpp"
#include "ngraph/runtime/reference/log.hpp"
#include "ngraph/runtime/reference/lrn.hpp"
#include "ngraph/runtime/reference/max.hpp"
#include "ngraph/runtime/reference/max_pool.hpp"
#include "ngraph/runtime/reference/maximum.hpp"
#include "ngraph/runtime/reference/min.hpp"
#include "ngraph/runtime/reference/minimum.hpp"
#include "ngraph/runtime/reference/multiply.hpp"
#include "ngraph/runtime/reference/negate.hpp"
#include "ngraph/runtime/reference/not.hpp"
#include "ngraph/runtime/reference/not_equal.hpp"
#include "ngraph/runtime/reference/one_hot.hpp"
#include "ngraph/runtime/reference/or.hpp"
#include "ngraph/runtime/reference/pad.hpp"
#include "ngraph/runtime/reference/power.hpp"
#include "ngraph/runtime/reference/product.hpp"
#include "ngraph/runtime/reference/quantize.hpp"
#include "ngraph/runtime/reference/random_uniform.hpp"
#include "ngraph/runtime/reference/recv.hpp"
#include "ngraph/runtime/reference/relu.hpp"
#include "ngraph/runtime/reference/replace_slice.hpp"
#include "ngraph/runtime/reference/reshape.hpp"
#include "ngraph/runtime/reference/result.hpp"
#include "ngraph/runtime/reference/reverse.hpp"
#include "ngraph/runtime/reference/reverse_sequence.hpp"
#include "ngraph/runtime/reference/scatter_add.hpp"
#include "ngraph/runtime/reference/scatter_nd_add.hpp"
#include "ngraph/runtime/reference/select.hpp"
#include "ngraph/runtime/reference/send.hpp"
#include "ngraph/runtime/reference/shape_of.hpp"
#include "ngraph/runtime/reference/sigmoid.hpp"
#include "ngraph/runtime/reference/sign.hpp"
#include "ngraph/runtime/reference/sin.hpp"
#include "ngraph/runtime/reference/sinh.hpp"
#include "ngraph/runtime/reference/slice.hpp"
#include "ngraph/runtime/reference/softmax.hpp"
#include "ngraph/runtime/reference/sqrt.hpp"
#include "ngraph/runtime/reference/subtract.hpp"
#include "ngraph/runtime/reference/sum.hpp"
#include "ngraph/runtime/reference/tan.hpp"
#include "ngraph/runtime/reference/tanh.hpp"
#include "ngraph/runtime/reference/topk.hpp"
#include "ngraph/runtime/reference/xor.hpp"
#include "ngraph/runtime/tensor.hpp"
#include "ngraph/state/bernoulli_rng_state.hpp"
#include "ngraph/state/uniform_rng_state.hpp"

namespace ngraph
{
    namespace runtime
    {
        namespace interpreter
        {
            class INTBackend;
            class INTExecutable;

            namespace
            {
                // This expands the op list in op_tbl.hpp into a list of enumerations that look like
                // this:
                // Abs,
                // Acos,
                // ...
                enum class OP_TYPEID
                {
#define NGRAPH_OP(NAME, NAMESPACE) ID_SUFFIX(NAME),
#include "ngraph/runtime/interpreter/opset_int_tbl.hpp"
#undef NGRAPH_OP
                    UnknownOp
                };
            }

        } // namespace interpreter
    }     // namespace runtime
} // namespace ngraph

class ngraph::runtime::interpreter::INTExecutable : public Executable
{
    friend class INTBackend;

public:
    INTExecutable(const std::shared_ptr<Function>& function,
                  bool enable_performance_collection = false);

    bool call(const std::vector<std::shared_ptr<Tensor>>& outputs,
              const std::vector<std::shared_ptr<Tensor>>& inputs) override;

    virtual void save(std::ostream& output_stream) override;

    void set_nan_check(bool enable);

    std::vector<PerformanceCounter> get_performance_data() const override;

    std::shared_ptr<runtime::Tensor> create_input_tensor(size_t input_index) override;

    std::shared_ptr<runtime::Tensor> create_output_tensor(size_t output_index) override;

    std::vector<std::shared_ptr<runtime::Tensor>>
        create_input_tensor(size_t input_index, size_t pipeline_depth) override;

    std::vector<std::shared_ptr<runtime::Tensor>>
        create_output_tensor(size_t output_index, size_t pipeline_depth) override;

private:
    INTExecutable(const std::string& model_string);

    std::shared_ptr<ngraph::op::Parameter> get_parameter(size_t index) const;
    std::shared_ptr<ngraph::op::Result> get_result(size_t index) const;
    int get_alignment() const { return 64; }
    bool m_is_compiled = false;
    bool m_nan_check_enabled = false;
    bool m_performance_counters_enabled = false;
    std::shared_ptr<Function> m_function;
    std::unordered_map<std::shared_ptr<const Node>, stopwatch> m_timer_map;
    std::vector<std::shared_ptr<Node>> m_nodes;
    std::unordered_map<const Node*, std::shared_ptr<State>> m_states;
    std::set<std::string> m_unsupported_op_name_list;

    static OP_TYPEID get_typeid(const NodeTypeInfo& type_info);

    static void perform_nan_check(const std::vector<std::shared_ptr<HostTensor>>&,
                                  const Node* op = nullptr);

    void generate_calls(const element::Type& type,
                        const Node& op,
                        const std::vector<std::shared_ptr<HostTensor>>& outputs,
                        const std::vector<std::shared_ptr<HostTensor>>& inputs);

    template <typename T>
    void op_engine(const Node& node,
                   const std::vector<std::shared_ptr<HostTensor>>& out,
                   const std::vector<std::shared_ptr<HostTensor>>& args)
    {
// We want to check that every OP_TYPEID enumeration is included in the list.
// These GCC flags enable compile-time checking so that if an enumeration
// is not in the list an error is generated.
#if defined(__GNUC__) && !(__GNUC__ == 4 && __GNUC_MINOR__ == 8)
#pragma GCC diagnostic push
#pragma GCC diagnostic error "-Wswitch"
#pragma GCC diagnostic error "-Wswitch-enum"
// #pragma GCC diagnostic error "-Wcovered-switch-default"
#endif
        switch (get_typeid(node.get_type_info()))
        {
        case OP_TYPEID::Abs:
        {
            size_t element_count = shape_size(node.get_output_shape(0));
            reference::abs<T>(
                args[0]->get_data_ptr<const T>(), out[0]->get_data_ptr<T>(), element_count);
            break;
        }
        case OP_TYPEID::Acos:
        {
            size_t element_count = shape_size(node.get_output_shape(0));
            reference::acos<T>(
                args[0]->get_data_ptr<const T>(), out[0]->get_data_ptr<T>(), element_count);
            break;
        }
        case OP_TYPEID::Add:
        {
            const op::Add* add = static_cast<const op::Add*>(&node);
            reference::add<T>(args[0]->get_data_ptr<const T>(),
                              args[1]->get_data_ptr<const T>(),
                              out[0]->get_data_ptr<T>(),
                              node.get_input_shape(0),
                              node.get_input_shape(1),
                              add->get_autob());
            break;
        }
        case OP_TYPEID::All:
        {
            const op::All* all = static_cast<const op::All*>(&node);
            reference::all(args[0]->get_data_ptr<const char>(),
                           out[0]->get_data_ptr<char>(),
                           node.get_input_shape(0),
                           node.get_output_shape(0),
                           all->get_reduction_axes());
            break;
        }
        case OP_TYPEID::AllReduce:
        {
            const ngraph::op::AllReduce* allreduce =
                static_cast<const ngraph::op::AllReduce*>(&node);
            reference::allreduce<T>(args[0]->get_data_ptr<T>(),
                                    out[0]->get_data_ptr<T>(),
                                    node.get_input_element_type(0),
                                    allreduce->get_reduce_type(),
                                    static_cast<int>(shape_size(node.get_input_shape(0))));
            break;
        }
        case OP_TYPEID::And:
        {
            auto logical_and = static_cast<const op::And*>(&node);
            reference::logical_and(args[0]->get_data_ptr<const T>(),
                                   args[1]->get_data_ptr<const T>(),
                                   out[0]->get_data_ptr<T>(),
                                   node.get_input_shape(0),
                                   node.get_input_shape(1),
                                   logical_and->get_autob());
            break;
        }
        case OP_TYPEID::Any:
        {
            const op::Any* any = static_cast<const op::Any*>(&node);
            reference::any(args[0]->get_data_ptr<const char>(),
                           out[0]->get_data_ptr<char>(),
                           node.get_input_shape(0),
                           node.get_output_shape(0),
                           any->get_reduction_axes());
            break;
        }
        case OP_TYPEID::ArgMin:
        {
            const op::ArgMin* argmin = static_cast<const op::ArgMin*>(&node);
            auto element_type = node.get_output_element_type(0);
            if (element_type == element::i64)
            {
                reference::argmin<T, int64_t>(args[0]->get_data_ptr<const T>(),
                                              out[0]->get_data_ptr<int64_t>(),
                                              node.get_input_shape(0),
                                              node.get_output_shape(0),
                                              argmin->get_reduction_axis());
            }
            else if (element_type == element::i32)
            {
                reference::argmin<T, int32_t>(args[0]->get_data_ptr<const T>(),
                                              out[0]->get_data_ptr<int32_t>(),
                                              node.get_input_shape(0),
                                              node.get_output_shape(0),
                                              argmin->get_reduction_axis());
            }
            else
            {
                throw ngraph_error("Unexpected type");
            }
            break;
        }
        case OP_TYPEID::ArgMax:
        {
            const op::ArgMax* argmax = static_cast<const op::ArgMax*>(&node);
            auto element_type = node.get_output_element_type(0);
            if (element_type == element::i64)
            {
                reference::argmax<T, int64_t>(args[0]->get_data_ptr<const T>(),
                                              out[0]->get_data_ptr<int64_t>(),
                                              node.get_input_shape(0),
                                              node.get_output_shape(0),
                                              argmax->get_reduction_axis());
            }
            else if (element_type == element::i32)
            {
                reference::argmax<T, int32_t>(args[0]->get_data_ptr<const T>(),
                                              out[0]->get_data_ptr<int32_t>(),
                                              node.get_input_shape(0),
                                              node.get_output_shape(0),
                                              argmax->get_reduction_axis());
            }
            else
            {
                throw ngraph_error("Unexpected type");
            }
            break;
        }
        case OP_TYPEID::Asin:
        {
            size_t element_count = shape_size(node.get_output_shape(0));
            reference::asin<T>(
                args[0]->get_data_ptr<const T>(), out[0]->get_data_ptr<T>(), element_count);
            break;
        }
        case OP_TYPEID::Atan:
        {
            size_t element_count = shape_size(node.get_output_shape(0));
            reference::atan<T>(
                args[0]->get_data_ptr<const T>(), out[0]->get_data_ptr<T>(), element_count);
            break;
        }
        case OP_TYPEID::Atan2:
        {
            size_t element_count = shape_size(node.get_output_shape(0));
            reference::atan2<T>(args[0]->get_data_ptr<const T>(),
                                args[1]->get_data_ptr<const T>(),
                                out[0]->get_data_ptr<T>(),
                                element_count);
            break;
        }
        case OP_TYPEID::AvgPool:
        {
            const op::AvgPool* avg_pool = static_cast<const op::AvgPool*>(&node);

            reference::avg_pool<T>(args[0]->get_data_ptr<const T>(),
                                   out[0]->get_data_ptr<T>(),
                                   node.get_input_shape(0),
                                   node.get_output_shape(0),
                                   avg_pool->get_window_shape(),
                                   avg_pool->get_window_movement_strides(),
                                   avg_pool->get_padding_below(),
                                   avg_pool->get_padding_above(),
                                   avg_pool->get_include_padding_in_avg_computation());
            break;
        }
        case OP_TYPEID::GenerateMask:
        {
            bool use_seed = static_cast<bool>(args[2]->get_data_ptr<const int32_t>()[0]);
            if (m_states.count(&node) == 0)
            {
                const op::GenerateMask* gm = static_cast<const op::GenerateMask*>(&node);
                auto seed = use_seed ? gm->get_seed() : 0;
                m_states[&node] =
                    std::unique_ptr<State>(new BernoulliRNGState(seed, gm->get_probability()));
            }

            bool training = static_cast<bool>(args[0]->get_data_ptr<const T>()[0]);
            auto state = static_cast<BernoulliRNGState*>(m_states.at(&node).get());
            size_t element_count = shape_size(node.get_output_shape(0));
            if (!use_seed)
            {
                reference::generate_mask<T>(
                    out[0]->get_data_ptr<T>(), element_count, state, training);
            }
            else
            {
                uint64_t seed = static_cast<uint64_t>(args[3]->get_data_ptr<const T>()[0]);
                double prob = static_cast<double>(args[4]->get_data_ptr<const T>()[0]);
                reference::generate_mask_no_state<T>(
                    out[0]->get_data_ptr<T>(), element_count, training, seed, prob);
            }
            break;
        }
        case OP_TYPEID::GetOutputElement:
        {
            size_t element_count = shape_size(node.get_output_shape(0));
            size_t num_bytes = element_count * node.get_output_element_type(0).size();
            std::memcpy(out[0]->get_data_ptr<T>(), args[0]->get_data_ptr<T>(), num_bytes);
            break;
        }
        case OP_TYPEID::BatchMatMul:
        {
            reference::batch_mat_mul(args[0]->get_data_ptr<const T>(),
                                     args[1]->get_data_ptr<const T>(),
                                     out[0]->get_data_ptr<T>(),
                                     node.get_input_shape(0),
                                     node.get_input_shape(1),
                                     node.get_output_shape(0));
            break;
        }

        case OP_TYPEID::BatchNormTraining:
        {
            const ngraph::op::BatchNormTraining* bn =
                static_cast<const ngraph::op::BatchNormTraining*>(&node);
            reference::batch_norm_training<T>(bn->get_eps_value(),
                                              args[0]->get_data_ptr<const T>(),
                                              args[1]->get_data_ptr<const T>(),
                                              args[2]->get_data_ptr<const T>(),
                                              out[0]->get_data_ptr<T>(),
                                              out[1]->get_data_ptr<T>(),
                                              out[2]->get_data_ptr<T>(),
                                              node.get_input_shape(2));
            break;
        }
        case OP_TYPEID::BatchNormInference:
        {
            const ngraph::op::BatchNormInference* bn =
                static_cast<const ngraph::op::BatchNormInference*>(&node);
            reference::batch_norm_inference<T>(bn->get_eps_value(),
                                               args[0]->get_data_ptr<const T>(),
                                               args[1]->get_data_ptr<const T>(),
                                               args[2]->get_data_ptr<const T>(),
                                               args[3]->get_data_ptr<const T>(),
                                               args[4]->get_data_ptr<const T>(),
                                               out[0]->get_data_ptr<T>(),
                                               node.get_input_shape(2));
            break;
        }
        case OP_TYPEID::BatchNormTrainingBackprop:
        {
            const ngraph::op::BatchNormTrainingBackprop* bn_bprop =
                static_cast<const ngraph::op::BatchNormTrainingBackprop*>(&node);
            reference::batch_norm_backprop(bn_bprop->get_eps_value(),
                                           args[0]->get_data_ptr<const T>(),
                                           args[1]->get_data_ptr<const T>(),
                                           args[2]->get_data_ptr<const T>(),
                                           args[3]->get_data_ptr<const T>(),
                                           args[4]->get_data_ptr<const T>(),
                                           args[5]->get_data_ptr<const T>(),
                                           out[0]->get_data_ptr<T>(),
                                           out[1]->get_data_ptr<T>(),
                                           out[2]->get_data_ptr<T>(),
                                           node.get_input_shape(2));
            break;
        }
        case OP_TYPEID::AvgPoolBackprop:
        {
            const op::AvgPoolBackprop* apb = static_cast<const op::AvgPoolBackprop*>(&node);
            reference::avg_pool_backprop<T>(args[0]->get_data_ptr<const T>(),
                                            out[0]->get_data_ptr<T>(),
                                            node.get_input_shape(0),
                                            node.get_output_shape(0),
                                            apb->get_window_shape(),
                                            apb->get_window_movement_strides(),
                                            apb->get_padding_below(),
                                            apb->get_padding_above(),
                                            apb->get_include_padding_in_avg_computation());
            break;
        }
        case OP_TYPEID::Broadcast:
        {
            const op::Broadcast* broadcast = static_cast<const op::Broadcast*>(&node);
            Shape in_shape = node.get_input_shape(0);
            Shape out_shape = node.get_output_shape(0);
            AxisSet broadcast_axes = broadcast->get_broadcast_axes();
            reference::broadcast<T>(args[0]->get_data_ptr<const T>(),
                                    out[0]->get_data_ptr<T>(),
                                    in_shape,
                                    out_shape,
                                    broadcast_axes);
            break;
        }
        case OP_TYPEID::BroadcastDistributed:
        {
            const ngraph::op::BroadcastDistributed* broadcast =
                static_cast<const ngraph::op::BroadcastDistributed*>(&node);
            int rank_ID;
            rank_ID = get_distributed_interface()->get_rank();
            int root_id = broadcast->get_root_id();
            if (rank_ID == root_id)
            {
                reference::broadcastdistributed<T>(
                    args[0]->get_data_ptr<T>(),
                    node.get_input_element_type(0),
                    static_cast<int>(shape_size(node.get_input_shape(0))),
                    root_id);
                auto memSize = static_cast<int>(shape_size(node.get_input_shape(0))) * sizeof(T);
                memcpy(out[0]->get_data_ptr<T>(), args[0]->get_data_ptr<T>(), memSize);
            }
            else
            {
                reference::broadcastdistributed<T>(
                    out[0]->get_data_ptr<T>(),
                    node.get_input_element_type(0),
                    static_cast<int>(shape_size(node.get_input_shape(0))),
                    root_id);
            }
            break;
        }
        case OP_TYPEID::BroadcastLike: break;
        case OP_TYPEID::Ceiling:
        {
            size_t element_count = shape_size(node.get_output_shape(0));
            reference::ceiling<T>(
                args[0]->get_data_ptr<const T>(), out[0]->get_data_ptr<T>(), element_count);
            break;
        }
        case OP_TYPEID::Concat:
        {
            const op::Concat* concat = static_cast<const op::Concat*>(&node);
            std::vector<const T*> in_args;
            std::vector<Shape> in_shapes;
            for (size_t i = 0; i < node.get_input_size(); i++)
            {
                in_args.push_back(args[i]->get_data_ptr<const T>());
                in_shapes.push_back(node.get_input_shape(i));
            }
            reference::concat<T>(in_args,
                                 out[0]->get_data_ptr<T>(),
                                 in_shapes,
                                 node.get_output_shape(0),
                                 concat->get_concatenation_axis());
            break;
        }
        case OP_TYPEID::Constant:
        {
            const op::Constant* c = static_cast<const op::Constant*>(&node);
            size_t element_count = shape_size(node.get_output_shape(0));
            reference::constant<T>(c->get_data_ptr<T>(), out[0]->get_data_ptr<T>(), element_count);
            break;
        }
        case OP_TYPEID::Convert:
        {
            // const op::Convert* c = static_cast<const op::Convert*>(&node);
            element::Type type = node.get_element_type();
            std::stringstream ss;
            size_t element_count = shape_size(node.get_output_shape(0));
            switch (type)
            {
            case element::Type_t::boolean:
                reference::convert_to_bool<T>(
                    args[0]->get_data_ptr<const T>(), out[0]->get_data_ptr<char>(), element_count);
                break;
            case element::Type_t::f32:
                reference::convert<T>(
                    args[0]->get_data_ptr<const T>(), out[0]->get_data_ptr<float>(), element_count);
                break;
            case element::Type_t::f64:
                reference::convert<T>(args[0]->get_data_ptr<const T>(),
                                      out[0]->get_data_ptr<double>(),
                                      element_count);
                break;
            case element::Type_t::i8:
                reference::convert<T>(args[0]->get_data_ptr<const T>(),
                                      out[0]->get_data_ptr<int8_t>(),
                                      element_count);
                break;
            case element::Type_t::i16:
                reference::convert<T>(args[0]->get_data_ptr<const T>(),
                                      out[0]->get_data_ptr<int16_t>(),
                                      element_count);
                break;
            case element::Type_t::i32:
                reference::convert<T>(args[0]->get_data_ptr<const T>(),
                                      out[0]->get_data_ptr<int32_t>(),
                                      element_count);
                break;
            case element::Type_t::i64:
                reference::convert<T>(args[0]->get_data_ptr<const T>(),
                                      out[0]->get_data_ptr<int64_t>(),
                                      element_count);
                break;
            case element::Type_t::u8:
                reference::convert<T>(args[0]->get_data_ptr<const T>(),
                                      out[0]->get_data_ptr<uint8_t>(),
                                      element_count);
                break;
            case element::Type_t::u16:
                reference::convert<T>(args[0]->get_data_ptr<const T>(),
                                      out[0]->get_data_ptr<uint16_t>(),
                                      element_count);
                break;
            case element::Type_t::u32:
                reference::convert<T>(args[0]->get_data_ptr<const T>(),
                                      out[0]->get_data_ptr<uint32_t>(),
                                      element_count);
                break;
            case element::Type_t::u64:
                reference::convert<T>(args[0]->get_data_ptr<const T>(),
                                      out[0]->get_data_ptr<uint64_t>(),
                                      element_count);
                break;
            case element::Type_t::undefined:
            case element::Type_t::dynamic:
            case element::Type_t::u1:
            case element::Type_t::bf16:
            case element::Type_t::f16:
                ss << "unsupported element type " << type << " op Convert";
                throw std::runtime_error(ss.str());
            }
            break;
        }
        case OP_TYPEID::Convolution:
        {
            const op::Convolution* c = static_cast<const op::Convolution*>(&node);
            reference::convolution<T>(args[0]->get_data_ptr<const T>(),
                                      args[1]->get_data_ptr<const T>(),
                                      out[0]->get_data_ptr<T>(),
                                      node.get_input_shape(0),
                                      node.get_input_shape(1),
                                      node.get_output_shape(0),
                                      c->get_window_movement_strides(),
                                      c->get_window_dilation_strides(),
                                      c->get_padding_below(),
                                      c->get_padding_above(),
                                      c->get_data_dilation_strides());

            break;
        }
        case OP_TYPEID::ConvolutionBackpropFilters:
        {
            const op::ConvolutionBackpropFilters* c =
                static_cast<const op::ConvolutionBackpropFilters*>(&node);
            reference::convolution_backprop_filter<T>(
                args[0]->get_data_ptr<const T>(), // input
                args[1]->get_data_ptr<const T>(), // delta_convolution_output
                out[0]->get_data_ptr<T>(),        // delta_filter
                c->get_input_shape(0),            // input_shape
                c->get_input_shape(1),            // convolution_output_shape
                c->get_filters_shape(),           // filter_shape
                c->get_window_dilation_strides_forward(),
                c->get_window_movement_strides_forward(),
                c->get_padding_below_forward(),
                c->compute_backward_in_pad_above(),
                c->get_data_dilation_strides_forward());
            break;
        }
        case OP_TYPEID::ConvolutionBackpropData:
        {
            // Note that args[1] and args[0] are switched here from the usual order.
            const op::ConvolutionBackpropData* c =
                static_cast<const op::ConvolutionBackpropData*>(&node);
            reference::convolution_backprop_in<T>(args[1]->get_data_ptr<const T>(),
                                                  args[0]->get_data_ptr<const T>(),
                                                  out[0]->get_data_ptr<T>(),
                                                  c->get_input_shape(1),
                                                  c->get_input_shape(0),
                                                  c->get_data_batch_shape(),
                                                  c->get_data_dilation_strides_forward(),
                                                  c->get_window_dilation_strides_forward(),
                                                  c->compute_backward_delta_out_pad_below(),
                                                  c->compute_backward_delta_out_pad_above(),
                                                  c->get_window_movement_strides_forward());
            break;
        }
        case OP_TYPEID::Cos:
        {
            size_t element_count = shape_size(node.get_output_shape(0));
            reference::cos<T>(
                args[0]->get_data_ptr<const T>(), out[0]->get_data_ptr<T>(), element_count);
            break;
        }
        case OP_TYPEID::Cosh:
        {
            size_t element_count = shape_size(node.get_output_shape(0));
            reference::cosh<T>(
                args[0]->get_data_ptr<const T>(), out[0]->get_data_ptr<T>(), element_count);
            break;
        }
        case OP_TYPEID::CumSum:
        {
            const op::CumSum* cumsum = static_cast<const op::CumSum*>(&node);
            auto axis_et = node.get_input_element_type(1);
            if (axis_et == element::i32)
            {
                reference::cumsum<T, int32_t>(args[0]->get_data_ptr<const T>(),
                                              args[1]->get_data_ptr<const int32_t>(),
                                              out[0]->get_data_ptr<T>(),
                                              node.get_input_shape(0),
                                              cumsum->is_exclusive(),
                                              cumsum->is_reverse());
            }
            else if (axis_et == element::i64)
            {
                reference::cumsum<T, int64_t>(args[0]->get_data_ptr<const T>(),
                                              args[1]->get_data_ptr<const int64_t>(),
                                              out[0]->get_data_ptr<T>(),
                                              node.get_input_shape(0),
                                              cumsum->is_exclusive(),
                                              cumsum->is_reverse());
            }
            break;
        }
        case OP_TYPEID::CropAndResize:
        {
            throw unsupported_op("Unsupported op '" + node.description() + "'");
            break;
        }
        case OP_TYPEID::Dequantize:
        {
            const op::Dequantize* dequantize = static_cast<const op::Dequantize*>(&node);
            auto type = dequantize->get_element_type();

            if (type == element::f32)
            {
                reference::dequantize<T>(args[0]->get_data_ptr<const T>(),
                                         args[1]->get_data_ptr<const float>(),
                                         args[2]->get_data_ptr<const T>(),
                                         out[0]->get_data_ptr<float>(),
                                         node.get_input_shape(0),
                                         node.get_input_shape(1),
                                         dequantize->get_axes());
            }
            else if (type == element::f64)
            {
                reference::dequantize<T>(args[0]->get_data_ptr<const T>(),
                                         args[1]->get_data_ptr<const double>(),
                                         args[2]->get_data_ptr<const T>(),
                                         out[0]->get_data_ptr<double>(),
                                         node.get_input_shape(0),
                                         node.get_input_shape(1),
                                         dequantize->get_axes());
            }
            else
            {
                std::stringstream ss;
                ss << "unsupported element type " << type << " op Dequantize";
                throw std::runtime_error(ss.str());
            }

            break;
        }
        case OP_TYPEID::Divide:
        {
            const op::Divide* divop = static_cast<const op::Divide*>(&node);
            reference::divide<T>(args[0]->get_data_ptr<const T>(),
                                 args[1]->get_data_ptr<const T>(),
                                 out[0]->get_data_ptr<T>(),
                                 node.get_input_shape(0),
                                 node.get_input_shape(1),
                                 divop->get_autob(),
                                 divop->is_pythondiv());
            break;
        }
        case OP_TYPEID::Dot:
        {
            const op::Dot* dot = static_cast<const op::Dot*>(&node);

            reference::dot(args[0]->get_data_ptr<const T>(),
                           args[1]->get_data_ptr<const T>(),
                           out[0]->get_data_ptr<T>(),
                           node.get_input_shape(0),
                           node.get_input_shape(1),
                           node.get_output_shape(0),
                           dot->get_reduction_axes_count());
            break;
        }
        case OP_TYPEID::DynReshape:
        {
            throw unsupported_op("Unsupported op '" + node.description() + "'");
            break;
        }
        case OP_TYPEID::DynSlice:
        {
            throw unsupported_op("Unsupported op '" + node.description() + "'");
            break;
        }
        case OP_TYPEID::EmbeddingLookup:
        {
            const op::EmbeddingLookup* embed = static_cast<const op::EmbeddingLookup*>(&node);
            auto type = embed->get_argument(0)->get_element_type();
            size_t element_count = shape_size(embed->get_argument(0)->get_shape());

            if (type == element::f32)
            {
                reference::embedding<T, float>(args[0]->get_data_ptr<const float>(),
                                               args[1]->get_data_ptr<const T>(),
                                               out[0]->get_data_ptr<T>(),
                                               element_count,
                                               embed->get_shape());
            }
            else if (type == element::f64)
            {
                reference::embedding<T, double>(args[0]->get_data_ptr<const double>(),
                                                args[1]->get_data_ptr<const T>(),
                                                out[0]->get_data_ptr<T>(),
                                                element_count,
                                                embed->get_shape());
            }
            else if (type == element::i32)
            {
                reference::embedding<T, int32_t>(args[0]->get_data_ptr<const int>(),
                                                 args[1]->get_data_ptr<const T>(),
                                                 out[0]->get_data_ptr<T>(),
                                                 element_count,
                                                 embed->get_shape());
            }
            else if (type == element::i64)
            {
                reference::embedding<T, int64_t>(args[0]->get_data_ptr<const int64_t>(),
                                                 args[1]->get_data_ptr<const T>(),
                                                 out[0]->get_data_ptr<T>(),
                                                 element_count,
                                                 embed->get_shape());
            }
            else
            {
                throw ngraph_error(std::string("Unsupported index type ") + type.c_type_string() +
                                   std::string("in EmbeddingLookup"));
            }
            break;
        }
        case OP_TYPEID::Equal:
        {
            auto equal = static_cast<const op::Equal*>(&node);
            reference::equal<T>(args[0]->get_data_ptr<const T>(),
                                args[1]->get_data_ptr<const T>(),
                                out[0]->get_data_ptr<char>(),
                                node.get_input_shape(0),
                                node.get_input_shape(1),
                                equal->get_autob());
            break;
        }
        case OP_TYPEID::Erf:
        {
            size_t element_count = shape_size(node.get_output_shape(0));
            reference::erf<T>(
                args[0]->get_data_ptr<const T>(), out[0]->get_data_ptr<T>(), element_count);
            break;
        }
        case OP_TYPEID::Exp:
        {
            size_t element_count = shape_size(node.get_output_shape(0));
            reference::exp<T>(
                args[0]->get_data_ptr<const T>(), out[0]->get_data_ptr<T>(), element_count);
            break;
        }
#ifdef INTERPRETER_USE_HYBRID
        case OP_TYPEID::FunctionCall:
        {
            auto f = static_cast<const runtime::hybrid::op::FunctionCall*>(&node);
            auto backend = f->get_backend();
            auto executable = f->get_executable();

            std::vector<std::shared_ptr<Tensor>> outputs;
            std::vector<std::shared_ptr<Tensor>> inputs;
            for (const std::shared_ptr<HostTensor>& t : out)
            {
                auto backend_tensor = backend->create_tensor(
                    t->get_element_type(), t->get_shape(), t->get_data_ptr());
                outputs.push_back(backend_tensor);
            }
            for (const std::shared_ptr<HostTensor>& t : args)
            {
                auto backend_tensor = backend->create_tensor(
                    t->get_element_type(), t->get_shape(), t->get_data_ptr());
                inputs.push_back(backend_tensor);
            }
            executable->call(outputs, inputs);
            break;
        }
#endif
        case OP_TYPEID::Floor:
        {
            size_t element_count = shape_size(node.get_output_shape(0));
            reference::floor<T>(
                args[0]->get_data_ptr<const T>(), out[0]->get_data_ptr<T>(), element_count);
            break;
        }
        case OP_TYPEID::Gather:
        {
            const op::Gather* gather = static_cast<const op::Gather*>(&node);
            if (node.get_input_element_type(1) == element::i64)
            {
                reference::gather<T, int64_t>(args[0]->get_data_ptr<T>(),
                                              args[1]->get_data_ptr<int64_t>(),
                                              out[0]->get_data_ptr<T>(),
                                              node.get_input_shape(0),
                                              node.get_input_shape(1),
                                              node.get_output_shape(0),
                                              gather->get_axis());
            }
            else if (node.get_input_element_type(1) == element::i32)
            {
                reference::gather<T, int32_t>(args[0]->get_data_ptr<T>(),
                                              args[1]->get_data_ptr<int32_t>(),
                                              out[0]->get_data_ptr<T>(),
                                              node.get_input_shape(0),
                                              node.get_input_shape(1),
                                              node.get_output_shape(0),
                                              gather->get_axis());
            }
            else
            {
                throw ngraph_error("Unexpected type");
            }
            break;
        }
        case OP_TYPEID::GatherND:
        {
            if (node.get_input_element_type(1) == element::i64)
            {
                reference::gather_nd<T, int64_t>(args[0]->get_data_ptr<T>(),
                                                 args[1]->get_data_ptr<int64_t>(),
                                                 out[0]->get_data_ptr<T>(),
                                                 node.get_input_shape(0),
                                                 node.get_input_shape(1),
                                                 node.get_output_shape(0));
            }
            else if (node.get_input_element_type(1) == element::i32)
            {
                reference::gather_nd<T, int32_t>(args[0]->get_data_ptr<T>(),
                                                 args[1]->get_data_ptr<int32_t>(),
                                                 out[0]->get_data_ptr<T>(),
                                                 node.get_input_shape(0),
                                                 node.get_input_shape(1),
                                                 node.get_output_shape(0));
            }
            else
            {
                throw ngraph_error("Unexpected type");
            }
            break;
        }
        case OP_TYPEID::Greater:
        {
            auto greater = static_cast<const op::Greater*>(&node);
            reference::greater<T>(args[0]->get_data_ptr<const T>(),
                                  args[1]->get_data_ptr<const T>(),
                                  out[0]->get_data_ptr<char>(),
                                  node.get_input_shape(0),
                                  node.get_input_shape(1),
                                  greater->get_autob());
            break;
        }
        case OP_TYPEID::GreaterEq:
        {
            auto greater_eq = static_cast<const op::GreaterEq*>(&node);
            reference::greater_eq<T>(args[0]->get_data_ptr<const T>(),
                                     args[1]->get_data_ptr<const T>(),
                                     out[0]->get_data_ptr<char>(),
                                     node.get_input_shape(0),
                                     node.get_input_shape(1),
                                     greater_eq->get_autob());
            break;
        }
        case OP_TYPEID::Less:
        {
            auto less = static_cast<const op::Less*>(&node);
            reference::less<T>(args[0]->get_data_ptr<const T>(),
                               args[1]->get_data_ptr<const T>(),
                               out[0]->get_data_ptr<char>(),
                               node.get_input_shape(0),
                               node.get_input_shape(1),
                               less->get_autob());
            break;
        }
        case OP_TYPEID::LessEq:
        {
            auto less_eq = static_cast<const op::LessEq*>(&node);
            reference::less_eq<T>(args[0]->get_data_ptr<const T>(),
                                  args[1]->get_data_ptr<const T>(),
                                  out[0]->get_data_ptr<char>(),
                                  node.get_input_shape(0),
                                  node.get_input_shape(1),
                                  less_eq->get_autob());
            break;
        }
        case OP_TYPEID::LessEqual_v1:
        {
            auto less_eq = static_cast<const op::v1::LessEqual*>(&node);
            reference::less_eq<T>(args[0]->get_data_ptr<const T>(),
                                  args[1]->get_data_ptr<const T>(),
                                  out[0]->get_data_ptr<char>(),
                                  node.get_input_shape(0),
                                  node.get_input_shape(1),
                                  less_eq->get_autob());
            break;
        }
        case OP_TYPEID::Log:
        {
            size_t element_count = shape_size(node.get_output_shape(0));
            reference::log<T>(
                args[0]->get_data_ptr<const T>(), out[0]->get_data_ptr<T>(), element_count);
            break;
        }
        case OP_TYPEID::LogicalAnd_v1:
        {
            auto logical_and = static_cast<const op::v1::LogicalAnd*>(&node);
            reference::logical_and(args[0]->get_data_ptr<const T>(),
                                   args[1]->get_data_ptr<const T>(),
                                   out[0]->get_data_ptr<T>(),
                                   node.get_input_shape(0),
                                   node.get_input_shape(1),
                                   logical_and->get_autob());
            break;
        }
        case OP_TYPEID::LogicalOr_v1:
        {
            auto logical_or = static_cast<const op::v1::LogicalOr*>(&node);
            reference::logical_or(args[0]->get_data_ptr<const T>(),
                                  args[1]->get_data_ptr<const T>(),
                                  out[0]->get_data_ptr<T>(),
                                  node.get_input_shape(0),
                                  node.get_input_shape(1),
                                  logical_or->get_autob());
            break;
        }
        case OP_TYPEID::LogicalXor_v1:
        {
            auto logical_xor = static_cast<const op::v1::LogicalXor*>(&node);
            reference::logical_xor(args[0]->get_data_ptr<const T>(),
                                   args[1]->get_data_ptr<const T>(),
                                   out[0]->get_data_ptr<T>(),
                                   node.get_input_shape(0),
                                   node.get_input_shape(1),
                                   logical_xor->get_autob());
            break;
        }
        case OP_TYPEID::LRN:
        {
            const op::LRN* lrn = static_cast<const op::LRN*>(&node);
            reference::lrn<T>(args[0]->get_data_ptr<const T>(),
                              lrn->get_reduction_axes(),
                              out[0]->get_data_ptr<T>(),
                              node.get_input_shape(0),
                              lrn->get_alpha(),
                              lrn->get_beta(),
                              lrn->get_bias(),
                              lrn->get_nsize());
            break;
        }
        case OP_TYPEID::Max:
        {
            const op::Max* max = static_cast<const op::Max*>(&node);
            reference::max<T>(args[0]->get_data_ptr<const T>(),
                              out[0]->get_data_ptr<T>(),
                              node.get_input_shape(0),
                              node.get_output_shape(0),
                              max->get_reduction_axes());
            break;
        }
        case OP_TYPEID::Maximum:
        {
            auto maximum = static_cast<const op::Maximum*>(&node);
            reference::maximum<T>(args[0]->get_data_ptr<const T>(),
                                  args[1]->get_data_ptr<const T>(),
                                  out[0]->get_data_ptr<T>(),
                                  node.get_input_shape(0),
                                  node.get_input_shape(1),
                                  maximum->get_autob());
            break;
        }
        case OP_TYPEID::MaxPool:
        {
            const op::MaxPool* max_pool = static_cast<const op::MaxPool*>(&node);

            reference::max_pool<T>(args[0]->get_data_ptr<const T>(),
                                   out[0]->get_data_ptr<T>(),
                                   node.get_input_shape(0),
                                   node.get_output_shape(0),
                                   max_pool->get_window_shape(),
                                   max_pool->get_window_movement_strides(),
                                   max_pool->get_padding_below(),
                                   max_pool->get_padding_above());
            break;
        }
        case OP_TYPEID::MaxPoolBackprop:
        {
            const op::MaxPoolBackprop* max_pool_backprop =
                static_cast<const op::MaxPoolBackprop*>(&node);

            reference::max_pool_backprop<T>(args[0]->get_data_ptr<const T>(),
                                            args[1]->get_data_ptr<const T>(),
                                            out[0]->get_data_ptr<T>(),
                                            node.get_input_shape(1),
                                            node.get_output_shape(0),
                                            max_pool_backprop->get_window_shape(),
                                            max_pool_backprop->get_window_movement_strides(),
                                            max_pool_backprop->get_padding_below(),
                                            max_pool_backprop->get_padding_above());
            break;
        }
        case OP_TYPEID::Min:
        {
            const op::Min* min = static_cast<const op::Min*>(&node);
            reference::min<T>(args[0]->get_data_ptr<const T>(),
                              out[0]->get_data_ptr<T>(),
                              node.get_input_shape(0),
                              node.get_output_shape(0),
                              min->get_reduction_axes());
            break;
        }
        case OP_TYPEID::Minimum:
        {
            auto minimum = static_cast<const op::Minimum*>(&node);
            reference::minimum<T>(args[0]->get_data_ptr<const T>(),
                                  args[1]->get_data_ptr<const T>(),
                                  out[0]->get_data_ptr<T>(),
                                  node.get_input_shape(0),
                                  node.get_input_shape(1),
                                  minimum->get_autob());
            break;
        }
        case OP_TYPEID::Multiply:
        {
            auto multiply = static_cast<const op::Multiply*>(&node);
            reference::multiply<T>(args[0]->get_data_ptr<const T>(),
                                   args[1]->get_data_ptr<const T>(),
                                   out[0]->get_data_ptr<T>(),
                                   node.get_input_shape(0),
                                   node.get_input_shape(1),
                                   multiply->get_autob());
            break;
        }
        case OP_TYPEID::Negative:
        {
            size_t element_count = shape_size(node.get_output_shape(0));
            reference::negate<T>(
                args[0]->get_data_ptr<const T>(), out[0]->get_data_ptr<T>(), element_count);
            break;
        }
        case OP_TYPEID::LogicalNot_v1:
        case OP_TYPEID::Not:
        {
            size_t element_count = shape_size(node.get_output_shape(0));
            reference::logical_not(
                args[0]->get_data_ptr<const T>(), out[0]->get_data_ptr<T>(), element_count);
            break;
        }
        case OP_TYPEID::NotEqual:
        {
            auto not_equal = static_cast<const op::NotEqual*>(&node);
            reference::not_equal<T>(args[0]->get_data_ptr<const T>(),
                                    args[1]->get_data_ptr<const T>(),
                                    out[0]->get_data_ptr<char>(),
                                    node.get_input_shape(0),
                                    node.get_input_shape(1),
                                    not_equal->get_autob());
            break;
        }
        case OP_TYPEID::OneHot:
        {
            const op::OneHot* oh = static_cast<const op::OneHot*>(&node);
            reference::one_hot<T>(args[0]->get_data_ptr<const T>(),
                                  out[0]->get_data_ptr<T>(),
                                  node.get_input_shape(0),
                                  node.get_output_shape(0),
                                  oh->get_one_hot_axis());
            break;
        }
        case OP_TYPEID::Or:
        {
            auto logical_or = static_cast<const op::Or*>(&node);
            reference::logical_or(args[0]->get_data_ptr<const T>(),
                                  args[1]->get_data_ptr<const T>(),
                                  out[0]->get_data_ptr<T>(),
                                  node.get_input_shape(0),
                                  node.get_input_shape(1),
                                  logical_or->get_autob());
            break;
        }
        case OP_TYPEID::Parameter: break;
        case OP_TYPEID::Passthrough:
        {
            const op::Passthrough* passthrough = static_cast<const op::Passthrough*>(&node);
            throw unsupported_op{"Unsupported operation language: " + passthrough->language()};
        }
        case OP_TYPEID::Pad:
        {
            const op::Pad* pad = static_cast<const op::Pad*>(&node);

            reference::pad(args[0]->get_data_ptr<const T>(),
                           args[1]->get_data_ptr<const T>(),
                           out[0]->get_data_ptr<T>(),
                           node.input(0).get_shape(),
                           node.output(0).get_shape(),
                           pad->get_padding_below(),
                           pad->get_padding_above(),
                           pad->get_pad_mode());
            break;
        }
        case OP_TYPEID::Power:
        {
            auto power = static_cast<const op::Power*>(&node);
            reference::power<T>(args[0]->get_data_ptr<const T>(),
                                args[1]->get_data_ptr<const T>(),
                                out[0]->get_data_ptr<T>(),
                                node.get_input_shape(0),
                                node.get_input_shape(1),
                                power->get_autob());
            break;
        }
        case OP_TYPEID::Product:
        {
            const op::Product* product = static_cast<const op::Product*>(&node);
            reference::product<T>(args[0]->get_data_ptr<const T>(),
                                  out[0]->get_data_ptr<T>(),
                                  node.get_input_shape(0),
                                  node.get_output_shape(0),
                                  product->get_reduction_axes());
            break;
        }
        case OP_TYPEID::Quantize:
        {
            const op::Quantize* quantize = static_cast<const op::Quantize*>(&node);
            auto type = quantize->get_element_type();

            if (type == element::u8)
            {
                reference::quantize<T>(args[0]->get_data_ptr<const T>(),
                                       args[1]->get_data_ptr<const T>(),
                                       args[2]->get_data_ptr<const uint8_t>(),
                                       out[0]->get_data_ptr<uint8_t>(),
                                       node.get_input_shape(0),
                                       node.get_input_shape(1),
                                       quantize->get_axes(),
                                       quantize->get_round_mode());
            }
            else if (type == element::i8)
            {
                reference::quantize<T>(args[0]->get_data_ptr<const T>(),
                                       args[1]->get_data_ptr<const T>(),
                                       args[2]->get_data_ptr<const int8_t>(),
                                       out[0]->get_data_ptr<int8_t>(),
                                       node.get_input_shape(0),
                                       node.get_input_shape(1),
                                       quantize->get_axes(),
                                       quantize->get_round_mode());
            }
            else if (type == element::i32)
            {
                reference::quantize<T>(args[0]->get_data_ptr<const T>(),
                                       args[1]->get_data_ptr<const T>(),
                                       args[2]->get_data_ptr<const int32_t>(),
                                       out[0]->get_data_ptr<int32_t>(),
                                       node.get_input_shape(0),
                                       node.get_input_shape(1),
                                       quantize->get_axes(),
                                       quantize->get_round_mode());
            }
            else
            {
                std::stringstream ss;
                ss << "unsupported element type " << type << " op Quantize";
                throw std::runtime_error(ss.str());
            }

            break;
        }

        case OP_TYPEID::QuantizedConvolution:
        {
            const op::QuantizedConvolution* qc =
                static_cast<const op::QuantizedConvolution*>(&node);

            auto input_element_type = qc->get_input_element_type(0);
            auto filter_element_type = qc->get_input_element_type(1);
            auto output_element_type = qc->get_output_element_type(0);

            if (input_element_type == element::u8 && filter_element_type == element::i8 &&
                output_element_type == element::i8)
            {
                reference::convolution<uint8_t, int8_t, int8_t, int32_t>(
                    args[0]->get_data_ptr<const uint8_t>(),
                    args[1]->get_data_ptr<const int8_t>(),
                    out[0]->get_data_ptr<int8_t>(),
                    node.get_input_shape(0),
                    node.get_input_shape(1),
                    node.get_output_shape(0),
                    qc->get_window_movement_strides(),
                    qc->get_window_dilation_strides(),
                    qc->get_padding_below(),
                    qc->get_padding_above(),
                    qc->get_data_dilation_strides(),
                    args[2]->get_data_ptr<const float>(),
                    args[3]->get_data_ptr<const uint8_t>(),
                    args[4]->get_data_ptr<const float>(),
                    args[5]->get_data_ptr<const int8_t>(),
                    args[6]->get_data_ptr<const float>(),
                    args[7]->get_data_ptr<const int8_t>());
            }
            else if (input_element_type == element::u8 && filter_element_type == element::u8 &&
                     output_element_type == element::u8)
            {
                reference::convolution<uint8_t, uint8_t, uint8_t, int32_t>(
                    args[0]->get_data_ptr<const uint8_t>(),
                    args[1]->get_data_ptr<const uint8_t>(),
                    out[0]->get_data_ptr<uint8_t>(),
                    node.get_input_shape(0),
                    node.get_input_shape(1),
                    node.get_output_shape(0),
                    qc->get_window_movement_strides(),
                    qc->get_window_dilation_strides(),
                    qc->get_padding_below(),
                    qc->get_padding_above(),
                    qc->get_data_dilation_strides(),
                    args[2]->get_data_ptr<const float>(),
                    args[3]->get_data_ptr<const uint8_t>(),
                    args[4]->get_data_ptr<const float>(),
                    args[5]->get_data_ptr<const uint8_t>(),
                    args[6]->get_data_ptr<const float>(),
                    args[7]->get_data_ptr<const uint8_t>());
            }
            else if (input_element_type == element::u8 && filter_element_type == element::i8 &&
                     output_element_type == element::i32)
            {
                reference::convolution<uint8_t, int8_t, int32_t, int32_t>(
                    args[0]->get_data_ptr<const uint8_t>(),
                    args[1]->get_data_ptr<const int8_t>(),
                    out[0]->get_data_ptr<int32_t>(),
                    node.get_input_shape(0),
                    node.get_input_shape(1),
                    node.get_output_shape(0),
                    qc->get_window_movement_strides(),
                    qc->get_window_dilation_strides(),
                    qc->get_padding_below(),
                    qc->get_padding_above(),
                    qc->get_data_dilation_strides(),
                    args[2]->get_data_ptr<const float>(),
                    args[3]->get_data_ptr<const uint8_t>(),
                    args[4]->get_data_ptr<const float>(),
                    args[5]->get_data_ptr<const int8_t>(),
                    args[6]->get_data_ptr<const float>(),
                    args[7]->get_data_ptr<const int32_t>());
            }
            else if (input_element_type == element::u8 && filter_element_type == element::u8 &&
                     output_element_type == element::i32)
            {
                reference::convolution<uint8_t, uint8_t, int32_t, int32_t>(
                    args[0]->get_data_ptr<const uint8_t>(),
                    args[1]->get_data_ptr<const uint8_t>(),
                    out[0]->get_data_ptr<int32_t>(),
                    node.get_input_shape(0),
                    node.get_input_shape(1),
                    node.get_output_shape(0),
                    qc->get_window_movement_strides(),
                    qc->get_window_dilation_strides(),
                    qc->get_padding_below(),
                    qc->get_padding_above(),
                    qc->get_data_dilation_strides(),
                    args[2]->get_data_ptr<const float>(),
                    args[3]->get_data_ptr<const uint8_t>(),
                    args[4]->get_data_ptr<const float>(),
                    args[5]->get_data_ptr<const uint8_t>(),
                    args[6]->get_data_ptr<const float>(),
                    args[7]->get_data_ptr<const int32_t>());
            }
            else
            {
                std::stringstream ss;
                ss << "unsupported element type";
                throw std::runtime_error(ss.str());
            }

            break;
        }

        case OP_TYPEID::QuantizedConvolutionBias:
        case OP_TYPEID::QuantizedConvolutionBiasAdd:
        case OP_TYPEID::QuantizedConvolutionBiasSignedAdd:
        case OP_TYPEID::QuantizedConvolutionRelu:
        case OP_TYPEID::QuantizedDotBias:
        case OP_TYPEID::QuantizedDot:
        {
            const op::QuantizedDot* qd = static_cast<const op::QuantizedDot*>(&node);

            auto input0_element_type = qd->get_input_element_type(0);
            auto input1_element_type = qd->get_input_element_type(1);
            auto output_element_type = qd->get_output_element_type(0);

            if (input0_element_type == element::u8 && input1_element_type == element::i8 &&
                output_element_type == element::i8)
            {
                reference::dot<uint8_t, int8_t, int8_t, int32_t>(
                    args[0]->get_data_ptr<const uint8_t>(),
                    args[1]->get_data_ptr<const int8_t>(),
                    out[0]->get_data_ptr<int8_t>(),
                    node.get_input_shape(0),
                    node.get_input_shape(1),
                    node.get_output_shape(0),
                    1,
                    args[2]->get_data_ptr<const float>(),
                    args[3]->get_data_ptr<const uint8_t>(),
                    args[4]->get_data_ptr<const float>(),
                    args[5]->get_data_ptr<const int8_t>(),
                    args[6]->get_data_ptr<const float>(),
                    args[7]->get_data_ptr<const int8_t>());
            }
            else if (input0_element_type == element::u8 && input1_element_type == element::u8 &&
                     output_element_type == element::u8)
            {
                reference::dot<uint8_t, uint8_t, uint8_t, int32_t>(
                    args[0]->get_data_ptr<const uint8_t>(),
                    args[1]->get_data_ptr<const uint8_t>(),
                    out[0]->get_data_ptr<uint8_t>(),
                    node.get_input_shape(0),
                    node.get_input_shape(1),
                    node.get_output_shape(0),
                    1,
                    args[2]->get_data_ptr<const float>(),
                    args[3]->get_data_ptr<const uint8_t>(),
                    args[4]->get_data_ptr<const float>(),
                    args[5]->get_data_ptr<const uint8_t>(),
                    args[6]->get_data_ptr<const float>(),
                    args[7]->get_data_ptr<const uint8_t>());
            }
            else if (input0_element_type == element::u8 && input1_element_type == element::u8 &&
                     output_element_type == element::i32)
            {
                reference::dot<uint8_t, uint8_t, int32_t, int32_t>(
                    args[0]->get_data_ptr<const uint8_t>(),
                    args[1]->get_data_ptr<const uint8_t>(),
                    out[0]->get_data_ptr<int32_t>(),
                    node.get_input_shape(0),
                    node.get_input_shape(1),
                    node.get_output_shape(0),
                    1,
                    args[2]->get_data_ptr<const float>(),
                    args[3]->get_data_ptr<const uint8_t>(),
                    args[4]->get_data_ptr<const float>(),
                    args[5]->get_data_ptr<const uint8_t>(),
                    args[6]->get_data_ptr<const float>(),
                    args[7]->get_data_ptr<const int32_t>());
            }
            else if (input0_element_type == element::u8 && input1_element_type == element::i8 &&
                     output_element_type == element::i32)
            {
                reference::dot<uint8_t, int8_t, int32_t, int32_t>(
                    args[0]->get_data_ptr<const uint8_t>(),
                    args[1]->get_data_ptr<const int8_t>(),
                    out[0]->get_data_ptr<int32_t>(),
                    node.get_input_shape(0),
                    node.get_input_shape(1),
                    node.get_output_shape(0),
                    1,
                    args[2]->get_data_ptr<const float>(),
                    args[3]->get_data_ptr<const uint8_t>(),
                    args[4]->get_data_ptr<const float>(),
                    args[5]->get_data_ptr<const int8_t>(),
                    args[6]->get_data_ptr<const float>(),
                    args[7]->get_data_ptr<const int32_t>());
            }
            else
            {
                std::stringstream ss;
                ss << "unsupported element type";
                throw std::runtime_error(ss.str());
            }

            break;
        }
        case OP_TYPEID::Recv:
        {
            size_t element_count = shape_size(node.get_output_shape(0));
            size_t memSize = element_count * sizeof(T);
            const auto* op = static_cast<const ngraph::op::Recv*>(&node);
            int src_id = op->get_src_id();

            reference::recv<T>(
                args[0]->get_data_ptr<T>(), node.get_input_element_type(0), element_count, src_id);

            memcpy(out[0]->get_data_ptr<T>(), args[0]->get_data_ptr<T>(), memSize);
            break;
        }
        case OP_TYPEID::RandomUniform:
        {
            const op::RandomUniform* ru = static_cast<const op::RandomUniform*>(&node);

            T min_val = args[0]->get_data_ptr<const T>()[0];
            T max_val = args[1]->get_data_ptr<const T>()[0];
            // In INTERPRETER we can ignore arg 2 (output_shape) for now because we only work on
            // static output shapes anyway.
            bool use_fixed_seed = static_cast<bool>(args[3]->get_data_ptr<const char>()[0]);

            if (m_states.count(&node) == 0)
            {
                m_states[&node] = std::unique_ptr<UniformRNGState>(new UniformRNGState());
            }

            auto state = static_cast<UniformRNGState*>(m_states.at(&node).get());
            size_t element_count = shape_size(node.get_output_shape(0));
            if (!use_fixed_seed)
            {
                reference::random_uniform<T>(
                    out[0]->get_data_ptr<T>(), min_val, max_val, element_count, state);
            }
            else
            {
                reference::random_uniform_with_fixed_seed<T>(out[0]->get_data_ptr<T>(),
                                                             min_val,
                                                             max_val,
                                                             element_count,
                                                             ru->get_fixed_seed());
            }
            break;
        }
        case OP_TYPEID::Range:
        {
            throw unsupported_op("Unsupported op '" + node.description() + "'");
            break;
        }
        case OP_TYPEID::Reciprocal:
        {
            throw unsupported_op("Unsupported op '" + node.description() + "'");
            break;
        }
        case OP_TYPEID::Relu:
        {
            size_t element_count = shape_size(node.get_output_shape(0));
            reference::relu<T>(
                args[0]->get_data_ptr<const T>(), out[0]->get_data_ptr<T>(), element_count);
            break;
        }
        case OP_TYPEID::ReluBackprop:
        {
            size_t element_count = shape_size(node.get_output_shape(0));
            reference::relu_backprop<T>(args[0]->get_data_ptr<const T>(),
                                        args[1]->get_data_ptr<const T>(),
                                        out[0]->get_data_ptr<T>(),
                                        element_count);
            break;
        }
        case OP_TYPEID::ReplaceSlice:
        {
            const op::ReplaceSlice* slice = static_cast<const op::ReplaceSlice*>(&node);
            reference::replace_slice<T>(args[0]->get_data_ptr<const T>(),
                                        args[1]->get_data_ptr<const T>(),
                                        out[0]->get_data_ptr<T>(),
                                        node.get_input_shape(1),
                                        slice->get_lower_bounds(),
                                        slice->get_upper_bounds(),
                                        slice->get_strides(),
                                        node.get_output_shape(0));
            break;
        }
        case OP_TYPEID::Reshape:
        {
            const op::Reshape* reshape = static_cast<const op::Reshape*>(&node);
            reference::reshape(args[0]->get_data_ptr<const T>(),
                               out[0]->get_data_ptr<T>(),
                               node.get_input_shape(0),
                               reshape->get_input_order(),
                               node.get_output_shape(0));
            break;
        }
        case OP_TYPEID::Result:
        {
            const op::Result* res = static_cast<const op::Result*>(&node);
            reference::result(args[0]->get_data_ptr<const T>(),
                              out[0]->get_data_ptr<T>(),
                              shape_size(res->get_shape()));
            break;
        }
        case OP_TYPEID::Reverse:
        {
            const op::Reverse* reverse = static_cast<const op::Reverse*>(&node);
            reference::reverse(args[0]->get_data_ptr<const T>(),
                               out[0]->get_data_ptr<T>(),
                               node.get_input_shape(0),
                               node.get_output_shape(0),
                               reverse->get_reversed_axes());
            break;
        }
        case OP_TYPEID::ReverseSequence:
        {
            const op::ReverseSequence* reverse = static_cast<const op::ReverseSequence*>(&node);

            if (node.get_input_element_type(1) == element::i32)
            {
                reference::reverse_sequence<T, int32_t>(args[0]->get_data_ptr<const T>(),
                                                        out[0]->get_data_ptr<T>(),
                                                        node.get_input_shape(0),
                                                        reverse->get_batch_axis(),
                                                        reverse->get_sequence_axis(),
                                                        args[1]->get_data_ptr<const int32_t>());
            }
            else
            {
                throw ngraph_error("only int32 indices are supported");
            }
            break;
        }
        case OP_TYPEID::ScatterAdd:
        {
            if (node.get_input_element_type(1) == element::i64)
            {
                reference::scatter_add<T, int64_t>(args[0]->get_data_ptr<T>(),
                                                   args[1]->get_data_ptr<int64_t>(),
                                                   args[2]->get_data_ptr<T>(),
                                                   out[0]->get_data_ptr<T>(),
                                                   node.get_input_shape(0),
                                                   node.get_input_shape(1),
                                                   node.get_input_shape(2),
                                                   node.get_output_shape(0));
            }
            else if (node.get_input_element_type(1) == element::i32)
            {
                reference::scatter_add<T, int32_t>(args[0]->get_data_ptr<T>(),
                                                   args[1]->get_data_ptr<int32_t>(),
                                                   args[2]->get_data_ptr<T>(),
                                                   out[0]->get_data_ptr<T>(),
                                                   node.get_input_shape(0),
                                                   node.get_input_shape(1),
                                                   node.get_input_shape(2),
                                                   node.get_output_shape(0));
            }
            else
            {
                throw ngraph_error("Unexpected type");
            }
            break;
        }
        case OP_TYPEID::ScatterNDAdd:
        {
            if (node.get_input_element_type(1) == element::i64)
            {
                reference::scatter_nd_add<T, int64_t>(args[0]->get_data_ptr<T>(),
                                                      args[1]->get_data_ptr<int64_t>(),
                                                      args[2]->get_data_ptr<T>(),
                                                      out[0]->get_data_ptr<T>(),
                                                      node.get_input_shape(0),
                                                      node.get_input_shape(1),
                                                      node.get_input_shape(2),
                                                      node.get_output_shape(0));
            }
            else if (node.get_input_element_type(1) == element::i32)
            {
                reference::scatter_nd_add<T, int32_t>(args[0]->get_data_ptr<T>(),
                                                      args[1]->get_data_ptr<int32_t>(),
                                                      args[2]->get_data_ptr<T>(),
                                                      out[0]->get_data_ptr<T>(),
                                                      node.get_input_shape(0),
                                                      node.get_input_shape(1),
                                                      node.get_input_shape(2),
                                                      node.get_output_shape(0));
            }
            else
            {
                throw ngraph_error("Unexpected type");
            }
            break;
        }
        case OP_TYPEID::Select:
        {
            size_t element_count = shape_size(node.get_output_shape(0));
            reference::select<T>(args[0]->get_data_ptr<const char>(),
                                 args[1]->get_data_ptr<const T>(),
                                 args[2]->get_data_ptr<const T>(),
                                 out[0]->get_data_ptr<T>(),
                                 element_count);
            break;
        }
        case OP_TYPEID::Send:
        {
            size_t element_count = shape_size(node.get_output_shape(0));
            size_t memSize = element_count * sizeof(T);
            const auto* op = static_cast<const ngraph::op::Send*>(&node);
            int dest_id = op->get_dest_id();

            reference::send<T>(args[0]->get_data_ptr<const T>(),
                               node.get_input_element_type(0),
                               element_count,
                               dest_id);

            memcpy(out[0]->get_data_ptr<T>(), args[0]->get_data_ptr<T>(), memSize);
            break;
        }
        case OP_TYPEID::ShapeOf:
        {
            reference::shape_of(node.get_input_shape(0), out[0]->get_data_ptr<uint64_t>());
            break;
        }
        case OP_TYPEID::Sigmoid:
        {
            size_t element_count = shape_size(node.get_output_shape(0));
            reference::sigmoid<T>(
                args[0]->get_data_ptr<const T>(), out[0]->get_data_ptr<T>(), element_count);
            break;
        }
        case OP_TYPEID::SigmoidBackprop:
        {
            size_t element_count = shape_size(node.get_output_shape(0));
            reference::sigmoid_backprop<T>(args[0]->get_data_ptr<const T>(),
                                           args[1]->get_data_ptr<const T>(),
                                           out[0]->get_data_ptr<T>(),
                                           element_count);
            break;
        }
        case OP_TYPEID::Sign:
        {
            size_t element_count = shape_size(node.get_output_shape(0));
            reference::sign<T>(
                args[0]->get_data_ptr<const T>(), out[0]->get_data_ptr<T>(), element_count);
            break;
        }
        case OP_TYPEID::Sin:
        {
            size_t element_count = shape_size(node.get_output_shape(0));
            reference::sin<T>(
                args[0]->get_data_ptr<const T>(), out[0]->get_data_ptr<T>(), element_count);
            break;
        }
        case OP_TYPEID::Sinh:
        {
            size_t element_count = shape_size(node.get_output_shape(0));
            reference::sinh<T>(
                args[0]->get_data_ptr<const T>(), out[0]->get_data_ptr<T>(), element_count);
            break;
        }
        case OP_TYPEID::Slice:
        {
            const op::Slice* slice = static_cast<const op::Slice*>(&node);
            reference::slice<T>(args[0]->get_data_ptr<const T>(),
                                out[0]->get_data_ptr<T>(),
                                node.get_input_shape(0),
                                slice->get_lower_bounds(),
                                slice->get_upper_bounds(),
                                slice->get_strides(),
                                node.get_output_shape(0));
            break;
        }
        case OP_TYPEID::Softmax:
        {
            const op::Softmax* softmax = static_cast<const op::Softmax*>(&node);
            reference::softmax<T>(args[0]->get_data_ptr<const T>(),
                                  out[0]->get_data_ptr<T>(),
                                  node.get_output_shape(0),
                                  softmax->get_axes());
            break;
        }
        case OP_TYPEID::Sqrt:
        {
            size_t element_count = shape_size(node.get_output_shape(0));
            reference::sqrt<T>(
                args[0]->get_data_ptr<const T>(), out[0]->get_data_ptr<T>(), element_count);
            break;
        }
        case OP_TYPEID::StopGradient: { throw unsupported_op("Unsupported op 'StopGradient'");
        }
        case OP_TYPEID::Subtract:
        {
            auto subtract = static_cast<const op::Subtract*>(&node);
            reference::subtract<T>(args[0]->get_data_ptr<const T>(),
                                   args[1]->get_data_ptr<const T>(),
                                   out[0]->get_data_ptr<T>(),
                                   node.get_input_shape(0),
                                   node.get_input_shape(1),
                                   subtract->get_autob());
            break;
        }
        case OP_TYPEID::Sum:
        {
            const op::Sum* sum = static_cast<const op::Sum*>(&node);
            reference::sum<T>(args[0]->get_data_ptr<const T>(),
                              out[0]->get_data_ptr<T>(),
                              node.get_input_shape(0),
                              node.get_output_shape(0),
                              sum->get_reduction_axes());
            break;
        }
        case OP_TYPEID::Tan:
        {
            size_t element_count = shape_size(node.get_output_shape(0));
            reference::tan<T>(
                args[0]->get_data_ptr<const T>(), out[0]->get_data_ptr<T>(), element_count);
            break;
        }
        case OP_TYPEID::Tanh:
        {
            size_t element_count = shape_size(node.get_output_shape(0));
            reference::tanh<T>(
                args[0]->get_data_ptr<const T>(), out[0]->get_data_ptr<T>(), element_count);
            break;
        }
        case OP_TYPEID::TopK:
        {
            const op::TopK* topk = static_cast<const op::TopK*>(&node);
            if (node.get_output_element_type(0) == element::i64)
            {
                reference::topk<T, int64_t>(args[0]->get_data_ptr<const T>(),
                                            out[0]->get_data_ptr<int64_t>(),
                                            out[1]->get_data_ptr<T>(),
                                            node.get_input_shape(0),
                                            node.get_output_shape(0),
                                            topk->get_top_k_axis(),
                                            topk->get_k(),
                                            topk->get_compute_max(),
                                            topk->get_sort());
            }
            else if (node.get_output_element_type(0) == element::i32)
            {
                reference::topk<T, int32_t>(args[0]->get_data_ptr<const T>(),
                                            out[0]->get_data_ptr<int32_t>(),
                                            out[1]->get_data_ptr<T>(),
                                            node.get_input_shape(0),
                                            node.get_output_shape(0),
                                            topk->get_top_k_axis(),
                                            topk->get_k(),
                                            topk->get_compute_max(),
                                            topk->get_sort());
            }
            else
            {
                throw ngraph_error("Unexpected type");
            }
            break;
        }
        case OP_TYPEID::Xor:
        {
            auto logical_xor = static_cast<const op::Or*>(&node);
            reference::logical_xor(args[0]->get_data_ptr<const T>(),
                                   args[1]->get_data_ptr<const T>(),
                                   out[0]->get_data_ptr<T>(),
                                   node.get_input_shape(0),
                                   node.get_input_shape(1),
                                   logical_xor->get_autob());
            break;
        }

        // Fused Ops are not supported in interpreter. They need to be decomposed before execution
        case OP_TYPEID::Clamp:
        case OP_TYPEID::MatMul:
        case OP_TYPEID::Split:
        case OP_TYPEID::DynBroadcast:
        case OP_TYPEID::Transpose:
        case OP_TYPEID::DynPad:
        case OP_TYPEID::Tile:
        case OP_TYPEID::DynReplaceSlice:
        case OP_TYPEID::BatchMatMulTranspose:
        case OP_TYPEID::ConvolutionBias:
        case OP_TYPEID::ConvolutionBiasAdd:
        case OP_TYPEID::ConvolutionBiasBackpropFiltersBias:
        case OP_TYPEID::CrossEntropy:
        case OP_TYPEID::CrossEntropyBackprop:
        case OP_TYPEID::DepthToSpace:
        case OP_TYPEID::Elu:
        case OP_TYPEID::FakeQuantize:
        case OP_TYPEID::GroupConvolution:
        case OP_TYPEID::GroupConvolutionBackpropData:
        case OP_TYPEID::GroupConvolutionBackpropFilters:
        case OP_TYPEID::GRN:
        case OP_TYPEID::GRUCell:
        case OP_TYPEID::Gelu:
        case OP_TYPEID::GeluBackpropFactor:
        case OP_TYPEID::Gemm:
        case OP_TYPEID::GroupConvolutionTranspose:
        case OP_TYPEID::HardSigmoid:
        case OP_TYPEID::Interpolate:
        case OP_TYPEID::LayerNorm:
        case OP_TYPEID::LayerNormBackprop:
        case OP_TYPEID::LogSoftmax:
        case OP_TYPEID::LSTMCell:
        case OP_TYPEID::LSTMSequence:
        case OP_TYPEID::MVN:
        case OP_TYPEID::NormalizeL2:
        case OP_TYPEID::PRelu:
        case OP_TYPEID::PartialSlice:
        case OP_TYPEID::PartialSliceBackprop:
        case OP_TYPEID::RNNCell:
<<<<<<< HEAD
        case OP_TYPEID::ScatterND:
=======
        case OP_TYPEID::ScalarConstantLike:
>>>>>>> 226b595e
        case OP_TYPEID::ScaleShift:
        case OP_TYPEID::Selu:
        case OP_TYPEID::ShuffleChannels:
        case OP_TYPEID::SoftmaxCrossEntropy:
        case OP_TYPEID::SoftmaxCrossEntropyBackprop:
        case OP_TYPEID::SpaceToDepth:
        case OP_TYPEID::SquaredDifference:
        case OP_TYPEID::Squeeze:
        case OP_TYPEID::Unsqueeze:
        // Tensor Iterator not yet supported
        case OP_TYPEID::TensorIterator:
        case OP_TYPEID::UnknownOp:
            throw unsupported_op("Unsupported op '" + node.description() + "'");
#if defined(__GNUC__) && !(__GNUC__ == 4 && __GNUC_MINOR__ == 8)
#pragma GCC diagnostic pop
#endif
        }
    }
};<|MERGE_RESOLUTION|>--- conflicted
+++ resolved
@@ -1878,11 +1878,7 @@
         case OP_TYPEID::PartialSlice:
         case OP_TYPEID::PartialSliceBackprop:
         case OP_TYPEID::RNNCell:
-<<<<<<< HEAD
-        case OP_TYPEID::ScatterND:
-=======
         case OP_TYPEID::ScalarConstantLike:
->>>>>>> 226b595e
         case OP_TYPEID::ScaleShift:
         case OP_TYPEID::Selu:
         case OP_TYPEID::ShuffleChannels:
