//*****************************************************************************
// Copyright 2017-2020 Intel Corporation
//
// Licensed under the Apache License, Version 2.0 (the "License");
// you may not use this file except in compliance with the License.
// You may obtain a copy of the License at
//
//     http://www.apache.org/licenses/LICENSE-2.0
//
// Unless required by applicable law or agreed to in writing, software
// distributed under the License is distributed on an "AS IS" BASIS,
// WITHOUT WARRANTIES OR CONDITIONS OF ANY KIND, either express or implied.
// See the License for the specific language governing permissions and
// limitations under the License.
//*****************************************************************************

#pragma once

#include <initializer_list>
#include <iostream>
#include <memory>
#include <sstream>
#include <string>
#include <vector>

#include "ngraph/ops.hpp"
#include "ngraph/runtime/aligned_buffer.hpp"
#include "ngraph/runtime/backend.hpp"
#include "ngraph/runtime/host_tensor.hpp"
#ifdef INTERPRETER_USE_HYBRID
#include "ngraph/runtime/hybrid/op/function_call.hpp"
#endif
#include "ngraph/runtime/interpreter/int_backend_visibility.hpp"
#include "ngraph/runtime/reference/abs.hpp"
#include "ngraph/runtime/reference/acos.hpp"
#include "ngraph/runtime/reference/all.hpp"
#include "ngraph/runtime/reference/allreduce.hpp"
#include "ngraph/runtime/reference/any.hpp"
#include "ngraph/runtime/reference/argmax.hpp"
#include "ngraph/runtime/reference/argmin.hpp"
#include "ngraph/runtime/reference/asin.hpp"
#include "ngraph/runtime/reference/atan.hpp"
#include "ngraph/runtime/reference/atan2.hpp"
#include "ngraph/runtime/reference/avg_pool.hpp"
#include "ngraph/runtime/reference/batch_mat_mul.hpp"
#include "ngraph/runtime/reference/batch_norm.hpp"
#include "ngraph/runtime/reference/broadcast.hpp"
#include "ngraph/runtime/reference/broadcast_distributed.hpp"
#include "ngraph/runtime/reference/ceiling.hpp"
#include "ngraph/runtime/reference/concat.hpp"
#include "ngraph/runtime/reference/constant.hpp"
#include "ngraph/runtime/reference/convert.hpp"
#include "ngraph/runtime/reference/convolution.hpp"
#include "ngraph/runtime/reference/cos.hpp"
#include "ngraph/runtime/reference/cosh.hpp"
#include "ngraph/runtime/reference/cum_sum.hpp"
#include "ngraph/runtime/reference/dequantize.hpp"
#include "ngraph/runtime/reference/dot.hpp"
#include "ngraph/runtime/reference/embedding_lookup.hpp"
#include "ngraph/runtime/reference/erf.hpp"
#include "ngraph/runtime/reference/exp.hpp"
#include "ngraph/runtime/reference/floor.hpp"
#include "ngraph/runtime/reference/gather.hpp"
#include "ngraph/runtime/reference/gather_nd.hpp"
#include "ngraph/runtime/reference/generate_mask.hpp"
#include "ngraph/runtime/reference/log.hpp"
#include "ngraph/runtime/reference/lrn.hpp"
#include "ngraph/runtime/reference/max.hpp"
#include "ngraph/runtime/reference/max_pool.hpp"
#include "ngraph/runtime/reference/min.hpp"
#include "ngraph/runtime/reference/negate.hpp"
#include "ngraph/runtime/reference/not.hpp"
#include "ngraph/runtime/reference/one_hot.hpp"
#include "ngraph/runtime/reference/pad.hpp"
#include "ngraph/runtime/reference/product.hpp"
#include "ngraph/runtime/reference/quantize.hpp"
#include "ngraph/runtime/reference/random_uniform.hpp"
#include "ngraph/runtime/reference/recv.hpp"
#include "ngraph/runtime/reference/relu.hpp"
#include "ngraph/runtime/reference/replace_slice.hpp"
#include "ngraph/runtime/reference/reshape.hpp"
#include "ngraph/runtime/reference/result.hpp"
#include "ngraph/runtime/reference/reverse.hpp"
#include "ngraph/runtime/reference/reverse_sequence.hpp"
#include "ngraph/runtime/reference/round.hpp"
#include "ngraph/runtime/reference/scatter_add.hpp"
#include "ngraph/runtime/reference/scatter_nd_add.hpp"
#include "ngraph/runtime/reference/select.hpp"
#include "ngraph/runtime/reference/send.hpp"
#include "ngraph/runtime/reference/sigmoid.hpp"
#include "ngraph/runtime/reference/sign.hpp"
#include "ngraph/runtime/reference/sin.hpp"
#include "ngraph/runtime/reference/sinh.hpp"
#include "ngraph/runtime/reference/slice.hpp"
#include "ngraph/runtime/reference/softmax.hpp"
#include "ngraph/runtime/reference/sqrt.hpp"
#include "ngraph/runtime/reference/sum.hpp"
#include "ngraph/runtime/reference/tan.hpp"
#include "ngraph/runtime/reference/tanh.hpp"
#include "ngraph/runtime/reference/topk.hpp"
#include "ngraph/runtime/tensor.hpp"
#include "ngraph/state/bernoulli_rng_state.hpp"
#include "ngraph/state/uniform_rng_state.hpp"

namespace ngraph
{
    namespace runtime
    {
        namespace interpreter
        {
            class INTBackend;
            class INTExecutable;

            // This expands the op list in op_tbl.hpp into a list of enumerations that look like
            // this:
            // Abs,
            // Acos,
            // ...
            enum class OP_TYPEID
            {
#define NGRAPH_OP(NAME, NAMESPACE) ID_SUFFIX(NAME),
#include "ngraph/runtime/interpreter/opset_int_tbl.hpp"
#undef NGRAPH_OP
                UnknownOp
            };
        } // namespace interpreter
    }     // namespace runtime
} // namespace ngraph

class INTERPRETER_BACKEND_API ngraph::runtime::interpreter::INTExecutable : public Executable
{
    friend class INTBackend;

public:
    INTExecutable(const std::shared_ptr<Function>& function,
                  bool enable_performance_collection = false);

    bool call(const std::vector<std::shared_ptr<Tensor>>& outputs,
              const std::vector<std::shared_ptr<Tensor>>& inputs) override;

    virtual void save(std::ostream& output_stream) override;

    void set_nan_check(bool enable);

    std::vector<PerformanceCounter> get_performance_data() const override;

    std::shared_ptr<runtime::Tensor> create_input_tensor(size_t input_index) override;

    std::shared_ptr<runtime::Tensor> create_output_tensor(size_t output_index) override;

    std::vector<std::shared_ptr<runtime::Tensor>>
        create_input_tensor(size_t input_index, size_t pipeline_depth) override;

    std::vector<std::shared_ptr<runtime::Tensor>>
        create_output_tensor(size_t output_index, size_t pipeline_depth) override;

protected:
    INTExecutable(const std::string& model_string);

    std::shared_ptr<ngraph::op::Parameter> get_parameter(size_t index) const;
    std::shared_ptr<ngraph::op::Result> get_result(size_t index) const;
    int get_alignment() const { return 64; }
    bool m_is_compiled = false;
    bool m_nan_check_enabled = false;
    bool m_performance_counters_enabled = false;
    std::shared_ptr<Function> m_function;
    std::unordered_map<std::shared_ptr<const Node>, stopwatch> m_timer_map;
    std::vector<std::shared_ptr<Node>> m_nodes;
    std::unordered_map<const Node*, std::shared_ptr<State>> m_states;
    std::set<std::string> m_unsupported_op_name_list;

    static OP_TYPEID get_typeid(const Node& node);

    static void perform_nan_check(const std::vector<std::shared_ptr<HostTensor>>&,
                                  const Node* op = nullptr);

    virtual void generate_calls(const element::Type& type,
                                const Node& op,
                                const std::vector<std::shared_ptr<HostTensor>>& outputs,
                                const std::vector<std::shared_ptr<HostTensor>>& inputs);

    template <typename T>
    void op_engine(const Node& node,
                   const std::vector<std::shared_ptr<HostTensor>>& out,
                   const std::vector<std::shared_ptr<HostTensor>>& args)
    {
// We want to check that every OP_TYPEID enumeration is included in the list.
// These GCC flags enable compile-time checking so that if an enumeration
// is not in the list an error is generated.
#if defined(__GNUC__) && !(__GNUC__ == 4 && __GNUC_MINOR__ == 8)
#pragma GCC diagnostic push
#pragma GCC diagnostic error "-Wswitch"
#pragma GCC diagnostic error "-Wswitch-enum"
#endif
        switch (get_typeid(node))
        {
        case OP_TYPEID::Abs:
        {
            size_t element_count = shape_size(node.get_output_shape(0));
            reference::abs<T>(
                args[0]->get_data_ptr<const T>(), out[0]->get_data_ptr<T>(), element_count);
            break;
        }
        case OP_TYPEID::Acos:
        {
            size_t element_count = shape_size(node.get_output_shape(0));
            reference::acos<T>(
                args[0]->get_data_ptr<const T>(), out[0]->get_data_ptr<T>(), element_count);
            break;
        }
        case OP_TYPEID::All:
        {
            const op::All* all = static_cast<const op::All*>(&node);
            reference::all(args[0]->get_data_ptr<const char>(),
                           out[0]->get_data_ptr<char>(),
                           node.get_input_shape(0),
                           node.get_output_shape(0),
                           all->get_reduction_axes());
            break;
        }
        case OP_TYPEID::AllReduce:
        {
            const ngraph::op::AllReduce* allreduce =
                static_cast<const ngraph::op::AllReduce*>(&node);
            reference::allreduce<T>(args[0]->get_data_ptr<T>(),
                                    out[0]->get_data_ptr<T>(),
                                    node.get_input_element_type(0),
                                    allreduce->get_reduce_type(),
                                    static_cast<int>(shape_size(node.get_input_shape(0))));
            break;
        }
        case OP_TYPEID::Any:
        {
            const op::Any* any = static_cast<const op::Any*>(&node);
            reference::any(args[0]->get_data_ptr<const char>(),
                           out[0]->get_data_ptr<char>(),
                           node.get_input_shape(0),
                           node.get_output_shape(0),
                           any->get_reduction_axes());
            break;
        }
        case OP_TYPEID::ArgMin:
        {
            const op::ArgMin* argmin = static_cast<const op::ArgMin*>(&node);
            auto element_type = node.get_output_element_type(0);
            if (element_type == element::i64)
            {
                reference::argmin<T, int64_t>(args[0]->get_data_ptr<const T>(),
                                              out[0]->get_data_ptr<int64_t>(),
                                              node.get_input_shape(0),
                                              node.get_output_shape(0),
                                              argmin->get_reduction_axis());
            }
            else if (element_type == element::i32)
            {
                reference::argmin<T, int32_t>(args[0]->get_data_ptr<const T>(),
                                              out[0]->get_data_ptr<int32_t>(),
                                              node.get_input_shape(0),
                                              node.get_output_shape(0),
                                              argmin->get_reduction_axis());
            }
            else
            {
                throw ngraph_error("Unexpected type");
            }
            break;
        }
        case OP_TYPEID::ArgMax:
        {
            const op::ArgMax* argmax = static_cast<const op::ArgMax*>(&node);
            auto element_type = node.get_output_element_type(0);
            if (element_type == element::i64)
            {
                reference::argmax<T, int64_t>(args[0]->get_data_ptr<const T>(),
                                              out[0]->get_data_ptr<int64_t>(),
                                              node.get_input_shape(0),
                                              node.get_output_shape(0),
                                              argmax->get_reduction_axis());
            }
            else if (element_type == element::i32)
            {
                reference::argmax<T, int32_t>(args[0]->get_data_ptr<const T>(),
                                              out[0]->get_data_ptr<int32_t>(),
                                              node.get_input_shape(0),
                                              node.get_output_shape(0),
                                              argmax->get_reduction_axis());
            }
            else
            {
                throw ngraph_error("Unexpected type");
            }
            break;
        }
        case OP_TYPEID::Asin:
        {
            size_t element_count = shape_size(node.get_output_shape(0));
            reference::asin<T>(
                args[0]->get_data_ptr<const T>(), out[0]->get_data_ptr<T>(), element_count);
            break;
        }
        case OP_TYPEID::Atan:
        {
            size_t element_count = shape_size(node.get_output_shape(0));
            reference::atan<T>(
                args[0]->get_data_ptr<const T>(), out[0]->get_data_ptr<T>(), element_count);
            break;
        }
        case OP_TYPEID::Atan2:
        {
            size_t element_count = shape_size(node.get_output_shape(0));
            reference::atan2<T>(args[0]->get_data_ptr<const T>(),
                                args[1]->get_data_ptr<const T>(),
                                out[0]->get_data_ptr<T>(),
                                element_count);
            break;
        }
        case OP_TYPEID::AvgPool:
        {
            const op::AvgPool* avg_pool = static_cast<const op::AvgPool*>(&node);

            reference::avg_pool<T>(args[0]->get_data_ptr<const T>(),
                                   out[0]->get_data_ptr<T>(),
                                   node.get_input_shape(0),
                                   node.get_output_shape(0),
                                   avg_pool->get_window_shape(),
                                   avg_pool->get_window_movement_strides(),
                                   avg_pool->get_padding_below(),
                                   avg_pool->get_padding_above(),
                                   avg_pool->get_include_padding_in_avg_computation());
            break;
        }
        case OP_TYPEID::GenerateMask:
        {
            bool use_seed = static_cast<bool>(args[2]->get_data_ptr<const int32_t>()[0]);
            if (m_states.count(&node) == 0)
            {
                const op::GenerateMask* gm = static_cast<const op::GenerateMask*>(&node);
                auto seed = use_seed ? gm->get_seed() : 0;
                m_states[&node] =
                    std::unique_ptr<State>(new BernoulliRNGState(seed, gm->get_probability()));
            }

            bool training = static_cast<bool>(args[0]->get_data_ptr<const T>()[0]);
            auto state = static_cast<BernoulliRNGState*>(m_states.at(&node).get());
            size_t element_count = shape_size(node.get_output_shape(0));
            if (!use_seed)
            {
                reference::generate_mask<T>(
                    out[0]->get_data_ptr<T>(), element_count, state, training);
            }
            else
            {
                uint64_t seed = static_cast<uint64_t>(args[3]->get_data_ptr<const T>()[0]);
                double prob = static_cast<double>(args[4]->get_data_ptr<const T>()[0]);
                reference::generate_mask_no_state<T>(
                    out[0]->get_data_ptr<T>(), element_count, training, seed, prob);
            }
            break;
        }
        case OP_TYPEID::GetOutputElement:
        {
            size_t element_count = shape_size(node.get_output_shape(0));
            size_t num_bytes = element_count * node.get_output_element_type(0).size();
            std::memcpy(out[0]->get_data_ptr<T>(), args[0]->get_data_ptr<T>(), num_bytes);
            break;
        }
        case OP_TYPEID::BatchMatMul:
        {
            reference::batch_mat_mul(args[0]->get_data_ptr<const T>(),
                                     args[1]->get_data_ptr<const T>(),
                                     out[0]->get_data_ptr<T>(),
                                     node.get_input_shape(0),
                                     node.get_input_shape(1),
                                     node.get_output_shape(0));
            break;
        }

        case OP_TYPEID::BatchNormTraining:
        {
            const ngraph::op::BatchNormTraining* bn =
                static_cast<const ngraph::op::BatchNormTraining*>(&node);
            reference::batch_norm_training<T>(bn->get_eps_value(),
                                              args[0]->get_data_ptr<const T>(),
                                              args[1]->get_data_ptr<const T>(),
                                              args[2]->get_data_ptr<const T>(),
                                              out[0]->get_data_ptr<T>(),
                                              out[1]->get_data_ptr<T>(),
                                              out[2]->get_data_ptr<T>(),
                                              node.get_input_shape(2));
            break;
        }
        case OP_TYPEID::BatchNormInference:
        {
            const ngraph::op::BatchNormInference* bn =
                static_cast<const ngraph::op::BatchNormInference*>(&node);
            reference::batch_norm_inference<T>(bn->get_eps_value(),
                                               args[0]->get_data_ptr<const T>(),
                                               args[1]->get_data_ptr<const T>(),
                                               args[2]->get_data_ptr<const T>(),
                                               args[3]->get_data_ptr<const T>(),
                                               args[4]->get_data_ptr<const T>(),
                                               out[0]->get_data_ptr<T>(),
                                               node.get_input_shape(2));
            break;
        }
        case OP_TYPEID::BatchNormTrainingBackprop:
        {
            const ngraph::op::BatchNormTrainingBackprop* bn_bprop =
                static_cast<const ngraph::op::BatchNormTrainingBackprop*>(&node);
            reference::batch_norm_backprop(bn_bprop->get_eps_value(),
                                           args[0]->get_data_ptr<const T>(),
                                           args[1]->get_data_ptr<const T>(),
                                           args[2]->get_data_ptr<const T>(),
                                           args[3]->get_data_ptr<const T>(),
                                           args[4]->get_data_ptr<const T>(),
                                           args[5]->get_data_ptr<const T>(),
                                           out[0]->get_data_ptr<T>(),
                                           out[1]->get_data_ptr<T>(),
                                           out[2]->get_data_ptr<T>(),
                                           node.get_input_shape(2));
            break;
        }
        case OP_TYPEID::AvgPoolBackprop:
        {
            const op::AvgPoolBackprop* apb = static_cast<const op::AvgPoolBackprop*>(&node);
            reference::avg_pool_backprop<T>(args[0]->get_data_ptr<const T>(),
                                            out[0]->get_data_ptr<T>(),
                                            node.get_input_shape(0),
                                            node.get_output_shape(0),
                                            apb->get_window_shape(),
                                            apb->get_window_movement_strides(),
                                            apb->get_padding_below(),
                                            apb->get_padding_above(),
                                            apb->get_include_padding_in_avg_computation());
            break;
        }
        case OP_TYPEID::Broadcast:
        {
            const op::Broadcast* broadcast = static_cast<const op::Broadcast*>(&node);
            Shape in_shape = node.get_input_shape(0);
            Shape out_shape = node.get_output_shape(0);
            AxisSet broadcast_axes = broadcast->get_broadcast_axes();
            reference::broadcast<T>(args[0]->get_data_ptr<const T>(),
                                    out[0]->get_data_ptr<T>(),
                                    in_shape,
                                    out_shape,
                                    broadcast_axes);
            break;
        }
        case OP_TYPEID::BroadcastDistributed:
        {
            const ngraph::op::BroadcastDistributed* broadcast =
                static_cast<const ngraph::op::BroadcastDistributed*>(&node);
            int rank_ID;
            rank_ID = get_distributed_interface()->get_rank();
            int root_id = broadcast->get_root_id();
            if (rank_ID == root_id)
            {
                reference::broadcastdistributed<T>(
                    args[0]->get_data_ptr<T>(),
                    node.get_input_element_type(0),
                    static_cast<int>(shape_size(node.get_input_shape(0))),
                    root_id);
                auto memSize = static_cast<int>(shape_size(node.get_input_shape(0))) * sizeof(T);
                memcpy(out[0]->get_data_ptr<T>(), args[0]->get_data_ptr<T>(), memSize);
            }
            else
            {
                reference::broadcastdistributed<T>(
                    out[0]->get_data_ptr<T>(),
                    node.get_input_element_type(0),
                    static_cast<int>(shape_size(node.get_input_shape(0))),
                    root_id);
            }
            break;
        }
        case OP_TYPEID::BroadcastLike: break;
        case OP_TYPEID::Ceiling:
        {
            size_t element_count = shape_size(node.get_output_shape(0));
            reference::ceiling<T>(
                args[0]->get_data_ptr<const T>(), out[0]->get_data_ptr<T>(), element_count);
            break;
        }
<<<<<<< HEAD
        case OP_TYPEID::Constant:
        {
            const op::Constant* c = static_cast<const op::Constant*>(&node);
            size_t element_count = shape_size(node.get_output_shape(0));
            reference::constant<T>(c->get_data_ptr<T>(), out[0]->get_data_ptr<T>(), element_count);
=======
        case OP_TYPEID::Concat:
        {
            const op::Concat* concat = static_cast<const op::Concat*>(&node);
            std::vector<const T*> in_args;
            std::vector<Shape> in_shapes;
            for (size_t i = 0; i < node.get_input_size(); i++)
            {
                in_args.push_back(args[i]->get_data_ptr<const T>());
                in_shapes.push_back(node.get_input_shape(i));
            }
            reference::concat<T>(in_args,
                                 out[0]->get_data_ptr<T>(),
                                 in_shapes,
                                 node.get_output_shape(0),
                                 concat->get_concatenation_axis());
>>>>>>> 9732903d
            break;
        }
        case OP_TYPEID::Convert:
        {
            // const op::Convert* c = static_cast<const op::Convert*>(&node);
            element::Type type = node.get_element_type();
            std::stringstream ss;
            size_t element_count = shape_size(node.get_output_shape(0));
            switch (type)
            {
            case element::Type_t::boolean:
                reference::convert_to_bool<T>(
                    args[0]->get_data_ptr<const T>(), out[0]->get_data_ptr<char>(), element_count);
                break;
            case element::Type_t::f32:
                reference::convert<T>(
                    args[0]->get_data_ptr<const T>(), out[0]->get_data_ptr<float>(), element_count);
                break;
            case element::Type_t::f64:
                reference::convert<T>(args[0]->get_data_ptr<const T>(),
                                      out[0]->get_data_ptr<double>(),
                                      element_count);
                break;
            case element::Type_t::i8:
                reference::convert<T>(args[0]->get_data_ptr<const T>(),
                                      out[0]->get_data_ptr<int8_t>(),
                                      element_count);
                break;
            case element::Type_t::i16:
                reference::convert<T>(args[0]->get_data_ptr<const T>(),
                                      out[0]->get_data_ptr<int16_t>(),
                                      element_count);
                break;
            case element::Type_t::i32:
                reference::convert<T>(args[0]->get_data_ptr<const T>(),
                                      out[0]->get_data_ptr<int32_t>(),
                                      element_count);
                break;
            case element::Type_t::i64:
                reference::convert<T>(args[0]->get_data_ptr<const T>(),
                                      out[0]->get_data_ptr<int64_t>(),
                                      element_count);
                break;
            case element::Type_t::u8:
                reference::convert<T>(args[0]->get_data_ptr<const T>(),
                                      out[0]->get_data_ptr<uint8_t>(),
                                      element_count);
                break;
            case element::Type_t::u16:
                reference::convert<T>(args[0]->get_data_ptr<const T>(),
                                      out[0]->get_data_ptr<uint16_t>(),
                                      element_count);
                break;
            case element::Type_t::u32:
                reference::convert<T>(args[0]->get_data_ptr<const T>(),
                                      out[0]->get_data_ptr<uint32_t>(),
                                      element_count);
                break;
            case element::Type_t::u64:
                reference::convert<T>(args[0]->get_data_ptr<const T>(),
                                      out[0]->get_data_ptr<uint64_t>(),
                                      element_count);
                break;
            case element::Type_t::undefined:
            case element::Type_t::dynamic:
            case element::Type_t::u1:
            case element::Type_t::bf16:
            case element::Type_t::f16:
                ss << "unsupported element type " << type << " op Convert";
                throw std::runtime_error(ss.str());
            }
            break;
        }
        case OP_TYPEID::Convolution:
        {
            const op::Convolution* c = static_cast<const op::Convolution*>(&node);
            reference::convolution<T>(args[0]->get_data_ptr<const T>(),
                                      args[1]->get_data_ptr<const T>(),
                                      out[0]->get_data_ptr<T>(),
                                      node.get_input_shape(0),
                                      node.get_input_shape(1),
                                      node.get_output_shape(0),
                                      c->get_window_movement_strides(),
                                      c->get_window_dilation_strides(),
                                      c->get_padding_below(),
                                      c->get_padding_above(),
                                      c->get_data_dilation_strides());

            break;
        }
        case OP_TYPEID::ConvolutionBackpropFilters:
        {
            const op::ConvolutionBackpropFilters* c =
                static_cast<const op::ConvolutionBackpropFilters*>(&node);
            reference::convolution_backprop_filter<T>(
                args[0]->get_data_ptr<const T>(), // input
                args[1]->get_data_ptr<const T>(), // delta_convolution_output
                out[0]->get_data_ptr<T>(),        // delta_filter
                c->get_input_shape(0),            // input_shape
                c->get_input_shape(1),            // convolution_output_shape
                c->get_filters_shape(),           // filter_shape
                c->get_window_dilation_strides_forward(),
                c->get_window_movement_strides_forward(),
                c->get_padding_below_forward(),
                c->compute_backward_in_pad_above(),
                c->get_data_dilation_strides_forward());
            break;
        }
        case OP_TYPEID::ConvolutionBackpropData:
        {
            // Note that args[1] and args[0] are switched here from the usual order.
            const op::ConvolutionBackpropData* c =
                static_cast<const op::ConvolutionBackpropData*>(&node);
            reference::convolution_backprop_in<T>(args[1]->get_data_ptr<const T>(),
                                                  args[0]->get_data_ptr<const T>(),
                                                  out[0]->get_data_ptr<T>(),
                                                  c->get_input_shape(1),
                                                  c->get_input_shape(0),
                                                  c->get_data_batch_shape(),
                                                  c->get_data_dilation_strides_forward(),
                                                  c->get_window_dilation_strides_forward(),
                                                  c->compute_backward_delta_out_pad_below(),
                                                  c->compute_backward_delta_out_pad_above(),
                                                  c->get_window_movement_strides_forward());
            break;
        }
        case OP_TYPEID::Cos:
        {
            size_t element_count = shape_size(node.get_output_shape(0));
            reference::cos<T>(
                args[0]->get_data_ptr<const T>(), out[0]->get_data_ptr<T>(), element_count);
            break;
        }
        case OP_TYPEID::Cosh:
        {
            size_t element_count = shape_size(node.get_output_shape(0));
            reference::cosh<T>(
                args[0]->get_data_ptr<const T>(), out[0]->get_data_ptr<T>(), element_count);
            break;
        }
        case OP_TYPEID::CumSum:
        {
            const op::CumSum* cumsum = static_cast<const op::CumSum*>(&node);
            auto axis_et = node.get_input_element_type(1);
            if (axis_et == element::i32)
            {
                reference::cumsum<T, int32_t>(args[0]->get_data_ptr<const T>(),
                                              args[1]->get_data_ptr<const int32_t>(),
                                              out[0]->get_data_ptr<T>(),
                                              node.get_input_shape(0),
                                              cumsum->is_exclusive(),
                                              cumsum->is_reverse());
            }
            else if (axis_et == element::i64)
            {
                reference::cumsum<T, int64_t>(args[0]->get_data_ptr<const T>(),
                                              args[1]->get_data_ptr<const int64_t>(),
                                              out[0]->get_data_ptr<T>(),
                                              node.get_input_shape(0),
                                              cumsum->is_exclusive(),
                                              cumsum->is_reverse());
            }
            break;
        }
        case OP_TYPEID::Dequantize:
        {
            const op::Dequantize* dequantize = static_cast<const op::Dequantize*>(&node);
            auto type = dequantize->get_element_type();

            if (type == element::f32)
            {
                reference::dequantize<T>(args[0]->get_data_ptr<const T>(),
                                         args[1]->get_data_ptr<const float>(),
                                         args[2]->get_data_ptr<const T>(),
                                         out[0]->get_data_ptr<float>(),
                                         node.get_input_shape(0),
                                         node.get_input_shape(1),
                                         dequantize->get_axes());
            }
            else if (type == element::f64)
            {
                reference::dequantize<T>(args[0]->get_data_ptr<const T>(),
                                         args[1]->get_data_ptr<const double>(),
                                         args[2]->get_data_ptr<const T>(),
                                         out[0]->get_data_ptr<double>(),
                                         node.get_input_shape(0),
                                         node.get_input_shape(1),
                                         dequantize->get_axes());
            }
            else
            {
                std::stringstream ss;
                ss << "unsupported element type " << type << " op Dequantize";
                throw std::runtime_error(ss.str());
            }

            break;
        }
        case OP_TYPEID::Dot:
        {
            const op::Dot* dot = static_cast<const op::Dot*>(&node);

            reference::dot(args[0]->get_data_ptr<const T>(),
                           args[1]->get_data_ptr<const T>(),
                           out[0]->get_data_ptr<T>(),
                           node.get_input_shape(0),
                           node.get_input_shape(1),
                           node.get_output_shape(0),
                           dot->get_reduction_axes_count());
            break;
        }
        case OP_TYPEID::EmbeddingLookup:
        {
            const op::EmbeddingLookup* embed = static_cast<const op::EmbeddingLookup*>(&node);
            auto type = embed->input(0).get_element_type();
            size_t element_count = shape_size(embed->get_input_shape(0));

            if (type == element::f32)
            {
                reference::embedding<T, float>(args[0]->get_data_ptr<const float>(),
                                               args[1]->get_data_ptr<const T>(),
                                               out[0]->get_data_ptr<T>(),
                                               element_count,
                                               embed->get_shape());
            }
            else if (type == element::f64)
            {
                reference::embedding<T, double>(args[0]->get_data_ptr<const double>(),
                                                args[1]->get_data_ptr<const T>(),
                                                out[0]->get_data_ptr<T>(),
                                                element_count,
                                                embed->get_shape());
            }
            else if (type == element::i32)
            {
                reference::embedding<T, int32_t>(args[0]->get_data_ptr<const int>(),
                                                 args[1]->get_data_ptr<const T>(),
                                                 out[0]->get_data_ptr<T>(),
                                                 element_count,
                                                 embed->get_shape());
            }
            else if (type == element::i64)
            {
                reference::embedding<T, int64_t>(args[0]->get_data_ptr<const int64_t>(),
                                                 args[1]->get_data_ptr<const T>(),
                                                 out[0]->get_data_ptr<T>(),
                                                 element_count,
                                                 embed->get_shape());
            }
            else
            {
                throw ngraph_error(std::string("Unsupported index type ") + type.c_type_string() +
                                   std::string("in EmbeddingLookup"));
            }
            break;
        }
        case OP_TYPEID::Erf:
        {
            size_t element_count = shape_size(node.get_output_shape(0));
            reference::erf<T>(
                args[0]->get_data_ptr<const T>(), out[0]->get_data_ptr<T>(), element_count);
            break;
        }
        case OP_TYPEID::Exp:
        {
            size_t element_count = shape_size(node.get_output_shape(0));
            reference::exp<T>(
                args[0]->get_data_ptr<const T>(), out[0]->get_data_ptr<T>(), element_count);
            break;
        }
#ifdef INTERPRETER_USE_HYBRID
        case OP_TYPEID::FunctionCall:
        {
            auto f = static_cast<const runtime::hybrid::op::FunctionCall*>(&node);
            auto backend = f->get_backend();
            auto executable = f->get_executable();

            std::vector<std::shared_ptr<Tensor>> outputs;
            std::vector<std::shared_ptr<Tensor>> inputs;
            for (const std::shared_ptr<HostTensor>& t : out)
            {
                auto backend_tensor = backend->create_tensor(
                    t->get_element_type(), t->get_shape(), t->get_data_ptr());
                outputs.push_back(backend_tensor);
            }
            for (const std::shared_ptr<HostTensor>& t : args)
            {
                auto backend_tensor = backend->create_tensor(
                    t->get_element_type(), t->get_shape(), t->get_data_ptr());
                inputs.push_back(backend_tensor);
            }
            executable->call(outputs, inputs);
            break;
        }
#endif
        case OP_TYPEID::Floor:
        {
            size_t element_count = shape_size(node.get_output_shape(0));
            reference::floor<T>(
                args[0]->get_data_ptr<const T>(), out[0]->get_data_ptr<T>(), element_count);
            break;
        }
        case OP_TYPEID::Gather:
        {
            const op::Gather* gather = static_cast<const op::Gather*>(&node);
            if (node.get_input_element_type(1) == element::i64)
            {
                reference::gather<T, int64_t>(args[0]->get_data_ptr<T>(),
                                              args[1]->get_data_ptr<int64_t>(),
                                              out[0]->get_data_ptr<T>(),
                                              node.get_input_shape(0),
                                              node.get_input_shape(1),
                                              node.get_output_shape(0),
                                              gather->get_axis());
            }
            else if (node.get_input_element_type(1) == element::i32)
            {
                reference::gather<T, int32_t>(args[0]->get_data_ptr<T>(),
                                              args[1]->get_data_ptr<int32_t>(),
                                              out[0]->get_data_ptr<T>(),
                                              node.get_input_shape(0),
                                              node.get_input_shape(1),
                                              node.get_output_shape(0),
                                              gather->get_axis());
            }
            else
            {
                throw ngraph_error("Unexpected type");
            }
            break;
        }
        case OP_TYPEID::GatherND:
        {
            if (node.get_input_element_type(1) == element::i64)
            {
                reference::gather_nd<T, int64_t>(args[0]->get_data_ptr<T>(),
                                                 args[1]->get_data_ptr<int64_t>(),
                                                 out[0]->get_data_ptr<T>(),
                                                 node.get_input_shape(0),
                                                 node.get_input_shape(1),
                                                 node.get_output_shape(0));
            }
            else if (node.get_input_element_type(1) == element::i32)
            {
                reference::gather_nd<T, int32_t>(args[0]->get_data_ptr<T>(),
                                                 args[1]->get_data_ptr<int32_t>(),
                                                 out[0]->get_data_ptr<T>(),
                                                 node.get_input_shape(0),
                                                 node.get_input_shape(1),
                                                 node.get_output_shape(0));
            }
            else
            {
                throw ngraph_error("Unexpected type");
            }
            break;
        }
        case OP_TYPEID::Log:
        {
            size_t element_count = shape_size(node.get_output_shape(0));
            reference::log<T>(
                args[0]->get_data_ptr<const T>(), out[0]->get_data_ptr<T>(), element_count);
            break;
        }
        case OP_TYPEID::LRN:
        {
            const op::LRN* lrn = static_cast<const op::LRN*>(&node);
            reference::lrn<T>(args[0]->get_data_ptr<const T>(),
                              lrn->get_reduction_axes(),
                              out[0]->get_data_ptr<T>(),
                              node.get_input_shape(0),
                              lrn->get_alpha(),
                              lrn->get_beta(),
                              lrn->get_bias(),
                              lrn->get_nsize());
            break;
        }
        case OP_TYPEID::Max:
        {
            const op::Max* max = static_cast<const op::Max*>(&node);
            reference::max<T>(args[0]->get_data_ptr<const T>(),
                              out[0]->get_data_ptr<T>(),
                              node.get_input_shape(0),
                              node.get_output_shape(0),
                              max->get_reduction_axes());
            break;
        }
        case OP_TYPEID::MaxPool:
        {
            const op::MaxPool* max_pool = static_cast<const op::MaxPool*>(&node);

            reference::max_pool<T>(args[0]->get_data_ptr<const T>(),
                                   out[0]->get_data_ptr<T>(),
                                   node.get_input_shape(0),
                                   node.get_output_shape(0),
                                   max_pool->get_window_shape(),
                                   max_pool->get_window_movement_strides(),
                                   max_pool->get_padding_below(),
                                   max_pool->get_padding_above());
            break;
        }
        case OP_TYPEID::MaxPoolBackprop:
        {
            const op::MaxPoolBackprop* max_pool_backprop =
                static_cast<const op::MaxPoolBackprop*>(&node);

            reference::max_pool_backprop<T>(args[0]->get_data_ptr<const T>(),
                                            args[1]->get_data_ptr<const T>(),
                                            out[0]->get_data_ptr<T>(),
                                            node.get_input_shape(1),
                                            node.get_output_shape(0),
                                            max_pool_backprop->get_window_shape(),
                                            max_pool_backprop->get_window_movement_strides(),
                                            max_pool_backprop->get_padding_below(),
                                            max_pool_backprop->get_padding_above());
            break;
        }
        case OP_TYPEID::Min:
        {
            const op::Min* min = static_cast<const op::Min*>(&node);
            reference::min<T>(args[0]->get_data_ptr<const T>(),
                              out[0]->get_data_ptr<T>(),
                              node.get_input_shape(0),
                              node.get_output_shape(0),
                              min->get_reduction_axes());
            break;
        }
        case OP_TYPEID::Negative:
        {
            size_t element_count = shape_size(node.get_output_shape(0));
            reference::negate<T>(
                args[0]->get_data_ptr<const T>(), out[0]->get_data_ptr<T>(), element_count);
            break;
        }
        case OP_TYPEID::LogicalNot_v1:
        case OP_TYPEID::Not:
        {
            size_t element_count = shape_size(node.get_output_shape(0));
            reference::logical_not(
                args[0]->get_data_ptr<const T>(), out[0]->get_data_ptr<T>(), element_count);
            break;
        }
        case OP_TYPEID::OneHot:
        {
            const op::OneHot* oh = static_cast<const op::OneHot*>(&node);
            reference::one_hot<T>(args[0]->get_data_ptr<const T>(),
                                  out[0]->get_data_ptr<T>(),
                                  node.get_input_shape(0),
                                  node.get_output_shape(0),
                                  oh->get_one_hot_axis());
            break;
        }
        case OP_TYPEID::Parameter: break;
        case OP_TYPEID::Pad:
        {
            const op::Pad* pad = static_cast<const op::Pad*>(&node);

            reference::pad(args[0]->get_data_ptr<const T>(),
                           args[1]->get_data_ptr<const T>(),
                           out[0]->get_data_ptr<T>(),
                           node.get_input_shape(0),
                           node.get_output_shape(0),
                           pad->get_padding_below(),
                           pad->get_padding_above(),
                           pad->get_pad_mode());
            break;
        }
        case OP_TYPEID::Product:
        {
            const op::Product* product = static_cast<const op::Product*>(&node);
            reference::product<T>(args[0]->get_data_ptr<const T>(),
                                  out[0]->get_data_ptr<T>(),
                                  node.get_input_shape(0),
                                  node.get_output_shape(0),
                                  product->get_reduction_axes());
            break;
        }
        case OP_TYPEID::Quantize:
        {
            const op::Quantize* quantize = static_cast<const op::Quantize*>(&node);
            auto type = quantize->get_element_type();

            if (type == element::u8)
            {
                reference::quantize<T>(args[0]->get_data_ptr<const T>(),
                                       args[1]->get_data_ptr<const T>(),
                                       args[2]->get_data_ptr<const uint8_t>(),
                                       out[0]->get_data_ptr<uint8_t>(),
                                       node.get_input_shape(0),
                                       node.get_input_shape(1),
                                       quantize->get_axes(),
                                       quantize->get_round_mode());
            }
            else if (type == element::i8)
            {
                reference::quantize<T>(args[0]->get_data_ptr<const T>(),
                                       args[1]->get_data_ptr<const T>(),
                                       args[2]->get_data_ptr<const int8_t>(),
                                       out[0]->get_data_ptr<int8_t>(),
                                       node.get_input_shape(0),
                                       node.get_input_shape(1),
                                       quantize->get_axes(),
                                       quantize->get_round_mode());
            }
            else if (type == element::i32)
            {
                reference::quantize<T>(args[0]->get_data_ptr<const T>(),
                                       args[1]->get_data_ptr<const T>(),
                                       args[2]->get_data_ptr<const int32_t>(),
                                       out[0]->get_data_ptr<int32_t>(),
                                       node.get_input_shape(0),
                                       node.get_input_shape(1),
                                       quantize->get_axes(),
                                       quantize->get_round_mode());
            }
            else
            {
                std::stringstream ss;
                ss << "unsupported element type " << type << " op Quantize";
                throw std::runtime_error(ss.str());
            }

            break;
        }

        case OP_TYPEID::QuantizedConvolution:
        {
            const op::QuantizedConvolution* qc =
                static_cast<const op::QuantizedConvolution*>(&node);

            auto input_element_type = qc->get_input_element_type(0);
            auto filter_element_type = qc->get_input_element_type(1);
            auto output_element_type = qc->get_output_element_type(0);

            if (input_element_type == element::u8 && filter_element_type == element::i8 &&
                output_element_type == element::i8)
            {
                reference::convolution<uint8_t, int8_t, int8_t, int32_t>(
                    args[0]->get_data_ptr<const uint8_t>(),
                    args[1]->get_data_ptr<const int8_t>(),
                    out[0]->get_data_ptr<int8_t>(),
                    node.get_input_shape(0),
                    node.get_input_shape(1),
                    node.get_output_shape(0),
                    qc->get_window_movement_strides(),
                    qc->get_window_dilation_strides(),
                    qc->get_padding_below(),
                    qc->get_padding_above(),
                    qc->get_data_dilation_strides(),
                    args[2]->get_data_ptr<const float>(),
                    args[3]->get_data_ptr<const uint8_t>(),
                    args[4]->get_data_ptr<const float>(),
                    args[5]->get_data_ptr<const int8_t>(),
                    args[6]->get_data_ptr<const float>(),
                    args[7]->get_data_ptr<const int8_t>());
            }
            else if (input_element_type == element::u8 && filter_element_type == element::u8 &&
                     output_element_type == element::u8)
            {
                reference::convolution<uint8_t, uint8_t, uint8_t, int32_t>(
                    args[0]->get_data_ptr<const uint8_t>(),
                    args[1]->get_data_ptr<const uint8_t>(),
                    out[0]->get_data_ptr<uint8_t>(),
                    node.get_input_shape(0),
                    node.get_input_shape(1),
                    node.get_output_shape(0),
                    qc->get_window_movement_strides(),
                    qc->get_window_dilation_strides(),
                    qc->get_padding_below(),
                    qc->get_padding_above(),
                    qc->get_data_dilation_strides(),
                    args[2]->get_data_ptr<const float>(),
                    args[3]->get_data_ptr<const uint8_t>(),
                    args[4]->get_data_ptr<const float>(),
                    args[5]->get_data_ptr<const uint8_t>(),
                    args[6]->get_data_ptr<const float>(),
                    args[7]->get_data_ptr<const uint8_t>());
            }
            else if (input_element_type == element::u8 && filter_element_type == element::i8 &&
                     output_element_type == element::i32)
            {
                reference::convolution<uint8_t, int8_t, int32_t, int32_t>(
                    args[0]->get_data_ptr<const uint8_t>(),
                    args[1]->get_data_ptr<const int8_t>(),
                    out[0]->get_data_ptr<int32_t>(),
                    node.get_input_shape(0),
                    node.get_input_shape(1),
                    node.get_output_shape(0),
                    qc->get_window_movement_strides(),
                    qc->get_window_dilation_strides(),
                    qc->get_padding_below(),
                    qc->get_padding_above(),
                    qc->get_data_dilation_strides(),
                    args[2]->get_data_ptr<const float>(),
                    args[3]->get_data_ptr<const uint8_t>(),
                    args[4]->get_data_ptr<const float>(),
                    args[5]->get_data_ptr<const int8_t>(),
                    args[6]->get_data_ptr<const float>(),
                    args[7]->get_data_ptr<const int32_t>());
            }
            else if (input_element_type == element::u8 && filter_element_type == element::u8 &&
                     output_element_type == element::i32)
            {
                reference::convolution<uint8_t, uint8_t, int32_t, int32_t>(
                    args[0]->get_data_ptr<const uint8_t>(),
                    args[1]->get_data_ptr<const uint8_t>(),
                    out[0]->get_data_ptr<int32_t>(),
                    node.get_input_shape(0),
                    node.get_input_shape(1),
                    node.get_output_shape(0),
                    qc->get_window_movement_strides(),
                    qc->get_window_dilation_strides(),
                    qc->get_padding_below(),
                    qc->get_padding_above(),
                    qc->get_data_dilation_strides(),
                    args[2]->get_data_ptr<const float>(),
                    args[3]->get_data_ptr<const uint8_t>(),
                    args[4]->get_data_ptr<const float>(),
                    args[5]->get_data_ptr<const uint8_t>(),
                    args[6]->get_data_ptr<const float>(),
                    args[7]->get_data_ptr<const int32_t>());
            }
            else
            {
                std::stringstream ss;
                ss << "unsupported element type";
                throw std::runtime_error(ss.str());
            }

            break;
        }

        case OP_TYPEID::QuantizedConvolutionBias:
        case OP_TYPEID::QuantizedConvolutionBiasAdd:
        case OP_TYPEID::QuantizedConvolutionBiasSignedAdd:
        case OP_TYPEID::QuantizedConvolutionRelu:
        case OP_TYPEID::QuantizedDotBias:
        case OP_TYPEID::QuantizedDot:
        {
            const op::QuantizedDot* qd = static_cast<const op::QuantizedDot*>(&node);

            auto input0_element_type = qd->get_input_element_type(0);
            auto input1_element_type = qd->get_input_element_type(1);
            auto output_element_type = qd->get_output_element_type(0);

            if (input0_element_type == element::u8 && input1_element_type == element::i8 &&
                output_element_type == element::i8)
            {
                reference::dot<uint8_t, int8_t, int8_t, int32_t>(
                    args[0]->get_data_ptr<const uint8_t>(),
                    args[1]->get_data_ptr<const int8_t>(),
                    out[0]->get_data_ptr<int8_t>(),
                    node.get_input_shape(0),
                    node.get_input_shape(1),
                    node.get_output_shape(0),
                    1,
                    args[2]->get_data_ptr<const float>(),
                    args[3]->get_data_ptr<const uint8_t>(),
                    args[4]->get_data_ptr<const float>(),
                    args[5]->get_data_ptr<const int8_t>(),
                    args[6]->get_data_ptr<const float>(),
                    args[7]->get_data_ptr<const int8_t>());
            }
            else if (input0_element_type == element::u8 && input1_element_type == element::u8 &&
                     output_element_type == element::u8)
            {
                reference::dot<uint8_t, uint8_t, uint8_t, int32_t>(
                    args[0]->get_data_ptr<const uint8_t>(),
                    args[1]->get_data_ptr<const uint8_t>(),
                    out[0]->get_data_ptr<uint8_t>(),
                    node.get_input_shape(0),
                    node.get_input_shape(1),
                    node.get_output_shape(0),
                    1,
                    args[2]->get_data_ptr<const float>(),
                    args[3]->get_data_ptr<const uint8_t>(),
                    args[4]->get_data_ptr<const float>(),
                    args[5]->get_data_ptr<const uint8_t>(),
                    args[6]->get_data_ptr<const float>(),
                    args[7]->get_data_ptr<const uint8_t>());
            }
            else if (input0_element_type == element::u8 && input1_element_type == element::u8 &&
                     output_element_type == element::i32)
            {
                reference::dot<uint8_t, uint8_t, int32_t, int32_t>(
                    args[0]->get_data_ptr<const uint8_t>(),
                    args[1]->get_data_ptr<const uint8_t>(),
                    out[0]->get_data_ptr<int32_t>(),
                    node.get_input_shape(0),
                    node.get_input_shape(1),
                    node.get_output_shape(0),
                    1,
                    args[2]->get_data_ptr<const float>(),
                    args[3]->get_data_ptr<const uint8_t>(),
                    args[4]->get_data_ptr<const float>(),
                    args[5]->get_data_ptr<const uint8_t>(),
                    args[6]->get_data_ptr<const float>(),
                    args[7]->get_data_ptr<const int32_t>());
            }
            else if (input0_element_type == element::u8 && input1_element_type == element::i8 &&
                     output_element_type == element::i32)
            {
                reference::dot<uint8_t, int8_t, int32_t, int32_t>(
                    args[0]->get_data_ptr<const uint8_t>(),
                    args[1]->get_data_ptr<const int8_t>(),
                    out[0]->get_data_ptr<int32_t>(),
                    node.get_input_shape(0),
                    node.get_input_shape(1),
                    node.get_output_shape(0),
                    1,
                    args[2]->get_data_ptr<const float>(),
                    args[3]->get_data_ptr<const uint8_t>(),
                    args[4]->get_data_ptr<const float>(),
                    args[5]->get_data_ptr<const int8_t>(),
                    args[6]->get_data_ptr<const float>(),
                    args[7]->get_data_ptr<const int32_t>());
            }
            else
            {
                std::stringstream ss;
                ss << "unsupported element type";
                throw std::runtime_error(ss.str());
            }

            break;
        }
        case OP_TYPEID::Recv:
        {
            size_t element_count = shape_size(node.get_output_shape(0));
            size_t memSize = element_count * sizeof(T);
            const auto* op = static_cast<const ngraph::op::Recv*>(&node);
            int src_id = op->get_src_id();

            reference::recv<T>(
                args[0]->get_data_ptr<T>(), node.get_input_element_type(0), element_count, src_id);

            memcpy(out[0]->get_data_ptr<T>(), args[0]->get_data_ptr<T>(), memSize);
            break;
        }
        case OP_TYPEID::RandomUniform:
        {
            const op::RandomUniform* ru = static_cast<const op::RandomUniform*>(&node);

            T min_val = args[0]->get_data_ptr<const T>()[0];
            T max_val = args[1]->get_data_ptr<const T>()[0];
            // In INTERPRETER we can ignore arg 2 (output_shape) for now because we only work on
            // static output shapes anyway.
            bool use_fixed_seed = static_cast<bool>(args[3]->get_data_ptr<const char>()[0]);

            if (m_states.count(&node) == 0)
            {
                m_states[&node] = std::unique_ptr<UniformRNGState>(new UniformRNGState());
            }

            auto state = static_cast<UniformRNGState*>(m_states.at(&node).get());
            size_t element_count = shape_size(node.get_output_shape(0));
            if (!use_fixed_seed)
            {
                reference::random_uniform<T>(
                    out[0]->get_data_ptr<T>(), min_val, max_val, element_count, state);
            }
            else
            {
                reference::random_uniform_with_fixed_seed<T>(out[0]->get_data_ptr<T>(),
                                                             min_val,
                                                             max_val,
                                                             element_count,
                                                             ru->get_fixed_seed());
            }
            break;
        }
        case OP_TYPEID::Relu:
        {
            size_t element_count = shape_size(node.get_output_shape(0));
            reference::relu<T>(
                args[0]->get_data_ptr<const T>(), out[0]->get_data_ptr<T>(), element_count);
            break;
        }
        case OP_TYPEID::ReluBackprop:
        {
            size_t element_count = shape_size(node.get_output_shape(0));
            reference::relu_backprop<T>(args[0]->get_data_ptr<const T>(),
                                        args[1]->get_data_ptr<const T>(),
                                        out[0]->get_data_ptr<T>(),
                                        element_count);
            break;
        }
        case OP_TYPEID::ReplaceSlice:
        {
            const op::ReplaceSlice* slice = static_cast<const op::ReplaceSlice*>(&node);
            reference::replace_slice<T>(args[0]->get_data_ptr<const T>(),
                                        args[1]->get_data_ptr<const T>(),
                                        out[0]->get_data_ptr<T>(),
                                        node.get_input_shape(1),
                                        slice->get_lower_bounds(),
                                        slice->get_upper_bounds(),
                                        slice->get_strides(),
                                        node.get_output_shape(0));
            break;
        }
        case OP_TYPEID::Reshape:
        {
            const op::Reshape* reshape = static_cast<const op::Reshape*>(&node);
            reference::reshape(args[0]->get_data_ptr<const T>(),
                               out[0]->get_data_ptr<T>(),
                               node.get_input_shape(0),
                               reshape->get_input_order(),
                               node.get_output_shape(0));
            break;
        }
        case OP_TYPEID::Reverse:
        {
            const op::Reverse* reverse = static_cast<const op::Reverse*>(&node);
            reference::reverse(args[0]->get_data_ptr<const T>(),
                               out[0]->get_data_ptr<T>(),
                               node.get_input_shape(0),
                               node.get_output_shape(0),
                               reverse->get_reversed_axes());
            break;
        }
        case OP_TYPEID::ReverseSequence:
        {
            const op::ReverseSequence* reverse = static_cast<const op::ReverseSequence*>(&node);

            if (node.get_input_element_type(1) == element::i32)
            {
                reference::reverse_sequence<T, int32_t>(args[0]->get_data_ptr<const T>(),
                                                        out[0]->get_data_ptr<T>(),
                                                        node.get_input_shape(0),
                                                        reverse->get_batch_axis(),
                                                        reverse->get_sequence_axis(),
                                                        args[1]->get_data_ptr<const int32_t>());
            }
            else
            {
                throw ngraph_error("only int32 indices are supported");
            }
            break;
        }
        case OP_TYPEID::Round:
        {
            size_t element_count = shape_size(node.get_output_shape(0));
            reference::round<T>(
                args[0]->get_data_ptr<const T>(), out[0]->get_data_ptr<T>(), element_count);
            break;
        }
        case OP_TYPEID::ScatterAdd:
        {
            if (node.get_input_element_type(1) == element::i64)
            {
                reference::scatter_add<T, int64_t>(args[0]->get_data_ptr<T>(),
                                                   args[1]->get_data_ptr<int64_t>(),
                                                   args[2]->get_data_ptr<T>(),
                                                   out[0]->get_data_ptr<T>(),
                                                   node.get_input_shape(0),
                                                   node.get_input_shape(1),
                                                   node.get_input_shape(2),
                                                   node.get_output_shape(0));
            }
            else if (node.get_input_element_type(1) == element::i32)
            {
                reference::scatter_add<T, int32_t>(args[0]->get_data_ptr<T>(),
                                                   args[1]->get_data_ptr<int32_t>(),
                                                   args[2]->get_data_ptr<T>(),
                                                   out[0]->get_data_ptr<T>(),
                                                   node.get_input_shape(0),
                                                   node.get_input_shape(1),
                                                   node.get_input_shape(2),
                                                   node.get_output_shape(0));
            }
            else
            {
                throw ngraph_error("Unexpected type");
            }
            break;
        }
        case OP_TYPEID::ScatterNDAdd:
        {
            if (node.get_input_element_type(1) == element::i64)
            {
                reference::scatter_nd_add<T, int64_t>(args[0]->get_data_ptr<T>(),
                                                      args[1]->get_data_ptr<int64_t>(),
                                                      args[2]->get_data_ptr<T>(),
                                                      out[0]->get_data_ptr<T>(),
                                                      node.get_input_shape(0),
                                                      node.get_input_shape(1),
                                                      node.get_input_shape(2),
                                                      node.get_output_shape(0));
            }
            else if (node.get_input_element_type(1) == element::i32)
            {
                reference::scatter_nd_add<T, int32_t>(args[0]->get_data_ptr<T>(),
                                                      args[1]->get_data_ptr<int32_t>(),
                                                      args[2]->get_data_ptr<T>(),
                                                      out[0]->get_data_ptr<T>(),
                                                      node.get_input_shape(0),
                                                      node.get_input_shape(1),
                                                      node.get_input_shape(2),
                                                      node.get_output_shape(0));
            }
            else
            {
                throw ngraph_error("Unexpected type");
            }
            break;
        }
        case OP_TYPEID::Select:
        {
            size_t element_count = shape_size(node.get_output_shape(0));
            reference::select<T>(args[0]->get_data_ptr<const char>(),
                                 args[1]->get_data_ptr<const T>(),
                                 args[2]->get_data_ptr<const T>(),
                                 out[0]->get_data_ptr<T>(),
                                 element_count);
            break;
        }
        case OP_TYPEID::Send:
        {
            size_t element_count = shape_size(node.get_output_shape(0));
            size_t memSize = element_count * sizeof(T);
            const auto* op = static_cast<const ngraph::op::Send*>(&node);
            int dest_id = op->get_dest_id();

            reference::send<T>(args[0]->get_data_ptr<const T>(),
                               node.get_input_element_type(0),
                               element_count,
                               dest_id);

            memcpy(out[0]->get_data_ptr<T>(), args[0]->get_data_ptr<T>(), memSize);
            break;
        }
        case OP_TYPEID::Sigmoid:
        {
            size_t element_count = shape_size(node.get_output_shape(0));
            reference::sigmoid<T>(
                args[0]->get_data_ptr<const T>(), out[0]->get_data_ptr<T>(), element_count);
            break;
        }
        case OP_TYPEID::SigmoidBackprop:
        {
            size_t element_count = shape_size(node.get_output_shape(0));
            reference::sigmoid_backprop<T>(args[0]->get_data_ptr<const T>(),
                                           args[1]->get_data_ptr<const T>(),
                                           out[0]->get_data_ptr<T>(),
                                           element_count);
            break;
        }
        case OP_TYPEID::Sign:
        {
            size_t element_count = shape_size(node.get_output_shape(0));
            reference::sign<T>(
                args[0]->get_data_ptr<const T>(), out[0]->get_data_ptr<T>(), element_count);
            break;
        }
        case OP_TYPEID::Sin:
        {
            size_t element_count = shape_size(node.get_output_shape(0));
            reference::sin<T>(
                args[0]->get_data_ptr<const T>(), out[0]->get_data_ptr<T>(), element_count);
            break;
        }
        case OP_TYPEID::Sinh:
        {
            size_t element_count = shape_size(node.get_output_shape(0));
            reference::sinh<T>(
                args[0]->get_data_ptr<const T>(), out[0]->get_data_ptr<T>(), element_count);
            break;
        }
        case OP_TYPEID::Slice:
        {
            const op::Slice* slice = static_cast<const op::Slice*>(&node);
            reference::slice<T>(args[0]->get_data_ptr<const T>(),
                                out[0]->get_data_ptr<T>(),
                                node.get_input_shape(0),
                                slice->get_lower_bounds(),
                                slice->get_upper_bounds(),
                                slice->get_strides(),
                                node.get_output_shape(0));
            break;
        }
        case OP_TYPEID::Sqrt:
        {
            size_t element_count = shape_size(node.get_output_shape(0));
            reference::sqrt<T>(
                args[0]->get_data_ptr<const T>(), out[0]->get_data_ptr<T>(), element_count);
            break;
        }
        case OP_TYPEID::Sum:
        {
            const op::Sum* sum = static_cast<const op::Sum*>(&node);
            reference::sum<T>(args[0]->get_data_ptr<const T>(),
                              out[0]->get_data_ptr<T>(),
                              node.get_input_shape(0),
                              node.get_output_shape(0),
                              sum->get_reduction_axes());
            break;
        }
        case OP_TYPEID::Tan:
        {
            size_t element_count = shape_size(node.get_output_shape(0));
            reference::tan<T>(
                args[0]->get_data_ptr<const T>(), out[0]->get_data_ptr<T>(), element_count);
            break;
        }
        case OP_TYPEID::Tanh:
        {
            size_t element_count = shape_size(node.get_output_shape(0));
            reference::tanh<T>(
                args[0]->get_data_ptr<const T>(), out[0]->get_data_ptr<T>(), element_count);
            break;
        }
        case OP_TYPEID::TopK:
        {
            const op::TopK* topk = static_cast<const op::TopK*>(&node);
            if (node.get_output_element_type(0) == element::i64)
            {
                reference::topk<T, int64_t>(args[0]->get_data_ptr<const T>(),
                                            out[0]->get_data_ptr<int64_t>(),
                                            out[1]->get_data_ptr<T>(),
                                            node.get_input_shape(0),
                                            node.get_output_shape(0),
                                            topk->get_top_k_axis(),
                                            topk->get_k(),
                                            topk->get_compute_max(),
                                            topk->get_sort());
            }
            else if (node.get_output_element_type(0) == element::i32)
            {
                reference::topk<T, int32_t>(args[0]->get_data_ptr<const T>(),
                                            out[0]->get_data_ptr<int32_t>(),
                                            out[1]->get_data_ptr<T>(),
                                            node.get_input_shape(0),
                                            node.get_output_shape(0),
                                            topk->get_top_k_axis(),
                                            topk->get_k(),
                                            topk->get_compute_max(),
                                            topk->get_sort());
            }
            else
            {
                throw ngraph_error("Unexpected type");
            }
            break;
        }

        // Fused Ops are not supported in interpreter. They need to be decomposed before execution
        case OP_TYPEID::BatchMatMulTranspose:
        case OP_TYPEID::Clamp:
        case OP_TYPEID::ConvolutionBias:
        case OP_TYPEID::ConvolutionBiasAdd:
        case OP_TYPEID::ConvolutionBiasBackpropFiltersBias:
        case OP_TYPEID::CropAndResize:
        case OP_TYPEID::CrossEntropy:
        case OP_TYPEID::CrossEntropyBackprop:
        case OP_TYPEID::DepthToSpace:
        case OP_TYPEID::DynBroadcast:
        case OP_TYPEID::DynPad:
        case OP_TYPEID::DynReplaceSlice:
        case OP_TYPEID::DynSlice:
        case OP_TYPEID::Elu:
        case OP_TYPEID::FakeQuantize:
        case OP_TYPEID::Gelu:
        case OP_TYPEID::GeluBackpropFactor:
        case OP_TYPEID::Gemm:
        case OP_TYPEID::GRN:
        case OP_TYPEID::GroupConvolution:
        case OP_TYPEID::GroupConvolutionBackpropData:
        case OP_TYPEID::GroupConvolutionBackpropFilters:
        case OP_TYPEID::GRUCell:
        case OP_TYPEID::HardSigmoid:
        case OP_TYPEID::Interpolate:
        case OP_TYPEID::LayerNorm:
        case OP_TYPEID::LayerNormBackprop:
        case OP_TYPEID::LSTMCell:
        case OP_TYPEID::LSTMSequence:
        case OP_TYPEID::MatMul:
        case OP_TYPEID::MVN:
        case OP_TYPEID::NormalizeL2:
        case OP_TYPEID::PartialSlice:
        case OP_TYPEID::PartialSliceBackprop:
        case OP_TYPEID::Passthrough:
        case OP_TYPEID::PRelu:
        case OP_TYPEID::RNNCell:
        case OP_TYPEID::ScalarConstantLike:
        case OP_TYPEID::ScaleShift:
        case OP_TYPEID::ScatterND:
        case OP_TYPEID::Selu:
        case OP_TYPEID::ShuffleChannels:
        case OP_TYPEID::SoftmaxCrossEntropy:
        case OP_TYPEID::SoftmaxCrossEntropyBackprop:
        case OP_TYPEID::SpaceToDepth:
        case OP_TYPEID::Split:
        case OP_TYPEID::SquaredDifference:
        case OP_TYPEID::Stack:
        case OP_TYPEID::StopGradient:
        case OP_TYPEID::TensorIterator:
        case OP_TYPEID::Tile:
        case OP_TYPEID::UnknownOp:
            throw unsupported_op("Unsupported op '" + node.description() + "'");
        case OP_TYPEID::Add:
<<<<<<< HEAD
        case OP_TYPEID::Concat:
=======
        case OP_TYPEID::And:
        case OP_TYPEID::Constant:
>>>>>>> 9732903d
        case OP_TYPEID::Divide:
        case OP_TYPEID::Equal:
        case OP_TYPEID::Greater:
        case OP_TYPEID::GreaterEq:
        case OP_TYPEID::Less:
        case OP_TYPEID::LessEq:
        case OP_TYPEID::LessEqual_v1:
        case OP_TYPEID::LogicalAnd_v1:
        case OP_TYPEID::LogicalOr_v1:
        case OP_TYPEID::LogicalXor_v1:
        case OP_TYPEID::Maximum:
        case OP_TYPEID::Minimum:
        case OP_TYPEID::Multiply:
        case OP_TYPEID::NonZero_v3:
        case OP_TYPEID::NotEqual:
        case OP_TYPEID::Or:
        case OP_TYPEID::Power:
        case OP_TYPEID::Range:
        case OP_TYPEID::Result:
        case OP_TYPEID::ShapeOf_v3:
        case OP_TYPEID::ShapeOf:
        case OP_TYPEID::Softmax:
        case OP_TYPEID::Squeeze:
        case OP_TYPEID::Subtract:
        case OP_TYPEID::Unsqueeze:
        case OP_TYPEID::Xor:
            // These ops are handled by op evaluators so nothing to do
            break;
#if defined(__GNUC__) && !(__GNUC__ == 4 && __GNUC_MINOR__ == 8)
#pragma GCC diagnostic pop
#endif
        }
    }
};<|MERGE_RESOLUTION|>--- conflicted
+++ resolved
@@ -482,31 +482,6 @@
                 args[0]->get_data_ptr<const T>(), out[0]->get_data_ptr<T>(), element_count);
             break;
         }
-<<<<<<< HEAD
-        case OP_TYPEID::Constant:
-        {
-            const op::Constant* c = static_cast<const op::Constant*>(&node);
-            size_t element_count = shape_size(node.get_output_shape(0));
-            reference::constant<T>(c->get_data_ptr<T>(), out[0]->get_data_ptr<T>(), element_count);
-=======
-        case OP_TYPEID::Concat:
-        {
-            const op::Concat* concat = static_cast<const op::Concat*>(&node);
-            std::vector<const T*> in_args;
-            std::vector<Shape> in_shapes;
-            for (size_t i = 0; i < node.get_input_size(); i++)
-            {
-                in_args.push_back(args[i]->get_data_ptr<const T>());
-                in_shapes.push_back(node.get_input_shape(i));
-            }
-            reference::concat<T>(in_args,
-                                 out[0]->get_data_ptr<T>(),
-                                 in_shapes,
-                                 node.get_output_shape(0),
-                                 concat->get_concatenation_axis());
->>>>>>> 9732903d
-            break;
-        }
         case OP_TYPEID::Convert:
         {
             // const op::Convert* c = static_cast<const op::Convert*>(&node);
@@ -1605,12 +1580,8 @@
         case OP_TYPEID::UnknownOp:
             throw unsupported_op("Unsupported op '" + node.description() + "'");
         case OP_TYPEID::Add:
-<<<<<<< HEAD
         case OP_TYPEID::Concat:
-=======
-        case OP_TYPEID::And:
         case OP_TYPEID::Constant:
->>>>>>> 9732903d
         case OP_TYPEID::Divide:
         case OP_TYPEID::Equal:
         case OP_TYPEID::Greater:
