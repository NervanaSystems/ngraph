//*****************************************************************************
// Copyright 2017-2020 Intel Corporation
//
// Licensed under the Apache License, Version 2.0 (the "License");
// you may not use this file except in compliance with the License.
// You may obtain a copy of the License at
//
//     http://www.apache.org/licenses/LICENSE-2.0
//
// Unless required by applicable law or agreed to in writing, software
// distributed under the License is distributed on an "AS IS" BASIS,
// WITHOUT WARRANTIES OR CONDITIONS OF ANY KIND, either express or implied.
// See the License for the specific language governing permissions and
// limitations under the License.
//*****************************************************************************

#pragma once

#include <initializer_list>
#include <iostream>
#include <memory>
#include <sstream>
#include <string>
#include <vector>

#include "ngraph/ops.hpp"
#include "ngraph/runtime/aligned_buffer.hpp"
#include "ngraph/runtime/backend.hpp"
#include "ngraph/runtime/host_tensor.hpp"
#ifdef INTERPRETER_USE_HYBRID
#include "ngraph/runtime/hybrid/op/function_call.hpp"
#endif
#include "ngraph/runtime/interpreter/int_backend_visibility.hpp"
#include "ngraph/runtime/reference/abs.hpp"
#include "ngraph/runtime/reference/acos.hpp"
#include "ngraph/runtime/reference/all.hpp"
#include "ngraph/runtime/reference/allreduce.hpp"
#include "ngraph/runtime/reference/any.hpp"
#include "ngraph/runtime/reference/argmax.hpp"
#include "ngraph/runtime/reference/argmin.hpp"
#include "ngraph/runtime/reference/asin.hpp"
#include "ngraph/runtime/reference/atan.hpp"
#include "ngraph/runtime/reference/atan2.hpp"
#include "ngraph/runtime/reference/avg_pool.hpp"
#include "ngraph/runtime/reference/batch_mat_mul.hpp"
#include "ngraph/runtime/reference/batch_norm.hpp"
#include "ngraph/runtime/reference/broadcast.hpp"
#include "ngraph/runtime/reference/broadcast_distributed.hpp"
#include "ngraph/runtime/reference/ceiling.hpp"
#include "ngraph/runtime/reference/concat.hpp"
#include "ngraph/runtime/reference/constant.hpp"
#include "ngraph/runtime/reference/convert.hpp"
#include "ngraph/runtime/reference/convolution.hpp"
#include "ngraph/runtime/reference/cos.hpp"
#include "ngraph/runtime/reference/cosh.hpp"
#include "ngraph/runtime/reference/cum_sum.hpp"
#include "ngraph/runtime/reference/dequantize.hpp"
#include "ngraph/runtime/reference/dot.hpp"
#include "ngraph/runtime/reference/embedding_lookup.hpp"
#include "ngraph/runtime/reference/erf.hpp"
#include "ngraph/runtime/reference/exp.hpp"
#include "ngraph/runtime/reference/floor.hpp"
#include "ngraph/runtime/reference/gather.hpp"
#include "ngraph/runtime/reference/gather_nd.hpp"
#include "ngraph/runtime/reference/generate_mask.hpp"
#include "ngraph/runtime/reference/log.hpp"
#include "ngraph/runtime/reference/lrn.hpp"
#include "ngraph/runtime/reference/matmul.hpp"
#include "ngraph/runtime/reference/max.hpp"
#include "ngraph/runtime/reference/max_pool.hpp"
#include "ngraph/runtime/reference/min.hpp"
#include "ngraph/runtime/reference/negate.hpp"
#include "ngraph/runtime/reference/not.hpp"
#include "ngraph/runtime/reference/one_hot.hpp"
#include "ngraph/runtime/reference/pad.hpp"
#include "ngraph/runtime/reference/product.hpp"
#include "ngraph/runtime/reference/quantize.hpp"
#include "ngraph/runtime/reference/random_uniform.hpp"
#include "ngraph/runtime/reference/recv.hpp"
#include "ngraph/runtime/reference/relu.hpp"
#include "ngraph/runtime/reference/replace_slice.hpp"
#include "ngraph/runtime/reference/reshape.hpp"
#include "ngraph/runtime/reference/result.hpp"
#include "ngraph/runtime/reference/reverse.hpp"
#include "ngraph/runtime/reference/reverse_sequence.hpp"
#include "ngraph/runtime/reference/round.hpp"
#include "ngraph/runtime/reference/scatter_add.hpp"
#include "ngraph/runtime/reference/scatter_nd_add.hpp"
#include "ngraph/runtime/reference/select.hpp"
#include "ngraph/runtime/reference/send.hpp"
#include "ngraph/runtime/reference/sigmoid.hpp"
#include "ngraph/runtime/reference/sign.hpp"
#include "ngraph/runtime/reference/sin.hpp"
#include "ngraph/runtime/reference/sinh.hpp"
#include "ngraph/runtime/reference/slice.hpp"
#include "ngraph/runtime/reference/softmax.hpp"
#include "ngraph/runtime/reference/sqrt.hpp"
#include "ngraph/runtime/reference/sum.hpp"
#include "ngraph/runtime/reference/tan.hpp"
#include "ngraph/runtime/reference/tanh.hpp"
#include "ngraph/runtime/reference/topk.hpp"
#include "ngraph/runtime/tensor.hpp"
#include "ngraph/state/bernoulli_rng_state.hpp"
#include "ngraph/state/uniform_rng_state.hpp"

namespace ngraph
{
    namespace runtime
    {
        namespace interpreter
        {
            class INTBackend;
            class INTExecutable;

            // This expands the op list in op_tbl.hpp into a list of enumerations that look like
            // this:
            // Abs,
            // Acos,
            // ...
            enum class OP_TYPEID
            {
#define NGRAPH_OP(NAME, NAMESPACE) ID_SUFFIX(NAME),
#include "ngraph/runtime/interpreter/opset_int_tbl.hpp"
#undef NGRAPH_OP
                UnknownOp
            };
        } // namespace interpreter
    }     // namespace runtime
} // namespace ngraph

class INTERPRETER_BACKEND_API ngraph::runtime::interpreter::INTExecutable : public Executable
{
    friend class INTBackend;

public:
    INTExecutable(const std::shared_ptr<Function>& function,
                  bool enable_performance_collection = false);

    bool call(const std::vector<std::shared_ptr<Tensor>>& outputs,
              const std::vector<std::shared_ptr<Tensor>>& inputs) override;

    virtual void save(std::ostream& output_stream) override;

    void set_nan_check(bool enable);

    std::vector<PerformanceCounter> get_performance_data() const override;

    std::shared_ptr<runtime::Tensor> create_input_tensor(size_t input_index) override;

    std::shared_ptr<runtime::Tensor> create_output_tensor(size_t output_index) override;

    std::vector<std::shared_ptr<runtime::Tensor>>
        create_input_tensor(size_t input_index, size_t pipeline_depth) override;

    std::vector<std::shared_ptr<runtime::Tensor>>
        create_output_tensor(size_t output_index, size_t pipeline_depth) override;

protected:
    INTExecutable(const std::string& model_string);

    std::shared_ptr<ngraph::op::Parameter> get_parameter(size_t index) const;
    std::shared_ptr<ngraph::op::Result> get_result(size_t index) const;
    int get_alignment() const { return 64; }
    bool m_is_compiled = false;
    bool m_nan_check_enabled = false;
    bool m_performance_counters_enabled = false;
    std::shared_ptr<Function> m_function;
    std::unordered_map<std::shared_ptr<const Node>, stopwatch> m_timer_map;
    std::vector<std::shared_ptr<Node>> m_nodes;
    std::unordered_map<const Node*, std::shared_ptr<State>> m_states;
    std::set<std::string> m_unsupported_op_name_list;

    static OP_TYPEID get_typeid(const Node& node);

    static void perform_nan_check(const std::vector<std::shared_ptr<HostTensor>>&,
                                  const Node* op = nullptr);

    virtual void generate_calls(const element::Type& type,
                                const Node& op,
                                const std::vector<std::shared_ptr<HostTensor>>& outputs,
                                const std::vector<std::shared_ptr<HostTensor>>& inputs);

    template <typename T>
    void op_engine(const Node& node,
                   const std::vector<std::shared_ptr<HostTensor>>& out,
                   const std::vector<std::shared_ptr<HostTensor>>& args)
    {
// We want to check that every OP_TYPEID enumeration is included in the list.
// These GCC flags enable compile-time checking so that if an enumeration
// is not in the list an error is generated.
#if defined(__GNUC__) && !(__GNUC__ == 4 && __GNUC_MINOR__ == 8)
#pragma GCC diagnostic push
#pragma GCC diagnostic error "-Wswitch"
#pragma GCC diagnostic error "-Wswitch-enum"
#endif
        switch (get_typeid(node))
        {
        case OP_TYPEID::Abs:
        {
            size_t element_count = shape_size(node.get_output_shape(0));
            reference::abs<T>(
                args[0]->get_data_ptr<const T>(), out[0]->get_data_ptr<T>(), element_count);
            break;
        }
        case OP_TYPEID::Acos:
        {
            size_t element_count = shape_size(node.get_output_shape(0));
            reference::acos<T>(
                args[0]->get_data_ptr<const T>(), out[0]->get_data_ptr<T>(), element_count);
            break;
        }
        case OP_TYPEID::All:
        {
            const op::All* all = static_cast<const op::All*>(&node);
            reference::all(args[0]->get_data_ptr<const char>(),
                           out[0]->get_data_ptr<char>(),
                           node.get_input_shape(0),
                           node.get_output_shape(0),
                           all->get_reduction_axes());
            break;
        }
        case OP_TYPEID::AllReduce:
        {
            const ngraph::op::AllReduce* allreduce =
                static_cast<const ngraph::op::AllReduce*>(&node);
            reference::allreduce<T>(args[0]->get_data_ptr<T>(),
                                    out[0]->get_data_ptr<T>(),
                                    node.get_input_element_type(0),
                                    allreduce->get_reduce_type(),
                                    static_cast<int>(shape_size(node.get_input_shape(0))));
            break;
        }
        case OP_TYPEID::Any:
        {
            const op::Any* any = static_cast<const op::Any*>(&node);
            reference::any(args[0]->get_data_ptr<const char>(),
                           out[0]->get_data_ptr<char>(),
                           node.get_input_shape(0),
                           node.get_output_shape(0),
                           any->get_reduction_axes());
            break;
        }
        case OP_TYPEID::ArgMin:
        {
            const op::ArgMin* argmin = static_cast<const op::ArgMin*>(&node);
            auto element_type = node.get_output_element_type(0);
            if (element_type == element::i64)
            {
                reference::argmin<T, int64_t>(args[0]->get_data_ptr<const T>(),
                                              out[0]->get_data_ptr<int64_t>(),
                                              node.get_input_shape(0),
                                              node.get_output_shape(0),
                                              argmin->get_reduction_axis());
            }
            else if (element_type == element::i32)
            {
                reference::argmin<T, int32_t>(args[0]->get_data_ptr<const T>(),
                                              out[0]->get_data_ptr<int32_t>(),
                                              node.get_input_shape(0),
                                              node.get_output_shape(0),
                                              argmin->get_reduction_axis());
            }
            else
            {
                throw ngraph_error("Unexpected type");
            }
            break;
        }
        case OP_TYPEID::ArgMax:
        {
            const op::ArgMax* argmax = static_cast<const op::ArgMax*>(&node);
            auto element_type = node.get_output_element_type(0);
            if (element_type == element::i64)
            {
                reference::argmax<T, int64_t>(args[0]->get_data_ptr<const T>(),
                                              out[0]->get_data_ptr<int64_t>(),
                                              node.get_input_shape(0),
                                              node.get_output_shape(0),
                                              argmax->get_reduction_axis());
            }
            else if (element_type == element::i32)
            {
                reference::argmax<T, int32_t>(args[0]->get_data_ptr<const T>(),
                                              out[0]->get_data_ptr<int32_t>(),
                                              node.get_input_shape(0),
                                              node.get_output_shape(0),
                                              argmax->get_reduction_axis());
            }
            else
            {
                throw ngraph_error("Unexpected type");
            }
            break;
        }
        case OP_TYPEID::Asin:
        {
            size_t element_count = shape_size(node.get_output_shape(0));
            reference::asin<T>(
                args[0]->get_data_ptr<const T>(), out[0]->get_data_ptr<T>(), element_count);
            break;
        }
        case OP_TYPEID::Atan:
        {
            size_t element_count = shape_size(node.get_output_shape(0));
            reference::atan<T>(
                args[0]->get_data_ptr<const T>(), out[0]->get_data_ptr<T>(), element_count);
            break;
        }
        case OP_TYPEID::Atan2:
        {
            size_t element_count = shape_size(node.get_output_shape(0));
            reference::atan2<T>(args[0]->get_data_ptr<const T>(),
                                args[1]->get_data_ptr<const T>(),
                                out[0]->get_data_ptr<T>(),
                                element_count);
            break;
        }
        case OP_TYPEID::AvgPool:
        {
            const op::AvgPool* avg_pool = static_cast<const op::AvgPool*>(&node);

            reference::avg_pool<T>(args[0]->get_data_ptr<const T>(),
                                   out[0]->get_data_ptr<T>(),
                                   node.get_input_shape(0),
                                   node.get_output_shape(0),
                                   avg_pool->get_window_shape(),
                                   avg_pool->get_window_movement_strides(),
                                   avg_pool->get_padding_below(),
                                   avg_pool->get_padding_above(),
                                   avg_pool->get_include_padding_in_avg_computation());
            break;
        }
        case OP_TYPEID::GenerateMask:
        {
            bool use_seed = static_cast<bool>(args[2]->get_data_ptr<const int32_t>()[0]);
            if (m_states.count(&node) == 0)
            {
                const op::GenerateMask* gm = static_cast<const op::GenerateMask*>(&node);
                auto seed = use_seed ? gm->get_seed() : 0;
                m_states[&node] = std::unique_ptr<BernoulliRNGState>(
                    new BernoulliRNGState(seed, gm->get_probability()));
            }

            bool training = static_cast<bool>(args[0]->get_data_ptr<const T>()[0]);
            auto state = static_cast<BernoulliRNGState*>(m_states.at(&node).get());
            size_t element_count = shape_size(node.get_output_shape(0));
            if (!use_seed)
            {
                reference::generate_mask<T>(
                    out[0]->get_data_ptr<T>(), element_count, state, training);
            }
            else
            {
                uint64_t seed = static_cast<uint64_t>(args[3]->get_data_ptr<const T>()[0]);
                double prob = static_cast<double>(args[4]->get_data_ptr<const T>()[0]);
                reference::generate_mask_no_state<T>(
                    out[0]->get_data_ptr<T>(), element_count, training, seed, prob);
            }
            break;
        }
        case OP_TYPEID::GetOutputElement:
        {
            size_t element_count = shape_size(node.get_output_shape(0));
            size_t num_bytes = element_count * node.get_output_element_type(0).size();
            std::memcpy(out[0]->get_data_ptr<T>(), args[0]->get_data_ptr<T>(), num_bytes);
            break;
        }
        case OP_TYPEID::BatchMatMul:
        {
            reference::batch_mat_mul(args[0]->get_data_ptr<const T>(),
                                     args[1]->get_data_ptr<const T>(),
                                     out[0]->get_data_ptr<T>(),
                                     node.get_input_shape(0),
                                     node.get_input_shape(1),
                                     node.get_output_shape(0));
            break;
        }

        case OP_TYPEID::BatchNormTraining:
        {
            const ngraph::op::BatchNormTraining* bn =
                static_cast<const ngraph::op::BatchNormTraining*>(&node);
            reference::batch_norm_training<T>(bn->get_eps_value(),
                                              args[0]->get_data_ptr<const T>(),
                                              args[1]->get_data_ptr<const T>(),
                                              args[2]->get_data_ptr<const T>(),
                                              out[0]->get_data_ptr<T>(),
                                              out[1]->get_data_ptr<T>(),
                                              out[2]->get_data_ptr<T>(),
                                              node.get_input_shape(2));
            break;
        }
        case OP_TYPEID::BatchNormInference:
        {
            const ngraph::op::BatchNormInference* bn =
                static_cast<const ngraph::op::BatchNormInference*>(&node);
            reference::batch_norm_inference<T>(bn->get_eps_value(),
                                               args[0]->get_data_ptr<const T>(),
                                               args[1]->get_data_ptr<const T>(),
                                               args[2]->get_data_ptr<const T>(),
                                               args[3]->get_data_ptr<const T>(),
                                               args[4]->get_data_ptr<const T>(),
                                               out[0]->get_data_ptr<T>(),
                                               node.get_input_shape(2));
            break;
        }
        case OP_TYPEID::BatchNormTrainingBackprop:
        {
            const ngraph::op::BatchNormTrainingBackprop* bn_bprop =
                static_cast<const ngraph::op::BatchNormTrainingBackprop*>(&node);
            reference::batch_norm_backprop(bn_bprop->get_eps_value(),
                                           args[0]->get_data_ptr<const T>(),
                                           args[1]->get_data_ptr<const T>(),
                                           args[2]->get_data_ptr<const T>(),
                                           args[3]->get_data_ptr<const T>(),
                                           args[4]->get_data_ptr<const T>(),
                                           args[5]->get_data_ptr<const T>(),
                                           out[0]->get_data_ptr<T>(),
                                           out[1]->get_data_ptr<T>(),
                                           out[2]->get_data_ptr<T>(),
                                           node.get_input_shape(2));
            break;
        }
        case OP_TYPEID::AvgPoolBackprop:
        {
            const op::AvgPoolBackprop* apb = static_cast<const op::AvgPoolBackprop*>(&node);
            reference::avg_pool_backprop<T>(args[0]->get_data_ptr<const T>(),
                                            out[0]->get_data_ptr<T>(),
                                            node.get_input_shape(0),
                                            node.get_output_shape(0),
                                            apb->get_window_shape(),
                                            apb->get_window_movement_strides(),
                                            apb->get_padding_below(),
                                            apb->get_padding_above(),
                                            apb->get_include_padding_in_avg_computation());
            break;
        }
        case OP_TYPEID::Broadcast:
        {
            const op::Broadcast* broadcast = static_cast<const op::Broadcast*>(&node);
            Shape in_shape = node.get_input_shape(0);
            Shape out_shape = node.get_output_shape(0);
            AxisSet broadcast_axes = broadcast->get_broadcast_axes();
            reference::broadcast<T>(args[0]->get_data_ptr<const T>(),
                                    out[0]->get_data_ptr<T>(),
                                    in_shape,
                                    out_shape,
                                    broadcast_axes);
            break;
        }
        case OP_TYPEID::BroadcastDistributed:
        {
            const ngraph::op::BroadcastDistributed* broadcast =
                static_cast<const ngraph::op::BroadcastDistributed*>(&node);
            int rank_ID;
            rank_ID = get_distributed_interface()->get_rank();
            int root_id = broadcast->get_root_id();
            if (rank_ID == root_id)
            {
                reference::broadcastdistributed<T>(
                    args[0]->get_data_ptr<T>(),
                    node.get_input_element_type(0),
                    static_cast<int>(shape_size(node.get_input_shape(0))),
                    root_id);
                auto memSize = static_cast<int>(shape_size(node.get_input_shape(0))) * sizeof(T);
                memcpy(out[0]->get_data_ptr<T>(), args[0]->get_data_ptr<T>(), memSize);
            }
            else
            {
                reference::broadcastdistributed<T>(
                    out[0]->get_data_ptr<T>(),
                    node.get_input_element_type(0),
                    static_cast<int>(shape_size(node.get_input_shape(0))),
                    root_id);
            }
            break;
        }
        case OP_TYPEID::BroadcastLike: break;
        case OP_TYPEID::Ceiling:
        {
            size_t element_count = shape_size(node.get_output_shape(0));
            reference::ceiling<T>(
                args[0]->get_data_ptr<const T>(), out[0]->get_data_ptr<T>(), element_count);
            break;
        }
        case OP_TYPEID::Convert:
        {
            // const op::Convert* c = static_cast<const op::Convert*>(&node);
            element::Type type = node.get_element_type();
            std::stringstream ss;
            size_t element_count = shape_size(node.get_output_shape(0));
            switch (type)
            {
            case element::Type_t::boolean:
                reference::convert_to_bool<T>(
                    args[0]->get_data_ptr<const T>(), out[0]->get_data_ptr<char>(), element_count);
                break;
            case element::Type_t::f32:
                reference::convert<T>(
                    args[0]->get_data_ptr<const T>(), out[0]->get_data_ptr<float>(), element_count);
                break;
            case element::Type_t::f64:
                reference::convert<T>(args[0]->get_data_ptr<const T>(),
                                      out[0]->get_data_ptr<double>(),
                                      element_count);
                break;
            case element::Type_t::i8:
                reference::convert<T>(args[0]->get_data_ptr<const T>(),
                                      out[0]->get_data_ptr<int8_t>(),
                                      element_count);
                break;
            case element::Type_t::i16:
                reference::convert<T>(args[0]->get_data_ptr<const T>(),
                                      out[0]->get_data_ptr<int16_t>(),
                                      element_count);
                break;
            case element::Type_t::i32:
                reference::convert<T>(args[0]->get_data_ptr<const T>(),
                                      out[0]->get_data_ptr<int32_t>(),
                                      element_count);
                break;
            case element::Type_t::i64:
                reference::convert<T>(args[0]->get_data_ptr<const T>(),
                                      out[0]->get_data_ptr<int64_t>(),
                                      element_count);
                break;
            case element::Type_t::u8:
                reference::convert<T>(args[0]->get_data_ptr<const T>(),
                                      out[0]->get_data_ptr<uint8_t>(),
                                      element_count);
                break;
            case element::Type_t::u16:
                reference::convert<T>(args[0]->get_data_ptr<const T>(),
                                      out[0]->get_data_ptr<uint16_t>(),
                                      element_count);
                break;
            case element::Type_t::u32:
                reference::convert<T>(args[0]->get_data_ptr<const T>(),
                                      out[0]->get_data_ptr<uint32_t>(),
                                      element_count);
                break;
            case element::Type_t::u64:
                reference::convert<T>(args[0]->get_data_ptr<const T>(),
                                      out[0]->get_data_ptr<uint64_t>(),
                                      element_count);
                break;
            case element::Type_t::undefined:
            case element::Type_t::dynamic:
            case element::Type_t::u1:
            case element::Type_t::bf16:
            case element::Type_t::f16:
                ss << "unsupported element type " << type << " op Convert";
                throw std::runtime_error(ss.str());
            }
            break;
        }
        case OP_TYPEID::Convolution:
        {
            const op::Convolution* c = static_cast<const op::Convolution*>(&node);
            reference::convolution<T>(args[0]->get_data_ptr<const T>(),
                                      args[1]->get_data_ptr<const T>(),
                                      out[0]->get_data_ptr<T>(),
                                      node.get_input_shape(0),
                                      node.get_input_shape(1),
                                      node.get_output_shape(0),
                                      c->get_window_movement_strides(),
                                      c->get_window_dilation_strides(),
                                      c->get_padding_below(),
                                      c->get_padding_above(),
                                      c->get_data_dilation_strides());

            break;
        }
        case OP_TYPEID::ConvolutionBackpropFilters:
        {
            const op::ConvolutionBackpropFilters* c =
                static_cast<const op::ConvolutionBackpropFilters*>(&node);
            reference::convolution_backprop_filter<T>(
                args[0]->get_data_ptr<const T>(), // input
                args[1]->get_data_ptr<const T>(), // delta_convolution_output
                out[0]->get_data_ptr<T>(),        // delta_filter
                c->get_input_shape(0),            // input_shape
                c->get_input_shape(1),            // convolution_output_shape
                c->get_filters_shape(),           // filter_shape
                c->get_window_dilation_strides_forward(),
                c->get_window_movement_strides_forward(),
                c->get_padding_below_forward(),
                c->compute_backward_in_pad_above(),
                c->get_data_dilation_strides_forward());
            break;
        }
        case OP_TYPEID::ConvolutionBackpropData:
        {
            // Note that args[1] and args[0] are switched here from the usual order.
            const op::ConvolutionBackpropData* c =
                static_cast<const op::ConvolutionBackpropData*>(&node);
            reference::convolution_backprop_in<T>(args[1]->get_data_ptr<const T>(),
                                                  args[0]->get_data_ptr<const T>(),
                                                  out[0]->get_data_ptr<T>(),
                                                  c->get_input_shape(1),
                                                  c->get_input_shape(0),
                                                  c->get_data_batch_shape(),
                                                  c->get_data_dilation_strides_forward(),
                                                  c->get_window_dilation_strides_forward(),
                                                  c->compute_backward_delta_out_pad_below(),
                                                  c->compute_backward_delta_out_pad_above(),
                                                  c->get_window_movement_strides_forward());
            break;
        }
        case OP_TYPEID::Cos:
        {
            size_t element_count = shape_size(node.get_output_shape(0));
            reference::cos<T>(
                args[0]->get_data_ptr<const T>(), out[0]->get_data_ptr<T>(), element_count);
            break;
        }
        case OP_TYPEID::Cosh:
        {
            size_t element_count = shape_size(node.get_output_shape(0));
            reference::cosh<T>(
                args[0]->get_data_ptr<const T>(), out[0]->get_data_ptr<T>(), element_count);
            break;
        }
        case OP_TYPEID::CumSum:
        {
            const op::CumSum* cumsum = static_cast<const op::CumSum*>(&node);
            auto axis_et = node.get_input_element_type(1);
            if (axis_et == element::i32)
            {
                reference::cumsum<T, int32_t>(args[0]->get_data_ptr<const T>(),
                                              args[1]->get_data_ptr<const int32_t>(),
                                              out[0]->get_data_ptr<T>(),
                                              node.get_input_shape(0),
                                              cumsum->is_exclusive(),
                                              cumsum->is_reverse());
            }
            else if (axis_et == element::i64)
            {
                reference::cumsum<T, int64_t>(args[0]->get_data_ptr<const T>(),
                                              args[1]->get_data_ptr<const int64_t>(),
                                              out[0]->get_data_ptr<T>(),
                                              node.get_input_shape(0),
                                              cumsum->is_exclusive(),
                                              cumsum->is_reverse());
            }
            break;
        }
        case OP_TYPEID::Dequantize:
        {
            const op::Dequantize* dequantize = static_cast<const op::Dequantize*>(&node);
            auto type = dequantize->get_element_type();

            if (type == element::f32)
            {
                reference::dequantize<T>(args[0]->get_data_ptr<const T>(),
                                         args[1]->get_data_ptr<const float>(),
                                         args[2]->get_data_ptr<const T>(),
                                         out[0]->get_data_ptr<float>(),
                                         node.get_input_shape(0),
                                         node.get_input_shape(1),
                                         dequantize->get_axes());
            }
            else if (type == element::f64)
            {
                reference::dequantize<T>(args[0]->get_data_ptr<const T>(),
                                         args[1]->get_data_ptr<const double>(),
                                         args[2]->get_data_ptr<const T>(),
                                         out[0]->get_data_ptr<double>(),
                                         node.get_input_shape(0),
                                         node.get_input_shape(1),
                                         dequantize->get_axes());
            }
            else
            {
                std::stringstream ss;
                ss << "unsupported element type " << type << " op Dequantize";
                throw std::runtime_error(ss.str());
            }

            break;
        }
        case OP_TYPEID::Dot:
        {
            const op::Dot* dot = static_cast<const op::Dot*>(&node);

            reference::dot(args[0]->get_data_ptr<const T>(),
                           args[1]->get_data_ptr<const T>(),
                           out[0]->get_data_ptr<T>(),
                           node.get_input_shape(0),
                           node.get_input_shape(1),
                           node.get_output_shape(0),
                           dot->get_reduction_axes_count());
            break;
        }
        case OP_TYPEID::EmbeddingLookup:
        {
            const op::EmbeddingLookup* embed = static_cast<const op::EmbeddingLookup*>(&node);
            auto type = embed->input(0).get_element_type();
            size_t element_count = shape_size(embed->get_input_shape(0));

            if (type == element::f32)
            {
                reference::embedding<T, float>(args[0]->get_data_ptr<const float>(),
                                               args[1]->get_data_ptr<const T>(),
                                               out[0]->get_data_ptr<T>(),
                                               element_count,
                                               embed->get_shape());
            }
            else if (type == element::f64)
            {
                reference::embedding<T, double>(args[0]->get_data_ptr<const double>(),
                                                args[1]->get_data_ptr<const T>(),
                                                out[0]->get_data_ptr<T>(),
                                                element_count,
                                                embed->get_shape());
            }
            else if (type == element::i32)
            {
                reference::embedding<T, int32_t>(args[0]->get_data_ptr<const int>(),
                                                 args[1]->get_data_ptr<const T>(),
                                                 out[0]->get_data_ptr<T>(),
                                                 element_count,
                                                 embed->get_shape());
            }
            else if (type == element::i64)
            {
                reference::embedding<T, int64_t>(args[0]->get_data_ptr<const int64_t>(),
                                                 args[1]->get_data_ptr<const T>(),
                                                 out[0]->get_data_ptr<T>(),
                                                 element_count,
                                                 embed->get_shape());
            }
            else
            {
                throw ngraph_error(std::string("Unsupported index type ") + type.c_type_string() +
                                   std::string("in EmbeddingLookup"));
            }
            break;
        }
        case OP_TYPEID::Erf:
        {
            size_t element_count = shape_size(node.get_output_shape(0));
            reference::erf<T>(
                args[0]->get_data_ptr<const T>(), out[0]->get_data_ptr<T>(), element_count);
            break;
        }
        case OP_TYPEID::Exp:
        {
            size_t element_count = shape_size(node.get_output_shape(0));
            reference::exp<T>(
                args[0]->get_data_ptr<const T>(), out[0]->get_data_ptr<T>(), element_count);
            break;
        }
#ifdef INTERPRETER_USE_HYBRID
        case OP_TYPEID::FunctionCall:
        {
            auto f = static_cast<const runtime::hybrid::op::FunctionCall*>(&node);
            auto backend = f->get_backend();
            auto executable = f->get_executable();

            std::vector<std::shared_ptr<Tensor>> outputs;
            std::vector<std::shared_ptr<Tensor>> inputs;
            for (const std::shared_ptr<HostTensor>& t : out)
            {
                auto backend_tensor = backend->create_tensor(
                    t->get_element_type(), t->get_shape(), t->get_data_ptr());
                outputs.push_back(backend_tensor);
            }
            for (const std::shared_ptr<HostTensor>& t : args)
            {
                auto backend_tensor = backend->create_tensor(
                    t->get_element_type(), t->get_shape(), t->get_data_ptr());
                inputs.push_back(backend_tensor);
            }
            executable->call(outputs, inputs);
            break;
        }
#endif
        case OP_TYPEID::Floor:
        {
            size_t element_count = shape_size(node.get_output_shape(0));
            reference::floor<T>(
                args[0]->get_data_ptr<const T>(), out[0]->get_data_ptr<T>(), element_count);
            break;
        }
        case OP_TYPEID::GatherND:
        {
            if (node.get_input_element_type(1) == element::i64)
            {
                reference::gather_nd<T, int64_t>(args[0]->get_data_ptr<T>(),
                                                 args[1]->get_data_ptr<int64_t>(),
                                                 out[0]->get_data_ptr<T>(),
                                                 node.get_input_shape(0),
                                                 node.get_input_shape(1),
                                                 node.get_output_shape(0));
            }
            else if (node.get_input_element_type(1) == element::i32)
            {
                reference::gather_nd<T, int32_t>(args[0]->get_data_ptr<T>(),
                                                 args[1]->get_data_ptr<int32_t>(),
                                                 out[0]->get_data_ptr<T>(),
                                                 node.get_input_shape(0),
                                                 node.get_input_shape(1),
                                                 node.get_output_shape(0));
            }
            else
            {
                throw ngraph_error("Unexpected type");
            }
            break;
        }
        case OP_TYPEID::Log:
        {
            size_t element_count = shape_size(node.get_output_shape(0));
            reference::log<T>(
                args[0]->get_data_ptr<const T>(), out[0]->get_data_ptr<T>(), element_count);
            break;
        }
        case OP_TYPEID::LRN:
        {
            const op::LRN* lrn = static_cast<const op::LRN*>(&node);
            reference::lrn<T>(args[0]->get_data_ptr<const T>(),
                              lrn->get_reduction_axes(),
                              out[0]->get_data_ptr<T>(),
                              node.get_input_shape(0),
                              lrn->get_alpha(),
                              lrn->get_beta(),
                              lrn->get_bias(),
                              lrn->get_nsize());
            break;
        }
<<<<<<< HEAD
=======
        case OP_TYPEID::MatMul:
        {
            const op::MatMul* matmul = static_cast<const op::MatMul*>(&node);
            reference::matmul<T>(args[0]->get_data_ptr<const T>(),
                                 args[1]->get_data_ptr<const T>(),
                                 out[0]->get_data_ptr<T>(),
                                 node.get_input_shape(0),
                                 node.get_input_shape(1),
                                 node.get_output_shape(0),
                                 matmul->get_transpose_a(),
                                 matmul->get_transpose_b());
            break;
        }
        case OP_TYPEID::Max:
        {
            const op::Max* max = static_cast<const op::Max*>(&node);
            reference::max<T>(args[0]->get_data_ptr<const T>(),
                              out[0]->get_data_ptr<T>(),
                              node.get_input_shape(0),
                              node.get_output_shape(0),
                              max->get_reduction_axes());
            break;
        }
>>>>>>> 97730163
        case OP_TYPEID::MaxPool:
        {
            const op::MaxPool* max_pool = static_cast<const op::MaxPool*>(&node);

            reference::max_pool<T>(args[0]->get_data_ptr<const T>(),
                                   out[0]->get_data_ptr<T>(),
                                   node.get_input_shape(0),
                                   node.get_output_shape(0),
                                   max_pool->get_window_shape(),
                                   max_pool->get_window_movement_strides(),
                                   max_pool->get_padding_below(),
                                   max_pool->get_padding_above());
            break;
        }
        case OP_TYPEID::MaxPoolBackprop:
        {
            const op::MaxPoolBackprop* max_pool_backprop =
                static_cast<const op::MaxPoolBackprop*>(&node);

            reference::max_pool_backprop<T>(args[0]->get_data_ptr<const T>(),
                                            args[1]->get_data_ptr<const T>(),
                                            out[0]->get_data_ptr<T>(),
                                            node.get_input_shape(1),
                                            node.get_output_shape(0),
                                            max_pool_backprop->get_window_shape(),
                                            max_pool_backprop->get_window_movement_strides(),
                                            max_pool_backprop->get_padding_below(),
                                            max_pool_backprop->get_padding_above());
            break;
        }
        case OP_TYPEID::Negative:
        {
            size_t element_count = shape_size(node.get_output_shape(0));
            reference::negate<T>(
                args[0]->get_data_ptr<const T>(), out[0]->get_data_ptr<T>(), element_count);
            break;
        }
        case OP_TYPEID::LogicalNot_v1:
        case OP_TYPEID::Not:
        {
            size_t element_count = shape_size(node.get_output_shape(0));
            reference::logical_not(
                args[0]->get_data_ptr<const T>(), out[0]->get_data_ptr<T>(), element_count);
            break;
        }
        case OP_TYPEID::OneHot:
        {
            const op::OneHot* oh = static_cast<const op::OneHot*>(&node);
            reference::one_hot<T>(args[0]->get_data_ptr<const T>(),
                                  out[0]->get_data_ptr<T>(),
                                  node.get_input_shape(0),
                                  node.get_output_shape(0),
                                  oh->get_one_hot_axis());
            break;
        }
        case OP_TYPEID::Parameter: break;
        case OP_TYPEID::Pad:
        {
            const op::Pad* pad = static_cast<const op::Pad*>(&node);

            reference::pad(args[0]->get_data_ptr<const T>(),
                           args[1]->get_data_ptr<const T>(),
                           out[0]->get_data_ptr<T>(),
                           node.get_input_shape(0),
                           node.get_output_shape(0),
                           pad->get_padding_below(),
                           pad->get_padding_above(),
                           pad->get_pad_mode());
            break;
        }
        case OP_TYPEID::Quantize:
        {
            const op::Quantize* quantize = static_cast<const op::Quantize*>(&node);
            auto type = quantize->get_element_type();

            if (type == element::u8)
            {
                reference::quantize<T>(args[0]->get_data_ptr<const T>(),
                                       args[1]->get_data_ptr<const T>(),
                                       args[2]->get_data_ptr<const uint8_t>(),
                                       out[0]->get_data_ptr<uint8_t>(),
                                       node.get_input_shape(0),
                                       node.get_input_shape(1),
                                       quantize->get_axes(),
                                       quantize->get_round_mode());
            }
            else if (type == element::i8)
            {
                reference::quantize<T>(args[0]->get_data_ptr<const T>(),
                                       args[1]->get_data_ptr<const T>(),
                                       args[2]->get_data_ptr<const int8_t>(),
                                       out[0]->get_data_ptr<int8_t>(),
                                       node.get_input_shape(0),
                                       node.get_input_shape(1),
                                       quantize->get_axes(),
                                       quantize->get_round_mode());
            }
            else if (type == element::i32)
            {
                reference::quantize<T>(args[0]->get_data_ptr<const T>(),
                                       args[1]->get_data_ptr<const T>(),
                                       args[2]->get_data_ptr<const int32_t>(),
                                       out[0]->get_data_ptr<int32_t>(),
                                       node.get_input_shape(0),
                                       node.get_input_shape(1),
                                       quantize->get_axes(),
                                       quantize->get_round_mode());
            }
            else
            {
                std::stringstream ss;
                ss << "unsupported element type " << type << " op Quantize";
                throw std::runtime_error(ss.str());
            }

            break;
        }

        case OP_TYPEID::QuantizedConvolution:
        {
            const op::QuantizedConvolution* qc =
                static_cast<const op::QuantizedConvolution*>(&node);

            auto input_element_type = qc->get_input_element_type(0);
            auto filter_element_type = qc->get_input_element_type(1);
            auto output_element_type = qc->get_output_element_type(0);

            if (input_element_type == element::u8 && filter_element_type == element::i8 &&
                output_element_type == element::i8)
            {
                reference::convolution<uint8_t, int8_t, int8_t, int32_t>(
                    args[0]->get_data_ptr<const uint8_t>(),
                    args[1]->get_data_ptr<const int8_t>(),
                    out[0]->get_data_ptr<int8_t>(),
                    node.get_input_shape(0),
                    node.get_input_shape(1),
                    node.get_output_shape(0),
                    qc->get_window_movement_strides(),
                    qc->get_window_dilation_strides(),
                    qc->get_padding_below(),
                    qc->get_padding_above(),
                    qc->get_data_dilation_strides(),
                    args[2]->get_data_ptr<const float>(),
                    args[3]->get_data_ptr<const uint8_t>(),
                    args[4]->get_data_ptr<const float>(),
                    args[5]->get_data_ptr<const int8_t>(),
                    args[6]->get_data_ptr<const float>(),
                    args[7]->get_data_ptr<const int8_t>());
            }
            else if (input_element_type == element::u8 && filter_element_type == element::u8 &&
                     output_element_type == element::u8)
            {
                reference::convolution<uint8_t, uint8_t, uint8_t, int32_t>(
                    args[0]->get_data_ptr<const uint8_t>(),
                    args[1]->get_data_ptr<const uint8_t>(),
                    out[0]->get_data_ptr<uint8_t>(),
                    node.get_input_shape(0),
                    node.get_input_shape(1),
                    node.get_output_shape(0),
                    qc->get_window_movement_strides(),
                    qc->get_window_dilation_strides(),
                    qc->get_padding_below(),
                    qc->get_padding_above(),
                    qc->get_data_dilation_strides(),
                    args[2]->get_data_ptr<const float>(),
                    args[3]->get_data_ptr<const uint8_t>(),
                    args[4]->get_data_ptr<const float>(),
                    args[5]->get_data_ptr<const uint8_t>(),
                    args[6]->get_data_ptr<const float>(),
                    args[7]->get_data_ptr<const uint8_t>());
            }
            else if (input_element_type == element::u8 && filter_element_type == element::i8 &&
                     output_element_type == element::i32)
            {
                reference::convolution<uint8_t, int8_t, int32_t, int32_t>(
                    args[0]->get_data_ptr<const uint8_t>(),
                    args[1]->get_data_ptr<const int8_t>(),
                    out[0]->get_data_ptr<int32_t>(),
                    node.get_input_shape(0),
                    node.get_input_shape(1),
                    node.get_output_shape(0),
                    qc->get_window_movement_strides(),
                    qc->get_window_dilation_strides(),
                    qc->get_padding_below(),
                    qc->get_padding_above(),
                    qc->get_data_dilation_strides(),
                    args[2]->get_data_ptr<const float>(),
                    args[3]->get_data_ptr<const uint8_t>(),
                    args[4]->get_data_ptr<const float>(),
                    args[5]->get_data_ptr<const int8_t>(),
                    args[6]->get_data_ptr<const float>(),
                    args[7]->get_data_ptr<const int32_t>());
            }
            else if (input_element_type == element::u8 && filter_element_type == element::u8 &&
                     output_element_type == element::i32)
            {
                reference::convolution<uint8_t, uint8_t, int32_t, int32_t>(
                    args[0]->get_data_ptr<const uint8_t>(),
                    args[1]->get_data_ptr<const uint8_t>(),
                    out[0]->get_data_ptr<int32_t>(),
                    node.get_input_shape(0),
                    node.get_input_shape(1),
                    node.get_output_shape(0),
                    qc->get_window_movement_strides(),
                    qc->get_window_dilation_strides(),
                    qc->get_padding_below(),
                    qc->get_padding_above(),
                    qc->get_data_dilation_strides(),
                    args[2]->get_data_ptr<const float>(),
                    args[3]->get_data_ptr<const uint8_t>(),
                    args[4]->get_data_ptr<const float>(),
                    args[5]->get_data_ptr<const uint8_t>(),
                    args[6]->get_data_ptr<const float>(),
                    args[7]->get_data_ptr<const int32_t>());
            }
            else
            {
                std::stringstream ss;
                ss << "unsupported element type";
                throw std::runtime_error(ss.str());
            }

            break;
        }

        case OP_TYPEID::QuantizedConvolutionBias:
        case OP_TYPEID::QuantizedConvolutionBiasAdd:
        case OP_TYPEID::QuantizedConvolutionBiasSignedAdd:
        case OP_TYPEID::QuantizedConvolutionRelu:
        case OP_TYPEID::QuantizedDotBias:
        case OP_TYPEID::QuantizedDot:
        {
            const op::QuantizedDot* qd = static_cast<const op::QuantizedDot*>(&node);

            auto input0_element_type = qd->get_input_element_type(0);
            auto input1_element_type = qd->get_input_element_type(1);
            auto output_element_type = qd->get_output_element_type(0);

            if (input0_element_type == element::u8 && input1_element_type == element::i8 &&
                output_element_type == element::i8)
            {
                reference::dot<uint8_t, int8_t, int8_t, int32_t>(
                    args[0]->get_data_ptr<const uint8_t>(),
                    args[1]->get_data_ptr<const int8_t>(),
                    out[0]->get_data_ptr<int8_t>(),
                    node.get_input_shape(0),
                    node.get_input_shape(1),
                    node.get_output_shape(0),
                    1,
                    args[2]->get_data_ptr<const float>(),
                    args[3]->get_data_ptr<const uint8_t>(),
                    args[4]->get_data_ptr<const float>(),
                    args[5]->get_data_ptr<const int8_t>(),
                    args[6]->get_data_ptr<const float>(),
                    args[7]->get_data_ptr<const int8_t>());
            }
            else if (input0_element_type == element::u8 && input1_element_type == element::u8 &&
                     output_element_type == element::u8)
            {
                reference::dot<uint8_t, uint8_t, uint8_t, int32_t>(
                    args[0]->get_data_ptr<const uint8_t>(),
                    args[1]->get_data_ptr<const uint8_t>(),
                    out[0]->get_data_ptr<uint8_t>(),
                    node.get_input_shape(0),
                    node.get_input_shape(1),
                    node.get_output_shape(0),
                    1,
                    args[2]->get_data_ptr<const float>(),
                    args[3]->get_data_ptr<const uint8_t>(),
                    args[4]->get_data_ptr<const float>(),
                    args[5]->get_data_ptr<const uint8_t>(),
                    args[6]->get_data_ptr<const float>(),
                    args[7]->get_data_ptr<const uint8_t>());
            }
            else if (input0_element_type == element::u8 && input1_element_type == element::u8 &&
                     output_element_type == element::i32)
            {
                reference::dot<uint8_t, uint8_t, int32_t, int32_t>(
                    args[0]->get_data_ptr<const uint8_t>(),
                    args[1]->get_data_ptr<const uint8_t>(),
                    out[0]->get_data_ptr<int32_t>(),
                    node.get_input_shape(0),
                    node.get_input_shape(1),
                    node.get_output_shape(0),
                    1,
                    args[2]->get_data_ptr<const float>(),
                    args[3]->get_data_ptr<const uint8_t>(),
                    args[4]->get_data_ptr<const float>(),
                    args[5]->get_data_ptr<const uint8_t>(),
                    args[6]->get_data_ptr<const float>(),
                    args[7]->get_data_ptr<const int32_t>());
            }
            else if (input0_element_type == element::u8 && input1_element_type == element::i8 &&
                     output_element_type == element::i32)
            {
                reference::dot<uint8_t, int8_t, int32_t, int32_t>(
                    args[0]->get_data_ptr<const uint8_t>(),
                    args[1]->get_data_ptr<const int8_t>(),
                    out[0]->get_data_ptr<int32_t>(),
                    node.get_input_shape(0),
                    node.get_input_shape(1),
                    node.get_output_shape(0),
                    1,
                    args[2]->get_data_ptr<const float>(),
                    args[3]->get_data_ptr<const uint8_t>(),
                    args[4]->get_data_ptr<const float>(),
                    args[5]->get_data_ptr<const int8_t>(),
                    args[6]->get_data_ptr<const float>(),
                    args[7]->get_data_ptr<const int32_t>());
            }
            else
            {
                std::stringstream ss;
                ss << "unsupported element type";
                throw std::runtime_error(ss.str());
            }

            break;
        }
        case OP_TYPEID::Recv:
        {
            size_t element_count = shape_size(node.get_output_shape(0));
            size_t memSize = element_count * sizeof(T);
            const auto* op = static_cast<const ngraph::op::Recv*>(&node);
            int src_id = op->get_src_id();

            reference::recv<T>(
                args[0]->get_data_ptr<T>(), node.get_input_element_type(0), element_count, src_id);

            memcpy(out[0]->get_data_ptr<T>(), args[0]->get_data_ptr<T>(), memSize);
            break;
        }
        case OP_TYPEID::RandomUniform:
        {
            const op::RandomUniform* ru = static_cast<const op::RandomUniform*>(&node);

            T min_val = args[0]->get_data_ptr<const T>()[0];
            T max_val = args[1]->get_data_ptr<const T>()[0];
            // In INTERPRETER we can ignore arg 2 (output_shape) for now because we only work on
            // static output shapes anyway.
            bool use_fixed_seed = static_cast<bool>(args[3]->get_data_ptr<const char>()[0]);

            if (m_states.count(&node) == 0)
            {
                m_states[&node] = std::unique_ptr<UniformRNGState>(new UniformRNGState());
            }

            auto state = static_cast<UniformRNGState*>(m_states.at(&node).get());
            size_t element_count = shape_size(node.get_output_shape(0));
            if (!use_fixed_seed)
            {
                reference::random_uniform<T>(
                    out[0]->get_data_ptr<T>(), min_val, max_val, element_count, state);
            }
            else
            {
                reference::random_uniform_with_fixed_seed<T>(out[0]->get_data_ptr<T>(),
                                                             min_val,
                                                             max_val,
                                                             element_count,
                                                             ru->get_fixed_seed());
            }
            break;
        }
        case OP_TYPEID::Relu:
        {
            size_t element_count = shape_size(node.get_output_shape(0));
            reference::relu<T>(
                args[0]->get_data_ptr<const T>(), out[0]->get_data_ptr<T>(), element_count);
            break;
        }
        case OP_TYPEID::ReluBackprop:
        {
            size_t element_count = shape_size(node.get_output_shape(0));
            reference::relu_backprop<T>(args[0]->get_data_ptr<const T>(),
                                        args[1]->get_data_ptr<const T>(),
                                        out[0]->get_data_ptr<T>(),
                                        element_count);
            break;
        }
        case OP_TYPEID::ReplaceSlice:
        {
            const op::ReplaceSlice* slice = static_cast<const op::ReplaceSlice*>(&node);
            reference::replace_slice<T>(args[0]->get_data_ptr<const T>(),
                                        args[1]->get_data_ptr<const T>(),
                                        out[0]->get_data_ptr<T>(),
                                        node.get_input_shape(1),
                                        slice->get_lower_bounds(),
                                        slice->get_upper_bounds(),
                                        slice->get_strides(),
                                        node.get_output_shape(0));
            break;
        }
        case OP_TYPEID::Reverse:
        {
            const op::Reverse* reverse = static_cast<const op::Reverse*>(&node);
            reference::reverse(args[0]->get_data_ptr<const T>(),
                               out[0]->get_data_ptr<T>(),
                               node.get_input_shape(0),
                               node.get_output_shape(0),
                               reverse->get_reversed_axes());
            break;
        }
        case OP_TYPEID::ReverseSequence:
        {
            const op::ReverseSequence* reverse = static_cast<const op::ReverseSequence*>(&node);

            if (node.get_input_element_type(1) == element::i32)
            {
                reference::reverse_sequence<T, int32_t>(args[0]->get_data_ptr<const T>(),
                                                        out[0]->get_data_ptr<T>(),
                                                        node.get_input_shape(0),
                                                        reverse->get_batch_axis(),
                                                        reverse->get_sequence_axis(),
                                                        args[1]->get_data_ptr<const int32_t>());
            }
            else
            {
                throw ngraph_error("only int32 indices are supported");
            }
            break;
        }
        case OP_TYPEID::Round:
        {
            size_t element_count = shape_size(node.get_output_shape(0));
            reference::round<T>(
                args[0]->get_data_ptr<const T>(), out[0]->get_data_ptr<T>(), element_count);
            break;
        }
        case OP_TYPEID::ScatterAdd:
        {
            if (node.get_input_element_type(1) == element::i64)
            {
                reference::scatter_add<T, int64_t>(args[0]->get_data_ptr<T>(),
                                                   args[1]->get_data_ptr<int64_t>(),
                                                   args[2]->get_data_ptr<T>(),
                                                   out[0]->get_data_ptr<T>(),
                                                   node.get_input_shape(0),
                                                   node.get_input_shape(1),
                                                   node.get_input_shape(2),
                                                   node.get_output_shape(0));
            }
            else if (node.get_input_element_type(1) == element::i32)
            {
                reference::scatter_add<T, int32_t>(args[0]->get_data_ptr<T>(),
                                                   args[1]->get_data_ptr<int32_t>(),
                                                   args[2]->get_data_ptr<T>(),
                                                   out[0]->get_data_ptr<T>(),
                                                   node.get_input_shape(0),
                                                   node.get_input_shape(1),
                                                   node.get_input_shape(2),
                                                   node.get_output_shape(0));
            }
            else
            {
                throw ngraph_error("Unexpected type");
            }
            break;
        }
        case OP_TYPEID::ScatterNDAdd:
        {
            if (node.get_input_element_type(1) == element::i64)
            {
                reference::scatter_nd_add<T, int64_t>(args[0]->get_data_ptr<T>(),
                                                      args[1]->get_data_ptr<int64_t>(),
                                                      args[2]->get_data_ptr<T>(),
                                                      out[0]->get_data_ptr<T>(),
                                                      node.get_input_shape(0),
                                                      node.get_input_shape(1),
                                                      node.get_input_shape(2),
                                                      node.get_output_shape(0));
            }
            else if (node.get_input_element_type(1) == element::i32)
            {
                reference::scatter_nd_add<T, int32_t>(args[0]->get_data_ptr<T>(),
                                                      args[1]->get_data_ptr<int32_t>(),
                                                      args[2]->get_data_ptr<T>(),
                                                      out[0]->get_data_ptr<T>(),
                                                      node.get_input_shape(0),
                                                      node.get_input_shape(1),
                                                      node.get_input_shape(2),
                                                      node.get_output_shape(0));
            }
            else
            {
                throw ngraph_error("Unexpected type");
            }
            break;
        }
        case OP_TYPEID::Select:
        {
            size_t element_count = shape_size(node.get_output_shape(0));
            reference::select<T>(args[0]->get_data_ptr<const char>(),
                                 args[1]->get_data_ptr<const T>(),
                                 args[2]->get_data_ptr<const T>(),
                                 out[0]->get_data_ptr<T>(),
                                 element_count);
            break;
        }
        case OP_TYPEID::Send:
        {
            size_t element_count = shape_size(node.get_output_shape(0));
            size_t memSize = element_count * sizeof(T);
            const auto* op = static_cast<const ngraph::op::Send*>(&node);
            int dest_id = op->get_dest_id();

            reference::send<T>(args[0]->get_data_ptr<const T>(),
                               node.get_input_element_type(0),
                               element_count,
                               dest_id);

            memcpy(out[0]->get_data_ptr<T>(), args[0]->get_data_ptr<T>(), memSize);
            break;
        }
        case OP_TYPEID::Sigmoid:
        {
            size_t element_count = shape_size(node.get_output_shape(0));
            reference::sigmoid<T>(
                args[0]->get_data_ptr<const T>(), out[0]->get_data_ptr<T>(), element_count);
            break;
        }
        case OP_TYPEID::SigmoidBackprop:
        {
            size_t element_count = shape_size(node.get_output_shape(0));
            reference::sigmoid_backprop<T>(args[0]->get_data_ptr<const T>(),
                                           args[1]->get_data_ptr<const T>(),
                                           out[0]->get_data_ptr<T>(),
                                           element_count);
            break;
        }
        case OP_TYPEID::Sign:
        {
            size_t element_count = shape_size(node.get_output_shape(0));
            reference::sign<T>(
                args[0]->get_data_ptr<const T>(), out[0]->get_data_ptr<T>(), element_count);
            break;
        }
        case OP_TYPEID::Sin:
        {
            size_t element_count = shape_size(node.get_output_shape(0));
            reference::sin<T>(
                args[0]->get_data_ptr<const T>(), out[0]->get_data_ptr<T>(), element_count);
            break;
        }
        case OP_TYPEID::Sinh:
        {
            size_t element_count = shape_size(node.get_output_shape(0));
            reference::sinh<T>(
                args[0]->get_data_ptr<const T>(), out[0]->get_data_ptr<T>(), element_count);
            break;
        }
        case OP_TYPEID::Slice:
        {
            const op::Slice* slice = static_cast<const op::Slice*>(&node);
            reference::slice<T>(args[0]->get_data_ptr<const T>(),
                                out[0]->get_data_ptr<T>(),
                                node.get_input_shape(0),
                                slice->get_lower_bounds(),
                                slice->get_upper_bounds(),
                                slice->get_strides(),
                                node.get_output_shape(0));
            break;
        }
        case OP_TYPEID::Sqrt:
        {
            size_t element_count = shape_size(node.get_output_shape(0));
            reference::sqrt<T>(
                args[0]->get_data_ptr<const T>(), out[0]->get_data_ptr<T>(), element_count);
            break;
        }
        case OP_TYPEID::Tan:
        {
            size_t element_count = shape_size(node.get_output_shape(0));
            reference::tan<T>(
                args[0]->get_data_ptr<const T>(), out[0]->get_data_ptr<T>(), element_count);
            break;
        }
        case OP_TYPEID::Tanh:
        {
            size_t element_count = shape_size(node.get_output_shape(0));
            reference::tanh<T>(
                args[0]->get_data_ptr<const T>(), out[0]->get_data_ptr<T>(), element_count);
            break;
        }
        case OP_TYPEID::TopK:
        {
            const op::TopK* topk = static_cast<const op::TopK*>(&node);
            if (node.get_output_element_type(0) == element::i64)
            {
                reference::topk<T, int64_t>(args[0]->get_data_ptr<const T>(),
                                            out[0]->get_data_ptr<int64_t>(),
                                            out[1]->get_data_ptr<T>(),
                                            node.get_input_shape(0),
                                            node.get_output_shape(0),
                                            topk->get_top_k_axis(),
                                            topk->get_k(),
                                            topk->get_compute_max(),
                                            topk->get_sort());
            }
            else if (node.get_output_element_type(0) == element::i32)
            {
                reference::topk<T, int32_t>(args[0]->get_data_ptr<const T>(),
                                            out[0]->get_data_ptr<int32_t>(),
                                            out[1]->get_data_ptr<T>(),
                                            node.get_input_shape(0),
                                            node.get_output_shape(0),
                                            topk->get_top_k_axis(),
                                            topk->get_k(),
                                            topk->get_compute_max(),
                                            topk->get_sort());
            }
            else
            {
                throw ngraph_error("Unexpected type");
            }
            break;
        }

        // Fused Ops are not supported in interpreter. They need to be decomposed before execution
        case OP_TYPEID::BatchMatMulTranspose:
        case OP_TYPEID::Clamp:
        case OP_TYPEID::ConvolutionBias:
        case OP_TYPEID::ConvolutionBiasAdd:
        case OP_TYPEID::ConvolutionBiasBackpropFiltersBias:
        case OP_TYPEID::CropAndResize:
        case OP_TYPEID::CrossEntropy:
        case OP_TYPEID::CrossEntropyBackprop:
        case OP_TYPEID::DepthToSpace:
        case OP_TYPEID::DynBroadcast:
        case OP_TYPEID::DynPad:
        case OP_TYPEID::DynReplaceSlice:
        case OP_TYPEID::DynSlice:
        case OP_TYPEID::Elu:
        case OP_TYPEID::FakeQuantize:
        case OP_TYPEID::Gather:
        case OP_TYPEID::Gelu:
        case OP_TYPEID::GeluBackpropFactor:
        case OP_TYPEID::Gemm:
        case OP_TYPEID::GRN:
        case OP_TYPEID::GroupConvolution:
        case OP_TYPEID::GroupConvolutionBackpropData:
        case OP_TYPEID::GroupConvolutionBackpropFilters:
        case OP_TYPEID::GRUCell:
        case OP_TYPEID::HardSigmoid:
        case OP_TYPEID::Interpolate:
        case OP_TYPEID::LayerNorm:
        case OP_TYPEID::LayerNormBackprop:
        case OP_TYPEID::LSTMCell:
        case OP_TYPEID::LSTMSequence:
        case OP_TYPEID::MVN:
        case OP_TYPEID::NormalizeL2:
        case OP_TYPEID::PartialSlice:
        case OP_TYPEID::PartialSliceBackprop:
        case OP_TYPEID::Passthrough:
        case OP_TYPEID::PRelu:
        case OP_TYPEID::RNNCell:
        case OP_TYPEID::ScalarConstantLike:
        case OP_TYPEID::ScaleShift:
        case OP_TYPEID::ScatterND:
        case OP_TYPEID::Selu:
        case OP_TYPEID::ShuffleChannels:
        case OP_TYPEID::SoftmaxCrossEntropy:
        case OP_TYPEID::SoftmaxCrossEntropyBackprop:
        case OP_TYPEID::SpaceToDepth:
        case OP_TYPEID::Split:
        case OP_TYPEID::SquaredDifference:
        case OP_TYPEID::Stack:
        case OP_TYPEID::StopGradient:
        case OP_TYPEID::TensorIterator:
        case OP_TYPEID::Tile:
        case OP_TYPEID::UnknownOp:
            throw unsupported_op("Unsupported op '" + node.description() + "'");
        case OP_TYPEID::Add:
        case OP_TYPEID::And:
        case OP_TYPEID::Concat:
        case OP_TYPEID::Constant:
        case OP_TYPEID::Divide:
        case OP_TYPEID::Equal:
        case OP_TYPEID::Greater:
        case OP_TYPEID::GreaterEq:
        case OP_TYPEID::Less:
        case OP_TYPEID::LessEq:
        case OP_TYPEID::LessEqual_v1:
        case OP_TYPEID::LogicalAnd_v1:
        case OP_TYPEID::LogicalOr_v1:
        case OP_TYPEID::LogicalXor_v1:
        case OP_TYPEID::Max:
        case OP_TYPEID::Maximum:
        case OP_TYPEID::Min:
        case OP_TYPEID::Minimum:
        case OP_TYPEID::Multiply:
        case OP_TYPEID::NonZero_v3:
        case OP_TYPEID::NotEqual:
        case OP_TYPEID::Or:
        case OP_TYPEID::Power:
        case OP_TYPEID::Product:
        case OP_TYPEID::Range:
        case OP_TYPEID::Reshape:
        case OP_TYPEID::Result:
        case OP_TYPEID::ShapeOf_v3:
        case OP_TYPEID::ShapeOf:
        case OP_TYPEID::Softmax:
        case OP_TYPEID::Squeeze:
        case OP_TYPEID::Sum:
        case OP_TYPEID::Subtract:
        case OP_TYPEID::Unsqueeze:
        case OP_TYPEID::Xor:
            // These ops are handled by op evaluators so nothing to do
            break;
#if defined(__GNUC__) && !(__GNUC__ == 4 && __GNUC_MINOR__ == 8)
#pragma GCC diagnostic pop
#endif
        }
    }
};<|MERGE_RESOLUTION|>--- conflicted
+++ resolved
@@ -829,8 +829,6 @@
                               lrn->get_nsize());
             break;
         }
-<<<<<<< HEAD
-=======
         case OP_TYPEID::MatMul:
         {
             const op::MatMul* matmul = static_cast<const op::MatMul*>(&node);
@@ -844,17 +842,6 @@
                                  matmul->get_transpose_b());
             break;
         }
-        case OP_TYPEID::Max:
-        {
-            const op::Max* max = static_cast<const op::Max*>(&node);
-            reference::max<T>(args[0]->get_data_ptr<const T>(),
-                              out[0]->get_data_ptr<T>(),
-                              node.get_input_shape(0),
-                              node.get_output_shape(0),
-                              max->get_reduction_axes());
-            break;
-        }
->>>>>>> 97730163
         case OP_TYPEID::MaxPool:
         {
             const op::MaxPool* max_pool = static_cast<const op::MaxPool*>(&node);
