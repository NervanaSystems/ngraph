--- conflicted
+++ resolved
@@ -245,18 +245,6 @@
 
         size_t op_version = node.get_op_version();
         bool is_op_version_supported = op_version == 0;
-<<<<<<< HEAD
-        NGRAPH_CHECK(
-            is_op_version_supported,
-            static_cast<std::ostringstream&>(
-                std::ostringstream() << "Unsupported operator version " << op_version << " in "
-                                     << node
-                                     << "."
-                                     << std::endl
-                                     << "INTERPRETER backend currently only supports op version 0.")
-                .str()
-                .c_str());
-=======
         NGRAPH_CHECK(is_op_version_supported,
                      "Unsupported operator version ",
                      op_version,
@@ -264,7 +252,6 @@
                      node,
                      ".\n",
                      "INTERPRETER backend currently only supports op in version 0.");
->>>>>>> bba3e871
 
 // We want to check that every OP_TYPEID enumeration is included in the list.
 // These GCC flags enable compile-time checking so that if an enumeration
