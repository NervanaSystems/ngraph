//*****************************************************************************
// Copyright 2017-2020 Intel Corporation
//
// Licensed under the Apache License, Version 2.0 (the "License");
// you may not use this file except in compliance with the License.
// You may obtain a copy of the License at
//
//     http://www.apache.org/licenses/LICENSE-2.0
//
// Unless required by applicable law or agreed to in writing, software
// distributed under the License is distributed on an "AS IS" BASIS,
// WITHOUT WARRANTIES OR CONDITIONS OF ANY KIND, either express or implied.
// See the License for the specific language governing permissions and
// limitations under the License.
//*****************************************************************************

#pragma once

#include <initializer_list>
#include <iostream>
#include <memory>
#include <sstream>
#include <string>
#include <vector>

#include "ngraph/ops.hpp"
#include "ngraph/runtime/aligned_buffer.hpp"
#include "ngraph/runtime/backend.hpp"
#include "ngraph/runtime/host_tensor.hpp"
#ifdef INTERPRETER_USE_HYBRID
#include "ngraph/runtime/hybrid/op/function_call.hpp"
#endif
#include "ngraph/runtime/interpreter/int_backend_visibility.hpp"
#include "ngraph/runtime/reference/abs.hpp"
#include "ngraph/runtime/reference/acos.hpp"
#include "ngraph/runtime/reference/all.hpp"
#include "ngraph/runtime/reference/allreduce.hpp"
#include "ngraph/runtime/reference/any.hpp"
#include "ngraph/runtime/reference/argmax.hpp"
#include "ngraph/runtime/reference/argmin.hpp"
#include "ngraph/runtime/reference/asin.hpp"
#include "ngraph/runtime/reference/atan.hpp"
#include "ngraph/runtime/reference/atan2.hpp"
#include "ngraph/runtime/reference/avg_pool.hpp"
#include "ngraph/runtime/reference/batch_mat_mul.hpp"
#include "ngraph/runtime/reference/batch_norm.hpp"
#include "ngraph/runtime/reference/broadcast.hpp"
#include "ngraph/runtime/reference/broadcast_distributed.hpp"
#include "ngraph/runtime/reference/ceiling.hpp"
#include "ngraph/runtime/reference/concat.hpp"
#include "ngraph/runtime/reference/constant.hpp"
#include "ngraph/runtime/reference/convert.hpp"
#include "ngraph/runtime/reference/convolution.hpp"
#include "ngraph/runtime/reference/cos.hpp"
#include "ngraph/runtime/reference/cosh.hpp"
#include "ngraph/runtime/reference/cum_sum.hpp"
#include "ngraph/runtime/reference/dequantize.hpp"
#include "ngraph/runtime/reference/dot.hpp"
#include "ngraph/runtime/reference/embedding_lookup.hpp"
#include "ngraph/runtime/reference/erf.hpp"
#include "ngraph/runtime/reference/exp.hpp"
#include "ngraph/runtime/reference/floor.hpp"
#include "ngraph/runtime/reference/gather.hpp"
#include "ngraph/runtime/reference/gather_nd.hpp"
#include "ngraph/runtime/reference/generate_mask.hpp"
#include "ngraph/runtime/reference/log.hpp"
#include "ngraph/runtime/reference/lrn.hpp"
#include "ngraph/runtime/reference/max.hpp"
#include "ngraph/runtime/reference/max_pool.hpp"
#include "ngraph/runtime/reference/min.hpp"
#include "ngraph/runtime/reference/negate.hpp"
#include "ngraph/runtime/reference/not.hpp"
#include "ngraph/runtime/reference/one_hot.hpp"
#include "ngraph/runtime/reference/pad.hpp"
#include "ngraph/runtime/reference/product.hpp"
#include "ngraph/runtime/reference/quantize.hpp"
#include "ngraph/runtime/reference/random_uniform.hpp"
#include "ngraph/runtime/reference/recv.hpp"
#include "ngraph/runtime/reference/relu.hpp"
#include "ngraph/runtime/reference/replace_slice.hpp"
#include "ngraph/runtime/reference/reshape.hpp"
#include "ngraph/runtime/reference/result.hpp"
#include "ngraph/runtime/reference/reverse.hpp"
#include "ngraph/runtime/reference/reverse_sequence.hpp"
#include "ngraph/runtime/reference/round.hpp"
#include "ngraph/runtime/reference/scatter_add.hpp"
#include "ngraph/runtime/reference/scatter_nd_add.hpp"
#include "ngraph/runtime/reference/select.hpp"
#include "ngraph/runtime/reference/send.hpp"
#include "ngraph/runtime/reference/sigmoid.hpp"
#include "ngraph/runtime/reference/sign.hpp"
#include "ngraph/runtime/reference/sin.hpp"
#include "ngraph/runtime/reference/sinh.hpp"
#include "ngraph/runtime/reference/slice.hpp"
#include "ngraph/runtime/reference/softmax.hpp"
#include "ngraph/runtime/reference/sqrt.hpp"
#include "ngraph/runtime/reference/sum.hpp"
#include "ngraph/runtime/reference/tan.hpp"
#include "ngraph/runtime/reference/tanh.hpp"
#include "ngraph/runtime/reference/topk.hpp"
#include "ngraph/runtime/tensor.hpp"
#include "ngraph/state/bernoulli_rng_state.hpp"
#include "ngraph/state/uniform_rng_state.hpp"

namespace ngraph
{
    namespace runtime
    {
        namespace interpreter
        {
            class INTBackend;
            class INTExecutable;

            // This expands the op list in op_tbl.hpp into a list of enumerations that look like
            // this:
            // Abs,
            // Acos,
            // ...
            enum class OP_TYPEID
            {
#define NGRAPH_OP(NAME, NAMESPACE) ID_SUFFIX(NAME),
#include "ngraph/runtime/interpreter/opset_int_tbl.hpp"
#undef NGRAPH_OP
                UnknownOp
            };
        } // namespace interpreter
    }     // namespace runtime
} // namespace ngraph

class INTERPRETER_BACKEND_API ngraph::runtime::interpreter::INTExecutable : public Executable
{
    friend class INTBackend;

public:
    INTExecutable(const std::shared_ptr<Function>& function,
                  bool enable_performance_collection = false);

    bool call(const std::vector<std::shared_ptr<Tensor>>& outputs,
              const std::vector<std::shared_ptr<Tensor>>& inputs) override;

    virtual void save(std::ostream& output_stream) override;

    void set_nan_check(bool enable);

    std::vector<PerformanceCounter> get_performance_data() const override;

    std::shared_ptr<runtime::Tensor> create_input_tensor(size_t input_index) override;

    std::shared_ptr<runtime::Tensor> create_output_tensor(size_t output_index) override;

    std::vector<std::shared_ptr<runtime::Tensor>>
        create_input_tensor(size_t input_index, size_t pipeline_depth) override;

    std::vector<std::shared_ptr<runtime::Tensor>>
        create_output_tensor(size_t output_index, size_t pipeline_depth) override;

protected:
    INTExecutable(const std::string& model_string);

    std::shared_ptr<ngraph::op::Parameter> get_parameter(size_t index) const;
    std::shared_ptr<ngraph::op::Result> get_result(size_t index) const;
    int get_alignment() const { return 64; }
    bool m_is_compiled = false;
    bool m_nan_check_enabled = false;
    bool m_performance_counters_enabled = false;
    std::shared_ptr<Function> m_function;
    std::unordered_map<std::shared_ptr<const Node>, stopwatch> m_timer_map;
    std::vector<std::shared_ptr<Node>> m_nodes;
    std::unordered_map<const Node*, std::shared_ptr<State>> m_states;
    std::set<std::string> m_unsupported_op_name_list;

    static OP_TYPEID get_typeid(const Node& node);

    static void perform_nan_check(const std::vector<std::shared_ptr<HostTensor>>&,
                                  const Node* op = nullptr);

    virtual void generate_calls(const element::Type& type,
                                const Node& op,
                                const std::vector<std::shared_ptr<HostTensor>>& outputs,
                                const std::vector<std::shared_ptr<HostTensor>>& inputs);

    template <typename T>
    void op_engine(const Node& node,
                   const std::vector<std::shared_ptr<HostTensor>>& out,
                   const std::vector<std::shared_ptr<HostTensor>>& args)
    {
// We want to check that every OP_TYPEID enumeration is included in the list.
// These GCC flags enable compile-time checking so that if an enumeration
// is not in the list an error is generated.
#if defined(__GNUC__) && !(__GNUC__ == 4 && __GNUC_MINOR__ == 8)
#pragma GCC diagnostic push
#pragma GCC diagnostic error "-Wswitch"
#pragma GCC diagnostic error "-Wswitch-enum"
#endif
        switch (get_typeid(node))
        {
        case OP_TYPEID::Abs:
        {
            size_t element_count = shape_size(node.get_output_shape(0));
            reference::abs<T>(
                args[0]->get_data_ptr<const T>(), out[0]->get_data_ptr<T>(), element_count);
            break;
        }
        case OP_TYPEID::Acos:
        {
            size_t element_count = shape_size(node.get_output_shape(0));
            reference::acos<T>(
                args[0]->get_data_ptr<const T>(), out[0]->get_data_ptr<T>(), element_count);
            break;
        }
        case OP_TYPEID::All:
        {
            const op::All* all = static_cast<const op::All*>(&node);
            reference::all(args[0]->get_data_ptr<const char>(),
                           out[0]->get_data_ptr<char>(),
                           node.get_input_shape(0),
                           node.get_output_shape(0),
                           all->get_reduction_axes());
            break;
        }
        case OP_TYPEID::AllReduce:
        {
            const ngraph::op::AllReduce* allreduce =
                static_cast<const ngraph::op::AllReduce*>(&node);
            reference::allreduce<T>(args[0]->get_data_ptr<T>(),
                                    out[0]->get_data_ptr<T>(),
                                    node.get_input_element_type(0),
                                    allreduce->get_reduce_type(),
                                    static_cast<int>(shape_size(node.get_input_shape(0))));
            break;
        }
        case OP_TYPEID::Any:
        {
            const op::Any* any = static_cast<const op::Any*>(&node);
            reference::any(args[0]->get_data_ptr<const char>(),
                           out[0]->get_data_ptr<char>(),
                           node.get_input_shape(0),
                           node.get_output_shape(0),
                           any->get_reduction_axes());
            break;
        }
        case OP_TYPEID::ArgMin:
        {
            const op::ArgMin* argmin = static_cast<const op::ArgMin*>(&node);
            auto element_type = node.get_output_element_type(0);
            if (element_type == element::i64)
            {
                reference::argmin<T, int64_t>(args[0]->get_data_ptr<const T>(),
                                              out[0]->get_data_ptr<int64_t>(),
                                              node.get_input_shape(0),
                                              node.get_output_shape(0),
                                              argmin->get_reduction_axis());
            }
            else if (element_type == element::i32)
            {
                reference::argmin<T, int32_t>(args[0]->get_data_ptr<const T>(),
                                              out[0]->get_data_ptr<int32_t>(),
                                              node.get_input_shape(0),
                                              node.get_output_shape(0),
                                              argmin->get_reduction_axis());
            }
            else
            {
                throw ngraph_error("Unexpected type");
            }
            break;
        }
        case OP_TYPEID::ArgMax:
        {
            const op::ArgMax* argmax = static_cast<const op::ArgMax*>(&node);
            auto element_type = node.get_output_element_type(0);
            if (element_type == element::i64)
            {
                reference::argmax<T, int64_t>(args[0]->get_data_ptr<const T>(),
                                              out[0]->get_data_ptr<int64_t>(),
                                              node.get_input_shape(0),
                                              node.get_output_shape(0),
                                              argmax->get_reduction_axis());
            }
            else if (element_type == element::i32)
            {
                reference::argmax<T, int32_t>(args[0]->get_data_ptr<const T>(),
                                              out[0]->get_data_ptr<int32_t>(),
                                              node.get_input_shape(0),
                                              node.get_output_shape(0),
                                              argmax->get_reduction_axis());
            }
            else
            {
                throw ngraph_error("Unexpected type");
            }
            break;
        }
        case OP_TYPEID::Asin:
        {
            size_t element_count = shape_size(node.get_output_shape(0));
            reference::asin<T>(
                args[0]->get_data_ptr<const T>(), out[0]->get_data_ptr<T>(), element_count);
            break;
        }
        case OP_TYPEID::Atan:
        {
            size_t element_count = shape_size(node.get_output_shape(0));
            reference::atan<T>(
                args[0]->get_data_ptr<const T>(), out[0]->get_data_ptr<T>(), element_count);
            break;
        }
        case OP_TYPEID::Atan2:
        {
            size_t element_count = shape_size(node.get_output_shape(0));
            reference::atan2<T>(args[0]->get_data_ptr<const T>(),
                                args[1]->get_data_ptr<const T>(),
                                out[0]->get_data_ptr<T>(),
                                element_count);
            break;
        }
        case OP_TYPEID::AvgPool:
        {
            const op::AvgPool* avg_pool = static_cast<const op::AvgPool*>(&node);

            reference::avg_pool<T>(args[0]->get_data_ptr<const T>(),
                                   out[0]->get_data_ptr<T>(),
                                   node.get_input_shape(0),
                                   node.get_output_shape(0),
                                   avg_pool->get_window_shape(),
                                   avg_pool->get_window_movement_strides(),
                                   avg_pool->get_padding_below(),
                                   avg_pool->get_padding_above(),
                                   avg_pool->get_include_padding_in_avg_computation());
            break;
        }
        case OP_TYPEID::GenerateMask:
        {
            bool use_seed = static_cast<bool>(args[2]->get_data_ptr<const int32_t>()[0]);
            if (m_states.count(&node) == 0)
            {
                const op::GenerateMask* gm = static_cast<const op::GenerateMask*>(&node);
                auto seed = use_seed ? gm->get_seed() : 0;
                m_states[&node] =
                    std::unique_ptr<State>(new BernoulliRNGState(seed, gm->get_probability()));
            }

            bool training = static_cast<bool>(args[0]->get_data_ptr<const T>()[0]);
            auto state = static_cast<BernoulliRNGState*>(m_states.at(&node).get());
            size_t element_count = shape_size(node.get_output_shape(0));
            if (!use_seed)
            {
                reference::generate_mask<T>(
                    out[0]->get_data_ptr<T>(), element_count, state, training);
            }
            else
            {
                uint64_t seed = static_cast<uint64_t>(args[3]->get_data_ptr<const T>()[0]);
                double prob = static_cast<double>(args[4]->get_data_ptr<const T>()[0]);
                reference::generate_mask_no_state<T>(
                    out[0]->get_data_ptr<T>(), element_count, training, seed, prob);
            }
            break;
        }
        case OP_TYPEID::GetOutputElement:
        {
            size_t element_count = shape_size(node.get_output_shape(0));
            size_t num_bytes = element_count * node.get_output_element_type(0).size();
            std::memcpy(out[0]->get_data_ptr<T>(), args[0]->get_data_ptr<T>(), num_bytes);
            break;
        }
        case OP_TYPEID::BatchMatMul:
        {
            reference::batch_mat_mul(args[0]->get_data_ptr<const T>(),
                                     args[1]->get_data_ptr<const T>(),
                                     out[0]->get_data_ptr<T>(),
                                     node.get_input_shape(0),
                                     node.get_input_shape(1),
                                     node.get_output_shape(0));
            break;
        }

        case OP_TYPEID::BatchNormTraining:
        {
            const ngraph::op::BatchNormTraining* bn =
                static_cast<const ngraph::op::BatchNormTraining*>(&node);
            reference::batch_norm_training<T>(bn->get_eps_value(),
                                              args[0]->get_data_ptr<const T>(),
                                              args[1]->get_data_ptr<const T>(),
                                              args[2]->get_data_ptr<const T>(),
                                              out[0]->get_data_ptr<T>(),
                                              out[1]->get_data_ptr<T>(),
                                              out[2]->get_data_ptr<T>(),
                                              node.get_input_shape(2));
            break;
        }
        case OP_TYPEID::BatchNormInference:
        {
            const ngraph::op::BatchNormInference* bn =
                static_cast<const ngraph::op::BatchNormInference*>(&node);
            reference::batch_norm_inference<T>(bn->get_eps_value(),
                                               args[0]->get_data_ptr<const T>(),
                                               args[1]->get_data_ptr<const T>(),
                                               args[2]->get_data_ptr<const T>(),
                                               args[3]->get_data_ptr<const T>(),
                                               args[4]->get_data_ptr<const T>(),
                                               out[0]->get_data_ptr<T>(),
                                               node.get_input_shape(2));
            break;
        }
        case OP_TYPEID::BatchNormTrainingBackprop:
        {
            const ngraph::op::BatchNormTrainingBackprop* bn_bprop =
                static_cast<const ngraph::op::BatchNormTrainingBackprop*>(&node);
            reference::batch_norm_backprop(bn_bprop->get_eps_value(),
                                           args[0]->get_data_ptr<const T>(),
                                           args[1]->get_data_ptr<const T>(),
                                           args[2]->get_data_ptr<const T>(),
                                           args[3]->get_data_ptr<const T>(),
                                           args[4]->get_data_ptr<const T>(),
                                           args[5]->get_data_ptr<const T>(),
                                           out[0]->get_data_ptr<T>(),
                                           out[1]->get_data_ptr<T>(),
                                           out[2]->get_data_ptr<T>(),
                                           node.get_input_shape(2));
            break;
        }
        case OP_TYPEID::AvgPoolBackprop:
        {
            const op::AvgPoolBackprop* apb = static_cast<const op::AvgPoolBackprop*>(&node);
            reference::avg_pool_backprop<T>(args[0]->get_data_ptr<const T>(),
                                            out[0]->get_data_ptr<T>(),
                                            node.get_input_shape(0),
                                            node.get_output_shape(0),
                                            apb->get_window_shape(),
                                            apb->get_window_movement_strides(),
                                            apb->get_padding_below(),
                                            apb->get_padding_above(),
                                            apb->get_include_padding_in_avg_computation());
            break;
        }
        case OP_TYPEID::Broadcast:
        {
            const op::Broadcast* broadcast = static_cast<const op::Broadcast*>(&node);
            Shape in_shape = node.get_input_shape(0);
            Shape out_shape = node.get_output_shape(0);
            AxisSet broadcast_axes = broadcast->get_broadcast_axes();
            reference::broadcast<T>(args[0]->get_data_ptr<const T>(),
                                    out[0]->get_data_ptr<T>(),
                                    in_shape,
                                    out_shape,
                                    broadcast_axes);
            break;
        }
        case OP_TYPEID::BroadcastDistributed:
        {
            const ngraph::op::BroadcastDistributed* broadcast =
                static_cast<const ngraph::op::BroadcastDistributed*>(&node);
            int rank_ID;
            rank_ID = get_distributed_interface()->get_rank();
            int root_id = broadcast->get_root_id();
            if (rank_ID == root_id)
            {
                reference::broadcastdistributed<T>(
                    args[0]->get_data_ptr<T>(),
                    node.get_input_element_type(0),
                    static_cast<int>(shape_size(node.get_input_shape(0))),
                    root_id);
                auto memSize = static_cast<int>(shape_size(node.get_input_shape(0))) * sizeof(T);
                memcpy(out[0]->get_data_ptr<T>(), args[0]->get_data_ptr<T>(), memSize);
            }
            else
            {
                reference::broadcastdistributed<T>(
                    out[0]->get_data_ptr<T>(),
                    node.get_input_element_type(0),
                    static_cast<int>(shape_size(node.get_input_shape(0))),
                    root_id);
            }
            break;
        }
        case OP_TYPEID::BroadcastLike: break;
        case OP_TYPEID::Ceiling:
        {
            size_t element_count = shape_size(node.get_output_shape(0));
            reference::ceiling<T>(
                args[0]->get_data_ptr<const T>(), out[0]->get_data_ptr<T>(), element_count);
            break;
        }
        case OP_TYPEID::Concat:
        {
            const op::Concat* concat = static_cast<const op::Concat*>(&node);
            std::vector<const T*> in_args;
            std::vector<Shape> in_shapes;
            for (size_t i = 0; i < node.get_input_size(); i++)
            {
                in_args.push_back(args[i]->get_data_ptr<const T>());
                in_shapes.push_back(node.get_input_shape(i));
            }
            reference::concat<T>(in_args,
                                 out[0]->get_data_ptr<T>(),
                                 in_shapes,
                                 node.get_output_shape(0),
                                 concat->get_concatenation_axis());
            break;
        }
        case OP_TYPEID::Constant:
        {
            const op::Constant* c = static_cast<const op::Constant*>(&node);
            size_t element_count = shape_size(node.get_output_shape(0));
            reference::constant<T>(c->get_data_ptr<T>(), out[0]->get_data_ptr<T>(), element_count);
            break;
        }
        case OP_TYPEID::Convert:
        {
            // const op::Convert* c = static_cast<const op::Convert*>(&node);
            element::Type type = node.get_element_type();
            std::stringstream ss;
            size_t element_count = shape_size(node.get_output_shape(0));
            switch (type)
            {
            case element::Type_t::boolean:
                reference::convert_to_bool<T>(
                    args[0]->get_data_ptr<const T>(), out[0]->get_data_ptr<char>(), element_count);
                break;
            case element::Type_t::f32:
                reference::convert<T>(
                    args[0]->get_data_ptr<const T>(), out[0]->get_data_ptr<float>(), element_count);
                break;
            case element::Type_t::f64:
                reference::convert<T>(args[0]->get_data_ptr<const T>(),
                                      out[0]->get_data_ptr<double>(),
                                      element_count);
                break;
            case element::Type_t::i8:
                reference::convert<T>(args[0]->get_data_ptr<const T>(),
                                      out[0]->get_data_ptr<int8_t>(),
                                      element_count);
                break;
            case element::Type_t::i16:
                reference::convert<T>(args[0]->get_data_ptr<const T>(),
                                      out[0]->get_data_ptr<int16_t>(),
                                      element_count);
                break;
            case element::Type_t::i32:
                reference::convert<T>(args[0]->get_data_ptr<const T>(),
                                      out[0]->get_data_ptr<int32_t>(),
                                      element_count);
                break;
            case element::Type_t::i64:
                reference::convert<T>(args[0]->get_data_ptr<const T>(),
                                      out[0]->get_data_ptr<int64_t>(),
                                      element_count);
                break;
            case element::Type_t::u8:
                reference::convert<T>(args[0]->get_data_ptr<const T>(),
                                      out[0]->get_data_ptr<uint8_t>(),
                                      element_count);
                break;
            case element::Type_t::u16:
                reference::convert<T>(args[0]->get_data_ptr<const T>(),
                                      out[0]->get_data_ptr<uint16_t>(),
                                      element_count);
                break;
            case element::Type_t::u32:
                reference::convert<T>(args[0]->get_data_ptr<const T>(),
                                      out[0]->get_data_ptr<uint32_t>(),
                                      element_count);
                break;
            case element::Type_t::u64:
                reference::convert<T>(args[0]->get_data_ptr<const T>(),
                                      out[0]->get_data_ptr<uint64_t>(),
                                      element_count);
                break;
            case element::Type_t::undefined:
            case element::Type_t::dynamic:
            case element::Type_t::u1:
            case element::Type_t::bf16:
            case element::Type_t::f16:
                ss << "unsupported element type " << type << " op Convert";
                throw std::runtime_error(ss.str());
            }
            break;
        }
        case OP_TYPEID::Convolution:
        {
            const op::Convolution* c = static_cast<const op::Convolution*>(&node);
            reference::convolution<T>(args[0]->get_data_ptr<const T>(),
                                      args[1]->get_data_ptr<const T>(),
                                      out[0]->get_data_ptr<T>(),
                                      node.get_input_shape(0),
                                      node.get_input_shape(1),
                                      node.get_output_shape(0),
                                      c->get_window_movement_strides(),
                                      c->get_window_dilation_strides(),
                                      c->get_padding_below(),
                                      c->get_padding_above(),
                                      c->get_data_dilation_strides());

            break;
        }
        case OP_TYPEID::ConvolutionBackpropFilters:
        {
            const op::ConvolutionBackpropFilters* c =
                static_cast<const op::ConvolutionBackpropFilters*>(&node);
            reference::convolution_backprop_filter<T>(
                args[0]->get_data_ptr<const T>(), // input
                args[1]->get_data_ptr<const T>(), // delta_convolution_output
                out[0]->get_data_ptr<T>(),        // delta_filter
                c->get_input_shape(0),            // input_shape
                c->get_input_shape(1),            // convolution_output_shape
                c->get_filters_shape(),           // filter_shape
                c->get_window_dilation_strides_forward(),
                c->get_window_movement_strides_forward(),
                c->get_padding_below_forward(),
                c->compute_backward_in_pad_above(),
                c->get_data_dilation_strides_forward());
            break;
        }
        case OP_TYPEID::ConvolutionBackpropData:
        {
            // Note that args[1] and args[0] are switched here from the usual order.
            const op::ConvolutionBackpropData* c =
                static_cast<const op::ConvolutionBackpropData*>(&node);
            reference::convolution_backprop_in<T>(args[1]->get_data_ptr<const T>(),
                                                  args[0]->get_data_ptr<const T>(),
                                                  out[0]->get_data_ptr<T>(),
                                                  c->get_input_shape(1),
                                                  c->get_input_shape(0),
                                                  c->get_data_batch_shape(),
                                                  c->get_data_dilation_strides_forward(),
                                                  c->get_window_dilation_strides_forward(),
                                                  c->compute_backward_delta_out_pad_below(),
                                                  c->compute_backward_delta_out_pad_above(),
                                                  c->get_window_movement_strides_forward());
            break;
        }
        case OP_TYPEID::Cos:
        {
            size_t element_count = shape_size(node.get_output_shape(0));
            reference::cos<T>(
                args[0]->get_data_ptr<const T>(), out[0]->get_data_ptr<T>(), element_count);
            break;
        }
        case OP_TYPEID::Cosh:
        {
            size_t element_count = shape_size(node.get_output_shape(0));
            reference::cosh<T>(
                args[0]->get_data_ptr<const T>(), out[0]->get_data_ptr<T>(), element_count);
            break;
        }
        case OP_TYPEID::CumSum:
        {
            const op::CumSum* cumsum = static_cast<const op::CumSum*>(&node);
            auto axis_et = node.get_input_element_type(1);
            if (axis_et == element::i32)
            {
                reference::cumsum<T, int32_t>(args[0]->get_data_ptr<const T>(),
                                              args[1]->get_data_ptr<const int32_t>(),
                                              out[0]->get_data_ptr<T>(),
                                              node.get_input_shape(0),
                                              cumsum->is_exclusive(),
                                              cumsum->is_reverse());
            }
            else if (axis_et == element::i64)
            {
                reference::cumsum<T, int64_t>(args[0]->get_data_ptr<const T>(),
                                              args[1]->get_data_ptr<const int64_t>(),
                                              out[0]->get_data_ptr<T>(),
                                              node.get_input_shape(0),
                                              cumsum->is_exclusive(),
                                              cumsum->is_reverse());
            }
            break;
        }
        case OP_TYPEID::Dequantize:
        {
            const op::Dequantize* dequantize = static_cast<const op::Dequantize*>(&node);
            auto type = dequantize->get_element_type();

            if (type == element::f32)
            {
                reference::dequantize<T>(args[0]->get_data_ptr<const T>(),
                                         args[1]->get_data_ptr<const float>(),
                                         args[2]->get_data_ptr<const T>(),
                                         out[0]->get_data_ptr<float>(),
                                         node.get_input_shape(0),
                                         node.get_input_shape(1),
                                         dequantize->get_axes());
            }
            else if (type == element::f64)
            {
                reference::dequantize<T>(args[0]->get_data_ptr<const T>(),
                                         args[1]->get_data_ptr<const double>(),
                                         args[2]->get_data_ptr<const T>(),
                                         out[0]->get_data_ptr<double>(),
                                         node.get_input_shape(0),
                                         node.get_input_shape(1),
                                         dequantize->get_axes());
            }
            else
            {
                std::stringstream ss;
                ss << "unsupported element type " << type << " op Dequantize";
                throw std::runtime_error(ss.str());
            }

            break;
        }
        case OP_TYPEID::Dot:
        {
            const op::Dot* dot = static_cast<const op::Dot*>(&node);

            reference::dot(args[0]->get_data_ptr<const T>(),
                           args[1]->get_data_ptr<const T>(),
                           out[0]->get_data_ptr<T>(),
                           node.get_input_shape(0),
                           node.get_input_shape(1),
                           node.get_output_shape(0),
                           dot->get_reduction_axes_count());
            break;
        }
        case OP_TYPEID::EmbeddingLookup:
        {
            const op::EmbeddingLookup* embed = static_cast<const op::EmbeddingLookup*>(&node);
            auto type = embed->input(0).get_element_type();
            size_t element_count = shape_size(embed->get_input_shape(0));

            if (type == element::f32)
            {
                reference::embedding<T, float>(args[0]->get_data_ptr<const float>(),
                                               args[1]->get_data_ptr<const T>(),
                                               out[0]->get_data_ptr<T>(),
                                               element_count,
                                               embed->get_shape());
            }
            else if (type == element::f64)
            {
                reference::embedding<T, double>(args[0]->get_data_ptr<const double>(),
                                                args[1]->get_data_ptr<const T>(),
                                                out[0]->get_data_ptr<T>(),
                                                element_count,
                                                embed->get_shape());
            }
            else if (type == element::i32)
            {
                reference::embedding<T, int32_t>(args[0]->get_data_ptr<const int>(),
                                                 args[1]->get_data_ptr<const T>(),
                                                 out[0]->get_data_ptr<T>(),
                                                 element_count,
                                                 embed->get_shape());
            }
            else if (type == element::i64)
            {
                reference::embedding<T, int64_t>(args[0]->get_data_ptr<const int64_t>(),
                                                 args[1]->get_data_ptr<const T>(),
                                                 out[0]->get_data_ptr<T>(),
                                                 element_count,
                                                 embed->get_shape());
            }
            else
            {
                throw ngraph_error(std::string("Unsupported index type ") + type.c_type_string() +
                                   std::string("in EmbeddingLookup"));
            }
            break;
        }
        case OP_TYPEID::Erf:
        {
            size_t element_count = shape_size(node.get_output_shape(0));
            reference::erf<T>(
                args[0]->get_data_ptr<const T>(), out[0]->get_data_ptr<T>(), element_count);
            break;
        }
        case OP_TYPEID::Exp:
        {
            size_t element_count = shape_size(node.get_output_shape(0));
            reference::exp<T>(
                args[0]->get_data_ptr<const T>(), out[0]->get_data_ptr<T>(), element_count);
            break;
        }
#ifdef INTERPRETER_USE_HYBRID
        case OP_TYPEID::FunctionCall:
        {
            auto f = static_cast<const runtime::hybrid::op::FunctionCall*>(&node);
            auto backend = f->get_backend();
            auto executable = f->get_executable();

            std::vector<std::shared_ptr<Tensor>> outputs;
            std::vector<std::shared_ptr<Tensor>> inputs;
            for (const std::shared_ptr<HostTensor>& t : out)
            {
                auto backend_tensor = backend->create_tensor(
                    t->get_element_type(), t->get_shape(), t->get_data_ptr());
                outputs.push_back(backend_tensor);
            }
            for (const std::shared_ptr<HostTensor>& t : args)
            {
                auto backend_tensor = backend->create_tensor(
                    t->get_element_type(), t->get_shape(), t->get_data_ptr());
                inputs.push_back(backend_tensor);
            }
            executable->call(outputs, inputs);
            break;
        }
#endif
        case OP_TYPEID::Floor:
        {
            size_t element_count = shape_size(node.get_output_shape(0));
            reference::floor<T>(
                args[0]->get_data_ptr<const T>(), out[0]->get_data_ptr<T>(), element_count);
            break;
        }
        case OP_TYPEID::Gather:
        {
            const op::Gather* gather = static_cast<const op::Gather*>(&node);
            if (node.get_input_element_type(1) == element::i64)
            {
                reference::gather<T, int64_t>(args[0]->get_data_ptr<T>(),
                                              args[1]->get_data_ptr<int64_t>(),
                                              out[0]->get_data_ptr<T>(),
                                              node.get_input_shape(0),
                                              node.get_input_shape(1),
                                              node.get_output_shape(0),
                                              gather->get_axis());
            }
            else if (node.get_input_element_type(1) == element::i32)
            {
                reference::gather<T, int32_t>(args[0]->get_data_ptr<T>(),
                                              args[1]->get_data_ptr<int32_t>(),
                                              out[0]->get_data_ptr<T>(),
                                              node.get_input_shape(0),
                                              node.get_input_shape(1),
                                              node.get_output_shape(0),
                                              gather->get_axis());
            }
            else
            {
                throw ngraph_error("Unexpected type");
            }
            break;
        }
        case OP_TYPEID::GatherND:
        {
            if (node.get_input_element_type(1) == element::i64)
            {
                reference::gather_nd<T, int64_t>(args[0]->get_data_ptr<T>(),
                                                 args[1]->get_data_ptr<int64_t>(),
                                                 out[0]->get_data_ptr<T>(),
                                                 node.get_input_shape(0),
                                                 node.get_input_shape(1),
                                                 node.get_output_shape(0));
            }
            else if (node.get_input_element_type(1) == element::i32)
            {
                reference::gather_nd<T, int32_t>(args[0]->get_data_ptr<T>(),
                                                 args[1]->get_data_ptr<int32_t>(),
                                                 out[0]->get_data_ptr<T>(),
                                                 node.get_input_shape(0),
                                                 node.get_input_shape(1),
                                                 node.get_output_shape(0));
            }
            else
            {
                throw ngraph_error("Unexpected type");
            }
            break;
        }
        case OP_TYPEID::Log:
        {
            size_t element_count = shape_size(node.get_output_shape(0));
            reference::log<T>(
                args[0]->get_data_ptr<const T>(), out[0]->get_data_ptr<T>(), element_count);
            break;
        }
        case OP_TYPEID::LRN:
        {
            const op::LRN* lrn = static_cast<const op::LRN*>(&node);
            reference::lrn<T>(args[0]->get_data_ptr<const T>(),
                              lrn->get_reduction_axes(),
                              out[0]->get_data_ptr<T>(),
                              node.get_input_shape(0),
                              lrn->get_alpha(),
                              lrn->get_beta(),
                              lrn->get_bias(),
                              lrn->get_nsize());
            break;
        }
        case OP_TYPEID::Max:
        {
            const op::Max* max = static_cast<const op::Max*>(&node);
            reference::max<T>(args[0]->get_data_ptr<const T>(),
                              out[0]->get_data_ptr<T>(),
                              node.get_input_shape(0),
                              node.get_output_shape(0),
                              max->get_reduction_axes());
            break;
        }
        case OP_TYPEID::MaxPool:
        {
            const op::MaxPool* max_pool = static_cast<const op::MaxPool*>(&node);

            reference::max_pool<T>(args[0]->get_data_ptr<const T>(),
                                   out[0]->get_data_ptr<T>(),
                                   node.get_input_shape(0),
                                   node.get_output_shape(0),
                                   max_pool->get_window_shape(),
                                   max_pool->get_window_movement_strides(),
                                   max_pool->get_padding_below(),
                                   max_pool->get_padding_above());
            break;
        }
        case OP_TYPEID::MaxPoolBackprop:
        {
            const op::MaxPoolBackprop* max_pool_backprop =
                static_cast<const op::MaxPoolBackprop*>(&node);

            reference::max_pool_backprop<T>(args[0]->get_data_ptr<const T>(),
                                            args[1]->get_data_ptr<const T>(),
                                            out[0]->get_data_ptr<T>(),
                                            node.get_input_shape(1),
                                            node.get_output_shape(0),
                                            max_pool_backprop->get_window_shape(),
                                            max_pool_backprop->get_window_movement_strides(),
                                            max_pool_backprop->get_padding_below(),
                                            max_pool_backprop->get_padding_above());
            break;
        }
        case OP_TYPEID::Min:
        {
            const op::Min* min = static_cast<const op::Min*>(&node);
            reference::min<T>(args[0]->get_data_ptr<const T>(),
                              out[0]->get_data_ptr<T>(),
                              node.get_input_shape(0),
                              node.get_output_shape(0),
                              min->get_reduction_axes());
            break;
        }
        case OP_TYPEID::Negative:
        {
            size_t element_count = shape_size(node.get_output_shape(0));
            reference::negate<T>(
                args[0]->get_data_ptr<const T>(), out[0]->get_data_ptr<T>(), element_count);
            break;
        }
        case OP_TYPEID::LogicalNot_v1:
        case OP_TYPEID::Not:
        {
            size_t element_count = shape_size(node.get_output_shape(0));
            reference::logical_not(
                args[0]->get_data_ptr<const T>(), out[0]->get_data_ptr<T>(), element_count);
            break;
        }
        case OP_TYPEID::OneHot:
        {
            const op::OneHot* oh = static_cast<const op::OneHot*>(&node);
            reference::one_hot<T>(args[0]->get_data_ptr<const T>(),
                                  out[0]->get_data_ptr<T>(),
                                  node.get_input_shape(0),
                                  node.get_output_shape(0),
                                  oh->get_one_hot_axis());
            break;
        }
        case OP_TYPEID::Parameter: break;
        case OP_TYPEID::Pad:
        {
            const op::Pad* pad = static_cast<const op::Pad*>(&node);

            reference::pad(args[0]->get_data_ptr<const T>(),
                           args[1]->get_data_ptr<const T>(),
                           out[0]->get_data_ptr<T>(),
                           node.get_input_shape(0),
                           node.get_output_shape(0),
                           pad->get_padding_below(),
                           pad->get_padding_above(),
                           pad->get_pad_mode());
            break;
        }
        case OP_TYPEID::Product:
        {
            const op::Product* product = static_cast<const op::Product*>(&node);
            reference::product<T>(args[0]->get_data_ptr<const T>(),
                                  out[0]->get_data_ptr<T>(),
                                  node.get_input_shape(0),
                                  node.get_output_shape(0),
                                  product->get_reduction_axes());
            break;
        }
        case OP_TYPEID::Quantize:
        {
            const op::Quantize* quantize = static_cast<const op::Quantize*>(&node);
            auto type = quantize->get_element_type();

            if (type == element::u8)
            {
                reference::quantize<T>(args[0]->get_data_ptr<const T>(),
                                       args[1]->get_data_ptr<const T>(),
                                       args[2]->get_data_ptr<const uint8_t>(),
                                       out[0]->get_data_ptr<uint8_t>(),
                                       node.get_input_shape(0),
                                       node.get_input_shape(1),
                                       quantize->get_axes(),
                                       quantize->get_round_mode());
            }
            else if (type == element::i8)
            {
                reference::quantize<T>(args[0]->get_data_ptr<const T>(),
                                       args[1]->get_data_ptr<const T>(),
                                       args[2]->get_data_ptr<const int8_t>(),
                                       out[0]->get_data_ptr<int8_t>(),
                                       node.get_input_shape(0),
                                       node.get_input_shape(1),
                                       quantize->get_axes(),
                                       quantize->get_round_mode());
            }
            else if (type == element::i32)
            {
                reference::quantize<T>(args[0]->get_data_ptr<const T>(),
                                       args[1]->get_data_ptr<const T>(),
                                       args[2]->get_data_ptr<const int32_t>(),
                                       out[0]->get_data_ptr<int32_t>(),
                                       node.get_input_shape(0),
                                       node.get_input_shape(1),
                                       quantize->get_axes(),
                                       quantize->get_round_mode());
            }
            else
            {
                std::stringstream ss;
                ss << "unsupported element type " << type << " op Quantize";
                throw std::runtime_error(ss.str());
            }

            break;
        }

        case OP_TYPEID::QuantizedConvolution:
        {
            const op::QuantizedConvolution* qc =
                static_cast<const op::QuantizedConvolution*>(&node);

            auto input_element_type = qc->get_input_element_type(0);
            auto filter_element_type = qc->get_input_element_type(1);
            auto output_element_type = qc->get_output_element_type(0);

            if (input_element_type == element::u8 && filter_element_type == element::i8 &&
                output_element_type == element::i8)
            {
                reference::convolution<uint8_t, int8_t, int8_t, int32_t>(
                    args[0]->get_data_ptr<const uint8_t>(),
                    args[1]->get_data_ptr<const int8_t>(),
                    out[0]->get_data_ptr<int8_t>(),
                    node.get_input_shape(0),
                    node.get_input_shape(1),
                    node.get_output_shape(0),
                    qc->get_window_movement_strides(),
                    qc->get_window_dilation_strides(),
                    qc->get_padding_below(),
                    qc->get_padding_above(),
                    qc->get_data_dilation_strides(),
                    args[2]->get_data_ptr<const float>(),
                    args[3]->get_data_ptr<const uint8_t>(),
                    args[4]->get_data_ptr<const float>(),
                    args[5]->get_data_ptr<const int8_t>(),
                    args[6]->get_data_ptr<const float>(),
                    args[7]->get_data_ptr<const int8_t>());
            }
            else if (input_element_type == element::u8 && filter_element_type == element::u8 &&
                     output_element_type == element::u8)
            {
                reference::convolution<uint8_t, uint8_t, uint8_t, int32_t>(
                    args[0]->get_data_ptr<const uint8_t>(),
                    args[1]->get_data_ptr<const uint8_t>(),
                    out[0]->get_data_ptr<uint8_t>(),
                    node.get_input_shape(0),
                    node.get_input_shape(1),
                    node.get_output_shape(0),
                    qc->get_window_movement_strides(),
                    qc->get_window_dilation_strides(),
                    qc->get_padding_below(),
                    qc->get_padding_above(),
                    qc->get_data_dilation_strides(),
                    args[2]->get_data_ptr<const float>(),
                    args[3]->get_data_ptr<const uint8_t>(),
                    args[4]->get_data_ptr<const float>(),
                    args[5]->get_data_ptr<const uint8_t>(),
                    args[6]->get_data_ptr<const float>(),
                    args[7]->get_data_ptr<const uint8_t>());
            }
            else if (input_element_type == element::u8 && filter_element_type == element::i8 &&
                     output_element_type == element::i32)
            {
                reference::convolution<uint8_t, int8_t, int32_t, int32_t>(
                    args[0]->get_data_ptr<const uint8_t>(),
                    args[1]->get_data_ptr<const int8_t>(),
                    out[0]->get_data_ptr<int32_t>(),
                    node.get_input_shape(0),
                    node.get_input_shape(1),
                    node.get_output_shape(0),
                    qc->get_window_movement_strides(),
                    qc->get_window_dilation_strides(),
                    qc->get_padding_below(),
                    qc->get_padding_above(),
                    qc->get_data_dilation_strides(),
                    args[2]->get_data_ptr<const float>(),
                    args[3]->get_data_ptr<const uint8_t>(),
                    args[4]->get_data_ptr<const float>(),
                    args[5]->get_data_ptr<const int8_t>(),
                    args[6]->get_data_ptr<const float>(),
                    args[7]->get_data_ptr<const int32_t>());
            }
            else if (input_element_type == element::u8 && filter_element_type == element::u8 &&
                     output_element_type == element::i32)
            {
                reference::convolution<uint8_t, uint8_t, int32_t, int32_t>(
                    args[0]->get_data_ptr<const uint8_t>(),
                    args[1]->get_data_ptr<const uint8_t>(),
                    out[0]->get_data_ptr<int32_t>(),
                    node.get_input_shape(0),
                    node.get_input_shape(1),
                    node.get_output_shape(0),
                    qc->get_window_movement_strides(),
                    qc->get_window_dilation_strides(),
                    qc->get_padding_below(),
                    qc->get_padding_above(),
                    qc->get_data_dilation_strides(),
                    args[2]->get_data_ptr<const float>(),
                    args[3]->get_data_ptr<const uint8_t>(),
                    args[4]->get_data_ptr<const float>(),
                    args[5]->get_data_ptr<const uint8_t>(),
                    args[6]->get_data_ptr<const float>(),
                    args[7]->get_data_ptr<const int32_t>());
            }
            else
            {
                std::stringstream ss;
                ss << "unsupported element type";
                throw std::runtime_error(ss.str());
            }

            break;
        }

        case OP_TYPEID::QuantizedConvolutionBias:
        case OP_TYPEID::QuantizedConvolutionBiasAdd:
        case OP_TYPEID::QuantizedConvolutionBiasSignedAdd:
        case OP_TYPEID::QuantizedConvolutionRelu:
        case OP_TYPEID::QuantizedDotBias:
        case OP_TYPEID::QuantizedDot:
        {
            const op::QuantizedDot* qd = static_cast<const op::QuantizedDot*>(&node);

            auto input0_element_type = qd->get_input_element_type(0);
            auto input1_element_type = qd->get_input_element_type(1);
            auto output_element_type = qd->get_output_element_type(0);

            if (input0_element_type == element::u8 && input1_element_type == element::i8 &&
                output_element_type == element::i8)
            {
                reference::dot<uint8_t, int8_t, int8_t, int32_t>(
                    args[0]->get_data_ptr<const uint8_t>(),
                    args[1]->get_data_ptr<const int8_t>(),
                    out[0]->get_data_ptr<int8_t>(),
                    node.get_input_shape(0),
                    node.get_input_shape(1),
                    node.get_output_shape(0),
                    1,
                    args[2]->get_data_ptr<const float>(),
                    args[3]->get_data_ptr<const uint8_t>(),
                    args[4]->get_data_ptr<const float>(),
                    args[5]->get_data_ptr<const int8_t>(),
                    args[6]->get_data_ptr<const float>(),
                    args[7]->get_data_ptr<const int8_t>());
            }
            else if (input0_element_type == element::u8 && input1_element_type == element::u8 &&
                     output_element_type == element::u8)
            {
                reference::dot<uint8_t, uint8_t, uint8_t, int32_t>(
                    args[0]->get_data_ptr<const uint8_t>(),
                    args[1]->get_data_ptr<const uint8_t>(),
                    out[0]->get_data_ptr<uint8_t>(),
                    node.get_input_shape(0),
                    node.get_input_shape(1),
                    node.get_output_shape(0),
                    1,
                    args[2]->get_data_ptr<const float>(),
                    args[3]->get_data_ptr<const uint8_t>(),
                    args[4]->get_data_ptr<const float>(),
                    args[5]->get_data_ptr<const uint8_t>(),
                    args[6]->get_data_ptr<const float>(),
                    args[7]->get_data_ptr<const uint8_t>());
            }
            else if (input0_element_type == element::u8 && input1_element_type == element::u8 &&
                     output_element_type == element::i32)
            {
                reference::dot<uint8_t, uint8_t, int32_t, int32_t>(
                    args[0]->get_data_ptr<const uint8_t>(),
                    args[1]->get_data_ptr<const uint8_t>(),
                    out[0]->get_data_ptr<int32_t>(),
                    node.get_input_shape(0),
                    node.get_input_shape(1),
                    node.get_output_shape(0),
                    1,
                    args[2]->get_data_ptr<const float>(),
                    args[3]->get_data_ptr<const uint8_t>(),
                    args[4]->get_data_ptr<const float>(),
                    args[5]->get_data_ptr<const uint8_t>(),
                    args[6]->get_data_ptr<const float>(),
                    args[7]->get_data_ptr<const int32_t>());
            }
            else if (input0_element_type == element::u8 && input1_element_type == element::i8 &&
                     output_element_type == element::i32)
            {
                reference::dot<uint8_t, int8_t, int32_t, int32_t>(
                    args[0]->get_data_ptr<const uint8_t>(),
                    args[1]->get_data_ptr<const int8_t>(),
                    out[0]->get_data_ptr<int32_t>(),
                    node.get_input_shape(0),
                    node.get_input_shape(1),
                    node.get_output_shape(0),
                    1,
                    args[2]->get_data_ptr<const float>(),
                    args[3]->get_data_ptr<const uint8_t>(),
                    args[4]->get_data_ptr<const float>(),
                    args[5]->get_data_ptr<const int8_t>(),
                    args[6]->get_data_ptr<const float>(),
                    args[7]->get_data_ptr<const int32_t>());
            }
            else
            {
                std::stringstream ss;
                ss << "unsupported element type";
                throw std::runtime_error(ss.str());
            }

            break;
        }
        case OP_TYPEID::Recv:
        {
            size_t element_count = shape_size(node.get_output_shape(0));
            size_t memSize = element_count * sizeof(T);
            const auto* op = static_cast<const ngraph::op::Recv*>(&node);
            int src_id = op->get_src_id();

            reference::recv<T>(
                args[0]->get_data_ptr<T>(), node.get_input_element_type(0), element_count, src_id);

            memcpy(out[0]->get_data_ptr<T>(), args[0]->get_data_ptr<T>(), memSize);
            break;
        }
        case OP_TYPEID::RandomUniform:
        {
            const op::RandomUniform* ru = static_cast<const op::RandomUniform*>(&node);

            T min_val = args[0]->get_data_ptr<const T>()[0];
            T max_val = args[1]->get_data_ptr<const T>()[0];
            // In INTERPRETER we can ignore arg 2 (output_shape) for now because we only work on
            // static output shapes anyway.
            bool use_fixed_seed = static_cast<bool>(args[3]->get_data_ptr<const char>()[0]);

            if (m_states.count(&node) == 0)
            {
                m_states[&node] = std::unique_ptr<UniformRNGState>(new UniformRNGState());
            }

            auto state = static_cast<UniformRNGState*>(m_states.at(&node).get());
            size_t element_count = shape_size(node.get_output_shape(0));
            if (!use_fixed_seed)
            {
                reference::random_uniform<T>(
                    out[0]->get_data_ptr<T>(), min_val, max_val, element_count, state);
            }
            else
            {
                reference::random_uniform_with_fixed_seed<T>(out[0]->get_data_ptr<T>(),
                                                             min_val,
                                                             max_val,
                                                             element_count,
                                                             ru->get_fixed_seed());
            }
            break;
        }
        case OP_TYPEID::Relu:
        {
            size_t element_count = shape_size(node.get_output_shape(0));
            reference::relu<T>(
                args[0]->get_data_ptr<const T>(), out[0]->get_data_ptr<T>(), element_count);
            break;
        }
        case OP_TYPEID::ReluBackprop:
        {
            size_t element_count = shape_size(node.get_output_shape(0));
            reference::relu_backprop<T>(args[0]->get_data_ptr<const T>(),
                                        args[1]->get_data_ptr<const T>(),
                                        out[0]->get_data_ptr<T>(),
                                        element_count);
            break;
        }
        case OP_TYPEID::ReplaceSlice:
        {
            const op::ReplaceSlice* slice = static_cast<const op::ReplaceSlice*>(&node);
            reference::replace_slice<T>(args[0]->get_data_ptr<const T>(),
                                        args[1]->get_data_ptr<const T>(),
                                        out[0]->get_data_ptr<T>(),
                                        node.get_input_shape(1),
                                        slice->get_lower_bounds(),
                                        slice->get_upper_bounds(),
                                        slice->get_strides(),
                                        node.get_output_shape(0));
            break;
        }
        case OP_TYPEID::Reshape:
        {
            const op::Reshape* reshape = static_cast<const op::Reshape*>(&node);
            reference::reshape(args[0]->get_data_ptr<const T>(),
                               out[0]->get_data_ptr<T>(),
                               node.get_input_shape(0),
                               reshape->get_input_order(),
                               node.get_output_shape(0));
            break;
        }
        case OP_TYPEID::Reverse:
        {
            const op::Reverse* reverse = static_cast<const op::Reverse*>(&node);
            reference::reverse(args[0]->get_data_ptr<const T>(),
                               out[0]->get_data_ptr<T>(),
                               node.get_input_shape(0),
                               node.get_output_shape(0),
                               reverse->get_reversed_axes());
            break;
        }
        case OP_TYPEID::ReverseSequence:
        {
            const op::ReverseSequence* reverse = static_cast<const op::ReverseSequence*>(&node);

            if (node.get_input_element_type(1) == element::i32)
            {
                reference::reverse_sequence<T, int32_t>(args[0]->get_data_ptr<const T>(),
                                                        out[0]->get_data_ptr<T>(),
                                                        node.get_input_shape(0),
                                                        reverse->get_batch_axis(),
                                                        reverse->get_sequence_axis(),
                                                        args[1]->get_data_ptr<const int32_t>());
            }
            else
            {
                throw ngraph_error("only int32 indices are supported");
            }
            break;
        }
        case OP_TYPEID::Round:
        {
            size_t element_count = shape_size(node.get_output_shape(0));
            reference::round<T>(
                args[0]->get_data_ptr<const T>(), out[0]->get_data_ptr<T>(), element_count);
            break;
        }
        case OP_TYPEID::ScatterAdd:
        {
            if (node.get_input_element_type(1) == element::i64)
            {
                reference::scatter_add<T, int64_t>(args[0]->get_data_ptr<T>(),
                                                   args[1]->get_data_ptr<int64_t>(),
                                                   args[2]->get_data_ptr<T>(),
                                                   out[0]->get_data_ptr<T>(),
                                                   node.get_input_shape(0),
                                                   node.get_input_shape(1),
                                                   node.get_input_shape(2),
                                                   node.get_output_shape(0));
            }
            else if (node.get_input_element_type(1) == element::i32)
            {
                reference::scatter_add<T, int32_t>(args[0]->get_data_ptr<T>(),
                                                   args[1]->get_data_ptr<int32_t>(),
                                                   args[2]->get_data_ptr<T>(),
                                                   out[0]->get_data_ptr<T>(),
                                                   node.get_input_shape(0),
                                                   node.get_input_shape(1),
                                                   node.get_input_shape(2),
                                                   node.get_output_shape(0));
            }
            else
            {
                throw ngraph_error("Unexpected type");
            }
            break;
        }
        case OP_TYPEID::ScatterNDAdd:
        {
            if (node.get_input_element_type(1) == element::i64)
            {
                reference::scatter_nd_add<T, int64_t>(args[0]->get_data_ptr<T>(),
                                                      args[1]->get_data_ptr<int64_t>(),
                                                      args[2]->get_data_ptr<T>(),
                                                      out[0]->get_data_ptr<T>(),
                                                      node.get_input_shape(0),
                                                      node.get_input_shape(1),
                                                      node.get_input_shape(2),
                                                      node.get_output_shape(0));
            }
            else if (node.get_input_element_type(1) == element::i32)
            {
                reference::scatter_nd_add<T, int32_t>(args[0]->get_data_ptr<T>(),
                                                      args[1]->get_data_ptr<int32_t>(),
                                                      args[2]->get_data_ptr<T>(),
                                                      out[0]->get_data_ptr<T>(),
                                                      node.get_input_shape(0),
                                                      node.get_input_shape(1),
                                                      node.get_input_shape(2),
                                                      node.get_output_shape(0));
            }
            else
            {
                throw ngraph_error("Unexpected type");
            }
            break;
        }
        case OP_TYPEID::Select:
        {
            size_t element_count = shape_size(node.get_output_shape(0));
            reference::select<T>(args[0]->get_data_ptr<const char>(),
                                 args[1]->get_data_ptr<const T>(),
                                 args[2]->get_data_ptr<const T>(),
                                 out[0]->get_data_ptr<T>(),
                                 element_count);
            break;
        }
        case OP_TYPEID::Send:
        {
            size_t element_count = shape_size(node.get_output_shape(0));
            size_t memSize = element_count * sizeof(T);
            const auto* op = static_cast<const ngraph::op::Send*>(&node);
            int dest_id = op->get_dest_id();

            reference::send<T>(args[0]->get_data_ptr<const T>(),
                               node.get_input_element_type(0),
                               element_count,
                               dest_id);

            memcpy(out[0]->get_data_ptr<T>(), args[0]->get_data_ptr<T>(), memSize);
            break;
        }
        case OP_TYPEID::Sigmoid:
        {
            size_t element_count = shape_size(node.get_output_shape(0));
            reference::sigmoid<T>(
                args[0]->get_data_ptr<const T>(), out[0]->get_data_ptr<T>(), element_count);
            break;
        }
        case OP_TYPEID::SigmoidBackprop:
        {
            size_t element_count = shape_size(node.get_output_shape(0));
            reference::sigmoid_backprop<T>(args[0]->get_data_ptr<const T>(),
                                           args[1]->get_data_ptr<const T>(),
                                           out[0]->get_data_ptr<T>(),
                                           element_count);
            break;
        }
        case OP_TYPEID::Sign:
        {
            size_t element_count = shape_size(node.get_output_shape(0));
            reference::sign<T>(
                args[0]->get_data_ptr<const T>(), out[0]->get_data_ptr<T>(), element_count);
            break;
        }
        case OP_TYPEID::Sin:
        {
            size_t element_count = shape_size(node.get_output_shape(0));
            reference::sin<T>(
                args[0]->get_data_ptr<const T>(), out[0]->get_data_ptr<T>(), element_count);
            break;
        }
        case OP_TYPEID::Sinh:
        {
            size_t element_count = shape_size(node.get_output_shape(0));
            reference::sinh<T>(
                args[0]->get_data_ptr<const T>(), out[0]->get_data_ptr<T>(), element_count);
            break;
        }
        case OP_TYPEID::Slice:
        {
            const op::Slice* slice = static_cast<const op::Slice*>(&node);
            reference::slice<T>(args[0]->get_data_ptr<const T>(),
                                out[0]->get_data_ptr<T>(),
                                node.get_input_shape(0),
                                slice->get_lower_bounds(),
                                slice->get_upper_bounds(),
                                slice->get_strides(),
                                node.get_output_shape(0));
            break;
        }
        case OP_TYPEID::Sqrt:
        {
            size_t element_count = shape_size(node.get_output_shape(0));
            reference::sqrt<T>(
                args[0]->get_data_ptr<const T>(), out[0]->get_data_ptr<T>(), element_count);
            break;
        }
        case OP_TYPEID::Sum:
        {
            const op::Sum* sum = static_cast<const op::Sum*>(&node);
            reference::sum<T>(args[0]->get_data_ptr<const T>(),
                              out[0]->get_data_ptr<T>(),
                              node.get_input_shape(0),
                              node.get_output_shape(0),
                              sum->get_reduction_axes());
            break;
        }
        case OP_TYPEID::Tan:
        {
            size_t element_count = shape_size(node.get_output_shape(0));
            reference::tan<T>(
                args[0]->get_data_ptr<const T>(), out[0]->get_data_ptr<T>(), element_count);
            break;
        }
        case OP_TYPEID::Tanh:
        {
            size_t element_count = shape_size(node.get_output_shape(0));
            reference::tanh<T>(
                args[0]->get_data_ptr<const T>(), out[0]->get_data_ptr<T>(), element_count);
            break;
        }
        case OP_TYPEID::TopK:
        {
            const op::TopK* topk = static_cast<const op::TopK*>(&node);
            if (node.get_output_element_type(0) == element::i64)
            {
                reference::topk<T, int64_t>(args[0]->get_data_ptr<const T>(),
                                            out[0]->get_data_ptr<int64_t>(),
                                            out[1]->get_data_ptr<T>(),
                                            node.get_input_shape(0),
                                            node.get_output_shape(0),
                                            topk->get_top_k_axis(),
                                            topk->get_k(),
                                            topk->get_compute_max(),
                                            topk->get_sort());
            }
            else if (node.get_output_element_type(0) == element::i32)
            {
                reference::topk<T, int32_t>(args[0]->get_data_ptr<const T>(),
                                            out[0]->get_data_ptr<int32_t>(),
                                            out[1]->get_data_ptr<T>(),
                                            node.get_input_shape(0),
                                            node.get_output_shape(0),
                                            topk->get_top_k_axis(),
                                            topk->get_k(),
                                            topk->get_compute_max(),
                                            topk->get_sort());
            }
            else
            {
                throw ngraph_error("Unexpected type");
            }
            break;
        }

        // Fused Ops are not supported in interpreter. They need to be decomposed before execution
        case OP_TYPEID::BatchMatMulTranspose:
        case OP_TYPEID::Clamp:
        case OP_TYPEID::ConvolutionBias:
        case OP_TYPEID::ConvolutionBiasAdd:
        case OP_TYPEID::ConvolutionBiasBackpropFiltersBias:
        case OP_TYPEID::CropAndResize:
        case OP_TYPEID::CrossEntropy:
        case OP_TYPEID::CrossEntropyBackprop:
        case OP_TYPEID::DepthToSpace:
        case OP_TYPEID::DynBroadcast:
        case OP_TYPEID::DynPad:
        case OP_TYPEID::DynReplaceSlice:
        case OP_TYPEID::DynSlice:
        case OP_TYPEID::Elu:
        case OP_TYPEID::FakeQuantize:
        case OP_TYPEID::Gelu:
        case OP_TYPEID::GeluBackpropFactor:
        case OP_TYPEID::Gemm:
        case OP_TYPEID::GRN:
        case OP_TYPEID::GroupConvolution:
        case OP_TYPEID::GroupConvolutionBackpropData:
        case OP_TYPEID::GroupConvolutionBackpropFilters:
        case OP_TYPEID::GRUCell:
        case OP_TYPEID::HardSigmoid:
        case OP_TYPEID::Interpolate:
        case OP_TYPEID::LayerNorm:
        case OP_TYPEID::LayerNormBackprop:
        case OP_TYPEID::LSTMCell:
        case OP_TYPEID::LSTMSequence:
        case OP_TYPEID::MatMul:
        case OP_TYPEID::MVN:
        case OP_TYPEID::NormalizeL2:
        case OP_TYPEID::PartialSlice:
        case OP_TYPEID::PartialSliceBackprop:
        case OP_TYPEID::Passthrough:
        case OP_TYPEID::PRelu:
        case OP_TYPEID::RNNCell:
        case OP_TYPEID::ScalarConstantLike:
        case OP_TYPEID::ScaleShift:
        case OP_TYPEID::ScatterND:
        case OP_TYPEID::Selu:
        case OP_TYPEID::ShuffleChannels:
        case OP_TYPEID::SoftmaxCrossEntropy:
        case OP_TYPEID::SoftmaxCrossEntropyBackprop:
        case OP_TYPEID::SpaceToDepth:
        case OP_TYPEID::Split:
        case OP_TYPEID::SquaredDifference:
        case OP_TYPEID::Stack:
        case OP_TYPEID::StopGradient:
        case OP_TYPEID::TensorIterator:
        case OP_TYPEID::Tile:
        case OP_TYPEID::UnknownOp:
            throw unsupported_op("Unsupported op '" + node.description() + "'");
        case OP_TYPEID::Add:
        case OP_TYPEID::And:
        case OP_TYPEID::Divide:
        case OP_TYPEID::Equal:
        case OP_TYPEID::Greater:
        case OP_TYPEID::GreaterEq:
        case OP_TYPEID::Less:
        case OP_TYPEID::LessEq:
        case OP_TYPEID::LessEqual_v1:
        case OP_TYPEID::LogicalAnd_v1:
        case OP_TYPEID::LogicalOr_v1:
        case OP_TYPEID::LogicalXor_v1:
        case OP_TYPEID::Maximum:
        case OP_TYPEID::Minimum:
        case OP_TYPEID::Multiply:
        case OP_TYPEID::NotEqual:
        case OP_TYPEID::Or:
        case OP_TYPEID::Power:
        case OP_TYPEID::Range:
        case OP_TYPEID::Result:
        case OP_TYPEID::ShapeOf:
        case OP_TYPEID::ShapeOf_v3:
        case OP_TYPEID::Softmax:
<<<<<<< HEAD
        case OP_TYPEID::Subtract:
        case OP_TYPEID::Xor: NGRAPH_CHECK(false, "Op not handled by evaluator method:", node);
=======
        case OP_TYPEID::Squeeze:
        case OP_TYPEID::Subtract:
        case OP_TYPEID::Unsqueeze: NGRAPH_CHECK(false, "Op not handled by evaluator method:", node);
>>>>>>> 2407de02
#if defined(__GNUC__) && !(__GNUC__ == 4 && __GNUC_MINOR__ == 8)
#pragma GCC diagnostic pop
#endif
        }
    }
};<|MERGE_RESOLUTION|>--- conflicted
+++ resolved
@@ -1626,14 +1626,13 @@
         case OP_TYPEID::ShapeOf:
         case OP_TYPEID::ShapeOf_v3:
         case OP_TYPEID::Softmax:
-<<<<<<< HEAD
         case OP_TYPEID::Subtract:
-        case OP_TYPEID::Xor: NGRAPH_CHECK(false, "Op not handled by evaluator method:", node);
-=======
+        case OP_TYPEID::Xor:
         case OP_TYPEID::Squeeze:
         case OP_TYPEID::Subtract:
-        case OP_TYPEID::Unsqueeze: NGRAPH_CHECK(false, "Op not handled by evaluator method:", node);
->>>>>>> 2407de02
+        case OP_TYPEID::Unsqueeze:
+            // These ops are handled by op evaluators so nothing to do
+            break;
 #if defined(__GNUC__) && !(__GNUC__ == 4 && __GNUC_MINOR__ == 8)
 #pragma GCC diagnostic pop
 #endif
