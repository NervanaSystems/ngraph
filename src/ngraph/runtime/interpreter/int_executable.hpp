--- conflicted
+++ resolved
@@ -1618,12 +1618,9 @@
         case OP_TYPEID::Maximum:
         case OP_TYPEID::Minimum:
         case OP_TYPEID::Multiply:
-<<<<<<< HEAD
         case OP_TYPEID::NonZero_v3:
-=======
         case OP_TYPEID::NotEqual:
         case OP_TYPEID::Or:
->>>>>>> a6dda79b
         case OP_TYPEID::Power:
         case OP_TYPEID::Range:
         case OP_TYPEID::Result:
