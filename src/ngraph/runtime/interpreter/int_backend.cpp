--- conflicted
+++ resolved
@@ -59,18 +59,8 @@
                                              const vector<shared_ptr<runtime::TensorView>>& inputs)
 {
     bool rc = true;
-<<<<<<< HEAD
-=======
 
     validate_call(func, outputs, inputs);
-
-    auto it = m_function_map.find(func);
-    if (it == m_function_map.end())
-    {
-        compile(func);
-        it = m_function_map.find(func);
-    }
->>>>>>> e7cf2662
 
     FunctionInstance& instance = m_function_map[func];
     if (instance.m_external_function == nullptr)
