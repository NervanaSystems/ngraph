//*****************************************************************************
// Copyright 2017-2019 Intel Corporation
//
// Licensed under the Apache License, Version 2.0 (the "License");
// you may not use this file except in compliance with the License.
// You may obtain a copy of the License at
//
//     http://www.apache.org/licenses/LICENSE-2.0
//
// Unless required by applicable law or agreed to in writing, software
// distributed under the License is distributed on an "AS IS" BASIS,
// WITHOUT WARRANTIES OR CONDITIONS OF ANY KIND, either express or implied.
// See the License for the specific language governing permissions and
// limitations under the License.
//*****************************************************************************

#include "ngraph/runtime/interpreter/int_backend.hpp"
#include "ngraph/descriptor/layout/dense_tensor_layout.hpp"
#include "ngraph/except.hpp"
#include "ngraph/op/convert.hpp"
#include "ngraph/op/select.hpp"
#include "ngraph/op/util/binary_elementwise_comparison.hpp"
#include "ngraph/pass/assign_layout.hpp"
#include "ngraph/pass/like_replacement.hpp"
#include "ngraph/pass/liveness.hpp"
#include "ngraph/pass/manager.hpp"
#include "ngraph/pass/memory_layout.hpp"
#include "ngraph/runtime/backend_manager.hpp"
#include "ngraph/util.hpp"

using namespace std;
using namespace ngraph;

using descriptor::layout::DenseTensorLayout;

extern "C" const char* get_ngraph_version_string()
{
    return NGRAPH_VERSION;
}

extern "C" runtime::Backend* new_backend(const char* configuration_string)
{
    return new runtime::interpreter::INTBackend();
}

runtime::interpreter::INTBackend::INTBackend()
{
}

runtime::interpreter::INTBackend::INTBackend(const vector<string>& unsupported_op_name_list)
    : m_unsupported_op_name_list{unsupported_op_name_list.begin(), unsupported_op_name_list.end()}
{
}

shared_ptr<runtime::Tensor>
    runtime::interpreter::INTBackend::create_tensor(const element::Type& type, const Shape& shape)
{
    return make_shared<runtime::HostTensor>(type, shape, this);
}

shared_ptr<runtime::Tensor> runtime::interpreter::INTBackend::create_tensor(
    const element::Type& type, const Shape& shape, void* memory_pointer)
{
    return make_shared<runtime::HostTensor>(type, shape, memory_pointer, this);
}

shared_ptr<runtime::Executable>
    runtime::interpreter::INTBackend::compile(shared_ptr<Function> function,
                                              bool enable_performance_collection)
{
    return make_shared<INTExecutable>(function, enable_performance_collection);
}

runtime::interpreter::INTExecutable::INTExecutable(const shared_ptr<Function>& function,
                                                   bool enable_performance_collection)
{
    {
        FunctionInstance& instance = m_function_instance;
        instance.m_is_compiled = true;
        pass::Manager pass_manager;
        pass_manager.register_pass<pass::LikeReplacement>();
        pass_manager.register_pass<pass::AssignLayout<DenseTensorLayout>>();
        pass_manager.register_pass<pass::Liveness>();
        pass_manager.run_passes(function);

        for (const shared_ptr<Node>& node : function->get_ordered_ops())
        {
            instance.m_wrapped_nodes.emplace_back(node);
        }
    }
    set_parameters_and_results(*function);
}

bool runtime::interpreter::INTExecutable::call(const vector<shared_ptr<runtime::Tensor>>& outputs,
                                               const vector<shared_ptr<runtime::Tensor>>& inputs)
{
    FunctionInstance& instance = m_function_instance;

    // convert inputs to HostTensor
    vector<shared_ptr<HostTensor>> func_inputs;
    for (auto tensor : inputs)
    {
        auto host_tensor = static_pointer_cast<runtime::HostTensor>(tensor);
        func_inputs.push_back(host_tensor);
    }
    if (instance.m_nan_check_enabled)
    {
        perform_nan_check(func_inputs);
    }

    // convert outputs to HostTensor
    vector<shared_ptr<HostTensor>> func_outputs;
    for (auto tensor : outputs)
    {
        auto host_tensor = static_pointer_cast<runtime::HostTensor>(tensor);
        func_outputs.push_back(host_tensor);
    }

    // map function params -> HostTensor
    unordered_map<descriptor::Tensor*, shared_ptr<HostTensor>> tensor_map;
    size_t input_count = 0;
    for (auto param : get_parameters())
    {
        for (size_t i = 0; i < param->get_output_size(); ++i)
        {
            descriptor::Tensor* tensor = param->get_output_tensor_ptr(i).get();
            tensor_map.insert({tensor, func_inputs[input_count++]});
        }
    }

    // map function outputs -> HostTensor
    for (size_t output_count = 0; output_count < get_results().size(); ++output_count)
    {
        auto output = get_results()[output_count];
        if (!dynamic_pointer_cast<op::Result>(output))
        {
            throw ngraph_error("One of function's outputs isn't op::Result");
        }
        descriptor::Tensor* tensor = output->get_output_tensor_ptr(0).get();
        tensor_map.insert({tensor, func_outputs[output_count]});
    }

    // for each ordered op in the graph
    for (const NodeWrapper& wrapped : instance.m_wrapped_nodes)
    {
        const Node* op = &wrapped.get_node();
        auto type_id = wrapped.get_typeid();
        if (type_id == OP_TYPEID::Parameter)
        {
            continue;
        }

        // get op inputs from map
        vector<shared_ptr<HostTensor>> op_inputs;
        for (const descriptor::Input& input : op->get_inputs())
        {
            descriptor::Tensor* tensor = input.get_output().get_tensor_ptr().get();
            op_inputs.push_back(tensor_map.at(tensor));
        }

        // get op outputs from map or create
        vector<shared_ptr<HostTensor>> op_outputs;
        for (size_t i = 0; i < op->get_output_size(); ++i)
        {
            descriptor::Tensor* tensor = op->get_output_tensor_ptr(i).get();
            shared_ptr<HostTensor> host_tensor;
            auto it = tensor_map.find(tensor);
            if (it == tensor_map.end())
            {
                const Shape& shape = op->get_output_shape(i);
                const element::Type& type = op->get_output_element_type(i);
                string name = op->get_output_tensor(i).get_name();
                host_tensor = make_shared<runtime::HostTensor>(type, shape, name);
                tensor_map.insert({tensor, host_tensor});
            }
            else
            {
                host_tensor = it->second;
            }
            op_outputs.push_back(host_tensor);
        }

        // get op type
        element::Type type;
#pragma GCC diagnostic push
#pragma GCC diagnostic ignored "-Wswitch-enum"
        switch (type_id)
        {
        case OP_TYPEID::Convert:
        case OP_TYPEID::Quantize:
        case OP_TYPEID::Dequantize:
        case OP_TYPEID::ArgMin:
        case OP_TYPEID::ArgMax: type = op->get_input_element_type(0); break;
        case OP_TYPEID::Equal:
        case OP_TYPEID::Greater:
        case OP_TYPEID::GreaterEq:
        case OP_TYPEID::Less:
        case OP_TYPEID::LessEq:
        case OP_TYPEID::NotEqual:
            // Get the type of the second input, not the first
            // All BinaryElementwiseComparision ops have the same type for inputs
            // Select has bool for first input and the type we are interested in for the second
            type = op->get_input_element_type(1);
            break;
        case OP_TYPEID::TopK: type = op->get_output_element_type(1); break;
        default: type = op->get_output_element_type(0); break;
        }
#pragma GCC diagnostic pop

        if (instance.m_performance_counters_enabled)
        {
            instance.m_timer_map[op].start();
        }
        generate_calls(type, wrapped, op_outputs, op_inputs, instance);
        if (instance.m_performance_counters_enabled)
        {
            instance.m_timer_map[op].stop();
        }
        if (instance.m_nan_check_enabled)
        {
            perform_nan_check(op_outputs, op);
        }
    }

    return true;
}

<<<<<<< HEAD
void runtime::interpreter::INTExecutable::generate_calls(const element::Type& type,
                                                         const NodeWrapper& op,
                                                         const vector<void*>& outputs,
                                                         const vector<const void*>& inputs,
                                                         FunctionInstance& instance)
=======
void runtime::interpreter::INTBackend::generate_calls(const element::Type& type,
                                                      const NodeWrapper& op,
                                                      const vector<shared_ptr<HostTensor>>& outputs,
                                                      const vector<shared_ptr<HostTensor>>& inputs,
                                                      FunctionInstance& instance)
>>>>>>> c9a9c154
{
    vector<void*> out;
    vector<const void*> in;
    for (auto t : outputs)
    {
        out.push_back(t->get_data_ptr());
    }
    for (auto t : inputs)
    {
        in.push_back(t->get_data_ptr());
    }
    stringstream ss;
    switch (type.get_type_enum())
    {
    case element::Type_t::boolean: op_engine<char>(op, out, in, instance); break;
    case element::Type_t::f32: op_engine<float>(op, out, in, instance); break;
    case element::Type_t::f64: op_engine<double>(op, out, in, instance); break;
    case element::Type_t::i8: op_engine<int8_t>(op, out, in, instance); break;
    case element::Type_t::i16: op_engine<int16_t>(op, out, in, instance); break;
    case element::Type_t::i32: op_engine<int32_t>(op, out, in, instance); break;
    case element::Type_t::i64: op_engine<int64_t>(op, out, in, instance); break;
    case element::Type_t::u8: op_engine<uint8_t>(op, out, in, instance); break;
    case element::Type_t::u16: op_engine<uint16_t>(op, out, in, instance); break;
    case element::Type_t::u32: op_engine<uint32_t>(op, out, in, instance); break;
    case element::Type_t::u64: op_engine<uint64_t>(op, out, in, instance); break;
    case element::Type_t::undefined:
    case element::Type_t::dynamic:
    case element::Type_t::bf16:
        ss << "unsupported element type " << type << " op " << op.get_node().get_name();
        throw ngraph_error(ss.str());
    }
}

void runtime::interpreter::INTExecutable::set_nan_check(bool enable)
{
    FunctionInstance& instance = m_function_instance;
    instance.m_nan_check_enabled = enable;
}

vector<runtime::PerformanceCounter>
    runtime::interpreter::INTExecutable::get_performance_data() const
{
    vector<runtime::PerformanceCounter> rc;
    const FunctionInstance& instance = m_function_instance;
    for (const pair<const Node*, stopwatch> p : instance.m_timer_map)
    {
        rc.emplace_back(p.first->get_name().c_str(),
                        p.second.get_total_microseconds(),
                        p.second.get_call_count());
    }
    return rc;
}

void runtime::interpreter::INTExecutable::perform_nan_check(
    const vector<shared_ptr<HostTensor>>& tensors, const Node* op)
{
    size_t arg_number = 1;
    for (const shared_ptr<HostTensor>& tensor : tensors)
    {
        const element::Type& type = tensor->get_element_type();
        if (type == element::f32)
        {
            const float* data = tensor->get_data_ptr<float>();
            for (size_t i = 0; i < tensor->get_element_count(); i++)
            {
                if (std::isnan(data[i]))
                {
                    if (op)
                    {
                        throw runtime_error("nan found in op '" + op->get_name() + "' output");
                    }
                    else
                    {
                        throw runtime_error("nan found in function's input tensor number " +
                                            to_string(arg_number));
                    }
                }
            }
        }
        else if (type == element::f64)
        {
            const double* data = tensor->get_data_ptr<double>();
            for (size_t i = 0; i < tensor->get_element_count(); i++)
            {
                if (std::isnan(data[i]))
                {
                    if (op)
                    {
                        throw runtime_error("nan found in op '" + op->get_name() + "' output");
                    }
                    else
                    {
                        throw runtime_error("nan found in function's input tensor number " +
                                            to_string(arg_number));
                    }
                }
            }
        }
        arg_number++;
    }
}

bool runtime::interpreter::INTBackend::is_supported(const Node& node) const
{
    return m_unsupported_op_name_list.find(node.description()) == m_unsupported_op_name_list.end();
}<|MERGE_RESOLUTION|>--- conflicted
+++ resolved
@@ -225,19 +225,11 @@
     return true;
 }
 
-<<<<<<< HEAD
 void runtime::interpreter::INTExecutable::generate_calls(const element::Type& type,
                                                          const NodeWrapper& op,
-                                                         const vector<void*>& outputs,
-                                                         const vector<const void*>& inputs,
+                                                         const vector<shared_ptr<HostTensor>>& outputs,
+                                                         const vector<shared_ptr<HostTensor>>& inputs,
                                                          FunctionInstance& instance)
-=======
-void runtime::interpreter::INTBackend::generate_calls(const element::Type& type,
-                                                      const NodeWrapper& op,
-                                                      const vector<shared_ptr<HostTensor>>& outputs,
-                                                      const vector<shared_ptr<HostTensor>>& inputs,
-                                                      FunctionInstance& instance)
->>>>>>> c9a9c154
 {
     vector<void*> out;
     vector<const void*> in;
