//*****************************************************************************
// Copyright 2017-2018 Intel Corporation
//
// Licensed under the Apache License, Version 2.0 (the "License");
// you may not use this file except in compliance with the License.
// You may obtain a copy of the License at
//
//     http://www.apache.org/licenses/LICENSE-2.0
//
// Unless required by applicable law or agreed to in writing, software
// distributed under the License is distributed on an "AS IS" BASIS,
// WITHOUT WARRANTIES OR CONDITIONS OF ANY KIND, either express or implied.
// See the License for the specific language governing permissions and
// limitations under the License.
//*****************************************************************************

#include "ngraph/runtime/interpreter/int_backend.hpp"
<<<<<<< HEAD
#include "ngraph/descriptor/layout/dense_tensor_layout.hpp"
=======
#include "ngraph/descriptor/layout/dense_tensor_view_layout.hpp"
#include "ngraph/except.hpp"
>>>>>>> bb6de284
#include "ngraph/op/convert.hpp"
#include "ngraph/op/select.hpp"
#include "ngraph/op/util/binary_elementwise_comparison.hpp"
#include "ngraph/pass/assign_layout.hpp"
#include "ngraph/pass/like_replacement.hpp"
#include "ngraph/pass/liveness.hpp"
#include "ngraph/pass/manager.hpp"
#include "ngraph/util.hpp"

using namespace std;
using namespace ngraph;

using descriptor::layout::DenseTensorLayout;

extern "C" const char* get_ngraph_version_string()
{
    return NGRAPH_VERSION;
}

extern "C" runtime::Backend* new_backend(const char* configuration_string)
{
    return new runtime::interpreter::INTBackend();
}

extern "C" void delete_backend(runtime::Backend* backend)
{
    delete backend;
}

shared_ptr<runtime::TensorView>
    runtime::interpreter::INTBackend::create_tensor(const element::Type& type, const Shape& shape)
{
    return make_shared<runtime::HostTensorView>(type, shape, "external");
}

shared_ptr<runtime::TensorView> runtime::interpreter::INTBackend::create_tensor(
    const element::Type& type, const Shape& shape, void* memory_pointer)
{
    return make_shared<runtime::HostTensorView>(type, shape, memory_pointer, "external");
}

bool runtime::interpreter::INTBackend::compile(shared_ptr<Function> function)
{
    FunctionInstance& instance = m_function_map[function];
    if (!instance.m_is_compiled)
    {
        instance.m_is_compiled = true;
        pass::Manager pass_manager;
        pass_manager.register_pass<pass::LikeReplacement>();
        pass_manager.register_pass<pass::AssignLayout<DenseTensorLayout>>();
        pass_manager.register_pass<pass::Liveness>();
        pass_manager.run_passes(function);

        for (const shared_ptr<Node>& node : function->get_ordered_ops())
        {
            instance.m_wrapped_nodes.emplace_back(node);
        }
    }

    return true;
}

bool runtime::interpreter::INTBackend::call(shared_ptr<Function> function,
                                            const vector<shared_ptr<runtime::TensorView>>& outputs,
                                            const vector<shared_ptr<runtime::TensorView>>& inputs)
{
    validate_call(function, outputs, inputs);

    compile(function);
    FunctionInstance& instance = m_function_map[function];

    // convert inputs to HostTensorView
    vector<shared_ptr<runtime::HostTensorView>> func_inputs;
    for (auto tv : inputs)
    {
        func_inputs.push_back(static_pointer_cast<runtime::HostTensorView>(tv));
    }
    if (instance.m_nan_check_enabled)
    {
        perform_nan_check(func_inputs);
    }

    // convert outputs to HostTensorView
    vector<shared_ptr<runtime::HostTensorView>> func_outputs;
    for (auto tv : outputs)
    {
        func_outputs.push_back(static_pointer_cast<runtime::HostTensorView>(tv));
    }

    // map function params -> HostTensorView
    unordered_map<descriptor::TensorView*, shared_ptr<runtime::HostTensorView>> tensor_map;
    size_t input_count = 0;
    for (auto param : function->get_parameters())
    {
        for (size_t i = 0; i < param->get_output_size(); ++i)
        {
            descriptor::Tensor* tv = param->get_output_tensor_ptr(i).get();
            tensor_map.insert({tv, func_inputs[input_count++]});
        }
    }

    // map function outputs -> HostTensorView
    for (size_t output_count = 0; output_count < function->get_output_size(); ++output_count)
    {
        auto output = function->get_output_op(output_count);
        if (!dynamic_pointer_cast<op::Result>(output))
        {
            throw ngraph_error("One of function's outputs isn't op::Result");
        }
        descriptor::TensorView* tv = output->get_output_tensor_ptr(0).get();
        tensor_map.insert({tv, func_outputs[output_count]});
    }

    // for each ordered op in the graph
    for (const NodeWrapper& wrapped : instance.m_wrapped_nodes)
    {
        const Node* op = &wrapped.get_node();
        auto type_id = wrapped.get_typeid();
        if (op->description() == "Parameter")
        {
            continue;
        }
        // get op inputs from map
        vector<shared_ptr<runtime::HostTensorView>> op_inputs;
        for (const descriptor::Input& input : op->get_inputs())
        {
            descriptor::TensorView* tv = input.get_output().get_tensor_ptr().get();
            op_inputs.push_back(tensor_map.at(tv));
        }

        // get op outputs from map or create
        vector<shared_ptr<runtime::HostTensorView>> op_outputs;
        for (size_t i = 0; i < op->get_output_size(); ++i)
        {
            descriptor::TensorView* tv = op->get_output_tensor_ptr(i).get();
            shared_ptr<runtime::HostTensorView> htv;
            if (!contains_key(tensor_map, tv))
            {
                // the output tensor is not in the tensor map so create a new tensor
                const Shape& shape = op->get_output_shape(i);
                const element::Type& type = op->get_output_element_type(i);
                string name = op->get_output_tensor(i).get_name();
                htv = make_shared<runtime::HostTensorView>(type, shape, name);
                tensor_map.insert({tv, htv});
            }
            else
            {
                htv = tensor_map.at(tv);
            }
            op_outputs.push_back(htv);
        }

        // get op type
        element::Type type;
        switch (type_id)
        {
        case OP_TYPEID::Convert:
            type = op->get_inputs().at(0).get_tensor().get_element_type();
            break;
        case OP_TYPEID::Equal:
        case OP_TYPEID::Greater:
        case OP_TYPEID::GreaterEq:
        case OP_TYPEID::Less:
        case OP_TYPEID::LessEq:
        case OP_TYPEID::NotEqual:
            // Get the type of the second input, not the first
            // All BinaryElementwiseComparision ops have the same type for inputs
            // Select has bool for first input and the type we are interested in for the second
<<<<<<< HEAD
            type = op->get_input_element_type(1);
        }
        else if (dynamic_pointer_cast<op::Convert>(op))
        {
            type = op->get_input_element_type(0);
        }
        else
        {
            type = op->get_outputs().at(0).get_element_type();
=======
            type = op->get_inputs().at(1).get_tensor().get_element_type();
            break;
        default: type = op->get_outputs().at(0).get_element_type(); break;
>>>>>>> bb6de284
        }

        if (instance.m_performance_counters_enabled)
        {
            instance.m_timer_map[op].start();
        }
        generate_calls(type, wrapped, op_outputs, op_inputs);
        if (instance.m_performance_counters_enabled)
        {
            instance.m_timer_map[op].stop();
        }
        if (instance.m_nan_check_enabled)
        {
            perform_nan_check(op_outputs, op);
        }

        // delete any obsolete tensors
        for (const descriptor::Tensor* t : op->liveness_free_list)
        {
            for (auto it = tensor_map.begin(); it != tensor_map.end(); ++it)
            {
                if (it->second->get_tensor().get_name() == t->get_name())
                {
                    tensor_map.erase(it);
                    break;
                }
            }
        }
    }

    return true;
}

void runtime::interpreter::INTBackend::generate_calls(
    const element::Type& type,
    const NodeWrapper& op,
    const vector<shared_ptr<HostTensorView>>& outputs,
    const vector<shared_ptr<HostTensorView>>& inputs)
{
    if (type == element::boolean)
    {
        op_engine<char>(op, outputs, inputs);
    }
    else if (type == element::f32)
    {
        op_engine<float>(op, outputs, inputs);
    }
    else if (type == element::f64)
    {
        op_engine<double>(op, outputs, inputs);
    }
    else if (type == element::i8)
    {
        op_engine<int8_t>(op, outputs, inputs);
    }
    else if (type == element::i16)
    {
        op_engine<int16_t>(op, outputs, inputs);
    }
    else if (type == element::i32)
    {
        op_engine<int32_t>(op, outputs, inputs);
    }
    else if (type == element::i64)
    {
        op_engine<int64_t>(op, outputs, inputs);
    }
    else if (type == element::u8)
    {
        op_engine<uint8_t>(op, outputs, inputs);
    }
    else if (type == element::u16)
    {
        op_engine<uint16_t>(op, outputs, inputs);
    }
    else if (type == element::u32)
    {
        op_engine<uint32_t>(op, outputs, inputs);
    }
    else if (type == element::u64)
    {
        op_engine<uint64_t>(op, outputs, inputs);
    }
    else
    {
        stringstream ss;
        ss << "unsupported element type " << type << " op " << op.get_node().get_name();
        throw ngraph_error(ss.str());
    }
}

void runtime::interpreter::INTBackend::set_nan_check(shared_ptr<Function> func, bool enable)
{
    FunctionInstance& instance = m_function_map[func];
    instance.m_nan_check_enabled = enable;
}

void runtime::interpreter::INTBackend::enable_performance_data(shared_ptr<Function> func,
                                                               bool enable)
{
    FunctionInstance& instance = m_function_map[func];
    instance.m_performance_counters_enabled = enable;
}

vector<runtime::PerformanceCounter>
    runtime::interpreter::INTBackend::get_performance_data(shared_ptr<Function> func) const
{
    vector<runtime::PerformanceCounter> rc;
    const FunctionInstance& instance = m_function_map.at(func);
    for (const pair<const Node*, stopwatch> p : instance.m_timer_map)
    {
        rc.emplace_back(p.first->get_name().c_str(),
                        p.second.get_total_microseconds(),
                        p.second.get_call_count());
    }
    return rc;
}

void runtime::interpreter::INTBackend::perform_nan_check(
    const vector<shared_ptr<HostTensorView>>& tvs, const Node* op)
{
    size_t arg_number = 1;
    for (shared_ptr<HostTensorView> tv : tvs)
    {
        const element::Type& type = tv->get_element_type();
        if (type == element::f32)
        {
            const float* data = tv->get_data_ptr<float>();
            for (size_t i = 0; i < tv->get_element_count(); i++)
            {
                if (std::isnan(data[i]))
                {
                    if (op)
                    {
                        throw runtime_error("nan found in op '" + op->get_name() + "' output");
                    }
                    else
                    {
                        throw runtime_error("nan found in function's input tensor number " +
                                            to_string(arg_number));
                    }
                }
            }
        }
        else if (type == element::f64)
        {
            const double* data = tv->get_data_ptr<double>();
            for (size_t i = 0; i < tv->get_element_count(); i++)
            {
                if (std::isnan(data[i]))
                {
                    if (op)
                    {
                        throw runtime_error("nan found in op '" + op->get_name() + "' output");
                    }
                    else
                    {
                        throw runtime_error("nan found in function's input tensor number " +
                                            to_string(arg_number));
                    }
                }
            }
        }
        arg_number++;
    }
}<|MERGE_RESOLUTION|>--- conflicted
+++ resolved
@@ -15,12 +15,8 @@
 //*****************************************************************************
 
 #include "ngraph/runtime/interpreter/int_backend.hpp"
-<<<<<<< HEAD
 #include "ngraph/descriptor/layout/dense_tensor_layout.hpp"
-=======
-#include "ngraph/descriptor/layout/dense_tensor_view_layout.hpp"
 #include "ngraph/except.hpp"
->>>>>>> bb6de284
 #include "ngraph/op/convert.hpp"
 #include "ngraph/op/select.hpp"
 #include "ngraph/op/util/binary_elementwise_comparison.hpp"
@@ -178,7 +174,7 @@
         switch (type_id)
         {
         case OP_TYPEID::Convert:
-            type = op->get_inputs().at(0).get_tensor().get_element_type();
+            type = op->get_input_element_type(0);
             break;
         case OP_TYPEID::Equal:
         case OP_TYPEID::Greater:
@@ -189,21 +185,8 @@
             // Get the type of the second input, not the first
             // All BinaryElementwiseComparision ops have the same type for inputs
             // Select has bool for first input and the type we are interested in for the second
-<<<<<<< HEAD
             type = op->get_input_element_type(1);
-        }
-        else if (dynamic_pointer_cast<op::Convert>(op))
-        {
-            type = op->get_input_element_type(0);
-        }
-        else
-        {
-            type = op->get_outputs().at(0).get_element_type();
-=======
-            type = op->get_inputs().at(1).get_tensor().get_element_type();
-            break;
         default: type = op->get_outputs().at(0).get_element_type(); break;
->>>>>>> bb6de284
         }
 
         if (instance.m_performance_counters_enabled)
