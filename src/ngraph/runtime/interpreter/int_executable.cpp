--- conflicted
+++ resolved
@@ -85,13 +85,7 @@
     pass_manager.register_pass<pass::FusedOpDecomposition>(is_supported);
     pass_manager.register_pass<pass::Opset0Downgrade>();
     // Need to decompose any v0 fused ops, which were produced by the downgrade pass
-<<<<<<< HEAD
     pass_manager.register_pass<pass::FusedOpDecomposition>(is_supported);
-    pass_manager.register_pass<pass::AssignLayout<DenseTensorLayout>>();
-    pass_manager.register_pass<pass::Liveness>();
-=======
-    pass_manager.register_pass<pass::FusedOpDecomposition>();
->>>>>>> a5ac000b
     pass_manager.run_passes(m_function);
     for (auto node : m_function->get_ordered_ops())
     {
