//*****************************************************************************
// Copyright 2017-2019 Intel Corporation
//
// Licensed under the Apache License, Version 2.0 (the "License");
// you may not use this file except in compliance with the License.
// You may obtain a copy of the License at
//
//     http://www.apache.org/licenses/LICENSE-2.0
//
// Unless required by applicable law or agreed to in writing, software
// distributed under the License is distributed on an "AS IS" BASIS,
// WITHOUT WARRANTIES OR CONDITIONS OF ANY KIND, either express or implied.
// See the License for the specific language governing permissions and
// limitations under the License.
//*****************************************************************************

#include "ngraph/runtime/interpreter/int_executable.hpp"
#include "ngraph/cpio.hpp"
#include "ngraph/descriptor/layout/dense_tensor_layout.hpp"
#include "ngraph/except.hpp"
#include "ngraph/op/convert.hpp"
#include "ngraph/op/select.hpp"
#include "ngraph/op/util/binary_elementwise_comparison.hpp"
#include "ngraph/pass/assign_layout.hpp"
#include "ngraph/pass/core_fusion.hpp"
#include "ngraph/pass/fused_op_decomposition.hpp"
#include "ngraph/pass/implicit_broadcast_elimination.hpp"
#include "ngraph/pass/like_replacement.hpp"
#include "ngraph/pass/liveness.hpp"
#include "ngraph/pass/manager.hpp"
#include "ngraph/pass/memory_layout.hpp"
#include "ngraph/runtime/backend_manager.hpp"
#include "ngraph/serializer.hpp"
#include "ngraph/util.hpp"

using namespace std;
using namespace ngraph;

using descriptor::layout::DenseTensorLayout;

runtime::interpreter::INTExecutable::INTExecutable(const shared_ptr<Function>& function,
                                                   bool enable_performance_collection)
    : m_is_compiled{true}
    , m_performance_counters_enabled{enable_performance_collection}
{
    m_function = clone_function(*function);
    pass::Manager pass_manager;
    pass_manager.register_pass<pass::LikeReplacement>();
    pass_manager.register_pass<pass::FusedOpDecomposition>();
    // Run this pass for the second time since, some fused operators like LSTMCell may use
    // other fused operators inside.
    pass_manager.register_pass<pass::FusedOpDecomposition>();
<<<<<<< HEAD
=======
    pass_manager.register_pass<pass::ImplicitBroadcastElimination>();
>>>>>>> d0a83a35
    pass_manager.register_pass<pass::AssignLayout<DenseTensorLayout>>();
    pass_manager.register_pass<pass::Liveness>();
    pass_manager.run_passes(m_function);

    for (const shared_ptr<Node>& node : m_function->get_ordered_ops())
    {
        m_wrapped_nodes.emplace_back(node);
    }
    set_parameters_and_results(*m_function);
}

runtime::interpreter::INTExecutable::INTExecutable(const std::string& model_string)
    : m_is_compiled{true}
    , m_performance_counters_enabled{false}
{
    m_function = deserialize(model_string);
    for (const shared_ptr<Node>& node : m_function->get_ordered_ops())
    {
        m_wrapped_nodes.emplace_back(node);
    }
    set_parameters_and_results(*m_function);
}

bool runtime::interpreter::INTExecutable::call(const vector<shared_ptr<runtime::Tensor>>& outputs,
                                               const vector<shared_ptr<runtime::Tensor>>& inputs)
{
    // convert inputs to HostTensor
    vector<shared_ptr<HostTensor>> func_inputs;
    for (auto tensor : inputs)
    {
        auto host_tensor = static_pointer_cast<runtime::HostTensor>(tensor);
        func_inputs.push_back(host_tensor);
    }
    if (m_nan_check_enabled)
    {
        perform_nan_check(func_inputs);
    }

    // convert outputs to HostTensor
    vector<shared_ptr<HostTensor>> func_outputs;
    for (auto tensor : outputs)
    {
        auto host_tensor = static_pointer_cast<runtime::HostTensor>(tensor);
        func_outputs.push_back(host_tensor);
    }

    // map function params -> HostTensor
    unordered_map<descriptor::Tensor*, shared_ptr<HostTensor>> tensor_map;
    size_t input_count = 0;
    for (auto param : get_parameters())
    {
        for (size_t i = 0; i < param->get_output_size(); ++i)
        {
            descriptor::Tensor* tensor = &param->output(i).get_tensor();
            tensor_map.insert({tensor, func_inputs[input_count++]});
        }
    }

    // map function outputs -> HostTensor
    for (size_t output_count = 0; output_count < get_results().size(); ++output_count)
    {
        auto output = get_results()[output_count];
        if (!dynamic_pointer_cast<op::Result>(output))
        {
            throw ngraph_error("One of function's outputs isn't op::Result");
        }
        descriptor::Tensor* tensor = &output->output(0).get_tensor();
        tensor_map.insert({tensor, func_outputs[output_count]});
    }

    // for each ordered op in the graph
    for (const NodeWrapper& wrapped : m_wrapped_nodes)
    {
        auto op = wrapped.get_node();
        auto type_id = wrapped.get_typeid();
        if (type_id == OP_TYPEID::Parameter)
        {
            continue;
        }

        // get op inputs from map
        vector<shared_ptr<HostTensor>> op_inputs;
        for (auto input : op->inputs())
        {
            descriptor::Tensor* tensor = &input.get_tensor();
            op_inputs.push_back(tensor_map.at(tensor));
        }

        // get op outputs from map or create
        vector<shared_ptr<HostTensor>> op_outputs;
        for (size_t i = 0; i < op->get_output_size(); ++i)
        {
            descriptor::Tensor* tensor = &op->output(i).get_tensor();
            shared_ptr<HostTensor> host_tensor;
            auto it = tensor_map.find(tensor);
            if (it == tensor_map.end())
            {
                const Shape& shape = op->get_output_shape(i);
                const element::Type& type = op->get_output_element_type(i);
                string name = op->output(i).get_tensor().get_name();
                host_tensor = make_shared<runtime::HostTensor>(type, shape, name);
                tensor_map.insert({tensor, host_tensor});
            }
            else
            {
                host_tensor = it->second;
            }
            op_outputs.push_back(host_tensor);
        }

        // get op type
        element::Type type;
#pragma GCC diagnostic push
#pragma GCC diagnostic ignored "-Wswitch-enum"
        switch (type_id)
        {
        case OP_TYPEID::Convert:
        case OP_TYPEID::Quantize:
        case OP_TYPEID::Dequantize:
        case OP_TYPEID::ArgMin:
        case OP_TYPEID::ArgMax: type = op->get_input_element_type(0); break;
        case OP_TYPEID::Equal:
        case OP_TYPEID::Greater:
        case OP_TYPEID::GreaterEq:
        case OP_TYPEID::Less:
        case OP_TYPEID::LessEq:
        case OP_TYPEID::NotEqual:
            // Get the type of the second input, not the first
            // All BinaryElementwiseComparision ops have the same type for inputs
            // Select has bool for first input and the type we are interested in for the second
            type = op->get_input_element_type(1);
            break;
        case OP_TYPEID::TopK: type = op->get_output_element_type(1); break;
        default: type = op->get_output_element_type(0); break;
        }
#pragma GCC diagnostic pop

        if (m_performance_counters_enabled)
        {
            m_timer_map[op].start();
        }
        generate_calls(type, wrapped, op_outputs, op_inputs);
        if (m_performance_counters_enabled)
        {
            m_timer_map[op].stop();
        }
        if (m_nan_check_enabled)
        {
            perform_nan_check(op_outputs, op.get());
        }
    }

    return true;
}

void runtime::interpreter::INTExecutable::generate_calls(const element::Type& type,
                                                         const NodeWrapper& op,
                                                         const vector<shared_ptr<HostTensor>>& out,
                                                         const vector<shared_ptr<HostTensor>>& in)
{
    stringstream ss;
    switch (type.get_type_enum())
    {
    case element::Type_t::boolean: op_engine<char>(op, out, in); break;
    case element::Type_t::f32: op_engine<float>(op, out, in); break;
    case element::Type_t::f64: op_engine<double>(op, out, in); break;
    case element::Type_t::i8: op_engine<int8_t>(op, out, in); break;
    case element::Type_t::i16: op_engine<int16_t>(op, out, in); break;
    case element::Type_t::i32: op_engine<int32_t>(op, out, in); break;
    case element::Type_t::i64: op_engine<int64_t>(op, out, in); break;
    case element::Type_t::u8: op_engine<uint8_t>(op, out, in); break;
    case element::Type_t::u16: op_engine<uint16_t>(op, out, in); break;
    case element::Type_t::u32: op_engine<uint32_t>(op, out, in); break;
    case element::Type_t::u64: op_engine<uint64_t>(op, out, in); break;
    case element::Type_t::undefined:
    case element::Type_t::dynamic:
    case element::Type_t::bf16:
    case element::Type_t::f16:
        ss << "unsupported element type " << type << " op " << op.get_node()->get_name();
        throw ngraph_error(ss.str());
    }
}

void runtime::interpreter::INTExecutable::set_nan_check(bool enable)
{
    m_nan_check_enabled = enable;
}

vector<runtime::PerformanceCounter>
    runtime::interpreter::INTExecutable::get_performance_data() const
{
    vector<runtime::PerformanceCounter> rc;
    for (const pair<shared_ptr<const Node>, stopwatch> p : m_timer_map)
    {
        rc.emplace_back(p.first, p.second.get_total_microseconds(), p.second.get_call_count());
    }
    return rc;
}

void runtime::interpreter::INTExecutable::perform_nan_check(
    const vector<shared_ptr<HostTensor>>& tensors, const Node* op)
{
    size_t arg_number = 1;
    for (const shared_ptr<HostTensor>& tensor : tensors)
    {
        const element::Type& type = tensor->get_element_type();
        if (type == element::f32)
        {
            const float* data = tensor->get_data_ptr<float>();
            for (size_t i = 0; i < tensor->get_element_count(); i++)
            {
                if (std::isnan(data[i]))
                {
                    if (op)
                    {
                        throw runtime_error("nan found in op '" + op->get_name() + "' output");
                    }
                    else
                    {
                        throw runtime_error("nan found in function's input tensor number " +
                                            to_string(arg_number));
                    }
                }
            }
        }
        else if (type == element::f64)
        {
            const double* data = tensor->get_data_ptr<double>();
            for (size_t i = 0; i < tensor->get_element_count(); i++)
            {
                if (std::isnan(data[i]))
                {
                    if (op)
                    {
                        throw runtime_error("nan found in op '" + op->get_name() + "' output");
                    }
                    else
                    {
                        throw runtime_error("nan found in function's input tensor number " +
                                            to_string(arg_number));
                    }
                }
            }
        }
        arg_number++;
    }
}

void runtime::interpreter::INTExecutable::save(ostream& out)
{
    cpio::Writer writer(out);
    string si = "INTERPRETER Save File 1.0";
    writer.write("save_info", si.data(), si.size());
    string model = serialize(m_function, 0);
    writer.write("model", model.data(), model.size());
}<|MERGE_RESOLUTION|>--- conflicted
+++ resolved
@@ -50,10 +50,7 @@
     // Run this pass for the second time since, some fused operators like LSTMCell may use
     // other fused operators inside.
     pass_manager.register_pass<pass::FusedOpDecomposition>();
-<<<<<<< HEAD
-=======
     pass_manager.register_pass<pass::ImplicitBroadcastElimination>();
->>>>>>> d0a83a35
     pass_manager.register_pass<pass::AssignLayout<DenseTensorLayout>>();
     pass_manager.register_pass<pass::Liveness>();
     pass_manager.run_passes(m_function);
