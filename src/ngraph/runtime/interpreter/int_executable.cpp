--- conflicted
+++ resolved
@@ -94,11 +94,7 @@
     pass_manager.register_pass<pass::Opset0Downgrade>();
     // Need to decompose any v0 fused ops, which were produced by the downgrade pass
     pass_manager.register_pass<pass::FusedOpDecomposition>(is_supported);
-<<<<<<< HEAD
     // pass_manager.register_pass<pass::AssignLayout<DenseTensorLayout>>();
-=======
-    pass_manager.register_pass<pass::AssignLayout<DenseTensorLayout>>();
->>>>>>> 542f442a
     pass_manager.register_pass<pass::Liveness>();
     pass_manager.run_passes(m_function);
     for (auto node : m_function->get_ordered_ops())
@@ -196,20 +192,10 @@
             auto it = tensor_map.find(tensor);
             if (it == tensor_map.end())
             {
-<<<<<<< HEAD
-                const PartialShape& shape = op->get_output_partial_shape(i);
-                const element::Type& type = op->get_output_element_type(i);
-                string name = op->output(i).get_tensor().get_name();
-                NGRAPH_INFO << *op;
-                NGRAPH_INFO << shape;
-                host_tensor = make_shared<runtime::HostTensor>(type, shape, name);
-                NGRAPH_INFO << host_tensor->get_partial_shape();
-=======
                 const Shape& shape = op->get_output_shape(i);
                 const element::Type& type = op->get_output_element_type(i);
                 string name = op->output(i).get_tensor().get_name();
                 host_tensor = make_shared<runtime::HostTensor>(type, shape, name);
->>>>>>> 542f442a
                 tensor_map.insert({tensor, host_tensor});
             }
             else
