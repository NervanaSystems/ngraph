//*****************************************************************************
// Copyright 2017-2020 Intel Corporation
//
// Licensed under the Apache License, Version 2.0 (the "License");
// you may not use this file except in compliance with the License.
// You may obtain a copy of the License at
//
//     http://www.apache.org/licenses/LICENSE-2.0
//
// Unless required by applicable law or agreed to in writing, software
// distributed under the License is distributed on an "AS IS" BASIS,
// WITHOUT WARRANTIES OR CONDITIONS OF ANY KIND, either express or implied.
// See the License for the specific language governing permissions and
// limitations under the License.
//*****************************************************************************

#include "ngraph/runtime/interpreter/int_executable.hpp"
#include "ngraph/chrome_trace.hpp"
#include "ngraph/cpio.hpp"
#include "ngraph/descriptor/layout/dense_tensor_layout.hpp"
#include "ngraph/except.hpp"
#include "ngraph/ops.hpp"
#include "ngraph/pass/assign_layout.hpp"
#include "ngraph/pass/core_fusion.hpp"
#include "ngraph/pass/fused_op_decomposition.hpp"
#include "ngraph/pass/like_replacement.hpp"
#include "ngraph/pass/liveness.hpp"
#include "ngraph/pass/manager.hpp"
#include "ngraph/pass/opset0_downgrade.hpp"
#include "ngraph/pass/opset1_downgrade.hpp"
#include "ngraph/runtime/backend_manager.hpp"
#include "ngraph/serializer.hpp"
#include "ngraph/util.hpp"

using namespace std;
using namespace ngraph;

using descriptor::layout::DenseTensorLayout;

runtime::interpreter::OP_TYPEID runtime::interpreter::INTExecutable::get_typeid(const Node& node)
{
    const NodeTypeInfo& type_info = node.get_type_info();
    // This expands the op list in op_tbl.hpp into a list of enumerations that look like this:
    // {Abs::type_info, OP_TYPEID::Abs},
    // {Acos::type_info, OP_TYPEID::Acos},
    // ...
    static const map<NodeTypeInfo, OP_TYPEID> type_info_map{
#define NGRAPH_OP(NAME, NAMESPACE) {NAMESPACE::NAME::type_info, OP_TYPEID::ID_SUFFIX(NAME)},
#include "ngraph/runtime/interpreter/opset_int_tbl.hpp"
#undef NGRAPH_OP
    };
    OP_TYPEID rc = OP_TYPEID::UnknownOp;

    auto it = type_info_map.find(type_info);
    if (it != type_info_map.end())
    {
        rc = it->second;
    }
    return rc;
}

runtime::interpreter::INTExecutable::INTExecutable(const shared_ptr<Function>& function,
                                                   bool enable_performance_collection)
    : m_is_compiled{true}
    , m_performance_counters_enabled{enable_performance_collection}
{
#ifdef INTERPRETER_FORCE_SERIALIZE
    // To verify that the serializer works correctly let's just run this graph round-trip
    string ser = serialize(function);
    m_function = deserialize(ser);
#else
    m_function = clone_function(*function);
#endif
    auto is_supported = [](const Node& node) {
        bool retval = false;
        switch (INTExecutable::get_typeid(node))
        {
<<<<<<< HEAD
        case OP_TYPEID::Clamp:
        case OP_TYPEID::MatMul:
=======
>>>>>>> 1e71261b
        case OP_TYPEID::Squeeze:
        case OP_TYPEID::Unsqueeze: retval = true; break;
        default: break;
        }
        return retval;
    };
    pass::Manager pass_manager;
    pass_manager.register_pass<pass::LikeReplacement>();
    pass_manager.register_pass<pass::FusedOpDecomposition>(is_supported);
    pass_manager.register_pass<pass::Opset1Downgrade>();
    pass_manager.register_pass<pass::Opset0Downgrade>();
    // Need to decompose any v0 fused ops, which were produced by the downgrade pass
    pass_manager.register_pass<pass::FusedOpDecomposition>(is_supported);
    pass_manager.run_passes(m_function);
    for (auto node : m_function->get_ordered_ops())
    {
        m_nodes.push_back(node);
    }
    set_parameters_and_results(*m_function);
}

runtime::interpreter::INTExecutable::INTExecutable(const std::string& model_string)
    : m_is_compiled{true}
    , m_performance_counters_enabled{false}
{
    m_function = deserialize(model_string);
    for (auto node : m_function->get_ordered_ops())
    {
        m_nodes.push_back(node);
    }
    set_parameters_and_results(*m_function);
}

bool runtime::interpreter::INTExecutable::call(const vector<shared_ptr<runtime::Tensor>>& outputs,
                                               const vector<shared_ptr<runtime::Tensor>>& inputs)
{
    event::Duration d1("call", "Interpreter");

    // convert inputs to HostTensor
    vector<shared_ptr<HostTensor>> func_inputs;
    for (auto tensor : inputs)
    {
        auto host_tensor = static_pointer_cast<runtime::HostTensor>(tensor);
        func_inputs.push_back(host_tensor);
    }
    if (m_nan_check_enabled)
    {
        perform_nan_check(func_inputs);
    }

    // convert outputs to HostTensor
    vector<shared_ptr<HostTensor>> func_outputs;
    for (auto tensor : outputs)
    {
        auto host_tensor = static_pointer_cast<runtime::HostTensor>(tensor);
        func_outputs.push_back(host_tensor);
    }

    // map function params -> HostTensor
    unordered_map<descriptor::Tensor*, shared_ptr<HostTensor>> tensor_map;
    size_t input_count = 0;
    for (auto param : get_parameters())
    {
        for (size_t i = 0; i < param->get_output_size(); ++i)
        {
            descriptor::Tensor* tensor = &param->output(i).get_tensor();
            tensor_map.insert({tensor, func_inputs[input_count++]});
        }
    }

    // map function outputs -> HostTensor
    for (size_t output_count = 0; output_count < get_results().size(); ++output_count)
    {
        auto output = get_results()[output_count];
        if (!is_type<op::Result>(output))
        {
            throw ngraph_error("One of function's outputs isn't op::Result");
        }
        descriptor::Tensor* tensor = &output->get_output_tensor(0);
        tensor_map.insert({tensor, func_outputs[output_count]});
    }

    // for each ordered op in the graph
    for (auto op : m_nodes)
    {
        event::Duration d2(op->description(), "Interpreter");
        if (op->is_parameter())
        {
            continue;
        }

        // get op inputs from map
        vector<shared_ptr<HostTensor>> op_inputs;
        for (auto input : op->inputs())
        {
            descriptor::Tensor* tensor = &input.get_tensor();
            op_inputs.push_back(tensor_map.at(tensor));
        }

        // get op outputs from map or create
        vector<shared_ptr<HostTensor>> op_outputs;
        for (size_t i = 0; i < op->get_output_size(); ++i)
        {
            descriptor::Tensor* tensor = &op->output(i).get_tensor();
            shared_ptr<HostTensor> host_tensor;
            auto it = tensor_map.find(tensor);
            if (it == tensor_map.end())
            {
                host_tensor = make_shared<HostTensor>(op->output(i));
                tensor_map.insert({tensor, host_tensor});
            }
            else
            {
                host_tensor = it->second;
            }
            op_outputs.push_back(host_tensor);
        }

        // get op type
        element::Type type;
        if (is_type<op::Convert>(op) || is_type<op::Quantize>(op) || is_type<op::Dequantize>(op) ||
            is_type<op::ArgMin>(op) || is_type<op::ArgMax>(op))
        {
            type = op->get_input_element_type(0);
        }
        else if (is_type<op::Equal>(op) || is_type<op::Greater>(op) || is_type<op::GreaterEq>(op) ||
                 is_type<op::Less>(op) || is_type<op::LessEq>(op) || is_type<op::NotEqual>(op))
        {
            // Get the type of the second input, not the first
            // All BinaryElementwiseComparision ops have the same type for inputs
            // Select has bool for first input and the type we are interested in for the second
            type = op->get_input_element_type(1);
        }
        else if (is_type<op::TopK>(op))
        {
            type = op->get_output_element_type(1);
        }
        else
        {
            type = op->get_output_element_type(0);
        }

        if (m_performance_counters_enabled)
        {
            m_timer_map[op].start();
        }
        if (!op->evaluate(op_outputs, op_inputs))
        {
            generate_calls(type, *op.get(), op_outputs, op_inputs);
        }
        if (m_performance_counters_enabled)
        {
            m_timer_map[op].stop();
        }
        if (m_nan_check_enabled)
        {
            perform_nan_check(op_outputs, op.get());
        }
    }

    return true;
}

void runtime::interpreter::INTExecutable::generate_calls(const element::Type& type,
                                                         const Node& op,
                                                         const vector<shared_ptr<HostTensor>>& out,
                                                         const vector<shared_ptr<HostTensor>>& in)
{
    stringstream ss;
    switch (type)
    {
    case element::Type_t::boolean: op_engine<char>(op, out, in); break;
    case element::Type_t::f32: op_engine<float>(op, out, in); break;
    case element::Type_t::f64: op_engine<double>(op, out, in); break;
    case element::Type_t::i8: op_engine<int8_t>(op, out, in); break;
    case element::Type_t::i16: op_engine<int16_t>(op, out, in); break;
    case element::Type_t::i32: op_engine<int32_t>(op, out, in); break;
    case element::Type_t::i64: op_engine<int64_t>(op, out, in); break;
    case element::Type_t::u8: op_engine<uint8_t>(op, out, in); break;
    case element::Type_t::u16: op_engine<uint16_t>(op, out, in); break;
    case element::Type_t::u32: op_engine<uint32_t>(op, out, in); break;
    case element::Type_t::u64: op_engine<uint64_t>(op, out, in); break;
    case element::Type_t::undefined:
    case element::Type_t::dynamic:
    case element::Type_t::u1:
    case element::Type_t::bf16:
    case element::Type_t::f16:
        ss << "unsupported element type " << type << " op " << op.get_name();
        throw ngraph_error(ss.str());
    }
}

void runtime::interpreter::INTExecutable::set_nan_check(bool enable)
{
    m_nan_check_enabled = enable;
}

vector<runtime::PerformanceCounter>
    runtime::interpreter::INTExecutable::get_performance_data() const
{
    vector<runtime::PerformanceCounter> rc;
    for (const pair<shared_ptr<const Node>, stopwatch> p : m_timer_map)
    {
        rc.emplace_back(p.first, p.second.get_total_microseconds(), p.second.get_call_count());
    }
    return rc;
}

void runtime::interpreter::INTExecutable::perform_nan_check(
    const vector<shared_ptr<HostTensor>>& tensors, const Node* op)
{
    size_t arg_number = 1;
    for (const shared_ptr<HostTensor>& tensor : tensors)
    {
        const element::Type& type = tensor->get_element_type();
        if (type == element::f32)
        {
            const float* data = tensor->get_data_ptr<float>();
            for (size_t i = 0; i < tensor->get_element_count(); i++)
            {
                if (std::isnan(data[i]))
                {
                    if (op)
                    {
                        throw runtime_error("nan found in op '" + op->get_name() + "' output");
                    }
                    else
                    {
                        throw runtime_error("nan found in function's input tensor number " +
                                            to_string(arg_number));
                    }
                }
            }
        }
        else if (type == element::f64)
        {
            const double* data = tensor->get_data_ptr<double>();
            for (size_t i = 0; i < tensor->get_element_count(); i++)
            {
                if (std::isnan(data[i]))
                {
                    if (op)
                    {
                        throw runtime_error("nan found in op '" + op->get_name() + "' output");
                    }
                    else
                    {
                        throw runtime_error("nan found in function's input tensor number " +
                                            to_string(arg_number));
                    }
                }
            }
        }
        arg_number++;
    }
}

void runtime::interpreter::INTExecutable::save(ostream& out)
{
    cpio::Writer writer(out);
    string si = "INTERPRETER Save File 1.0";
    writer.write("save_info", si.data(), si.size());
    string model = serialize(m_function, 0);
    writer.write("model", model.data(), model.size());
}

shared_ptr<ngraph::op::Parameter>
    runtime::interpreter::INTExecutable::get_parameter(size_t index) const
{
    const ParameterVector& parameters = get_parameters();
    NGRAPH_CHECK(index < parameters.size(), "create_tensor for input out of bounds");
    return parameters[index];
}

shared_ptr<ngraph::op::Result> runtime::interpreter::INTExecutable::get_result(size_t index) const
{
    const ResultVector& results = get_results();
    NGRAPH_CHECK(index < results.size(), "create_tensor for input out of bounds");
    return results[index];
}
shared_ptr<runtime::Tensor>
    runtime::interpreter::INTExecutable::create_input_tensor(size_t input_index)
{
    shared_ptr<op::Parameter> parameter = get_parameter(input_index);
    return make_shared<runtime::HostTensor>(parameter->get_element_type(), parameter->get_shape());
}

shared_ptr<runtime::Tensor>
    runtime::interpreter::INTExecutable::create_output_tensor(size_t output_index)
{
    shared_ptr<op::Result> result = get_result(output_index);
    return make_shared<runtime::HostTensor>(result->get_element_type(), result->get_shape());
}

vector<shared_ptr<runtime::Tensor>>
    runtime::interpreter::INTExecutable::create_input_tensor(size_t input_index,
                                                             size_t pipeline_depth)
{
    vector<shared_ptr<runtime::HostTensor>> tensors;
    shared_ptr<op::Parameter> parameter = get_parameter(input_index);
    for (size_t i = 0; i < pipeline_depth; i++)
    {
        shared_ptr<runtime::HostTensor> tensor;
        auto t =
            make_shared<runtime::HostTensor>(parameter->get_element_type(), parameter->get_shape());
        tensor = static_pointer_cast<runtime::HostTensor>(t);
        tensors.push_back(tensor);
    }
    vector<shared_ptr<runtime::Tensor>> result_tensors;
    for (const shared_ptr<runtime::HostTensor>& tensor : tensors)
    {
        result_tensors.push_back(tensor);
    }
    return result_tensors;
}

vector<shared_ptr<runtime::Tensor>>
    runtime::interpreter::INTExecutable::create_output_tensor(size_t output_index,
                                                              size_t pipeline_depth)
{
    vector<shared_ptr<runtime::HostTensor>> tensors;
    shared_ptr<op::Result> result = get_result(output_index);
    for (size_t i = 0; i < pipeline_depth; i++)
    {
        shared_ptr<runtime::HostTensor> tensor;
        auto t = make_shared<runtime::HostTensor>(result->get_element_type(), result->get_shape());
        tensor = static_pointer_cast<runtime::HostTensor>(t);
        tensors.push_back(tensor);
    }
    vector<shared_ptr<runtime::Tensor>> result_tensors;
    for (const shared_ptr<runtime::HostTensor>& tensor : tensors)
    {
        result_tensors.push_back(tensor);
    }
    return result_tensors;
}<|MERGE_RESOLUTION|>--- conflicted
+++ resolved
@@ -75,11 +75,7 @@
         bool retval = false;
         switch (INTExecutable::get_typeid(node))
         {
-<<<<<<< HEAD
-        case OP_TYPEID::Clamp:
         case OP_TYPEID::MatMul:
-=======
->>>>>>> 1e71261b
         case OP_TYPEID::Squeeze:
         case OP_TYPEID::Unsqueeze: retval = true; break;
         default: break;
