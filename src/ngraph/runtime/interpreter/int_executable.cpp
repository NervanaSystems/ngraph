//*****************************************************************************
// Copyright 2017-2019 Intel Corporation
//
// Licensed under the Apache License, Version 2.0 (the "License");
// you may not use this file except in compliance with the License.
// You may obtain a copy of the License at
//
//     http://www.apache.org/licenses/LICENSE-2.0
//
// Unless required by applicable law or agreed to in writing, software
// distributed under the License is distributed on an "AS IS" BASIS,
// WITHOUT WARRANTIES OR CONDITIONS OF ANY KIND, either express or implied.
// See the License for the specific language governing permissions and
// limitations under the License.
//*****************************************************************************

#include "ngraph/runtime/interpreter/int_executable.hpp"
#include "ngraph/cpio.hpp"
#include "ngraph/descriptor/layout/dense_tensor_layout.hpp"
#include "ngraph/except.hpp"
#include "ngraph/op/convert.hpp"
#include "ngraph/op/select.hpp"
#include "ngraph/op/util/binary_elementwise_comparison.hpp"
#include "ngraph/pass/assign_layout.hpp"
#include "ngraph/pass/core_fusion.hpp"
#include "ngraph/pass/fused_op_decomposition.hpp"
#include "ngraph/pass/implicit_broadcast_elimination.hpp"
#include "ngraph/pass/like_replacement.hpp"
#include "ngraph/pass/liveness.hpp"
#include "ngraph/pass/manager.hpp"
#include "ngraph/pass/memory_layout.hpp"
#include "ngraph/runtime/backend_manager.hpp"
#include "ngraph/serializer.hpp"
#include "ngraph/util.hpp"

using namespace std;
using namespace ngraph;

using descriptor::layout::DenseTensorLayout;

runtime::interpreter::INTExecutable::INTExecutable(const shared_ptr<Function>& function,
                                                   bool enable_performance_collection)
    : m_is_compiled{true}
    , m_performance_counters_enabled{enable_performance_collection}
{
    m_function = clone_function(*function);
    pass::Manager pass_manager;
    pass_manager.register_pass<pass::LikeReplacement>();
    pass_manager.register_pass<pass::FusedOpDecomposition>();
<<<<<<< HEAD
    // Run this pass for the second time since, some fused operators like LSTMCell may use
    // other fused operators inside.
    pass_manager.register_pass<pass::FusedOpDecomposition>();
=======
    pass_manager.register_pass<pass::ImplicitBroadcastElimination>();
>>>>>>> 1cf16447
    pass_manager.register_pass<pass::AssignLayout<DenseTensorLayout>>();
    pass_manager.register_pass<pass::Liveness>();
    pass_manager.run_passes(m_function);

    for (const shared_ptr<Node>& node : m_function->get_ordered_ops())
    {
        m_wrapped_nodes.emplace_back(node);
    }
    set_parameters_and_results(*m_function);
}

runtime::interpreter::INTExecutable::INTExecutable(const std::string& model_string)
    : m_is_compiled{true}
    , m_performance_counters_enabled{false}
{
    m_function = deserialize(model_string);
    for (const shared_ptr<Node>& node : m_function->get_ordered_ops())
    {
        m_wrapped_nodes.emplace_back(node);
    }
    set_parameters_and_results(*m_function);
}

bool runtime::interpreter::INTExecutable::call(const vector<shared_ptr<runtime::Tensor>>& outputs,
                                               const vector<shared_ptr<runtime::Tensor>>& inputs)
{
    // convert inputs to HostTensor
    vector<shared_ptr<HostTensor>> func_inputs;
    for (auto tensor : inputs)
    {
        auto host_tensor = static_pointer_cast<runtime::HostTensor>(tensor);
        func_inputs.push_back(host_tensor);
    }
    if (m_nan_check_enabled)
    {
        perform_nan_check(func_inputs);
    }

    // convert outputs to HostTensor
    vector<shared_ptr<HostTensor>> func_outputs;
    for (auto tensor : outputs)
    {
        auto host_tensor = static_pointer_cast<runtime::HostTensor>(tensor);
        func_outputs.push_back(host_tensor);
    }

    // map function params -> HostTensor
    unordered_map<descriptor::Tensor*, shared_ptr<HostTensor>> tensor_map;
    size_t input_count = 0;
    for (auto param : get_parameters())
    {
        for (size_t i = 0; i < param->get_output_size(); ++i)
        {
            descriptor::Tensor* tensor = &param->output(i).get_tensor();
            tensor_map.insert({tensor, func_inputs[input_count++]});
        }
    }

    // map function outputs -> HostTensor
    for (size_t output_count = 0; output_count < get_results().size(); ++output_count)
    {
        auto output = get_results()[output_count];
        if (!dynamic_pointer_cast<op::Result>(output))
        {
            throw ngraph_error("One of function's outputs isn't op::Result");
        }
        descriptor::Tensor* tensor = &output->output(0).get_tensor();
        tensor_map.insert({tensor, func_outputs[output_count]});
    }

    // for each ordered op in the graph
    for (const NodeWrapper& wrapped : m_wrapped_nodes)
    {
        auto op = wrapped.get_node();
        auto type_id = wrapped.get_typeid();
        if (type_id == OP_TYPEID::Parameter)
        {
            continue;
        }

        // get op inputs from map
        vector<shared_ptr<HostTensor>> op_inputs;
        for (auto input : op->inputs())
        {
            descriptor::Tensor* tensor = &input.get_tensor();
            op_inputs.push_back(tensor_map.at(tensor));
        }

        // get op outputs from map or create
        vector<shared_ptr<HostTensor>> op_outputs;
        for (size_t i = 0; i < op->get_output_size(); ++i)
        {
            descriptor::Tensor* tensor = &op->output(i).get_tensor();
            shared_ptr<HostTensor> host_tensor;
            auto it = tensor_map.find(tensor);
            if (it == tensor_map.end())
            {
                const Shape& shape = op->get_output_shape(i);
                const element::Type& type = op->get_output_element_type(i);
                string name = op->output(i).get_tensor().get_name();
                host_tensor = make_shared<runtime::HostTensor>(type, shape, name);
                tensor_map.insert({tensor, host_tensor});
            }
            else
            {
                host_tensor = it->second;
            }
            op_outputs.push_back(host_tensor);
        }

        // get op type
        element::Type type;
#pragma GCC diagnostic push
#pragma GCC diagnostic ignored "-Wswitch-enum"
        switch (type_id)
        {
        case OP_TYPEID::Convert:
        case OP_TYPEID::Quantize:
        case OP_TYPEID::Dequantize:
        case OP_TYPEID::ArgMin:
        case OP_TYPEID::ArgMax: type = op->get_input_element_type(0); break;
        case OP_TYPEID::Equal:
        case OP_TYPEID::Greater:
        case OP_TYPEID::GreaterEq:
        case OP_TYPEID::Less:
        case OP_TYPEID::LessEq:
        case OP_TYPEID::NotEqual:
            // Get the type of the second input, not the first
            // All BinaryElementwiseComparision ops have the same type for inputs
            // Select has bool for first input and the type we are interested in for the second
            type = op->get_input_element_type(1);
            break;
        case OP_TYPEID::TopK: type = op->get_output_element_type(1); break;
        default: type = op->get_output_element_type(0); break;
        }
#pragma GCC diagnostic pop

        if (m_performance_counters_enabled)
        {
            m_timer_map[op].start();
        }
        generate_calls(type, wrapped, op_outputs, op_inputs);
        if (m_performance_counters_enabled)
        {
            m_timer_map[op].stop();
        }
        if (m_nan_check_enabled)
        {
            perform_nan_check(op_outputs, op.get());
        }
    }

    return true;
}

void runtime::interpreter::INTExecutable::generate_calls(const element::Type& type,
                                                         const NodeWrapper& op,
                                                         const vector<shared_ptr<HostTensor>>& out,
                                                         const vector<shared_ptr<HostTensor>>& in)
{
    stringstream ss;
    switch (type.get_type_enum())
    {
    case element::Type_t::boolean: op_engine<char>(op, out, in); break;
    case element::Type_t::f32: op_engine<float>(op, out, in); break;
    case element::Type_t::f64: op_engine<double>(op, out, in); break;
    case element::Type_t::i8: op_engine<int8_t>(op, out, in); break;
    case element::Type_t::i16: op_engine<int16_t>(op, out, in); break;
    case element::Type_t::i32: op_engine<int32_t>(op, out, in); break;
    case element::Type_t::i64: op_engine<int64_t>(op, out, in); break;
    case element::Type_t::u8: op_engine<uint8_t>(op, out, in); break;
    case element::Type_t::u16: op_engine<uint16_t>(op, out, in); break;
    case element::Type_t::u32: op_engine<uint32_t>(op, out, in); break;
    case element::Type_t::u64: op_engine<uint64_t>(op, out, in); break;
    case element::Type_t::undefined:
    case element::Type_t::dynamic:
    case element::Type_t::bf16:
    case element::Type_t::f16:
        ss << "unsupported element type " << type << " op " << op.get_node()->get_name();
        throw ngraph_error(ss.str());
    }
}

void runtime::interpreter::INTExecutable::set_nan_check(bool enable)
{
    m_nan_check_enabled = enable;
}

vector<runtime::PerformanceCounter>
    runtime::interpreter::INTExecutable::get_performance_data() const
{
    vector<runtime::PerformanceCounter> rc;
    for (const pair<shared_ptr<const Node>, stopwatch> p : m_timer_map)
    {
        rc.emplace_back(p.first, p.second.get_total_microseconds(), p.second.get_call_count());
    }
    return rc;
}

void runtime::interpreter::INTExecutable::perform_nan_check(
    const vector<shared_ptr<HostTensor>>& tensors, const Node* op)
{
    size_t arg_number = 1;
    for (const shared_ptr<HostTensor>& tensor : tensors)
    {
        const element::Type& type = tensor->get_element_type();
        if (type == element::f32)
        {
            const float* data = tensor->get_data_ptr<float>();
            for (size_t i = 0; i < tensor->get_element_count(); i++)
            {
                if (std::isnan(data[i]))
                {
                    if (op)
                    {
                        throw runtime_error("nan found in op '" + op->get_name() + "' output");
                    }
                    else
                    {
                        throw runtime_error("nan found in function's input tensor number " +
                                            to_string(arg_number));
                    }
                }
            }
        }
        else if (type == element::f64)
        {
            const double* data = tensor->get_data_ptr<double>();
            for (size_t i = 0; i < tensor->get_element_count(); i++)
            {
                if (std::isnan(data[i]))
                {
                    if (op)
                    {
                        throw runtime_error("nan found in op '" + op->get_name() + "' output");
                    }
                    else
                    {
                        throw runtime_error("nan found in function's input tensor number " +
                                            to_string(arg_number));
                    }
                }
            }
        }
        arg_number++;
    }
}

void runtime::interpreter::INTExecutable::save(ostream& out)
{
    cpio::Writer writer(out);
    string si = "INTERPRETER Save File 1.0";
    writer.write("save_info", si.data(), si.size());
    string model = serialize(m_function, 0);
    writer.write("model", model.data(), model.size());
}<|MERGE_RESOLUTION|>--- conflicted
+++ resolved
@@ -47,13 +47,10 @@
     pass::Manager pass_manager;
     pass_manager.register_pass<pass::LikeReplacement>();
     pass_manager.register_pass<pass::FusedOpDecomposition>();
-<<<<<<< HEAD
     // Run this pass for the second time since, some fused operators like LSTMCell may use
     // other fused operators inside.
     pass_manager.register_pass<pass::FusedOpDecomposition>();
-=======
     pass_manager.register_pass<pass::ImplicitBroadcastElimination>();
->>>>>>> 1cf16447
     pass_manager.register_pass<pass::AssignLayout<DenseTensorLayout>>();
     pass_manager.register_pass<pass::Liveness>();
     pass_manager.run_passes(m_function);
