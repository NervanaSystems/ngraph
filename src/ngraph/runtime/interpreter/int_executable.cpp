//*****************************************************************************
// Copyright 2017-2020 Intel Corporation
//
// Licensed under the Apache License, Version 2.0 (the "License");
// you may not use this file except in compliance with the License.
// You may obtain a copy of the License at
//
//     http://www.apache.org/licenses/LICENSE-2.0
//
// Unless required by applicable law or agreed to in writing, software
// distributed under the License is distributed on an "AS IS" BASIS,
// WITHOUT WARRANTIES OR CONDITIONS OF ANY KIND, either express or implied.
// See the License for the specific language governing permissions and
// limitations under the License.
//*****************************************************************************

#include "ngraph/runtime/interpreter/int_executable.hpp"
#include "ngraph/chrome_trace.hpp"
#include "ngraph/cpio.hpp"
#include "ngraph/descriptor/layout/dense_tensor_layout.hpp"
#include "ngraph/except.hpp"
#include "ngraph/ops.hpp"
#include "ngraph/pass/assign_layout.hpp"
#include "ngraph/pass/core_fusion.hpp"
#include "ngraph/pass/fused_op_decomposition.hpp"
#include "ngraph/pass/like_replacement.hpp"
#include "ngraph/pass/liveness.hpp"
#include "ngraph/pass/manager.hpp"
#include "ngraph/pass/opset0_downgrade.hpp"
#include "ngraph/runtime/backend_manager.hpp"
#include "ngraph/serializer.hpp"
#include "ngraph/util.hpp"

using namespace std;
using namespace ngraph;

using descriptor::layout::DenseTensorLayout;

runtime::interpreter::OP_TYPEID runtime::interpreter::INTExecutable::get_typeid(const Node& node)
{
    const NodeTypeInfo& type_info = node.get_type_info();
    // This expands the op list in op_tbl.hpp into a list of enumerations that look like this:
    // {Abs::type_info, OP_TYPEID::Abs},
    // {Acos::type_info, OP_TYPEID::Acos},
    // ...
    static const map<NodeTypeInfo, OP_TYPEID> type_info_map{
#define NGRAPH_OP(NAME, NAMESPACE) {NAMESPACE::NAME::type_info, OP_TYPEID::ID_SUFFIX(NAME)},
#include "ngraph/runtime/interpreter/opset_int_tbl.hpp"
#undef NGRAPH_OP
    };
    OP_TYPEID rc = OP_TYPEID::UnknownOp;

    auto it = type_info_map.find(type_info);
    if (it != type_info_map.end())
    {
        rc = it->second;
    }
    return rc;
}

runtime::interpreter::INTExecutable::INTExecutable(const shared_ptr<Function>& function,
                                                   bool enable_performance_collection)
    : m_is_compiled{true}
    , m_performance_counters_enabled{enable_performance_collection}
{
#ifdef INTERPRETER_FORCE_SERIALIZE
    // To verify that the serializer works correctly let's just run this graph round-trip
    string ser = serialize(function);
    m_function = deserialize(ser);
#else
    m_function = clone_function(*function);
#endif
    pass::Manager pass_manager;
    pass_manager.register_pass<pass::LikeReplacement>();
    pass_manager.register_pass<pass::FusedOpDecomposition>();
    pass_manager.register_pass<pass::Opset0Downgrade>();
    // Need to decompose any v0 fused ops, which were produced by the downgrade pass
    pass_manager.register_pass<pass::FusedOpDecomposition>();
    pass_manager.run_passes(m_function);
    for (auto node : m_function->get_ordered_ops())
    {
        m_nodes.push_back(node);
    }
    set_parameters_and_results(*m_function);
}

runtime::interpreter::INTExecutable::INTExecutable(const std::string& model_string)
    : m_is_compiled{true}
    , m_performance_counters_enabled{false}
{
    m_function = deserialize(model_string);
    for (auto node : m_function->get_ordered_ops())
    {
        m_nodes.push_back(node);
    }
    set_parameters_and_results(*m_function);
}

bool runtime::interpreter::INTExecutable::call(const vector<shared_ptr<runtime::Tensor>>& outputs,
                                               const vector<shared_ptr<runtime::Tensor>>& inputs)
{
    HostTensor::HostEvaluatorTensorVector tensor_outputs;
    for (auto output : outputs)
    {
        tensor_outputs.push_back(
            HostTensor::create_evaluator_tensor(static_pointer_cast<HostTensor>(output)));
    }
    HostTensor::HostEvaluatorTensorVector tensor_inputs;
    for (auto input : inputs)
    {
        tensor_inputs.push_back(
            HostTensor::create_evaluator_tensor(static_pointer_cast<HostTensor>(input)));
    }
    return call_dynamic(tensor_outputs, tensor_inputs);
}

bool runtime::interpreter::INTExecutable::call_dynamic(
    vector<shared_ptr<runtime::Tensor>>& outputs, const vector<shared_ptr<runtime::Tensor>>& inputs)
{
    HostTensor::HostEvaluatorTensorVector tensor_outputs;
    for (auto output : outputs)
    {
        tensor_outputs.push_back(
            output
                ? HostTensor::create_evaluator_tensor(static_pointer_cast<HostTensor>(output))
                : HostTensor::create_evaluator_tensor(element::dynamic, PartialShape::dynamic()));
    }
    HostTensor::HostEvaluatorTensorVector tensor_inputs;
    for (auto input : inputs)
    {
        tensor_inputs.push_back(
            HostTensor::create_evaluator_tensor(static_pointer_cast<HostTensor>(input)));
    }
    bool result = call_dynamic(tensor_outputs, tensor_inputs);
    for (size_t i = 0; i < outputs.size(); ++i)
    {
        if (!outputs[i])
        {
            outputs[i] = tensor_outputs[i]->get_host_tensor();
        }
    }
    return result;
}

bool runtime::interpreter::INTExecutable::call_dynamic(
    const HostTensor::HostEvaluatorTensorVector& outputs,
    const HostTensor::HostEvaluatorTensorVector& inputs)
{
    event::Duration d1("call", "Interpreter");

    // convert inputs to HostTensor
    vector<shared_ptr<HostTensor>> func_inputs;
    for (auto tensor : inputs)
    {
        func_inputs.push_back(tensor->get_host_tensor());
    }
    if (m_nan_check_enabled)
    {
        perform_nan_check(func_inputs);
    }

    // map function params -> HostTensor
    unordered_map<descriptor::Tensor*, HostTensor::HostEvaluatorTensorPtr> tensor_map;
    size_t input_count = 0;
    for (auto param : get_parameters())
    {
        for (size_t i = 0; i < param->get_output_size(); ++i)
        {
            descriptor::Tensor* tensor = &param->output(i).get_tensor();
            tensor_map.insert(
                {tensor, HostTensor::create_evaluator_tensor(func_inputs[input_count++])});
        }
    }

    // map function outputs -> HostTensor
    for (size_t output_count = 0; output_count < get_results().size(); ++output_count)
    {
        auto output = get_results()[output_count];
        if (!is_type<op::Result>(output))
        {
            throw ngraph_error("One of function's outputs isn't op::Result");
        }
        descriptor::Tensor* tensor = &output->get_output_tensor(0);
        tensor_map.insert({tensor, outputs[output_count]});
    }

    // for each ordered op in the graph
    for (auto op : m_nodes)
    {
        event::Duration d2(op->description(), "Interpreter");
        if (op->is_parameter())
        {
            continue;
        }

        // get op inputs from map
        vector<EvaluatorTensorPtr> in_tensors;
        vector<shared_ptr<HostTensor>> op_inputs;
        for (auto input : op->inputs())
        {
            descriptor::Tensor* tensor = &input.get_tensor();
            auto& evaluator_tensor = tensor_map.at(tensor);
            in_tensors.push_back(evaluator_tensor);
            op_inputs.push_back(evaluator_tensor->get_host_tensor());
        }

        // get op outputs from map or create
        vector<EvaluatorTensorPtr> out_tensors;
        for (size_t i = 0; i < op->get_output_size(); ++i)
        {
            descriptor::Tensor* tensor = &op->output(i).get_tensor();
            HostTensor::HostEvaluatorTensorPtr evaluator_tensor;
            auto it = tensor_map.find(tensor);
            if (it == tensor_map.end())
            {
                PartialShape shape = op->get_output_partial_shape(i);
                element::Type type = op->get_output_element_type(i);
                string name = op->output(i).get_tensor().get_name();
                evaluator_tensor = HostTensor::create_evaluator_tensor(type, shape, name);
                tensor_map.insert({tensor, evaluator_tensor});
            }
            else
            {
                evaluator_tensor = it->second;
            }
            out_tensors.push_back(evaluator_tensor);
        }

        // get op type
        element::Type type;
        if (is_type<op::Convert>(op) || is_type<op::Quantize>(op) || is_type<op::Dequantize>(op) ||
            is_type<op::ArgMin>(op) || is_type<op::ArgMax>(op))
        {
            type = op->get_input_element_type(0);
        }
        else if (is_type<op::Equal>(op) || is_type<op::Greater>(op) || is_type<op::GreaterEq>(op) ||
                 is_type<op::Less>(op) || is_type<op::LessEq>(op) || is_type<op::NotEqual>(op))
        {
            // Get the type of the second input, not the first
            // All BinaryElementwiseComparision ops have the same type for inputs
            // Select has bool for first input and the type we are interested in for the second
            type = op->get_input_element_type(1);
        }
        else if (is_type<op::TopK>(op))
        {
            type = op->get_output_element_type(1);
        }
        else
        {
            type = op->get_output_element_type(0);
        }

        if (m_performance_counters_enabled)
        {
            m_timer_map[op].start();
        }
<<<<<<< HEAD
        vector<shared_ptr<HostTensor>> op_outputs;
        if (op->evaluate(out_tensors, in_tensors))
        {
            for (auto evaluator_tensor : out_tensors)
            {
                op_outputs.push_back(
                    static_pointer_cast<HostTensor::HostEvaluatorTensor>(evaluator_tensor)
                        ->get_host_tensor());
            }
        }
        else
=======
        if (!op->evaluate(op_outputs, op_inputs))
>>>>>>> 9efd5bf2
        {
            for (auto evaluator_tensor : out_tensors)
            {
                op_outputs.push_back(
                    static_pointer_cast<HostTensor::HostEvaluatorTensor>(evaluator_tensor)
                        ->get_host_tensor());
            }
            generate_calls(type, *op.get(), op_outputs, op_inputs);
        }
        if (m_performance_counters_enabled)
        {
            m_timer_map[op].stop();
        }
        if (m_nan_check_enabled)
        {
            perform_nan_check(op_outputs, op.get());
        }
    }

    return true;
}

void runtime::interpreter::INTExecutable::generate_calls(const element::Type& type,
                                                         const Node& op,
                                                         const vector<shared_ptr<HostTensor>>& out,
                                                         const vector<shared_ptr<HostTensor>>& in)
{
    stringstream ss;
    switch (type)
    {
    case element::Type_t::boolean: op_engine<char>(op, out, in); break;
    case element::Type_t::f32: op_engine<float>(op, out, in); break;
    case element::Type_t::f64: op_engine<double>(op, out, in); break;
    case element::Type_t::i8: op_engine<int8_t>(op, out, in); break;
    case element::Type_t::i16: op_engine<int16_t>(op, out, in); break;
    case element::Type_t::i32: op_engine<int32_t>(op, out, in); break;
    case element::Type_t::i64: op_engine<int64_t>(op, out, in); break;
    case element::Type_t::u8: op_engine<uint8_t>(op, out, in); break;
    case element::Type_t::u16: op_engine<uint16_t>(op, out, in); break;
    case element::Type_t::u32: op_engine<uint32_t>(op, out, in); break;
    case element::Type_t::u64: op_engine<uint64_t>(op, out, in); break;
    case element::Type_t::undefined:
    case element::Type_t::dynamic:
    case element::Type_t::u1:
    case element::Type_t::bf16:
    case element::Type_t::f16:
        ss << "unsupported element type " << type << " op " << op.get_name();
        throw ngraph_error(ss.str());
    }
}

void runtime::interpreter::INTExecutable::set_nan_check(bool enable)
{
    m_nan_check_enabled = enable;
}

vector<runtime::PerformanceCounter>
    runtime::interpreter::INTExecutable::get_performance_data() const
{
    vector<runtime::PerformanceCounter> rc;
    for (const pair<shared_ptr<const Node>, stopwatch> p : m_timer_map)
    {
        rc.emplace_back(p.first, p.second.get_total_microseconds(), p.second.get_call_count());
    }
    return rc;
}

void runtime::interpreter::INTExecutable::perform_nan_check(
    const vector<shared_ptr<HostTensor>>& tensors, const Node* op)
{
    size_t arg_number = 1;
    for (const shared_ptr<HostTensor>& tensor : tensors)
    {
        const element::Type& type = tensor->get_element_type();
        if (type == element::f32)
        {
            const float* data = tensor->get_data_ptr<float>();
            for (size_t i = 0; i < tensor->get_element_count(); i++)
            {
                if (std::isnan(data[i]))
                {
                    if (op)
                    {
                        throw runtime_error("nan found in op '" + op->get_name() + "' output");
                    }
                    else
                    {
                        throw runtime_error("nan found in function's input tensor number " +
                                            to_string(arg_number));
                    }
                }
            }
        }
        else if (type == element::f64)
        {
            const double* data = tensor->get_data_ptr<double>();
            for (size_t i = 0; i < tensor->get_element_count(); i++)
            {
                if (std::isnan(data[i]))
                {
                    if (op)
                    {
                        throw runtime_error("nan found in op '" + op->get_name() + "' output");
                    }
                    else
                    {
                        throw runtime_error("nan found in function's input tensor number " +
                                            to_string(arg_number));
                    }
                }
            }
        }
        arg_number++;
    }
}

void runtime::interpreter::INTExecutable::save(ostream& out)
{
    cpio::Writer writer(out);
    string si = "INTERPRETER Save File 1.0";
    writer.write("save_info", si.data(), si.size());
    string model = serialize(m_function, 0);
    writer.write("model", model.data(), model.size());
}

shared_ptr<ngraph::op::Parameter>
    runtime::interpreter::INTExecutable::get_parameter(size_t index) const
{
    const ParameterVector& parameters = get_parameters();
    NGRAPH_CHECK(index < parameters.size(), "create_tensor for input out of bounds");
    return parameters[index];
}

shared_ptr<ngraph::op::Result> runtime::interpreter::INTExecutable::get_result(size_t index) const
{
    const ResultVector& results = get_results();
    NGRAPH_CHECK(index < results.size(), "create_tensor for input out of bounds");
    return results[index];
}
shared_ptr<runtime::Tensor>
    runtime::interpreter::INTExecutable::create_input_tensor(size_t input_index)
{
    shared_ptr<op::Parameter> parameter = get_parameter(input_index);
    return make_shared<runtime::HostTensor>(parameter->get_element_type(), parameter->get_shape());
}

shared_ptr<runtime::Tensor>
    runtime::interpreter::INTExecutable::create_output_tensor(size_t output_index)
{
    shared_ptr<op::Result> result = get_result(output_index);
    return make_shared<runtime::HostTensor>(result->get_element_type(), result->get_shape());
}

vector<shared_ptr<runtime::Tensor>>
    runtime::interpreter::INTExecutable::create_input_tensor(size_t input_index,
                                                             size_t pipeline_depth)
{
    vector<shared_ptr<runtime::HostTensor>> tensors;
    shared_ptr<op::Parameter> parameter = get_parameter(input_index);
    for (size_t i = 0; i < pipeline_depth; i++)
    {
        shared_ptr<runtime::HostTensor> tensor;
        auto t =
            make_shared<runtime::HostTensor>(parameter->get_element_type(), parameter->get_shape());
        tensor = static_pointer_cast<runtime::HostTensor>(t);
        tensors.push_back(tensor);
    }
    vector<shared_ptr<runtime::Tensor>> result_tensors;
    for (const shared_ptr<runtime::HostTensor>& tensor : tensors)
    {
        result_tensors.push_back(tensor);
    }
    return result_tensors;
}

vector<shared_ptr<runtime::Tensor>>
    runtime::interpreter::INTExecutable::create_output_tensor(size_t output_index,
                                                              size_t pipeline_depth)
{
    vector<shared_ptr<runtime::HostTensor>> tensors;
    shared_ptr<op::Result> result = get_result(output_index);
    for (size_t i = 0; i < pipeline_depth; i++)
    {
        shared_ptr<runtime::HostTensor> tensor;
        auto t = make_shared<runtime::HostTensor>(result->get_element_type(), result->get_shape());
        tensor = static_pointer_cast<runtime::HostTensor>(t);
        tensors.push_back(tensor);
    }
    vector<shared_ptr<runtime::Tensor>> result_tensors;
    for (const shared_ptr<runtime::HostTensor>& tensor : tensors)
    {
        result_tensors.push_back(tensor);
    }
    return result_tensors;
}<|MERGE_RESOLUTION|>--- conflicted
+++ resolved
@@ -99,76 +99,37 @@
 bool runtime::interpreter::INTExecutable::call(const vector<shared_ptr<runtime::Tensor>>& outputs,
                                                const vector<shared_ptr<runtime::Tensor>>& inputs)
 {
-    HostTensor::HostEvaluatorTensorVector tensor_outputs;
-    for (auto output : outputs)
-    {
-        tensor_outputs.push_back(
-            HostTensor::create_evaluator_tensor(static_pointer_cast<HostTensor>(output)));
-    }
-    HostTensor::HostEvaluatorTensorVector tensor_inputs;
-    for (auto input : inputs)
-    {
-        tensor_inputs.push_back(
-            HostTensor::create_evaluator_tensor(static_pointer_cast<HostTensor>(input)));
-    }
-    return call_dynamic(tensor_outputs, tensor_inputs);
-}
-
-bool runtime::interpreter::INTExecutable::call_dynamic(
-    vector<shared_ptr<runtime::Tensor>>& outputs, const vector<shared_ptr<runtime::Tensor>>& inputs)
-{
-    HostTensor::HostEvaluatorTensorVector tensor_outputs;
-    for (auto output : outputs)
-    {
-        tensor_outputs.push_back(
-            output
-                ? HostTensor::create_evaluator_tensor(static_pointer_cast<HostTensor>(output))
-                : HostTensor::create_evaluator_tensor(element::dynamic, PartialShape::dynamic()));
-    }
-    HostTensor::HostEvaluatorTensorVector tensor_inputs;
-    for (auto input : inputs)
-    {
-        tensor_inputs.push_back(
-            HostTensor::create_evaluator_tensor(static_pointer_cast<HostTensor>(input)));
-    }
-    bool result = call_dynamic(tensor_outputs, tensor_inputs);
-    for (size_t i = 0; i < outputs.size(); ++i)
-    {
-        if (!outputs[i])
-        {
-            outputs[i] = tensor_outputs[i]->get_host_tensor();
-        }
-    }
-    return result;
-}
-
-bool runtime::interpreter::INTExecutable::call_dynamic(
-    const HostTensor::HostEvaluatorTensorVector& outputs,
-    const HostTensor::HostEvaluatorTensorVector& inputs)
-{
     event::Duration d1("call", "Interpreter");
 
     // convert inputs to HostTensor
     vector<shared_ptr<HostTensor>> func_inputs;
     for (auto tensor : inputs)
     {
-        func_inputs.push_back(tensor->get_host_tensor());
+        auto host_tensor = static_pointer_cast<runtime::HostTensor>(tensor);
+        func_inputs.push_back(host_tensor);
     }
     if (m_nan_check_enabled)
     {
         perform_nan_check(func_inputs);
     }
 
+    // convert outputs to HostTensor
+    vector<shared_ptr<HostTensor>> func_outputs;
+    for (auto tensor : outputs)
+    {
+        auto host_tensor = static_pointer_cast<runtime::HostTensor>(tensor);
+        func_outputs.push_back(host_tensor);
+    }
+
     // map function params -> HostTensor
-    unordered_map<descriptor::Tensor*, HostTensor::HostEvaluatorTensorPtr> tensor_map;
+    unordered_map<descriptor::Tensor*, shared_ptr<HostTensor>> tensor_map;
     size_t input_count = 0;
     for (auto param : get_parameters())
     {
         for (size_t i = 0; i < param->get_output_size(); ++i)
         {
             descriptor::Tensor* tensor = &param->output(i).get_tensor();
-            tensor_map.insert(
-                {tensor, HostTensor::create_evaluator_tensor(func_inputs[input_count++])});
+            tensor_map.insert({tensor, func_inputs[input_count++]});
         }
     }
 
@@ -181,7 +142,7 @@
             throw ngraph_error("One of function's outputs isn't op::Result");
         }
         descriptor::Tensor* tensor = &output->get_output_tensor(0);
-        tensor_map.insert({tensor, outputs[output_count]});
+        tensor_map.insert({tensor, func_outputs[output_count]});
     }
 
     // for each ordered op in the graph
@@ -194,36 +155,30 @@
         }
 
         // get op inputs from map
-        vector<EvaluatorTensorPtr> in_tensors;
         vector<shared_ptr<HostTensor>> op_inputs;
         for (auto input : op->inputs())
         {
             descriptor::Tensor* tensor = &input.get_tensor();
-            auto& evaluator_tensor = tensor_map.at(tensor);
-            in_tensors.push_back(evaluator_tensor);
-            op_inputs.push_back(evaluator_tensor->get_host_tensor());
+            op_inputs.push_back(tensor_map.at(tensor));
         }
 
         // get op outputs from map or create
-        vector<EvaluatorTensorPtr> out_tensors;
+        vector<shared_ptr<HostTensor>> op_outputs;
         for (size_t i = 0; i < op->get_output_size(); ++i)
         {
             descriptor::Tensor* tensor = &op->output(i).get_tensor();
-            HostTensor::HostEvaluatorTensorPtr evaluator_tensor;
+            shared_ptr<HostTensor> host_tensor;
             auto it = tensor_map.find(tensor);
             if (it == tensor_map.end())
             {
-                PartialShape shape = op->get_output_partial_shape(i);
-                element::Type type = op->get_output_element_type(i);
-                string name = op->output(i).get_tensor().get_name();
-                evaluator_tensor = HostTensor::create_evaluator_tensor(type, shape, name);
-                tensor_map.insert({tensor, evaluator_tensor});
+                host_tensor = make_shared<HostTensor>(op->output(i));
+                tensor_map.insert({tensor, host_tensor});
             }
             else
             {
-                evaluator_tensor = it->second;
+                host_tensor = it->second;
             }
-            out_tensors.push_back(evaluator_tensor);
+            op_outputs.push_back(host_tensor);
         }
 
         // get op type
@@ -254,28 +209,8 @@
         {
             m_timer_map[op].start();
         }
-<<<<<<< HEAD
-        vector<shared_ptr<HostTensor>> op_outputs;
-        if (op->evaluate(out_tensors, in_tensors))
-        {
-            for (auto evaluator_tensor : out_tensors)
-            {
-                op_outputs.push_back(
-                    static_pointer_cast<HostTensor::HostEvaluatorTensor>(evaluator_tensor)
-                        ->get_host_tensor());
-            }
-        }
-        else
-=======
         if (!op->evaluate(op_outputs, op_inputs))
->>>>>>> 9efd5bf2
-        {
-            for (auto evaluator_tensor : out_tensors)
-            {
-                op_outputs.push_back(
-                    static_pointer_cast<HostTensor::HostEvaluatorTensor>(evaluator_tensor)
-                        ->get_host_tensor());
-            }
+        {
             generate_calls(type, *op.get(), op_outputs, op_inputs);
         }
         if (m_performance_counters_enabled)
