--- conflicted
+++ resolved
@@ -176,13 +176,10 @@
         bool m_performance_counters_enabled = false;
         std::unordered_map<const Node*, stopwatch> m_timer_map;
         std::vector<NodeWrapper> m_wrapped_nodes;
-<<<<<<< HEAD
         std::unordered_map<const Node*, std::unique_ptr<RNGState>> m_states;
-=======
         std::unique_ptr<AlignedBuffer> m_temporary_memory;
 
         void* get_temporary_pointer(size_t offset) { return m_temporary_memory->get_ptr(offset); }
->>>>>>> ed14b94f
     };
     std::map<std::shared_ptr<Function>, FunctionInstance> m_function_map;
 
@@ -344,12 +341,11 @@
                     ngraph::RNGState::create_rng_state(gm->get_seed(), gm->get_probability()));
             }
 
-            bool training = static_cast<bool>(reinterpret_cast<T*>(args[0]->get_data_ptr())[0]);
+            bool training = static_cast<bool>(static_cast<const T*>(args[0])[0]);
             auto state = instance.m_states.at(&node).get();
-            reference::generate_mask<T>(reinterpret_cast<T*>(out[0]->get_data_ptr()),
-                                        out[0]->get_element_count(),
-                                        state,
-                                        training);
+            size_t element_count = shape_size(node.get_output_shape(0));
+            reference::generate_mask<T>(
+                reinterpret_cast<T*>(out[0]), element_count, state, training);
             break;
         }
         case OP_TYPEID::GetOutputElement:
