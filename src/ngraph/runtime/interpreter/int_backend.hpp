--- conflicted
+++ resolved
@@ -46,18 +46,14 @@
 #include "ngraph/op/reverse.hpp"
 #include "ngraph/op/reverse_sequence.hpp"
 #include "ngraph/op/select_and_scatter.hpp"
+#include "ngraph/op/select_and_scatter.hpp"
 #include "ngraph/op/slice.hpp"
 #include "ngraph/op/softmax.hpp"
 #include "ngraph/op/sum.hpp"
-<<<<<<< HEAD
+#include "ngraph/op/topk.hpp"
 #include "ngraph/runtime/backend.hpp"
 #include "ngraph/runtime/host_tensor_view.hpp"
 #include "ngraph/runtime/interpreter/node_wrapper.hpp"
-=======
-
-#include "ngraph/op/select_and_scatter.hpp"
-#include "ngraph/op/topk.hpp"
->>>>>>> 3609cc74
 #include "ngraph/runtime/reference/abs.hpp"
 #include "ngraph/runtime/reference/acos.hpp"
 #include "ngraph/runtime/reference/add.hpp"
@@ -123,11 +119,8 @@
 #include "ngraph/runtime/reference/sum.hpp"
 #include "ngraph/runtime/reference/tan.hpp"
 #include "ngraph/runtime/reference/tanh.hpp"
-<<<<<<< HEAD
+#include "ngraph/runtime/reference/topk.hpp"
 #include "ngraph/runtime/tensor_view.hpp"
-=======
-#include "ngraph/runtime/reference/topk.hpp"
->>>>>>> 3609cc74
 
 #ifdef NGRAPH_DISTRIBUTED
 #include "ngraph/runtime/reference/allreduce.hpp"
@@ -143,6 +136,7 @@
         }
     }
 }
+
 class ngraph::runtime::interpreter::INTBackend : public Backend
 {
 public:
@@ -1125,9 +1119,7 @@
                 args[0]->get_data_ptr<T>(), out[0]->get_data_ptr<T>(), out[0]->get_element_count());
             break;
         }
-<<<<<<< HEAD
-=======
-        else if (node_op == "TopK")
+        case OP_TYPEID::TopK_TYPEID:
         {
             const op::TopK* topk = static_cast<const op::TopK*>(&node);
             if (out[0]->get_element_type() == element::i64)
@@ -1157,13 +1149,7 @@
                 throw ngraph_error("Unexpected type");
             }
         }
-        else
-        {
-            std::stringstream ss;
-            ss << "unsupported op " << node_op;
-            throw ngraph_error(ss.str());
->>>>>>> 3609cc74
-        }
 #pragma GCC diagnostic pop
+        }
     }
 };