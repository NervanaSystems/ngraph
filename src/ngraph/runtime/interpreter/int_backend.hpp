--- conflicted
+++ resolved
@@ -195,15 +195,7 @@
         std::unordered_map<const Node*, stopwatch> m_timer_map;
         std::vector<NodeWrapper> m_wrapped_nodes;
         std::unordered_map<const Node*, std::shared_ptr<RNGState>> m_states;
-<<<<<<< HEAD
-        std::shared_ptr<AlignedBuffer> m_temporary_memory;
-
-        void* get_temporary_pointer(size_t offset) { return m_temporary_memory->get_ptr(offset); }
     } m_function_instance;
-=======
-    };
-    std::map<std::shared_ptr<Function>, FunctionInstance> m_function_map;
->>>>>>> c9a9c154
     std::set<std::string> m_unsupported_op_name_list;
 
     static void perform_nan_check(const std::vector<std::shared_ptr<HostTensor>>&,
