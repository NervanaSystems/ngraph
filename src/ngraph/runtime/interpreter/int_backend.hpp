//*****************************************************************************
// Copyright 2017-2018 Intel Corporation
//
// Licensed under the Apache License, Version 2.0 (the "License");
// you may not use this file except in compliance with the License.
// You may obtain a copy of the License at
//
//     http://www.apache.org/licenses/LICENSE-2.0
//
// Unless required by applicable law or agreed to in writing, software
// distributed under the License is distributed on an "AS IS" BASIS,
// WITHOUT WARRANTIES OR CONDITIONS OF ANY KIND, either express or implied.
// See the License for the specific language governing permissions and
// limitations under the License.
//*****************************************************************************

#pragma once

#include <memory>
#include <sstream>
#include <string>
#include <vector>

#include "ngraph/op/argmax.hpp"
#include "ngraph/op/argmin.hpp"
#include "ngraph/op/avg_pool.hpp"
#include "ngraph/op/batch_norm.hpp"
#include "ngraph/op/broadcast.hpp"
#include "ngraph/op/concat.hpp"
#include "ngraph/op/constant.hpp"
#include "ngraph/op/convolution.hpp"
#include "ngraph/op/dequantize.hpp"
#include "ngraph/op/dot.hpp"
#include "ngraph/op/generate_mask.hpp"
#include "ngraph/op/get_output_element.hpp"
#include "ngraph/op/lrn.hpp"
#include "ngraph/op/max.hpp"
#include "ngraph/op/max_pool.hpp"
#include "ngraph/op/min.hpp"
#include "ngraph/op/one_hot.hpp"
#include "ngraph/op/pad.hpp"
#include "ngraph/op/product.hpp"
#include "ngraph/op/quantize.hpp"
#include "ngraph/op/reduce.hpp"
#include "ngraph/op/reduce_window.hpp"
#include "ngraph/op/replace_slice.hpp"
#include "ngraph/op/reshape.hpp"
#include "ngraph/op/result.hpp"
#include "ngraph/op/reverse.hpp"
#include "ngraph/op/reverse_sequence.hpp"
#include "ngraph/op/select_and_scatter.hpp"
#include "ngraph/op/select_and_scatter.hpp"
#include "ngraph/op/slice.hpp"
#include "ngraph/op/softmax.hpp"
#include "ngraph/op/sum.hpp"
#include "ngraph/op/topk.hpp"
#include "ngraph/runtime/backend.hpp"
#include "ngraph/runtime/host_tensor.hpp"
#include "ngraph/runtime/interpreter/node_wrapper.hpp"
#include "ngraph/runtime/reference/abs.hpp"
#include "ngraph/runtime/reference/acos.hpp"
#include "ngraph/runtime/reference/add.hpp"
#include "ngraph/runtime/reference/and.hpp"
#include "ngraph/runtime/reference/argmax.hpp"
#include "ngraph/runtime/reference/argmin.hpp"
#include "ngraph/runtime/reference/asin.hpp"
#include "ngraph/runtime/reference/atan.hpp"
#include "ngraph/runtime/reference/avg_pool.hpp"
#include "ngraph/runtime/reference/batch_norm.hpp"
#include "ngraph/runtime/reference/broadcast.hpp"
#include "ngraph/runtime/reference/ceiling.hpp"
#include "ngraph/runtime/reference/concat.hpp"
#include "ngraph/runtime/reference/constant.hpp"
#include "ngraph/runtime/reference/convert.hpp"
#include "ngraph/runtime/reference/convolution.hpp"
#include "ngraph/runtime/reference/copy.hpp"
#include "ngraph/runtime/reference/cos.hpp"
#include "ngraph/runtime/reference/cosh.hpp"
#include "ngraph/runtime/reference/dequantize.hpp"
#include "ngraph/runtime/reference/divide.hpp"
#include "ngraph/runtime/reference/dot.hpp"
#include "ngraph/runtime/reference/equal.hpp"
#include "ngraph/runtime/reference/exp.hpp"
#include "ngraph/runtime/reference/floor.hpp"
#include "ngraph/runtime/reference/generate_mask.hpp"
#include "ngraph/runtime/reference/greater.hpp"
#include "ngraph/runtime/reference/greater_eq.hpp"
#include "ngraph/runtime/reference/less.hpp"
#include "ngraph/runtime/reference/less_eq.hpp"
#include "ngraph/runtime/reference/log.hpp"
#include "ngraph/runtime/reference/lrn.hpp"
#include "ngraph/runtime/reference/max.hpp"
#include "ngraph/runtime/reference/max_pool.hpp"
#include "ngraph/runtime/reference/maximum.hpp"
#include "ngraph/runtime/reference/min.hpp"
#include "ngraph/runtime/reference/minimum.hpp"
#include "ngraph/runtime/reference/multiply.hpp"
#include "ngraph/runtime/reference/negate.hpp"
#include "ngraph/runtime/reference/not.hpp"
#include "ngraph/runtime/reference/not_equal.hpp"
#include "ngraph/runtime/reference/one_hot.hpp"
#include "ngraph/runtime/reference/or.hpp"
#include "ngraph/runtime/reference/pad.hpp"
#include "ngraph/runtime/reference/power.hpp"
#include "ngraph/runtime/reference/product.hpp"
#include "ngraph/runtime/reference/quantize.hpp"
#include "ngraph/runtime/reference/reduce.hpp"
#include "ngraph/runtime/reference/reduce_window.hpp"
#include "ngraph/runtime/reference/relu.hpp"
#include "ngraph/runtime/reference/replace_slice.hpp"
#include "ngraph/runtime/reference/reshape.hpp"
#include "ngraph/runtime/reference/result.hpp"
#include "ngraph/runtime/reference/reverse.hpp"
#include "ngraph/runtime/reference/reverse_sequence.hpp"
#include "ngraph/runtime/reference/select.hpp"
#include "ngraph/runtime/reference/select_and_scatter.hpp"
#include "ngraph/runtime/reference/sigmoid.hpp"
#include "ngraph/runtime/reference/sign.hpp"
#include "ngraph/runtime/reference/sin.hpp"
#include "ngraph/runtime/reference/sinh.hpp"
#include "ngraph/runtime/reference/slice.hpp"
#include "ngraph/runtime/reference/softmax.hpp"
#include "ngraph/runtime/reference/sqrt.hpp"
#include "ngraph/runtime/reference/subtract.hpp"
#include "ngraph/runtime/reference/sum.hpp"
#include "ngraph/runtime/reference/tan.hpp"
#include "ngraph/runtime/reference/tanh.hpp"
#include "ngraph/runtime/reference/topk.hpp"
#include "ngraph/runtime/tensor.hpp"

#ifdef NGRAPH_DISTRIBUTED
#include "ngraph/runtime/reference/allreduce.hpp"
#endif

namespace ngraph
{
    namespace runtime
    {
        namespace interpreter
        {
            class INTBackend;
        }
    }
}

class ngraph::runtime::interpreter::INTBackend : public Backend
{
public:
    std::shared_ptr<Tensor>
        create_tensor(const element::Type& type, const Shape& shape, void* memory_pointer) override;

    std::shared_ptr<Tensor> create_tensor(const element::Type& type, const Shape& shape) override;

    bool compile(std::shared_ptr<Function> function) override;

    bool call(std::shared_ptr<Function> function,
              const std::vector<std::shared_ptr<Tensor>>& outputs,
              const std::vector<std::shared_ptr<Tensor>>& intputs) override;

    void set_nan_check(std::shared_ptr<Function> func, bool);

    void enable_performance_data(std::shared_ptr<Function> func, bool enable) override;
    std::vector<PerformanceCounter>
        get_performance_data(std::shared_ptr<Function> func) const override;

private:
    class FunctionInstance
    {
    public:
        bool m_is_compiled = false;
        bool m_nan_check_enabled = false;
        bool m_performance_counters_enabled = false;
        std::unordered_map<const Node*, stopwatch> m_timer_map;
        std::vector<NodeWrapper> m_wrapped_nodes;
    };
    std::map<std::shared_ptr<Function>, FunctionInstance> m_function_map;

    static void perform_nan_check(const std::vector<std::shared_ptr<HostTensor>>&,
                                  const Node* op = nullptr);

    void generate_calls(const element::Type& type,
                        const NodeWrapper& op,
                        const std::vector<std::shared_ptr<HostTensor>>& outputs,
                        const std::vector<std::shared_ptr<HostTensor>>& inputs);

    template <typename T>
    void op_engine(const NodeWrapper& node_wrapper,
                   const std::vector<std::shared_ptr<HostTensor>>& out,
                   const std::vector<std::shared_ptr<HostTensor>>& args)
    {
        const Node& node = node_wrapper.get_node();
        std::string node_op = node.description();

// We want to check that every OP_TYPEID enumeration is included in the list.
// These GCC flags enable compile-time checking so that if an enumeration
// is not in the list an error is generated.
#pragma GCC diagnostic push
#pragma GCC diagnostic error "-Wswitch"
#pragma GCC diagnostic error "-Wswitch-enum"
        // #pragma GCC diagnostic error "-Wcovered-switch-default"
        switch (node_wrapper.get_typeid())
        {
        case OP_TYPEID::Abs:
        {
            reference::abs<T>(
                args[0]->get_data_ptr<T>(), out[0]->get_data_ptr<T>(), out[0]->get_element_count());
            break;
        }
        case OP_TYPEID::Acos:
        {
            reference::acos<T>(
                args[0]->get_data_ptr<T>(), out[0]->get_data_ptr<T>(), out[0]->get_element_count());
            break;
        }
        case OP_TYPEID::Add:
        {
            reference::add<T>(args[0]->get_data_ptr<T>(),
                              args[1]->get_data_ptr<T>(),
                              out[0]->get_data_ptr<T>(),
                              out[0]->get_element_count());
            break;
        }
        case OP_TYPEID::AllReduce: {
#ifdef NGRAPH_DISTRIBUTED
            reference::allreduce<T>(args[0]->get_data_ptr<T>(),
                                    out[0]->get_data_ptr<T>(),
                                    args[0]->get_element_type(),
                                    static_cast<int>(args[0]->get_element_count()));
#endif
            break;
        }
        case OP_TYPEID::And:
        {
            reference::logical_and(args[0]->get_data_ptr<T>(),
                                   args[1]->get_data_ptr<T>(),
                                   out[0]->get_data_ptr<T>(),
                                   out[0]->get_element_count());
            break;
        }
        case OP_TYPEID::ArgMin:
        {
            const op::ArgMin* argmin = static_cast<const op::ArgMin*>(&node);
            if (out[0]->get_element_type() == element::i64)
            {
                reference::argmin<T, int64_t>(args[0]->get_data_ptr<T>(),
                                              out[0]->get_data_ptr<int64_t>(),
                                              args[0]->get_shape(),
                                              out[0]->get_shape(),
                                              argmin->get_reduction_axis());
            }
            else if (out[0]->get_element_type() == element::i32)
            {
                reference::argmin<T, int32_t>(args[0]->get_data_ptr<T>(),
                                              out[0]->get_data_ptr<int32_t>(),
                                              args[0]->get_shape(),
                                              out[0]->get_shape(),
                                              argmin->get_reduction_axis());
            }
            else
            {
                throw ngraph_error("Unexpected type");
            }
            break;
        }
        case OP_TYPEID::ArgMax:
        {
            const op::ArgMax* argmax = static_cast<const op::ArgMax*>(&node);
            if (out[0]->get_element_type() == element::i64)
            {
                reference::argmax<T, int64_t>(args[0]->get_data_ptr<T>(),
                                              out[0]->get_data_ptr<int64_t>(),
                                              args[0]->get_shape(),
                                              out[0]->get_shape(),
                                              argmax->get_reduction_axis());
            }
            else if (out[0]->get_element_type() == element::i32)
            {
                reference::argmax<T, int32_t>(args[0]->get_data_ptr<T>(),
                                              out[0]->get_data_ptr<int32_t>(),
                                              args[0]->get_shape(),
                                              out[0]->get_shape(),
                                              argmax->get_reduction_axis());
            }
            else
            {
                throw ngraph_error("Unexpected type");
            }
            break;
        }
        case OP_TYPEID::Asin:
        {
            reference::asin<T>(
                args[0]->get_data_ptr<T>(), out[0]->get_data_ptr<T>(), out[0]->get_element_count());
            break;
        }
        case OP_TYPEID::Atan:
        {
            reference::atan<T>(
                args[0]->get_data_ptr<T>(), out[0]->get_data_ptr<T>(), out[0]->get_element_count());
            break;
        }
        case OP_TYPEID::AvgPool:
        {
            const op::AvgPool* avg_pool = static_cast<const op::AvgPool*>(&node);

            reference::avg_pool<T>(args[0]->get_data_ptr<T>(),
                                   out[0]->get_data_ptr<T>(),
                                   args[0]->get_shape(),
                                   out[0]->get_shape(),
                                   avg_pool->get_window_shape(),
                                   avg_pool->get_window_movement_strides(),
                                   avg_pool->get_padding_below(),
                                   avg_pool->get_padding_above(),
                                   avg_pool->get_include_padding_in_avg_computation());
            break;
        }
        case OP_TYPEID::GetOutputElement:
        {
            const op::GetOutputElement* get_output_element =
                static_cast<const op::GetOutputElement*>(&node);
            size_t n = get_output_element->get_n();
            size_t num_bytes = out[0]->get_element_count() * out[0]->get_element_type().size();
            std::memcpy(out[0]->get_data_ptr(), args[n]->get_data_ptr(), num_bytes);
            break;
        }
        case OP_TYPEID::BatchNormTraining:
        {
            const ngraph::op::BatchNormTraining* bn =
                static_cast<const ngraph::op::BatchNormTraining*>(&node);
            if (bn->get_output_size() == 3)
            {
                reference::batch_norm_three_outputs<T>(
                    bn->get_eps_value(),
                    reinterpret_cast<T*>(args[0]->get_data_ptr()),
                    reinterpret_cast<T*>(args[1]->get_data_ptr()),
                    reinterpret_cast<T*>(args[2]->get_data_ptr()),
                    reinterpret_cast<T*>(out[0]->get_data_ptr()),
                    reinterpret_cast<T*>(out[1]->get_data_ptr()),
                    reinterpret_cast<T*>(out[2]->get_data_ptr()),
                    args[2]->get_shape());
            }
            else
            {
                reference::batch_norm_one_output<T>(bn->get_eps_value(),
                                                    reinterpret_cast<T*>(args[0]->get_data_ptr()),
                                                    reinterpret_cast<T*>(args[1]->get_data_ptr()),
                                                    reinterpret_cast<T*>(args[2]->get_data_ptr()),
                                                    reinterpret_cast<T*>(args[3]->get_data_ptr()),
                                                    reinterpret_cast<T*>(args[4]->get_data_ptr()),
                                                    reinterpret_cast<T*>(out[0]->get_data_ptr()),
                                                    args[2]->get_shape());
            }
            break;
        }
        case OP_TYPEID::BatchNormInference:
        {
            const ngraph::op::BatchNormInference* bn =
                static_cast<const ngraph::op::BatchNormInference*>(&node);
            reference::batch_norm_one_output<T>(bn->get_eps_value(),
                                                reinterpret_cast<T*>(args[0]->get_data_ptr()),
                                                reinterpret_cast<T*>(args[1]->get_data_ptr()),
                                                reinterpret_cast<T*>(args[2]->get_data_ptr()),
                                                reinterpret_cast<T*>(args[3]->get_data_ptr()),
                                                reinterpret_cast<T*>(args[4]->get_data_ptr()),
                                                reinterpret_cast<T*>(out[0]->get_data_ptr()),
                                                args[2]->get_shape());
            break;
        }
        case OP_TYPEID::BatchNormTrainingBackprop:
        {
            const ngraph::op::BatchNormTrainingBackprop* bn_bprop =
                static_cast<const ngraph::op::BatchNormTrainingBackprop*>(&node);
            reference::batch_norm_backprop(bn_bprop->get_eps_value(),
                                           reinterpret_cast<T*>(args[0]->get_data_ptr()),
                                           reinterpret_cast<T*>(args[1]->get_data_ptr()),
                                           reinterpret_cast<T*>(args[2]->get_data_ptr()),
                                           reinterpret_cast<T*>(args[3]->get_data_ptr()),
                                           reinterpret_cast<T*>(args[4]->get_data_ptr()),
                                           reinterpret_cast<T*>(args[5]->get_data_ptr()),
                                           reinterpret_cast<T*>(out[0]->get_data_ptr()),
                                           reinterpret_cast<T*>(out[1]->get_data_ptr()),
                                           reinterpret_cast<T*>(out[2]->get_data_ptr()),
                                           args[2]->get_shape());
            break;
        }
        case OP_TYPEID::AvgPoolBackprop:
        {
            const op::AvgPoolBackprop* apb = static_cast<const op::AvgPoolBackprop*>(&node);
            reference::avg_pool_backprop<T>(args[0]->get_data_ptr<T>(),
                                            out[0]->get_data_ptr<T>(),
                                            args[0]->get_shape(),
                                            out[0]->get_shape(),
                                            apb->get_window_shape(),
                                            apb->get_window_movement_strides(),
                                            apb->get_padding_below(),
                                            apb->get_padding_above(),
                                            apb->get_include_padding_in_avg_computation());
            break;
        }
        case OP_TYPEID::Broadcast:
        {
            const op::Broadcast* broadcast = static_cast<const op::Broadcast*>(&node);
            Shape in_shape = args[0]->get_shape();
            Shape out_shape = out[0]->get_shape();
            AxisSet broadcast_axes = broadcast->get_broadcast_axes();
            reference::broadcast<T>(args[0]->get_data_ptr<T>(),
                                    out[0]->get_data_ptr<T>(),
                                    in_shape,
                                    out_shape,
                                    broadcast_axes);
            break;
        }
        case OP_TYPEID::Ceiling:
        {
            reference::ceiling<T>(
                args[0]->get_data_ptr<T>(), out[0]->get_data_ptr<T>(), out[0]->get_element_count());
            break;
        }
        case OP_TYPEID::Concat:
        {
            const op::Concat* concat = static_cast<const op::Concat*>(&node);
            std::vector<const T*> in_args;
            std::vector<Shape> in_shapes;
            for (std::shared_ptr<HostTensor> arg : args)
            {
                in_args.push_back(arg->get_data_ptr<T>());
                in_shapes.push_back(arg->get_shape());
            }
            reference::concat<T>(in_args,
                                 out[0]->get_data_ptr<T>(),
                                 in_shapes,
                                 out[0]->get_shape(),
                                 concat->get_concatenation_axis());
            break;
        }
        case OP_TYPEID::Constant:
        {
            const op::Constant* c = static_cast<const op::Constant*>(&node);
            reference::constant<T>(
                c->get_data_ptr<T>(), out[0]->get_data_ptr<T>(), out[0]->get_element_count());
            break;
        }
        case OP_TYPEID::Convert:
        {
            // const op::Convert* c = static_cast<const op::Convert*>(&node);
            element::Type type = node.get_element_type();
            if (type == element::boolean)
            {
                reference::convert<T>(args[0]->get_data_ptr<T>(),
                                      out[0]->get_data_ptr<char>(),
                                      out[0]->get_element_count());
            }
            else if (type == element::f32)
            {
                reference::convert<T>(args[0]->get_data_ptr<T>(),
                                      out[0]->get_data_ptr<float>(),
                                      out[0]->get_element_count());
            }
            else if (type == element::f64)
            {
                reference::convert<T>(args[0]->get_data_ptr<T>(),
                                      out[0]->get_data_ptr<double>(),
                                      out[0]->get_element_count());
            }
            else if (type == element::i8)
            {
                reference::convert<T>(args[0]->get_data_ptr<T>(),
                                      out[0]->get_data_ptr<int8_t>(),
                                      out[0]->get_element_count());
            }
            else if (type == element::i16)
            {
                reference::convert<T>(args[0]->get_data_ptr<T>(),
                                      out[0]->get_data_ptr<int16_t>(),
                                      out[0]->get_element_count());
            }
            else if (type == element::i32)
            {
                reference::convert<T>(args[0]->get_data_ptr<T>(),
                                      out[0]->get_data_ptr<int32_t>(),
                                      out[0]->get_element_count());
            }
            else if (type == element::i64)
            {
                reference::convert<T>(args[0]->get_data_ptr<T>(),
                                      out[0]->get_data_ptr<int64_t>(),
                                      out[0]->get_element_count());
            }
            else if (type == element::u8)
            {
                reference::convert<T>(args[0]->get_data_ptr<T>(),
                                      out[0]->get_data_ptr<uint8_t>(),
                                      out[0]->get_element_count());
            }
            else if (type == element::u16)
            {
                reference::convert<T>(args[0]->get_data_ptr<T>(),
                                      out[0]->get_data_ptr<uint16_t>(),
                                      out[0]->get_element_count());
            }
            else if (type == element::u32)
            {
                reference::convert<T>(args[0]->get_data_ptr<T>(),
                                      out[0]->get_data_ptr<uint32_t>(),
                                      out[0]->get_element_count());
            }
            else if (type == element::u64)
            {
                reference::convert<T>(args[0]->get_data_ptr<T>(),
                                      out[0]->get_data_ptr<uint64_t>(),
                                      out[0]->get_element_count());
            }
            else
            {
                std::stringstream ss;
                ss << "unsupported element type " << type << " op Convert";
                throw std::runtime_error(ss.str());
            }
            break;
        }
        case OP_TYPEID::Convolution:
        {
            const op::Convolution* c = static_cast<const op::Convolution*>(&node);
            reference::convolution<T>(args[0]->get_data_ptr<T>(),
                                      args[1]->get_data_ptr<T>(),
                                      out[0]->get_data_ptr<T>(),
                                      args[0]->get_shape(),
                                      args[1]->get_shape(),
                                      out[0]->get_shape(),
                                      c->get_window_movement_strides(),
                                      c->get_window_dilation_strides(),
                                      c->get_padding_below(),
                                      c->get_padding_above(),
                                      c->get_data_dilation_strides(),
                                      0,
                                      1,
                                      1,
                                      0,
                                      0,
                                      1,
                                      false);
            break;
        }
        case OP_TYPEID::ConvolutionBackpropFilters:
        {
            const op::ConvolutionBackpropFilters* c =
                static_cast<const op::ConvolutionBackpropFilters*>(&node);
            reference::convolution<T>(args[0]->get_data_ptr<T>(),
                                      args[1]->get_data_ptr<T>(),
                                      out[0]->get_data_ptr<T>(),
                                      args[0]->get_shape(),
                                      args[1]->get_shape(),
                                      out[0]->get_shape(),
                                      c->get_window_movement_strides_backward(),
                                      c->get_window_dilation_strides_backward(),
                                      c->get_padding_below_backward(),
                                      c->get_padding_above_backward(),
                                      c->get_data_dilation_strides_backward(),
                                      1,
                                      0,
                                      0,
                                      1,
                                      1,
                                      0,
                                      false);
            break;
        }
        case OP_TYPEID::ConvolutionBackpropData:
        {
            // Note that args[1] and args[0] are switched here from the usual order.
            const op::ConvolutionBackpropData* c =
                static_cast<const op::ConvolutionBackpropData*>(&node);
            reference::convolution<T>(args[1]->get_data_ptr<T>(),
                                      args[0]->get_data_ptr<T>(),
                                      out[0]->get_data_ptr<T>(),
                                      args[1]->get_shape(),
                                      args[0]->get_shape(),
                                      out[0]->get_shape(),
                                      c->get_window_movement_strides_backward(),
                                      c->get_window_dilation_strides_backward(),
                                      c->get_padding_below_backward(),
                                      c->get_padding_above_backward(),
                                      c->get_data_dilation_strides_backward(),
                                      0,
                                      1,
                                      0,
                                      1,
                                      0,
                                      1,
                                      true);
            break;
        }
        case OP_TYPEID::Cos:
        {
            reference::cos<T>(
                args[0]->get_data_ptr<T>(), out[0]->get_data_ptr<T>(), out[0]->get_element_count());
            break;
        }
        case OP_TYPEID::Cosh:
        {
            reference::cosh<T>(
                args[0]->get_data_ptr<T>(), out[0]->get_data_ptr<T>(), out[0]->get_element_count());
            break;
        }
        case OP_TYPEID::Dequantize:
        {
            const op::Dequantize* dequantize = static_cast<const op::Dequantize*>(&node);
            auto type = dequantize->get_element_type();

            if (type == element::f32)
            {
                reference::dequantize<T>(args[0]->get_data_ptr<T>(),
                                         args[1]->get_data_ptr<float>(),
                                         args[2]->get_data_ptr<T>(),
                                         out[0]->get_data_ptr<float>(),
                                         args[0]->get_shape(),
                                         args[1]->get_shape(),
                                         dequantize->get_axes());
            }
            else if (type == element::f64)
            {
                reference::dequantize<T>(args[0]->get_data_ptr<T>(),
                                         args[1]->get_data_ptr<double>(),
                                         args[2]->get_data_ptr<T>(),
                                         out[0]->get_data_ptr<double>(),
                                         args[0]->get_shape(),
                                         args[1]->get_shape(),
                                         dequantize->get_axes());
            }
            else
            {
                std::stringstream ss;
                ss << "unsupported element type " << type << " op Dequantize";
                throw std::runtime_error(ss.str());
            }

            break;
        }
        case OP_TYPEID::Divide:
        {
            reference::divide<T>(args[0]->get_data_ptr<T>(),
                                 args[1]->get_data_ptr<T>(),
                                 out[0]->get_data_ptr<T>(),
                                 out[0]->get_element_count());
            break;
        }
        case OP_TYPEID::Dot:
        {
            const op::Dot* dot = static_cast<const op::Dot*>(&node);

            reference::dot(args[0]->get_data_ptr<T>(),
                           args[1]->get_data_ptr<T>(),
                           out[0]->get_data_ptr<T>(),
                           args[0]->get_shape(),
                           args[1]->get_shape(),
                           out[0]->get_shape(),
                           dot->get_reduction_axes_count());
            break;
        }
        case OP_TYPEID::Equal:
        {
            reference::equal<T>(args[0]->get_data_ptr<T>(),
                                args[1]->get_data_ptr<T>(),
                                out[0]->get_data_ptr<char>(),
                                out[0]->get_element_count());
            break;
        }
        case OP_TYPEID::Exp:
        {
            reference::exp<T>(
                args[0]->get_data_ptr<T>(), out[0]->get_data_ptr<T>(), out[0]->get_element_count());
            break;
        }
        case OP_TYPEID::Floor:
        {
            reference::floor<T>(
                args[0]->get_data_ptr<T>(), out[0]->get_data_ptr<T>(), out[0]->get_element_count());
            break;
        }
        case OP_TYPEID::FunctionCall:
        {
            std::shared_ptr<Function> function = node.get_functions()[0];

            std::vector<std::shared_ptr<runtime::Tensor>> outputs;
            for (auto tv : out)
            {
                outputs.push_back(std::static_pointer_cast<runtime::Tensor>(tv));
            }

            std::vector<std::shared_ptr<runtime::Tensor>> inputs;
            for (auto tv : args)
            {
                inputs.push_back(std::static_pointer_cast<runtime::Tensor>(tv));
            }

            call(function, outputs, inputs);
            break;
        }
<<<<<<< HEAD
        /*
        else if (node_op == "GenerateMask")
        {
            const op::GenerateMask* gm = static_cast<const op::GenerateMask*>(&node);
            unsigned int seed = gm->get_state()->get_seed();
            bool training = static_cast<bool>(args[0]->get_data_ptr<T>()[0]);
            reference::generate_mask(out[0]->get_data_ptr<T>(),
                                     out[0]->get_element_count(),
                                     seed,
                                     gm->get_probability(),
                                     training);
        }
        */
        else if (node_op == "Greater")
=======
        case OP_TYPEID::Greater:
>>>>>>> ffa20eee
        {
            reference::greater<T>(args[0]->get_data_ptr<T>(),
                                  args[1]->get_data_ptr<T>(),
                                  out[0]->get_data_ptr<char>(),
                                  out[0]->get_element_count());
            break;
        }
        case OP_TYPEID::GreaterEq:
        {
            reference::greater_eq<T>(args[0]->get_data_ptr<T>(),
                                     args[1]->get_data_ptr<T>(),
                                     out[0]->get_data_ptr<char>(),
                                     out[0]->get_element_count());
            break;
        }
        case OP_TYPEID::Less:
        {
            reference::less<T>(args[0]->get_data_ptr<T>(),
                               args[1]->get_data_ptr<T>(),
                               out[0]->get_data_ptr<char>(),
                               out[0]->get_element_count());
            break;
        }
        case OP_TYPEID::LessEq:
        {
            reference::less_eq<T>(args[0]->get_data_ptr<T>(),
                                  args[1]->get_data_ptr<T>(),
                                  out[0]->get_data_ptr<char>(),
                                  out[0]->get_element_count());
            break;
        }
        case OP_TYPEID::Log:
        {
            reference::log<T>(
                args[0]->get_data_ptr<T>(), out[0]->get_data_ptr<T>(), out[0]->get_element_count());
            break;
        }
        case OP_TYPEID::LRN:
        {
            const op::LRN* lrn = static_cast<const op::LRN*>(&node);
            reference::lrn<T>(args[0]->get_data_ptr<T>(),
                              out[0]->get_data_ptr<T>(),
                              args[0]->get_shape(),
                              lrn->get_alpha(),
                              lrn->get_beta(),
                              lrn->get_bias(),
                              lrn->get_nsize());
            break;
        }
        case OP_TYPEID::Max:
        {
            const op::Max* max = static_cast<const op::Max*>(&node);
            reference::max<T>(args[0]->get_data_ptr<T>(),
                              out[0]->get_data_ptr<T>(),
                              args[0]->get_shape(),
                              out[0]->get_shape(),
                              max->get_reduction_axes());
            break;
        }
        case OP_TYPEID::Maximum:
        {
            reference::maximum<T>(args[0]->get_data_ptr<T>(),
                                  args[1]->get_data_ptr<T>(),
                                  out[0]->get_data_ptr<T>(),
                                  out[0]->get_element_count());
            break;
        }
        case OP_TYPEID::MaxPool:
        {
            const op::MaxPool* max_pool = static_cast<const op::MaxPool*>(&node);

            reference::max_pool<T>(args[0]->get_data_ptr<T>(),
                                   out[0]->get_data_ptr<T>(),
                                   args[0]->get_shape(),
                                   out[0]->get_shape(),
                                   max_pool->get_window_shape(),
                                   max_pool->get_window_movement_strides(),
                                   max_pool->get_padding_below(),
                                   max_pool->get_padding_above());
            break;
        }
        case OP_TYPEID::MaxPoolBackprop:
        {
            const op::MaxPoolBackprop* max_pool_backprop =
                static_cast<const op::MaxPoolBackprop*>(&node);

            reference::max_pool_backprop<T>(args[0]->get_data_ptr<T>(),
                                            args[1]->get_data_ptr<T>(),
                                            out[0]->get_data_ptr<T>(),
                                            args[1]->get_shape(),
                                            out[0]->get_shape(),
                                            max_pool_backprop->get_window_shape(),
                                            max_pool_backprop->get_window_movement_strides(),
                                            max_pool_backprop->get_padding_below(),
                                            max_pool_backprop->get_padding_above());
            break;
        }
        case OP_TYPEID::Min:
        {
            const op::Min* min = static_cast<const op::Min*>(&node);
            reference::min<T>(args[0]->get_data_ptr<T>(),
                              out[0]->get_data_ptr<T>(),
                              args[0]->get_shape(),
                              out[0]->get_shape(),
                              min->get_reduction_axes());
            break;
        }
        case OP_TYPEID::Minimum:
        {
            reference::minimum<T>(args[0]->get_data_ptr<T>(),
                                  args[1]->get_data_ptr<T>(),
                                  out[0]->get_data_ptr<T>(),
                                  out[0]->get_element_count());
            break;
        }
        case OP_TYPEID::Multiply:
        {
            reference::multiply<T>(args[0]->get_data_ptr<T>(),
                                   args[1]->get_data_ptr<T>(),
                                   out[0]->get_data_ptr<T>(),
                                   out[0]->get_element_count());
            break;
        }
        case OP_TYPEID::Negative:
        {
            reference::negate<T>(
                args[0]->get_data_ptr<T>(), out[0]->get_data_ptr<T>(), out[0]->get_element_count());
            break;
        }
        case OP_TYPEID::Not:
        {
            reference::logical_not(
                args[0]->get_data_ptr<T>(), out[0]->get_data_ptr<T>(), out[0]->get_element_count());
            break;
        }
        case OP_TYPEID::NotEqual:
        {
            reference::not_equal<T>(args[0]->get_data_ptr<T>(),
                                    args[1]->get_data_ptr<T>(),
                                    out[0]->get_data_ptr<char>(),
                                    out[0]->get_element_count());
            break;
        }
        case OP_TYPEID::OneHot:
        {
            const op::OneHot* oh = static_cast<const op::OneHot*>(&node);
            reference::one_hot<T>(args[0]->get_data_ptr<T>(),
                                  out[0]->get_data_ptr<T>(),
                                  args[0]->get_shape(),
                                  out[0]->get_shape(),
                                  oh->get_one_hot_axis());
            break;
        }
        case OP_TYPEID::Or:
        {
            reference::logical_or(args[0]->get_data_ptr<T>(),
                                  args[1]->get_data_ptr<T>(),
                                  out[0]->get_data_ptr<T>(),
                                  out[0]->get_element_count());
            break;
        }
        case OP_TYPEID::Parameter: break;
        case OP_TYPEID::Pad:
        {
            const op::Pad* pad = static_cast<const op::Pad*>(&node);

            reference::pad(args[0]->get_data_ptr<T>(),
                           args[1]->get_data_ptr<T>(),
                           out[0]->get_data_ptr<T>(),
                           node.get_inputs().at(0).get_shape(),
                           node.get_output_shape(0),
                           pad->get_padding_below(),
                           pad->get_padding_above(),
                           pad->get_padding_interior());
            break;
        }
        case OP_TYPEID::Power:
        {
            reference::power<T>(args[0]->get_data_ptr<T>(),
                                args[1]->get_data_ptr<T>(),
                                out[0]->get_data_ptr<T>(),
                                out[0]->get_element_count());
            break;
        }
        case OP_TYPEID::Product:
        {
            const op::Product* product = static_cast<const op::Product*>(&node);
            reference::product<T>(args[0]->get_data_ptr<T>(),
                                  out[0]->get_data_ptr<T>(),
                                  args[0]->get_shape(),
                                  out[0]->get_shape(),
                                  product->get_reduction_axes());
            break;
        }
        case OP_TYPEID::Quantize:
        {
            const op::Quantize* quantize = static_cast<const op::Quantize*>(&node);
            auto type = quantize->get_element_type();

            if (type == element::u8)
            {
                reference::quantize<T>(args[0]->get_data_ptr<T>(),
                                       args[1]->get_data_ptr<T>(),
                                       args[2]->get_data_ptr<uint8_t>(),
                                       out[0]->get_data_ptr<uint8_t>(),
                                       args[0]->get_shape(),
                                       args[1]->get_shape(),
                                       quantize->get_axes(),
                                       quantize->get_round_mode());
            }
            else if (type == element::i8)
            {
                reference::quantize<T>(args[0]->get_data_ptr<T>(),
                                       args[1]->get_data_ptr<T>(),
                                       args[2]->get_data_ptr<int8_t>(),
                                       out[0]->get_data_ptr<int8_t>(),
                                       args[0]->get_shape(),
                                       args[1]->get_shape(),
                                       quantize->get_axes(),
                                       quantize->get_round_mode());
            }
            else
            {
                std::stringstream ss;
                ss << "unsupported element type " << type << " op Quantize";
                throw std::runtime_error(ss.str());
            }

            break;
        }
        case OP_TYPEID::Reduce:
        {
            const op::Reduce* reduce = static_cast<const op::Reduce*>(&node);
            std::shared_ptr<Function> reduction_function = reduce->get_functions()[0];

            std::function<T(T, T)> f = [this, &node, reduction_function](T x, T y) -> T {
                auto tx = std::make_shared<HostTensor>(
                    node.get_inputs().at(0).get_element_type(), Shape{}, "reduce_temp_x");
                auto ty = std::make_shared<HostTensor>(
                    node.get_inputs().at(1).get_element_type(), Shape{}, "reduce_temp_y");
                auto tr = std::make_shared<HostTensor>(
                    node.get_output_element_type(0), Shape{}, "reduce_temp_r");
                *(tx->get_data_ptr<T>()) = x;
                *(ty->get_data_ptr<T>()) = y;
                call(reduction_function, {tr}, {tx, ty});
                return *(tr->get_data_ptr<T>());
            };

            reference::reduce(args[0]->get_data_ptr<T>(),
                              args[1]->get_data_ptr<T>(),
                              out[0]->get_data_ptr<T>(),
                              node.get_inputs().at(0).get_shape(),
                              node.get_output_shape(0),
                              reduce->get_reduction_axes(),
                              f);
            break;
        }
        case OP_TYPEID::ReduceWindow:
        {
            const op::ReduceWindow* reduce_window = static_cast<const op::ReduceWindow*>(&node);
            std::shared_ptr<Function> reduction_function = reduce_window->get_functions()[0];

            std::function<T(T, T)> f = [this, &node, reduction_function](T x, T y) -> T {
                auto tx = std::make_shared<HostTensor>(
                    node.get_inputs().at(0).get_element_type(), Shape{}, "reduce_window_temp_x");
                auto ty = std::make_shared<HostTensor>(
                    node.get_inputs().at(1).get_element_type(), Shape{}, "reduce_window_temp_y");
                auto tr = std::make_shared<HostTensor>(
                    node.get_output_element_type(0), Shape{}, "reduce_window_temp_r");
                *(tx->get_data_ptr<T>()) = x;
                *(ty->get_data_ptr<T>()) = y;
                call(reduction_function, {tr}, {tx, ty});
                return *(tr->get_data_ptr<T>());
            };

            reference::reduce_window(args[0]->get_data_ptr<T>(),
                                     args[1]->get_data_ptr<T>(),
                                     out[0]->get_data_ptr<T>(),
                                     node.get_inputs().at(0).get_shape(),
                                     node.get_output_shape(0),
                                     f,
                                     reduce_window->get_window_shape(),
                                     reduce_window->get_window_movement_strides());
            break;
        }
        case OP_TYPEID::Relu:
        {
            reference::relu<T>(
                args[0]->get_data_ptr<T>(), out[0]->get_data_ptr<T>(), out[0]->get_element_count());
            break;
        }
        case OP_TYPEID::ReluBackprop:
        {
            reference::relu_backprop<T>(args[0]->get_data_ptr<T>(),
                                        args[1]->get_data_ptr<T>(),
                                        out[0]->get_data_ptr<T>(),
                                        out[0]->get_element_count());
            break;
        }
        case OP_TYPEID::ReplaceSlice:
        {
            const op::ReplaceSlice* slice = static_cast<const op::ReplaceSlice*>(&node);
            reference::replace_slice<T>(args[0]->get_data_ptr<T>(),
                                        args[1]->get_data_ptr<T>(),
                                        out[0]->get_data_ptr<T>(),
                                        args[1]->get_shape(),
                                        slice->get_lower_bounds(),
                                        slice->get_upper_bounds(),
                                        slice->get_strides(),
                                        out[0]->get_shape());
            break;
        }
        case OP_TYPEID::Reshape:
        {
            const op::Reshape* reshape = static_cast<const op::Reshape*>(&node);
            reference::reshape(args[0]->get_data_ptr<T>(),
                               out[0]->get_data_ptr<T>(),
                               args[0]->get_shape(),
                               reshape->get_input_order(),
                               out[0]->get_shape());
            break;
        }
        case OP_TYPEID::Result:
        {
            const op::Result* res = static_cast<const op::Result*>(&node);
            reference::result(args[0]->get_data_ptr<T>(),
                              out[0]->get_data_ptr<T>(),
                              shape_size(res->get_shape()));
            break;
        }
        case OP_TYPEID::Reverse:
        {
            const op::Reverse* reverse = static_cast<const op::Reverse*>(&node);
            reference::reverse(args[0]->get_data_ptr<T>(),
                               out[0]->get_data_ptr<T>(),
                               args[0]->get_shape(),
                               out[0]->get_shape(),
                               reverse->get_reversed_axes());
            break;
        }
        case OP_TYPEID::ReverseSequence:
        {
            const op::ReverseSequence* reverse = static_cast<const op::ReverseSequence*>(&node);

            if (args[1]->get_element_type() == element::i32)
            {
                reference::reverse_sequence<T, int>(args[0]->get_data_ptr<T>(),
                                                    out[0]->get_data_ptr<T>(),
                                                    args[0]->get_shape(),
                                                    reverse->get_batch_axis(),
                                                    reverse->get_sequence_axis(),
                                                    args[1]->get_data_ptr<int>());
            }
            else
            {
                throw ngraph_error("only int32 indices are supported");
            }
            break;
        }
        case OP_TYPEID::Select:
        {
            reference::select<T>(args[0]->get_data_ptr<char>(),
                                 args[1]->get_data_ptr<T>(),
                                 args[2]->get_data_ptr<T>(),
                                 out[0]->get_data_ptr<T>(),
                                 out[0]->get_element_count());
            break;
        }
        case OP_TYPEID::SelectAndScatter:
        {
            const ngraph::op::SelectAndScatter* select_and_scatter =
                static_cast<const ngraph::op::SelectAndScatter*>(&node);

            std::shared_ptr<ngraph::Function> selection_function =
                select_and_scatter->get_functions()[0];
            std::function<bool(T, T)> f_selection = [this, &node, selection_function](T x,
                                                                                      T y) -> bool {
                auto tx = std::make_shared<runtime::HostTensor>(
                    node.get_inputs().at(0).get_element_type(), Shape{}, "selection_temp_x");
                auto ty = std::make_shared<runtime::HostTensor>(
                    node.get_inputs().at(1).get_element_type(), Shape{}, "selection_temp_y");
                auto tr = std::make_shared<runtime::HostTensor>(
                    element::boolean, Shape{}, "selection_temp_r");
                *(tx->get_data_ptr<T>()) = x;
                *(ty->get_data_ptr<T>()) = y;
                call(selection_function, {tr}, {tx, ty});
                return *(tr->get_data_ptr<char>());
            };

            std::shared_ptr<ngraph::Function> scatter_function =
                select_and_scatter->get_functions()[1];
            std::function<T(T, T)> f_scatter = [this, &node, scatter_function](T x, T y) -> T {
                auto tx = std::make_shared<runtime::HostTensor>(
                    node.get_inputs().at(0).get_element_type(), Shape{}, "scatter_temp_x");
                auto ty = std::make_shared<runtime::HostTensor>(
                    node.get_inputs().at(1).get_element_type(), Shape{}, "scatter_temp_y");
                auto tr = std::make_shared<runtime::HostTensor>(
                    node.get_output_element_type(0), Shape{}, "scatter_temp_r");
                *(tx->get_data_ptr<T>()) = x;
                *(ty->get_data_ptr<T>()) = y;
                call(scatter_function, {tr}, {tx, ty});
                return *(tr->get_data_ptr<T>());
            };

            reference::select_and_scatter<T>(args[0]->get_data_ptr<T>(),
                                             args[1]->get_data_ptr<T>(),
                                             args[2]->get_data_ptr<T>(),
                                             out[0]->get_data_ptr<T>(),
                                             args[0]->get_shape(),
                                             args[1]->get_shape(),
                                             out[0]->get_shape(),
                                             f_selection,
                                             f_scatter,
                                             select_and_scatter->get_window_shape(),
                                             select_and_scatter->get_window_movement_strides());
            break;
        }
        case OP_TYPEID::Sigmoid:
        {
            reference::sigmoid<T>(
                args[0]->get_data_ptr<T>(), out[0]->get_data_ptr<T>(), out[0]->get_element_count());
            break;
        }
        case OP_TYPEID::SigmoidBackprop:
        {
            reference::sigmoid_backprop<T>(args[0]->get_data_ptr<T>(),
                                           args[1]->get_data_ptr<T>(),
                                           out[0]->get_data_ptr<T>(),
                                           out[0]->get_element_count());
            break;
        }
        case OP_TYPEID::Sign:
        {
            reference::sign<T>(
                args[0]->get_data_ptr<T>(), out[0]->get_data_ptr<T>(), out[0]->get_element_count());
            break;
        }
        case OP_TYPEID::Sin:
        {
            reference::sin<T>(
                args[0]->get_data_ptr<T>(), out[0]->get_data_ptr<T>(), out[0]->get_element_count());
            break;
        }
        case OP_TYPEID::Sinh:
        {
            reference::sinh<T>(
                args[0]->get_data_ptr<T>(), out[0]->get_data_ptr<T>(), out[0]->get_element_count());
            break;
        }
        case OP_TYPEID::Slice:
        {
            const op::Slice* slice = static_cast<const op::Slice*>(&node);
            reference::slice<T>(args[0]->get_data_ptr<T>(),
                                out[0]->get_data_ptr<T>(),
                                args[0]->get_shape(),
                                slice->get_lower_bounds(),
                                slice->get_upper_bounds(),
                                slice->get_strides(),
                                out[0]->get_shape());
            break;
        }
        case OP_TYPEID::Softmax:
        {
            const op::Softmax* softmax = static_cast<const op::Softmax*>(&node);
            reference::softmax<T>(args[0]->get_data_ptr<T>(),
                                  out[0]->get_data_ptr<T>(),
                                  out[0]->get_shape(),
                                  softmax->get_axes());
            break;
        }
        case OP_TYPEID::Sqrt:
        {
            reference::sqrt<T>(
                args[0]->get_data_ptr<T>(), out[0]->get_data_ptr<T>(), out[0]->get_element_count());
            break;
        }
        case OP_TYPEID::StopGradient: { throw unsupported_op("Unsupported op 'StopGradient'");
        }
        case OP_TYPEID::Subtract:
        {
            reference::subtract<T>(args[0]->get_data_ptr<T>(),
                                   args[1]->get_data_ptr<T>(),
                                   out[0]->get_data_ptr<T>(),
                                   out[0]->get_element_count());
            break;
        }
        case OP_TYPEID::Sum:
        {
            const op::Sum* sum = static_cast<const op::Sum*>(&node);
            reference::sum<T>(args[0]->get_data_ptr<T>(),
                              out[0]->get_data_ptr<T>(),
                              args[0]->get_shape(),
                              out[0]->get_shape(),
                              sum->get_reduction_axes());
            break;
        }
        case OP_TYPEID::Tan:
        {
            reference::tan<T>(
                args[0]->get_data_ptr<T>(), out[0]->get_data_ptr<T>(), out[0]->get_element_count());
            break;
        }
        case OP_TYPEID::Tanh:
        {
            reference::tanh<T>(
                args[0]->get_data_ptr<T>(), out[0]->get_data_ptr<T>(), out[0]->get_element_count());
            break;
        }
        case OP_TYPEID::TopK:
        {
            const op::TopK* topk = static_cast<const op::TopK*>(&node);
            if (out[0]->get_element_type() == element::i64)
            {
                reference::topk<T, int64_t>(args[0]->get_data_ptr<T>(),
                                            out[0]->get_data_ptr<int64_t>(),
                                            out[1]->get_data_ptr<T>(),
                                            args[0]->get_shape(),
                                            out[0]->get_shape(),
                                            topk->get_top_k_axis(),
                                            topk->get_k(),
                                            topk->get_compute_max());
            }
            else if (out[0]->get_element_type() == element::i32)
            {
                reference::topk<T, int32_t>(args[0]->get_data_ptr<T>(),
                                            out[0]->get_data_ptr<int32_t>(),
                                            out[1]->get_data_ptr<T>(),
                                            args[0]->get_shape(),
                                            out[0]->get_shape(),
                                            topk->get_top_k_axis(),
                                            topk->get_k(),
                                            topk->get_compute_max());
            }
            else
            {
                throw ngraph_error("Unexpected type");
            }
            break;
        }
        default: throw unsupported_op("Unsupported op '" + node.description() + "'");
#pragma GCC diagnostic pop
        }
    }
};<|MERGE_RESOLUTION|>--- conflicted
+++ resolved
@@ -696,24 +696,7 @@
             call(function, outputs, inputs);
             break;
         }
-<<<<<<< HEAD
-        /*
-        else if (node_op == "GenerateMask")
-        {
-            const op::GenerateMask* gm = static_cast<const op::GenerateMask*>(&node);
-            unsigned int seed = gm->get_state()->get_seed();
-            bool training = static_cast<bool>(args[0]->get_data_ptr<T>()[0]);
-            reference::generate_mask(out[0]->get_data_ptr<T>(),
-                                     out[0]->get_element_count(),
-                                     seed,
-                                     gm->get_probability(),
-                                     training);
-        }
-        */
-        else if (node_op == "Greater")
-=======
         case OP_TYPEID::Greater:
->>>>>>> ffa20eee
         {
             reference::greater<T>(args[0]->get_data_ptr<T>(),
                                   args[1]->get_data_ptr<T>(),
