/*******************************************************************************
* Copyright 2017-2018 Intel Corporation
*
* Licensed under the Apache License, Version 2.0 (the "License");
* you may not use this file except in compliance with the License.
* You may obtain a copy of the License at
*
*     http://www.apache.org/licenses/LICENSE-2.0
*
* Unless required by applicable law or agreed to in writing, software
* distributed under the License is distributed on an "AS IS" BASIS,
* WITHOUT WARRANTIES OR CONDITIONS OF ANY KIND, either express or implied.
* See the License for the specific language governing permissions and
* limitations under the License.
*******************************************************************************/

#include <algorithm>
#include <cstdlib>
#include <iomanip>

#include "ngraph/op/result.hpp"
#include "ngraph/runtime/interpreter/int_call_frame.hpp"
#include "ngraph/runtime/interpreter/int_tensor_view.hpp"

using namespace std;
using namespace ngraph;

runtime::interpreter::INT_CallFrame::INT_CallFrame(shared_ptr<Function> func)
    : m_function(func)
    , m_emit_timing(false)
    , m_nan_check(std::getenv("NGRAPH_INTERPRETER_NAN_CHECK") != nullptr)
{
}

void runtime::interpreter::INT_CallFrame::call(
    std::shared_ptr<Function> function,
    const vector<shared_ptr<runtime::interpreter::INTTensorView>>& output_tvs,
    const vector<shared_ptr<runtime::interpreter::INTTensorView>>& input_tvs)
{
    if (m_nan_check)
    {
        perform_nan_check(input_tvs);
    }
    unordered_map<descriptor::TensorView*, shared_ptr<runtime::interpreter::INTTensorView>>
        tensor_map;
    size_t arg_index = 0;
    for (shared_ptr<op::Parameter> param : function->get_parameters())
    {
        for (size_t i = 0; i < param->get_output_size(); ++i)
        {
            descriptor::TensorView* tv = param->get_output_tensor_view(i).get();
            tensor_map.insert({tv, input_tvs[arg_index++]});
        }
    }

    for (size_t i = 0; i < function->get_output_size(); i++)
    {
        auto output_op = function->get_output_op(i);
        if (!std::dynamic_pointer_cast<op::Result>(output_op))
        {
            throw ngraph_error("One of function's outputs isn't op::Result");
        }
        descriptor::TensorView* tv = function->get_output_op(i)->get_output_tensor_view(0).get();
        tensor_map.insert({tv, output_tvs[i]});
    }

    // Invoke computation
    for (shared_ptr<Node> op : function->get_ordered_ops())
    {
        if (op->description() == "Parameter")
        {
            continue;
        }

        vector<shared_ptr<runtime::interpreter::INTTensorView>> inputs;
        vector<shared_ptr<runtime::interpreter::INTTensorView>> outputs;
        for (const descriptor::Input& input : op->get_inputs())
        {
            descriptor::TensorView* tv = input.get_output().get_tensor_view().get();
            string name = tv->get_tensor().get_name();
            inputs.push_back(tensor_map.at(tv));
        }
        for (size_t i = 0; i < op->get_output_size(); ++i)
        {
            descriptor::TensorView* tv = op->get_output_tensor_view(i).get();
            string name = tv->get_tensor().get_name();
            shared_ptr<runtime::interpreter::INTTensorView> itv;
            if (!contains_key(tensor_map, tv))
            {
                // The output tensor is not in the tensor map so create a new tensor
                const Shape& shape = op->get_output_shape(i);
                const element::Type& element_type = op->get_output_element_type(i);
                string tensor_name = op->get_output_tensor(i).get_name();
                itv = make_shared<runtime::interpreter::INTTensorView>(
                    element_type, shape, tensor_name);
                tensor_map.insert({tv, itv});
            }
            else
            {
                itv = tensor_map.at(tv);
            }
            outputs.push_back(itv);
        }

        element::Type base_type;
        element::Type secondary_type;
        if (op->get_inputs().empty())
        {
            base_type = op->get_element_type();
        }
        else
        {
            base_type = op->get_inputs().at(0).get_tensor().get_element_type();
        }
        secondary_type = op->get_element_type();

        // Some ops have unusual intput/output types so handle those special cases here
        if (op->description() == "Select")
        {
            base_type = op->get_inputs().at(1).get_tensor().get_element_type();
            secondary_type = op->get_inputs().at(0).get_tensor().get_element_type();
        }

        if (m_emit_timing)
        {
            m_timer_map[op.get()].start();
        }
        generate_calls(base_type, secondary_type, *op, inputs, outputs);
        if (m_emit_timing)
        {
            stopwatch& timer = m_timer_map[op.get()];
            timer.stop();
        }
        if (m_nan_check)
        {
            perform_nan_check(outputs, op.get());
        }

        // Delete any obsolete tensors
        for (const descriptor::Tensor* t : op->liveness_free_list)
        {
            for (auto it = tensor_map.begin(); it != tensor_map.end(); ++it)
            {
                if (it->second->get_tensor().get_name() == t->get_name())
                {
                    tensor_map.erase(it);
                    break;
                }
            }
        }
    }
}

void runtime::interpreter::INT_CallFrame::generate_calls(
    const element::Type& base_type,
    const element::Type& secondary_type,
    ngraph::Node& op,
    const std::vector<std::shared_ptr<INTTensorView>>& args,
    const std::vector<std::shared_ptr<INTTensorView>>& out)
{
    if (base_type == element::boolean)
    {
        generate_calls<char>(secondary_type, op, args, out);
    }
    else if (base_type == element::f32)
    {
        generate_calls<float>(secondary_type, op, args, out);
    }
    else if (base_type == element::f64)
    {
        generate_calls<double>(secondary_type, op, args, out);
    }
    else if (base_type == element::i8)
    {
        generate_calls<int8_t>(secondary_type, op, args, out);
    }
    else if (base_type == element::i16)
    {
        generate_calls<int16_t>(secondary_type, op, args, out);
    }
    else if (base_type == element::i32)
    {
        generate_calls<int32_t>(secondary_type, op, args, out);
    }
    else if (base_type == element::i64)
    {
        generate_calls<int64_t>(secondary_type, op, args, out);
    }
    else if (base_type == element::u8)
    {
        generate_calls<uint8_t>(secondary_type, op, args, out);
    }
    else if (base_type == element::u16)
    {
        generate_calls<uint16_t>(secondary_type, op, args, out);
    }
    else if (base_type == element::u32)
    {
        generate_calls<uint32_t>(secondary_type, op, args, out);
    }
    else if (base_type == element::u64)
    {
        generate_calls<uint64_t>(secondary_type, op, args, out);
    }
    else
    {
        stringstream ss;
        ss << "unsupported element type " << base_type << " op " << op.get_name();
        throw runtime_error(ss.str());
    }
}

<<<<<<< HEAD
void runtime::interpreter::INT_CallFrame::tensor_call(
    const vector<shared_ptr<runtime::interpreter::INTTensorView>>& output_tvs,
    const vector<shared_ptr<runtime::interpreter::INTTensorView>>& input_tvs)
{
    call(m_function, output_tvs, input_tvs);
}

void runtime::interpreter::INT_CallFrame::tensor_call(
=======
void runtime::interpreter::INT_CallFrame::call(
>>>>>>> 3562da83
    const vector<shared_ptr<runtime::TensorView>>& output_tvs,
    const vector<shared_ptr<runtime::TensorView>>& input_tvs)
{
    vector<shared_ptr<runtime::interpreter::INTTensorView>> args;
    vector<shared_ptr<runtime::interpreter::INTTensorView>> out;
    for (auto tv : input_tvs)
    {
        args.push_back(static_pointer_cast<runtime::interpreter::INTTensorView>(tv));
    }
    for (auto tv : output_tvs)
    {
        out.push_back(static_pointer_cast<runtime::interpreter::INTTensorView>(tv));
    }
    call(m_function, out, args);
}

vector<runtime::PerformanceCounter>
    runtime::interpreter::INT_CallFrame::get_performance_data() const
{
    vector<runtime::PerformanceCounter> rc;
    for (const pair<const Node*, stopwatch> p : m_timer_map)
    {
        rc.emplace_back(p.first->get_name().c_str(),
                        p.second.get_total_microseconds(),
                        p.second.get_call_count());
    }
    return rc;
}

void runtime::interpreter::INT_CallFrame::perform_nan_check(
    const vector<shared_ptr<INTTensorView>>& tvs, const Node* op)
{
    size_t arg_number = 1;
    for (shared_ptr<INTTensorView> tv : tvs)
    {
        const element::Type& type = tv->get_tensor().get_element_type();
        if (type == element::f32)
        {
            const float* data = reinterpret_cast<float*>(tv->get_data_ptr());
            for (size_t i = 0; i < tv->get_element_count(); i++)
            {
                if (std::isnan(data[i]))
                {
                    if (op)
                    {
                        throw runtime_error("nan found in op '" + op->get_name() + "' output");
                    }
                    else
                    {
                        throw runtime_error("nan found in function's input tensor number " +
                                            to_string(arg_number));
                    }
                }
            }
        }
        else if (type == element::f64)
        {
            const double* data = reinterpret_cast<double*>(tv->get_data_ptr());
            for (size_t i = 0; i < tv->get_element_count(); i++)
            {
                if (std::isnan(data[i]))
                {
                    if (op)
                    {
                        throw runtime_error("nan found in op '" + op->get_name() + "' output");
                    }
                    else
                    {
                        throw runtime_error("nan found in function's input tensor number " +
                                            to_string(arg_number));
                    }
                }
            }
        }
        arg_number++;
    }
}

void runtime::interpreter::INT_CallFrame::set_nan_check(bool value)
{
    m_nan_check = value;
}<|MERGE_RESOLUTION|>--- conflicted
+++ resolved
@@ -210,18 +210,7 @@
     }
 }
 
-<<<<<<< HEAD
-void runtime::interpreter::INT_CallFrame::tensor_call(
-    const vector<shared_ptr<runtime::interpreter::INTTensorView>>& output_tvs,
-    const vector<shared_ptr<runtime::interpreter::INTTensorView>>& input_tvs)
-{
-    call(m_function, output_tvs, input_tvs);
-}
-
-void runtime::interpreter::INT_CallFrame::tensor_call(
-=======
 void runtime::interpreter::INT_CallFrame::call(
->>>>>>> 3562da83
     const vector<shared_ptr<runtime::TensorView>>& output_tvs,
     const vector<shared_ptr<runtime::TensorView>>& input_tvs)
 {
