--- conflicted
+++ resolved
@@ -94,9 +94,8 @@
     // This is be replaced with more optimial implementations in later PRs
     auto size = get_size_in_bytes();
     AlignedBuffer buffer{size, 64};
-<<<<<<< HEAD
-    source.read(buffer.get_ptr(), 0, size);
-    write(buffer.get_ptr(), 0, size);
+    source.read(buffer.get_ptr(), size);
+    write(buffer.get_ptr(), size);
 }
 
 future<void> runtime::Tensor::begin_write(const void* p, size_t size_in_bytes, size_t buffer_number)
@@ -135,8 +134,4 @@
     // auto bound_f = bind(&Tensor::read, this, _1, _2, _3);
     // async(bound_f, p, 0, n);
     // return f;
-=======
-    source.read(buffer.get_ptr(), size);
-    write(buffer.get_ptr(), size);
->>>>>>> e21db881
 }