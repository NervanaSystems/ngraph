//*****************************************************************************
// Copyright 2017-2019 Intel Corporation
//
// Licensed under the Apache License, Version 2.0 (the "License");
// you may not use this file except in compliance with the License.
// You may obtain a copy of the License at
//
//     http://www.apache.org/licenses/LICENSE-2.0
//
// Unless required by applicable law or agreed to in writing, software
// distributed under the License is distributed on an "AS IS" BASIS,
// WITHOUT WARRANTIES OR CONDITIONS OF ANY KIND, either express or implied.
// See the License for the specific language governing permissions and
// limitations under the License.
//*****************************************************************************

#pragma once

#include <memory>

#include "ngraph/function.hpp"
#include "ngraph/pass/pass_config.hpp"
#include "ngraph/runtime/allocator.hpp"
#include "ngraph/runtime/executable.hpp"
#include "ngraph/runtime/performance_counter.hpp"
#include "ngraph/shape.hpp"
#include "ngraph/type/element_type.hpp"
#include "ngraph/util.hpp"

namespace ngraph
{
    namespace runtime
    {
        class Tensor;
        class Backend;
    }
}

/// \brief Interface to a generic backend.
///
/// Backends are responsible for function execution and value allocation.
class ngraph::runtime::Backend
{
public:
    virtual ~Backend();
    /// \brief Create a new Backend object
    /// \param type The name of a registered backend, such as "CPU" or "GPU".
    ///   To select a subdevice use "GPU:N" where s`N` is the subdevice number.
    /// \param must_support_dynamic If `true`, the returned `Backend` object
    ///    will support dynamic tensors. If the underlying backend has native
    ///    support for dynamic tensors, then that backend object will be
    ///    returned directly. Otherwise, it will be wrapped with
    ///    DynamicWrapperBackend. This feature is EXPERIMENTAL.
    /// \returns shared_ptr to a new Backend or nullptr if the named backend
    ///   does not exist.
    static std::shared_ptr<Backend> create(const std::string& type,
                                           bool must_support_dynamic = false);

    /// \brief Query the list of registered devices
    /// \returns A vector of all registered devices.
    static std::vector<std::string> get_registered_devices();

    /// \brief Create a tensor specific to this backend
    /// \param element_type The type of the tensor element
    /// \param shape The shape of the tensor
    /// \returns shared_ptr to a new backend-specific tensor
    virtual std::shared_ptr<ngraph::runtime::Tensor>
        create_tensor(const ngraph::element::Type& element_type, const Shape& shape) = 0;

    /// \brief Create a tensor specific to this backend
    /// \param element_type The type of the tensor element
    /// \param shape The shape of the tensor
    /// \param memory_pointer A pointer to a buffer used for this tensor. The size of the buffer
    ///     must be sufficient to contain the tensor. The lifetime of the buffer is the
    ///     responsibility of the caller.
    /// \returns shared_ptr to a new backend-specific tensor
    virtual std::shared_ptr<ngraph::runtime::Tensor> create_tensor(
        const ngraph::element::Type& element_type, const Shape& shape, void* memory_pointer) = 0;

    /// \brief Create a tensor of C type T specific to this backend
    /// \param shape The shape of the tensor
    /// \returns shared_ptr to a new backend specific tensor
    template <typename T>
    std::shared_ptr<ngraph::runtime::Tensor> create_tensor(const Shape& shape)
    {
        return create_tensor(element::from<T>(), shape);
    }

    /// \brief Create a dynamic tensor specific to this backend, if the backend supports dynamic
    ///        tensors.
    /// \param element_type The type of the tensor element
    /// \param shape The shape of the tensor
    /// \returns shared_ptr to a new backend-specific tensor
    /// \throws std::invalid_argument if the backend does not support dynamic tensors
    virtual std::shared_ptr<ngraph::runtime::Tensor>
        create_dynamic_tensor(const ngraph::element::Type& element_type, const PartialShape& shape);

    /// \returns `true` if this backend supports dynamic tensors, else `false`.
    virtual bool supports_dynamic_tensors() { return false; }
    /// \brief Compiles a Function.
    /// \param func The function to compile
    /// \returns compiled function or nullptr on failure
    virtual std::shared_ptr<Executable> compile(std::shared_ptr<Function> func,
                                                bool enable_performance_data = false) = 0;

    /// \brief Compiles a Function.
    /// \param func The function to compile
    /// \param pass_config Configuration object for defining compilation options
    /// \returns compiled function or nullptr on failure
    virtual std::shared_ptr<Executable> compile(std::shared_ptr<Function> func,
                                                ngraph::pass::PassConfig& pass_config,
                                                bool enable_performance_data = false);

    /// \brief Loads a previously saved Executable object from a stream.
    /// \param input_stream the opened input stream containing the saved Executable
    /// \returns A compiled function or throws an exception on error
    virtual std::shared_ptr<Executable> load(std::istream& input_stream);

    /// \brief Test if a backend is capable of supporting an op
    /// \param node is the op to test.
    /// \returns true if the op is supported, false otherwise.
    virtual bool is_supported(const Node& node) const;

    /// \brief A set of properties supported by a backend
    enum class Property
    {
        memory_attach /// New tensor can use attached memory
    };

    /// \brief Test if a backend particular property is supported
    /// \param prop is the feature to test.
    /// \returns true if the property is supported, false otherwise.
    virtual bool is_supported_property(const Property prop) const;

    virtual void remove_compiled_function(std::shared_ptr<Executable> exec);

    /// \brief Return a backend specific op (that is not a core ngraph op).
    ///     The string op_name is the requested op, which a backend may or may not implement.
    ///     If unsupported, nullptr is returned, else a backend op is returned.
    ///     The variadic input is used to pass inputs that the op constructor might take
    /// \param op_name is the name of the backend specific op
    /// \returns a shared pointer to the op if found, else nullptr
    virtual std::shared_ptr<ngraph::Node> get_backend_op(const std::string& op_name, ...);

<<<<<<< HEAD
    /// \brief Returns memory allocator used by backend for host allocations
    virtual Allocator* get_host_memory_allocator() { return nullptr; }
    /// \brief Set the host memory allocator to be used by the backend
    /// \param allocator is pointer to host memory allocator object
    virtual void set_host_memory_allocator(std::unique_ptr<Allocator> allocator) {}
    /// \brief Returns memory allocator used by backend for device allocations
    virtual Allocator* get_device_memory_allocator()
    {
        // override this method from each supported backend to return
        // its own device memory allocator
        return nullptr;
    }

    /// \brief method for each supported backend to determine if the passed pointer is in device pinned memory or not
    /// \param ptr pointer to the memory to determine if its in device memory or not
    virtual bool is_device_memory(void* ptr);
=======
    /// \brief Allows sending backend specific configuration. The map contains key, value pairs
    ///     specific to a particluar backend. The definition of these key, value pairs is
    ///     defined by each backend.
    /// \param config The configuration map sent to the backend
    /// \param error An error string describing any error encountered
    /// \returns true if the configuration is supported, false otherwise. On false the error
    ///     parameter value is valid.
    virtual bool set_config(const std::map<std::string, std::string>& config, std::string& error);
>>>>>>> 8980e2ea
};<|MERGE_RESOLUTION|>--- conflicted
+++ resolved
@@ -142,7 +142,6 @@
     /// \returns a shared pointer to the op if found, else nullptr
     virtual std::shared_ptr<ngraph::Node> get_backend_op(const std::string& op_name, ...);
 
-<<<<<<< HEAD
     /// \brief Returns memory allocator used by backend for host allocations
     virtual Allocator* get_host_memory_allocator() { return nullptr; }
     /// \brief Set the host memory allocator to be used by the backend
@@ -159,7 +158,7 @@
     /// \brief method for each supported backend to determine if the passed pointer is in device pinned memory or not
     /// \param ptr pointer to the memory to determine if its in device memory or not
     virtual bool is_device_memory(void* ptr);
-=======
+
     /// \brief Allows sending backend specific configuration. The map contains key, value pairs
     ///     specific to a particluar backend. The definition of these key, value pairs is
     ///     defined by each backend.
@@ -168,5 +167,4 @@
     /// \returns true if the configuration is supported, false otherwise. On false the error
     ///     parameter value is valid.
     virtual bool set_config(const std::map<std::string, std::string>& config, std::string& error);
->>>>>>> 8980e2ea
 };