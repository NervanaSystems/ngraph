--- conflicted
+++ resolved
@@ -116,10 +116,19 @@
 
     virtual void remove_compiled_function(std::shared_ptr<Executable> exec);
 
-<<<<<<< HEAD
+    // \brief Return a backend specific op (that is not a core ngraph op).
+    //     The string op_name is the requested op, which a backend may or may not implement.
+    //     If unsupported, nullptr is returned, else a backend op is returned.
+    //     The variadic input is used to pass inputs that the op constructor might take
+    // \param op_name is the name of the backend specific op
+    // \returns a shared pointer to the op if found, else nullptr
+    virtual std::shared_ptr<ngraph::Node> get_backend_op(const std::string& op_name, ...);
+   
+    /// \brief method which returns the framework passed memory allocator 
     virtual std::shared_ptr<ngraph::runtime::Allocator> get_framework_memory_allocator();
 
-    /// \brief method for the framework to pass its memory allocator object to the backend.
+    /// \brief method for the framework to set its memory allocator object in the backend.
+    /// \param allocator reference to framework memory allocator object
     virtual void set_framework_memory_allocator(
         const std::shared_ptr<ngraph::runtime::Allocator>& allocator);
 
@@ -132,13 +141,4 @@
     /// \brief method for each supported backend to determine if the passed pointer is in device pinned memory or not
     /// \param ptr pointer to the memory to determine if its in device memory or not
     virtual bool is_device_memory(void* ptr);
-=======
-    // \brief Return a backend specific op (that is not a core ngraph op).
-    //     The string op_name is the requested op, which a backend may or may not implement.
-    //     If unsupported, nullptr is returned, else a backend op is returned.
-    //     The variadic input is used to pass inputs that the op constructor might take
-    // \param op_name is the name of the backend specific op
-    // \returns a shared pointer to the op if found, else nullptr
-    virtual std::shared_ptr<ngraph::Node> get_backend_op(const std::string& op_name, ...);
->>>>>>> 105f03bc
 };