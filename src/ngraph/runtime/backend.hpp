--- conflicted
+++ resolved
@@ -142,13 +142,18 @@
     /// \returns a shared pointer to the op if found, else nullptr
     virtual std::shared_ptr<ngraph::Node> get_backend_op(const std::string& op_name, ...);
 
-<<<<<<< HEAD
+    /// \brief Allows sending backend specific configuration. The map contains key, value pairs
+    ///     specific to a particluar backend. The definition of these key, value pairs is
+    ///     defined by each backend.
+    /// \param config The configuration map sent to the backend
+    /// \param error An error string describing any error encountered
+    /// \returns true if the configuration is supported, false otherwise. On false the error
+    ///     parameter value is valid.
+    virtual bool set_config(const std::map<std::string, std::string>& config, std::string& error);
+
     static void set_backend_shared_library_search_directory(const std::string& path);
     static const std::string& get_backend_shared_library_search_directory();
 
-private:
-    static std::string s_backend_shared_library_search_directory;
-=======
     /// \brief Returns memory allocator used by backend for host allocations
     virtual Allocator* get_host_memory_allocator() { return nullptr; }
     /// \brief Set the host memory allocator to be used by the backend
@@ -166,13 +171,6 @@
     /// \param ptr pointer to the memory to determine if its in device memory or not
     virtual bool is_device_memory(void* ptr);
 
-    /// \brief Allows sending backend specific configuration. The map contains key, value pairs
-    ///     specific to a particluar backend. The definition of these key, value pairs is
-    ///     defined by each backend.
-    /// \param config The configuration map sent to the backend
-    /// \param error An error string describing any error encountered
-    /// \returns true if the configuration is supported, false otherwise. On false the error
-    ///     parameter value is valid.
-    virtual bool set_config(const std::map<std::string, std::string>& config, std::string& error);
->>>>>>> e090c6aa
+private:
+    static std::string s_backend_shared_library_search_directory;
 };