--- conflicted
+++ resolved
@@ -76,16 +76,14 @@
 
             virtual void remove_compiled_function(std::shared_ptr<Function> func);
 
-<<<<<<< HEAD
             virtual void enable_performance_data(std::shared_ptr<Function> func, bool enable) {}
             virtual std::vector<PerformanceCounter>
                 get_performance_data(std::shared_ptr<Function> func) const;
-=======
+
         protected:
             void validate_call(std::shared_ptr<const Function> func,
                                const std::vector<std::shared_ptr<runtime::TensorView>>& outputs,
                                const std::vector<std::shared_ptr<runtime::TensorView>>& inputs);
->>>>>>> e7cf2662
         };
     }
 }