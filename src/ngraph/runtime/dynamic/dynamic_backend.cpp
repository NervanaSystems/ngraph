--- conflicted
+++ resolved
@@ -91,14 +91,10 @@
     return is_type<op::Transpose>(op) || is_type<op::DynBroadcast>(op) ||
            is_type<op::DynReplaceSlice>(op) || is_type<op::DynSlice>(op) ||
            is_type<op::v1::Reshape>(op) || is_type<op::DynReshape>(op) || is_type<op::Range>(op) ||
-<<<<<<< HEAD
            is_type<op::v1::ConvolutionBackpropData>(op) ||
            is_type<op::v1::ConvolutionBackpropFilters>(op) ||
-           is_type<op::v1::AvgPoolBackprop>(op) || is_type<op::v1::Broadcast>(op);
-=======
-           is_type<op::v1::GenerateMask>(op) || is_type<op::v1::AvgPoolBackprop>(op) ||
-           is_type<op::v1::Broadcast>(op);
->>>>>>> 782afe31
+           is_type<op::v1::AvgPoolBackprop>(op) || is_type<op::v1::Broadcast>(op)
+           is_type<op::v1::GenerateMask>(op);
 }
 
 // Helper for a vile hack in DynamicExecutable::call. See body of that function for details.
