//*****************************************************************************
// Copyright 2017-2019 Intel Corporation
//
// Licensed under the Apache License, Version 2.0 (the "License");
// you may not use this file except in compliance with the License.
// You may obtain a copy of the License at
//
//     http://www.apache.org/licenses/LICENSE-2.0
//
// Unless required by applicable law or agreed to in writing, software
// distributed under the License is distributed on an "AS IS" BASIS,
// WITHOUT WARRANTIES OR CONDITIONS OF ANY KIND, either express or implied.
// See the License for the specific language governing permissions and
// limitations under the License.
//*****************************************************************************

#include "ngraph/runtime/dynamic/dynamic_backend.hpp"
#include "ngraph/graph_util.hpp"
#include "ngraph/op/broadcast.hpp"
#include "ngraph/op/experimental/dyn_broadcast.hpp"
#include "ngraph/op/experimental/dyn_replace_slice.hpp"
#include "ngraph/op/experimental/dyn_reshape.hpp"
#include "ngraph/op/experimental/dyn_slice.hpp"
#include "ngraph/op/experimental/range.hpp"
#include "ngraph/op/experimental/strided_slice.hpp"
#include "ngraph/op/experimental/transpose.hpp"
#include "ngraph/op/reshape.hpp"
#include "ngraph/pass/constant_folding.hpp"
#include "ngraph/pass/dyn_elimination.hpp"
#include "ngraph/pass/manager.hpp"
#include "ngraph/pass/opset0_downgrade.hpp"
#include "ngraph/pass/shape_relevance.hpp"
#include "ngraph/specialize_function.hpp"
#include "ngraph/util.hpp"

using namespace std;
using namespace ngraph;

runtime::dynamic::DynamicBackend::DynamicBackend(shared_ptr<runtime::Backend> wrapped_backend)
    : m_wrapped_backend(std::move(wrapped_backend))
{
}

shared_ptr<runtime::Tensor>
    runtime::dynamic::DynamicBackend::create_tensor(const element::Type& type, const Shape& shape)
{
    return m_wrapped_backend->create_tensor(type, shape);
}

shared_ptr<runtime::Tensor> runtime::dynamic::DynamicBackend::create_tensor(
    const element::Type& type, const Shape& shape, void* memory_pointer)
{
    return m_wrapped_backend->create_tensor(type, shape, memory_pointer);
}

std::shared_ptr<runtime::Tensor>
    runtime::dynamic::DynamicBackend::create_dynamic_tensor(const element::Type& type,
                                                            const PartialShape& shape)
{
    return make_shared<DynamicTensor>(type, shape, m_wrapped_backend);
}

shared_ptr<runtime::Executable>
    runtime::dynamic::DynamicBackend::compile(shared_ptr<Function> function,
                                              bool enable_performance_collection)
{
    return make_shared<runtime::dynamic::DynamicExecutable>(
        function, m_wrapped_backend, enable_performance_collection);
}

runtime::dynamic::DynamicExecutable::DynamicExecutable(shared_ptr<Function> wrapped_function,
                                                       shared_ptr<runtime::Backend> wrapped_backend,
                                                       bool enable_performance_collection)
    : m_wrapped_function(wrapped_function)
    , m_wrapped_backend(wrapped_backend)
    , m_enable_performance_collection(enable_performance_collection)
{
    pass::Manager passes;
    passes.register_pass<pass::ShapeRelevance>();
    passes.run_passes(m_wrapped_function);

    set_parameters_and_results(*wrapped_function);
}

// Due to clang++-3.9 bugs, this needs to be a non-static separate function from
// count_dyn_nodes.
bool is_dynamic_op(const std::shared_ptr<Node>& op)
{
    return is_type<op::Transpose>(op) || is_type<op::DynBroadcast>(op) ||
           is_type<op::DynReplaceSlice>(op) || is_type<op::DynSlice>(op) ||
           is_type<op::v1::Reshape>(op) || is_type<op::DynReshape>(op) || is_type<op::Range>(op) ||
<<<<<<< HEAD
           is_type<op::v1::StridedSlice>(op);
=======
           is_type<op::v1::Broadcast>(op);
>>>>>>> 7cc2a41f
}

// Helper for a vile hack in DynamicExecutable::call. See body of that function for details.
static size_t count_dyn_nodes(const shared_ptr<ngraph::Function>& f)
{
    size_t count = 0;
    for (auto op : f->get_ops())
    {
        if (is_dynamic_op(op))
        {
            count++;
        }
    }
    return count;
}

bool runtime::dynamic::DynamicExecutable::call(
    const std::vector<std::shared_ptr<runtime::Tensor>>& outputs,
    const std::vector<std::shared_ptr<runtime::Tensor>>& inputs)
{
    // TODO: Get cached executable out if it exists.
    // We will cache on:
    // (1) all shapes;
    // (2) all values of shape-relevant input tensors.

    NGRAPH_CHECK(m_wrapped_function->get_parameters().size() == inputs.size());

    std::vector<std::shared_ptr<runtime::Tensor>> wrapped_inputs;
    std::vector<element::Type> arg_element_types;
    std::vector<PartialShape> arg_shapes;

    std::shared_ptr<Function> clone;
    {
        // We'll use AlignedBuffers to back the base pointers, storing them in this vector for RAII
        // purposes.
        std::vector<AlignedBuffer> arg_buffers;
        arg_buffers.reserve(inputs.size());
        std::vector<void*> arg_value_base_pointers(inputs.size());

        size_t i = 0;

        for (auto& input : inputs)
        {
            if (m_wrapped_function->get_parameters()[i]->is_relevant_to_shapes())
            {
                // TODO(amprocte): Move has_storage() to runtime::Tensor?
                if (auto dynamic_tensor =
                        std::dynamic_pointer_cast<runtime::dynamic::DynamicTensor>(input))
                {
                    NGRAPH_CHECK(dynamic_tensor->has_storage());
                }

                arg_buffers.emplace_back(input->get_size_in_bytes(), /*alignment=*/64);
                arg_value_base_pointers[i] = arg_buffers.back().get_ptr();

                // TODO(amprocte): For host-resident tensors we should be able to skip the read,
                // but no API for that yet.
                input->read(arg_value_base_pointers[i], input->get_size_in_bytes());
            }
            else
            {
                arg_value_base_pointers[i] = nullptr;
            }

            if (auto dynamic_tensor =
                    std::dynamic_pointer_cast<runtime::dynamic::DynamicTensor>(input))
            {
                NGRAPH_CHECK(dynamic_tensor->has_storage());
                arg_element_types.push_back(
                    dynamic_tensor->get_wrapped_tensor()->get_element_type());
                arg_shapes.push_back(dynamic_tensor->get_wrapped_tensor()->get_shape());
                wrapped_inputs.push_back(dynamic_tensor->get_wrapped_tensor());
            }
            else
            {
                arg_element_types.push_back(input->get_element_type());
                arg_shapes.push_back(input->get_shape());
                wrapped_inputs.push_back(input);
            }

            i++;
        }

        clone = specialize_function(
            m_wrapped_function, arg_element_types, arg_shapes, arg_value_base_pointers);
    }

    pass::Manager passes;
    passes.register_pass<pass::Opset0Downgrade>();
    passes.register_pass<pass::ConstantFolding>();
    passes.register_pass<pass::DynElimination>();
    passes.register_pass<pass::Opset0Downgrade>(); // Converts dynamic v1 variants to v0 ops
    passes.set_per_pass_validation(false);

    // FIXME(amprocte): Vile, temporary hack: we need to do repeated rounds of
    // ConstantFolding/DynElimination until everything that DynElimination is supposed to
    // eliminate has actually been eliminated. We could do this by monitoring the return values of
    // of the passes (keep iterating until both CF and DE report no changes), but that did not
    // seem to work so here we are. Probably a better fix is to somehow combine the matchers in CF
    // and DE into one pass.
    size_t num_dyn_nodes_last_pass = std::numeric_limits<size_t>::max();

    while (num_dyn_nodes_last_pass != 0)
    {
        passes.run_passes(clone);
        auto num_dyn_nodes_this_pass = count_dyn_nodes(clone);

        NGRAPH_CHECK(num_dyn_nodes_this_pass < num_dyn_nodes_last_pass,
                     "Could not eliminate all Dyn nodes (",
                     num_dyn_nodes_this_pass,
                     " remaining)");

        num_dyn_nodes_last_pass = num_dyn_nodes_this_pass;
    }

    pass::Manager pass_val;
    pass_val.register_pass<pass::Validate>();
    pass_val.run_passes(clone);

    std::vector<std::shared_ptr<runtime::Tensor>> wrapped_outputs;

    const ResultVector& results = clone->get_results();
    for (auto& result : results)
    {
        NGRAPH_CHECK(result->get_output_partial_shape(0).is_static(),
                     "Shape staticization failed for result node ",
                     *result);
    }
    NGRAPH_CHECK(results.size() == outputs.size());

    for (size_t i = 0; i < outputs.size(); i++)
    {
        if (auto dynamic_tensor =
                std::dynamic_pointer_cast<runtime::dynamic::DynamicTensor>(outputs[i]))
        {
            dynamic_tensor->make_storage(results[i]->get_output_element_type(0),
                                         results[i]->get_output_shape(0));
            wrapped_outputs.push_back(dynamic_tensor->get_wrapped_tensor());
        }
        else
        {
            wrapped_outputs.push_back(outputs[i]);
        }
    }

    // TODO: Put compiled executable in the cache.
    auto compiled_executable = m_wrapped_backend->compile(clone, m_enable_performance_collection);
    auto result = compiled_executable->call(wrapped_outputs, wrapped_inputs);

    return result;
}

runtime::dynamic::DynamicTensor::DynamicTensor(
    const element::Type& element_type,
    const PartialShape& shape,
    const std::shared_ptr<runtime::Backend>& wrapped_backend)
    : Tensor(make_shared<descriptor::Tensor>(element_type, shape, "wrapped_dynamic"))
    , m_wrapped_tensor(nullptr)
    , m_wrapped_backend(wrapped_backend)
{
}

Strides runtime::dynamic::DynamicTensor::get_strides() const
{
    NGRAPH_CHECK(m_wrapped_tensor != nullptr,
                 "asked for strides of a dynamic tensor with no allocated storage");
    return ngraph::row_major_strides(m_wrapped_tensor->get_shape());
}

size_t runtime::dynamic::DynamicTensor::get_size_in_bytes() const
{
    NGRAPH_CHECK(m_wrapped_tensor != nullptr,
                 "asked for size in bytes of a dynamic tensor with no allocated storage");
    return get_element_count() * get_element_type().size();
}

size_t runtime::dynamic::DynamicTensor::get_element_count() const
{
    NGRAPH_CHECK(m_wrapped_tensor != nullptr,
                 "asked for element count of a dynamic tensor with no allocated storage");
    return shape_size(m_wrapped_tensor->get_shape());
}

const element::Type& runtime::dynamic::DynamicTensor::get_element_type() const
{
    if (m_wrapped_tensor == nullptr)
    {
        return m_descriptor->get_element_type();
    }
    else
    {
        return m_wrapped_tensor->get_element_type();
    }
}

const ngraph::Shape& runtime::dynamic::DynamicTensor::get_shape() const
{
    NGRAPH_CHECK(m_wrapped_tensor != nullptr,
                 "asked for shape of a dynamic tensor with no allocated storage");
    return m_wrapped_tensor->get_shape();
}

void runtime::dynamic::DynamicTensor::write(const void* p, size_t n)
{
    NGRAPH_CHECK(m_wrapped_tensor != nullptr,
                 "tried to write to a dynamic tensor with no allocated storage");
    m_wrapped_tensor->write(p, n);
}

void runtime::dynamic::DynamicTensor::read(void* p, size_t n) const
{
    NGRAPH_CHECK(m_wrapped_tensor != nullptr,
                 "tried to read from a dynamic tensor with no allocated storage");
    m_wrapped_tensor->read(p, n);
}

void runtime::dynamic::DynamicTensor::copy_from(const ngraph::runtime::Tensor& source)
{
    NGRAPH_CHECK(m_wrapped_tensor != nullptr,
                 "tried to copy_from to a dynamic tensor with no allocated storage");
    m_wrapped_tensor->copy_from(source);
}

bool runtime::dynamic::DynamicTensor::has_storage() const
{
    return m_wrapped_tensor != nullptr;
}

void runtime::dynamic::DynamicTensor::release_storage()
{
    m_wrapped_tensor = nullptr;
}

void runtime::dynamic::DynamicTensor::make_storage(const element::Type& element_type,
                                                   const Shape& shape)
{
    NGRAPH_CHECK(element_type.is_static(), "make_storage requires a static element type");
    NGRAPH_CHECK(get_element_type().is_dynamic() || get_element_type() == element_type,
                 "tried to make storage with element type ",
                 element_type,
                 " which is incompatible with dynamic tensor element_type ",
                 get_element_type());
    NGRAPH_CHECK(get_partial_shape().relaxes(shape),
                 "tried to make storage with shape ",
                 shape,
                 " which is incompatible with dynamic tensor shape ",
                 get_partial_shape());
    m_wrapped_tensor = m_wrapped_backend->create_tensor(element_type, shape);
}

const std::shared_ptr<ngraph::runtime::Tensor>&
    runtime::dynamic::DynamicTensor::get_wrapped_tensor() const
{
    return m_wrapped_tensor;
}<|MERGE_RESOLUTION|>--- conflicted
+++ resolved
@@ -89,11 +89,7 @@
     return is_type<op::Transpose>(op) || is_type<op::DynBroadcast>(op) ||
            is_type<op::DynReplaceSlice>(op) || is_type<op::DynSlice>(op) ||
            is_type<op::v1::Reshape>(op) || is_type<op::DynReshape>(op) || is_type<op::Range>(op) ||
-<<<<<<< HEAD
-           is_type<op::v1::StridedSlice>(op);
-=======
-           is_type<op::v1::Broadcast>(op);
->>>>>>> 7cc2a41f
+           is_type<op::v1::Broadcast>(op) || is_type<op::v1::StridedSlice>(op);
 }
 
 // Helper for a vile hack in DynamicExecutable::call. See body of that function for details.
@@ -182,10 +178,9 @@
     }
 
     pass::Manager passes;
-    passes.register_pass<pass::Opset0Downgrade>();
     passes.register_pass<pass::ConstantFolding>();
+    passes.register_pass<pass::Opset0Downgrade>(); // Converts dynamic v1 variants to v0 ops
     passes.register_pass<pass::DynElimination>();
-    passes.register_pass<pass::Opset0Downgrade>(); // Converts dynamic v1 variants to v0 ops
     passes.set_per_pass_validation(false);
 
     // FIXME(amprocte): Vile, temporary hack: we need to do repeated rounds of
