//*****************************************************************************
// Copyright 2017-2020 Intel Corporation
//
// Licensed under the Apache License, Version 2.0 (the "License");
// you may not use this file except in compliance with the License.
// You may obtain a copy of the License at
//
//     http://www.apache.org/licenses/LICENSE-2.0
//
// Unless required by applicable law or agreed to in writing, software
// distributed under the License is distributed on an "AS IS" BASIS,
// WITHOUT WARRANTIES OR CONDITIONS OF ANY KIND, either express or implied.
// See the License for the specific language governing permissions and
// limitations under the License.
//*****************************************************************************

#include "ngraph/runtime/dynamic/dynamic_backend.hpp"
#include "ngraph/graph_util.hpp"
#include "ngraph/op/avg_pool.hpp"
#include "ngraph/op/broadcast.hpp"
#include "ngraph/op/convolution.hpp"
#include "ngraph/op/experimental/dyn_broadcast.hpp"
#include "ngraph/op/experimental/dyn_replace_slice.hpp"
#include "ngraph/op/experimental/dyn_reshape.hpp"
#include "ngraph/op/experimental/dyn_slice.hpp"
#include "ngraph/op/experimental/generate_mask.hpp"
#include "ngraph/op/experimental/range.hpp"
#include "ngraph/op/experimental/transpose.hpp"
#include "ngraph/op/reshape.hpp"
#include "ngraph/pass/constant_folding.hpp"
#include "ngraph/pass/dyn_elimination.hpp"
#include "ngraph/pass/manager.hpp"
#include "ngraph/pass/opset0_downgrade.hpp"
#include "ngraph/pass/shape_relevance.hpp"
#include "ngraph/specialize_function.hpp"
#include "ngraph/util.hpp"

using namespace std;
using namespace ngraph;

runtime::dynamic::DynamicBackend::DynamicBackend(shared_ptr<runtime::Backend> wrapped_backend)
    : m_wrapped_backend(std::move(wrapped_backend))
{
}

shared_ptr<runtime::Tensor>
    runtime::dynamic::DynamicBackend::create_tensor(const element::Type& type, const Shape& shape)
{
    return m_wrapped_backend->create_tensor(type, shape);
}

shared_ptr<runtime::Tensor> runtime::dynamic::DynamicBackend::create_tensor(
    const element::Type& type, const Shape& shape, void* memory_pointer)
{
    return m_wrapped_backend->create_tensor(type, shape, memory_pointer);
}

std::shared_ptr<runtime::Tensor>
    runtime::dynamic::DynamicBackend::create_dynamic_tensor(const element::Type& type,
                                                            const PartialShape& shape)
{
    return make_shared<DynamicTensor>(type, shape, m_wrapped_backend);
}

shared_ptr<runtime::Executable>
    runtime::dynamic::DynamicBackend::compile(shared_ptr<Function> function,
                                              bool enable_performance_collection)
{
    return make_shared<runtime::dynamic::DynamicExecutable>(
        function, m_wrapped_backend, enable_performance_collection);
}

runtime::dynamic::DynamicExecutable::DynamicExecutable(shared_ptr<Function> wrapped_function,
                                                       shared_ptr<runtime::Backend> wrapped_backend,
                                                       bool enable_performance_collection)
    : m_wrapped_function(wrapped_function)
    , m_wrapped_backend(wrapped_backend)
    , m_enable_performance_collection(enable_performance_collection)
{
    pass::Manager passes;
    passes.register_pass<pass::ShapeRelevance>();
    passes.run_passes(m_wrapped_function);

    set_parameters_and_results(*wrapped_function);
}

// Due to clang++-3.9 bugs, this needs to be a non-static separate function from
// count_dyn_nodes.
bool is_dynamic_op(const std::shared_ptr<Node>& op)
{
    return is_type<op::Transpose>(op) || is_type<op::DynBroadcast>(op) ||
           is_type<op::DynReplaceSlice>(op) || is_type<op::DynSlice>(op) ||
           is_type<op::v1::Reshape>(op) || is_type<op::DynReshape>(op) || is_type<op::Range>(op) ||
           is_type<op::v1::ConvolutionBackpropData>(op) ||
           is_type<op::v1::ConvolutionBackpropFilters>(op) ||
           is_type<op::v1::AvgPoolBackprop>(op) || is_type<op::v1::Broadcast>(op) ||
           is_type<op::v1::GenerateMask>(op);
}

// Helper for a vile hack in DynamicExecutable::call. See body of that function for details.
static size_t count_dyn_nodes(const shared_ptr<ngraph::Function>& f)
{
    size_t count = 0;
    for (auto op : f->get_ops())
    {
        if (is_dynamic_op(op))
        {
            count++;
        }
    }
    return count;
}

bool runtime::dynamic::DynamicExecutable::call(
    const std::vector<std::shared_ptr<runtime::Tensor>>& outputs,
    const std::vector<std::shared_ptr<runtime::Tensor>>& inputs)
{
    // TODO: Get cached executable out if it exists.
    // We will cache on:
    // (1) all shapes;
    // (2) all values of shape-relevant input tensors.

    std::vector<int> merged_input_shapes;
    std::ostringstream key;
    size_t loop_count = 0;
    for (auto& input : inputs)
    {
        if (m_wrapped_function->get_parameters()[loop_count]->is_relevant_to_shapes())
        {
            // Caching on values of Shape relevant inputs
<<<<<<< HEAD
            void* data_ptr = malloc(input->get_size_in_bytes());
            input->read(data_ptr, input->get_size_in_bytes());
            // assuming that shape relevant inputs are int64_t
            int64_t* result = (int64_t*)data_ptr;
            for (int i = 0; i < input->get_element_count(); i++)
            {
                merged_input_shapes.emplace_back(result[i]);
            }
            free(data_ptr);
=======
            int size = input->get_size_in_bytes() / (input->get_element_type().bitwidth() / 8);
            std::vector<int64_t> data(size);
            input->read(data.data(), input->get_size_in_bytes());
            for (int i = 0; i < input->get_element_count(); i++)
            {
                merged_input_shapes.emplace_back(data[i]);
            }
>>>>>>> 46c21a0d
        }
        else
        {
            // Caching on all remaining shapes
            for (int i = 0; i < input->get_shape().size(); i++)
            {
                merged_input_shapes.emplace_back(input->get_shape()[i]);
            }
        }
        // -1 is the separator.
        // So if shape of Input 1 = {2, 2, 3, 3} & Input 2 = {4, 5}
        // the key would be 2, 2, 3, 3, -1, 4, 5, -1
        merged_input_shapes.emplace_back(-1);
        loop_count++;
    }

    std::copy(merged_input_shapes.begin(),
              merged_input_shapes.end(),
              std::ostream_iterator<int>(key, ", "));

    if (m_lru->is_cached(merged_input_shapes))
    {
        std::vector<std::shared_ptr<runtime::Tensor>> wrapped_inputs;
        std::vector<std::shared_ptr<runtime::Tensor>> wrapped_outputs;

        std::shared_ptr<Function> clone = m_lru->get_cloned_function(merged_input_shapes);
        const ResultVector& results = clone->get_results();
        for (auto& result : results)
        {
            NGRAPH_CHECK(result->get_output_partial_shape(0).is_static(),
                         "Shape staticization failed for result node ",
                         *result);
        }
        NGRAPH_CHECK(results.size() == outputs.size());

        for (size_t i = 0; i < outputs.size(); i++)
        {
            if (auto dynamic_tensor =
                    std::dynamic_pointer_cast<runtime::dynamic::DynamicTensor>(outputs[i]))
            {
                dynamic_tensor->make_storage(results[i]->get_output_element_type(0),
                                             results[i]->get_output_shape(0));
                wrapped_outputs.push_back(dynamic_tensor->get_wrapped_tensor());
            }
            else
            {
                wrapped_outputs.push_back(outputs[i]);
            }
        }

        return m_lru->get_cached_entry(merged_input_shapes)->call(wrapped_outputs, inputs);
    }
    else
    {
        NGRAPH_CHECK(m_wrapped_function->get_parameters().size() == inputs.size());

        std::vector<std::shared_ptr<runtime::Tensor>> wrapped_inputs;
        std::vector<element::Type> arg_element_types;
        std::vector<PartialShape> arg_shapes;

        std::shared_ptr<Function> clone;
        {
            // We'll use AlignedBuffers to back the base pointers, storing them in this vector for
            // RAII
            // purposes.
            std::vector<AlignedBuffer> arg_buffers;
            arg_buffers.reserve(inputs.size());
            std::vector<void*> arg_value_base_pointers(inputs.size());

            size_t i = 0;

            for (auto& input : inputs)
            {
                if (m_wrapped_function->get_parameters()[i]->is_relevant_to_shapes())
                {
                    // TODO(amprocte): Move has_storage() to runtime::Tensor?
                    if (auto dynamic_tensor =
                            std::dynamic_pointer_cast<runtime::dynamic::DynamicTensor>(input))
                    {
                        NGRAPH_CHECK(dynamic_tensor->has_storage());
                    }

                    arg_buffers.emplace_back(input->get_size_in_bytes(), /*alignment=*/64);
                    arg_value_base_pointers[i] = arg_buffers.back().get_ptr();

                    // TODO(amprocte): For host-resident tensors we should be able to skip the read,
                    // but no API for that yet.
                    input->read(arg_value_base_pointers[i], input->get_size_in_bytes());
                }
                else
                {
                    arg_value_base_pointers[i] = nullptr;
                }

                if (auto dynamic_tensor =
                        std::dynamic_pointer_cast<runtime::dynamic::DynamicTensor>(input))
                {
                    NGRAPH_CHECK(dynamic_tensor->has_storage());
                    arg_element_types.push_back(
                        dynamic_tensor->get_wrapped_tensor()->get_element_type());
                    arg_shapes.push_back(dynamic_tensor->get_wrapped_tensor()->get_shape());
                    wrapped_inputs.push_back(dynamic_tensor->get_wrapped_tensor());
                }
                else
                {
                    arg_element_types.push_back(input->get_element_type());
                    arg_shapes.push_back(input->get_shape());
                    wrapped_inputs.push_back(input);
                }

                i++;
            }

            clone = specialize_function(
                m_wrapped_function, arg_element_types, arg_shapes, arg_value_base_pointers);
        }

        pass::Manager passes;
        passes.register_pass<pass::ConstantFolding>();
        passes.register_pass<pass::DynElimination>();
        passes.register_pass<pass::Opset0Downgrade>(); // Converts dynamic v1 variants to v0 ops
        passes.set_per_pass_validation(false);

        // FIXME(amprocte): Vile, temporary hack: we need to do repeated rounds of
        // ConstantFolding/DynElimination until everything that DynElimination is supposed to
        // eliminate has actually been eliminated. We could do this by monitoring the return values
        // of the passes (keep iterating until both CF and DE report no changes), but that did not
        // seem to work so here we are. Probably a better fix is to somehow combine the matchers in
        // CF
        // and DE into one pass.
        size_t num_dyn_nodes_last_pass = std::numeric_limits<size_t>::max();

        while (num_dyn_nodes_last_pass != 0)
        {
            passes.run_passes(clone);
            auto num_dyn_nodes_this_pass = count_dyn_nodes(clone);

            NGRAPH_CHECK(num_dyn_nodes_this_pass < num_dyn_nodes_last_pass,
                         "Could not eliminate all Dyn nodes (",
                         num_dyn_nodes_this_pass,
                         " remaining)");

            num_dyn_nodes_last_pass = num_dyn_nodes_this_pass;
        }

        pass::Manager pass_val;
        pass_val.register_pass<pass::Validate>();
        pass_val.run_passes(clone);

        std::vector<std::shared_ptr<runtime::Tensor>> wrapped_outputs;

        const ResultVector& results = clone->get_results();
        for (auto& result : results)
        {
            NGRAPH_CHECK(result->get_output_partial_shape(0).is_static(),
                         "Shape staticization failed for result node ",
                         *result);
        }
        NGRAPH_CHECK(results.size() == outputs.size());

        for (size_t i = 0; i < outputs.size(); i++)
        {
            if (auto dynamic_tensor =
                    std::dynamic_pointer_cast<runtime::dynamic::DynamicTensor>(outputs[i]))
            {
                dynamic_tensor->make_storage(results[i]->get_output_element_type(0),
                                             results[i]->get_output_shape(0));
                wrapped_outputs.push_back(dynamic_tensor->get_wrapped_tensor());
            }
            else
            {
                wrapped_outputs.push_back(outputs[i]);
            }
        }

        auto compiled_executable =
            m_wrapped_backend->compile(clone, m_enable_performance_collection);
        // Put compiled executable in the cache.
        m_lru->add_entry(merged_input_shapes, compiled_executable, clone);
        auto result = compiled_executable->call(wrapped_outputs, wrapped_inputs);

        return result;
    }
}

runtime::dynamic::DynamicTensor::DynamicTensor(
    const element::Type& element_type,
    const PartialShape& shape,
    const std::shared_ptr<runtime::Backend>& wrapped_backend)
    : Tensor(make_shared<descriptor::Tensor>(element_type, shape, "wrapped_dynamic"))
    , m_wrapped_tensor(nullptr)
    , m_wrapped_backend(wrapped_backend)
{
}

Strides runtime::dynamic::DynamicTensor::get_strides() const
{
    NGRAPH_CHECK(m_wrapped_tensor != nullptr,
                 "asked for strides of a dynamic tensor with no allocated storage");
    return ngraph::row_major_strides(m_wrapped_tensor->get_shape());
}

size_t runtime::dynamic::DynamicTensor::get_size_in_bytes() const
{
    NGRAPH_CHECK(m_wrapped_tensor != nullptr,
                 "asked for size in bytes of a dynamic tensor with no allocated storage");
    return get_element_count() * get_element_type().size();
}

size_t runtime::dynamic::DynamicTensor::get_element_count() const
{
    NGRAPH_CHECK(m_wrapped_tensor != nullptr,
                 "asked for element count of a dynamic tensor with no allocated storage");
    return shape_size(m_wrapped_tensor->get_shape());
}

const element::Type& runtime::dynamic::DynamicTensor::get_element_type() const
{
    if (m_wrapped_tensor == nullptr)
    {
        return m_descriptor->get_element_type();
    }
    else
    {
        return m_wrapped_tensor->get_element_type();
    }
}

const ngraph::Shape& runtime::dynamic::DynamicTensor::get_shape() const
{
    NGRAPH_CHECK(m_wrapped_tensor != nullptr,
                 "asked for shape of a dynamic tensor with no allocated storage");
    return m_wrapped_tensor->get_shape();
}

void runtime::dynamic::DynamicTensor::write(const void* p, size_t n)
{
    NGRAPH_CHECK(m_wrapped_tensor != nullptr,
                 "tried to write to a dynamic tensor with no allocated storage");
    m_wrapped_tensor->write(p, n);
}

void runtime::dynamic::DynamicTensor::read(void* p, size_t n) const
{
    NGRAPH_CHECK(m_wrapped_tensor != nullptr,
                 "tried to read from a dynamic tensor with no allocated storage");
    m_wrapped_tensor->read(p, n);
}

void runtime::dynamic::DynamicTensor::copy_from(const ngraph::runtime::Tensor& source)
{
    NGRAPH_CHECK(m_wrapped_tensor != nullptr,
                 "tried to copy_from to a dynamic tensor with no allocated storage");
    m_wrapped_tensor->copy_from(source);
}

bool runtime::dynamic::DynamicTensor::has_storage() const
{
    return m_wrapped_tensor != nullptr;
}

void runtime::dynamic::DynamicTensor::release_storage()
{
    m_wrapped_tensor = nullptr;
}

void runtime::dynamic::DynamicTensor::make_storage(const element::Type& element_type,
                                                   const Shape& shape)
{
    NGRAPH_CHECK(element_type.is_static(), "make_storage requires a static element type");
    NGRAPH_CHECK(get_element_type().is_dynamic() || get_element_type() == element_type,
                 "tried to make storage with element type ",
                 element_type,
                 " which is incompatible with dynamic tensor element_type ",
                 get_element_type());
    NGRAPH_CHECK(get_partial_shape().relaxes(shape),
                 "tried to make storage with shape ",
                 shape,
                 " which is incompatible with dynamic tensor shape ",
                 get_partial_shape());
    m_wrapped_tensor = m_wrapped_backend->create_tensor(element_type, shape);
}

const std::shared_ptr<ngraph::runtime::Tensor>&
    runtime::dynamic::DynamicTensor::get_wrapped_tensor() const
{
    return m_wrapped_tensor;
}<|MERGE_RESOLUTION|>--- conflicted
+++ resolved
@@ -128,17 +128,6 @@
         if (m_wrapped_function->get_parameters()[loop_count]->is_relevant_to_shapes())
         {
             // Caching on values of Shape relevant inputs
-<<<<<<< HEAD
-            void* data_ptr = malloc(input->get_size_in_bytes());
-            input->read(data_ptr, input->get_size_in_bytes());
-            // assuming that shape relevant inputs are int64_t
-            int64_t* result = (int64_t*)data_ptr;
-            for (int i = 0; i < input->get_element_count(); i++)
-            {
-                merged_input_shapes.emplace_back(result[i]);
-            }
-            free(data_ptr);
-=======
             int size = input->get_size_in_bytes() / (input->get_element_type().bitwidth() / 8);
             std::vector<int64_t> data(size);
             input->read(data.data(), input->get_size_in_bytes());
@@ -146,7 +135,6 @@
             {
                 merged_input_shapes.emplace_back(data[i]);
             }
->>>>>>> 46c21a0d
         }
         else
         {
