--- conflicted
+++ resolved
@@ -62,9 +62,8 @@
         create_output_tensor(size_t output_index, size_t pipeline_depth) override;
 
 protected:
-<<<<<<< HEAD
-    std::shared_ptr<ngraph::op::Parameter> get_parameter(size_t index) const;
-    std::shared_ptr<ngraph::op::Result> get_result(size_t index) const;
+    std::shared_ptr<ngraph::op::v0::Parameter> get_parameter(size_t index) const;
+    std::shared_ptr<ngraph::op::v0::Result> get_result(size_t index) const;
     void init();
     llvm::Expected<std::unique_ptr<llvm::TargetMachine>>
         create_default_target_machine(unsigned optLevel);
@@ -74,10 +73,6 @@
     void optimize_dialect();
 
 
-=======
-    std::shared_ptr<ngraph::op::v0::Parameter> get_parameter(size_t index) const;
-    std::shared_ptr<ngraph::op::v0::Result> get_result(size_t index) const;
->>>>>>> 424f70f4
     int get_alignment() const { return 64; }
     std::shared_ptr<Function> m_function;
     NodeVector m_nodes;
