--- conflicted
+++ resolved
@@ -185,17 +185,6 @@
                             // node
                             std::vector<Output<Node>> source_outputs =
                                 get_outputs_to(*input, *node);
-<<<<<<< HEAD
-                            NGRAPH_ASSERT(source_outputs.size() == 1)
-                                << "rewrite_function encountered more than "
-                                   "one output between a cluster node and one of its arguments";
-                            auto& source_output = source_outputs[0];
-
-                            std::vector<Input<Node>> target_inputs = get_inputs_from(*input, *node);
-                            NGRAPH_ASSERT(target_inputs.size() == 1)
-                                << "rewrite_function encountered more than "
-                                   "one input between a cluster node and one of its arguments";
-=======
                             NGRAPH_CHECK(
                                 source_outputs.size() == 1,
                                 "rewrite_function encountered more than "
@@ -207,7 +196,6 @@
                                 target_inputs.size() == 1,
                                 "rewrite_function encountered more than "
                                 "one input between a cluster node and one of its arguments");
->>>>>>> a2829ba2
                             auto& target_input = target_inputs[0];
 
                             auto new_parameter = make_shared<ngraph::op::Parameter>(
@@ -251,15 +239,9 @@
                     auto target = function_call_outputs[i];
 
                     std::vector<Input<Node>> target_inputs = get_inputs_from(*old_source, *target);
-<<<<<<< HEAD
-                    NGRAPH_ASSERT(target_inputs.size() == 1)
-                        << "rewrite_function encountered more than "
-                           "one input between the old source node and the target node";
-=======
                     NGRAPH_CHECK(target_inputs.size() == 1,
                                  "rewrite_function encountered more than "
                                  "one input between the old source node and the target node");
->>>>>>> a2829ba2
                     auto& target_input = target_inputs[0];
 
                     target_input.replace_source_output(goe->output(0));
