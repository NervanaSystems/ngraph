//*****************************************************************************
// Copyright 2017-2019 Intel Corporation
//
// Licensed under the Apache License, Version 2.0 (the "License");
// you may not use this file except in compliance with the License.
// You may obtain a copy of the License at
//
//     http://www.apache.org/licenses/LICENSE-2.0
//
// Unless required by applicable law or agreed to in writing, software
// distributed under the License is distributed on an "AS IS" BASIS,
// WITHOUT WARRANTIES OR CONDITIONS OF ANY KIND, either express or implied.
// See the License for the specific language governing permissions and
// limitations under the License.
//*****************************************************************************

#include "ngraph/runtime/hybrid/hybrid_util.hpp"
#include "ngraph/graph_util.hpp"
#include "ngraph/log.hpp"
#include "ngraph/op/get_output_element.hpp"
#include "ngraph/pass/manager.hpp"
#include "ngraph/pass/visualize_tree.hpp"
#include "ngraph/runtime/hybrid/op/function_call.hpp"

using namespace ngraph;
using namespace std;

static Node* take_independent_node_with_placement_priority(
    map<size_t, deque<Node*>>& independent_nodes_by_placement, size_t placement)
{
    Node* selected_node = nullptr;
    auto it = independent_nodes_by_placement.find(placement);
    if (it != independent_nodes_by_placement.end() && it->second.size() != 0)
    {
        selected_node = it->second.front();
        it->second.pop_front();
    }
    else
    {
        for (auto& p : independent_nodes_by_placement)
        {
            if (p.second.size() > 0)
            {
                selected_node = p.second.front();
                p.second.pop_front();
                break;
            }
        }
    }
    return selected_node;
}

static vector<unordered_set<shared_ptr<Node>>>
    group_function_nodes_to_clusters(const shared_ptr<Function>& f)
{
    // Topologically sort nodes by picking independent node with the same placement as the
    // previously picked node greedily
    map<size_t, deque<Node*>> independent_nodes_by_placement;
    unordered_map<Node*, size_t> node_dependency_count;
    unordered_map<ngraph::Node*, shared_ptr<ngraph::Node>> node_map;

    for (shared_ptr<Node> node : f->get_ops())
    {
        size_t dependency_count = node->get_arguments().size();
        node_map[node.get()] = node;
        node_dependency_count[node.get()] = dependency_count;
        if (dependency_count == 0)
        {
            independent_nodes_by_placement[node->get_placement_index()].push_back(node.get());
        }
    }

    list<shared_ptr<Node>> sorted_nodes;
    size_t previous_placement = 0;
    while (Node* independent_node = ::take_independent_node_with_placement_priority(
               independent_nodes_by_placement, previous_placement))
    {
        previous_placement = independent_node->get_placement_index();
        sorted_nodes.push_back(node_map.at(independent_node));

        for (auto user : independent_node->get_users(true))
        {
            Node* user_node = user.get();
            node_dependency_count.at(user_node) -= 1;
            if (node_dependency_count.at(user_node) == 0)
            {
                independent_nodes_by_placement[user_node->get_placement_index()].push_back(
                    user_node);
            }
        }
    }

    if (sorted_nodes.size() != f->get_ops().size())
    {
        throw ngraph_error("sorted_nodes.size()== " + to_string(sorted_nodes.size()) +
                           " != f->get_ops().size()== " + to_string(f->get_ops().size()) +
                           ". Internal error with topological sort.");
    }

    // Build clusters from the sorted_nodes
    previous_placement = Node::placement_invalid;
    vector<unordered_set<shared_ptr<Node>>> clusters;
    clusters.push_back(unordered_set<shared_ptr<Node>>());

    for (shared_ptr<Node> node : sorted_nodes)
    {
        size_t node_placement = node->get_placement_index();
        if (node_placement == 0)
        {
            clusters[0].insert(node);
        }
        else
        {
            if (node_placement != previous_placement)
            {
                unordered_set<shared_ptr<Node>> new_cluster;
                clusters.push_back(new_cluster);
            }
            clusters.back().insert(node);
        }
        previous_placement = node_placement;
    }

    // Sanity check for node duplication and full node coverage
    unordered_set<shared_ptr<Node>> cluster_nodes;
    for (auto cluster : clusters)
    {
        for (auto node : cluster)
        {
            if (cluster_nodes.find(node) != cluster_nodes.end())
            {
                throw ngraph_error("Node " + node->get_name() + " is duplicated in clusters");
            }
            cluster_nodes.insert(node);
        }
    }
    unordered_set<shared_ptr<Node>> f_nodes;
    for (auto node : f->get_ordered_ops())
    {
        f_nodes.insert(node);
    }
    if (cluster_nodes != f_nodes)
    {
        throw ngraph_error(
            "Cluster's nodes are not the same as function's nodes. cluster_nodes.size()=" +
            to_string(cluster_nodes.size()) + ", f_nodes.size()=" + to_string(f_nodes.size()));
    }

    return clusters;
}

void runtime::hybrid::rewrite_function(const shared_ptr<Function>& f,
                                       const vector<shared_ptr<runtime::Backend>>& backend_list)
{
    // Split functions to clusters of nodes that can be computed together
    vector<unordered_set<shared_ptr<Node>>> clusters = ::group_function_nodes_to_clusters(f);

    // unordered_map<shared_ptr<op::Parameter>, shared_ptr<op::Result>> map_parameter_to_result;
    unordered_map<shared_ptr<Node>, unordered_set<shared_ptr<Node>>*> map_node_to_cluster;
    for (auto& cluster : clusters)
    {
        if (cluster.size() > 0)
        {
            shared_ptr<Node> tmp_node = *cluster.begin();
            if (tmp_node == nullptr)
            {
                throw runtime_error("cluster contains nullptr instead of nodes");
            }
            auto placement = tmp_node->get_placement_index();
            if (placement != 0)
            {
                // This is a non-native cluster so make it a FunctionCall
                vector<shared_ptr<Node>> function_call_inputs;
                vector<shared_ptr<Node>> function_call_outputs;
                ParameterVector cluster_inputs;
                NodeVector cluster_outputs;
                for (auto node : cluster)
                {
                    for (auto input : node->get_arguments())
                    {
                        if (input->get_placement_index() == 0)
                        {
                            // Since this input is from outside the cluster we need to create
                            // a new Parameter node placed in the cluster instead of this external
                            // node
                            std::vector<Output<Node>> source_outputs =
                                get_outputs_to(*input, *node);
                            NGRAPH_ASSERT(source_outputs.size() == 1)
                                << "rewrite_function encountered more than "
                                   "one output between a cluster node and one of its arguments";
                            auto& source_output = source_outputs[0];

                            std::vector<Input<Node>> target_inputs = get_inputs_from(*input, *node);
                            NGRAPH_ASSERT(target_inputs.size() == 1)
                                << "rewrite_function encountered more than "
                                   "one input between a cluster node and one of its arguments";
                            auto& target_input = target_inputs[0];

                            auto new_parameter = make_shared<ngraph::op::Parameter>(
                                source_output.get_element_type(), source_output.get_shape());
                            new_parameter->set_placement_index(placement);
                            target_input.replace_source_output(new_parameter->output(0));
                            cluster_inputs.push_back(new_parameter);
                            function_call_inputs.push_back(input);
                        }
                    }
                    for (auto output : node->get_users(true))
                    {
                        if (output->get_placement_index() == 0)
                        {
                            // Since this output is to outside the cluster we need to create
                            // a new Result node placed in the cluster instead of this external
                            // node
                            function_call_outputs.push_back(output);
                            cluster_outputs.push_back(node);
                        }
                    }
                }

                // Now make a FunctionCall out of the nodes in cluster, including the new nodes
                // we just added
                auto sub_function = make_shared<Function>(cluster_outputs, cluster_inputs);
                sub_function->set_placement(placement);
                ngraph::plot_graph(sub_function, "sub_function.png", node_modifiers);
                auto fc = make_shared<runtime::hybrid::op::FunctionCall>(function_call_outputs,
                                                                         function_call_inputs,
                                                                         sub_function,
                                                                         backend_list[placement]);
                fc->set_placement_index(0);
                for (size_t i = 0; i < function_call_outputs.size(); i++)
                {
<<<<<<< HEAD
=======
                    // First add a GetOutputElement to the ith output of the FunctionCall
                    auto goe = make_shared<ngraph::op::GetOutputElement>(fc, i);
                    goe->set_placement_index(0);

>>>>>>> 3f017a1e
                    auto old_source = cluster_outputs[i];
                    auto target = function_call_outputs[i];
<<<<<<< HEAD

                    std::vector<Input<Node>> target_inputs = get_inputs_from(*old_source, *target);
                    NGRAPH_ASSERT(target_inputs.size() == 1)
                        << "rewrite_function encountered more than "
                           "one input between the old source node and the target node";
                    auto& target_input = target_inputs[0];

                    target_input.replace_source_output(new_source->output(i));
=======
                    descriptor::Input* target_input = target->get_input_from(old_source);
                    descriptor::Output& new_output = goe->get_outputs()[0];
                    target_input->replace_output(new_output);
>>>>>>> 3f017a1e
                }
            }
        }
    }
    ngraph::plot_graph(f, "f.png", node_modifiers);
}

void runtime::hybrid::node_modifiers(const Node& node, vector<string>& attributes)
{
    vector<string> colors = {"\"#A0FFA0\"", "\"#FFF790\""};
    auto fc = dynamic_cast<const hybrid::op::FunctionCall*>(&node);
    if (fc != nullptr)
    {
        string fill_color = colors[fc->get_function()->get_placement()];
        string outline_color = colors[node.get_placement_index()];
        attributes.push_back("style=filled");
        attributes.push_back("fillcolor=" + fill_color);
        attributes.push_back("color=" + outline_color);
        attributes.push_back("penwidth=3");
    }
    else if (node.get_placement_index() < colors.size())
    {
        string color = colors[node.get_placement_index()];
        attributes.push_back("style=filled");
        attributes.push_back("fillcolor=" + color);
    }
}<|MERGE_RESOLUTION|>--- conflicted
+++ resolved
@@ -229,16 +229,12 @@
                 fc->set_placement_index(0);
                 for (size_t i = 0; i < function_call_outputs.size(); i++)
                 {
-<<<<<<< HEAD
-=======
                     // First add a GetOutputElement to the ith output of the FunctionCall
                     auto goe = make_shared<ngraph::op::GetOutputElement>(fc, i);
                     goe->set_placement_index(0);
 
->>>>>>> 3f017a1e
                     auto old_source = cluster_outputs[i];
                     auto target = function_call_outputs[i];
-<<<<<<< HEAD
 
                     std::vector<Input<Node>> target_inputs = get_inputs_from(*old_source, *target);
                     NGRAPH_ASSERT(target_inputs.size() == 1)
@@ -246,12 +242,7 @@
                            "one input between the old source node and the target node";
                     auto& target_input = target_inputs[0];
 
-                    target_input.replace_source_output(new_source->output(i));
-=======
-                    descriptor::Input* target_input = target->get_input_from(old_source);
-                    descriptor::Output& new_output = goe->get_outputs()[0];
-                    target_input->replace_output(new_output);
->>>>>>> 3f017a1e
+                    target_input.replace_source_output(goe->output(0));
                 }
             }
         }
