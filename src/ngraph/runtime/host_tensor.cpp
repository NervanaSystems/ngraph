//*****************************************************************************
// Copyright 2017-2020 Intel Corporation
//
// Licensed under the Apache License, Version 2.0 (the "License");
// you may not use this file except in compliance with the License.
// You may obtain a copy of the License at
//
//     http://www.apache.org/licenses/LICENSE-2.0
//
// Unless required by applicable law or agreed to in writing, software
// distributed under the License is distributed on an "AS IS" BASIS,
// WITHOUT WARRANTIES OR CONDITIONS OF ANY KIND, either express or implied.
// See the License for the specific language governing permissions and
// limitations under the License.
//*****************************************************************************

#include <cstring>
#include <memory>

#include "ngraph/chrome_trace.hpp"
#include "ngraph/descriptor/layout/dense_tensor_layout.hpp"
#include "ngraph/op/constant.hpp"
#include "ngraph/runtime/host_tensor.hpp"
#include "ngraph/util.hpp"

using namespace ngraph;
using namespace std;

static const size_t alignment = 64;

runtime::HostTensor::HostTensor(const ngraph::element::Type& element_type,
                                const Shape& shape,
                                void* memory_pointer,
                                const string& name)
    : runtime::Tensor(std::make_shared<ngraph::descriptor::Tensor>(element_type, shape, name))
    , m_memory_pointer(memory_pointer)
{
    if (get_partial_shape().is_static() && get_element_type().is_static())
    {
        allocate_buffer();
    }
}

runtime::HostTensor::HostTensor(const element::Type& element_type,
                                const Shape& shape,
                                const std::string& name)
    : HostTensor(element_type, shape, nullptr, name)
{
}

runtime::HostTensor::HostTensor(const element::Type& element_type,
                                const PartialShape& partial_shape,
                                const std::string& name)
    : runtime::Tensor(
          std::make_shared<ngraph::descriptor::Tensor>(element_type, partial_shape, name))
{
    // Defer allocation until ptr is requested
}

runtime::HostTensor::HostTensor(const std::string& name)
    : HostTensor(element::dynamic, PartialShape::dynamic())
{
}

runtime::HostTensor::HostTensor(const Output<Node>& value)
    : HostTensor(value.get_element_type(), value.get_partial_shape(), value.get_node()->get_name())
{
}

void runtime::HostTensor::allocate_buffer()
{
    NGRAPH_CHECK(get_partial_shape().is_static(),
                 "Attempt to allocate buffer for tensor with partial shape: ",
                 get_partial_shape());
    NGRAPH_CHECK(get_element_type().is_static(),
                 "Attempt to allocate buffer for tensor with dynamic type: ",
                 get_element_type());
    m_descriptor->set_tensor_layout(
        std::make_shared<ngraph::descriptor::layout::DenseTensorLayout>(*m_descriptor));
    m_buffer_size = m_descriptor->get_tensor_layout()->get_size() * get_element_type().size();
    if (m_memory_pointer != nullptr)
    {
        m_aligned_buffer_pool = m_memory_pointer;
    }
    else
    {
        size_t allocation_size = m_buffer_size + alignment;
        uint8_t* allocated_buffer_pool = static_cast<uint8_t*>(ngraph_malloc(allocation_size));
        m_allocated_buffer_pool = allocated_buffer_pool;
        size_t mod = size_t(allocated_buffer_pool) % alignment;
        if (mod == 0)
        {
            m_aligned_buffer_pool = allocated_buffer_pool;
        }
        else
        {
            m_aligned_buffer_pool = (allocated_buffer_pool + alignment - mod);
        }
    }
}
runtime::HostTensor::HostTensor(const std::shared_ptr<op::v0::Constant>& constant)
    : HostTensor(
          constant->get_output_element_type(0), constant->get_output_shape(0), constant->get_name())
{
    memcpy(get_data_ptr(), constant->get_data_ptr(), get_size_in_bytes());
}

runtime::HostTensor::~HostTensor()
{
    if (m_allocated_buffer_pool != nullptr)
    {
        ngraph_free(m_allocated_buffer_pool);
    }
}

void* runtime::HostTensor::get_data_ptr()
{
    if (!m_aligned_buffer_pool)
    {
        allocate_buffer();
    }
    return m_aligned_buffer_pool;
}

const void* runtime::HostTensor::get_data_ptr() const
{
    NGRAPH_CHECK(m_aligned_buffer_pool, "Buffer not initialized");
    return m_aligned_buffer_pool;
}

void runtime::HostTensor::write(const void* source, size_t n)
{
    event::Duration d1("write", "HostTensor");
    void* target = get_data_ptr();
    if (n != m_buffer_size)
    {
        throw out_of_range("partial tensor write not supported");
    }
    memcpy(target, source, n);
}

void runtime::HostTensor::read(void* target, size_t n) const
{
    event::Duration d1("read", "HostTensor");
    const void* source = get_data_ptr();
    if (n != m_buffer_size)
    {
        throw out_of_range("partial tensor read access not supported");
    }
    memcpy(target, source, n);
}

bool runtime::HostTensor::get_is_allocated() const
{
    return m_aligned_buffer_pool != nullptr;
}

void runtime::HostTensor::set_element_type(const element::Type& element_type)
{
    NGRAPH_CHECK(get_element_type().is_dynamic() || get_element_type() == element_type,
                 "Can not change a static element type");
    m_descriptor->set_element_type(element_type);
}

void runtime::HostTensor::set_shape(const Shape& shape)
{
    NGRAPH_CHECK(PartialShape(shape).refines(get_partial_shape()),
                 "Allocation shape ",
                 shape,
                 " must be compatible with the partial shape: ",
                 get_partial_shape());
    m_descriptor->set_partial_shape(shape);
}

void runtime::HostTensor::set_unary(const HostTensorPtr& arg)
{
    set_element_type(arg->get_element_type());
    set_shape(arg->get_partial_shape().get_shape());
}

void runtime::HostTensor::set_broadcast(const op::AutoBroadcastSpec& autob,
                                        const HostTensorPtr& arg0,
                                        const HostTensorPtr& arg1)
{
    element::Type element_type = arg0->get_element_type();
    NGRAPH_CHECK(element::Type::merge(element_type, element_type, arg1->get_element_type()),
                 "Argument element types are inconsistent.");
    set_element_type(element_type);

    PartialShape pshape = arg0->get_partial_shape();
    if (autob.m_type == op::AutoBroadcastType::NONE)
    {
        NGRAPH_CHECK(PartialShape::merge_into(pshape, arg1->get_partial_shape()),
                     "Argument shapes are inconsistent.");
    }
    else if (autob.m_type == op::AutoBroadcastType::NUMPY ||
             autob.m_type == op::AutoBroadcastType::PDPD)
    {
        NGRAPH_CHECK(PartialShape::broadcast_merge_into(pshape, arg1->get_partial_shape(), autob),
                     "Argument shapes are inconsistent.");
    }
    else
    {
        NGRAPH_CHECK(false, "Unsupported auto broadcast specification");
    }
    set_shape(pshape.get_shape());
<<<<<<< HEAD
}

namespace
{
    // Wraps an existing HostTensor
    class HostTensorEvaluatorTensor : public runtime::HostTensor::HostEvaluatorTensor
    {
    public:
        HostTensorEvaluatorTensor(const element::Type& element_type,
                                  const PartialShape& partial_shape,
                                  const std::string& name)
            : HostEvaluatorTensor(element_type, partial_shape)
            , m_name(name)
        {
            m_host_tensor = make_shared<runtime::HostTensor>(element_type, partial_shape);
        }
        HostTensorEvaluatorTensor(shared_ptr<runtime::HostTensor> host_tensor)
            : HostEvaluatorTensor(
                  host_tensor->get_element_type(), host_tensor->get_partial_shape())
            , m_host_tensor(host_tensor)
        {
        }
        void* get_data_ptr() override { return m_host_tensor->get_data_ptr(); }
        shared_ptr<runtime::HostTensor> get_host_tensor() override { return m_host_tensor; }
    private:
        string m_name;
        shared_ptr<runtime::HostTensor> m_host_tensor;
    };
}

runtime::HostTensor::HostEvaluatorTensorPtr
    runtime::HostTensor::create_evaluator_tensor(std::shared_ptr<runtime::HostTensor> host_tensor)
{
    return make_shared<HostTensorEvaluatorTensor>(host_tensor);
}

runtime::HostTensor::HostEvaluatorTensorPtr runtime::HostTensor::create_evaluator_tensor(
    const element::Type& element_type, const PartialShape& partial_shape, const string& name)
{
    return make_shared<HostTensorEvaluatorTensor>(element_type, partial_shape, name);
=======
>>>>>>> 9efd5bf2
}<|MERGE_RESOLUTION|>--- conflicted
+++ resolved
@@ -63,7 +63,8 @@
 }
 
 runtime::HostTensor::HostTensor(const Output<Node>& value)
-    : HostTensor(value.get_element_type(), value.get_partial_shape(), value.get_node()->get_name())
+    : HostTensor(
+          value.get_element_type(), value.get_partial_shape(), value.get_tensor().get_name())
 {
 }
 
@@ -204,47 +205,4 @@
         NGRAPH_CHECK(false, "Unsupported auto broadcast specification");
     }
     set_shape(pshape.get_shape());
-<<<<<<< HEAD
-}
-
-namespace
-{
-    // Wraps an existing HostTensor
-    class HostTensorEvaluatorTensor : public runtime::HostTensor::HostEvaluatorTensor
-    {
-    public:
-        HostTensorEvaluatorTensor(const element::Type& element_type,
-                                  const PartialShape& partial_shape,
-                                  const std::string& name)
-            : HostEvaluatorTensor(element_type, partial_shape)
-            , m_name(name)
-        {
-            m_host_tensor = make_shared<runtime::HostTensor>(element_type, partial_shape);
-        }
-        HostTensorEvaluatorTensor(shared_ptr<runtime::HostTensor> host_tensor)
-            : HostEvaluatorTensor(
-                  host_tensor->get_element_type(), host_tensor->get_partial_shape())
-            , m_host_tensor(host_tensor)
-        {
-        }
-        void* get_data_ptr() override { return m_host_tensor->get_data_ptr(); }
-        shared_ptr<runtime::HostTensor> get_host_tensor() override { return m_host_tensor; }
-    private:
-        string m_name;
-        shared_ptr<runtime::HostTensor> m_host_tensor;
-    };
-}
-
-runtime::HostTensor::HostEvaluatorTensorPtr
-    runtime::HostTensor::create_evaluator_tensor(std::shared_ptr<runtime::HostTensor> host_tensor)
-{
-    return make_shared<HostTensorEvaluatorTensor>(host_tensor);
-}
-
-runtime::HostTensor::HostEvaluatorTensorPtr runtime::HostTensor::create_evaluator_tensor(
-    const element::Type& element_type, const PartialShape& partial_shape, const string& name)
-{
-    return make_shared<HostTensorEvaluatorTensor>(element_type, partial_shape, name);
-=======
->>>>>>> 9efd5bf2
 }