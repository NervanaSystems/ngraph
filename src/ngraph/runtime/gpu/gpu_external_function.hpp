/*******************************************************************************
* Copyright 2017-2018 Intel Corporation
*
* Licensed under the Apache License, Version 2.0 (the "License");
* you may not use this file except in compliance with the License.
* You may obtain a copy of the License at
*
*     http://www.apache.org/licenses/LICENSE-2.0
*
* Unless required by applicable law or agreed to in writing, software
* distributed under the License is distributed on an "AS IS" BASIS,
* WITHOUT WARRANTIES OR CONDITIONS OF ANY KIND, either express or implied.
* See the License for the specific language governing permissions and
* limitations under the License.
*******************************************************************************/

#pragma once

#include <functional>
#include <memory>
#include <typeindex>
#include <typeinfo>
#include <unordered_map>

#include "ngraph/codegen/code_writer.hpp"
#include "ngraph/codegen/compiler.hpp"
#include "ngraph/codegen/execution_engine.hpp"
#include "ngraph/function.hpp"
#include "ngraph/runtime/gpu/gpu_call_frame.hpp"
#include "ngraph/runtime/gpu/gpu_primitive_emitter.hpp"
#include "ngraph/runtime/gpu/gpu_tensor_view_wrapper.hpp"

namespace ngraph
{
    namespace runtime
    {
        namespace gpu
        {
            class GPU_Emitter;
            class GPU_CallFrame;
            struct GPURuntimeContext;

            using OpFunction =
                std::function<void(GPU_ExternalFunction* external_function,
                                   codegen::CodeWriter&,
                                   const ngraph::Node*,
                                   const std::vector<GPU_TensorViewWrapper>& inputs,
                                   const std::vector<GPU_TensorViewWrapper>& outputs)>;

            using OpMap = std::unordered_map<std::type_index, OpFunction>;

            class GPU_ExternalFunction : public std::enable_shared_from_this<GPU_ExternalFunction>
            {
                friend class GPU_CallFrame;

            public:
                GPU_ExternalFunction(const std::shared_ptr<ngraph::Function>& function,
                                     bool release_function = true);
<<<<<<< HEAD
                std::shared_ptr<GPU_CallFrame> make_call_frame();
=======
                ~GPU_ExternalFunction();
                std::shared_ptr<ngraph::runtime::CallFrame> make_call_frame();
                std::unique_ptr<runtime::gpu::GPURuntimeContext>& ctx();
                const std::unique_ptr<GPUPrimitiveEmitter>& get_primitive_emitter() const
                {
                    return m_primitive_emitter;
                }
>>>>>>> e7cf2662

            protected:
                void compile();

                EntryPoint m_compiled_function;

            private:
                void emit_debug_function_entry(codegen::CodeWriter& writer,
                                               Node* node,
                                               const std::vector<GPU_TensorViewWrapper>& in,
                                               const std::vector<GPU_TensorViewWrapper>& out);
                void emit_debug_function_exit(codegen::CodeWriter& writer,
                                              Node* node,
                                              const std::vector<GPU_TensorViewWrapper>& in,
                                              const std::vector<GPU_TensorViewWrapper>& out);
                void handle_output_alias(
                    codegen::CodeWriter& writer,
                    const Node&,
                    const std::unordered_map<descriptor::TensorView*, std::vector<size_t>>&);
                void release_function() { m_function = nullptr; }
                std::unique_ptr<codegen::Compiler> m_compiler;
                std::unique_ptr<codegen::ExecutionEngine> m_execution_engine;
                bool m_emit_timing;
                std::unordered_map<std::string, std::string> m_variable_name_map;
<<<<<<< HEAD
                std::shared_ptr<ngraph::Function> m_function;
                bool m_release_function;
                bool m_is_compiled;
                bool m_timing;
=======
                std::unique_ptr<GPUPrimitiveEmitter> m_primitive_emitter;
                std::unique_ptr<GPURuntimeContext> m_ctx;
>>>>>>> e7cf2662
            };
        }
    }
}<|MERGE_RESOLUTION|>--- conflicted
+++ resolved
@@ -56,9 +56,6 @@
             public:
                 GPU_ExternalFunction(const std::shared_ptr<ngraph::Function>& function,
                                      bool release_function = true);
-<<<<<<< HEAD
-                std::shared_ptr<GPU_CallFrame> make_call_frame();
-=======
                 ~GPU_ExternalFunction();
                 std::shared_ptr<ngraph::runtime::CallFrame> make_call_frame();
                 std::unique_ptr<runtime::gpu::GPURuntimeContext>& ctx();
@@ -66,7 +63,6 @@
                 {
                     return m_primitive_emitter;
                 }
->>>>>>> e7cf2662
 
             protected:
                 void compile();
@@ -91,15 +87,12 @@
                 std::unique_ptr<codegen::ExecutionEngine> m_execution_engine;
                 bool m_emit_timing;
                 std::unordered_map<std::string, std::string> m_variable_name_map;
-<<<<<<< HEAD
                 std::shared_ptr<ngraph::Function> m_function;
                 bool m_release_function;
                 bool m_is_compiled;
                 bool m_timing;
-=======
                 std::unique_ptr<GPUPrimitiveEmitter> m_primitive_emitter;
                 std::unique_ptr<GPURuntimeContext> m_ctx;
->>>>>>> e7cf2662
             };
         }
     }
