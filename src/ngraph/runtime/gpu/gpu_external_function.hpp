--- conflicted
+++ resolved
@@ -26,16 +26,13 @@
 #include "ngraph/codegen/compiler.hpp"
 #include "ngraph/codegen/execution_engine.hpp"
 #include "ngraph/function.hpp"
-<<<<<<< HEAD
-#include "ngraph/runtime/gpu/gpu_backend.hpp"
-=======
 #include "ngraph/pass/assign_layout.hpp"
 #include "ngraph/pass/dump_sorted.hpp"
 #include "ngraph/pass/liveness.hpp"
 #include "ngraph/pass/manager.hpp"
 #include "ngraph/pass/memory_layout.hpp"
 #include "ngraph/pass/result_copy_elimination.hpp"
->>>>>>> 33b54ce1
+#include "ngraph/runtime/gpu/gpu_backend.hpp"
 #include "ngraph/runtime/gpu/gpu_call_frame.hpp"
 #include "ngraph/runtime/gpu/gpu_primitive_emitter.hpp"
 #include "ngraph/runtime/gpu/gpu_tensor_view_wrapper.hpp"
@@ -71,6 +68,7 @@
                 ~GPU_ExternalFunction();
 
                 std::shared_ptr<ngraph::runtime::gpu::GPU_CallFrame> make_call_frame();
+                std::unique_ptr<runtime::gpu::GPURuntimeContext>& ctx();
                 const std::unique_ptr<GPUPrimitiveEmitter>& get_primitive_emitter() const
                 {
                     return m_shared_context->m_primitive_emitter;
@@ -102,8 +100,6 @@
 
                 std::unique_ptr<codegen::Compiler> m_compiler;
                 std::unique_ptr<codegen::ExecutionEngine> m_execution_engine;
-                std::unique_ptr<GPUPrimitiveEmitter> m_primitive_emitter;
-                std::unique_ptr<GPURuntimeContext> m_ctx;
                 std::shared_ptr<ngraph::Function> m_function;
 
                 std::map<std::string, size_t> m_name_index_map;
@@ -120,12 +116,7 @@
                 std::string m_function_name;
                 std::string m_pch_header_source;
 
-<<<<<<< HEAD
                 std::shared_ptr<GPU_Backend::BackendContext> m_shared_context;
-=======
-                cublasHandle_t m_cublas_handle;
-                cudnnHandle_t m_cudnn_handle;
->>>>>>> 33b54ce1
             };
         }
     }
