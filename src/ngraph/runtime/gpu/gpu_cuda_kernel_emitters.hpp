/*******************************************************************************
* Copyright 2017-2018 Intel Corporation
*
* Licensed under the Apache License, Version 2.0 (the "License");
* you may not use this file except in compliance with the License.
* You may obtain a copy of the License at
*
*     http://www.apache.org/licenses/LICENSE-2.0
*
* Unless required by applicable law or agreed to in writing, software
* distributed under the License is distributed on an "AS IS" BASIS,
* WITHOUT WARRANTIES OR CONDITIONS OF ANY KIND, either express or implied.
* See the License for the specific language governing permissions and
* limitations under the License.
*******************************************************************************/

#pragma once

#include "ngraph/codegen/code_writer.hpp"
#include "ngraph/coordinate.hpp"
#include "ngraph/runtime/gpu/gpu_cuda_function_pool.hpp"
#include "ngraph/runtime/gpu/gpu_cuda_kernel_builder.hpp"
#include "ngraph/strides.hpp"

namespace ngraph
{
    namespace runtime
    {
        namespace gpu
        {
            template <typename T>
            struct CudaOpMap;

            void emit_broadcast(
                void* in, void* out, size_t repeat_size, size_t repeat_times, size_t count);

<<<<<<< HEAD
            void emit_sign(void* in, void* out, size_t count);

            template <typename T>
            void emit_unary_elementwise_op(void* in, void* out, size_t count, std::string name)
=======
            template <typename T, typename... Inputs>
            void emit_elementwise_op(std::string name,
                                     size_t count,
                                     CUdeviceptr out,
                                     Inputs&&... inputs)
>>>>>>> 89da71d3
            {
                // Create an instance of nvrtcProgram with the code string.
                if (CudaFunctionPool::instance().get(name) == nullptr)
                {
                    codegen::CodeWriter writer;
                    if (CudaOpMap<T>::math_kernel)
                    {
                        CudaKernelBuilder::get_device_helper(writer,
                                                             CudaOpMap<T>::op,
                                                             CudaOpMap<T>::type,
                                                             CudaOpMap<T>::math_kernel,
                                                             sizeof...(inputs));
                    }

                    CudaKernelBuilder::get_elementwise_op(
                        writer, name, CudaOpMap<T>::type, CudaOpMap<T>::op, sizeof...(inputs));

                    std::string kernel = writer.get_code();
                    CudaFunctionPool::instance().set(name, kernel);
                }

                //convert runtime ptr to driver api ptr
                void* args_list[] = {&inputs..., &out, &count};
                CUDA_SAFE_CALL(cuLaunchKernel(*CudaFunctionPool::instance().get(name).get(),
                                              count,
                                              1,
                                              1, // grid dim
                                              1,
                                              1,
                                              1, // block dim
                                              0,
                                              NULL, // shared mem and stream
                                              args_list,
                                              0));  // arguments
                CUDA_SAFE_CALL(cuCtxSynchronize()); // Retrieve and print output.
            }
        }
    }
}<|MERGE_RESOLUTION|>--- conflicted
+++ resolved
@@ -34,18 +34,11 @@
             void emit_broadcast(
                 void* in, void* out, size_t repeat_size, size_t repeat_times, size_t count);
 
-<<<<<<< HEAD
-            void emit_sign(void* in, void* out, size_t count);
-
-            template <typename T>
-            void emit_unary_elementwise_op(void* in, void* out, size_t count, std::string name)
-=======
             template <typename T, typename... Inputs>
             void emit_elementwise_op(std::string name,
                                      size_t count,
                                      CUdeviceptr out,
                                      Inputs&&... inputs)
->>>>>>> 89da71d3
             {
                 // Create an instance of nvrtcProgram with the code string.
                 if (CudaFunctionPool::instance().get(name) == nullptr)
