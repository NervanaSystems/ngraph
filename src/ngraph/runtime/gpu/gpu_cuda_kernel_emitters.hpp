--- conflicted
+++ resolved
@@ -21,6 +21,7 @@
 
 #include "ngraph/codegen/code_writer.hpp"
 #include "ngraph/coordinate.hpp"
+#include "ngraph/runtime/gpu/gpu_cuda_function_pool.hpp"
 #include "ngraph/runtime/gpu/gpu_cuda_kernel_builder.hpp"
 #include "ngraph/runtime/gpu/gpu_runtime_context.hpp"
 #include "ngraph/strides.hpp"
@@ -52,12 +53,11 @@
                              size_t repeat_times,
                              size_t count);
 
-<<<<<<< HEAD
-=======
             void emit_reshape(const std::string& name,
+                              const std::array<std::string, 2>& data_types,
+                              GPURuntimeContext* ctx,
                               CUdeviceptr in,
                               CUdeviceptr out,
-                              const std::array<std::string, 2>& data_types,
                               CUdeviceptr input_strides,
                               CUdeviceptr trans_strides,
                               size_t rank,
@@ -67,6 +67,7 @@
                             CUdeviceptr in,
                             CUdeviceptr out,
                             const std::array<std::string, 2>& data_types,
+                            GPURuntimeContext* ctx,
                             CUdeviceptr input_strides,
                             CUdeviceptr lower_bounds,
                             CUdeviceptr slice_strides,
@@ -74,7 +75,6 @@
                             size_t rank,
                             size_t count);
 
->>>>>>> dfae57c1
             template <typename T, typename... Inputs>
             void emit_elementwise_op(const std::string& name,
                                      const std::array<std::string, 2>& data_types,
@@ -125,16 +125,6 @@
                 CUDA_SAFE_CALL(cuCtxSynchronize()); // Retrieve and print output.
             }
 
-            void emit_reshape(const std::string& name,
-                              const std::array<std::string, 2>& data_types,
-                              GPURuntimeContext* ctx,
-                              CUdeviceptr in,
-                              CUdeviceptr out,
-                              CUdeviceptr input_strides,
-                              CUdeviceptr trans_strides,
-                              size_t rank,
-                              size_t count);
-
             template <typename... Args>
             void emit_1d_max_pool(GPURuntimeContext* ctx,
                                   const std::string& name,
