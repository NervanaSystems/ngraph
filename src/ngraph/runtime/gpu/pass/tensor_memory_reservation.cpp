//*****************************************************************************
// Copyright 2017-2018 Intel Corporation
//
// Licensed under the Apache License, Version 2.0 (the "License");
// you may not use this file except in compliance with the License.
// You may obtain a copy of the License at
//
//     http://www.apache.org/licenses/LICENSE-2.0
//
// Unless required by applicable law or agreed to in writing, software
// distributed under the License is distributed on an "AS IS" BASIS,
// WITHOUT WARRANTIES OR CONDITIONS OF ANY KIND, either express or implied.
// See the License for the specific language governing permissions and
// limitations under the License.
//*****************************************************************************

#include <memory>

#include "ngraph/function.hpp"
#include "ngraph/graph_util.hpp"
#include "ngraph/node.hpp"
#include "ngraph/op/constant.hpp"
#include "ngraph/pass/manager_state.hpp"
#include "ngraph/runtime/gpu/gpu_memory_manager.hpp"
#include "ngraph/runtime/gpu/pass/tensor_memory_reservation.hpp"

using namespace ngraph;
using namespace std;

bool runtime::gpu::pass::TensorMemoryReservation::run_on_function(shared_ptr<Function> f)
{
    bool reservation = false;
    size_t mem_pool_size = f->get_temporary_pool_size();
    // intermediate memory reservation
    if (mem_pool_size)
    {
        size_t pool_idx = m_allocator.reserve_workspace(mem_pool_size, false);
        m_memory_buffers.insert({f->get_name(), pool_idx});
        reservation = true;
    }

    // constant memory reservation
    for (auto const& node : f->get_ops())
    {
        if (auto constant = std::dynamic_pointer_cast<ngraph::op::Constant>(node))
        {
            std::shared_ptr<descriptor::Tensor> tv = node->get_outputs()[0].get_tensor_ptr();
<<<<<<< HEAD
            size_t idx = m_allocator.reserve_argspace(constant->get_data_ptr(),
                                                      tv->size() * tv->get_element_type().size());
=======
            size_t idx = m_allocator.reserve_argspace(constant->get_data_ptr(), tv->size());
>>>>>>> 76737fcf
            m_memory_buffers.insert({node->get_name(), idx});
            reservation = true;
        }
    }

    return reservation;
}<|MERGE_RESOLUTION|>--- conflicted
+++ resolved
@@ -45,12 +45,7 @@
         if (auto constant = std::dynamic_pointer_cast<ngraph::op::Constant>(node))
         {
             std::shared_ptr<descriptor::Tensor> tv = node->get_outputs()[0].get_tensor_ptr();
-<<<<<<< HEAD
-            size_t idx = m_allocator.reserve_argspace(constant->get_data_ptr(),
-                                                      tv->size() * tv->get_element_type().size());
-=======
             size_t idx = m_allocator.reserve_argspace(constant->get_data_ptr(), tv->size());
->>>>>>> 76737fcf
             m_memory_buffers.insert({node->get_name(), idx});
             reservation = true;
         }
