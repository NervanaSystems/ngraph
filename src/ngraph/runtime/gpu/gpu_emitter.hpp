//*****************************************************************************
// Copyright 2017-2018 Intel Corporation
//
// Licensed under the Apache License, Version 2.0 (the "License");
// you may not use this file except in compliance with the License.
// You may obtain a copy of the License at
//
//     http://www.apache.org/licenses/LICENSE-2.0
//
// Unless required by applicable law or agreed to in writing, software
// distributed under the License is distributed on an "AS IS" BASIS,
// WITHOUT WARRANTIES OR CONDITIONS OF ANY KIND, either express or implied.
// See the License for the specific language governing permissions and
// limitations under the License.
//*****************************************************************************

#pragma once

#include <string>
#include <vector>

#include "ngraph/codegen/code_writer.hpp"
#include "ngraph/node.hpp"
#include "ngraph/runtime/gpu/gpu_external_function.hpp"
#include "ngraph/runtime/gpu/gpu_tensor_view_wrapper.hpp"

namespace ngraph
{
    namespace runtime
    {
        namespace gpu
        {
            class GPU_Emitter;

            Shape get_padded_shape(const Shape& input_shape,
                                   const Shape& padding_below,
                                   const Shape& padding_above,
                                   const Shape& padding_interior);
        }
    }
}

class ngraph::runtime::gpu::GPU_Emitter
{
public:
    static void emit_Abs(GPU_ExternalFunction* external_function,
                         codegen::CodeWriter& writer,
                         const ngraph::Node* node,
                         const std::vector<GPU_TensorViewWrapper>& args,
                         const std::vector<GPU_TensorViewWrapper>& out);
    static void emit_Acos(GPU_ExternalFunction* external_function,
                          codegen::CodeWriter& writer,
                          const ngraph::Node* node,
                          const std::vector<GPU_TensorViewWrapper>& args,
                          const std::vector<GPU_TensorViewWrapper>& out);
    static void emit_Add(GPU_ExternalFunction* external_function,
                         codegen::CodeWriter& writer,
                         const ngraph::Node* node,
                         const std::vector<GPU_TensorViewWrapper>& args,
                         const std::vector<GPU_TensorViewWrapper>& out);
    static void emit_AllReduce(GPU_ExternalFunction* external_function,
                               codegen::CodeWriter& writer,
                               const ngraph::Node* node,
                               const std::vector<GPU_TensorViewWrapper>& args,
                               const std::vector<GPU_TensorViewWrapper>& out);
    static void emit_And(GPU_ExternalFunction* external_function,
                         codegen::CodeWriter& writer,
                         const ngraph::Node* node,
                         const std::vector<GPU_TensorViewWrapper>& args,
                         const std::vector<GPU_TensorViewWrapper>& out);
    static void emit_ArgMax(GPU_ExternalFunction* external_function,
                            codegen::CodeWriter& writer,
                            const ngraph::Node* node,
                            const std::vector<GPU_TensorViewWrapper>& args,
                            const std::vector<GPU_TensorViewWrapper>& out);
    static void emit_ArgMin(GPU_ExternalFunction* external_function,
                            codegen::CodeWriter& writer,
                            const ngraph::Node* node,
                            const std::vector<GPU_TensorViewWrapper>& args,
                            const std::vector<GPU_TensorViewWrapper>& out);
    static void emit_Asin(GPU_ExternalFunction* external_function,
                          codegen::CodeWriter& writer,
                          const ngraph::Node* node,
                          const std::vector<GPU_TensorViewWrapper>& args,
                          const std::vector<GPU_TensorViewWrapper>& out);
    static void emit_Atan(GPU_ExternalFunction* external_function,
                          codegen::CodeWriter& writer,
                          const ngraph::Node* node,
                          const std::vector<GPU_TensorViewWrapper>& args,
                          const std::vector<GPU_TensorViewWrapper>& out);
    static void emit_AvgPool(GPU_ExternalFunction* external_function,
                             codegen::CodeWriter& writer,
                             const ngraph::Node* node,
                             const std::vector<GPU_TensorViewWrapper>& args,
                             const std::vector<GPU_TensorViewWrapper>& out);
    static void emit_AvgPoolBackprop(GPU_ExternalFunction* external_function,
                                     codegen::CodeWriter& writer,
                                     const ngraph::Node* node,
                                     const std::vector<GPU_TensorViewWrapper>& args,
                                     const std::vector<GPU_TensorViewWrapper>& out);
    static void emit_BatchNorm(GPU_ExternalFunction* external_function,
                               codegen::CodeWriter& writer,
                               const ngraph::Node* node,
                               const std::vector<GPU_TensorViewWrapper>& args,
                               const std::vector<GPU_TensorViewWrapper>& out);
    static void emit_BatchNormBackprop(GPU_ExternalFunction* external_function,
                                       codegen::CodeWriter& writer,
                                       const ngraph::Node* node,
                                       const std::vector<GPU_TensorViewWrapper>& args,
                                       const std::vector<GPU_TensorViewWrapper>& out);
    static void emit_Broadcast(GPU_ExternalFunction* external_function,
                               codegen::CodeWriter& writer,
                               const ngraph::Node* node,
                               const std::vector<GPU_TensorViewWrapper>& args,
                               const std::vector<GPU_TensorViewWrapper>& out);
    static void emit_Ceiling(GPU_ExternalFunction* external_function,
                             codegen::CodeWriter& writer,
                             const ngraph::Node* node,
                             const std::vector<GPU_TensorViewWrapper>& args,
                             const std::vector<GPU_TensorViewWrapper>& out);
    static void emit_Concat(GPU_ExternalFunction* external_function,
                            codegen::CodeWriter& writer,
                            const ngraph::Node* node,
                            const std::vector<GPU_TensorViewWrapper>& args,
                            const std::vector<GPU_TensorViewWrapper>& out);
    static void emit_Constant(GPU_ExternalFunction* external_function,
                              codegen::CodeWriter& writer,
                              const ngraph::Node* node,
                              const std::vector<GPU_TensorViewWrapper>& args,
                              const std::vector<GPU_TensorViewWrapper>& out);
    static void emit_Convert(GPU_ExternalFunction* external_function,
                             codegen::CodeWriter& writer,
                             const ngraph::Node* node,
                             const std::vector<GPU_TensorViewWrapper>& args,
                             const std::vector<GPU_TensorViewWrapper>& out);
    static void emit_Convolution(GPU_ExternalFunction* external_function,
                                 codegen::CodeWriter& writer,
                                 const ngraph::Node* node,
                                 const std::vector<GPU_TensorViewWrapper>& args,
                                 const std::vector<GPU_TensorViewWrapper>& out);
    static void emit_ConvolutionBackpropData(GPU_ExternalFunction* external_function,
                                             codegen::CodeWriter& writer,
                                             const ngraph::Node* node,
                                             const std::vector<GPU_TensorViewWrapper>& args,
                                             const std::vector<GPU_TensorViewWrapper>& out);
    static void emit_ConvolutionBackpropFilters(GPU_ExternalFunction* external_function,
                                                codegen::CodeWriter& writer,
                                                const ngraph::Node* node,
                                                const std::vector<GPU_TensorViewWrapper>& args,
                                                const std::vector<GPU_TensorViewWrapper>& out);
    static void emit_Cos(GPU_ExternalFunction* external_function,
                         codegen::CodeWriter& writer,
                         const ngraph::Node* node,
                         const std::vector<GPU_TensorViewWrapper>& args,
                         const std::vector<GPU_TensorViewWrapper>& out);
    static void emit_Cosh(GPU_ExternalFunction* external_function,
                          codegen::CodeWriter& writer,
                          const ngraph::Node* node,
                          const std::vector<GPU_TensorViewWrapper>& args,
                          const std::vector<GPU_TensorViewWrapper>& out);
    static void emit_Divide(GPU_ExternalFunction* external_function,
                            codegen::CodeWriter& writer,
                            const ngraph::Node* node,
                            const std::vector<GPU_TensorViewWrapper>& args,
                            const std::vector<GPU_TensorViewWrapper>& out);
    static void emit_Dot(GPU_ExternalFunction* external_function,
                         codegen::CodeWriter& writer,
                         const ngraph::Node* node,
                         const std::vector<GPU_TensorViewWrapper>& args,
                         const std::vector<GPU_TensorViewWrapper>& out);
    static void emit_Equal(GPU_ExternalFunction* external_function,
                           codegen::CodeWriter& writer,
                           const ngraph::Node* node,
                           const std::vector<GPU_TensorViewWrapper>& args,
                           const std::vector<GPU_TensorViewWrapper>& out);
    static void emit_Exp(GPU_ExternalFunction* external_function,
                         codegen::CodeWriter& writer,
                         const ngraph::Node* node,
                         const std::vector<GPU_TensorViewWrapper>& args,
                         const std::vector<GPU_TensorViewWrapper>& out);
    static void emit_Floor(GPU_ExternalFunction* external_function,
                           codegen::CodeWriter& writer,
                           const ngraph::Node* node,
                           const std::vector<GPU_TensorViewWrapper>& args,
                           const std::vector<GPU_TensorViewWrapper>& out);
    static void emit_FunctionCall(GPU_ExternalFunction* external_function,
                                  codegen::CodeWriter& writer,
                                  const ngraph::Node* node,
                                  const std::vector<GPU_TensorViewWrapper>& args,
                                  const std::vector<GPU_TensorViewWrapper>& out);
    static void emit_GetOutputElement(GPU_ExternalFunction* external_function,
                                      codegen::CodeWriter& writer,
                                      const ngraph::Node* node,
                                      const std::vector<GPU_TensorViewWrapper>& args,
                                      const std::vector<GPU_TensorViewWrapper>& out);
    static void emit_Greater(GPU_ExternalFunction* external_function,
                             codegen::CodeWriter& writer,
                             const ngraph::Node* node,
                             const std::vector<GPU_TensorViewWrapper>& args,
                             const std::vector<GPU_TensorViewWrapper>& out);
    static void emit_GreaterEq(GPU_ExternalFunction* external_function,
                               codegen::CodeWriter& writer,
                               const ngraph::Node* node,
                               const std::vector<GPU_TensorViewWrapper>& args,
                               const std::vector<GPU_TensorViewWrapper>& out);
    static void emit_Less(GPU_ExternalFunction* external_function,
                          codegen::CodeWriter& writer,
                          const ngraph::Node* node,
                          const std::vector<GPU_TensorViewWrapper>& args,
                          const std::vector<GPU_TensorViewWrapper>& out);
    static void emit_LessEq(GPU_ExternalFunction* external_function,
                            codegen::CodeWriter& writer,
                            const ngraph::Node* node,
                            const std::vector<GPU_TensorViewWrapper>& args,
                            const std::vector<GPU_TensorViewWrapper>& out);
    static void emit_Log(GPU_ExternalFunction* external_function,
                         codegen::CodeWriter& writer,
                         const ngraph::Node* node,
                         const std::vector<GPU_TensorViewWrapper>& args,
                         const std::vector<GPU_TensorViewWrapper>& out);
    static void emit_LRN(GPU_ExternalFunction* external_function,
                         codegen::CodeWriter& writer,
                         const ngraph::Node* node,
                         const std::vector<GPU_TensorViewWrapper>& args,
                         const std::vector<GPU_TensorViewWrapper>& out);
    static void emit_Max(GPU_ExternalFunction* external_function,
                         codegen::CodeWriter& writer,
                         const ngraph::Node* node,
                         const std::vector<GPU_TensorViewWrapper>& args,
                         const std::vector<GPU_TensorViewWrapper>& out);
    static void emit_Maximum(GPU_ExternalFunction* external_function,
                             codegen::CodeWriter& writer,
                             const ngraph::Node* node,
                             const std::vector<GPU_TensorViewWrapper>& args,
                             const std::vector<GPU_TensorViewWrapper>& out);
    static void emit_MaxPool(GPU_ExternalFunction* external_function,
                             codegen::CodeWriter& writer,
                             const ngraph::Node* node,
                             const std::vector<GPU_TensorViewWrapper>& args,
                             const std::vector<GPU_TensorViewWrapper>& out);
    static void emit_MaxPoolBackprop(GPU_ExternalFunction* external_function,
                                     codegen::CodeWriter& writer,
                                     const ngraph::Node* node,
                                     const std::vector<GPU_TensorViewWrapper>& args,
                                     const std::vector<GPU_TensorViewWrapper>& out);
    static void emit_Min(GPU_ExternalFunction* external_function,
                         codegen::CodeWriter& writer,
                         const ngraph::Node* node,
                         const std::vector<GPU_TensorViewWrapper>& args,
                         const std::vector<GPU_TensorViewWrapper>& out);
    static void emit_Minimum(GPU_ExternalFunction* external_function,
                             codegen::CodeWriter& writer,
                             const ngraph::Node* node,
                             const std::vector<GPU_TensorViewWrapper>& args,
                             const std::vector<GPU_TensorViewWrapper>& out);
    static void emit_Multiply(GPU_ExternalFunction* external_function,
                              codegen::CodeWriter& writer,
                              const ngraph::Node* node,
                              const std::vector<GPU_TensorViewWrapper>& args,
                              const std::vector<GPU_TensorViewWrapper>& out);
    static void emit_Negative(GPU_ExternalFunction* external_function,
                              codegen::CodeWriter& writer,
                              const ngraph::Node* node,
                              const std::vector<GPU_TensorViewWrapper>& args,
                              const std::vector<GPU_TensorViewWrapper>& out);
    static void emit_Not(GPU_ExternalFunction* external_function,
                         codegen::CodeWriter& writer,
                         const ngraph::Node* node,
                         const std::vector<GPU_TensorViewWrapper>& args,
                         const std::vector<GPU_TensorViewWrapper>& out);
    static void emit_NotEqual(GPU_ExternalFunction* external_function,
                              codegen::CodeWriter& writer,
                              const ngraph::Node* node,
                              const std::vector<GPU_TensorViewWrapper>& args,
                              const std::vector<GPU_TensorViewWrapper>& out);
    static void emit_OneHot(GPU_ExternalFunction* external_function,
                            codegen::CodeWriter& writer,
                            const ngraph::Node* node,
                            const std::vector<GPU_TensorViewWrapper>& args,
                            const std::vector<GPU_TensorViewWrapper>& out);
    static void emit_Or(GPU_ExternalFunction* external_function,
                        codegen::CodeWriter& writer,
                        const ngraph::Node* node,
                        const std::vector<GPU_TensorViewWrapper>& args,
                        const std::vector<GPU_TensorViewWrapper>& out);
    static void emit_Pad(GPU_ExternalFunction* external_function,
                         codegen::CodeWriter& writer,
                         const ngraph::Node* node,
                         const std::vector<GPU_TensorViewWrapper>& args,
                         const std::vector<GPU_TensorViewWrapper>& out);
    static void emit_Parameter(GPU_ExternalFunction* external_function,
                               codegen::CodeWriter& writer,
                               const ngraph::Node* node,
                               const std::vector<GPU_TensorViewWrapper>& args,
                               const std::vector<GPU_TensorViewWrapper>& out);
    static void emit_Power(GPU_ExternalFunction* external_function,
                           codegen::CodeWriter& writer,
                           const ngraph::Node* node,
                           const std::vector<GPU_TensorViewWrapper>& args,
                           const std::vector<GPU_TensorViewWrapper>& out);
    static void emit_Product(GPU_ExternalFunction* external_function,
                             codegen::CodeWriter& writer,
                             const ngraph::Node* node,
                             const std::vector<GPU_TensorViewWrapper>& args,
                             const std::vector<GPU_TensorViewWrapper>& out);
    static void emit_Reduce(GPU_ExternalFunction* external_function,
                            codegen::CodeWriter& writer,
                            const ngraph::Node* node,
                            const std::vector<GPU_TensorViewWrapper>& args,
                            const std::vector<GPU_TensorViewWrapper>& out);
    static void emit_ReduceWindow(GPU_ExternalFunction* external_function,
                                  codegen::CodeWriter& writer,
                                  const ngraph::Node* node,
                                  const std::vector<GPU_TensorViewWrapper>& args,
                                  const std::vector<GPU_TensorViewWrapper>& out);
    static void emit_Relu(GPU_ExternalFunction* external_function,
                          codegen::CodeWriter& writer,
                          const ngraph::Node* node,
                          const std::vector<GPU_TensorViewWrapper>& args,
                          const std::vector<GPU_TensorViewWrapper>& out);
    static void emit_ReluBackprop(GPU_ExternalFunction* external_function,
                                  codegen::CodeWriter& writer,
                                  const ngraph::Node* node,
                                  const std::vector<GPU_TensorViewWrapper>& args,
                                  const std::vector<GPU_TensorViewWrapper>& out);
    static void emit_ReplaceSlice(GPU_ExternalFunction* external_function,
                                  codegen::CodeWriter& writer,
                                  const ngraph::Node* node,
                                  const std::vector<GPU_TensorViewWrapper>& args,
                                  const std::vector<GPU_TensorViewWrapper>& out);
    static void emit_Reshape(GPU_ExternalFunction* external_function,
                             codegen::CodeWriter& writer,
                             const ngraph::Node* node,
                             const std::vector<GPU_TensorViewWrapper>& args,
                             const std::vector<GPU_TensorViewWrapper>& out);
    static void emit_Result(GPU_ExternalFunction* external_function,
                            codegen::CodeWriter& writer,
                            const ngraph::Node* node,
                            const std::vector<GPU_TensorViewWrapper>& args,
                            const std::vector<GPU_TensorViewWrapper>& out);
    static void emit_Reverse(GPU_ExternalFunction* external_function,
                             codegen::CodeWriter& writer,
                             const ngraph::Node* node,
                             const std::vector<GPU_TensorViewWrapper>& args,
                             const std::vector<GPU_TensorViewWrapper>& out);
    static void emit_ReverseSequence(GPU_ExternalFunction* external_function,
                                     codegen::CodeWriter& writer,
                                     const ngraph::Node* node,
                                     const std::vector<GPU_TensorViewWrapper>& args,
                                     const std::vector<GPU_TensorViewWrapper>& out);
    static void emit_Select(GPU_ExternalFunction* external_function,
                            codegen::CodeWriter& writer,
                            const ngraph::Node* node,
                            const std::vector<GPU_TensorViewWrapper>& args,
                            const std::vector<GPU_TensorViewWrapper>& out);
    static void emit_SelectAndScatter(GPU_ExternalFunction* external_function,
                                      codegen::CodeWriter& writer,
                                      const ngraph::Node* node,
                                      const std::vector<GPU_TensorViewWrapper>& args,
                                      const std::vector<GPU_TensorViewWrapper>& out);
    static void emit_Sigmoid(GPU_ExternalFunction* external_function,
                             codegen::CodeWriter& writer,
                             const ngraph::Node* node,
                             const std::vector<GPU_TensorViewWrapper>& args,
                             const std::vector<GPU_TensorViewWrapper>& out);
    static void emit_SigmoidBackprop(GPU_ExternalFunction* external_function,
                                     codegen::CodeWriter& writer,
                                     const ngraph::Node* node,
                                     const std::vector<GPU_TensorViewWrapper>& args,
                                     const std::vector<GPU_TensorViewWrapper>& out);
    static void emit_Sign(GPU_ExternalFunction* external_function,
                          codegen::CodeWriter& writer,
                          const ngraph::Node* node,
                          const std::vector<GPU_TensorViewWrapper>& args,
                          const std::vector<GPU_TensorViewWrapper>& out);
    static void emit_Sin(GPU_ExternalFunction* external_function,
                         codegen::CodeWriter& writer,
                         const ngraph::Node* node,
                         const std::vector<GPU_TensorViewWrapper>& args,
                         const std::vector<GPU_TensorViewWrapper>& out);
    static void emit_Sinh(GPU_ExternalFunction* external_function,
                          codegen::CodeWriter& writer,
                          const ngraph::Node* node,
                          const std::vector<GPU_TensorViewWrapper>& args,
                          const std::vector<GPU_TensorViewWrapper>& out);
    static void emit_Slice(GPU_ExternalFunction* external_function,
                           codegen::CodeWriter& writer,
                           const ngraph::Node* node,
                           const std::vector<GPU_TensorViewWrapper>& args,
                           const std::vector<GPU_TensorViewWrapper>& out);
    static void emit_Softmax(GPU_ExternalFunction* external_function,
                             codegen::CodeWriter& writer,
                             const ngraph::Node* node,
                             const std::vector<GPU_TensorViewWrapper>& args,
                             const std::vector<GPU_TensorViewWrapper>& out);
    static void emit_Sqrt(GPU_ExternalFunction* external_function,
                          codegen::CodeWriter& writer,
                          const ngraph::Node* node,
                          const std::vector<GPU_TensorViewWrapper>& args,
                          const std::vector<GPU_TensorViewWrapper>& out);
    static void emit_StopGradient(GPU_ExternalFunction* external_function,
                                  codegen::CodeWriter& writer,
                                  const ngraph::Node* node,
                                  const std::vector<GPU_TensorViewWrapper>& args,
                                  const std::vector<GPU_TensorViewWrapper>& out);
    static void emit_Subtract(GPU_ExternalFunction* external_function,
                              codegen::CodeWriter& writer,
                              const ngraph::Node* node,
                              const std::vector<GPU_TensorViewWrapper>& args,
                              const std::vector<GPU_TensorViewWrapper>& out);
    static void emit_Sum(GPU_ExternalFunction* external_function,
                         codegen::CodeWriter& writer,
                         const ngraph::Node* node,
                         const std::vector<GPU_TensorViewWrapper>& args,
                         const std::vector<GPU_TensorViewWrapper>& out);
    static void emit_Tan(GPU_ExternalFunction* external_function,
                         codegen::CodeWriter& writer,
                         const ngraph::Node* node,
                         const std::vector<GPU_TensorViewWrapper>& args,
                         const std::vector<GPU_TensorViewWrapper>& out);
    static void emit_Tanh(GPU_ExternalFunction* external_function,
                          codegen::CodeWriter& writer,
                          const ngraph::Node* node,
                          const std::vector<GPU_TensorViewWrapper>& args,
                          const std::vector<GPU_TensorViewWrapper>& out);
    static void emit_TopK(GPU_ExternalFunction* external_function,
                          codegen::CodeWriter& writer,
                          const ngraph::Node* node,
                          const std::vector<GPU_TensorViewWrapper>& args,
                          const std::vector<GPU_TensorViewWrapper>& out);

<<<<<<< HEAD
    template <typename T>
    static void emit_elementwise(GPU_ExternalFunction* external_function,
                                 codegen::CodeWriter& writer,
                                 const ngraph::Node* node,
                                 const std::vector<GPU_TensorViewWrapper>& args,
                                 const std::vector<GPU_TensorViewWrapper>& out)
    {
        if (out[0].get_size() == 0)
        {
            return;
        }
        else if (out.size() > 1)
        {
            throw std::runtime_error("Multi-output elementwise ops are not currently supported.");
        }
        auto& cuda_emitter = external_function->get_primitive_emitter()->get_cuda_emitter();

        writer.block_begin();
        {
            std::vector<std::string> dtypes;
            for (auto& arg : args)
            {
                dtypes.push_back(arg.get_type());
            }
            dtypes.push_back(out[0].get_type());
            auto ew_index = cuda_emitter->build_elementwise<T>(dtypes, out[0].get_shape());
            writer << "gpu::invoke_primitive(ctx, " << ew_index << ", ";
            writer << "std::vector<void*>{" << args.front().get_name();
            for (size_t i = 1; i < args.size(); i++)
            {
                writer << ", " << args[i].get_name();
            }
            writer << "}.data(), ";
            writer << "std::vector<void*>{" << out[0].get_name() << "}.data()";
            writer << ");\n";
=======
                    writer.block_begin();
                    {
                        std::vector<std::string> dtypes;
                        for (auto& arg : args)
                        {
                            dtypes.push_back(arg.get_type());
                        }
                        dtypes.push_back(out[0].get_type());
                        auto ew_index =
                            cuda_emitter->build_elementwise<T>(dtypes, out[0].get_shape());
                        writer << "void* input[] = {" << node_names(args) << "};\n";
                        writer << "void* output[] = {" << node_names(out) << "};\n";
                        writer << "gpu::invoke_primitive(ctx, " << ew_index
                               << ", input, output);\n";
                    }
                    writer.block_end();
                }

            private:
                /// \brief Create a list of node names for each arg in args
                /// \param args list of tensor arguments
                /// \param arg_indexes a list of indexes into args for which args to include in
                ///    the output list, so {1, 2} will include args 1 and 2 and skip 0.
                /// \ return returns a string containing "arg0_name, arg1_name, etc."
                static std::string node_names(const std::vector<GPU_TensorViewWrapper>& args,
                                              std::initializer_list<int> arg_indexes = {});
            };
            Shape get_padded_shape(const Shape& input_shape,
                                   const Shape& padding_below,
                                   const Shape& padding_above,
                                   const Shape& padding_interior);
>>>>>>> 6bd19ea9
        }
        writer.block_end();
    }
};<|MERGE_RESOLUTION|>--- conflicted
+++ resolved
@@ -429,7 +429,6 @@
                           const std::vector<GPU_TensorViewWrapper>& args,
                           const std::vector<GPU_TensorViewWrapper>& out);
 
-<<<<<<< HEAD
     template <typename T>
     static void emit_elementwise(GPU_ExternalFunction* external_function,
                                  codegen::CodeWriter& writer,
@@ -465,40 +464,11 @@
             writer << "}.data(), ";
             writer << "std::vector<void*>{" << out[0].get_name() << "}.data()";
             writer << ");\n";
-=======
-                    writer.block_begin();
-                    {
-                        std::vector<std::string> dtypes;
-                        for (auto& arg : args)
-                        {
-                            dtypes.push_back(arg.get_type());
-                        }
-                        dtypes.push_back(out[0].get_type());
-                        auto ew_index =
-                            cuda_emitter->build_elementwise<T>(dtypes, out[0].get_shape());
-                        writer << "void* input[] = {" << node_names(args) << "};\n";
-                        writer << "void* output[] = {" << node_names(out) << "};\n";
-                        writer << "gpu::invoke_primitive(ctx, " << ew_index
-                               << ", input, output);\n";
-                    }
-                    writer.block_end();
-                }
-
-            private:
-                /// \brief Create a list of node names for each arg in args
-                /// \param args list of tensor arguments
-                /// \param arg_indexes a list of indexes into args for which args to include in
-                ///    the output list, so {1, 2} will include args 1 and 2 and skip 0.
-                /// \ return returns a string containing "arg0_name, arg1_name, etc."
-                static std::string node_names(const std::vector<GPU_TensorViewWrapper>& args,
-                                              std::initializer_list<int> arg_indexes = {});
-            };
-            Shape get_padded_shape(const Shape& input_shape,
-                                   const Shape& padding_below,
-                                   const Shape& padding_above,
-                                   const Shape& padding_interior);
->>>>>>> 6bd19ea9
         }
         writer.block_end();
     }
+
+private:
+    static std::string node_names(const std::vector<GPU_TensorViewWrapper>& args,
+                                  std::initializer_list<int> arg_indexes = {});
 };