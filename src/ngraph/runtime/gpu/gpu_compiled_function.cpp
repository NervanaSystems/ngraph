//*****************************************************************************
// Copyright 2017-2019 Intel Corporation
//
// Licensed under the Apache License, Version 2.0 (the "License");
// you may not use this file except in compliance with the License.
// You may obtain a copy of the License at
//
//     http://www.apache.org/licenses/LICENSE-2.0
//
// Unless required by applicable law or agreed to in writing, software
// distributed under the License is distributed on an "AS IS" BASIS,
// WITHOUT WARRANTIES OR CONDITIONS OF ANY KIND, either express or implied.
// See the License for the specific language governing permissions and
// limitations under the License.
//*****************************************************************************

#include <algorithm>
#include <cstdlib>
#include <cublas_v2.h>
#include <cuda.h>
#include <cuda_runtime.h>
#include <cudnn.h>
#include <fstream>
#include <locale>
#include <mutex>
#include <string>
#include <tuple>

#include "ngraph/descriptor/input.hpp"
#include "ngraph/descriptor/layout/dense_tensor_layout.hpp"
#include "ngraph/descriptor/output.hpp"
#include "ngraph/file_util.hpp"
#include "ngraph/function.hpp"
#include "ngraph/node.hpp"
#include "ngraph/pass/algebraic_simplification.hpp"
#include "ngraph/pass/fused_op_decomposition.hpp"
#include "ngraph/pass/get_output_element_elimination.hpp"
#include "ngraph/pass/like_replacement.hpp"

#include "ngraph/runtime/gpu/gpu_backend.hpp"
#include "ngraph/runtime/gpu/gpu_compiled_function.hpp"
#include "ngraph/runtime/gpu/gpu_external_function.hpp"
#include "ngraph/runtime/gpu/gpu_internal_function.hpp"
#include "ngraph/runtime/gpu/op/batch_norm.hpp"
#include "ngraph/runtime/gpu/op/rnn.hpp"
#include "ngraph/runtime/gpu/pass/gpu_batch_norm_cache.hpp"
#include "ngraph/runtime/gpu/pass/gpu_layout.hpp"
#include "ngraph/runtime/gpu/pass/gpu_rnn_fusion.hpp"
#include "ngraph/runtime/gpu/pass/tensor_memory_reservation.hpp"

using namespace std;
using namespace ngraph;

std::string runtime::gpu::GPUCompiledFunction::get_output_dir()
{
    static std::string output_dir = "gpu_codegen";
    return output_dir;
}

size_t runtime::gpu::GPUCompiledFunction::get_memory_alignment()
{
    static size_t memory_pool_alignment = 64;
    return memory_pool_alignment;
}

static std::mutex s_compilation;

class GPUStaticInitializers
{
public:
    GPUStaticInitializers()
    {
        file_util::remove_directory(runtime::gpu::GPUCompiledFunction::get_output_dir());
        file_util::make_directory(runtime::gpu::GPUCompiledFunction::get_output_dir());
    }
};

static GPUStaticInitializers s_static_initializers;

runtime::gpu::GPUCompiledFunction::GPUCompiledFunction(
    const shared_ptr<ngraph::Function>& function,
    const std::shared_ptr<GPU_Backend::BackendContext>& shared_context)
    : m_runtime(nullptr)
    , m_function(function)
    , m_emit_timing(false)
    , m_is_compiled(false)
    , m_shared_context(shared_context)
{
}

runtime::gpu::GPUCompiledFunction::~GPUCompiledFunction()
{
}

std::vector<std::string> get_case_variants(std::vector<std::string> cases)
{
    std::vector<std::string> results;
    for (auto& c : cases)
    {
        results.push_back(c);
        if (std::all_of(c.begin(), c.end(), ::isdigit))
        {
            continue;
        }
        for (auto i = 0u; i < c.size(); i++)
        {
            c[i] = std::toupper(c[i], std::locale());
            if (i == 0)
            {
                results.emplace_back(c);
            }
        }
        results.emplace_back(c);
    }
    return results;
}

std::shared_ptr<runtime::gpu::GPUCompiledFunction> runtime::gpu::GPUCompiledFunction::make(
    const std::shared_ptr<ngraph::Function>& function,
    const std::shared_ptr<GPU_Backend::BackendContext>& shared_context)
{
#if defined(NGRAPH_DEX_ONLY)
    return std::make_shared<runtime::gpu::GPUInternalFunction>(function, shared_context);
#else
    // For now codegen is default unless explicitly disabled
    bool use_codegen = true;
    if (auto env = std::getenv("NGRAPH_CODEGEN"))
    {
        std::string env_codegen(env);
        for (auto& opt : get_case_variants({"0", "false"}))
        {
            if (env_codegen == opt)
            {
                use_codegen = false;
            }
        }
    }
    if (use_codegen)
    {
        return std::make_shared<runtime::gpu::GPUExternalFunction>(function, shared_context);
    }
    else
    {
        return std::make_shared<runtime::gpu::GPUInternalFunction>(function, shared_context);
    }
#endif
}

void runtime::gpu::GPUCompiledFunction::compile()
{
    if (m_is_compiled)
    {
        return;
    }
    std::unique_lock<std::mutex> lock(s_compilation);

    m_function_name = m_function->get_name();

    auto allocator = std::make_shared<runtime::gpu::GPUAllocator>(
        m_shared_context->m_primitive_emitter->get_memory_allocator());

    ngraph::pass::Manager pass_manager;
#if CUDNN_VERSION >= 7200
    // recurrent network fusion
    pass_manager.register_pass<runtime::gpu::pass::LSTMFusion>();
    pass_manager.register_pass<runtime::gpu::pass::RNNFusion>();
    pass_manager.register_pass<ngraph::pass::AlgebraicSimplification>();
    pass_manager.register_pass<runtime::gpu::pass::MultiLayerRNNFusion>();
#else
    pass_manager.register_pass<ngraph::pass::AlgebraicSimplification>();
#endif
    pass_manager.register_pass<runtime::gpu::pass::BatchNormCache>();
    pass_manager.register_pass<ngraph::pass::LikeReplacement>();
    pass_manager.register_pass<ngraph::pass::FusedOpDecomposition>();
<<<<<<< HEAD
=======
    // Run this pass for the second time since, some fused operators like LSTMCell may use
    // other fused operators inside.
>>>>>>> 75c0b4cc
    pass_manager.register_pass<ngraph::pass::FusedOpDecomposition>();
    pass_manager.register_pass<runtime::gpu::pass::GPULayout>(this);
    pass_manager.register_pass<ngraph::pass::AssignLayout<descriptor::layout::DenseTensorLayout>>();
    pass_manager.register_pass<ngraph::pass::GetOutputElementElimination>();
    pass_manager.register_pass<ngraph::pass::Liveness>();
    pass_manager.register_pass<ngraph::pass::MemoryLayout>(get_memory_alignment());
    pass_manager.register_pass<runtime::gpu::pass::TensorMemoryReservation>(
        *allocator, m_tensor_memory_buffers);
    string dump_filename = file_util::path_join(get_output_dir(), m_function_name + "_ops.txt");
    pass_manager.register_pass<ngraph::pass::DumpSorted>(dump_filename);
    pass_manager.run_passes(m_function);

    for (shared_ptr<Function> current_function : pass_manager.get_state().get_functions())
    {
        m_function_ordered_ops.emplace(current_function, current_function->get_ordered_ops());
    }

    add_passes(pass_manager);
    emit();

    // allocate device buffers for primitive arguments and workspace
    allocator->close();
    m_shared_context->m_primitive_emitter->allocate_primitive_memory();

    compile_function();
    m_is_compiled = true;
}<|MERGE_RESOLUTION|>--- conflicted
+++ resolved
@@ -172,11 +172,8 @@
     pass_manager.register_pass<runtime::gpu::pass::BatchNormCache>();
     pass_manager.register_pass<ngraph::pass::LikeReplacement>();
     pass_manager.register_pass<ngraph::pass::FusedOpDecomposition>();
-<<<<<<< HEAD
-=======
     // Run this pass for the second time since, some fused operators like LSTMCell may use
     // other fused operators inside.
->>>>>>> 75c0b4cc
     pass_manager.register_pass<ngraph::pass::FusedOpDecomposition>();
     pass_manager.register_pass<runtime::gpu::pass::GPULayout>(this);
     pass_manager.register_pass<ngraph::pass::AssignLayout<descriptor::layout::DenseTensorLayout>>();
