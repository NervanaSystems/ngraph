--- conflicted
+++ resolved
@@ -71,13 +71,6 @@
     m_external_function->m_ctx->gpu_primitives = primitive_emitter->get_primitives().data();
     m_external_function->m_ctx->gpu_memory_primitives =
         primitive_emitter->get_memory_primitives().data();
-<<<<<<< HEAD
-
-    // register with c-api runtime context
-    m_external_function->m_ctx->cublas_handle = &m_cublas_handle;
-    m_external_function->m_ctx->cudnn_handle = &m_cudnn_handle;
-=======
->>>>>>> 680be054
 }
 
 void runtime::gpu::GPU_CallFrame::cleanup_runtime_context()
