--- conflicted
+++ resolved
@@ -46,13 +46,8 @@
         throw runtime_error("cuDnn create handle failed");
     }
 
-<<<<<<< HEAD
-    // Pass scalars as reference on the Host
-    cublasSetPointerMode(m_cublas_handle, CUBLAS_POINTER_MODE_DEVICE);
-=======
     // Pass scalars as reference on the Device
     cublasSetPointerMode(m_cublas_handle, CUBLAS_POINTER_MODE_HOST);
->>>>>>> a217ffef
 }
 
 runtime::gpu::GPU_CallFrame::~GPU_CallFrame()
