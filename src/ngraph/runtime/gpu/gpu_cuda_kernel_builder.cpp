--- conflicted
+++ resolved
@@ -78,58 +78,6 @@
     return;
 }
 
-<<<<<<< HEAD
-=======
-void runtime::gpu::CudaKernelBuilder::get_softmax_divide_op(
-    codegen::CodeWriter& writer,
-    const std::string& name,
-    const std::vector<std::string>& data_types,
-    std::vector<size_t> axes_flag,
-    size_t rank)
-{
-    writer << runtime::gpu::nvrtc::helpers();
-    writer << "extern \"C\" __global__ void cuda_" << name << "(" << data_types[0] << "* in0, "
-           << data_types[1] << "* in1, " << data_types[2] << "* out,";
-    for (size_t i = 0; i < axes_flag.size(); i++)
-    {
-        writer << "uint32_t input0_strides" << i << ", ";
-    }
-    for (size_t i = 0; i < axes_flag.size(); i++)
-    {
-        writer << "uint32_t input1_strides" << i << ", ";
-    }
-    writer << "uint32_t n)\n";
-    writer.block_begin();
-    {
-        writer << "uint32_t tid = blockIdx.x * blockDim.x + threadIdx.x;\n";
-        writer << "if (tid < n)\n";
-        writer.block_begin();
-        {
-            writer << "uint32_t input0_idx = tid;\n";
-            writer << "uint32_t input1_idx = 0;\n";
-            size_t i = 0;
-            for (; i < rank - 1; i++)
-            {
-                if (axes_flag[i] != 1)
-                {
-                    writer << "input1_idx += (input0_idx / input0_strides" << i
-                           << ") * input1_strides" << i << ";\n";
-                }
-                writer << "input0_idx %= input0_strides" << i << ";\n";
-            }
-            if (axes_flag[i] != 1)
-            {
-                writer << "input1_idx += (input0_idx / input0_strides" << i << ") * input1_strides"
-                       << i << ";\n";
-            }
-            writer << "out[tid] = in0[tid] / in1[input1_idx];\n";
-        }
-        writer.block_end();
-    }
-    writer.block_end();
-}
-
->>>>>>> 5720e319
 void runtime::gpu::CudaKernelBuilder::get_ew_collective_op(
     codegen::CodeWriter& writer,
     const std::string& name,
