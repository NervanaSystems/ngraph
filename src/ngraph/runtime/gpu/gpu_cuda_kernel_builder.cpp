--- conflicted
+++ resolved
@@ -242,7 +242,6 @@
     writer.block_end();
 }
 
-<<<<<<< HEAD
 void runtime::gpu::CudaKernelBuilder::get_reduce_window_op(
     codegen::CodeWriter& writer,
     const std::string& name,
@@ -293,7 +292,12 @@
                 writer.block_end();
             }
             writer << "out[tid] = result;\n";
-=======
+        }
+        writer.block_end();
+    }
+    writer.block_end();
+}
+
 void runtime::gpu::CudaKernelBuilder::get_replace_slice_op(
     codegen::CodeWriter& writer,
     const std::string& name,
@@ -361,7 +365,6 @@
             }
             writer.block_end();
             writer << "out[tid] = in_bounds ? source[source_idx] : in[tid];\n";
->>>>>>> d051f5fa
         }
         writer.block_end();
     }
