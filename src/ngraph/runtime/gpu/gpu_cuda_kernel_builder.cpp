/*******************************************************************************
* Copyright 2017-2018 Intel Corporation
*
* Licensed under the Apache License, Version 2.0 (the "License");
* you may not use this file except in compliance with the License.
* You may obtain a copy of the License at
*
*     http://www.apache.org/licenses/LICENSE-2.0
*
* Unless required by applicable law or agreed to in writing, software
* distributed under the License is distributed on an "AS IS" BASIS,
* WITHOUT WARRANTIES OR CONDITIONS OF ANY KIND, either express or implied.
* See the License for the specific language governing permissions and
* limitations under the License.
*******************************************************************************/
#include <algorithm>

#include "ngraph/codegen/code_writer.hpp"
#include "ngraph/runtime/gpu/gpu_cuda_kernel_builder.hpp"

using namespace ngraph;

void runtime::gpu::CudaKernelBuilder::get_elementwise_op(
    codegen::CodeWriter& writer,
    const std::string& name,
    const std::string& op,
    const std::array<std::string, 2>& data_types,
    const size_t& num_inputs)
{
    writer << "extern \"C\" __global__ void cuda_" << name << "(";
    for (size_t i = 0; i < num_inputs; i++)
    {
        writer << data_types[0] << "* in" << i << ", ";
    }
    writer << data_types[1] << "* out,"
           << "size_t n)\n";
    writer << "{\n";
    writer.indent++;
    {
        writer << "size_t tid = blockIdx.x * blockDim.x + threadIdx.x; \n";
        writer << "if (tid < n)\n";
        writer << "{\n";
        writer.indent++;
        {
            writer << "out[tid] = " << op << "(";
            for (size_t i = 0; i < num_inputs - 1; i++)
            {
                writer << "in" << i << "[tid], ";
            }
            writer << "in" << num_inputs - 1 << "[tid]);\n";
        }
        writer.indent--;
        writer << "}\n";
    }
    writer.indent--;
    writer << "}\n";

    return;
}

void runtime::gpu::CudaKernelBuilder::get_broadcast_op(codegen::CodeWriter& writer,
                                                       const std::string& name,
                                                       const std::array<std::string, 2>& data_types)
{
    writer << "extern \"C\" __global__ void cuda_" << name << "(" << data_types[0] << "* in, "
           << data_types[1] << "* out, size_t m, size_t k, size_t n)\n";
    writer << "{\n";
    writer.indent++;
    {
        writer << "size_t tid = blockIdx.x * blockDim.x + threadIdx.x;\n";
        writer << "if (tid < n)\n";
        writer << "{\n";
        writer.indent++;
        {
            writer << "size_t idx = tid / (m * k) * m + tid % m;\n";
            writer << "out[tid] = in[idx];\n";
        }
        writer.indent--;
        writer << "}\n";
    }
    writer.indent--;
    writer << "}\n";
}

void runtime::gpu::CudaKernelBuilder::get_onehot_op(codegen::CodeWriter& writer,
                                                    const std::string& name,
                                                    const std::array<std::string, 2>& data_types)
{
    writer << "extern \"C\" __global__ void cuda_" << name << "(" << data_types[0] << "* in, "
           << data_types[1] << "* out, size_t m, size_t k, size_t n)\n";
    writer << "{\n";
    writer.indent++;
    {
        writer << "size_t tid = blockIdx.x * blockDim.x + threadIdx.x;\n";
        writer << "if (tid < n)\n";
        writer << "{\n";
        writer.indent++;
        {
            writer << "size_t idx = (tid / m) * m * k + (m * in[tid]) + tid % m;\n";
            writer << "out[idx] = 1;\n";
        }
        writer.indent--;
        writer << "}\n";
    }
    writer.indent--;
    writer << "}\n";
}

void runtime::gpu::CudaKernelBuilder::get_reshape_op(codegen::CodeWriter& writer,
                                                     const std::string& name,
                                                     const std::array<std::string, 2>& data_types)
{
    writer << "extern \"C\" __global__ void cuda_" << name << "(" << data_types[0] << "* in, "
           << data_types[1]
           << "* out, size_t* input_strides, size_t* trans_strides, size_t rank, size_t n)\n";
    writer.block_begin();
    {
        writer << "size_t tid = blockIdx.x * blockDim.x + threadIdx.x;\n";
        writer << "if (tid < n)\n";
        writer.block_begin();
        {
            writer << "size_t idx_in = tid;\n";
            writer << "size_t idx_out = 0;\n";

            writer << "for(size_t i = 0; i < rank; i++)\n";
            writer.block_begin();
            {
                writer << "idx_out += (idx_in / input_strides[i]) * trans_strides[i];\n";
                writer << "idx_in %= input_strides[i];\n";
            }
            writer.block_end();
            writer << "out[idx_out] = in[tid];\n";
        }
        writer.block_end();
    }
    writer.block_end();
}

<<<<<<< HEAD
void runtime::gpu::CudaKernelBuilder::get_1d_max_pool(codegen::CodeWriter& writer,
                                                      const std::string& name,
                                                      const std::array<std::string, 2>& data_types)
{
    // assumes data is in NCW format
    writer << "extern \"C\" __global__ void cuda_" << name << "(" << data_types[0] << "* in, "
           << data_types[1] << "* out, "
           << "int width, "
           << "int stride, "
           << "int input_size, "
           << "int output_size, "
           << "int n)\n";
    writer.block_begin();
    {
        // index into output tensor
=======
void runtime::gpu::CudaKernelBuilder::get_slice_op(codegen::CodeWriter& writer,
                                                   const std::string& name,
                                                   const std::array<std::string, 2>& data_types)
{
    writer << "extern \"C\" __global__ void cuda_" << name << "(" << data_types[0] << "* in, "
           << data_types[1] << "* out, size_t* input_strides, size_t* lower_bounds, size_t* "
                               "slice_strides, size_t* output_strides, size_t rank, size_t n)\n";
    writer.block_begin();
    {
>>>>>>> dfae57c1
        writer << "size_t tid = blockIdx.x * blockDim.x + threadIdx.x;\n";
        writer << "if (tid < n)\n";
        writer.block_begin();
        {
<<<<<<< HEAD
            // index into input tensor
            writer << "size_t start = (tid / output_size) * input_size + (tid % output_size) * "
                      "stride;\n";
            writer << data_types[0] << " max_val = 0;\n";
            writer << "for (size_t i = start; i < start+width; i++)\n";
            writer.block_begin();
            {
                writer << "const " << data_types[0] << " input = in[i];\n";
                writer << "if (input > max_val)";
                writer.block_begin();
                {
                    writer << "max_val = input;\n";
                }
                writer.block_end();
            }
            writer.block_end();
            writer << "out[tid] = max_val;\n";
=======
            writer << "size_t idx_in = 0;\n";
            writer << "size_t idx_out = tid;\n";

            writer << "for(size_t i = 0; i < rank; i++)\n";
            writer.block_begin();
            {
                writer << "idx_in += (((idx_out / output_strides[i]) * slice_strides[i]) + "
                          "lower_bounds[i]) * input_strides[i];\n";
                writer << "idx_out %= output_strides[i];\n";
            }
            writer.block_end();
            writer << "out[tid] = in[idx_in];\n";
>>>>>>> dfae57c1
        }
        writer.block_end();
    }
    writer.block_end();
}

void runtime::gpu::CudaKernelBuilder::get_device_helper(
    codegen::CodeWriter& writer,
    const std::string& name,
    const std::string& math_kernel,
    const std::array<std::string, 2>& data_types,
    const size_t& num_inputs)
{
    if (math_kernel.size())
    {
        writer << "__device__ " << data_types[1] << " " << name << "(";
        for (size_t i = 0; i < num_inputs - 1; i++)
        {
            writer << data_types[0] << " x" << i << ", ";
        }
        writer << data_types[0] << " x" << num_inputs - 1;
        writer << ")\n";
        writer << "{\n";
        writer.indent++;
        {
            writer << "return " + math_kernel << ";\n";
        }
        writer.indent--;
        writer << "}\n";
    }
    return;
}

void runtime::gpu::CudaKernelBuilder::add_pod_typedefs(codegen::CodeWriter& writer)
{
    writer << "typedef signed char int8_t;\n";
    writer << "typedef signed short int16_t;\n";
    writer << "typedef signed int int32_t;\n";
    writer << "typedef signed long int int64_t;\n";
    writer << "typedef unsigned char uint8_t;\n";
    writer << "typedef unsigned short uint16_t;\n";
    writer << "typedef unsigned int uint32_t;\n";
    writer << "typedef unsigned long int uint64_t;\n";
    writer << "\n";
}<|MERGE_RESOLUTION|>--- conflicted
+++ resolved
@@ -136,7 +136,37 @@
     writer.block_end();
 }
 
-<<<<<<< HEAD
+void runtime::gpu::CudaKernelBuilder::get_slice_op(codegen::CodeWriter& writer,
+                                                   const std::string& name,
+                                                   const std::array<std::string, 2>& data_types)
+{
+    writer << "extern \"C\" __global__ void cuda_" << name << "(" << data_types[0] << "* in, "
+           << data_types[1] << "* out, size_t* input_strides, size_t* lower_bounds, size_t* "
+                               "slice_strides, size_t* output_strides, size_t rank, size_t n)\n";
+    writer.block_begin();
+    {
+        writer << "size_t tid = blockIdx.x * blockDim.x + threadIdx.x;\n";
+        writer << "if (tid < n)\n";
+        writer.block_begin();
+        {
+            writer << "size_t idx_in = 0;\n";
+            writer << "size_t idx_out = tid;\n";
+
+            writer << "for(size_t i = 0; i < rank; i++)\n";
+            writer.block_begin();
+            {
+                writer << "idx_in += (((idx_out / output_strides[i]) * slice_strides[i]) + "
+                          "lower_bounds[i]) * input_strides[i];\n";
+                writer << "idx_out %= output_strides[i];\n";
+            }
+            writer.block_end();
+            writer << "out[tid] = in[idx_in];\n";
+        }
+        writer.block_end();
+    }
+    writer.block_end();
+}
+
 void runtime::gpu::CudaKernelBuilder::get_1d_max_pool(codegen::CodeWriter& writer,
                                                       const std::string& name,
                                                       const std::array<std::string, 2>& data_types)
@@ -152,22 +182,10 @@
     writer.block_begin();
     {
         // index into output tensor
-=======
-void runtime::gpu::CudaKernelBuilder::get_slice_op(codegen::CodeWriter& writer,
-                                                   const std::string& name,
-                                                   const std::array<std::string, 2>& data_types)
-{
-    writer << "extern \"C\" __global__ void cuda_" << name << "(" << data_types[0] << "* in, "
-           << data_types[1] << "* out, size_t* input_strides, size_t* lower_bounds, size_t* "
-                               "slice_strides, size_t* output_strides, size_t rank, size_t n)\n";
-    writer.block_begin();
-    {
->>>>>>> dfae57c1
         writer << "size_t tid = blockIdx.x * blockDim.x + threadIdx.x;\n";
         writer << "if (tid < n)\n";
         writer.block_begin();
         {
-<<<<<<< HEAD
             // index into input tensor
             writer << "size_t start = (tid / output_size) * input_size + (tid % output_size) * "
                       "stride;\n";
@@ -185,20 +203,6 @@
             }
             writer.block_end();
             writer << "out[tid] = max_val;\n";
-=======
-            writer << "size_t idx_in = 0;\n";
-            writer << "size_t idx_out = tid;\n";
-
-            writer << "for(size_t i = 0; i < rank; i++)\n";
-            writer.block_begin();
-            {
-                writer << "idx_in += (((idx_out / output_strides[i]) * slice_strides[i]) + "
-                          "lower_bounds[i]) * input_strides[i];\n";
-                writer << "idx_out %= output_strides[i];\n";
-            }
-            writer.block_end();
-            writer << "out[tid] = in[idx_in];\n";
->>>>>>> dfae57c1
         }
         writer.block_end();
     }
