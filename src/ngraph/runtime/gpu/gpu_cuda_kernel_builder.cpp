/*******************************************************************************
* Copyright 2017-2018 Intel Corporation
*
* Licensed under the Apache License, Version 2.0 (the "License");
* you may not use this file except in compliance with the License.
* You may obtain a copy of the License at
*
*     http://www.apache.org/licenses/LICENSE-2.0
*
* Unless required by applicable law or agreed to in writing, software
* distributed under the License is distributed on an "AS IS" BASIS,
* WITHOUT WARRANTIES OR CONDITIONS OF ANY KIND, either express or implied.
* See the License for the specific language governing permissions and
* limitations under the License.
*******************************************************************************/
#include <algorithm>

#include "ngraph/codegen/code_writer.hpp"
#include "ngraph/runtime/gpu/gpu_cuda_kernel_builder.hpp"
#include "ngraph/runtime/gpu/gpu_kernel_args.hpp"
#include "ngraph/runtime/gpu/type_info.hpp"

using namespace ngraph;

void runtime::gpu::CudaKernelBuilder::get_elementwise_op(codegen::CodeWriter& writer,
                                                         const std::string& name,
                                                         const std::string& op,
                                                         const std::vector<std::string>& data_types)
{
    auto num_inputs = data_types.size() - 1;
    writer << "extern \"C\" __global__ void cuda_" << name << "(";
    for (size_t i = 0; i < num_inputs; i++)
    {
        writer << data_types[i] << "* in" << i << ", ";
    }
    writer << data_types[num_inputs] << "* out, "
           << "uint32_t n)\n";
    writer.block_begin();
    {
        writer << "uint32_t tid = blockIdx.x * blockDim.x + threadIdx.x; \n";
        writer << "uint32_t step = gridDim.x * blockDim.x; \n";
        writer << "for ( ;tid < n; tid += step)\n";
        writer.block_begin();
        {
            writer << "out[tid] = " << op << "(";
            for (size_t i = 0; i < num_inputs - 1; i++)
            {
                writer << "in" << i << "[tid], ";
            }
            writer << "in" << num_inputs - 1 << "[tid]);\n";
        }
        writer.block_end();
    }
    writer.block_end();

    return;
}

void runtime::gpu::CudaKernelBuilder::get_softmax_divide_op(
    codegen::CodeWriter& writer,
    const std::string& name,
    const std::vector<std::string>& data_types,
    std::vector<size_t> axes_flag,
    size_t rank)
{
    writer << "extern \"C\" __global__ void cuda_" << name << "(" << data_types[0] << "* in0, "
           << data_types[1] << "* in1, " << data_types[2] << "* out,";
    for (size_t i = 0; i < axes_flag.size(); i++)
    {
        writer << "uint32_t input0_strides" << i << ", ";
    }
    for (size_t i = 0; i < axes_flag.size(); i++)
    {
        writer << "uint32_t input1_strides" << i << ", ";
    }
    writer << "uint32_t n)\n";
    writer.block_begin();
    {
        writer << "uint32_t tid = blockIdx.x * blockDim.x + threadIdx.x;\n";
        writer << "if (tid < n)\n";
        writer.block_begin();
        {
            writer << "uint32_t input0_idx = tid;\n";
            writer << "uint32_t input1_idx = 0;\n";
            size_t i = 0;
            for (; i < rank - 1; i++)
            {
                if (axes_flag[i] != 1)
                {
                    writer << "input1_idx += (input0_idx / input0_strides" << i
                           << ") * input1_strides" << i << ";\n";
                }
                writer << "input0_idx %= input0_strides" << i << ";\n";
            }
            if (axes_flag[i] != 1)
            {
                writer << "input1_idx += (input0_idx / input0_strides" << i << ") * input1_strides"
                       << i << ";\n";
            }
            writer << "out[tid] = in0[tid] / in1[input1_idx];\n";
        }
        writer.block_end();
    }
    writer.block_end();
}

void runtime::gpu::CudaKernelBuilder::get_ew_collective_op(
    codegen::CodeWriter& writer,
    const std::string& name,
    runtime::gpu::GPUKernelArgs& args,
    const std::string& op,
    const std::string& reduce_op,
    const std::vector<std::string>& data_types,
    const std::set<size_t>& reduced_tensors,
    bool save_elementwise,
    size_t rank)
{
    writer << "extern \"C\" __global__ void cuda_" << name << args.get_input_signature();
    writer.block_begin();
    {
        writer << "size_t tid = blockIdx.x * blockDim.x + threadIdx.x; \n";
        writer << "if (tid < nthreads)\n";
        writer.block_begin();
        {
            std::string reduced_idx = collective_coordinate_transform_helper(writer,
                                                                             "tid",
                                                                             "strides",
                                                                             "stride_magic",
                                                                             "stride_shift",
                                                                             "reduced_strides",
                                                                             "coordinate",
                                                                             rank,
                                                                             true);
            // element-wise operation
            auto num_inputs = data_types.size() - 1;
            writer << data_types[num_inputs] << " output = " << op << "(";
            for (size_t i = 0; i < num_inputs; i++)
            {
                if (i > 0)
                {
                    writer << ", ";
                }
                writer << "in" << i << "[";
                if (reduced_tensors.count(i) > 0)
                {
                    writer << reduced_idx;
                }
                else
                {
                    writer << "tid";
                }
                writer << "]";
            }
            writer << ");\n";

            // global collective reduce or broadcast
            if (reduce_op != "")
            {
                // TODO: mediate atomic memory access contention
                writer << reduce_op << "(&out0[" << reduced_idx << "], output);\n";
                if (save_elementwise)
                {
                    writer << "out1["
                           << "tid"
                           << "] = output;\n";
                }
            }
            else
            {
                writer << "out0[tid] = output;\n";
                if (save_elementwise)
                {
                    writer << "out1[" << reduced_idx << "] = output;\n";
                }
            }
        }
        writer.block_end();
    }
    writer.block_end();

    return;
}

//each thread calculate the whole reduction of one output
void runtime::gpu::CudaKernelBuilder::get_reduce_op(codegen::CodeWriter& writer,
                                                    const std::string& name,
                                                    runtime::gpu::GPUKernelArgs& args,
                                                    const std::vector<std::string>& data_types,
                                                    const std::string& reduce_op,
                                                    size_t out_rank,
                                                    size_t reduce_rank)
{
    writer << "extern \"C\" __global__ void cuda_" << name << args.get_input_signature();
    writer.block_begin();
    {
        writer << "uint32_t tid = blockIdx.x * blockDim.x + threadIdx.x; \n";
        writer << "if (tid < nthreads)\n";
        writer.block_begin();
        {
            if (out_rank > 0)
            {
                writer << "uint32_t out_idx = tid;\n";
            }
            writer << "uint32_t in_idx = 0;\n";
            writer << data_types[1] << " r = 0;\n";

            //loop through all reduction axis
            int64_t i = 0;
            for (; i < static_cast<int64_t>(out_rank); i++)
            {
                writer << "in_idx += (out_idx / out_strides" << i << ") * non_reduce_in_strides"
                       << i << ";\n";
                writer << "out_idx %= out_strides" << i << ";\n";
            }
            int64_t rr = static_cast<int64_t>(reduce_rank);
            for (int64_t j = 0; j < rr - 1; j++)
            {
                writer << "for(int idx" << j << " = 0; idx" << j << "< reduce_shape" << j << "; idx"
                       << j << "++)\n";
                writer.block_begin();
            }
            {
                writer << "uint32_t reduce_idx = in_idx;\n";
                for (int64_t j = 0; j < rr - 1; j++)
                {
                    writer << "reduce_idx += idx" << j << " * reduce_strides" << j << ";\n";
                }
                writer << "int idx" << rr - 1 << " = 0;\n";
                writer << "uint32_t step = reduce_strides" << rr - 1 << ";\n";
                //unroll last reduction axis
                writer << "for(; idx" << rr - 1 << "< (reduce_shape" << rr - 1 << " >> 3); idx"
                       << rr - 1 << "++)\n";
                writer.block_begin();
                {
                    for (int k = 0; k < 8; k++)
                    {
                        writer << "r = " << reduce_op << "(r , in[reduce_idx]);\n";
                        writer << "reduce_idx += step;\n";
                    }
                }
                writer.block_end();
                writer << "idx" << rr - 1 << " <<= 3;\n";
                writer << "for(; idx" << rr - 1 << "< reduce_shape" << rr - 1 << "; idx" << rr - 1
                       << "++)\n";
                writer.block_begin();
                {
                    writer << "r = " << reduce_op << "(r , in[reduce_idx]);\n";
                    writer << "reduce_idx += step;\n";
                }
                writer.block_end();
            }
            for (int64_t j = 0; j < rr - 1; j++)
            {
                writer.block_end();
            }
            writer << "out[tid] = r;\n";
        }
        writer.block_end();
    }
    writer.block_end();
    return;
}

<<<<<<< HEAD
=======
//using one 32 thread block to calculate 1D reduction
void runtime::gpu::CudaKernelBuilder::get_reduce_1d_op(codegen::CodeWriter& writer,
                                                       const std::string& name,
                                                       runtime::gpu::GPUKernelArgs& args,
                                                       const std::vector<std::string>& data_types,
                                                       const std::string& reduce_op,
                                                       uint32_t block_size_x)
{
    writer << "extern \"C\" __global__ void cuda_" << name << args.get_input_signature();
    writer.block_begin();
    {
        writer << "extern __shared__ " << data_types[1] << " sdata[1024];\n";
        writer << "uint32_t tid = threadIdx.x; \n";
        writer << "uint32_t step = blockDim.x; \n";
        writer << "sdata[tid] = 0;\n";
        writer << "uint32_t in_idx = tid;\n";
        writer << data_types[1] << " r = 0;\n";
        writer << "if(in_idx < nthreads)\n";
        writer.block_begin();
        writer << "r = in[in_idx];\n";
        writer << "in_idx += step;\n";
        writer.block_end();
        //accumulate reduction to 32 threads
        writer << "while(in_idx + (step * 7) < nthreads)\n";
        writer.block_begin();
        {
            for (int i = 0; i < 8; i++)
            {
                writer << "r = " << reduce_op << "(r , in[in_idx]);\n";
                writer << "in_idx += step;\n";
            }
        }
        writer.block_end();
        writer << "while(in_idx < nthreads)\n";
        writer.block_begin();
        {
            writer << "r = " << reduce_op << "(r , in[in_idx]);\n";
            writer << "in_idx += step;\n";
        }
        writer.block_end();
        writer << "sdata[tid] = r;\n";
        writer << "__syncthreads();\n";
       
        if(block_size_x > 512) writer << " if (tid < 512) { sdata[tid] =" << reduce_op << "(sdata[tid], sdata[tid + 512]); } __syncthreads();\n";
        if(block_size_x > 256) writer << " if (tid < 256) { sdata[tid] = " << reduce_op << "(sdata[tid], sdata[tid + 256]); } __syncthreads();\n";
        if(block_size_x > 128) writer << " if (tid < 128) { sdata[tid] =" << reduce_op << "(sdata[tid],  sdata[tid + 128]); } __syncthreads();\n";
        if(block_size_x > 64) writer << " if (tid < 64) { sdata[tid] = " << reduce_op << "(sdata[tid], sdata[tid + 64]); } __syncthreads();\n";
        if(block_size_x > 32) writer << " if (tid < 32) { r =" << reduce_op << "(sdata[tid], sdata[tid + 32]); }\n";
        
        //accumulate 32 threads
        if(block_size_x > 16) writer << "r = " << reduce_op << "(r, __shfl_down_sync(0xffffffff, r, 16, 32));\n";
        if(block_size_x > 8) writer << "r = " << reduce_op << "(r, __shfl_down_sync(0xffffffff, r, 8, 32));\n";
        if(block_size_x > 4) writer << "r = " << reduce_op << "(r, __shfl_down_sync(0xffffffff, r, 4, 32));\n";
        if(block_size_x > 2) writer << "r = " << reduce_op << "(r, __shfl_down_sync(0xffffffff, r, 2, 32));\n";
        if(block_size_x > 1) writer << "r = " << reduce_op << "(r, __shfl_down_sync(0xffffffff, r, 1, 32));\n";
        writer << "if(tid == 0)\n";
        writer.block_begin();
        {
            writer << "out[0] = r;\n";
        }
        writer.block_end();
    }
    writer.block_end();
    return;
}

>>>>>>> 77143b0e
void runtime::gpu::CudaKernelBuilder::get_broadcast_op(codegen::CodeWriter& writer,
                                                       const std::string& name,
                                                       runtime::gpu::GPUKernelArgs& args,
                                                       const size_t rank)
{
    writer << "extern \"C\" __global__ void cuda_" << name << args.get_input_signature();
    writer.block_begin();
    {
        writer << "const int tid = blockDim.x*blockIdx.x + threadIdx.x;\n";
        writer << "if (tid < nthreads)\n";
        writer.block_begin();
        {
            // calculate tensor coordinates (inverse tensor reduction)
            std::string reduced_idx = collective_coordinate_transform_helper(writer,
                                                                             "tid",
                                                                             "strides",
                                                                             "stride_magic",
                                                                             "stride_shift",
                                                                             "reduced_strides",
                                                                             "coordinate",
                                                                             rank,
                                                                             true);
            writer << "out[tid] = load(in, " << reduced_idx << ");\n";
        }
        writer.block_end();
    }
    writer.block_end();
}

void runtime::gpu::CudaKernelBuilder::get_onehot_op(codegen::CodeWriter& writer,
                                                    const std::string& name,
                                                    const std::array<std::string, 2>& data_types)
{
    writer << "extern \"C\" __global__ void cuda_" << name << "(" << data_types[0] << "* in, "
           << data_types[1] << "* out, uint32_t m, uint32_t k, uint32_t n)\n";
    writer.block_begin();
    {
        writer << "uint32_t tid = blockIdx.x * blockDim.x + threadIdx.x;\n";
        writer << "if (tid < n)\n";
        writer.block_begin();
        {
            writer << "uint32_t idx = (tid / m) * m * k + (m * in[tid]) + tid % m;\n";
            writer << "out[idx] = 1;\n";
        }
        writer.block_end();
    }
    writer.block_end();
}

void runtime::gpu::CudaKernelBuilder::get_reshape_op(codegen::CodeWriter& writer,
                                                     const std::string& name,
                                                     const std::array<std::string, 2>& data_types,
                                                     size_t rank)
{
    writer << "extern \"C\" __global__ void cuda_" << name << "(" << data_types[0] << "* in, "
           << data_types[1]
           << "* out, uint32_t* input_strides, uint32_t* trans_strides, uint32_t n)\n";
    writer.block_begin();
    {
        writer << "uint32_t tid = blockIdx.x * blockDim.x + threadIdx.x;\n";
        writer << "if (tid < n)\n";
        writer.block_begin();
        {
            writer << "uint32_t input_idx = tid;\n";
            writer << "uint32_t output_idx = 0;\n";
            size_t i = 0;
            for (; i < rank - 1; i++)
            {
                writer << "output_idx += (input_idx / input_strides[" << i << "]) * trans_strides["
                       << i << "];\n";
                writer << "input_idx %= input_strides[" << i << "];\n";
            }
            writer << "output_idx += (input_idx / input_strides[" << i << "]) * trans_strides[" << i
                   << "];\n";
            writer << "out[output_idx] = in[tid];\n";
        }
        writer.block_end();
    }
    writer.block_end();
}

void runtime::gpu::CudaKernelBuilder::get_concat_op(codegen::CodeWriter& writer,
                                                    const std::string& name,
                                                    const std::vector<std::string>& data_types,
                                                    size_t num_inputs)
{
    writer << "extern \"C\" __global__ void cuda_" << name << "(";
    for (size_t i = 0; i < num_inputs; i++)
    {
        writer << data_types[i] << "* in" << i << ", ";
    }
    writer << data_types[num_inputs]
           << "* out, uint32_t* block_strides, uint32_t block_size, uint32_t n)\n";
    writer.block_begin();
    {
        writer << "uint32_t tid = blockIdx.x * blockDim.x + threadIdx.x;\n";
        writer << "if(tid < n)\n";
        writer.block_begin();
        {
            writer << "out[tid] = 1;\n";
            writer << "uint32_t output_idx = tid;\n";
            writer << "uint32_t block_id = tid / block_size;\n";
            writer << "uint32_t block_idx = tid % block_size;\n";
            writer << "bool processed = false;\n";
            for (size_t i = 0; i < num_inputs; i++)
            {
                writer << "if(!processed && (block_idx < block_strides[" << i << "]))\n";
                writer.block_begin();
                {
                    writer << "out[output_idx] = in" << i << "[block_id * block_strides[" << i
                           << "] + block_idx];";
                    writer << "processed = true;\n";
                }
                writer.block_end();
                writer << "block_idx -= block_strides[" << i << "];\n";
            }
        }
        writer.block_end();
    }
    writer.block_end();
}

void runtime::gpu::CudaKernelBuilder::get_pad_dynamic_op(
    codegen::CodeWriter& writer,
    const std::string& name,
    GPUKernelArgs& args,
    const std::array<std::string, 2>& data_types,
    size_t rank)
{
    writer << "extern \"C\" __global__ void cuda_" << name << args.get_input_signature();
    writer.block_begin();
    {
        writer << "uint32_t tid = blockIdx.x * blockDim.x + threadIdx.x;\n";
        writer << "if (tid < n)\n";
        writer.block_begin();
        {
            writer << "uint32_t output_idx = 0;\n";

            if (rank > 0)
            {
                writer << "uint32_t input_idx = tid;\n";
            }
            for (size_t i = 0; i < rank; i++)
            {
                writer << "output_idx += (input_idx / input_strides" << i << " * padding_interior"
                       << i << "  + "
                               "padding_below"
                       << i << ") * output_strides" << i << ";\n";
                writer << "input_idx %= input_strides" << i << ";\n";
            }
            writer << "out[output_idx] = in[tid];\n";
        }
        writer.block_end();
    }
    writer.block_end();
}

void runtime::gpu::CudaKernelBuilder::get_reverse_sequence_op(
    codegen::CodeWriter& writer,
    const std::string& name,
    const std::array<std::string, 3>& data_types,
    const size_t batch_axis,
    const size_t sequence_axis,
    const size_t rank)
{
    writer << "extern \"C\" __global__ void cuda_" << name << "(" << data_types[0] << "* in, "
           << data_types[1] << "* sequence, " << data_types[2] << "* out, "
           << "uint32_t* output_shape, uint32_t* output_strides, uint32_t n)\n";
    writer.block_begin();
    {
        writer << "uint32_t tid = blockIdx.x * blockDim.x + threadIdx.x;\n";
        writer << "if (tid < n)\n";
        writer.block_begin();
        {
            writer << "uint32_t input_idx = tid;\n";
            for (size_t i = 0; i < rank - 1; i++)
            {
                writer << "uint32_t output_idx_" << i << " = input_idx / output_strides[" << i
                       << "];\n";
                writer << "input_idx %= output_strides[" << i << "];\n";
            }
            writer << "uint32_t output_idx_" << rank - 1 << " = input_idx / output_strides["
                   << rank - 1 << "];\n";
            writer << "uint32_t sequence_length = sequence[output_idx_" << batch_axis << "];\n";
            writer << "assert(sequence_length <= output_shape[" << sequence_axis << "]);\n";

            writer << "bool need_reverse = (output_idx_" << sequence_axis
                   << " < sequence_length) && (sequence_length > 1);\n";
            writer << "output_idx_" << sequence_axis
                   << " = need_reverse ? sequence_length - output_idx_" << sequence_axis
                   << " - 1 : output_idx_" << sequence_axis << ";\n";
            writer << "uint32_t output_idx = need_reverse ? ";
            writer << "output_idx_" << 0 << " * output_strides[" << 0 << "]";
            for (size_t i = 1; i < rank; i++)
            {
                writer << " + output_idx_" << i << " * output_strides[" << i << "]";
            }
            writer << " : tid;\n";
            writer << "out[output_idx] = in[tid];\n";
        }
        writer.block_end();
    }
    writer.block_end();
}
void runtime::gpu::CudaKernelBuilder::get_slice_op(codegen::CodeWriter& writer,
                                                   const std::string& name,
                                                   const std::array<std::string, 2>& data_types,
                                                   size_t rank)
{
    writer << "extern \"C\" __global__ void cuda_" << name << "(" << data_types[0] << "* in, "
           << data_types[1] << "* out, uint32_t* input_strides, uint32_t* lower_bounds, uint32_t* "
                               "slice_strides, uint32_t* output_strides, uint32_t n)\n";
    writer.block_begin();
    {
        writer << "uint32_t tid = blockIdx.x * blockDim.x + threadIdx.x;\n";
        writer << "if (tid < n)\n";
        writer.block_begin();
        {
            writer << "uint32_t input_idx = 0;\n";
            writer << "uint32_t output_idx = tid;\n";
            size_t i = 0;
            for (; i < rank - 1; i++)
            {
                writer << "input_idx += (((output_idx / output_strides[" << i
                       << "]) * slice_strides[" << i << "]) + "
                                                        "lower_bounds["
                       << i << "]) * input_strides[" << i << "];\n";
                writer << "output_idx %= output_strides[" << i << "];\n";
            }
            writer << "input_idx += (((output_idx / output_strides[" << i << "]) * slice_strides["
                   << i << "]) + "
                           "lower_bounds["
                   << i << "]) * input_strides[" << i << "];\n";
            writer << "out[tid] = in[input_idx];\n";
        }

        writer.block_end();
    }
    writer.block_end();
}

void runtime::gpu::CudaKernelBuilder::get_reverse_op(codegen::CodeWriter& writer,
                                                     const std::string& name,
                                                     const std::array<std::string, 2>& data_types)
{
    writer << "extern \"C\" __global__ void cuda_" << name << "(" << data_types[0] << "* in, "
           << data_types[1]
           << "* out, uint32_t* input_shape, uint32_t* reverse_axes, uint32_t rank, uint32_t n)\n";
    writer.block_begin();
    {
        writer << "uint32_t tid = blockIdx.x * blockDim.x + threadIdx.x;\n";
        writer << "if (tid < n)\n";
        writer.block_begin();
        {
            writer << "uint32_t input_idx = tid;\n";
            writer << "uint32_t output_idx = 0;\n";
            writer << "uint32_t stride = 1;\n";
            writer << "for(uint32_t i = rank; i > 0; i--)\n";
            writer.block_begin();
            {
                writer << "uint32_t idx = i - 1;\n";
                writer << "uint32_t axes_i_in = input_idx % input_shape[idx];\n";
                writer << "input_idx /= input_shape[idx];\n";
                writer
                    << "uint32_t axes_i_out = reverse_axes[idx] ? input_shape[idx] - axes_i_in - "
                       "1 : axes_i_in;\n";
                writer << "output_idx += axes_i_out * stride;\n";
                writer << "stride *= input_shape[idx];\n";
            }
            writer.block_end();
            writer << "out[output_idx] = in[tid];\n";
        }
        writer.block_end();
    }
    writer.block_end();
}

void runtime::gpu::CudaKernelBuilder::get_reduce_window_op(
    codegen::CodeWriter& writer,
    const std::string& name,
    const std::string& op,
    const std::vector<std::string>& data_types,
    const size_t rank)
{
    writer << "extern \"C\" __global__ void cuda_" << name << "(" << data_types[0] << "* in, "
           << data_types[1] << "* out, int* input_strides, int* output_shape, int* "
                               "reduce_window_shape, int* reduce_window_strides, size_t n)\n";
    writer.block_begin();
    {
        writer << "const int tid = blockIdx.x * blockDim.x + threadIdx.x;\n";
        writer << "if (tid < n)\n";
        writer.block_begin();
        {
            writer << "int output_idx = tid;\n";
            writer << "int idx_init = 0; //result will be initial to in[idx_init]\n";
            for (int i = static_cast<int>(rank) - 1; i >= 0; i--)
            {
                writer << "int output_idx_" << i << " = output_idx % output_shape[" << i << "];\n";
                writer << "int input_idx_start_for_axis_" << i << " = output_idx_" << i
                       << " * reduce_window_strides[" << i << "];\n";
                writer << "int input_idx_end_for_axis_" << i << " = input_idx_start_for_axis_" << i
                       << " + reduce_window_shape[" << i << "];\n";
                writer << "idx_init += input_idx_start_for_axis_" << i << " * input_strides[" << i
                       << "];\n";
                writer << "output_idx /= output_shape[" << i << "];\n";
            }

            writer << data_types[1] << " result = in[idx_init];\n";

            for (int i = 0; i < rank; i++)
            {
                writer << "for(int i_" << i << " = input_idx_start_for_axis_" << i << "; i_" << i
                       << " < input_idx_end_for_axis_" << i << "; i_" << i << "++)\n";
                writer.block_begin();
            }

            writer << "int input_idx = 0;\n";
            for (int i = 0; i < rank; i++)
            {
                writer << "input_idx += i_" << i << " * input_strides[" << i << "];\n";
            }
            writer << "result = (input_idx == idx_init) ? result : " << op
                   << "(result, in[input_idx]); //skip in[idx_init] in loop\n";
            for (int i = 0; i < rank; i++)
            {
                writer.block_end();
            }
            writer << "out[tid] = result;\n";
        }
        writer.block_end();
    }
    writer.block_end();
}

void runtime::gpu::CudaKernelBuilder::get_replace_slice_op(codegen::CodeWriter& writer,
                                                           const std::string& name,
                                                           runtime::gpu::GPUKernelArgs& args,
                                                           const size_t rank)
{
    writer << "extern \"C\" __global__ void cuda_" << name << args.get_input_signature();
    writer.block_begin();
    {
        writer << "const int tid = blockDim.x*blockIdx.x + threadIdx.x;\n";
        writer << "if (tid < nthreads)\n";
        writer.block_begin();
        {
            coordinate_transform_to_multi_d(
                writer, "dim_strides", "dim_magic", "dim_shift", "tid", "dimension", rank, true);
            writer << "int source_di;\n";
            writer << "bool on_stride;\n";
            writer << "bool in_slice_di;\n";
            writer << "bool in_bounds = true;\n";
            writer << "int source_idx = 0;\n";
            for (int i = 0; i < rank; i++)
            {
                // determine coordinate in slice
                writer << "source_di = division_by_invariant_multiplication(dimension" << i
                       << ", slice_magic" << i << ", slice_shift" << i << ");\n";

                writer << "on_stride = (mod16(dimension" << i << ", source_di, slice_str" << i
                       << ") == 0);\n";

                writer << "in_slice_di = "
                       << "(dimension" << i << " >= lower_bounds" << i << ") && "
                       << "(dimension" << i << " <  upper_bounds" << i << ") && on_stride;\n";
                writer << "in_bounds = in_bounds && in_slice_di;\n";
                // subtract off lower bound to convert to source index
                writer << "source_di -= lower_bounds" << i << ";\n";
                writer << "source_idx += source_di * src_strides" << i << ";\n";
            }
            writer << "out[tid] = in_bounds ? source[source_idx] : in[tid];\n";
        }
        writer.block_end();
    }
    writer.block_end();
}

void runtime::gpu::CudaKernelBuilder::get_max_pool_1d(codegen::CodeWriter& writer,
                                                      const std::string& name,
                                                      const std::array<std::string, 2>& data_types,
                                                      size_t input_width,
                                                      size_t output_width,
                                                      size_t window_width,
                                                      size_t window_stride)
{
    // assumes data is in NCW format
    writer << "extern \"C\" __global__ void cuda_" << name << "(" << data_types[0] << "* in, "
           << data_types[1] << "* out, size_t nthreads)\n";
    writer.block_begin();
    {
        // index into output tensor
        writer << "size_t tid = blockIdx.x * blockDim.x + threadIdx.x;\n";
        writer << "if (tid < nthreads)\n";
        writer.block_begin();
        {
            // index into input tensor
            writer << "size_t start = (tid / " << output_width << ") * " << input_width << " + "
                   << " (tid % " << output_width << ") * " << window_stride << ";\n";
            writer << data_types[0] << " max_val = " << TypeInfo::Get(data_types[0])->lowest()
                   << ";\n";
            writer << "for (size_t i = start; i < start + " << window_width << "; i++)\n";
            writer.block_begin();
            {
                writer << "const " << data_types[0] << " input = in[i];\n";
                writer << "if (input > max_val)\n";
                writer.block_begin();
                {
                    writer << "max_val = input;\n";
                }
                writer.block_end();
            }
            writer.block_end();
            writer << "out[tid] = max_val;\n";
        }
        writer.block_end();
    }
    writer.block_end();
}

void runtime::gpu::CudaKernelBuilder::get_avg_pool(codegen::CodeWriter& writer,
                                                   const std::string& name,
                                                   const std::array<std::string, 2>& data_types,
                                                   bool include_pad)
{
    // In the pooling operation out = P(in) where in: NCDHW -> out: NKMPQ
    // via pooling window: JTRS. Currently feature pooling
    // is not supported and so K = C and J is unused
    writer << "extern \"C\" __global__ void cuda_" << name << "(" << data_types[0] << "* in, "
           << data_types[1] << "* out, "
           << "float alpha, float beta, "
           << "int N, int C, int D, int H, int W, "
           << "int HW, int DHW, int CDHW, int magic_N, int shift_N, "
           << "int P, int Q, int magic_P, int shift_P, "
           << "int PQ, int MPQ, int KMPQ, "
           << "int S, int RS, int TRS, "
           << "int magic_S, int shift_S, int magic_RS, int shift_RS, "
           << "int str_d, int str_h, int str_w, "
           << "int pad_d, int pad_h, int pad_w"
           << ")\n";
    writer.block_begin();
    {
        writer << "const int tid = threadIdx.x;\n";
        writer << "if (tid < 32)\n";
        writer.block_begin();
        {
            writer << "const int q = blockIdx.x;\n";
            writer << "const int mp = blockIdx.y;\n";
            writer << "const int nk = blockIdx.z;\n";
            writer << "const int k = division_by_invariant_multiplication(nk, magic_N, "
                      "shift_N);\n";
            writer << "const int n = nk - k * N;\n";
            writer << "const int m = division_by_invariant_multiplication(mp, magic_P, "
                      "shift_P);\n";
            writer << "const int p = mp - m * P;\n";
            writer << "out += n*KMPQ + k*MPQ + m*PQ + mad16(p, Q, q);\n";

            // coordinate transform factors from MPQ to DHW
            writer << "int qs = q * str_w - pad_w;\n";
            writer << "int pr = p * str_h - pad_h;\n";
            writer << "int mt = m * str_d - pad_d;\n";

            writer << "int pool_size = ";
            auto pool_size = include_pad ? "TRS" : "0";
            writer << pool_size << ";\n";

            writer << "float sum = 0.0f;\n";
            writer << "float rcp_pool_size = 1.0f;\n";
            // each warp operates on a single pooling window and
            // reduces the contents of the window within the warp
            writer << "for (int trs = tid; trs < TRS; trs += 32)\n";
            writer.block_begin();
            {
                writer << "int t = division_by_invariant_multiplication(trs, magic_RS, "
                          "shift_RS);\n";
                writer << "int rs = mod16(trs, t, RS);\n";
                writer << "int r  = division_by_invariant_multiplication(rs, magic_S, shift_S);\n";
                writer << "int s  = mod16(rs, r, S);\n";

                // coordinate transformation from TRS to DHW
                // via MPQ transform factors above
                writer << "int x = qs + s;\n";
                writer << "int y = pr + r;\n";
                writer << "int z = mt + t;\n";

                // helper to check participating threads
                writer << "bool bounds_x = (x >= 0) && (x < W);\n";
                writer << "bool bounds_y = (y >= 0) && (y < H);\n";
                writer << "bool bounds_z = (z >= 0) && (z < D);\n";
                writer << "bool within_tensor_bounds = bounds_x && bounds_y && bounds_z;\n";

                if (include_pad == false)
                {
                    // count the number of (non-padded) elements
                    writer << "pool_size += __popc(__ballot_sync(0xffffffff, "
                              "within_tensor_bounds));\n";
                }
                // this will need to change to k->c once
                // feature pooling support is added
                writer << "int idx = n*CDHW + k*DHW + z*HW + y*W + x;\n";
                writer << "sum += load(in,idx,within_tensor_bounds);\n";
            }
            writer.block_end();

            writer << "rcp_pool_size = 1.0f / (float)pool_size;\n";
            // reduce pooling window within warp.
            // this could be improved by calculating the
            // pooling windows each thread can partake in to
            // reduce loads and increase coalescing. in that case,
            // multiple warps per block would be required and the
            // warp reduced sums would need to be accumulated in
            // shared memory
            writer << "for (int i = 16; i > 0; i >>= 1)\n";
            writer.block_begin();
            {
                writer << "sum += __shfl_xor_sync(0xffffffff,sum,i,32);\n";
            }
            writer.block_end();
            // write result to output
            writer << "if (tid == 0)\n";
            writer.block_begin();
            {
                writer << "*out = sum * rcp_pool_size;\n";
            }
            writer.block_end();
        }
        writer.block_end();
    }
    writer.block_end();
}

void runtime::gpu::CudaKernelBuilder::get_convolution_forward(
    codegen::CodeWriter& writer,
    const std::string& name,
    const std::array<std::string, 3>& data_types,
    runtime::gpu::GPUKernelArgs& args,
    int N,
    int K,
    int rank,
    int filter_size,
    int sm_tile_size,
    int reg_tile_size)
{
    writer << "#define NUM_ROWS 8\n";
    writer << "#define FILTER_SIZE " << filter_size << "\n";
    writer << "#define SM_TILE_SIZE " << sm_tile_size << "\n";
    writer << "#define REG_TILE_SIZE " << reg_tile_size << "\n";
    // convenient type def for register tiling
    writer << "typedef union Matrix\n";
    writer.block_begin();
    {
        writer << data_types[0] << reg_tile_size << " f" << reg_tile_size << ";\n";
        writer << data_types[0] << " f[" << reg_tile_size << "];\n";
    }
    writer.block_end();
    writer << "Matrix;\n\n";

    writer << "extern \"C\" __global__ void cuda_" << name << args.get_input_signature();
    writer.block_begin();
    {
        writer << "Matrix* I = reinterpret_cast<Matrix*>(in);\n";
        writer << "Matrix* F = reinterpret_cast<Matrix*>(filter);\n";
        writer << "Matrix* O = reinterpret_cast<Matrix*>(out);\n";

        writer << "__shared__ int2 lookup_table[FILTER_SIZE];\n";
        writer << "__shared__ int lookup_size;\n";
        writer << "__shared__ Matrix a_tile[NUM_ROWS][SM_TILE_SIZE];\n";
        writer << "__shared__ Matrix b_tile[NUM_ROWS][SM_TILE_SIZE];\n";
        writer << "int lookup_size_local = 0;\n";

        writer << "int n_batch = division_by_invariant_multiplication(blockIdx.x, "
                  "output_pixels_magic, output_pixels_shift);\n";
        writer << "int output_pixel_idx = blockIdx.x - n_batch*output_pixels;\n";

        // multiply by the number of threads per sm tile to get the offset into the
        // image and filter dimensions (stride 1)
        writer << "int n_offset = n_batch * blockDim.x;\n";
        writer << "int k_offset = blockIdx.y * blockDim.x;\n";

        // compute coordinate transform to output tensor axes
        // up to the last dimension but not including it
        // : out_dim_str { d2*d3*...*dn, d3*...*dn, ..., dn, 1}
        // : for 2d {Q, 1}
        coordinate_transform_to_multi_d(writer,
                                        "out_dim_str",
                                        "out_str_magic",
                                        "out_str_shift",
                                        "output_pixel_idx",
                                        "out_d",
                                        rank,
                                        true);

        // offset tensors by image and filter indices
        // each thread is responsible for it's own image and filter

        // n and k offsets are required because only REG_TILE_SIZE*SM_TILE_SIZE
        // images/filters are processed per block
        writer << "I = &(I[n_offset + threadIdx.x]);\n";
        writer << "F = &(F[k_offset + threadIdx.x]);\n";

        // if N is a multiple of reg_tile_size * sm_tile_size then no check is needed
        bool need_image_bounds_check = N % (reg_tile_size * sm_tile_size) != 0;
        if (need_image_bounds_check)
        {
            writer << "int image_load_in_bounds = (n_offset + threadIdx.x);\n";
            if (reg_tile_size == 4)
            {
                writer << "image_load_in_bounds <<= 2;\n";
            }
            writer << "image_load_in_bounds = (image_load_in_bounds < N);\n";
        }

        // if K is a multiple of reg_tile_size * sm_tile_size then no check is needed
        bool need_filter_bounds_check = K % (reg_tile_size * sm_tile_size) != 0;
        if (need_filter_bounds_check)
        {
            writer << "int filter_load_in_bounds = (k_offset + threadIdx.x);\n";
            if (reg_tile_size == 4)
            {
                writer << "filter_load_in_bounds <<= 2;\n";
            }
            writer << "filter_load_in_bounds = (filter_load_in_bounds < K);\n";
        }

        writer << "int tid = threadIdx.x + threadIdx.y * blockDim.x;\n";
        // build lookup table for loading elements from data and filter tensors
        writer << "if (tid < 32)\n";
        writer.block_begin();
        {
            writer << "int filter_pixel = tid;\n";

            for (int i = 0; i < rank; i++)
            {
                writer << "int input_base_d" << i << " = out_d" << i << " * filter_strides" << i
                       << " - pad" << i << ";\n";
            }

            // a mask marking all threads that have tid less than the current thread
            writer << "uint32_t mask = (1 << tid) - 1;\n";
            // loop over filter coordinates
            writer << "while (filter_pixel < FILTER_SIZE)\n";
            writer.block_begin();
            {
                // transform to filter coordinates
                // : filter_dim_str is {S, 1} for 2D
                coordinate_transform_to_multi_d(writer,
                                                "filter_dim_str",
                                                "filter_str_magic",
                                                "filter_str_shift",
                                                "filter_pixel",
                                                "filter_d",
                                                rank,
                                                true);
                // transform from filter coordinate to input coordinates
                // and check that each coordinate maps to an input element in the undilated space
                writer << "int off_dilation_stride = 0;\n";
                writer << "int undilated_coordinate = 0;\n";
                for (int i = 0; i < rank; i++)
                {
                    writer << "int input_d" << i << " = input_base_d" << i << " + filter_d" << i
                           << " * filter_dilation" << i << ";\n";
                    // determine coordinate in undilated input space
                    writer << "undilated_coordinate = division_by_invariant_multiplication(input_d"
                           << i << ", data_dilation_magic" << i << ", data_dilation_shift" << i
                           << ");\n";
                    // if division remainder is 0, then dilated coordinate is on an input element
                    writer << "off_dilation_stride += (input_d" << i
                           << " - undilated_coordinate * data_dilation" << i << ");\n";
                    // reassign dilated coordinate to undilated input coordinate
                    writer << "input_d" << i << " = undilated_coordinate;\n";
                }

                // check if the index is in bounds of the input tensor
                writer << "bool in_bounds = (off_dilation_stride == 0) && (";
                for (int i = 0; i < rank; i++)
                {
                    if (i != 0)
                    {
                        writer << "&& ";
                    }

                    // in_shape contains the full shape of the input_tensor
                    // for 2D this is: (C, H, W, N) but rank = 2 and so only [H, W] are used
                    // condition (input_d0 >=0 && input_d0 < H && input_d1 >= 0 && input_d1 < W)
                    writer << "input_d" << i << ">= 0 && input_d" << i << " < in_shape" << i + 1;
                }
                writer << ");\n";

                // check which threads are within bounds of the input tensor
                writer << "uint32_t threads = __ballot(in_bounds);\n";
                writer << "if (in_bounds)\n";
                writer.block_begin();
                {
                    writer << "int2 entry;\n";
                    // inner product of coordinates and strides up to the last dimension
                    // for 2D (CHWN) this is: (HWN, WN, N, 1)
                    // entry.x = input_d0 * WN + input_d1*N

                    writer << "entry.x = (";
                    for (int i = 0; i < rank; i++)
                    {
                        if (i != 0)
                        {
                            writer << "+ ";
                        }
                        // skips the first and last stride which correspond
                        // to the channel and batch coordinate, respectively
                        writer << "input_d" << i << " * in_shape_str" << i + 1;
                    }
                    writer << ")";
                    // if using register tiling, down shift
                    // as each thread will compute outer
                    // product with register tiles
                    if (reg_tile_size == 4)
                    {
                        writer << " >> 2";
                    }
                    writer << ";\n";

                    // multiply by K filters per filter_pixel
                    writer << "entry.y = (filter_pixel * K)";
                    if (reg_tile_size == 4)
                    {
                        writer << " >> 2";
                    }
                    writer << ";\n";

                    // count the number of active threads with index less than
                    // current tid use this as an offset into the lookup table
                    writer << "int index = lookup_size_local + __popc(threads & mask);\n";
                    // save coordinates to shared lookup table for later loading
                    writer << "lookup_table[index] = entry;\n";
                }
                writer.block_end();
                writer << "lookup_size_local += __popc(threads);\n";
                writer << "filter_pixel += 32;\n";
            }
            writer.block_end();
        }
        writer.block_end();

        // push lookup table size to shared memory so that it is accessible by other threads
        writer << "if (tid == 0)\n";
        writer.block_begin();
        {
            writer << "lookup_size = lookup_size_local;\n";
        }
        writer.block_end();
        writer << "__syncthreads();\n";
        // pull lookup table size from shared memory
        writer << "lookup_size_local = lookup_size;\n";
        // declare and zero initialize gemm accumulator
        writer << "Matrix result[" << reg_tile_size << "] = {0};\n";
        // if the lookup table is empty no multiplication is needed,
        // skip and write out zero result else, do the gemm
        writer << "if (lookup_size_local > 0)\n";
        writer.block_begin();
        {
            // calculate total size of filter including each channel
            writer << "int total_filter_size = lookup_size_local * C;\n";
            // precompute reciprocal for faster division
            writer << "float reciprocal = 1.0f / static_cast<float>(lookup_size_local);\n";
            // loop from the back of the filter (highest index) to the front
            // in order to handle filter pixel edge conditionals first (outside of gemm loop)
            writer << "int total_filter_idx = total_filter_size % NUM_ROWS;\n";
            // want total_filter_idx always >=0 in order to mask threads with t.y > total_filter_idx
            writer << "total_filter_idx = (total_filter_idx == 0) ? 8 : total_filter_idx;\n";

            // first iteration from back of filter
            writer << "int c;\n";
            writer << "int filter_idx;\n";
            writer << "idiv_fast(total_filter_size - threadIdx.y - 1, lookup_size_local, "
                      "reciprocal, c, filter_idx);\n";
            // retrieve the offsets for the data and filter for these filter pixels
            // only threads that are less than the total_filter_idx are valid, the rest are oob
            writer << "int2 entry = ((threadIdx.y & 7) >= total_filter_idx) "
                   << "? make_int2(0, 0)\n"
                   << ": lookup_table[filter_idx];\n";

            // helper to emit call to cuda make_float function
            auto make_float_i = [](int n) {
                std::stringstream ss;
                ss << "make_float" << n << "(";
                for (int i = 0; i < n; i++)
                {
                    if (i != 0)
                    {
                        ss << ", ";
                    }
                    ss << "0";
                }
                ss << ")";
                return ss.str();
            };

            // use the y index of threads to load data into the tile rows
            // threadIdx.x is used for iterating over the fastest moving dimensions
            // of the data and filter tensors (N and K respectively)

            // --- image load ---
            writer << "a_tile[threadIdx.y][threadIdx.x].f" << reg_tile_size << " =\n";
            if (need_image_bounds_check)
            {
                // check if image index is in bounds
                writer << "(!image_load_in_bounds)\n";
                writer << "? " << make_float_i(reg_tile_size) << "\n";
                writer << ": ";
            }
            // if filter pixel is out of range,
            // set all elements in the relevant sm tile row to 0
            writer << "((threadIdx.y & 7) >= total_filter_idx)\n";
            writer << "? " << make_float_i(reg_tile_size) << "\n";
            // else load the image data corresponding to this filter pixel
            // according to the entry.x offset previously determined
            writer << ": I[(c * input_channel_size) + entry.x].f" << reg_tile_size << ";\n";

            // --- filter load ---
            writer << "b_tile[threadIdx.y][threadIdx.x].f" << reg_tile_size << " =\n";
            if (need_filter_bounds_check)
            {
                // check if filter index is in bounds
                writer << "(!filter_load_in_bounds)\n";
                writer << "? " << make_float_i(reg_tile_size) << "\n";
                writer << ": ";
            }
            // if filter pixel is out of range,
            // set all elements in the relevant sm tile row to 0
            writer << "((threadIdx.y & 7) >= total_filter_idx)\n";
            writer << "? " << make_float_i(reg_tile_size) << "\n";
            // else load the filter weights corresponding to this filter pixel
            // according to the entry.y offset previously determined
            writer << ": F[(c * filter_channel_size) + entry.y].f" << reg_tile_size << ";\n";

            // iterate over filter from back to front
            writer << "for (total_filter_idx = total_filter_size - total_filter_idx; "
                      "total_filter_idx > 0; total_filter_idx -= NUM_ROWS)\n";
            writer.block_begin();
            {
                // finish loads
                writer << "__syncthreads();\n";
                writer << "#pragma unroll\n";
                writer << "for (int i = 0; i < NUM_ROWS; i++)\n";
                writer.block_begin();
                {
                    writer << "Matrix row;\n";
                    writer << "Matrix col;\n";
                    writer << "row.f" << reg_tile_size << " = a_tile[i][threadIdx.x].f"
                           << reg_tile_size << ";\n";
                    writer << "col.f" << reg_tile_size << " = b_tile[i][threadIdx.y].f"
                           << reg_tile_size << ";\n";

                    // accumulate the product
                    writer << "#pragma unroll\n";
                    writer << "for (int y = 0; y < " << reg_tile_size << "; y++)\n";
                    writer.block_begin();
                    {
                        writer << "#pragma unroll\n";
                        writer << "for (int x = 0; x < " << reg_tile_size << "; x++)\n";
                        writer.block_begin();
                        {
                            writer << "result[y].f[x] += (row.f[x] * col.f[y]);\n";
                        }
                        writer.block_end();
                    }
                    writer.block_end();
                }
                writer.block_end();
                writer << "__syncthreads();\n";

                // load new data and weights
                writer << "idiv_fast(total_filter_idx - threadIdx.y - 1, lookup_size_local, "
                          "reciprocal, c, filter_idx);\n";
                writer << "entry = lookup_table[filter_idx];\n";

                // --- image load ---
                writer << "a_tile[threadIdx.y][threadIdx.x].f" << reg_tile_size << " =\n";
                if (need_image_bounds_check)
                {
                    // check if image index is in bounds
                    writer << "(!image_load_in_bounds)\n";
                    writer << "? " << make_float_i(reg_tile_size) << "\n";
                    writer << ": ";
                }
                writer << "I[(c * input_channel_size) + entry.x].f" << reg_tile_size << ";\n";

                // --- filter load ---
                writer << "b_tile[threadIdx.y][threadIdx.x].f" << reg_tile_size << " =\n";
                if (need_filter_bounds_check)
                {
                    // check if filter index is in bounds
                    writer << "(!filter_load_in_bounds)\n";
                    writer << "? " << make_float_i(reg_tile_size) << "\n";
                    writer << ": ";
                }
                writer << "F[(c * filter_channel_size) + entry.y].f" << reg_tile_size << ";\n";
            }
            writer.block_end();
            writer << "__syncthreads();\n";

            // last iteration
            writer << "#pragma unroll\n";
            writer << "for (int i = 0; i < NUM_ROWS; i++)\n";
            writer.block_begin();
            {
                writer << "Matrix row;\n";
                writer << "Matrix col;\n";
                writer << "row.f" << reg_tile_size << " = a_tile[i][threadIdx.x].f" << reg_tile_size
                       << ";\n";
                writer << "col.f" << reg_tile_size << " = b_tile[i][threadIdx.y].f" << reg_tile_size
                       << ";\n";
                // accumulate the product
                writer << "#pragma unroll\n";
                writer << "for (int y = 0; y < " << reg_tile_size << "; y++)\n";
                writer.block_begin();
                {
                    writer << "#pragma unroll\n";
                    writer << "for (int x = 0; x < " << reg_tile_size << "; x++)\n";
                    writer.block_begin();
                    {
                        writer << "result[y].f[x] += (row.f[x] * col.f[y]);\n";
                    }
                    writer.block_end();
                }
                writer.block_end();
            }
            writer.block_end();
        } // end if (lookup_size_local > 0)
        writer.block_end();

        // store result block to global memory
        writer << "int n = n_offset + threadIdx.x;\n";
        std::string k_definition = "int k = (k_offset + threadIdx.y)";
        std::string output_pixel = "output_pixel_idx = (output_pixel_idx * N)";
        if (reg_tile_size == 4)
        {
            output_pixel += " >> 2";
            k_definition += " << 2";
        }
        writer << output_pixel << ";\n";
        writer << k_definition << ";\n";
        writer << "if (k < K && n < N)\n";
        writer.block_begin();
        {
            writer << "#pragma unroll\n";
            writer << "for (int x = 0; x < " << reg_tile_size << "; x++)\n";
            writer.block_begin();
            {
                writer << "if (k < K)\n";
                writer.block_begin();
                {
                    writer << "int idx = (k * output_filter_size) + output_pixel_idx + n;\n";
                    writer << "O[idx].f" << reg_tile_size << " = result[x].f" << reg_tile_size
                           << ";\n";
                }
                writer.block_end();
                writer << "k++;\n";
            }
            writer.block_end();
        }
        writer.block_end();
    }
    writer.block_end();
}

void runtime::gpu::CudaKernelBuilder::coordinate_transform_to_multi_d(codegen::CodeWriter& writer,
                                                                      std::string i_strides,
                                                                      std::string i_stride_magic,
                                                                      std::string i_stride_shift,
                                                                      std::string i_coord_product,
                                                                      std::string o_coordinates,
                                                                      size_t rank,
                                                                      bool register_arguments)
{
    std::string brace_open = (register_arguments) ? "" : "[";
    std::string brace_close = (register_arguments) ? "" : "]";

    // Translation from flat index to dense tensor coordinates:
    // Given tensor shape [d0 d1 ... dN] with strides [d1*...*dN, d2*...*dN, ... 1],
    // calculate coordinates as:
    //
    //  product = tid
    //  d0 = product/stride[0]
    //  product = product % stride[0]
    //  d1 = product/stride[1]
    //  ...
    writer << "int coordinate_product = " << i_coord_product << ";\n";
    for (size_t i = 0; i < rank; i++)
    {
        if (i != 0)
        {
            writer << "coordinate_product -= (" << o_coordinates << i - 1 << " * " << i_strides
                   << brace_open << i - 1 << brace_close << ");\n";
        }
        writer << "int " << o_coordinates << i << " = division_by_invariant_multiplication("
               << "coordinate_product, " << i_stride_magic << brace_open << i << brace_close << ", "
               << i_stride_shift << brace_open << i << brace_close << ");\n";
    }
}
std::string runtime::gpu::CudaKernelBuilder::collective_coordinate_transform_helper(
    codegen::CodeWriter& writer,
    std::string i_thread_index,
    std::string i_strides,
    std::string i_stride_magic,
    std::string i_stride_shift,
    std::string i_reduced_strides,
    std::string o_coordinates,
    size_t rank,
    bool register_arguments)
{
    coordinate_transform_to_multi_d(writer,
                                    i_strides,
                                    i_stride_magic,
                                    i_stride_shift,
                                    i_thread_index,
                                    o_coordinates,
                                    rank,
                                    register_arguments);

    std::string brace_open = (register_arguments) ? "" : "[";
    std::string brace_close = (register_arguments) ? "" : "]";

    // index into reduced tensor from coordinates of non-reduced tensor
    std::string reduced_idx = "reduced_idx";
    writer << "int " << reduced_idx << " = 0;\n";
    for (size_t i = 0; i < rank; i++)
    {
        writer << "reduced_idx += " << o_coordinates << i << " * " << i_reduced_strides
               << brace_open << i << brace_close << ";\n";
    }

    return reduced_idx;
}

void runtime::gpu::CudaKernelBuilder::get_device_helper(codegen::CodeWriter& writer,
                                                        const std::string& name,
                                                        const std::string& math_kernel,
                                                        const std::vector<std::string>& data_types)
{
    if (math_kernel.size())
    {
        auto num_inputs = data_types.size() - 1;
        writer << "__device__ __forceinline__ " << data_types[num_inputs] << " " << name << "(";
        for (size_t i = 0; i < num_inputs - 1; i++)
        {
            writer << data_types[i] << " x" << i << ", ";
        }
        writer << data_types[num_inputs - 1] << " x" << num_inputs - 1;
        writer << ")\n";
        writer << "{\n";
        writer.indent++;
        {
            writer << "return " + math_kernel << ";\n";
        }
        writer.indent--;
        writer << "}\n";
    }
    return;
}

void runtime::gpu::CudaKernelBuilder::add_pod_typedefs(codegen::CodeWriter& writer)
{
    writer << "typedef signed char int8_t;\n";
    writer << "typedef signed short int16_t;\n";
    writer << "typedef signed int int32_t;\n";
    writer << "typedef signed long int int64_t;\n";
    writer << "typedef unsigned char uint8_t;\n";
    writer << "typedef unsigned short uint16_t;\n";
    writer << "typedef unsigned int uint32_t;\n";
    writer << "typedef unsigned long int uint64_t;\n";
    writer << "\n";
}<|MERGE_RESOLUTION|>--- conflicted
+++ resolved
@@ -261,8 +261,6 @@
     return;
 }
 
-<<<<<<< HEAD
-=======
 //using one 32 thread block to calculate 1D reduction
 void runtime::gpu::CudaKernelBuilder::get_reduce_1d_op(codegen::CodeWriter& writer,
                                                        const std::string& name,
@@ -305,19 +303,33 @@
         writer.block_end();
         writer << "sdata[tid] = r;\n";
         writer << "__syncthreads();\n";
-       
-        if(block_size_x > 512) writer << " if (tid < 512) { sdata[tid] =" << reduce_op << "(sdata[tid], sdata[tid + 512]); } __syncthreads();\n";
-        if(block_size_x > 256) writer << " if (tid < 256) { sdata[tid] = " << reduce_op << "(sdata[tid], sdata[tid + 256]); } __syncthreads();\n";
-        if(block_size_x > 128) writer << " if (tid < 128) { sdata[tid] =" << reduce_op << "(sdata[tid],  sdata[tid + 128]); } __syncthreads();\n";
-        if(block_size_x > 64) writer << " if (tid < 64) { sdata[tid] = " << reduce_op << "(sdata[tid], sdata[tid + 64]); } __syncthreads();\n";
-        if(block_size_x > 32) writer << " if (tid < 32) { r =" << reduce_op << "(sdata[tid], sdata[tid + 32]); }\n";
-        
+
+        if (block_size_x > 512)
+            writer << " if (tid < 512) { sdata[tid] =" << reduce_op
+                   << "(sdata[tid], sdata[tid + 512]); } __syncthreads();\n";
+        if (block_size_x > 256)
+            writer << " if (tid < 256) { sdata[tid] = " << reduce_op
+                   << "(sdata[tid], sdata[tid + 256]); } __syncthreads();\n";
+        if (block_size_x > 128)
+            writer << " if (tid < 128) { sdata[tid] =" << reduce_op
+                   << "(sdata[tid],  sdata[tid + 128]); } __syncthreads();\n";
+        if (block_size_x > 64)
+            writer << " if (tid < 64) { sdata[tid] = " << reduce_op
+                   << "(sdata[tid], sdata[tid + 64]); } __syncthreads();\n";
+        if (block_size_x > 32)
+            writer << " if (tid < 32) { r =" << reduce_op << "(sdata[tid], sdata[tid + 32]); }\n";
+
         //accumulate 32 threads
-        if(block_size_x > 16) writer << "r = " << reduce_op << "(r, __shfl_down_sync(0xffffffff, r, 16, 32));\n";
-        if(block_size_x > 8) writer << "r = " << reduce_op << "(r, __shfl_down_sync(0xffffffff, r, 8, 32));\n";
-        if(block_size_x > 4) writer << "r = " << reduce_op << "(r, __shfl_down_sync(0xffffffff, r, 4, 32));\n";
-        if(block_size_x > 2) writer << "r = " << reduce_op << "(r, __shfl_down_sync(0xffffffff, r, 2, 32));\n";
-        if(block_size_x > 1) writer << "r = " << reduce_op << "(r, __shfl_down_sync(0xffffffff, r, 1, 32));\n";
+        if (block_size_x > 16)
+            writer << "r = " << reduce_op << "(r, __shfl_down_sync(0xffffffff, r, 16, 32));\n";
+        if (block_size_x > 8)
+            writer << "r = " << reduce_op << "(r, __shfl_down_sync(0xffffffff, r, 8, 32));\n";
+        if (block_size_x > 4)
+            writer << "r = " << reduce_op << "(r, __shfl_down_sync(0xffffffff, r, 4, 32));\n";
+        if (block_size_x > 2)
+            writer << "r = " << reduce_op << "(r, __shfl_down_sync(0xffffffff, r, 2, 32));\n";
+        if (block_size_x > 1)
+            writer << "r = " << reduce_op << "(r, __shfl_down_sync(0xffffffff, r, 1, 32));\n";
         writer << "if(tid == 0)\n";
         writer.block_begin();
         {
@@ -329,7 +341,6 @@
     return;
 }
 
->>>>>>> 77143b0e
 void runtime::gpu::CudaKernelBuilder::get_broadcast_op(codegen::CodeWriter& writer,
                                                        const std::string& name,
                                                        runtime::gpu::GPUKernelArgs& args,
