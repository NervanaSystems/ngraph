--- conflicted
+++ resolved
@@ -37,9 +37,6 @@
             namespace cudnn_util
             {
                 std::vector<int> compute_strides(const std::vector<int>& dim);
-                // std::function<void(void)> emit_4d_tensor_descriptor(const Shape& shape,
-                //                                                     cudnnTensorFormat_t format = CUDNN_TENSOR_NCHW,
-                //                                                     cudnnDataType_t type = CUDNN_DATA_TYPE);
             }
             class GPUPrimitiveEmitter;
 
@@ -48,14 +45,8 @@
                 friend class GPUPrimitiveEmitter;
 
             public:
-<<<<<<< HEAD
-                CUDNNEmitter() {}
-                ~CUDNNEmitter() {}
                 size_t build_reduce_forward(cudnnReduceTensorOp_t reduce_op,
                                             const GPURuntimeContext* ctx,
-=======
-                size_t build_reduce_forward(GPURuntimeContext* ctx,
->>>>>>> ecc5485f
                                             const Shape& input_shape,
                                             const AxisSet& reduction_axes);
 
@@ -79,7 +70,6 @@
 
             private:
                 CUDNNEmitter(GPUPrimitiveEmitter* emitter);
-
                 GPUPrimitiveEmitter* m_primitive_emitter;
             };
         }
