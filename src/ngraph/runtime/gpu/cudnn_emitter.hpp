--- conflicted
+++ resolved
@@ -36,15 +36,11 @@
         {
             namespace cudnn_util
             {
-<<<<<<< HEAD
-                std::vector<int> compute_strides(const std::vector<int>& dim);
-                cudnnTensorDescriptor_t tensor_descriptor_4d_from_shape(const Shape& shape);
-                cudnnTensorDescriptor_t tensor_descriptor_Nd_from_shape(const Shape& shape);
-=======
                 std::vector<int> compute_strides(const Shape&);
                 std::vector<int> compute_strides(const std::vector<int>&);
                 std::vector<int> get_vector_int_from_size_t(const std::vector<size_t>&);
->>>>>>> 9315716c
+                cudnnTensorDescriptor_t tensor_descriptor_4d_from_shape(const Shape& shape);
+                cudnnTensorDescriptor_t tensor_descriptor_Nd_from_shape(const Shape& shape);
             }
             class GPUPrimitiveEmitter;
 
