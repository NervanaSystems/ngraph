--- conflicted
+++ resolved
@@ -86,7 +86,6 @@
                                          const Strides& window_movement_strides,
                                          const Strides& window_dilation_strides,
                                          const Shape& padding_below,
-<<<<<<< HEAD
                                          const algo_search find_algo = algo_search::NONE);
 
                 size_t build_convolution_backward_data(
@@ -108,27 +107,6 @@
                     const Strides& window_dilation_strides,
                     const Shape& padding_below,
                     const algo_search find_algo = algo_search::NONE);
-=======
-                                         const bool find_algo = false);
-
-                size_t build_convolution_backward_data(const std::string& dtype,
-                                                       const Shape& input_filter_shape,
-                                                       const Shape& input_tensor_shape,
-                                                       const Shape& output_tensor_shape,
-                                                       const Strides& window_movement_strides,
-                                                       const Strides& window_dilation_strides,
-                                                       const Shape& padding_below,
-                                                       const bool find_algo = false);
-
-                size_t build_convolution_backward_filter(const std::string& dtype,
-                                                         const Shape& input_tensor_shape_0,
-                                                         const Shape& input_tensor_shape_1,
-                                                         const Shape& output_filter_shape,
-                                                         const Strides& window_movement_strides,
-                                                         const Strides& window_dilation_strides,
-                                                         const Shape& padding_below,
-                                                         const bool find_algo = false);
->>>>>>> 4df5ea8b
 
                 size_t build_reduce_forward(const cudnnReduceTensorOp_t& reduce_op,
                                             const std::string& dtype,
