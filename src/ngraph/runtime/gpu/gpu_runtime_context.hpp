--- conflicted
+++ resolved
@@ -19,7 +19,6 @@
 #include <string>
 #include <unordered_map>
 
-#include "ngraph/runtime/gpu/cudnn_emitter.hpp"
 #include "ngraph/runtime/gpu/gpu_cuda_context_manager.hpp"
 #include "ngraph/runtime/gpu/gpu_cuda_function_pool.hpp"
 #include "ngraph/runtime/gpu/gpu_util.hpp"
@@ -30,17 +29,18 @@
     {
         namespace gpu
         {
+            namespace cudnn
+            {
+                typedef std::function<void(void**, void**)> primitive;
+            }
+
             extern "C" {
             struct GPURuntimeContext
             {
                 cudnnHandle_t* cudnn_handle;
                 cublasHandle_t* cublas_handle;
-<<<<<<< HEAD
-                CUDNNEmitter* cudnn_emitter;
-                CudaFunctionPool* nvrtc_cache;
-=======
+                cudnn::primitive* const* cudnn_primitives;
                 CudaFunctionPool* compiled_kernel_pool;
->>>>>>> c98c98a1
             };
             }
         }
