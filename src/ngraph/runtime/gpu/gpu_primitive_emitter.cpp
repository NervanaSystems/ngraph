//*****************************************************************************
// Copyright 2017-2018 Intel Corporation
//
// Licensed under the Apache License, Version 2.0 (the "License");
// you may not use this file except in compliance with the License.
// You may obtain a copy of the License at
//
//     http://www.apache.org/licenses/LICENSE-2.0
//
// Unless required by applicable law or agreed to in writing, software
// distributed under the License is distributed on an "AS IS" BASIS,
// WITHOUT WARRANTIES OR CONDITIONS OF ANY KIND, either express or implied.
// See the License for the specific language governing permissions and
// limitations under the License.
//*****************************************************************************

#include <limits>

#include "ngraph/runtime/gpu/gpu_primitive_emitter.hpp"

using namespace ngraph;
using namespace ngraph::runtime::gpu;

GPUPrimitiveEmitter::GPUPrimitiveEmitter()
    : m_memory_manager(this)
    , m_host_parameters(new GPUHostParameters)
<<<<<<< HEAD
    , m_host_emitter(new HostEmitter(this, nullptr))
    , m_cuda_emitter(new CUDAEmitter(this, nullptr))
=======
    , m_cuda_emitter(new CUDAEmitter(this, nullptr, nullptr))
>>>>>>> 28622bde
    , m_cudnn_emitter(new CUDNNEmitter(this, nullptr, nullptr))
    , m_cublas_emitter(new CUBLASEmitter(this, nullptr))
{
}

GPUPrimitiveEmitter::GPUPrimitiveEmitter(const std::unique_ptr<GPURuntimeContext>& ctx)
    : m_memory_manager(this)
    , m_host_parameters(new GPUHostParameters)
<<<<<<< HEAD
    , m_host_emitter(new HostEmitter(this, ctx.get()))
    , m_cuda_emitter(new CUDAEmitter(this, ctx.get()))
=======
    , m_cuda_emitter(new CUDAEmitter(this, ctx.get(), this->m_host_parameters))
>>>>>>> 28622bde
    , m_cudnn_emitter(new CUDNNEmitter(this, ctx.get(), this->m_host_parameters))
    , m_cublas_emitter(new CUBLASEmitter(this, ctx.get()))

{
}

std::unique_ptr<HostEmitter>& GPUPrimitiveEmitter::get_host_emitter()
{
    return m_host_emitter;
}
std::unique_ptr<CUDAEmitter>& GPUPrimitiveEmitter::get_cuda_emitter()
{
    return m_cuda_emitter;
}
std::unique_ptr<CUDNNEmitter>& GPUPrimitiveEmitter::get_cudnn_emitter()
{
    return m_cudnn_emitter;
}
std::unique_ptr<CUBLASEmitter>& GPUPrimitiveEmitter::get_cublas_emitter()
{
    return m_cublas_emitter;
}
size_t GPUPrimitiveEmitter::insert(std::unique_ptr<gpu::primitive>&& f)
{
    m_managed_primitives.emplace_back(std::move(f));
    m_gpu_primitives.push_back(m_managed_primitives.back().get());
    return m_gpu_primitives.size() - 1;
}
size_t GPUPrimitiveEmitter::insert(const gpu::memory_primitive& f)
{
    m_gpu_mem_primitives.push_back(f);
    return m_gpu_mem_primitives.size() - 1;
}
size_t GPUPrimitiveEmitter::lookup(const std::string& hash)
{
    auto it = m_primitive_map.find(hash);
    if (it != m_primitive_map.end())
    {
        return it->second;
    }
    return std::numeric_limits<size_t>::max();
}
void GPUPrimitiveEmitter::cache(const std::string& hash, const size_t& index)
{
    m_primitive_map.insert({hash, index});
}

size_t GPUPrimitiveEmitter::register_primitive(std::unique_ptr<gpu::primitive>& f, std::string hash)
{
    size_t primitive_index = this->insert(std::move(f));
    this->cache(hash, primitive_index);
    return primitive_index;
}<|MERGE_RESOLUTION|>--- conflicted
+++ resolved
@@ -24,12 +24,8 @@
 GPUPrimitiveEmitter::GPUPrimitiveEmitter()
     : m_memory_manager(this)
     , m_host_parameters(new GPUHostParameters)
-<<<<<<< HEAD
     , m_host_emitter(new HostEmitter(this, nullptr))
-    , m_cuda_emitter(new CUDAEmitter(this, nullptr))
-=======
     , m_cuda_emitter(new CUDAEmitter(this, nullptr, nullptr))
->>>>>>> 28622bde
     , m_cudnn_emitter(new CUDNNEmitter(this, nullptr, nullptr))
     , m_cublas_emitter(new CUBLASEmitter(this, nullptr))
 {
@@ -38,12 +34,8 @@
 GPUPrimitiveEmitter::GPUPrimitiveEmitter(const std::unique_ptr<GPURuntimeContext>& ctx)
     : m_memory_manager(this)
     , m_host_parameters(new GPUHostParameters)
-<<<<<<< HEAD
     , m_host_emitter(new HostEmitter(this, ctx.get()))
-    , m_cuda_emitter(new CUDAEmitter(this, ctx.get()))
-=======
     , m_cuda_emitter(new CUDAEmitter(this, ctx.get(), this->m_host_parameters))
->>>>>>> 28622bde
     , m_cudnn_emitter(new CUDNNEmitter(this, ctx.get(), this->m_host_parameters))
     , m_cublas_emitter(new CUBLASEmitter(this, ctx.get()))
 
