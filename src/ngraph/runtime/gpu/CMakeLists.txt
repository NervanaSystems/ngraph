# ******************************************************************************
# Copyright 2017-2018 Intel Corporation
#
# Licensed under the Apache License, Version 2.0 (the "License");
# you may not use this file except in compliance with the License.
# You may obtain a copy of the License at
#
#     http://www.apache.org/licenses/LICENSE-2.0
#
# Unless required by applicable law or agreed to in writing, software
# distributed under the License is distributed on an "AS IS" BASIS,
# WITHOUT WARRANTIES OR CONDITIONS OF ANY KIND, either express or implied.
# See the License for the specific language governing permissions and
# limitations under the License.
# ******************************************************************************

include_directories(SYSTEM ${CUDA_INCLUDE_DIRS} ${CUDNN_INCLUDE_DIRS})

# Add sources for the GPU backend
# and all its dependencies
set(SRC
    cuda_emitter.cpp
    cudnn_emitter.cpp
    cublas_emitter.cpp
    gpu_backend.cpp
    gpu_cuda_context_manager.cpp
    gpu_cuda_function_builder.cpp
    gpu_cuda_function_pool.cpp
    gpu_cuda_kernel_builder.cpp
    gpu_emitter.cpp
    gpu_external_function.cpp
    gpu_invoke.cpp
    gpu_kernel_emitters.cpp
    gpu_memory_manager.cpp
    gpu_primitive_emitter.cpp
    gpu_runtime_context.cpp
    gpu_tensor_wrapper.cpp
    gpu_tensor.cpp
    gpu_util.cpp
    type_info.cpp
    pass/gpu_layout.cpp
    pass/tensor_memory_reservation.cpp
    gpu_kernel_args.cpp
    pass/gpu_rnn_fusion.cpp
    pass/gpu_batch_norm_cache.cpp
    op/batch_norm.cpp
    op/rnn.cpp
    )
set(CUDA_INC
    ${PROJECT_SOURCE_DIR}/src/
    )
set(CUDA_SRC
    nvcc/example.cu.cpp
    )

if (NGRAPH_GPU_ENABLE)
    find_package(CUDA 9 QUIET)
    if (CUDA_FOUND)
        set(CUDA9_FOUND TRUE)
        message(STATUS "Found CUDA 9")
    else()
        find_package(CUDA 8 REQUIRED)
    endif()

    set(CUDA_NVCC_FLAGS ${CUDA_NVCC_FLAGS};
        --compiler-options -fPIC;
        -arch=sm_30;
        -gencode=arch=compute_35,code=sm_35;
        -gencode=arch=compute_50,code=sm_50;
        -gencode=arch=compute_52,code=sm_52;
        -gencode=arch=compute_60,code=sm_60;
        -gencode=arch=compute_61,code=sm_61;
        -gencode=arch=compute_61,code=compute_61)
    if (CUDA9_FOUND)
        set(CUDA_NVCC_FLAGS ${CUDA_NVCC_FLAGS};
            -gencode=arch=compute_62,code=sm_62;
            -gencode=arch=compute_70,code=sm_70;
            -gencode=arch=compute_70,code=compute_70)
    endif()

    set (DO_CUDA_COMPILE FALSE)
    if (CUDA9_FOUND)
        if (("${CMAKE_CXX_COMPILER_ID}" STREQUAL "GNU"))
            # CUDA 9 supports up to gcc 6.x
            if (CMAKE_CXX_COMPILER_VERSION VERSION_LESS 7.0)
                set (DO_CUDA_COMPILE TRUE)
            else()
                message(STATUS "NVCC will not be used because CUDA 9 only supports up to gcc 6.x")
            endif()
        elseif ("${CMAKE_CXX_COMPILER_ID}" STREQUAL "Clang")
            # CUDA 9 supports up to clang 3.9
            if (CMAKE_CXX_COMPILER_VERSION VERSION_LESS 4.0)
                set (DO_CUDA_COMPILE TRUE)
            else()
                message(STATUS "NVCC will not be used because CUDA 9 only supports up to clang 3.9")
            endif()
        endif()
    else()
        # CUDA 8 (minimum version of CUDA we support)
        if (("${CMAKE_CXX_COMPILER_ID}" STREQUAL "GNU"))
            # Current release of CUDA 8 supports up to gcc 5.4
            if (CMAKE_CXX_COMPILER_VERSION VERSION_LESS 5.5)
                set (DO_CUDA_COMPILE TRUE)
            else()
                message(STATUS "NVCC will not be used because CUDA 8 only supports up to gcc 5.4")
            endif()
        elseif ("${CMAKE_CXX_COMPILER_ID}" STREQUAL "Clang")
            # CUDA 8 supports up to clang 3.8
            if(CMAKE_CXX_COMPILER_VERSION VERSION_LESS 3.9)
                set (DO_CUDA_COMPILE TRUE)
            else()
                message(STATUS "NVCC will not be used because CUDA 8 only supports up to clang 3.8")
            endif()
        endif()
    endif()

    if (DO_CUDA_COMPILE)
        if ("${CMAKE_CXX_COMPILER_ID}" STREQUAL "Clang")
            # CUDA_PROPAGATE_HOST_FLAGS is true by default, so disable
            # clang warnings that are known to flag CUDA code
            set(CUDA_NVCC_FLAGS ${CUDA_NVCC_FLAGS};
                --compiler-options -Wno-reserved-id-macro;
                --compiler-options -Wno-undef;
                --compiler-options -Wno-old-style-cast;
                --compiler-options -Wno-deprecated;
                --compiler-options -Wno-unused-macros;
                --compiler-options -Wno-used-but-marked-unused)
        endif()

        message(STATUS "Precompiling static CUDA kernels via NVCC")
        set_source_files_properties( ${CUDA_SRC} PROPERTIES CUDA_SOURCE_PROPERTY_FORMAT OBJ)
        cuda_include_directories(${CUDA_INC})
        cuda_compile(CUDA_OBJ ${CUDA_SRC} STATIC)
    else()
        message(STATUS "Not precompiling static CUDA kernels via NVCC; runtime compilation via NVRTC will be used.")
    endif()

    add_library(gpu_backend SHARED ${SRC} ${CUDA_OBJ})
    if(NGRAPH_LIB_VERSIONING_ENABLE)
        set_target_properties(gpu_backend PROPERTIES
            VERSION ${NGRAPH_VERSION}
            SOVERSION ${NGRAPH_API_VERSION})
    endif()
    target_link_libraries(gpu_backend PUBLIC ngraph codegen)
    find_library(CUDA_nvrtc_LIBRARY nvrtc
        PATH_SUFFIXES lib lib64 cuda/lib cuda/lib64 lib/x64)
    find_library(CUDA_cuda_LIBRARY cuda
        PATH_SUFFIXES lib lib64 cuda/lib cuda/lib64 lib/x64 cuda/lib64/stubs)
    find_library(CUDA_cudart_LIBRARY ${CMAKE_STATIC_LIBRARY_PREFIX}cudart_static${CMAKE_STATIC_LIBRARY_SUFFIX}
        PATH_SUFFIXES lib lib64 cuda/lib cuda/lib64 lib/x64)

    find_package(CUDNN 7 REQUIRED)
    target_include_directories(gpu_backend SYSTEM PUBLIC ${CUDA_INCLUDE_DIRS} ${CUDNN_INCLUDE_DIR})
    target_link_libraries(gpu_backend
        PUBLIC
            ${CUDA_cuda_LIBRARY}
            ${CUDA_nvrtc_LIBRARY}
            ${CUDA_cudart_LIBRARY}
            ${CUDA_LIBRARIES}
            ${CUDA_CUBLAS_LIBRARIES}
            ${CUDNN_LIBRARIES})
    if (NGRAPH_HYBRID_ENABLE)
        target_link_libraries(gpu_backend
            PRIVATE
                hybrid_backend)
    endif()

<<<<<<< HEAD
    if(NGRAPH_DISTRIBUTED_ENABLE)
        find_package(MPI REQUIRED)
        target_compile_definitions(gpu_backend
            PRIVATE NGRAPH_DISTRIBUTED)
        target_include_directories(gpu_backend
            SYSTEM PRIVATE ${MPI_C_INCLUDE_PATH} ${MPI_CXX_INCLUDE_PATH})
        target_link_libraries(gpu_backend
            PRIVATE ${MPI_C_LIBRARIES} ${MPI_CXX_LIBRARIES})
    endif()

=======
>>>>>>> 16d88a7f
    set_target_properties(gpu_backend PROPERTIES LIBRARY_OUTPUT_DIRECTORY ${NGRAPH_BUILD_DIR})

    install(TARGETS gpu_backend
        ARCHIVE DESTINATION ${NGRAPH_INSTALL_LIB}
        LIBRARY DESTINATION ${NGRAPH_INSTALL_LIB})
endif()<|MERGE_RESOLUTION|>--- conflicted
+++ resolved
@@ -165,7 +165,6 @@
                 hybrid_backend)
     endif()
 
-<<<<<<< HEAD
     if(NGRAPH_DISTRIBUTED_ENABLE)
         find_package(MPI REQUIRED)
         target_compile_definitions(gpu_backend
@@ -176,8 +175,6 @@
             PRIVATE ${MPI_C_LIBRARIES} ${MPI_CXX_LIBRARIES})
     endif()
 
-=======
->>>>>>> 16d88a7f
     set_target_properties(gpu_backend PROPERTIES LIBRARY_OUTPUT_DIRECTORY ${NGRAPH_BUILD_DIR})
 
     install(TARGETS gpu_backend
