--- conflicted
+++ resolved
@@ -1991,16 +1991,17 @@
     throw unsupported_op("Unsupported op '" + node->description() + "'");
 }
 
-<<<<<<< HEAD
+std::string runtime::gpu::GPU_Emitter::emit_v3_NonZero(EMIT_ARGS)
+{
+    throw unsupported_op("Unsupported op '" + node->description() + "'");
+}
+
 std::string runtime::gpu::GPU_Emitter::emit_v3_ScatterAdd(EMIT_ARGS)
 {
     throw unsupported_op("Unsupported op '" + node->description() + "'");
 }
 
 std::string runtime::gpu::GPU_Emitter::emit_v3_ScatterUpdate(EMIT_ARGS)
-=======
-std::string runtime::gpu::GPU_Emitter::emit_v3_NonZero(EMIT_ARGS)
->>>>>>> 2a8487e4
-{
-    throw unsupported_op("Unsupported op '" + node->description() + "'");
-}+{
+    throw unsupported_op("Unsupported op '" + node->description() + "'");
+}
