--- conflicted
+++ resolved
@@ -1996,11 +1996,12 @@
     throw unsupported_op("Unsupported op '" + node->description() + "'");
 }
 
-<<<<<<< HEAD
+std::string runtime::gpu::GPU_Emitter::emit_v3_ROIAlign(EMIT_ARGS)
+{
+    throw unsupported_op("Unsupported op '" + node->description() + "'");
+}
+
 std::string runtime::gpu::GPU_Emitter::emit_v3_ScatterElementsUpdate(EMIT_ARGS)
-=======
-std::string runtime::gpu::GPU_Emitter::emit_v3_ROIAlign(EMIT_ARGS)
->>>>>>> e1ebbf12
 {
     throw unsupported_op("Unsupported op '" + node->description() + "'");
 }