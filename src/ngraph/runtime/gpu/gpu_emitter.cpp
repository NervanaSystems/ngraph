--- conflicted
+++ resolved
@@ -101,57 +101,46 @@
 
 namespace ngraph
 {
-<<<<<<< HEAD
     namespace runtime
-=======
-}
-
-void runtime::gpu::GPU_Emitter::EmitUnaryElementwise(
-    codegen::CodeWriter& writer,
-    const ngraph::Node* n,
-    const vector<runtime::gpu::GPU_TensorViewWrapper>& args,
-    const vector<runtime::gpu::GPU_TensorViewWrapper>& out)
+    {
+        namespace gpu
+        {
+            template <>
+            void GPU_Emitter::EMITTER_DECL(ngraph::op::Abs)
+            {
+                if (out[0].get_size() == 0)
+                {
+                    return;
+                }
+                writer << "{  // " << node->get_name() << "\n";
+                writer.indent++;
+                writer << "int count = " << out[0].get_size() << ";\n";
+                writer << "ngraph::runtime::gpu::emit_abs((void*) " << args[0].get_name()
+                       << ", (void*) " << out[0].get_name() << ", count);\n";
+                writer.indent--;
+                writer << "}\n";
+            }
+
+void GPU_Emitter::EmitUnaryElementwise(GPU_ExternalFunction* external_function,
+                                codegen::CodeWriter& writer,
+                                const ngraph::Node* node,
+                                const std::vector<GPU_TensorViewWrapper>& args,
+                                const std::vector<GPU_TensorViewWrapper>& out)
 {
     if (out[0].get_size() == 0)
     {
         return;
     }
-    writer << "{  // " << n->get_name() << "\n";
+    writer << "{  // " << node->get_name() << "\n";
     writer.indent++;
     writer << "int count = " << out[0].get_size() << ";\n";
     writer << "if(count == 0) return;\n";
-    writer << "ngraph::runtime::gpu::emit_unary_elementwise_op<ngraph::op::" << n->description()
+    writer << "ngraph::runtime::gpu::emit_unary_elementwise_op<ngraph::op::" << node->description()
            << ">((void*) " << args[0].get_name() << ", (void*) " << out[0].get_name()
-           << ", count, \"" << n->description() << "\");\n";
+           << ", count, \"" << node->description() << "\");\n";
     writer.indent--;
     writer << "}\n";
 }
-
-void runtime::gpu::GPU_Emitter::EmitAdd(codegen::CodeWriter& writer,
-                                        const ngraph::Node* n,
-                                        const vector<runtime::gpu::GPU_TensorViewWrapper>& args,
-                                        const vector<runtime::gpu::GPU_TensorViewWrapper>& out)
-{
-    if (out[0].get_size() == 0)
->>>>>>> 529362b5
-    {
-        namespace gpu
-        {
-            template <>
-            void GPU_Emitter::EMITTER_DECL(ngraph::op::Abs)
-            {
-                if (out[0].get_size() == 0)
-                {
-                    return;
-                }
-                writer << "{  // " << node->get_name() << "\n";
-                writer.indent++;
-                writer << "int count = " << out[0].get_size() << ";\n";
-                writer << "ngraph::runtime::gpu::emit_abs((void*) " << args[0].get_name()
-                       << ", (void*) " << out[0].get_name() << ", count);\n";
-                writer.indent--;
-                writer << "}\n";
-            }
 
             template <>
             void GPU_Emitter::EMITTER_DECL(ngraph::op::Add)
@@ -195,7 +184,6 @@
                 writer << "}\n";
             }
 
-<<<<<<< HEAD
             template <>
             void GPU_Emitter::EMITTER_DECL(ngraph::op::Dot)
             {
@@ -324,21 +312,6 @@
                 writer.indent++;
                 writer << "int count = " << out[0].get_size() << ";\n";
                 writer += R"(
-=======
-void runtime::gpu::GPU_Emitter::EmitMaximum(codegen::CodeWriter& writer,
-                                            const ngraph::Node* n,
-                                            const vector<runtime::gpu::GPU_TensorViewWrapper>& args,
-                                            const vector<runtime::gpu::GPU_TensorViewWrapper>& out)
-{
-    if (out[0].get_size() == 0)
-    {
-        return;
-    }
-    writer << "{  // " << n->get_name() << "\n";
-    writer.indent++;
-    writer << "int count = " << out[0].get_size() << ";\n";
-    writer += R"(
->>>>>>> 529362b5
 float alpha1 = 1.0, alpha2 = 1.0, beta = 0;
 cudnnTensorDescriptor_t descriptor;
 cudnnCreateTensorDescriptor(&descriptor);
@@ -528,7 +501,6 @@
             {
             }
 
-<<<<<<< HEAD
             template <>
             void GPU_Emitter::EMITTER_DECL(ngraph::op::Reshape)
             {
@@ -603,15 +575,6 @@
             void GPU_Emitter::EMITTER_DECL(ngraph::op::FunctionCall)
             {
             }
-=======
-void runtime::gpu::GPU_Emitter::EmitSlice(codegen::CodeWriter& writer,
-                                          const ngraph::Node* n,
-                                          const vector<runtime::gpu::GPU_TensorViewWrapper>& args,
-                                          const vector<runtime::gpu::GPU_TensorViewWrapper>& out)
-{
-    throw std::runtime_error(n->get_name() + " is not implemented.");
-}
->>>>>>> 529362b5
 
             template <>
             void GPU_Emitter::EMITTER_DECL(ngraph::op::Multiply)
@@ -643,7 +606,6 @@
                             CUDNN_NOT_PROPAGATE_NAN);
     )";
 
-<<<<<<< HEAD
                 writer << "cudnnOpTensor(cudnn_handle,"
                        << "opTensorDesc,"
                        << "&alpha1,"
@@ -667,58 +629,6 @@
                 writer.indent++;
                 writer << "int count = " << out[0].get_size() << ";\n";
                 writer += R"(
-=======
-    writer << "cudnnOpTensor(cudnn_handle,"
-           << "opTensorDesc,"
-           << "&alpha1,"
-           << "descriptor," << args[0].get_name() << ","
-           << "&alpha2,"
-           << "descriptor," << args[1].get_name() << ","
-           << "&beta,"
-           << "descriptor," << out[0].get_name() << ");\n";
-    writer.indent--;
-    writer << "}\n";
-}
-
-void runtime::gpu::GPU_Emitter::EmitPower(codegen::CodeWriter& writer,
-                                          const ngraph::Node* n,
-                                          const vector<runtime::gpu::GPU_TensorViewWrapper>& args,
-                                          const vector<runtime::gpu::GPU_TensorViewWrapper>& out)
-{
-    throw std::runtime_error(n->get_name() + " is not implemented.");
-}
-
-void runtime::gpu::GPU_Emitter::EmitReplaceSlice(
-    codegen::CodeWriter& writer,
-    const ngraph::Node* n,
-    const vector<runtime::gpu::GPU_TensorViewWrapper>& args,
-    const vector<runtime::gpu::GPU_TensorViewWrapper>& out)
-{
-    throw std::runtime_error(n->get_name() + " is not implemented.");
-}
-
-void runtime::gpu::GPU_Emitter::EmitOneHot(codegen::CodeWriter& writer,
-                                           const ngraph::Node* n,
-                                           const vector<runtime::gpu::GPU_TensorViewWrapper>& args,
-                                           const vector<runtime::gpu::GPU_TensorViewWrapper>& out)
-{
-    throw std::runtime_error(n->get_name() + " is not implemented.");
-}
-
-void runtime::gpu::GPU_Emitter::EmitSqrt(codegen::CodeWriter& writer,
-                                         const ngraph::Node* n,
-                                         const vector<runtime::gpu::GPU_TensorViewWrapper>& args,
-                                         const vector<runtime::gpu::GPU_TensorViewWrapper>& out)
-{
-    if (out[0].get_size() == 0)
-    {
-        return;
-    }
-    writer << "{  // " << n->get_name() << "\n";
-    writer.indent++;
-    writer << "int count = " << out[0].get_size() << ";\n";
-    writer += R"(
->>>>>>> 529362b5
 float alpha1 = 1.0, alpha2 = 0, beta = 0;
 cudnnTensorDescriptor_t descriptor;
 cudnnCreateTensorDescriptor(&descriptor);
@@ -738,7 +648,6 @@
                             CUDNN_NOT_PROPAGATE_NAN);
     )";
 
-<<<<<<< HEAD
                 writer << "cudnnOpTensor(cudnn_handle,"
                        << "opTensorDesc,"
                        << "&alpha1,"
@@ -750,62 +659,6 @@
                 writer.indent--;
                 writer << "}\n";
             }
-=======
-    writer << "cudnnOpTensor(cudnn_handle,"
-           << "opTensorDesc,"
-           << "&alpha1,"
-           << "descriptor," << args[0].get_name() << ","
-           << "&alpha2,"
-           << "descriptor," << args[0].get_name() << ","
-           << "&beta,"
-           << "descriptor," << out[0].get_name() << ");\n";
-    writer.indent--;
-    writer << "}\n";
-}
-
-void runtime::gpu::GPU_Emitter::EmitConvolution(
-    codegen::CodeWriter& writer,
-    const ngraph::Node* n,
-    const vector<runtime::gpu::GPU_TensorViewWrapper>& args,
-    const vector<runtime::gpu::GPU_TensorViewWrapper>& out)
-{
-    throw std::runtime_error(n->get_name() + " is not implemented.");
-}
-
-void runtime::gpu::GPU_Emitter::EmitMaxPool(codegen::CodeWriter& writer,
-                                            const ngraph::Node* n,
-                                            const vector<runtime::gpu::GPU_TensorViewWrapper>& args,
-                                            const vector<runtime::gpu::GPU_TensorViewWrapper>& out)
-{
-    throw std::runtime_error(n->get_name() + " is not implemented.");
-}
-
-void runtime::gpu::GPU_Emitter::EmitReverse(codegen::CodeWriter& writer,
-                                            const ngraph::Node* n,
-                                            const vector<runtime::gpu::GPU_TensorViewWrapper>& args,
-                                            const vector<runtime::gpu::GPU_TensorViewWrapper>& out)
-{
-    throw std::runtime_error(n->get_name() + " is not implemented.");
-}
-
-void runtime::gpu::GPU_Emitter::EmitReduceWindow(
-    codegen::CodeWriter& writer,
-    const ngraph::Node* n,
-    const vector<runtime::gpu::GPU_TensorViewWrapper>& args,
-    const vector<runtime::gpu::GPU_TensorViewWrapper>& out)
-{
-    throw std::runtime_error(n->get_name() + " is not implemented.");
-}
-
-void runtime::gpu::GPU_Emitter::EmitSelectAndScatter(
-    codegen::CodeWriter& writer,
-    const ngraph::Node* n,
-    const vector<runtime::gpu::GPU_TensorViewWrapper>& args,
-    const vector<runtime::gpu::GPU_TensorViewWrapper>& out)
-{
-    throw std::runtime_error(n->get_name() + " is not implemented.");
-}
->>>>>>> 529362b5
 
             template <>
             void GPU_Emitter::EMITTER_DECL(ngraph::op::Result)
