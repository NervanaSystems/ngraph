--- conflicted
+++ resolved
@@ -900,165 +900,73 @@
         return "";
     }
 
+    auto axes_set = reduce_op->get_reduction_axes();
+    ngraph::AxisVector axes_vec;
+    for (auto a : axes_set)
+    {
+        axes_vec.push_back(a);
+    }
+    std::vector<element::Type> dtypes;
+    dtypes.push_back(args[0].get_element_type());
+    dtypes.push_back(out[0].get_element_type());
+    auto& cuda_emitter = compiled_function->get_primitive_emitter()->get_cuda_emitter();
+    auto reduction_function_ops = reduce_op->get_functions()[0]->get_ops();
+
     size_t emitter_index;
-    // one of args0 axes has zero size, zero output, use args1 value
-    if (args[0].get_size() == 0)
-    {
-        // writer << out[0].get_type() << " init_value;\n";
-        // writer << "runtime::gpu::cuda_memcpyDtH(&init_value, " << args[1].get_name() << " ,"
-        //        << args[1].get_element_type().size() << ");\n";
-        // writer << "vector<" << out[0].get_type() << "> temp(" << out[0].get_size()
-        //        << ", init_value);\n";
-        // writer << "runtime::gpu::cuda_memcpyHtD(" << out[0].get_name()
-        //        << ", (void*)temp.data(), " << out[0].get_size() << " * "
-        //        << out[0].get_element_type().size() << ");\n";
-        return "";
-    }
-    else if (args[0].get_size() == out[0].get_size())
-    {
-        auto& host_emitter = compiled_function->get_primitive_emitter()->get_host_emitter();
-        emitter_index = host_emitter->build_memcpy(cudaMemcpyDeviceToDevice, out[0].get_size() * out[0].get_element_type().size());
+    // Reduction function should only have one op
+    std::shared_ptr<Node> reduce_func;
+    std::string op_name;
+    int op_count = 0;
+    for (auto op : reduction_function_ops)
+    {
+        if (op->is_constant() || op->is_parameter() || op->is_output())
+        {
+            continue;
+        }
+        op_count++;
+        op_name = op->get_name();
+        reduce_func = op;
+        if (op_count != 1)
+        {
+            throw runtime_error("reduce with more than one op is not implement yet.");
+        }
+    }
+
+    if (dynamic_pointer_cast<ngraph::op::Add>(reduce_func))
+    {
+        emitter_index = cuda_emitter->build_reduce<ngraph::op::Add>(
+            dtypes, args[0].get_shape(), out[0].get_shape(), axes_vec, true);
+    }
+    else if (dynamic_pointer_cast<ngraph::op::Multiply>(reduce_func))
+    {
+        emitter_index = cuda_emitter->build_reduce<ngraph::op::Multiply>(
+            dtypes, args[0].get_shape(), out[0].get_shape(), axes_vec, true);
+    }
+    else if (dynamic_pointer_cast<ngraph::op::Maximum>(reduce_func))
+    {
+        emitter_index = cuda_emitter->build_reduce<ngraph::op::Maximum>(
+            dtypes, args[0].get_shape(), out[0].get_shape(), axes_vec, true);
+    }
+    else if (dynamic_pointer_cast<ngraph::op::Minimum>(reduce_func))
+    {
+        emitter_index = cuda_emitter->build_reduce<ngraph::op::Minimum>(
+            dtypes, args[0].get_shape(), out[0].get_shape(), axes_vec, true);
+    }
+    else if (dynamic_pointer_cast<ngraph::op::And>(reduce_func))
+    {
+        emitter_index = cuda_emitter->build_reduce<ngraph::op::And>(
+            dtypes, args[0].get_shape(), out[0].get_shape(), axes_vec, true);
+    }
+    else if (dynamic_pointer_cast<ngraph::op::Or>(reduce_func))
+    {
+        emitter_index = cuda_emitter->build_reduce<ngraph::op::Or>(
+            dtypes, args[0].get_shape(), out[0].get_shape(), axes_vec, true);
     }
     else
     {
-        auto axes_set = reduce_op->get_reduction_axes();
-        ngraph::AxisVector axes_vec;
-        for (auto a : axes_set)
-        {
-<<<<<<< HEAD
-            axes_vec.push_back(a);
-        }
-        std::vector<string> dtypes;
-        dtypes.push_back(args[0].get_type());
-        dtypes.push_back(out[0].get_type());
-        auto& cuda_emitter = compiled_function->get_primitive_emitter()->get_cuda_emitter();
-        auto reduction_function_ops = reduce_op->get_functions()[0]->get_ops();
-
-        // Reduction function should only have one op
-        std::shared_ptr<Node> reduce_func;
-        std::string op_name;
-        int op_count = 0;
-        for (auto op : reduction_function_ops)
-        {
-            if (op->is_constant() || op->is_parameter() || op->is_output())
-            {
-                continue;
-            }
-            op_count++;
-            op_name = op->get_name();
-            reduce_func = op;
-            if (op_count != 1)
-            {
-                throw runtime_error("reduce with more than one op is not implement yet.");
-=======
-            auto axes_set = reduce_op->get_reduction_axes();
-            ngraph::AxisVector axes_vec;
-            for (auto a : axes_set)
-            {
-                axes_vec.push_back(a);
-            }
-            std::vector<element::Type> dtypes;
-            dtypes.push_back(args[0].get_element_type());
-            dtypes.push_back(out[0].get_element_type());
-            auto& cuda_emitter = external_function->get_primitive_emitter()->get_cuda_emitter();
-            auto reduction_function_ops = reduce_op->get_functions()[0]->get_ops();
-
-            size_t emitter_index;
-            // Reduction function should only have one op
-            std::shared_ptr<Node> reduce_func;
-            std::string op_name;
-            int op_count = 0;
-            for (auto op : reduction_function_ops)
-            {
-                if (op->is_constant() || op->is_parameter() || op->is_output())
-                {
-                    continue;
-                }
-                op_count++;
-                op_name = op->get_name();
-                reduce_func = op;
-                if (op_count != 1)
-                {
-                    throw runtime_error("reduce with more than one op is not implement yet.");
-                }
-            }
-
-            if (dynamic_pointer_cast<ngraph::op::Add>(reduce_func))
-            {
-                emitter_index = cuda_emitter->build_reduce<ngraph::op::Add>(
-                    dtypes, args[0].get_shape(), out[0].get_shape(), axes_vec, true);
-            }
-            else if (dynamic_pointer_cast<ngraph::op::Multiply>(reduce_func))
-            {
-                emitter_index = cuda_emitter->build_reduce<ngraph::op::Multiply>(
-                    dtypes, args[0].get_shape(), out[0].get_shape(), axes_vec, true);
-            }
-            else if (dynamic_pointer_cast<ngraph::op::Maximum>(reduce_func))
-            {
-                emitter_index = cuda_emitter->build_reduce<ngraph::op::Maximum>(
-                    dtypes, args[0].get_shape(), out[0].get_shape(), axes_vec, true);
-            }
-            else if (dynamic_pointer_cast<ngraph::op::Minimum>(reduce_func))
-            {
-                emitter_index = cuda_emitter->build_reduce<ngraph::op::Minimum>(
-                    dtypes, args[0].get_shape(), out[0].get_shape(), axes_vec, true);
-            }
-            else if (dynamic_pointer_cast<ngraph::op::And>(reduce_func))
-            {
-                emitter_index = cuda_emitter->build_reduce<ngraph::op::And>(
-                    dtypes, args[0].get_shape(), out[0].get_shape(), axes_vec, true);
-            }
-            else if (dynamic_pointer_cast<ngraph::op::Or>(reduce_func))
-            {
-                emitter_index = cuda_emitter->build_reduce<ngraph::op::Or>(
-                    dtypes, args[0].get_shape(), out[0].get_shape(), axes_vec, true);
-            }
-            else
-            {
-                throw runtime_error("reduce with function " + op_name + " is not implement yet.");
->>>>>>> 0e9c4a64
-            }
-            writer << "void* input[] = {" << node_names(args) << "};\n";
-            writer << "void* output[] = {" << node_names(out) << "};\n";
-            writer << "gpu::invoke_primitive(ctx, " << emitter_index << ", input, output);\n";
-        }
-
-        if (dynamic_pointer_cast<ngraph::op::Add>(reduce_func))
-        {
-            emitter_index = cuda_emitter->build_reduce<ngraph::op::Add>(
-                dtypes, out[0].get_element_type().size(), args[0].get_shape(), axes_vec);
-        }
-        else if (dynamic_pointer_cast<ngraph::op::Multiply>(reduce_func))
-        {
-            emitter_index = cuda_emitter->build_reduce<ngraph::op::Multiply>(
-                dtypes, out[0].get_element_type().size(), args[0].get_shape(), axes_vec);
-        }
-        else if (dynamic_pointer_cast<ngraph::op::Maximum>(reduce_func))
-        {
-            emitter_index = cuda_emitter->build_reduce<ngraph::op::Maximum>(
-                dtypes, out[0].get_element_type().size(), args[0].get_shape(), axes_vec);
-        }
-        else if (dynamic_pointer_cast<ngraph::op::Minimum>(reduce_func))
-        {
-            emitter_index = cuda_emitter->build_reduce<ngraph::op::Minimum>(
-                dtypes, out[0].get_element_type().size(), args[0].get_shape(), axes_vec);
-        }
-        else if (dynamic_pointer_cast<ngraph::op::And>(reduce_func))
-        {
-            emitter_index = cuda_emitter->build_reduce<ngraph::op::And>(
-                dtypes, out[0].get_element_type().size(), args[0].get_shape(), axes_vec);
-        }
-        else if (dynamic_pointer_cast<ngraph::op::Or>(reduce_func))
-        {
-            emitter_index = cuda_emitter->build_reduce<ngraph::op::Or>(
-                dtypes, out[0].get_element_type().size(), args[0].get_shape(), axes_vec);
-        }
-        else
-        {
-            throw runtime_error("reduce with function " + op_name +
-                                " is not implement yet.");
-        }
-    }
+        throw runtime_error("reduce with function " + op_name + " is not implement yet.");
+    }
+
     return compiled_function->add_to_runtime(emitter_index, args, out);
 }
 
@@ -1487,71 +1395,35 @@
 
 std::string runtime::gpu::GPU_Emitter::emit_Sum(EMIT_ARGS)
 {
-<<<<<<< HEAD
-    return runtime::gpu::GPU_Emitter::emit_Sum_1(compiled_function, node, args, out);
-=======
-    runtime::gpu::GPU_Emitter::emit_Sum_0(external_function, writer, node, args, out);
->>>>>>> 0e9c4a64
+    return runtime::gpu::GPU_Emitter::emit_Sum_0(compiled_function, node, args, out);
 }
 
 std::string runtime::gpu::GPU_Emitter::emit_Sum_0(EMIT_ARGS)
 /* emit_Sum_0 uses native cuda kernels to perform Sum reduction. This method
-   is faster than cudnn implementation but in its current state is less precise
-   than cudnn reduce. That is causing tensorflow tests aimed at testing stabilty
-   to fail */
+is faster than cudnn implementation but in its current state is less precise
+than cudnn reduce. That is causing tensorflow tests aimed at testing stabilty
+to fail */
 {
     const ngraph::op::Sum* sum = static_cast<const ngraph::op::Sum*>(node);
-    if (out[0].get_size() != 0)
-    {
-        return "";
-    }
-    size_t index;
-    // one of args[] axes has zero size, zero output
-    if (args[0].get_size() == 0)
-    {
-        auto& host_emitter = compiled_function->get_primitive_emitter()->get_host_emitter();
-        index = host_emitter->build_zero_out(0, out[0].get_size() * out[0].get_element_type().size());
-    }
-    else if (args[0].get_size() == out[0].get_size())
-    {
-        auto& host_emitter = compiled_function->get_primitive_emitter()->get_host_emitter();
-        index = host_emitter->build_memcpy(cudaMemcpyDeviceToDevice, out[0].get_size() * out[0].get_element_type().size());
-    }
-    else
-    {
-        auto axes_set = sum->get_reduction_axes();
-        ngraph::AxisVector axes_vec;
-        for (auto a : axes_set)
-        {
-<<<<<<< HEAD
-            axes_vec.push_back(a);
-=======
-            auto axes_set = sum->get_reduction_axes();
-            ngraph::AxisVector axes_vec;
-            for (auto a : axes_set)
-            {
-                axes_vec.push_back(a);
-            }
-            vector<element::Type> dtypes;
-            dtypes.push_back(args[0].get_element_type());
-            dtypes.push_back(out[0].get_element_type());
-            auto& cuda_emitter = external_function->get_primitive_emitter()->get_cuda_emitter();
-            auto sum_index = cuda_emitter->build_reduce<ngraph::op::Add>(
-                dtypes, args[0].get_shape(), out[0].get_shape(), axes_vec);
-
-            writer << "void* input[] = {" << node_names(args) << "};\n";
-            writer << "void* output[] = {" << node_names(out) << "};\n";
-            writer << "gpu::invoke_primitive(ctx, " << sum_index << ", input, output);\n";
->>>>>>> 0e9c4a64
-        }
-        vector<string> dtypes;
-        dtypes.push_back(args[0].get_type());
-        dtypes.push_back(out[0].get_type());
-        auto& cuda_emitter = compiled_function->get_primitive_emitter()->get_cuda_emitter();
-        index = cuda_emitter->build_reduce<ngraph::op::Add>(
-            dtypes, out[0].get_element_type().size(), args[0].get_shape(), axes_vec);
-    }
-    return compiled_function->add_to_runtime(index, args, out);
+    if (out[0].get_size() == 0)
+    {
+        return "";
+    }
+
+    auto axes_set = sum->get_reduction_axes();
+    ngraph::AxisVector axes_vec;
+    for (auto a : axes_set)
+    {
+        axes_vec.push_back(a);
+    }
+    vector<element::Type> dtypes;
+    dtypes.push_back(args[0].get_element_type());
+    dtypes.push_back(out[0].get_element_type());
+    auto& cuda_emitter = compiled_function->get_primitive_emitter()->get_cuda_emitter();
+    auto sum_index = cuda_emitter->build_reduce<ngraph::op::Add>(
+        dtypes, args[0].get_shape(), out[0].get_shape(), axes_vec);
+
+    return compiled_function->add_to_runtime(sum_index, args, out);
 }
 
 std::string runtime::gpu::GPU_Emitter::emit_Sum_1(EMIT_ARGS)
