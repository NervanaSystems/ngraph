//*****************************************************************************
// Copyright 2017-2018 Intel Corporation
//
// Licensed under the Apache License, Version 2.0 (the "License");
// you may not use this file except in compliance with the License.
// You may obtain a copy of the License at
//
//     http://www.apache.org/licenses/LICENSE-2.0
//
// Unless required by applicable law or agreed to in writing, software
// distributed under the License is distributed on an "AS IS" BASIS,
// WITHOUT WARRANTIES OR CONDITIONS OF ANY KIND, either express or implied.
// See the License for the specific language governing permissions and
// limitations under the License.
//*****************************************************************************

#include <algorithm>
#include <cmath>
#include <cublas_v2.h>
#include <cuda.h>
#include <cuda_runtime.h>
#include <cudnn.h>
#include <iostream>
#include <numeric>
#include <nvrtc.h>
#include <set>
#include <string>
#include <typeindex>
#include <unordered_map>
#include <vector>

#include "ngraph/node.hpp"
#include "ngraph/op/abs.hpp"
#include "ngraph/op/acos.hpp"
#include "ngraph/op/add.hpp"
#include "ngraph/op/allreduce.hpp"
#include "ngraph/op/and.hpp"
#include "ngraph/op/argmax.hpp"
#include "ngraph/op/argmin.hpp"
#include "ngraph/op/asin.hpp"
#include "ngraph/op/atan.hpp"
#include "ngraph/op/avg_pool.hpp"
#include "ngraph/op/batch_norm.hpp"
#include "ngraph/op/broadcast.hpp"
#include "ngraph/op/ceiling.hpp"
#include "ngraph/op/concat.hpp"
#include "ngraph/op/constant.hpp"
#include "ngraph/op/convert.hpp"
#include "ngraph/op/convolution.hpp"
#include "ngraph/op/cos.hpp"
#include "ngraph/op/cosh.hpp"
#include "ngraph/op/dequantize.hpp"
#include "ngraph/op/divide.hpp"
#include "ngraph/op/dot.hpp"
#include "ngraph/op/equal.hpp"
#include "ngraph/op/exp.hpp"
#include "ngraph/op/experimental/generate_mask.hpp"
#include "ngraph/op/experimental/shape_of.hpp"
#include "ngraph/op/floor.hpp"
#include "ngraph/op/function_call.hpp"
#include "ngraph/op/get_output_element.hpp"
#include "ngraph/op/greater.hpp"
#include "ngraph/op/greater_eq.hpp"
#include "ngraph/op/less.hpp"
#include "ngraph/op/less_eq.hpp"
#include "ngraph/op/log.hpp"
#include "ngraph/op/lrn.hpp"
#include "ngraph/op/max.hpp"
#include "ngraph/op/max_pool.hpp"
#include "ngraph/op/maximum.hpp"
#include "ngraph/op/min.hpp"
#include "ngraph/op/minimum.hpp"
#include "ngraph/op/multiply.hpp"
#include "ngraph/op/negative.hpp"
#include "ngraph/op/not.hpp"
#include "ngraph/op/not_equal.hpp"
#include "ngraph/op/one_hot.hpp"
#include "ngraph/op/op.hpp"
#include "ngraph/op/or.hpp"
#include "ngraph/op/pad.hpp"
#include "ngraph/op/parameter.hpp"
#include "ngraph/op/power.hpp"
#include "ngraph/op/product.hpp"
#include "ngraph/op/quantize.hpp"
#include "ngraph/op/reduce.hpp"
#include "ngraph/op/reduce_window.hpp"
#include "ngraph/op/relu.hpp"
#include "ngraph/op/replace_slice.hpp"
#include "ngraph/op/reshape.hpp"
#include "ngraph/op/result.hpp"
#include "ngraph/op/reverse.hpp"
#include "ngraph/op/reverse_sequence.hpp"
#include "ngraph/op/select.hpp"
#include "ngraph/op/select_and_scatter.hpp"
#include "ngraph/op/sigmoid.hpp"
#include "ngraph/op/sign.hpp"
#include "ngraph/op/sin.hpp"
#include "ngraph/op/sinh.hpp"
#include "ngraph/op/slice.hpp"
#include "ngraph/op/softmax.hpp"
#include "ngraph/op/sqrt.hpp"
#include "ngraph/op/stop_gradient.hpp"
#include "ngraph/op/subtract.hpp"
#include "ngraph/op/sum.hpp"
#include "ngraph/op/tan.hpp"
#include "ngraph/op/tanh.hpp"
#include "ngraph/op/topk.hpp"
#include "ngraph/runtime/gpu/gpu_cuda_kernel_ops.hpp"
#include "ngraph/runtime/gpu/gpu_emitter.hpp"
#include "ngraph/runtime/gpu/gpu_kernel_emitters.hpp"
#include "ngraph/runtime/gpu/gpu_op_annotations.hpp"
#include "ngraph/runtime/gpu/gpu_primitive_emitter.hpp"
#include "ngraph/runtime/gpu/gpu_util.hpp"
#include "ngraph/runtime/gpu/op/batch_norm.hpp"
#include "ngraph/runtime/gpu/op/rnn.hpp"
#include "ngraph/runtime/gpu/type_info.hpp"
#include "ngraph/util.hpp"

using namespace std;
using namespace ngraph;

#define TI(x) type_index(typeid(x))

function<void(EMIT_ARGS)> runtime::gpu::GPU_Emitter::get_emit_function(const Node& node)
{
// This expands the op list in op_tbl.hpp into a list of enumerations that look like this:
// {<Abs typeid>, function<void(EMIT_ARGS)},
// {<Acos typeid>, function<void(EMIT_ARGS)},
// ...
#define NGRAPH_OP(a, b) {type_index(typeid(b::a)), runtime::gpu::GPU_Emitter::emit_##a},
    static const map<type_index, function<void(EMIT_ARGS)>> typeid_map{
#include "ngraph/runtime/gpu/op/op_tbl.hpp"
    };
#undef NGRAPH_OP
    auto it = typeid_map.find(type_index(typeid(node)));
    if (it == typeid_map.end())
    {
        throw unsupported_op("Unsupported op '" + node.description() + "'");
    }

    return it->second;
}

void runtime::gpu::GPU_Emitter::emit_Abs(EMIT_ARGS)
{
    emit_elementwise<ngraph::op::Abs>(external_function, writer, node, args, out);
}

void runtime::gpu::GPU_Emitter::emit_Acos(EMIT_ARGS)
{
    emit_elementwise<ngraph::op::Acos>(external_function, writer, node, args, out);
}

void runtime::gpu::GPU_Emitter::emit_Add(EMIT_ARGS)
{
    emit_elementwise<ngraph::op::Add>(external_function, writer, node, args, out);
}

void runtime::gpu::GPU_Emitter::emit_AllReduce(EMIT_ARGS)
{
    throw unsupported_op("Unsupported op '" + node->description() + "'");
}

void runtime::gpu::GPU_Emitter::emit_And(EMIT_ARGS)
{
    emit_elementwise<ngraph::op::And>(external_function, writer, node, args, out);
}

void runtime::gpu::GPU_Emitter::emit_ArgMax(EMIT_ARGS)
{
    cudnnReduceTensorOp_t reduce_op = CUDNN_REDUCE_TENSOR_MAX;
    runtime::gpu::GPU_Emitter::emit_ArgReduce(
        external_function, writer, node, args, out, reduce_op);
}

void runtime::gpu::GPU_Emitter::emit_ArgMin(EMIT_ARGS)
{
    cudnnReduceTensorOp_t reduce_op = CUDNN_REDUCE_TENSOR_MIN;
    runtime::gpu::GPU_Emitter::emit_ArgReduce(
        external_function, writer, node, args, out, reduce_op);
}

void runtime::gpu::GPU_Emitter::emit_ArgReduce(EMIT_ARGS, cudnnReduceTensorOp_t reduce_op)
{
    if (out[0].get_size() == 0)
    {
        return;
    }

    size_t axis;
    if (reduce_op == CUDNN_REDUCE_TENSOR_MIN)
    {
        auto argmin = static_cast<const ngraph::op::ArgMin*>(node);
        axis = argmin->get_reduction_axis();
    }
    else if (reduce_op == CUDNN_REDUCE_TENSOR_MAX)
    {
        auto argmax = static_cast<const ngraph::op::ArgMax*>(node);
        axis = argmax->get_reduction_axis();
    }
    else
    {
        throw std::runtime_error("Not supported. Only Min/Max op are supported by ArgReduce.");
    }
    auto axis_set = AxisSet{axis};

    std::vector<element::Type> dtypes{args[0].get_element_type(), out[0].get_element_type()};

    writer.block_begin();
    {
        auto& cudnn_emitter = external_function->get_primitive_emitter()->get_cudnn_emitter();

        auto index = cudnn_emitter->build_reduce_forward(reduce_op,
                                                         dtypes,
                                                         args[0].get_shape(),
                                                         axis_set,
                                                         CUDNNEmitter::ReductionMode::ArgReduce);

        writer << "void* input[] = {" << node_names(args) << "};\n";
        writer << "void* output[] = {" << node_names(out) << "};\n";
        writer << "gpu::invoke_primitive(ctx, " << index << ", input, output);\n";
    }
    writer.block_end();
}

void runtime::gpu::GPU_Emitter::emit_Asin(EMIT_ARGS)
{
    emit_elementwise<ngraph::op::Asin>(external_function, writer, node, args, out);
}

void runtime::gpu::GPU_Emitter::emit_Atan(EMIT_ARGS)
{
    emit_elementwise<ngraph::op::Atan>(external_function, writer, node, args, out);
}

void runtime::gpu::GPU_Emitter::emit_AvgPool(EMIT_ARGS)
{
    // assumes NC{d1,d2,...} format
    auto avg_pool = static_cast<const ngraph::op::AvgPool*>(node);
    writer.block_begin();
    {
        auto& input_shape = args[0].get_shape();
        auto& result_shape = out[0].get_shape();
        auto padding_below = avg_pool->get_padding_below();
        auto padding_above = avg_pool->get_padding_above();

        size_t index = 0;

        // if 1d or has asymmetric padding, must handle pooling manually
        if (input_shape.size() == 3 || padding_below != padding_above)
        {
            auto& cuda_emitter = external_function->get_primitive_emitter()->get_cuda_emitter();

            index =
                cuda_emitter->build_avg_pool({{args[0].get_type(), out[0].get_type()}},
                                             input_shape,
                                             result_shape,
                                             avg_pool->get_window_shape(),
                                             avg_pool->get_window_movement_strides(),
                                             padding_below,
                                             avg_pool->get_include_padding_in_avg_computation());
        }
        // 2d and 3d avg pool (NCHW) with either symetric padding or no padding
        else if (input_shape.size() == 4 || input_shape.size() == 5)
        {
            auto& cudnn_emitter = external_function->get_primitive_emitter()->get_cudnn_emitter();

            auto cudnn_avg_type = avg_pool->get_include_padding_in_avg_computation()
                                      ? CUDNN_POOLING_AVERAGE_COUNT_INCLUDE_PADDING
                                      : CUDNN_POOLING_AVERAGE_COUNT_EXCLUDE_PADDING;

            index = cudnn_emitter->build_pooling(cudnn_avg_type,
                                                 out[0].get_element_type(),
                                                 CUDNNEmitter::Prop::Forward,
                                                 input_shape,
                                                 result_shape,
                                                 avg_pool->get_window_movement_strides(),
                                                 avg_pool->get_window_shape(),
                                                 padding_below,
                                                 padding_above);
        }
        else
        {
            throw runtime_error("Pooling currently only supports up to 3 spatial dimensions.");
        }

        writer << "void* input[] = {" << node_names(args) << "};\n";
        writer << "void* output[] = {" << node_names(out) << "};\n";
        writer << "gpu::invoke_primitive(ctx, " << index << ", input, output);\n";
    }
    writer.block_end();
}

void runtime::gpu::GPU_Emitter::emit_AvgPoolBackprop(EMIT_ARGS)
{
    writer.block_begin();
    {
        auto apb = static_cast<const ngraph::op::AvgPoolBackprop*>(node);
        auto output_shape = out[0].get_shape();
        auto delta_shape = args[0].get_shape();

        auto& cudnn_emitter = external_function->get_primitive_emitter()->get_cudnn_emitter();

        if (output_shape.size() >= 4)
        {
            auto cudnn_avg_type = apb->get_include_padding_in_avg_computation()
                                      ? CUDNN_POOLING_AVERAGE_COUNT_INCLUDE_PADDING
                                      : CUDNN_POOLING_AVERAGE_COUNT_EXCLUDE_PADDING;

            auto index = cudnn_emitter->build_pooling(cudnn_avg_type,
                                                      out[0].get_element_type(),
                                                      CUDNNEmitter::Prop::Backward,
                                                      output_shape,
                                                      delta_shape,
                                                      apb->get_window_movement_strides(),
                                                      apb->get_window_shape(),
                                                      apb->get_padding_below(),
                                                      apb->get_padding_above());

            // cuDNN backwards pooling requests input and output tensors from
            // the forward pass but does not use them. It also behaves differently
            // for max pool vs avg pool. The repetition of args below is to address
            // this interface in a way that supports both max and avg pooling
            writer << "void* input[] = {" << node_names(args, {0, 0, 0}) << "};\n";
            writer << "void* output[] = {" << node_names(out) << "};\n";
            writer << "gpu::invoke_primitive(ctx, " << index << ", input, output);\n";
        }
    }
    writer.block_end();
}

template <typename T>
void emit_BatchNorm(EMIT_ARGS, runtime::gpu::CUDNNEmitter::Prop direction, bool save_stats)
{
    const T* batchnorm = static_cast<const T*>(node);

    auto& cudnn_emitter = external_function->get_primitive_emitter()->get_cudnn_emitter();

    bool global_stats = false;
    if (direction == runtime::gpu::CUDNNEmitter::Prop::Forward)
    {
        global_stats = (batchnorm->get_arguments().size() == 5);
    }

    auto index = cudnn_emitter->build_batchnorm(CUDNN_BATCHNORM_SPATIAL,
                                                out[0].get_type(),
                                                direction,
                                                args[2].get_shape(),
                                                args[0].get_shape(),
                                                batchnorm->get_eps_value(),
                                                global_stats,
                                                save_stats);

    writer.block_begin();
    {
        writer << "void* input[] = {" << runtime::gpu::GPU_Emitter::node_names(args) << "};\n";
        writer << "void* output[] = {" << runtime::gpu::GPU_Emitter::node_names(out) << "};\n";
        writer << "gpu::invoke_primitive(ctx, " << index << ", input, output);\n";
    }
    writer.block_end();
}

void runtime::gpu::GPU_Emitter::emit_BatchNormInference(EMIT_ARGS)
{
    ::emit_BatchNorm<ngraph::op::BatchNormInference>(
        external_function, writer, node, args, out, CUDNNEmitter::Prop::Inference, false);
}

void runtime::gpu::GPU_Emitter::emit_BatchNormTraining(EMIT_ARGS)
{
    ::emit_BatchNorm<ngraph::op::BatchNormTraining>(
        external_function, writer, node, args, out, CUDNNEmitter::Prop::Forward, false);
}

void runtime::gpu::GPU_Emitter::emit_BatchNormTrainingWithStats(EMIT_ARGS)
{
    ::emit_BatchNorm<ngraph::op::gpu::BatchNormTrainingWithStats>(
        external_function, writer, node, args, out, CUDNNEmitter::Prop::Forward, true);
}

void runtime::gpu::GPU_Emitter::emit_BatchNormTrainingBackprop(EMIT_ARGS)
{
    const ngraph::op::BatchNormTrainingBackprop* batchnorm =
        static_cast<const ngraph::op::BatchNormTrainingBackprop*>(node);

    auto& cudnn_emitter = external_function->get_primitive_emitter()->get_cudnn_emitter();

    bool needs_variance_inversion = false;
    auto annotation = batchnorm->get_op_annotations();
    if (annotation)
    {
        auto bnbp_annotation =
            std::dynamic_pointer_cast<runtime::gpu::BatchNormBackpropAnnotations>(annotation);
        if (bnbp_annotation && bnbp_annotation->has_inverted_variance() == false)
        {
            needs_variance_inversion = true;
        }
    }
    auto index = cudnn_emitter->build_batchnorm(CUDNN_BATCHNORM_SPATIAL,
                                                out[0].get_type(),
                                                CUDNNEmitter::Prop::Backward,
                                                args[2].get_shape(),
                                                args[0].get_shape(),
                                                batchnorm->get_eps_value(),
                                                false,
                                                false,
                                                needs_variance_inversion);
    writer.block_begin();
    {
        writer << "void* input[] = {" << node_names(args) << "};\n";
        writer << "void* output[] = {" << node_names(out) << "};\n";
        writer << "gpu::invoke_primitive(ctx, " << index << ", input, output);\n";
    }
    writer.block_end();
}

void runtime::gpu::GPU_Emitter::emit_Broadcast(EMIT_ARGS)
{
    if (out[0].get_size() == 0)
    {
        return;
    }
    auto broadcast = static_cast<const ngraph::op::Broadcast*>(node);
    auto arg_shape = args[0].get_shape();
    auto result_shape = out[0].get_shape();

    auto& axes = broadcast->get_broadcast_axes();
    // broadcast axes is empty, do a copy
    if (axes.empty())
    {
        writer.block_begin();
        kernel::emit_memcpyDtD(writer, out[0], args[0]);
        writer.block_end();
        return;
    }

    auto& cuda_emitter = external_function->get_primitive_emitter()->get_cuda_emitter();

    auto bcast_index = cuda_emitter->build_broadcast(
        {{args[0].get_type(), out[0].get_type()}}, result_shape, axes);
    writer.block_begin();
    {
        writer << "void* input[] = {" << node_names(args) << "};\n";
        writer << "void* output[] = {" << node_names(out) << "};\n";
        writer << "gpu::invoke_primitive(ctx, " << bcast_index << ", input, output);\n";
    }
    writer.block_end();
}

void runtime::gpu::GPU_Emitter::emit_Ceiling(EMIT_ARGS)
{
    emit_elementwise<ngraph::op::Ceiling>(external_function, writer, node, args, out);
}

void runtime::gpu::GPU_Emitter::emit_Concat(EMIT_ARGS)
{
    if (out[0].get_size() == 0)
    {
        return;
    }
    auto concat = static_cast<const ngraph::op::Concat*>(node);
    auto axis = concat->get_concatenation_axis();

    vector<NVShape> input_shapes;
    for (auto arg : args)
    {
        input_shapes.push_back(arg.get_shape());
    }

    auto& cuda_emitter = external_function->get_primitive_emitter()->get_cuda_emitter();
    auto index =
        cuda_emitter->build_concat(out[0].get_type(), input_shapes, axis, out[0].get_shape());

    writer.block_begin();
    {
        writer << "void* input[] = {" << node_names(args) << "};\n";
        writer << "void* output[] = {" << node_names(out) << "};\n";
        writer << "gpu::invoke_primitive(ctx, " << index << ", input, output);\n";
    }
    writer.block_end();
}

void runtime::gpu::GPU_Emitter::emit_Constant(EMIT_ARGS)
{
}

void runtime::gpu::GPU_Emitter::emit_Convert(EMIT_ARGS)
{
    emit_elementwise<ngraph::op::Convert>(external_function, writer, node, args, out);
}

void runtime::gpu::GPU_Emitter::emit_Convolution(EMIT_ARGS)
{
    if (out[0].get_size() == 0)
    {
        return;
    }

    auto convolution = static_cast<const ngraph::op::Convolution*>(node);

    size_t conv_index = 0;
    if (convolution->get_padding_below().size() > 3)
    {
        auto& cuda_emitter = external_function->get_primitive_emitter()->get_cuda_emitter();
        conv_index = cuda_emitter->build_primitive(convolution);
    }
    else
    {
        auto& cudnn_emitter = external_function->get_primitive_emitter()->get_cudnn_emitter();
        conv_index = cudnn_emitter->build_primitive(convolution);
    }

    writer.block_begin();
    {
        writer << "void* input[] = {" << node_names(args) << "};\n";
        writer << "void* output[] = {" << node_names(out) << "};\n";
        writer << "gpu::invoke_primitive(ctx, " << conv_index << ", input, output);\n";
    }
    writer.block_end();
}

void runtime::gpu::GPU_Emitter::emit_ConvolutionBackpropData(EMIT_ARGS)
{
    if (out[0].get_size() == 0)
    {
        return;
    }

    auto convolution = static_cast<const ngraph::op::ConvolutionBackpropData*>(node);

    if (convolution->get_padding_below_forward().size() > 3)
    {
        throw runtime_error(node->get_name() + "with more than 3D is not implemented.");
    }

    auto& cudnn_emitter = external_function->get_primitive_emitter()->get_cudnn_emitter();
    size_t conv_index = cudnn_emitter->build_primitive(convolution);

    writer.block_begin();
    {
        writer << "void* input[] = {" << node_names(args) << "};\n";
        writer << "void* output[] = {" << node_names(out) << "};\n";
        writer << "gpu::invoke_primitive(ctx, " << conv_index << ", input, output);\n";
    }
    writer.block_end();
}

void runtime::gpu::GPU_Emitter::emit_ConvolutionBackpropFilters(EMIT_ARGS)
{
    if (out[0].get_size() == 0)
    {
        return;
    }

    auto convolution = static_cast<const ngraph::op::ConvolutionBackpropFilters*>(node);

    if (convolution->get_padding_below_forward().size() > 3)
    {
        throw runtime_error(node->get_name() + "with more than 3D is not implemented.");
    }

    auto& cudnn_emitter = external_function->get_primitive_emitter()->get_cudnn_emitter();
    size_t conv_index = cudnn_emitter->build_primitive(convolution);

    writer.block_begin();
    {
        writer << "void* input[] = {" << node_names(args) << "};\n";
        writer << "void* output[] = {" << node_names(out) << "};\n";
        writer << "gpu::invoke_primitive(ctx, " << conv_index << ", input, output);\n";
    }
    writer.block_end();
}

void runtime::gpu::GPU_Emitter::emit_Cos(EMIT_ARGS)
{
    emit_elementwise<ngraph::op::Cos>(external_function, writer, node, args, out);
}

void runtime::gpu::GPU_Emitter::emit_Cosh(EMIT_ARGS)
{
    emit_elementwise<ngraph::op::Cosh>(external_function, writer, node, args, out);
}

void runtime::gpu::GPU_Emitter::emit_Divide(EMIT_ARGS)
{
    emit_elementwise<ngraph::op::Divide>(external_function, writer, node, args, out);
}

void runtime::gpu::GPU_Emitter::emit_Dequantize(EMIT_ARGS)
{
    throw unsupported_op("Unsupported op '" + node->description() + "'");
}

void runtime::gpu::GPU_Emitter::emit_Dot(EMIT_ARGS)
{
    if (out[0].get_size() == 0)
    {
        return;
    }
    auto dot = static_cast<const ngraph::op::Dot*>(node);
    size_t reduction_axes_count = dot->get_reduction_axes_count();
    const Shape& arg0_shape = args[0].get_shape();
    const Shape& arg1_shape = args[1].get_shape();
    const Shape& out_shape = out[0].get_shape();

    writer.block_begin();
    {
        // set output to 0 if input size is 0
        if (args[0].get_size() == 0 || args[1].get_size() == 0)
        {
            writer << "runtime::gpu::cuda_memset(" << out[0].get_name() << ", 0, "
                   << out[0].get_size() << " * " << out[0].get_element_type().size() << ");\n";
        }

        else
        {
            auto& cublas_emitter = external_function->get_primitive_emitter()->get_cublas_emitter();

            auto index = cublas_emitter->build_dot(out[0].get_element_type(),
                                                   arg0_shape,
                                                   arg1_shape,
                                                   out_shape,
                                                   reduction_axes_count,
                                                   node);

            writer << "void* input[] = {" << node_names(args) << "};\n";
            writer << "void* output[] = {" << node_names(out) << "};\n";
            writer << "gpu::invoke_primitive(ctx, " << index << ", input, output);\n";
        }
    }
    writer.block_end();
}

void runtime::gpu::GPU_Emitter::emit_Equal(EMIT_ARGS)
{
    emit_elementwise<ngraph::op::Equal>(external_function, writer, node, args, out);
}

void runtime::gpu::GPU_Emitter::emit_Exp(EMIT_ARGS)
{
    emit_elementwise<ngraph::op::Exp>(external_function, writer, node, args, out);
}

void runtime::gpu::GPU_Emitter::emit_Floor(EMIT_ARGS)
{
    emit_elementwise<ngraph::op::Floor>(external_function, writer, node, args, out);
}

void runtime::gpu::GPU_Emitter::emit_FunctionCall(EMIT_ARGS)
{
    auto function_call = static_cast<const ngraph::op::FunctionCall*>(node);
    shared_ptr<Function> function = function_call->get_functions()[0];

    writer.block_begin();
    {
        writer << "void* input[] = {" << node_names(args) << "};\n";
        writer << "void* output[] = {" << node_names(out) << "};\n";
        writer << function->get_name() << "(input, output, ctx);\n";
    }
    writer.block_end();
}

void runtime::gpu::GPU_Emitter::emit_GenerateMask(EMIT_ARGS)
{
    throw ngraph_error("GenerateMask is not supported yet on NVIDIA GPU");
}

void runtime::gpu::GPU_Emitter::emit_GetOutputElement(EMIT_ARGS)
{
    auto get_tuple_element = static_cast<const ngraph::op::GetOutputElement*>(node);

    writer.block_begin();
    writer << "runtime::gpu::cuda_memcpyDtD(" << out[0].get_name() << ", "
           << args[get_tuple_element->get_n()].get_name() << ", "
           << out[0].get_size() * out[0].get_element_type().size() << ");\n";
    writer.block_end();
}

void runtime::gpu::GPU_Emitter::emit_Greater(EMIT_ARGS)
{
    emit_elementwise<ngraph::op::Greater>(external_function, writer, node, args, out);
}

void runtime::gpu::GPU_Emitter::emit_GreaterEq(EMIT_ARGS)
{
    emit_elementwise<ngraph::op::GreaterEq>(external_function, writer, node, args, out);
}

void runtime::gpu::GPU_Emitter::emit_Less(EMIT_ARGS)
{
    emit_elementwise<ngraph::op::Less>(external_function, writer, node, args, out);
}

void runtime::gpu::GPU_Emitter::emit_LessEq(EMIT_ARGS)
{
    emit_elementwise<ngraph::op::LessEq>(external_function, writer, node, args, out);
}

void runtime::gpu::GPU_Emitter::emit_Log(EMIT_ARGS)
{
    emit_elementwise<ngraph::op::Log>(external_function, writer, node, args, out);
}

void runtime::gpu::GPU_Emitter::emit_LRN(EMIT_ARGS)
{
    auto lrn = static_cast<const ngraph::op::LRN*>(node);
    auto& input_shape = args[0].get_shape();

    auto& cudnn_emitter = external_function->get_primitive_emitter()->get_cudnn_emitter();

    size_t index = cudnn_emitter->build_lrn(out[0].get_type(),
                                            CUDNNEmitter::Prop::Forward,
                                            input_shape,
                                            lrn->get_alpha(),
                                            lrn->get_beta(),
                                            lrn->get_bias(),
                                            lrn->get_nsize());
    writer.block_begin();
    {
        writer << "void* input[] = {" << node_names(args) << "};\n";
        writer << "void* output[] = {" << node_names(out) << "};\n";
        writer << "gpu::invoke_primitive(ctx, " << index << ", input, output);\n";
    }
    writer.block_end();
}

void runtime::gpu::GPU_Emitter::emit_Max(EMIT_ARGS)
{
    if (out[0].get_size() == 0)
    {
        return;
    }

    const ngraph::op::Max* max = static_cast<const ngraph::op::Max*>(node);
    vector<element::Type> dtypes;
    dtypes.push_back(args[0].get_element_type());
    dtypes.push_back(out[0].get_element_type());
    auto& cuda_emitter = external_function->get_primitive_emitter()->get_cuda_emitter();
    size_t index = cuda_emitter->build_reduce<ngraph::op::Max>(
        dtypes, args[0].get_shape(), out[0].get_shape(), max->get_reduction_axes());
    writer.block_begin();
    writer << "void* input[] = {" << node_names(args) << "};\n";
    writer << "void* output[] = {" << node_names(out) << "};\n";
    writer << "gpu::invoke_primitive(ctx, " << index << ", input, output);\n";
    writer.block_end();
}

void runtime::gpu::GPU_Emitter::emit_Maximum(EMIT_ARGS)
{
    emit_elementwise<ngraph::op::Maximum>(external_function, writer, node, args, out);
}

void runtime::gpu::GPU_Emitter::emit_MaxPool(EMIT_ARGS)
{
    // assumes NC{d1,d2,...} format
    auto max_pool = static_cast<const ngraph::op::MaxPool*>(node);

    auto& input_shape = args[0].get_shape();
    auto padding_below = max_pool->get_padding_below();
    auto padding_above = max_pool->get_padding_above();
    if (input_shape.size() < 3)
    {
        throw runtime_error(
            "MaxPool operation requested for a tensor of less than 3 dimensions. "
            "Tensors should have at least one spatial dimension, dim(NC{d1...dN}) "
            "<= 3");
    }
    else if (input_shape.size() > 5)
    {
        throw runtime_error("Pooling currently only supports up to 3 spatial dimensions.");
    }

    size_t max_pool_index;
    // 1d max pool (NCW)
    if (input_shape.size() == 3)
    {
        auto& cuda_emitter = external_function->get_primitive_emitter()->get_cuda_emitter();

        max_pool_index = cuda_emitter->build_primitive(max_pool);
    }
    // 2d and 3d max pool (NCHW)
    else if (input_shape.size() == 4 || input_shape.size() == 5)
    {
        auto& cudnn_emitter = external_function->get_primitive_emitter()->get_cudnn_emitter();

        max_pool_index = cudnn_emitter->build_primitive(max_pool);
    }
    writer.block_begin();
    writer << "void* input[] = {" << node_names(args) << "};\n";
    writer << "void* output[] = {" << node_names(out) << "};\n";
    writer << "gpu::invoke_primitive(ctx, " << max_pool_index << ", input, output);\n";
    writer.block_end();
}

void runtime::gpu::GPU_Emitter::emit_MaxPoolBackprop(EMIT_ARGS)
{
    writer.block_begin();
    {
        auto mpb = static_cast<const ngraph::op::MaxPoolBackprop*>(node);
        auto fp_input_shape = out[0].get_shape();
        auto fp_output_shape = args[1].get_shape();

        auto& cudnn_emitter = external_function->get_primitive_emitter()->get_cudnn_emitter();

        bool needs_fprop = (args.size() != 3);
        if (fp_input_shape.size() >= 4)
        {
            auto index = cudnn_emitter->build_pooling(CUDNN_POOLING_MAX,
                                                      out[0].get_element_type(),
                                                      CUDNNEmitter::Prop::Backward,
                                                      fp_input_shape,
                                                      fp_output_shape,
                                                      mpb->get_window_movement_strides(),
                                                      mpb->get_window_shape(),
                                                      mpb->get_padding_below(),
                                                      mpb->get_padding_above(),
                                                      needs_fprop);

            writer << "void* input[] = {" << node_names(args) << "};\n";
            writer << "void* output[] = {" << node_names(out) << "};\n";
            writer << "gpu::invoke_primitive(ctx, " << index << ", input, output);\n";
        }
    }
    writer.block_end();
}

void runtime::gpu::GPU_Emitter::emit_Min(EMIT_ARGS)
{
    if (out[0].get_size() == 0)
    {
        return;
    }

    const ngraph::op::Min* min = static_cast<const ngraph::op::Min*>(node);

    size_t index;
    vector<element::Type> dtypes;
    dtypes.push_back(args[0].get_element_type());
    dtypes.push_back(out[0].get_element_type());
    auto& cuda_emitter = external_function->get_primitive_emitter()->get_cuda_emitter();
    index = cuda_emitter->build_reduce<ngraph::op::Min>(
        dtypes, args[0].get_shape(), out[0].get_shape(), min->get_reduction_axes());
    writer.block_begin();
    writer << "void* input[] = {" << node_names(args) << "};\n";
    writer << "void* output[] = {" << node_names(out) << "};\n";
    writer << "gpu::invoke_primitive(ctx, " << index << ", input, output);\n";
    writer.block_end();
}

void runtime::gpu::GPU_Emitter::emit_Minimum(EMIT_ARGS)
{
    emit_elementwise<ngraph::op::Minimum>(external_function, writer, node, args, out);
}

void runtime::gpu::GPU_Emitter::emit_Multiply(EMIT_ARGS)
{
    emit_elementwise<ngraph::op::Multiply>(external_function, writer, node, args, out);
}

void runtime::gpu::GPU_Emitter::emit_Negative(EMIT_ARGS)
{
    emit_elementwise<ngraph::op::Negative>(external_function, writer, node, args, out);
}

void runtime::gpu::GPU_Emitter::emit_Not(EMIT_ARGS)
{
    emit_elementwise<ngraph::op::Not>(external_function, writer, node, args, out);
}

void runtime::gpu::GPU_Emitter::emit_NotEqual(EMIT_ARGS)
{
    emit_elementwise<ngraph::op::NotEqual>(external_function, writer, node, args, out);
}

void runtime::gpu::GPU_Emitter::emit_OneHot(EMIT_ARGS)
{
    if (out[0].get_size() == 0)
    {
        return;
    }
    auto onehot = static_cast<const ngraph::op::OneHot*>(node);
    auto arg_shape = args[0].get_shape();
    auto result_shape = out[0].get_shape();
    auto output_datatype_size = out[0].get_element_type().size();
    size_t idx = onehot->get_one_hot_axis();

    writer.block_begin();
    {
        auto& cuda_emitter = external_function->get_primitive_emitter()->get_cuda_emitter();
        auto index = cuda_emitter->build_onehot({{args[0].get_type(), out[0].get_type()}},
                                                arg_shape,
                                                result_shape,
                                                idx,
                                                output_datatype_size);

        writer.block_begin();
        writer << "void* input[] = {" << node_names(args) << "};\n";
        writer << "void* output[] = {" << node_names(out) << "};\n";
        writer << "gpu::invoke_primitive(ctx, " << index << ", input, output);\n";
        writer.block_end();
    }
    writer.block_end();
}

void runtime::gpu::GPU_Emitter::emit_Or(EMIT_ARGS)
{
    emit_elementwise<ngraph::op::Or>(external_function, writer, node, args, out);
}

void runtime::gpu::GPU_Emitter::emit_Pad(EMIT_ARGS)
{
    auto pad = static_cast<const ngraph::op::Pad*>(node);
    writer.block_begin();
    {
        auto input_shape = args[0].get_shape();
        auto output_shape = out[0].get_shape();
        auto padding_below = pad->get_padding_below();
        auto padding_above = pad->get_padding_above();
        auto padding_interior = pad->get_padding_interior();

        auto& cuda_emitter = external_function->get_primitive_emitter()->get_cuda_emitter();

        auto pad_index = cuda_emitter->build_pad_fill(
            {{args[0].get_type(), args[1].get_type(), out[0].get_type()}},
            input_shape,
            output_shape,
            padding_below,
            padding_interior);
        writer << "void* input[] = {" << node_names(args) << "};\n";
        writer << "void* output[] = {" << node_names(out) << "};\n";
        writer << "gpu::invoke_primitive(ctx, " << pad_index << ", input, output);\n";
    }
    writer.block_end();
}

void runtime::gpu::GPU_Emitter::emit_Parameter(EMIT_ARGS)
{
}

void runtime::gpu::GPU_Emitter::emit_Power(EMIT_ARGS)
{
    emit_elementwise<ngraph::op::Power>(external_function, writer, node, args, out);
}

void runtime::gpu::GPU_Emitter::emit_Product(EMIT_ARGS)
{
    const ngraph::op::Product* prod = static_cast<const ngraph::op::Product*>(node);

    writer.block_begin();
    {
        if (out[0].get_size() != 0)
        {
            size_t prod_index;
            vector<element::Type> dtypes;
            dtypes.push_back(args[0].get_element_type());
            dtypes.push_back(out[0].get_element_type());
            auto& cuda_emitter = external_function->get_primitive_emitter()->get_cuda_emitter();
            prod_index = cuda_emitter->build_reduce<ngraph::op::Multiply>(
                dtypes, args[0].get_shape(), out[0].get_shape(), prod->get_reduction_axes());

            writer << "void* input[] = {" << node_names(args) << "};\n";
            writer << "void* output[] = {" << node_names(out) << "};\n";
            writer << "gpu::invoke_primitive(ctx, " << prod_index << ", input, output);\n";
        }
    }
    writer.block_end();
}

void runtime::gpu::GPU_Emitter::emit_Quantize(EMIT_ARGS)
{
    throw unsupported_op("Unsupported op '" + node->description() + "'");
}

void runtime::gpu::GPU_Emitter::emit_Reduce(EMIT_ARGS)
{
    const ngraph::op::Reduce* reduce_op = static_cast<const ngraph::op::Reduce*>(node);
    writer.block_begin();
    {
        if (out[0].get_size() != 0)
        {
            auto axes_set = reduce_op->get_reduction_axes();
            std::vector<element::Type> dtypes;
            dtypes.push_back(args[0].get_element_type());
            dtypes.push_back(out[0].get_element_type());
            auto& cuda_emitter = external_function->get_primitive_emitter()->get_cuda_emitter();
            auto reduction_function_ops = reduce_op->get_functions()[0]->get_ops();

            size_t emitter_index;
            // Reduction function should only have one op
            std::shared_ptr<Node> reduce_func;
            std::string op_name;
            int op_count = 0;
            for (auto op : reduction_function_ops)
            {
                if (op->is_constant() || op->is_parameter() || op->is_output())
                {
                    continue;
                }
                op_count++;
                op_name = op->get_name();
                reduce_func = op;
                if (op_count != 1)
                {
                    throw runtime_error("reduce with more than one op is not implement yet.");
                }
            }

            if (dynamic_pointer_cast<ngraph::op::Add>(reduce_func))
            {
                emitter_index = cuda_emitter->build_reduce<ngraph::op::Add>(
                    dtypes, args[0].get_shape(), out[0].get_shape(), axes_set, true);
            }
            else if (dynamic_pointer_cast<ngraph::op::Multiply>(reduce_func))
            {
                emitter_index = cuda_emitter->build_reduce<ngraph::op::Multiply>(
                    dtypes, args[0].get_shape(), out[0].get_shape(), axes_set, true);
            }
            else if (dynamic_pointer_cast<ngraph::op::Maximum>(reduce_func))
            {
                emitter_index = cuda_emitter->build_reduce<ngraph::op::Maximum>(
                    dtypes, args[0].get_shape(), out[0].get_shape(), axes_set, true);
            }
            else if (dynamic_pointer_cast<ngraph::op::Minimum>(reduce_func))
            {
                emitter_index = cuda_emitter->build_reduce<ngraph::op::Minimum>(
                    dtypes, args[0].get_shape(), out[0].get_shape(), axes_set, true);
            }
            else if (dynamic_pointer_cast<ngraph::op::And>(reduce_func))
            {
                emitter_index = cuda_emitter->build_reduce<ngraph::op::And>(
                    dtypes, args[0].get_shape(), out[0].get_shape(), axes_set, true);
            }
            else if (dynamic_pointer_cast<ngraph::op::Or>(reduce_func))
            {
                emitter_index = cuda_emitter->build_reduce<ngraph::op::Or>(
                    dtypes, args[0].get_shape(), out[0].get_shape(), axes_set, true);
            }
            else
            {
                throw runtime_error("reduce with function " + op_name + " is not implement yet.");
            }
            writer << "void* input[] = {" << node_names(args) << "};\n";
            writer << "void* output[] = {" << node_names(out) << "};\n";
            writer << "gpu::invoke_primitive(ctx, " << emitter_index << ", input, output);\n";
        }
    }
    writer.block_end();
}

void runtime::gpu::GPU_Emitter::emit_ReduceWindow(EMIT_ARGS)
{
    static const unordered_map<type_index, ngraph::runtime::gpu::OpName> reduce_window_map{
        {TI(ngraph::op::Add), ngraph::runtime::gpu::OpName::add},
        {TI(ngraph::op::Multiply), ngraph::runtime::gpu::OpName::multiply},
        {TI(ngraph::op::Maximum), ngraph::runtime::gpu::OpName::maximum},
        {TI(ngraph::op::Minimum), ngraph::runtime::gpu::OpName::minimum}};

    const ngraph::op::ReduceWindow* reduce_window_op =
        static_cast<const ngraph::op::ReduceWindow*>(node);
    writer.block_begin();
    {
        if (out[0].get_size() != 0)
        {
            // one of args0 axes has zero size, zero output, use args1 value
            if (args[0].get_size() == 0)
            {
                writer << out[0].get_type() << " init_value;\n";
                writer << "runtime::gpu::cuda_memcpyDtH(&init_value, " << args[1].get_name() << " ,"
                       << args[1].get_element_type().size() << ");\n";
                writer << "vector<" << out[0].get_type() << "> temp(" << out[0].get_size()
                       << ", init_value);\n";
                writer << "runtime::gpu::cuda_memcpyHtD(" << out[0].get_name()
                       << ", (void*)temp.data(), " << out[0].get_size() << " * "
                       << out[0].get_element_type().size() << ");\n";
            }
            else if (args[0].get_size() == out[0].get_size())
            {
                kernel::emit_memcpyDtD(writer, out[0], args[0]);
            }
            else
            {
                // in current implementation:
                // 1. reduction function should only have one op
                // 2. the op should be in the op_map
                // otherwise, throw an error message
                auto reduction_function_ops = reduce_window_op->get_functions()[0]->get_ops();
                unordered_map<type_index, ngraph::runtime::gpu::OpName>::const_iterator it =
                    reduce_window_map.end();
                int op_count = 0;
                for (auto op : reduction_function_ops)
                {
                    if (op->is_constant() || op->is_parameter() || op->is_output())
                    {
                        continue;
                    }
                    op_count++;
                    // Work around a compiler warning (*node inside typeid may have effects
                    // with shared pointers, which is fine here but clang doesn't like it.)
                    auto& fn = *op;
                    auto f_ptr = reduce_window_map.find(type_index(typeid(fn)));
                    if (op_count != 1)
                    {
                        throw runtime_error("reduce with more than one op is not implement yet.");
                    }
                    else if (f_ptr == reduce_window_map.end())
                    {
                        throw runtime_error("reduce with function " + fn.get_name() +
                                            " is not implement yet.");
                    }
                    else
                    {
                        it = f_ptr;
                    }
                }

                if (it == reduce_window_map.end())
                {
                    throw runtime_error("no valid op found in reduction function.");
                }

                auto& cuda_emitter = external_function->get_primitive_emitter()->get_cuda_emitter();
                size_t reduce_index;

                // this dtypes is two build the binary op, expect both input has same type with args[0]
                vector<string> dtypes{args[0].get_type(), args[0].get_type(), out[0].get_type()};

                reduce_index = cuda_emitter->build_reduce_window(
                    it->second,
                    dtypes,
                    args[0].get_shape(),
                    out[0].get_shape(),
                    reduce_window_op->get_window_shape(),
                    reduce_window_op->get_window_movement_strides());

                writer << "void* input[] = {" << node_names(args) << "};\n";
                writer << "void* output[] = {" << node_names(out) << "};\n";
                writer << "gpu::invoke_primitive(ctx, " << reduce_index << ", input, output);\n";
            }
        }
    }
    writer.block_end();
}

void runtime::gpu::GPU_Emitter::emit_Relu(EMIT_ARGS)
{
    emit_elementwise<ngraph::op::Relu>(external_function, writer, node, args, out);
}

void runtime::gpu::GPU_Emitter::emit_ReluBackprop(EMIT_ARGS)
{
    emit_elementwise<ngraph::op::ReluBackprop>(external_function, writer, node, args, out);
}

void runtime::gpu::GPU_Emitter::emit_ReplaceSlice(EMIT_ARGS)
{
    // assumes NC{d1,d2,...} format
    auto rep_slice = static_cast<const ngraph::op::ReplaceSlice*>(node);
    bool in_place_op = (args[0].get_name() == out[0].get_name());
    writer.block_begin();
    {
        auto& cuda_emitter = external_function->get_primitive_emitter()->get_cuda_emitter();

        auto index = cuda_emitter->build_primitive(rep_slice, in_place_op);

        writer << "void* input[] = {" << node_names(args) << "};\n";
        writer << "void* output[] = {" << node_names(out) << "};\n";
        writer << "gpu::invoke_primitive(ctx, " << index << ", input, output);\n";
    }
    writer.block_end();
}

void runtime::gpu::GPU_Emitter::emit_Reshape(EMIT_ARGS)
{
    if (out[0].get_size() == 0)
    {
        return;
    }
    auto reshape = static_cast<const op::Reshape*>(node);

    if (out[0].get_name() == args[0].get_name())
    {
        writer << "// Logical reshape eliminated\n";
        return;
    }

    auto arg_shape = args[0].get_shape();
    auto arg_rank = arg_shape.size();
    auto result_shape = out[0].get_shape();
    auto input_order = reshape->get_input_order();
    size_t result_shape_product = shape_size(result_shape);

    //for a zero-size tensor, or change from 1^m shape to 1^n shape, just do a copy
    if (!reshape->get_is_transpose() || result_shape_product < 2)
    {
        writer.block_begin();
        {
            kernel::emit_memcpyDtD(writer, out[0], args[0]);
        }
        writer.block_end();
        return;
    }

    //combine inordered dimensons after reorder in shape, update output shape and input order
    Shape in_order_map(arg_rank, 0);
    for (int i = 0; i < arg_rank - 1; i++)
    {
        if (static_cast<int64_t>(input_order[i + 1]) - static_cast<int64_t>(input_order[i]) == 1)
        {
            in_order_map[input_order[i]] = 1;
        }
    }

    Shape combine_arg_shape;
    Shape combine_idx_map(arg_rank, 0);
    Shape combine_input_order;
    size_t shape_i = 1;
    size_t combine_rank = 0;
    for (int i = 0; i < arg_rank; i++)
    {
        if (in_order_map[i] == 1)
        {
            shape_i *= arg_shape[i];
        }
        else
        {
            combine_arg_shape.push_back(shape_i * arg_shape[i]);
            shape_i = 1;
            combine_idx_map[i] = combine_rank++;
        }
    }

    for (int i = 0; i < arg_rank; i++)
    {
        if (in_order_map[input_order[i]] == 0)
        {
            combine_input_order.push_back(combine_idx_map[input_order[i]]);
        }
    }

    //eleminate dimenson size = 1, update input order and output shape
    Shape new_arg_shape;
    Shape new_result_shape;
    Shape new_idx_map(combine_rank, 0);
    Shape new_input_order;
    size_t new_rank = 0;
    for (int i = 0; i < combine_rank; i++)
    {
        if (combine_arg_shape[i] != 1)
        {
            new_arg_shape.push_back(combine_arg_shape[i]);
            new_idx_map[i] = new_rank++;
        }
    }
    for (int i = 0; i < combine_rank; i++)
    {
        if (combine_arg_shape[combine_input_order[i]] != 1)
        {
            new_input_order.push_back(new_idx_map[combine_input_order[i]]);
        }
    }
    for (int i = 0; i < new_rank; i++)
    {
        new_result_shape.push_back(new_arg_shape[new_input_order[i]]);
    }

    // If there is no layout change, we can just copy.
    writer.block_begin();
    {
        bool same_layout = is_sorted(new_input_order.begin(), new_input_order.end());
        if (same_layout)
        {
            kernel::emit_memcpyDtD(writer, out[0], args[0]);
        }
        // If there *is* a layout change in the 2D case, we transpose the input.
        else
        {
            writer << "void* input[] = {" << node_names(args) << "};\n";
            writer << "void* output[] = {" << node_names(out) << "};\n";
            auto& cuda_emitter = external_function->get_primitive_emitter()->get_cuda_emitter();
            size_t index;
            if (new_rank == 2)
            {
                index = cuda_emitter->build_reshape_2d(
                    {{args[0].get_type(), out[0].get_type()}}, new_arg_shape, new_input_order);
            }
            // If there *is* a layout change in the 3D case, we do 3D tiled reshape.
            else if (new_rank == 3)
            {
                index = cuda_emitter->build_reshape_3d(
                    {{args[0].get_type(), out[0].get_type()}}, new_arg_shape, new_input_order);
            }
            // Other cases (reordering of axes for tensors with rank>3).
            else
            {
                index = cuda_emitter->build_reshape(
                    {{args[0].get_type(), out[0].get_type()}}, new_arg_shape, new_input_order);
            }
            writer << "gpu::invoke_primitive(ctx, " << index << ", input, output);\n";
        }
    }
    writer.block_end();
}

void runtime::gpu::GPU_Emitter::emit_Result(EMIT_ARGS)
{
    if (args[0].get_name() == out[0].get_name())
    {
        writer << "// Skipping generation for " << node->get_name() << "\n";
        return;
    }

    writer.block_begin();
    kernel::emit_memcpyDtD(writer, out[0], args[0]);
    writer.block_end();
}

void runtime::gpu::GPU_Emitter::emit_Reverse(EMIT_ARGS)
{
    if (out[0].get_size() == 0)
    {
        return;
    }
    auto reverse = static_cast<const op::Reverse*>(node);

    const auto arg_shape = args[0].get_shape();
    const auto arg_rank = arg_shape.size();
    const auto result_shape = out[0].get_shape();
    const auto reverse_axes = reverse->get_reversed_axes();
    vector<uint32_t> reverse_axes_flag(arg_rank, 0);
    for (auto a : reverse_axes)
    {
        reverse_axes_flag[a] = 1;
    }
    writer.block_begin();
    if (out[0].get_size() == 1)
    {
        kernel::emit_memcpyDtD(writer, out[0], args[0]);
    }
    else
    {
        auto& cuda_emitter = external_function->get_primitive_emitter()->get_cuda_emitter();
        auto index = cuda_emitter->build_reverse(
            {{args[0].get_type(), out[0].get_type()}}, arg_shape, reverse_axes_flag);

        writer << "void* input[] = {" << node_names(args) << "};\n";
        writer << "void* output[] = {" << node_names(out) << "};\n";
        writer << "gpu::invoke_primitive(ctx, " << index << ", input, output);\n";
    }
    writer.block_end();
}

void runtime::gpu::GPU_Emitter::emit_ReverseSequence(EMIT_ARGS)
{
    if (out[0].get_size() == 0)
    {
        return;
    }
    auto rs = static_cast<const ngraph::op::ReverseSequence*>(node);

    size_t bi = rs->get_batch_axis();
    size_t si = rs->get_sequence_axis();
    auto arg_shape0 = args[0].get_shape();
    auto arg_shape1 = args[1].get_shape();
    auto out_shape = out[0].get_shape();

    auto& cuda_emitter = external_function->get_primitive_emitter()->get_cuda_emitter();

    auto rs_index = cuda_emitter->build_reverse_sequence(
        {{args[0].get_type(), args[1].get_type(), out[0].get_type()}},
        arg_shape0,
        arg_shape1,
        out_shape,
        bi,
        si);
    writer.block_begin();
    writer << "void* input[] = {" << node_names(args) << "};\n";
    writer << "void* output[] = {" << node_names(out) << "};\n";
    writer << "gpu::invoke_primitive(ctx, " << rs_index << ", input, output);\n";
    writer.block_end();
}

#if CUDNN_VERSION >= 7200
void runtime::gpu::GPU_Emitter::emit_Rnn(EMIT_ARGS)
{
    auto rnn = static_cast<const ngraph::op::gpu::Rnn*>(node);

    auto& cudnn_emitter = external_function->get_primitive_emitter()->get_cudnn_emitter();
    size_t index = cudnn_emitter->build_primitive(rnn);

    writer.block_begin();
    {
        writer << "void* input[] = {" << node_names(args) << "};\n";
        writer << "void* output[] = {" << node_names(out) << "};\n";
        writer << "gpu::invoke_primitive(ctx, " << index << ", input, output);\n";
    }
    writer.block_end();
}
#endif

void runtime::gpu::GPU_Emitter::emit_Select(EMIT_ARGS)
{
    emit_elementwise<ngraph::op::Select>(external_function, writer, node, args, out);
}

void runtime::gpu::GPU_Emitter::emit_SelectAndScatter(EMIT_ARGS)
{
    throw unsupported_op("Unsupported op '" + node->description() + "'");
}

void runtime::gpu::GPU_Emitter::emit_ShapeOf(EMIT_ARGS)
{
    throw unsupported_op("Unsupported op '" + node->description() + "'");
}

void runtime::gpu::GPU_Emitter::emit_Sigmoid(EMIT_ARGS)
{
    emit_elementwise<ngraph::op::Sigmoid>(external_function, writer, node, args, out);
}

void runtime::gpu::GPU_Emitter::emit_SigmoidBackprop(EMIT_ARGS)
{
    emit_elementwise<ngraph::op::SigmoidBackprop>(external_function, writer, node, args, out);
}

void runtime::gpu::GPU_Emitter::emit_Sign(EMIT_ARGS)
{
    emit_elementwise<ngraph::op::Sign>(external_function, writer, node, args, out);
}

void runtime::gpu::GPU_Emitter::emit_Sin(EMIT_ARGS)
{
    emit_elementwise<ngraph::op::Sin>(external_function, writer, node, args, out);
}

void runtime::gpu::GPU_Emitter::emit_Sinh(EMIT_ARGS)
{
    emit_elementwise<ngraph::op::Sinh>(external_function, writer, node, args, out);
}

void runtime::gpu::GPU_Emitter::emit_Slice(EMIT_ARGS)
{
    if (out[0].get_size() == 0)
    {
        return;
    }
    auto slice = static_cast<const op::Slice*>(node);

    const auto arg_shape = args[0].get_shape();
    const auto result_shape = out[0].get_shape();
    const Coordinate& lower_bounds = slice->get_lower_bounds();
    const Strides slice_strides = slice->get_strides();

    writer.block_begin();
    if (args[0].get_size() == out[0].get_size())
    {
        kernel::emit_memcpyDtD(writer, out[0], args[0]);
    }
    else
    {
        auto& cuda_emitter = external_function->get_primitive_emitter()->get_cuda_emitter();
        auto index = cuda_emitter->build_slice({{args[0].get_type(), out[0].get_type()}},
                                               arg_shape,
                                               lower_bounds,
                                               slice_strides,
                                               result_shape);

        writer << "void* input[] = {" << node_names(args) << "};\n";
        writer << "void* output[] = {" << node_names(out) << "};\n";
        writer << "gpu::invoke_primitive(ctx, " << index << ", input, output);\n";
    }
    writer.block_end();
}

void runtime::gpu::GPU_Emitter::emit_Softmax(EMIT_ARGS)
{
    auto softmax = static_cast<const ngraph::op::Softmax*>(node);
    writer.block_begin();
    {
        auto axes_set = softmax->get_axes();
<<<<<<< HEAD
        ngraph::AxisVector axes_vec;
        for (auto a : axes_set)
        {
            axes_vec.push_back(a);
        }
        std::vector<element::Type> dtypes;
        dtypes.push_back(args[0].get_element_type());
        dtypes.push_back(out[0].get_element_type());
=======
        std::vector<string> dtypes;
        dtypes.push_back(args[0].get_type());
        dtypes.push_back(out[0].get_type());
>>>>>>> 1f9df220
        auto& cuda_emitter = external_function->get_primitive_emitter()->get_cuda_emitter();
        size_t index = cuda_emitter->build_softmax(dtypes, args[0].get_shape(), axes_set);

        writer << "void* input[] = {" << node_names(args) << "};\n";
        writer << "void* output[] = {" << node_names(out) << "};\n";
        writer << "gpu::invoke_primitive(ctx, " << index << ", input, output);\n";
    }
    writer.block_end();
}

void runtime::gpu::GPU_Emitter::emit_Sqrt(EMIT_ARGS)
{
    emit_elementwise<ngraph::op::Sqrt>(external_function, writer, node, args, out);
}

void runtime::gpu::GPU_Emitter::emit_StopGradient(EMIT_ARGS)
{
    throw unsupported_op("Unsupported op '" + node->description() + "'");
}

void runtime::gpu::GPU_Emitter::emit_Subtract(EMIT_ARGS)
{
    emit_elementwise<ngraph::op::Subtract>(external_function, writer, node, args, out);
}

void runtime::gpu::GPU_Emitter::emit_Sum(EMIT_ARGS)
{
    runtime::gpu::GPU_Emitter::emit_Sum_0(external_function, writer, node, args, out);
}

void runtime::gpu::GPU_Emitter::emit_Sum_0(EMIT_ARGS)
/* emit_Sum_0 uses native cuda kernels to perform Sum reduction. This method
is faster than cudnn implementation but in its current state is less precise
than cudnn reduce. That is causing tensorflow tests aimed at testing stabilty
to fail */
{
    const ngraph::op::Sum* sum = static_cast<const ngraph::op::Sum*>(node);
    writer.block_begin();
    {
        if (out[0].get_size() != 0)
        {
            auto axes_set = sum->get_reduction_axes();
            vector<element::Type> dtypes;
            dtypes.push_back(args[0].get_element_type());
            dtypes.push_back(out[0].get_element_type());
            auto& cuda_emitter = external_function->get_primitive_emitter()->get_cuda_emitter();
            auto sum_index = cuda_emitter->build_reduce<ngraph::op::Add>(
                dtypes, args[0].get_shape(), out[0].get_shape(), axes_set);

            writer << "void* input[] = {" << node_names(args) << "};\n";
            writer << "void* output[] = {" << node_names(out) << "};\n";
            writer << "gpu::invoke_primitive(ctx, " << sum_index << ", input, output);\n";
        }
    }
    writer.block_end();
}

void runtime::gpu::GPU_Emitter::emit_Sum_1(EMIT_ARGS)

/* emit_Sum_1 uses cudnn to perform Sum reduction. This method, although
slower than the native cuda implementation is more precise and fixes the issue with
tensorflow test failures*/
{
    const ngraph::op::Sum* sum = static_cast<const ngraph::op::Sum*>(node);
    std::vector<element::Type> dtypes{args[0].get_element_type(), out[0].get_element_type()};
    cudnnReduceTensorOp_t reduce_op = CUDNN_REDUCE_TENSOR_ADD;
    writer.block_begin();
    {
        if (out[0].get_size() != 0)
        {
            // one of args[] axes has zero size, zero output
            if (args[0].get_size() == 0)
            {
                kernel::emit_memset(writer, out[0], 0);
            }
            else if (args[0].get_size() == out[0].get_size())
            {
                kernel::emit_memcpyDtD(writer, out[0], args[0]);
            }
            else
            {
                auto& cudnn_emitter =
                    external_function->get_primitive_emitter()->get_cudnn_emitter();
                auto sum_index =
                    cudnn_emitter->build_reduce_forward(reduce_op,
                                                        dtypes,
                                                        args[0].get_shape(),
                                                        sum->get_reduction_axes(),
                                                        CUDNNEmitter::ReductionMode::Reduce);
                writer << "void* input[] = {" << node_names(args) << "};\n";
                writer << "void* output[] = {" << node_names(out) << "};\n";
                writer << "gpu::invoke_primitive(ctx, " << sum_index << ", input, output);\n";
            }
        }
    }
    writer.block_end();
}

void runtime::gpu::GPU_Emitter::emit_Tan(EMIT_ARGS)
{
    emit_elementwise<ngraph::op::Tan>(external_function, writer, node, args, out);
}

void runtime::gpu::GPU_Emitter::emit_Tanh(EMIT_ARGS)
{
    emit_elementwise<ngraph::op::Tanh>(external_function, writer, node, args, out);
}

void runtime::gpu::GPU_Emitter::emit_TopK(EMIT_ARGS)
{
    if (out[0].get_size() == 0)
    {
        return;
    }
    auto topk = static_cast<const ngraph::op::TopK*>(node);
    size_t topk_axis = topk->get_top_k_axis();
    size_t topk_k = topk->get_k();
    auto index_elem_type = topk->get_index_element_type();
    bool compute_max = topk->get_compute_max();
    std::vector<element::Type> dtypes{args[0].get_element_type()};
    NGRAPH_ASSERT(out.size() == 2) << "TopK can only have 2 outputs";
    for (size_t i = 0; i < out.size(); i++)
    {
        dtypes.push_back(out[i].get_element_type());
    }
    auto& input_shape = args[0].get_shape();
    auto& cuda_emitter = external_function->get_primitive_emitter()->get_cuda_emitter();
    auto index = cuda_emitter->build_topk(
        dtypes, input_shape, topk_axis, topk_k, index_elem_type, compute_max);
    writer.block_begin();
    {
        writer << "void* input[] = {" << node_names(args) << "};\n";
        writer << "void* output[] = {" << node_names(out) << "};\n";
        writer << "gpu::invoke_primitive(ctx, " << index << ", input, output);\n";
    }
    writer.block_end();
}

string runtime::gpu::GPU_Emitter::node_names(const vector<GPUTensorWrapper>& args,
                                             initializer_list<int> arg_indexes)
{
    vector<string> names;
    vector<int> indexes = arg_indexes;
    if (indexes.empty())
    {
        indexes = vector<int>(args.size());
        iota(indexes.begin(), indexes.end(), 0);
    }
    for (int i : indexes)
    {
        names.push_back(args[i].get_name());
    }
    return ngraph::join(names);
}

// assumes NC{d1,d2,d3,...} format
Shape runtime::gpu::get_padded_shape(const Shape& input_shape,
                                     const Shape& padding_below,
                                     const Shape& padding_above,
                                     const Shape& padding_interior)
{
    Shape padded_shape = input_shape;
    int64_t i = input_shape.size() - 1;
    int64_t j = padding_below.size() - 1;
    if (padding_interior.empty())
    {
        for (; j >= 0; j--, i--)
        {
            padded_shape[i] += padding_below[j] + padding_above[j];
        }
    }
    else
    {
        for (; j >= 0; j--, i--)
        {
            padded_shape[i] = (padded_shape[i] - 1) * padding_interior[j] + 1 + padding_below[j] +
                              padding_above[j];
        }
    }
    return padded_shape;
}<|MERGE_RESOLUTION|>--- conflicted
+++ resolved
@@ -1477,20 +1477,9 @@
     writer.block_begin();
     {
         auto axes_set = softmax->get_axes();
-<<<<<<< HEAD
-        ngraph::AxisVector axes_vec;
-        for (auto a : axes_set)
-        {
-            axes_vec.push_back(a);
-        }
-        std::vector<element::Type> dtypes;
-        dtypes.push_back(args[0].get_element_type());
-        dtypes.push_back(out[0].get_element_type());
-=======
         std::vector<string> dtypes;
         dtypes.push_back(args[0].get_type());
         dtypes.push_back(out[0].get_type());
->>>>>>> 1f9df220
         auto& cuda_emitter = external_function->get_primitive_emitter()->get_cuda_emitter();
         size_t index = cuda_emitter->build_softmax(dtypes, args[0].get_shape(), axes_set);
 
