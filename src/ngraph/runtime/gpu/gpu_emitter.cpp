--- conflicted
+++ resolved
@@ -2010,10 +2010,8 @@
                     auto softmax = static_cast<const ngraph::op::Softmax*>(node);
                     auto tensor_shape = args[0].get_shape();
                     auto axes = softmax->get_axes();
-<<<<<<< HEAD
 
                     size_t softmax_index;
-
                     if (axes.size() != tensor_shape.size())
                     {
                         auto& cuda_emitter =
@@ -2036,23 +2034,6 @@
                                                                      CUDNNEmitter::Prop::Forward,
                                                                      tensor_shape);
                     }
-=======
-                    if (axes.size() != tensor_shape.size())
-                    {
-                        throw std::runtime_error(
-                            "Softmax implementation currently only supports all axis activation.");
-                    }
-
-                    auto& cudnn_emitter =
-                        external_function->get_primitive_emitter()->get_cudnn_emitter();
-
-                    size_t softmax_index =
-                        cudnn_emitter->build_softmax(external_function->ctx().get(),
-                                                     CUDNN_SOFTMAX_FAST,
-                                                     CUDNN_SOFTMAX_MODE_INSTANCE,
-                                                     CUDNNEmitter::Prop::Forward,
-                                                     tensor_shape);
->>>>>>> 680be054
 
                     writer << "gpu::invoke_primitive(ctx, " << softmax_index << ", ";
                     writer << "std::vector<void*>{" << args[0].get_name() << "}.data(), ";
