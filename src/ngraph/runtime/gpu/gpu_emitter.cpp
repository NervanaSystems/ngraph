/*******************************************************************************
* Copyright 2017-2018 Intel Corporation
*
* Licensed under the Apache License, Version 2.0 (the "License");
* you may not use this file except in compliance with the License.
* You may obtain a copy of the License at
*
*     http://www.apache.org/licenses/LICENSE-2.0
*
* Unless required by applicable law or agreed to in writing, software
* distributed under the License is distributed on an "AS IS" BASIS,
* WITHOUT WARRANTIES OR CONDITIONS OF ANY KIND, either express or implied.
* See the License for the specific language governing permissions and
* limitations under the License.
*******************************************************************************/

#include <algorithm>
#include <cmath>
#include <cublas_v2.h>
#include <cuda.h>
#include <cuda_runtime.h>
#include <cudnn_v7.h>
#include <iostream>
#include <nvrtc.h>
#include <string>
#include <typeindex>
#include <unordered_map>
#include <vector>

#include "ngraph/node.hpp"
#include "ngraph/ops/abs.hpp"
#include "ngraph/ops/acos.hpp"
#include "ngraph/ops/add.hpp"
#include "ngraph/ops/allreduce.hpp"
#include "ngraph/ops/asin.hpp"
#include "ngraph/ops/atan.hpp"
#include "ngraph/ops/avg_pool.hpp"
#include "ngraph/ops/batch_norm.hpp"
#include "ngraph/ops/broadcast.hpp"
#include "ngraph/ops/ceiling.hpp"
#include "ngraph/ops/concat.hpp"
#include "ngraph/ops/constant.hpp"
#include "ngraph/ops/convert.hpp"
#include "ngraph/ops/convolution.hpp"
#include "ngraph/ops/cos.hpp"
#include "ngraph/ops/cosh.hpp"
#include "ngraph/ops/divide.hpp"
#include "ngraph/ops/dot.hpp"
#include "ngraph/ops/equal.hpp"
#include "ngraph/ops/exp.hpp"
#include "ngraph/ops/floor.hpp"
#include "ngraph/ops/function_call.hpp"
#include "ngraph/ops/get_output_element.hpp"
#include "ngraph/ops/greater.hpp"
#include "ngraph/ops/greater_eq.hpp"
#include "ngraph/ops/less.hpp"
#include "ngraph/ops/less_eq.hpp"
#include "ngraph/ops/log.hpp"
#include "ngraph/ops/max.hpp"
#include "ngraph/ops/max_pool.hpp"
#include "ngraph/ops/maximum.hpp"
#include "ngraph/ops/min.hpp"
#include "ngraph/ops/minimum.hpp"
#include "ngraph/ops/multiply.hpp"
#include "ngraph/ops/negative.hpp"
#include "ngraph/ops/not.hpp"
#include "ngraph/ops/not_equal.hpp"
#include "ngraph/ops/one_hot.hpp"
#include "ngraph/ops/op.hpp"
#include "ngraph/ops/pad.hpp"
#include "ngraph/ops/parameter.hpp"
#include "ngraph/ops/power.hpp"
#include "ngraph/ops/product.hpp"
#include "ngraph/ops/reduce.hpp"
#include "ngraph/ops/reduce_window.hpp"
#include "ngraph/ops/relu.hpp"
#include "ngraph/ops/remainder.hpp"
#include "ngraph/ops/replace_slice.hpp"
#include "ngraph/ops/reshape.hpp"
#include "ngraph/ops/result.hpp"
#include "ngraph/ops/reverse.hpp"
#include "ngraph/ops/select.hpp"
#include "ngraph/ops/select_and_scatter.hpp"
#include "ngraph/ops/sign.hpp"
#include "ngraph/ops/sin.hpp"
#include "ngraph/ops/sinh.hpp"
#include "ngraph/ops/slice.hpp"
#include "ngraph/ops/softmax.hpp"
#include "ngraph/ops/sqrt.hpp"
#include "ngraph/ops/subtract.hpp"
#include "ngraph/ops/sum.hpp"
#include "ngraph/ops/tan.hpp"
#include "ngraph/ops/tanh.hpp"
#include "ngraph/runtime/gpu/gpu_cuda_kernel_emitters.hpp"
#include "ngraph/runtime/gpu/gpu_emitter.hpp"
#include "ngraph/runtime/gpu/gpu_kernel_emitters.hpp"
#include "ngraph/util.hpp"

using namespace std;
using namespace ngraph;

namespace ngraph
{
    namespace runtime
    {
        namespace gpu
        {
            void runtime::gpu::GPU_Emitter::EmitElementwise(
                GPU_ExternalFunction* external_function,
                codegen::CodeWriter& writer,
                const ngraph::Node* n,
                const vector<runtime::gpu::GPU_TensorViewWrapper>& args,
                const vector<runtime::gpu::GPU_TensorViewWrapper>& out)
            {
                if (out[0].get_size() == 0)
                {
                    return;
                }
                writer << "{  // " << n->get_name() << "\n";
                writer.indent++;
                writer << "int count = " << out[0].get_size() << ";\n";
                writer << "if(count == 0) return;\n";
                writer << "ngraph::runtime::gpu::emit_elementwise_op<ngraph::op::"
                       << n->description() << ">(\"" << n->description() << "\""
                       << ", count"
                       << ", (CUdeviceptr) " << out[0].get_name();
                for (size_t i = 0; i < args.size(); i++)
                {
                    writer << ", (CUdeviceptr) " << args[i].get_name();
                }
<<<<<<< HEAD
                writer << "{  // " << node->get_name() << "\n";
                writer.indent++;
                writer << "int count = " << out[0].get_size() << ";\n";
                writer << "ngraph::runtime::gpu::emit_unary_elementwise_op<ngraph::op::"
                       << node->description() << ">((void*) " << args[0].get_name() << ", (void*) "
                       << out[0].get_name() << ", count, \"" << node->description() << "\");\n";
=======
                writer << ");\n";
>>>>>>> 89da71d3
                writer.indent--;
                writer << "}\n";
            }

            template <>
            void GPU_Emitter::EMITTER_DECL(ngraph::op::Add)
            {
                if (out[0].get_size() == 0)
                {
                    return;
                }
                writer << "{  // " << node->get_name() << "\n";
                writer.indent++;
                writer << "int count = " << out[0].get_size() << ";\n";
                writer += R"(
float alpha1 = 1.0, alpha2 = 1.0, beta = 0;
cudnnTensorDescriptor_t descriptor;
cudnnCreateTensorDescriptor(&descriptor);
cudnnSetTensor4dDescriptor(descriptor,
                            /*format=*/CUDNN_TENSOR_NHWC,
                            /*dataType=*/CUDNN_DATA_FLOAT,
                            /*batch_size=*/1,
                            /*channels=*/1,
                            /*image_height=*/1,
                            /*image_width=*/count);

cudnnOpTensorDescriptor_t opTensorDesc;
cudnnCreateOpTensorDescriptor(&opTensorDesc);
cudnnSetOpTensorDescriptor(opTensorDesc,
                            CUDNN_OP_TENSOR_ADD,
                            CUDNN_DATA_FLOAT,
                            CUDNN_NOT_PROPAGATE_NAN);
    )";

                writer << "cudnnOpTensor(cudnn_handle,"
                       << "opTensorDesc,"
                       << "&alpha1,"
                       << "descriptor," << args[0].get_name() << ","
                       << "&alpha2,"
                       << "descriptor," << args[1].get_name() << ","
                       << "&beta,"
                       << "descriptor," << out[0].get_name() << ");\n";
                writer.indent--;
                writer << "}\n";
            }

            template <>
            void GPU_Emitter::EMITTER_DECL(ngraph::op::Dot)
            {
                if (out[0].get_size() == 0)
                {
                    return;
                }

                const ngraph::op::Dot* dot = static_cast<const ngraph::op::Dot*>(node);
                const Shape& arg0_shape = args[0].get_shape();
                const Shape& arg1_shape = args[1].get_shape();
                if (arg0_shape.empty() || arg1_shape.empty())
                {
                    auto& first = (arg0_shape.empty() ? args[0] : args[1]);
                    auto& second = (arg0_shape.empty() ? args[1] : args[0]);
                    writer << "{  // " << node->get_name() << "\n";
                    writer.indent++;
                    writer << "int count = " << second.get_size() << ";\n";
                    writer << "cublasScopy("
                           << "cublas_handle,"
                           << "count ," << second.get_name() << ","
                           << "1," << out[0].get_name() << ", 1);\n";
                    writer << "cublasSscal("
                           << "cublas_handle,"
                           << "count ," << first.get_name() << "," << out[0].get_name()
                           << ", 1);\n";
                    writer.indent--;
                    writer << "}\n";
                    return;
                }

                //set output to 0 if input size is 0
                if (args[0].get_size() == 0 || args[1].get_size() == 0)
                {
                    writer << "{   // " << node->get_name() << "\n";
                    writer.indent++;
                    writer << "runtime::gpu::cuda_memset(" << out[0].get_name() << ", 0, "
                           << out[0].get_size() << " * sizeof(float));\n";
                    writer.indent--;
                    writer << "}\n";
                    return;
                }

                //case that can be treat as dot1d
                if ((arg0_shape.size() == arg1_shape.size()) &&
                     (arg0_shape.size() == dot->get_reduction_axes_count()))

                    {
                        for (int i = 0; i < arg0_shape.size(); i++)
                        {
                            if (arg0_shape[i] != arg1_shape[i])
                            {
                                throw std::runtime_error("two input shape is not correct for dot;");
                            }
                        }
                        writer << "{   // " << node->get_name() << "\n";
                        writer.indent++;
                        writer << "cublasSdot("
                               << "cublas_handle," << args[0].get_size() << ","
                               << args[0].get_name() << ","
                               << "1," << args[1].get_name() << ","
                               << "1," << out[0].get_name() << ");\n";
                        writer.indent--;
                        writer << "}\n";
                    }
                else if ((arg0_shape.size() == 2) && (arg1_shape.size() == 1) &&
                         (dot->get_reduction_axes_count() == 1))
                {
                    writer << "{   // " << node->get_name() << "\n";
                    writer.indent++;
                    writer << "const float alpha = 1.0;\n";
                    writer << "const float beta  = 0;\n";
                    writer << "cublasSetPointerMode(cublas_handle, CUBLAS_POINTER_MODE_HOST);\n";
                    writer << "cublasSgemv("
                           << "cublas_handle,"
                           << "CUBLAS_OP_T," << arg0_shape[0] << "," << arg0_shape[1] << ","
                           << "&alpha," // Alpha
                           << args[0].get_name() << "," << arg0_shape[1] << ","
                           << args[1].get_name() << ","
                           << "1,"
                           << "&beta," // beta
                           << out[0].get_name() << ","
                           << "1);\n";
                    writer << "cublasSetPointerMode(cublas_handle, CUBLAS_POINTER_MODE_DEVICE);\n";
                    writer.indent--;
                    writer << "}\n";
                }
                else if ((arg0_shape.size() == 2) && (arg1_shape.size() == 2) &&
                         (dot->get_reduction_axes_count() == 1))
                {
                    // GEMM Call
                    if (arg0_shape[0] != out[0].get_shape()[0] || // m
                        arg1_shape[1] != out[0].get_shape()[1] || // n
                        arg0_shape[1] != arg1_shape[0])           // k
                    {
                        throw std::runtime_error("input and output shape is not correct for dot;");
                    }
                    writer << "{   // " << node->get_name() << "\n";
                    writer.indent++;
                    writer << "const float alpha = 1.0;\n";
                    writer << "const float beta  = 0.0;\n";
                    writer << "int m = " << arg0_shape[0] << ";\n";
                    writer << "int n = " << arg1_shape[1] << ";\n";
                    writer << "int k = " << arg0_shape[0] << ";\n";
                    writer << "cublasSetPointerMode(cublas_handle, CUBLAS_POINTER_MODE_HOST);\n";
                    writer << "cublasSgemm("
                           << "cublas_handle,"
                           << "CUBLAS_OP_N,"
                           << "CUBLAS_OP_N,"
                           << "n,"
                           << "m,"
                           << "k,"
                           << "&alpha," // Alpha
                           << args[1].get_name() << ","
                           << "n," << args[0].get_name() << ","
                           << "k,"
                           << "&beta," // beta
                           << out[0].get_name() << ","
                           << "n);\n";
                    writer << "cublasSetPointerMode(cublas_handle, CUBLAS_POINTER_MODE_DEVICE);\n";
                    writer.indent--;
                    writer << "}\n";
                }
                else
                {
                    throw std::runtime_error(node->get_name() +
                                             " with more then 2D is not implemented.");
                }
            }

            template <>
            void GPU_Emitter::EMITTER_DECL(ngraph::op::Maximum)
            {
                if (out[0].get_size() == 0)
                {
                    return;
                }
                writer << "{  // " << node->get_name() << "\n";
                writer.indent++;
                writer << "int count = " << out[0].get_size() << ";\n";
                writer += R"(
float alpha1 = 1.0, alpha2 = 1.0, beta = 0;
cudnnTensorDescriptor_t descriptor;
cudnnCreateTensorDescriptor(&descriptor);
cudnnSetTensor4dDescriptor(descriptor,
                            /*format=*/CUDNN_TENSOR_NHWC,
                            /*dataType=*/CUDNN_DATA_FLOAT,
                            /*batch_size=*/1,
                            /*channels=*/1,
                            /*image_height=*/1,
                            /*image_width=*/count);

cudnnOpTensorDescriptor_t opTensorDesc;
cudnnCreateOpTensorDescriptor(&opTensorDesc);
cudnnSetOpTensorDescriptor(opTensorDesc,
                            CUDNN_OP_TENSOR_MAX,
                            CUDNN_DATA_FLOAT,
                            CUDNN_NOT_PROPAGATE_NAN);
    )";

                writer << "cudnnOpTensor(cudnn_handle,"
                       << "opTensorDesc,"
                       << "&alpha1,"
                       << "descriptor," << args[0].get_name() << ","
                       << "&alpha2,"
                       << "descriptor," << args[1].get_name() << ","
                       << "&beta,"
                       << "descriptor," << out[0].get_name() << ");\n";
                writer.indent--;
                writer << "}\n";
            }

            template <>
            void GPU_Emitter::EMITTER_DECL(ngraph::op::Minimum)
            {
                if (out[0].get_size() == 0)
                {
                    return;
                }
                writer << "{  // " << node->get_name() << "\n";
                writer.indent++;
                writer << "int count = " << out[0].get_size() << ";\n";
                writer += R"(
float alpha1 = 1.0, alpha2 = 1.0, beta = 0;
cudnnTensorDescriptor_t descriptor;
cudnnCreateTensorDescriptor(&descriptor);
cudnnSetTensor4dDescriptor(descriptor,
                            /*format=*/CUDNN_TENSOR_NHWC,
                            /*dataType=*/CUDNN_DATA_FLOAT,
                            /*batch_size=*/1,
                            /*channels=*/1,
                            /*image_height=*/1,
                            /*image_width=*/count);

cudnnOpTensorDescriptor_t opTensorDesc;
cudnnCreateOpTensorDescriptor(&opTensorDesc);
cudnnSetOpTensorDescriptor(opTensorDesc,
                            CUDNN_OP_TENSOR_MIN,
                            CUDNN_DATA_FLOAT,
                            CUDNN_NOT_PROPAGATE_NAN);
    )";

                writer << "cudnnOpTensor(cudnn_handle,"
                       << "opTensorDesc,"
                       << "&alpha1,"
                       << "descriptor," << args[0].get_name() << ","
                       << "&alpha2,"
                       << "descriptor," << args[1].get_name() << ","
                       << "&beta,"
                       << "descriptor," << out[0].get_name() << ");\n";
                writer.indent--;
                writer << "}\n";
            }

            template <>
            void GPU_Emitter::EMITTER_DECL(ngraph::op::Negative)
            {
                if (out[0].get_size() == 0)
                {
                    return;
                }
                writer << "{  // " << node->get_name() << "\n";
                writer.indent++;
                writer << "int count = " << out[0].get_size() << ";\n";
                writer += R"(
float alpha1 = -1.0, alpha2 = 0, beta = 0;
cudnnTensorDescriptor_t descriptor;
cudnnCreateTensorDescriptor(&descriptor);
cudnnSetTensor4dDescriptor(descriptor,
                            /*format=*/CUDNN_TENSOR_NHWC,
                            /*dataType=*/CUDNN_DATA_FLOAT,
                            /*batch_size=*/1,
                            /*channels=*/1,
                            /*image_height=*/1,
                            /*image_width=*/count);

cudnnOpTensorDescriptor_t opTensorDesc;
cudnnCreateOpTensorDescriptor(&opTensorDesc);
cudnnSetOpTensorDescriptor(opTensorDesc,
                            CUDNN_OP_TENSOR_ADD,
                            CUDNN_DATA_FLOAT,
                            CUDNN_NOT_PROPAGATE_NAN);
    )";

                writer << "cudnnOpTensor(cudnn_handle,"
                       << "opTensorDesc,"
                       << "&alpha1,"
                       << "descriptor," << args[0].get_name() << ","
                       << "&alpha2,"
                       << "descriptor," << args[0].get_name() << ","
                       << "&beta,"
                       << "descriptor," << out[0].get_name() << ");\n";
                writer.indent--;
                writer << "}\n";
            }

            template <>
            void GPU_Emitter::EMITTER_DECL(ngraph::op::Broadcast)
            {
                if (out[0].get_size() == 0)
                {
                    return;
                }
                auto broadcast = static_cast<const ngraph::op::Broadcast*>(node);
                auto arg_shape = args[0].get_shape();
                auto result_shape = out[0].get_shape();

                auto& axes = broadcast->get_broadcast_axes();
                //broadcast axes is empty, do a copy
                if (axes.empty())
                {
                    writer << "{   // " << node->get_name() << " \n";
                    writer.indent++;
                    writer << "runtime::gpu::cuda_memcpyDtD(" << out[0].get_name() << ", "
                           << args[0].get_name() << ", " << out[0].get_size() << " * "
                           << out[0].get_element_type().size() << ");\n";
                    writer.indent--;
                    writer << "}\n";
                    return;
                }

                //broadcast axes size is 1, or can be group to 1 (consecutive axes, like 01 or 12 or 123 etc)
                vector<int> axes_v;
                std::copy(axes.begin(), axes.end(), std::back_inserter(axes_v));
                std::sort(axes_v.begin(), axes_v.end());
                bool is_one_axes = true;
                if (axes.size() != 1)
                {
                    for (int i = 1; i < axes_v.size(); i++)
                    {
                        if (axes_v[i] != axes_v[i - 1] + 1)
                        {
                            is_one_axes = false;
                            break;
                        }
                    }
                }
                if (is_one_axes)
                {
                    int repeat_times = 1;
                    for (int i = 0; i < axes_v.size(); i++)
                    {
                        repeat_times *= result_shape[axes_v[i]];
                    }

                    int repeat_size = 1;
                    for (int i = *axes_v.rbegin() + 1; i < result_shape.size(); i++)
                    {
                        repeat_size *= result_shape[i];
                    }

                    writer << "{   // " << node->get_name() << " \n";
                    writer.indent++;
                    writer << "runtime::gpu::emit_broadcast(" << args[0].get_name() << ", "
                           << out[0].get_name() << ", " << repeat_size << ", " << repeat_times
                           << ", " << out[0].get_size() << ");\n";
                    writer.indent--;
                    writer << "}\n";
                }
                else
                {
                    throw std::runtime_error(node->get_name() + " is not implemented.");
                }
            }

            template <>
            void GPU_Emitter::EMITTER_DECL(ngraph::op::Constant)
            {
            }

            template <>
            void GPU_Emitter::EMITTER_DECL(ngraph::op::Reshape)
            {
                if (out[0].get_size() == 0)
                {
                    return;
                }
                auto reshape = static_cast<const op::Reshape*>(node);
                writer << "{   // " << node->get_name() << "\n";
                writer.indent++;
                auto arg_shape = args[0].get_shape();
                auto arg_rank = arg_shape.size();

                auto result_shape = out[0].get_shape();
                auto& result_element_type = out[0].get_element_type();

                auto input_order = reshape->get_input_order();

                bool same_layout = is_sorted(input_order.begin(), input_order.end());

                size_t result_shape_product = 1;
                for (auto i : result_shape)
                {
                    result_shape_product *= i;
                }
                // If there is no layout change or we are just going from 1^n to 1^m or a zero-size tensor,
                //  we can just copy.
                if (same_layout || result_shape_product < 2)
                {
                    writer << "{   // " << node->get_name() << " 1\n";
                    writer.indent++;
                    writer << "runtime::gpu::cuda_memcpyDtD(" << out[0].get_name() << ", "
                           << args[0].get_name() << ", " << out[0].get_size() << " * "
                           << out[0].get_element_type().size() << ");\n";
                    writer.indent--;
                    writer << "}\n";
                }
                // If there *is* a layout change in the 2D case, we transpose the input.
                else if (arg_rank == 2)
                {
                    // TODO Assert arg0_shape[0] == arg1_shape[0]?
                    writer << "{   // " << node->get_name() << "\n";
                    writer.indent++;
                    writer << "const float alpha = 1.0;\n";
                    writer << "const float beta = 0;\n";
                    writer << "cublasSetPointerMode(cublas_handle, CUBLAS_POINTER_MODE_HOST);\n";
                    writer << "cublasSgeam("
                           << "cublas_handle,"
                           << "CUBLAS_OP_T,"
                           << "CUBLAS_OP_T," << arg_shape[0] << "," << arg_shape[1] << ","
                           << "&alpha," // Alpha
                           << args[0].get_name() << "," << arg_shape[1] << ","
                           << "&beta," // beta
                           << args[0].get_name() << "," << arg_shape[1] << "," << out[0].get_name()
                           << "," << result_shape[1] << ");\n";
                    writer << "cublasSetPointerMode(cublas_handle, CUBLAS_POINTER_MODE_DEVICE);\n";
                    writer.indent--;
                    writer << "}\n";
                }
                // Other cases (reordering of axes for tensors with rank>2) are not handled yet.
                else
                {
                    throw runtime_error(
                        "Axis permutation in reshape is not implemented yet for tensors with "
                        "rank>2");
                }
                writer.indent--;
                writer << "}\n";
            }

            template <>
            void GPU_Emitter::EMITTER_DECL(ngraph::op::FunctionCall)
            {
            }

            template <>
            void GPU_Emitter::EMITTER_DECL(ngraph::op::Multiply)
            {
                if (out[0].get_size() == 0)
                {
                    return;
                }
                writer << "{  // " << node->get_name() << "\n";
                writer.indent++;
                writer << "int count = " << out[0].get_size() << ";\n";
                writer += R"(
float alpha1 = 1.0, alpha2 = 1.0, beta = 0;
cudnnTensorDescriptor_t descriptor;
cudnnCreateTensorDescriptor(&descriptor);
cudnnSetTensor4dDescriptor(descriptor,
                            /*format=*/CUDNN_TENSOR_NHWC,
                            /*dataType=*/CUDNN_DATA_FLOAT,
                            /*batch_size=*/1,
                            /*channels=*/1,
                            /*image_height=*/1,
                            /*image_width=*/count);

cudnnOpTensorDescriptor_t opTensorDesc;
cudnnCreateOpTensorDescriptor(&opTensorDesc);
cudnnSetOpTensorDescriptor(opTensorDesc,
                            CUDNN_OP_TENSOR_MUL,
                            CUDNN_DATA_FLOAT,
                            CUDNN_NOT_PROPAGATE_NAN);
    )";

                writer << "cudnnOpTensor(cudnn_handle,"
                       << "opTensorDesc,"
                       << "&alpha1,"
                       << "descriptor," << args[0].get_name() << ","
                       << "&alpha2,"
                       << "descriptor," << args[1].get_name() << ","
                       << "&beta,"
                       << "descriptor," << out[0].get_name() << ");\n";
                writer.indent--;
                writer << "}\n";
            }

            template <>
            void GPU_Emitter::EMITTER_DECL(ngraph::op::Sign)
            {
                if (out[0].get_size() == 0)
                {
                    return;
                }
                writer << "{  // " << node->get_name() << "\n";
                writer.indent++;
                writer << "int count = " << out[0].get_size() << ";\n";
                writer << "ngraph::runtime::gpu::emit_sign((void*) " << args[0].get_name()
                       << ", (void*) " << out[0].get_name() << ", count);\n";
                writer.indent--;
                writer << "}\n";
            }

            template <>
            void GPU_Emitter::EMITTER_DECL(ngraph::op::Sqrt)
            {
                if (out[0].get_size() == 0)
                {
                    return;
                }
                writer << "{  // " << node->get_name() << "\n";
                writer.indent++;
                writer << "int count = " << out[0].get_size() << ";\n";
                writer += R"(
float alpha1 = 1.0, alpha2 = 0, beta = 0;
cudnnTensorDescriptor_t descriptor;
cudnnCreateTensorDescriptor(&descriptor);
cudnnSetTensor4dDescriptor(descriptor,
                            /*format=*/CUDNN_TENSOR_NHWC,
                            /*dataType=*/CUDNN_DATA_FLOAT,
                            /*batch_size=*/1,
                            /*channels=*/1,
                            /*image_height=*/1,
                            /*image_width=*/count);

cudnnOpTensorDescriptor_t opTensorDesc;
cudnnCreateOpTensorDescriptor(&opTensorDesc);
cudnnSetOpTensorDescriptor(opTensorDesc,
                            CUDNN_OP_TENSOR_SQRT,
                            CUDNN_DATA_FLOAT,
                            CUDNN_NOT_PROPAGATE_NAN);
    )";

                writer << "cudnnOpTensor(cudnn_handle,"
                       << "opTensorDesc,"
                       << "&alpha1,"
                       << "descriptor," << args[0].get_name() << ","
                       << "&alpha2,"
                       << "descriptor," << args[0].get_name() << ","
                       << "&beta,"
                       << "descriptor," << out[0].get_name() << ");\n";
                writer.indent--;
                writer << "}\n";
            }

            template <>
            void GPU_Emitter::EMITTER_DECL(ngraph::op::Result)
            {
                writer << "{   //" << node->get_name() << "\n";
                writer.indent++;
                writer << "runtime::gpu::cuda_memcpyDtD(" << out[0].get_name() << ", "
                       << args[0].get_name() << ", " << out[0].get_size() << " * "
                       << out[0].get_element_type().size() << ");\n";
                writer.indent--;
                writer << "}\n";
                return;
            }
        }
    }
}<|MERGE_RESOLUTION|>--- conflicted
+++ resolved
@@ -128,16 +128,7 @@
                 {
                     writer << ", (CUdeviceptr) " << args[i].get_name();
                 }
-<<<<<<< HEAD
-                writer << "{  // " << node->get_name() << "\n";
-                writer.indent++;
-                writer << "int count = " << out[0].get_size() << ";\n";
-                writer << "ngraph::runtime::gpu::emit_unary_elementwise_op<ngraph::op::"
-                       << node->description() << ">((void*) " << args[0].get_name() << ", (void*) "
-                       << out[0].get_name() << ", count, \"" << node->description() << "\");\n";
-=======
                 writer << ");\n";
->>>>>>> 89da71d3
                 writer.indent--;
                 writer << "}\n";
             }
