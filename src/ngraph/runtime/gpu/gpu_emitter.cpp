--- conflicted
+++ resolved
@@ -117,12 +117,7 @@
     {TI(ngraph::op::Add), CUDNN_REDUCE_TENSOR_ADD},
     {TI(ngraph::op::Multiply), CUDNN_REDUCE_TENSOR_MUL},
     {TI(ngraph::op::Maximum), CUDNN_REDUCE_TENSOR_MAX},
-<<<<<<< HEAD
     {TI(ngraph::op::Minimum), CUDNN_REDUCE_TENSOR_MIN}};
-=======
-    {TI(ngraph::op::Minimum), CUDNN_REDUCE_TENSOR_MIN},
-};
->>>>>>> 2bd23b27
 
 // cudnn support elementwised op
 // CUDNN_OP_TENSOR_ADD
@@ -132,11 +127,7 @@
 // CUDNN_OP_TENSOR_SQRT
 // CUDNN_OP_TENSOR_NOT
 
-<<<<<<< HEAD
-static const std::unordered_map<std::type_index, cudnnOpTensorOp_t> reduce_window_map{
-=======
 static const std::unordered_map<std::type_index, cudnnOpTensorOp_t> element_op_map{
->>>>>>> 2bd23b27
     {TI(ngraph::op::Add), CUDNN_OP_TENSOR_ADD},
     {TI(ngraph::op::Multiply), CUDNN_OP_TENSOR_MUL},
     {TI(ngraph::op::Maximum), CUDNN_OP_TENSOR_MAX},
@@ -1345,11 +1336,7 @@
                                    << ", (void*)temp.data(), " << out[0].get_size() << " * "
                                    << out[0].get_element_type().size() << ");\n";
                         }
-<<<<<<< HEAD
                         else if (args[0].get_size() == out[0].get_size())
-=======
-                        else if (args[0].get_shape().size() == out[0].get_shape().size())
->>>>>>> 2bd23b27
                         {
                             kernel::emit_memcpyDtD(writer, out[0], args[0]);
                         }
@@ -1410,7 +1397,6 @@
             }
 
             template <>
-<<<<<<< HEAD
             void GPU_Emitter::EMITTER_DECL(ngraph::op::ReduceWindow)
             {
                 const ngraph::op::ReduceWindow* reduce_window_op =
@@ -1542,8 +1528,6 @@
             }
 
             template <>
-=======
->>>>>>> 2bd23b27
             void GPU_Emitter::EMITTER_DECL(ngraph::op::Pad)
             {
                 auto pad = static_cast<const ngraph::op::Pad*>(node);
