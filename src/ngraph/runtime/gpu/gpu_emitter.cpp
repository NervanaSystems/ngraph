--- conflicted
+++ resolved
@@ -134,10 +134,6 @@
                 writer << "{  // " << node->get_name() << "\n";
                 writer.indent++;
                 writer << "int count = " << out[0].get_size() << ";\n";
-<<<<<<< HEAD
-=======
-                writer << "if(count == 0) return;\n";
->>>>>>> 95312b8e
                 writer << "ngraph::runtime::gpu::emit_unary_elementwise_op<ngraph::op::"
                        << node->description() << ">((void*) " << args[0].get_name() << ", (void*) "
                        << out[0].get_name() << ", count, \"" << node->description() << "\");\n";
@@ -230,7 +226,6 @@
                     return;
                 }
 
-<<<<<<< HEAD
                 //case that can be treat as dot1d
                 if ((arg0_shape.size() == arg1_shape.size()) &&
                      (arg0_shape.size() == dot->get_reduction_axes_count()))
@@ -255,20 +250,6 @@
                     }
                 else if ((arg0_shape.size() == 2) && (arg1_shape.size() == 1) &&
                          (dot->get_reduction_axes_count() == 1))
-=======
-                if ((arg0_shape.size() == 1) && (arg1_shape.size() == 1))
-                {
-                    writer << "{   // " << node->get_name() << "\n";
-                    writer.indent++;
-                    writer << "cublasSdot("
-                           << "cublas_handle," << arg0_shape[0] << "," << args[0].get_name() << ","
-                           << "1," << args[1].get_name() << ","
-                           << "1," << out[0].get_name() << ");\n";
-                    writer.indent--;
-                    writer << "}\n";
-                }
-                else if ((arg0_shape.size() == 2) && (arg1_shape.size() == 1))
->>>>>>> 95312b8e
                 {
                     writer << "{   // " << node->get_name() << "\n";
                     writer.indent++;
@@ -289,12 +270,8 @@
                     writer.indent--;
                     writer << "}\n";
                 }
-<<<<<<< HEAD
                 else if ((arg0_shape.size() == 2) && (arg1_shape.size() == 2) &&
                          (dot->get_reduction_axes_count() == 1))
-=======
-                else if ((arg0_shape.size() == 2) && (arg1_shape.size() == 2))
->>>>>>> 95312b8e
                 {
                     // GEMM Call
                     if (arg0_shape[0] != out[0].get_shape()[0] || // m
@@ -311,10 +288,6 @@
                     writer << "int n = " << arg1_shape[1] << ";\n";
                     writer << "int k = " << arg0_shape[0] << ";\n";
                     writer << "cublasSetPointerMode(cublas_handle, CUBLAS_POINTER_MODE_HOST);\n";
-<<<<<<< HEAD
-
-=======
->>>>>>> 95312b8e
                     writer << "cublasSgemm("
                            << "cublas_handle,"
                            << "CUBLAS_OP_N,"
@@ -329,10 +302,6 @@
                            << "&beta," // beta
                            << out[0].get_name() << ","
                            << "n);\n";
-<<<<<<< HEAD
-
-=======
->>>>>>> 95312b8e
                     writer << "cublasSetPointerMode(cublas_handle, CUBLAS_POINTER_MODE_DEVICE);\n";
                     writer.indent--;
                     writer << "}\n";
@@ -660,7 +629,6 @@
                 writer.indent--;
                 writer << "}\n";
             }
-<<<<<<< HEAD
 
             template <>
             void GPU_Emitter::EMITTER_DECL(ngraph::op::Sign)
@@ -677,8 +645,6 @@
                 writer.indent--;
                 writer << "}\n";
             }
-=======
->>>>>>> 95312b8e
 
             template <>
             void GPU_Emitter::EMITTER_DECL(ngraph::op::Sqrt)
