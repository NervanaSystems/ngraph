/*******************************************************************************
* Copyright 2017-2018 Intel Corporation
*
* Licensed under the Apache License, Version 2.0 (the "License");
* you may not use this file except in compliance with the License.
* You may obtain a copy of the License at
*
*     http://www.apache.org/licenses/LICENSE-2.0
*
* Unless required by applicable law or agreed to in writing, software
* distributed under the License is distributed on an "AS IS" BASIS,
* WITHOUT WARRANTIES OR CONDITIONS OF ANY KIND, either express or implied.
* See the License for the specific language governing permissions and
* limitations under the License.
*******************************************************************************/

#include <algorithm>
#include <cmath>
#include <cublas_v2.h>
#include <cuda.h>
#include <cuda_runtime.h>
#include <cudnn_v7.h>
#include <iostream>
#include <nvrtc.h>
#include <string>
#include <typeindex>
#include <unordered_map>
#include <vector>

#include "ngraph/node.hpp"
#include "ngraph/ops/abs.hpp"
#include "ngraph/ops/acos.hpp"
#include "ngraph/ops/add.hpp"
#include "ngraph/ops/allreduce.hpp"
#include "ngraph/ops/asin.hpp"
#include "ngraph/ops/atan.hpp"
#include "ngraph/ops/avg_pool.hpp"
#include "ngraph/ops/batch_norm.hpp"
#include "ngraph/ops/broadcast.hpp"
#include "ngraph/ops/ceiling.hpp"
#include "ngraph/ops/concat.hpp"
#include "ngraph/ops/constant.hpp"
#include "ngraph/ops/convert.hpp"
#include "ngraph/ops/convolution.hpp"
#include "ngraph/ops/cos.hpp"
#include "ngraph/ops/cosh.hpp"
#include "ngraph/ops/divide.hpp"
#include "ngraph/ops/dot.hpp"
#include "ngraph/ops/equal.hpp"
#include "ngraph/ops/exp.hpp"
#include "ngraph/ops/floor.hpp"
#include "ngraph/ops/function_call.hpp"
#include "ngraph/ops/get_output_element.hpp"
#include "ngraph/ops/greater.hpp"
#include "ngraph/ops/greater_eq.hpp"
#include "ngraph/ops/less.hpp"
#include "ngraph/ops/less_eq.hpp"
#include "ngraph/ops/log.hpp"
#include "ngraph/ops/max.hpp"
#include "ngraph/ops/max_pool.hpp"
#include "ngraph/ops/maximum.hpp"
#include "ngraph/ops/min.hpp"
#include "ngraph/ops/minimum.hpp"
#include "ngraph/ops/multiply.hpp"
#include "ngraph/ops/negative.hpp"
#include "ngraph/ops/not.hpp"
#include "ngraph/ops/not_equal.hpp"
#include "ngraph/ops/one_hot.hpp"
#include "ngraph/ops/op.hpp"
#include "ngraph/ops/pad.hpp"
#include "ngraph/ops/parameter.hpp"
#include "ngraph/ops/power.hpp"
#include "ngraph/ops/product.hpp"
#include "ngraph/ops/reduce.hpp"
#include "ngraph/ops/reduce_window.hpp"
#include "ngraph/ops/relu.hpp"
#include "ngraph/ops/remainder.hpp"
#include "ngraph/ops/replace_slice.hpp"
#include "ngraph/ops/reshape.hpp"
#include "ngraph/ops/result.hpp"
#include "ngraph/ops/reverse.hpp"
#include "ngraph/ops/select.hpp"
#include "ngraph/ops/select_and_scatter.hpp"
#include "ngraph/ops/sign.hpp"
#include "ngraph/ops/sin.hpp"
#include "ngraph/ops/sinh.hpp"
#include "ngraph/ops/slice.hpp"
#include "ngraph/ops/softmax.hpp"
#include "ngraph/ops/sqrt.hpp"
#include "ngraph/ops/subtract.hpp"
#include "ngraph/ops/sum.hpp"
#include "ngraph/ops/tan.hpp"
#include "ngraph/ops/tanh.hpp"
#include "ngraph/runtime/gpu/gpu_cuda_kernel_emitters.hpp"
#include "ngraph/runtime/gpu/gpu_emitter.hpp"
#include "ngraph/runtime/gpu/gpu_kernel_emitters.hpp"
#include "ngraph/util.hpp"

using namespace std;
using namespace ngraph;

namespace ngraph
{
<<<<<<< HEAD
}

void runtime::gpu::GPU_Emitter::EmitElementwise(
    codegen::CodeWriter& writer,
    const ngraph::Node* n,
    const vector<runtime::gpu::GPU_TensorViewWrapper>& args,
    const vector<runtime::gpu::GPU_TensorViewWrapper>& out)
{
    if (out[0].get_size() == 0)
    {
        return;
    }
    writer << "{  // " << n->get_name() << "\n";
    writer.indent++;
    writer << "int count = " << out[0].get_size() << ";\n";
    writer << "if(count == 0) return;\n";
    writer << "ngraph::runtime::gpu::emit_elementwise_op<ngraph::op::" << n->description() << ">(\""
           << n->description() << "\""
           << ", count"
           << ", (CUdeviceptr) " << out[0].get_name();
    for (size_t i = 0; i < args.size(); i++)
    {
        writer << ", (CUdeviceptr) " << args[i].get_name();
    }
    writer << ");\n";
    writer.indent--;
    writer << "}\n";
}

void runtime::gpu::GPU_Emitter::EmitAdd(codegen::CodeWriter& writer,
                                        const ngraph::Node* n,
                                        const vector<runtime::gpu::GPU_TensorViewWrapper>& args,
                                        const vector<runtime::gpu::GPU_TensorViewWrapper>& out)
{
    if (out[0].get_size() == 0)
=======
    namespace runtime
>>>>>>> 95312b8e
    {
        namespace gpu
        {
            template <>
            void GPU_Emitter::EMITTER_DECL(ngraph::op::Abs)
            {
                if (out[0].get_size() == 0)
                {
                    return;
                }
                writer << "{  // " << node->get_name() << "\n";
                writer.indent++;
                writer << "int count = " << out[0].get_size() << ";\n";
                writer << "ngraph::runtime::gpu::emit_abs((void*) " << args[0].get_name()
                       << ", (void*) " << out[0].get_name() << ", count);\n";
                writer.indent--;
                writer << "}\n";
            }

            void GPU_Emitter::EmitUnaryElementwise(GPU_ExternalFunction* external_function,
                                                   codegen::CodeWriter& writer,
                                                   const ngraph::Node* node,
                                                   const std::vector<GPU_TensorViewWrapper>& args,
                                                   const std::vector<GPU_TensorViewWrapper>& out)
            {
                if (out[0].get_size() == 0)
                {
                    return;
                }
                writer << "{  // " << node->get_name() << "\n";
                writer.indent++;
                writer << "int count = " << out[0].get_size() << ";\n";
                writer << "if(count == 0) return;\n";
                writer << "ngraph::runtime::gpu::emit_unary_elementwise_op<ngraph::op::"
                       << node->description() << ">((void*) " << args[0].get_name() << ", (void*) "
                       << out[0].get_name() << ", count, \"" << node->description() << "\");\n";
                writer.indent--;
                writer << "}\n";
            }

            template <>
            void GPU_Emitter::EMITTER_DECL(ngraph::op::Add)
            {
                if (out[0].get_size() == 0)
                {
                    return;
                }
                writer << "{  // " << node->get_name() << "\n";
                writer.indent++;
                writer << "int count = " << out[0].get_size() << ";\n";
                writer += R"(
float alpha1 = 1.0, alpha2 = 1.0, beta = 0;
cudnnTensorDescriptor_t descriptor;
cudnnCreateTensorDescriptor(&descriptor);
cudnnSetTensor4dDescriptor(descriptor,
                            /*format=*/CUDNN_TENSOR_NHWC,
                            /*dataType=*/CUDNN_DATA_FLOAT,
                            /*batch_size=*/1,
                            /*channels=*/1,
                            /*image_height=*/1,
                            /*image_width=*/count);

cudnnOpTensorDescriptor_t opTensorDesc;
cudnnCreateOpTensorDescriptor(&opTensorDesc);
cudnnSetOpTensorDescriptor(opTensorDesc,
                            CUDNN_OP_TENSOR_ADD,
                            CUDNN_DATA_FLOAT,
                            CUDNN_NOT_PROPAGATE_NAN);
    )";

<<<<<<< HEAD
    writer << "cudnnOpTensor(cudnn_handle,"
           << "opTensorDesc,"
           << "&alpha1,"
           << "descriptor," << args[0].get_name() << ","
           << "&alpha2,"
           << "descriptor," << args[1].get_name() << ","
           << "&beta,"
           << "descriptor," << out[0].get_name() << ");\n";
    writer.indent--;
    writer << "}\n";
}

void runtime::gpu::GPU_Emitter::EmitConcat(codegen::CodeWriter& writer,
                                           const ngraph::Node* n,
                                           const vector<runtime::gpu::GPU_TensorViewWrapper>& args,
                                           const vector<runtime::gpu::GPU_TensorViewWrapper>& out)
{
}

void runtime::gpu::GPU_Emitter::EmitDot(codegen::CodeWriter& writer,
                                        const ngraph::Node* n,
                                        const vector<runtime::gpu::GPU_TensorViewWrapper>& args,
                                        const vector<runtime::gpu::GPU_TensorViewWrapper>& out)
{
    if (out[0].get_size() == 0)
    {
        return;
    }

    const ngraph::op::Dot* dot = static_cast<const ngraph::op::Dot*>(n);
    const Shape& arg0_shape = args[0].get_shape();
    const Shape& arg1_shape = args[1].get_shape();
    if (arg0_shape.empty() || arg1_shape.empty())
    {
        auto& first = (arg0_shape.empty() ? args[0] : args[1]);
        auto& second = (arg0_shape.empty() ? args[1] : args[0]);
        writer << "{  // " << n->get_name() << "\n";
        writer.indent++;
        writer << "int count = " << second.get_size() << ";\n";
        writer << "cublasScopy("
               << "cublas_handle,"
               << "count ," << second.get_name() << ","
               << "1," << out[0].get_name() << ", 1);\n";
        writer << "cublasSscal("
               << "cublas_handle,"
               << "count ," << first.get_name() << "," << out[0].get_name() << ", 1);\n";
        writer.indent--;
        writer << "}\n";
        return;
    }

    //set output to 0 if input size is 0
    if (args[0].get_size() == 0 || args[1].get_size() == 0)
    {
        writer << "{   // " << n->get_name() << "\n";
        writer.indent++;
        writer << "runtime::gpu::cuda_memset(" << out[0].get_name() << ", 0, " << out[0].get_size()
               << " * sizeof(float));\n";
        writer.indent--;
        writer << "}\n";
        return;
    }

    if ((arg0_shape.size() == 1) && (arg1_shape.size() == 1))
    {
        writer << "{   // " << n->get_name() << "\n";
        writer.indent++;
        writer << "cublasSdot("
               << "cublas_handle," << arg0_shape[0] << "," << args[0].get_name() << ","
               << "1," << args[1].get_name() << ","
               << "1," << out[0].get_name() << ");\n";
        writer.indent--;
        writer << "}\n";
    }
    else if ((arg0_shape.size() == 2) && (arg1_shape.size() == 1))
    {
        writer << "{   // " << n->get_name() << "\n";
        writer.indent++;
        writer << "const float alpha = 1.0;\n";
        writer << "const float beta  = 0;\n";
        writer << "cublasSetPointerMode(cublas_handle, CUBLAS_POINTER_MODE_HOST);\n";
        writer << "cublasSgemv("
               << "cublas_handle,"
               << "CUBLAS_OP_T," << arg0_shape[0] << "," << arg0_shape[1] << ","
               << "&alpha," // Alpha
               << args[0].get_name() << "," << arg0_shape[1] << "," << args[1].get_name() << ","
               << "1,"
               << "&beta," // beta
               << out[0].get_name() << ","
               << "1);\n";
        writer << "cublasSetPointerMode(cublas_handle, CUBLAS_POINTER_MODE_DEVICE);\n";
        writer.indent--;
        writer << "}\n";
    }
    else if ((arg0_shape.size() == 2) && (arg1_shape.size() == 2))
    {
        // GEMM Call
        if (arg0_shape[0] != out[0].get_shape()[0] || // m
            arg1_shape[1] != out[0].get_shape()[1] || // n
            arg0_shape[1] != arg1_shape[0])           // k
        {
            throw std::runtime_error("input and output shape is not correct for dot;");
        }
        writer << "{   // " << n->get_name() << "\n";
        writer.indent++;
        writer << "const float alpha = 1.0;\n";
        writer << "const float beta  = 0.0;\n";
        writer << "int m = " << arg0_shape[0] << ";\n";
        writer << "int n = " << arg1_shape[1] << ";\n";
        writer << "int k = " << arg0_shape[0] << ";\n";
        writer << "cublasSetPointerMode(cublas_handle, CUBLAS_POINTER_MODE_HOST);\n";
        writer << "cublasSgemm("
               << "cublas_handle,"
               << "CUBLAS_OP_N,"
               << "CUBLAS_OP_N,"
               << "n,"
               << "m,"
               << "k,"
               << "&alpha," // Alpha
               << args[1].get_name() << ","
               << "n," << args[0].get_name() << ","
               << "k,"
               << "&beta," // beta
               << out[0].get_name() << ","
               << "n);\n";
        writer << "cublasSetPointerMode(cublas_handle, CUBLAS_POINTER_MODE_DEVICE);\n";
        writer.indent--;
        writer << "}\n";
    }
    else
    {
        throw std::runtime_error(n->get_name() + " with more then 2D is not implemented.");
    }
}

void runtime::gpu::GPU_Emitter::EmitEqual(codegen::CodeWriter& writer,
                                          const ngraph::Node* n,
                                          const vector<runtime::gpu::GPU_TensorViewWrapper>& args,
                                          const vector<runtime::gpu::GPU_TensorViewWrapper>& out)
{
    throw std::runtime_error(n->get_name() + " is not implemented.");
}

void runtime::gpu::GPU_Emitter::EmitGreater(codegen::CodeWriter& writer,
                                            const ngraph::Node* n,
                                            const vector<runtime::gpu::GPU_TensorViewWrapper>& args,
                                            const vector<runtime::gpu::GPU_TensorViewWrapper>& out)
{
    throw std::runtime_error(n->get_name() + " is not implemented.");
}

void runtime::gpu::GPU_Emitter::EmitGreaterEq(
    codegen::CodeWriter& writer,
    const ngraph::Node* n,
    const vector<runtime::gpu::GPU_TensorViewWrapper>& args,
    const vector<runtime::gpu::GPU_TensorViewWrapper>& out)
{
    throw std::runtime_error(n->get_name() + " is not implemented.");
}

void runtime::gpu::GPU_Emitter::EmitLess(codegen::CodeWriter& writer,
                                         const ngraph::Node* n,
                                         const vector<runtime::gpu::GPU_TensorViewWrapper>& args,
                                         const vector<runtime::gpu::GPU_TensorViewWrapper>& out)
{
    throw std::runtime_error(n->get_name() + " is not implemented.");
}
=======
                writer << "cudnnOpTensor(cudnn_handle,"
                       << "opTensorDesc,"
                       << "&alpha1,"
                       << "descriptor," << args[0].get_name() << ","
                       << "&alpha2,"
                       << "descriptor," << args[1].get_name() << ","
                       << "&beta,"
                       << "descriptor," << out[0].get_name() << ");\n";
                writer.indent--;
                writer << "}\n";
            }
>>>>>>> 95312b8e

            template <>
            void GPU_Emitter::EMITTER_DECL(ngraph::op::Dot)
            {
                if (out[0].get_size() == 0)
                {
                    return;
                }

                const ngraph::op::Dot* dot = static_cast<const ngraph::op::Dot*>(node);
                const Shape& arg0_shape = args[0].get_shape();
                const Shape& arg1_shape = args[1].get_shape();
                if (arg0_shape.empty() || arg1_shape.empty())
                {
                    auto& first = (arg0_shape.empty() ? args[0] : args[1]);
                    auto& second = (arg0_shape.empty() ? args[1] : args[0]);
                    writer << "{  // " << node->get_name() << "\n";
                    writer.indent++;
                    writer << "int count = " << second.get_size() << ";\n";
                    writer << "cublasScopy("
                           << "cublas_handle,"
                           << "count ," << second.get_name() << ","
                           << "1," << out[0].get_name() << ", 1);\n";
                    writer << "cublasSscal("
                           << "cublas_handle,"
                           << "count ," << first.get_name() << "," << out[0].get_name()
                           << ", 1);\n";
                    writer.indent--;
                    writer << "}\n";
                    return;
                }

                //set output to 0 if input size is 0
                if (args[0].get_size() == 0 || args[1].get_size() == 0)
                {
                    writer << "{   // " << node->get_name() << "\n";
                    writer.indent++;
                    writer << "runtime::gpu::cuda_memset(" << out[0].get_name() << ", 0, "
                           << out[0].get_size() << " * sizeof(float));\n";
                    writer.indent--;
                    writer << "}\n";
                    return;
                }

                if ((arg0_shape.size() == 1) && (arg1_shape.size() == 1))
                {
                    writer << "{   // " << node->get_name() << "\n";
                    writer.indent++;
                    writer << "cublasSdot("
                           << "cublas_handle," << arg0_shape[0] << "," << args[0].get_name() << ","
                           << "1," << args[1].get_name() << ","
                           << "1," << out[0].get_name() << ");\n";
                    writer.indent--;
                    writer << "}\n";
                }
                else if ((arg0_shape.size() == 2) && (arg1_shape.size() == 1))
                {
                    writer << "{   // " << node->get_name() << "\n";
                    writer.indent++;
                    writer << "const float alpha = 1.0;\n";
                    writer << "const float beta  = 0;\n";
                    writer << "cublasSetPointerMode(cublas_handle, CUBLAS_POINTER_MODE_HOST);\n";
                    writer << "cublasSgemv("
                           << "cublas_handle,"
                           << "CUBLAS_OP_T," << arg0_shape[0] << "," << arg0_shape[1] << ","
                           << "&alpha," // Alpha
                           << args[0].get_name() << "," << arg0_shape[1] << ","
                           << args[1].get_name() << ","
                           << "1,"
                           << "&beta," // beta
                           << out[0].get_name() << ","
                           << "1);\n";
                    writer << "cublasSetPointerMode(cublas_handle, CUBLAS_POINTER_MODE_DEVICE);\n";
                    writer.indent--;
                    writer << "}\n";
                }
                else if ((arg0_shape.size() == 2) && (arg1_shape.size() == 2))
                {
                    // GEMM Call
                    if (arg0_shape[0] != out[0].get_shape()[0] || // m
                        arg1_shape[1] != out[0].get_shape()[1] || // n
                        arg0_shape[1] != arg1_shape[0])           // k
                    {
                        throw std::runtime_error("input and output shape is not correct for dot;");
                    }
                    writer << "{   // " << node->get_name() << "\n";
                    writer.indent++;
                    writer << "const float alpha = 1.0;\n";
                    writer << "const float beta  = 0.0;\n";
                    writer << "int m = " << arg0_shape[0] << ";\n";
                    writer << "int n = " << arg1_shape[1] << ";\n";
                    writer << "int k = " << arg0_shape[0] << ";\n";
                    writer << "cublasSetPointerMode(cublas_handle, CUBLAS_POINTER_MODE_HOST);\n";
                    writer << "cublasSgemm("
                           << "cublas_handle,"
                           << "CUBLAS_OP_N,"
                           << "CUBLAS_OP_N,"
                           << "n,"
                           << "m,"
                           << "k,"
                           << "&alpha," // Alpha
                           << args[1].get_name() << ","
                           << "n," << args[0].get_name() << ","
                           << "k,"
                           << "&beta," // beta
                           << out[0].get_name() << ","
                           << "n);\n";
                    writer << "cublasSetPointerMode(cublas_handle, CUBLAS_POINTER_MODE_DEVICE);\n";
                    writer.indent--;
                    writer << "}\n";
                }
                else
                {
                    throw std::runtime_error(node->get_name() +
                                             " with more then 2D is not implemented.");
                }
            }

            template <>
            void GPU_Emitter::EMITTER_DECL(ngraph::op::Maximum)
            {
                if (out[0].get_size() == 0)
                {
                    return;
                }
                writer << "{  // " << node->get_name() << "\n";
                writer.indent++;
                writer << "int count = " << out[0].get_size() << ";\n";
                writer += R"(
float alpha1 = 1.0, alpha2 = 1.0, beta = 0;
cudnnTensorDescriptor_t descriptor;
cudnnCreateTensorDescriptor(&descriptor);
cudnnSetTensor4dDescriptor(descriptor,
                            /*format=*/CUDNN_TENSOR_NHWC,
                            /*dataType=*/CUDNN_DATA_FLOAT,
                            /*batch_size=*/1,
                            /*channels=*/1,
                            /*image_height=*/1,
                            /*image_width=*/count);

cudnnOpTensorDescriptor_t opTensorDesc;
cudnnCreateOpTensorDescriptor(&opTensorDesc);
cudnnSetOpTensorDescriptor(opTensorDesc,
                            CUDNN_OP_TENSOR_MAX,
                            CUDNN_DATA_FLOAT,
                            CUDNN_NOT_PROPAGATE_NAN);
    )";

                writer << "cudnnOpTensor(cudnn_handle,"
                       << "opTensorDesc,"
                       << "&alpha1,"
                       << "descriptor," << args[0].get_name() << ","
                       << "&alpha2,"
                       << "descriptor," << args[1].get_name() << ","
                       << "&beta,"
                       << "descriptor," << out[0].get_name() << ");\n";
                writer.indent--;
                writer << "}\n";
            }

            template <>
            void GPU_Emitter::EMITTER_DECL(ngraph::op::Minimum)
            {
                if (out[0].get_size() == 0)
                {
                    return;
                }
                writer << "{  // " << node->get_name() << "\n";
                writer.indent++;
                writer << "int count = " << out[0].get_size() << ";\n";
                writer += R"(
float alpha1 = 1.0, alpha2 = 1.0, beta = 0;
cudnnTensorDescriptor_t descriptor;
cudnnCreateTensorDescriptor(&descriptor);
cudnnSetTensor4dDescriptor(descriptor,
                            /*format=*/CUDNN_TENSOR_NHWC,
                            /*dataType=*/CUDNN_DATA_FLOAT,
                            /*batch_size=*/1,
                            /*channels=*/1,
                            /*image_height=*/1,
                            /*image_width=*/count);

cudnnOpTensorDescriptor_t opTensorDesc;
cudnnCreateOpTensorDescriptor(&opTensorDesc);
cudnnSetOpTensorDescriptor(opTensorDesc,
                            CUDNN_OP_TENSOR_MIN,
                            CUDNN_DATA_FLOAT,
                            CUDNN_NOT_PROPAGATE_NAN);
    )";

                writer << "cudnnOpTensor(cudnn_handle,"
                       << "opTensorDesc,"
                       << "&alpha1,"
                       << "descriptor," << args[0].get_name() << ","
                       << "&alpha2,"
                       << "descriptor," << args[1].get_name() << ","
                       << "&beta,"
                       << "descriptor," << out[0].get_name() << ");\n";
                writer.indent--;
                writer << "}\n";
            }

            template <>
            void GPU_Emitter::EMITTER_DECL(ngraph::op::Negative)
            {
                if (out[0].get_size() == 0)
                {
                    return;
                }
                writer << "{  // " << node->get_name() << "\n";
                writer.indent++;
                writer << "int count = " << out[0].get_size() << ";\n";
                writer += R"(
float alpha1 = -1.0, alpha2 = 0, beta = 0;
cudnnTensorDescriptor_t descriptor;
cudnnCreateTensorDescriptor(&descriptor);
cudnnSetTensor4dDescriptor(descriptor,
                            /*format=*/CUDNN_TENSOR_NHWC,
                            /*dataType=*/CUDNN_DATA_FLOAT,
                            /*batch_size=*/1,
                            /*channels=*/1,
                            /*image_height=*/1,
                            /*image_width=*/count);

cudnnOpTensorDescriptor_t opTensorDesc;
cudnnCreateOpTensorDescriptor(&opTensorDesc);
cudnnSetOpTensorDescriptor(opTensorDesc,
                            CUDNN_OP_TENSOR_ADD,
                            CUDNN_DATA_FLOAT,
                            CUDNN_NOT_PROPAGATE_NAN);
    )";

<<<<<<< HEAD
    writer << "cudnnOpTensor(cudnn_handle,"
           << "opTensorDesc,"
           << "&alpha1,"
           << "descriptor," << args[0].get_name() << ","
           << "&alpha2,"
           << "descriptor," << args[0].get_name() << ","
           << "&beta,"
           << "descriptor," << out[0].get_name() << ");\n";
    writer.indent--;
    writer << "}\n";
}

void runtime::gpu::GPU_Emitter::EmitNotEqual(
    codegen::CodeWriter& writer,
    const ngraph::Node* n,
    const vector<runtime::gpu::GPU_TensorViewWrapper>& args,
    const vector<runtime::gpu::GPU_TensorViewWrapper>& out)
{
    throw std::runtime_error(n->get_name() + " is not implemented.");
}
void runtime::gpu::GPU_Emitter::EmitSelect(codegen::CodeWriter& writer,
                                           const ngraph::Node* n,
                                           const vector<runtime::gpu::GPU_TensorViewWrapper>& args,
                                           const vector<runtime::gpu::GPU_TensorViewWrapper>& out)
{
    throw std::runtime_error(n->get_name() + " is not implemented.");
}

void runtime::gpu::GPU_Emitter::EmitBroadcast(
    codegen::CodeWriter& writer,
    const ngraph::Node* n,
    const vector<runtime::gpu::GPU_TensorViewWrapper>& args,
    const vector<runtime::gpu::GPU_TensorViewWrapper>& out)
{
    if (out[0].get_size() == 0)
    {
        return;
    }
    auto broadcast = static_cast<const ngraph::op::Broadcast*>(n);
    auto arg_shape = args[0].get_shape();
    auto result_shape = out[0].get_shape();

    auto& axes = broadcast->get_broadcast_axes();
    //broadcast axes is empty, do a copy
    if (axes.empty())
    {
        writer << "{   // " << n->get_name() << " \n";
        writer.indent++;
        writer << "runtime::gpu::cuda_memcpyDtD(" << out[0].get_name() << ", " << args[0].get_name()
               << ", " << out[0].get_size() << " * " << out[0].get_element_type().size() << ");\n";
        writer.indent--;
        writer << "}\n";
        return;
    }
=======
                writer << "cudnnOpTensor(cudnn_handle,"
                       << "opTensorDesc,"
                       << "&alpha1,"
                       << "descriptor," << args[0].get_name() << ","
                       << "&alpha2,"
                       << "descriptor," << args[0].get_name() << ","
                       << "&beta,"
                       << "descriptor," << out[0].get_name() << ");\n";
                writer.indent--;
                writer << "}\n";
            }
>>>>>>> 95312b8e

            template <>
            void GPU_Emitter::EMITTER_DECL(ngraph::op::Broadcast)
            {
                if (out[0].get_size() == 0)
                {
                    return;
                }
                auto broadcast = static_cast<const ngraph::op::Broadcast*>(node);
                auto arg_shape = args[0].get_shape();
                auto result_shape = out[0].get_shape();

                auto& axes = broadcast->get_broadcast_axes();
                //broadcast axes is empty, do a copy
                if (axes.empty())
                {
                    writer << "{   // " << node->get_name() << " \n";
                    writer.indent++;
                    writer << "runtime::gpu::cuda_memcpyDtD(" << out[0].get_name() << ", "
                           << args[0].get_name() << ", " << out[0].get_size() << " * "
                           << out[0].get_element_type().size() << ");\n";
                    writer.indent--;
                    writer << "}\n";
                    return;
                }

                //broadcast axes size is 1, or can be group to 1 (consecutive axes, like 01 or 12 or 123 etc)
                vector<int> axes_v;
                std::copy(axes.begin(), axes.end(), std::back_inserter(axes_v));
                std::sort(axes_v.begin(), axes_v.end());
                bool is_one_axes = true;
                if (axes.size() != 1)
                {
                    for (int i = 1; i < axes_v.size(); i++)
                    {
                        if (axes_v[i] != axes_v[i - 1] + 1)
                        {
                            is_one_axes = false;
                            break;
                        }
                    }
                }
                if (is_one_axes)
                {
                    int repeat_times = 1;
                    for (int i = 0; i < axes_v.size(); i++)
                    {
                        repeat_times *= result_shape[axes_v[i]];
                    }

                    int repeat_size = 1;
                    for (int i = *axes_v.rbegin() + 1; i < result_shape.size(); i++)
                    {
                        repeat_size *= result_shape[i];
                    }

                    writer << "{   // " << node->get_name() << " \n";
                    writer.indent++;
                    writer << "runtime::gpu::emit_broadcast(" << args[0].get_name() << ", "
                           << out[0].get_name() << ", " << repeat_size << ", " << repeat_times
                           << ", " << out[0].get_size() << ");\n";
                    writer.indent--;
                    writer << "}\n";
                }
                else
                {
                    throw std::runtime_error(node->get_name() + " is not implemented.");
                }
            }

            template <>
            void GPU_Emitter::EMITTER_DECL(ngraph::op::Constant)
            {
            }

            template <>
            void GPU_Emitter::EMITTER_DECL(ngraph::op::Reshape)
            {
                if (out[0].get_size() == 0)
                {
                    return;
                }
                auto reshape = static_cast<const op::Reshape*>(node);
                writer << "{   // " << node->get_name() << "\n";
                writer.indent++;
                auto arg_shape = args[0].get_shape();
                auto arg_rank = arg_shape.size();

                auto result_shape = out[0].get_shape();
                auto& result_element_type = out[0].get_element_type();

                auto input_order = reshape->get_input_order();

                bool same_layout = is_sorted(input_order.begin(), input_order.end());

                size_t result_shape_product = 1;
                for (auto i : result_shape)
                {
                    result_shape_product *= i;
                }
                // If there is no layout change or we are just going from 1^n to 1^m or a zero-size tensor,
                //  we can just copy.
                if (same_layout || result_shape_product < 2)
                {
                    writer << "{   // " << node->get_name() << " 1\n";
                    writer.indent++;
                    writer << "runtime::gpu::cuda_memcpyDtD(" << out[0].get_name() << ", "
                           << args[0].get_name() << ", " << out[0].get_size() << " * "
                           << out[0].get_element_type().size() << ");\n";
                    writer.indent--;
                    writer << "}\n";
                }
                // If there *is* a layout change in the 2D case, we transpose the input.
                else if (arg_rank == 2)
                {
                    // TODO Assert arg0_shape[0] == arg1_shape[0]?
                    writer << "{   // " << node->get_name() << "\n";
                    writer.indent++;
                    writer << "const float alpha = 1.0;\n";
                    writer << "const float beta = 0;\n";
                    writer << "cublasSetPointerMode(cublas_handle, CUBLAS_POINTER_MODE_HOST);\n";
                    writer << "cublasSgeam("
                           << "cublas_handle,"
                           << "CUBLAS_OP_T,"
                           << "CUBLAS_OP_T," << arg_shape[0] << "," << arg_shape[1] << ","
                           << "&alpha," // Alpha
                           << args[0].get_name() << "," << arg_shape[1] << ","
                           << "&beta," // beta
                           << args[0].get_name() << "," << arg_shape[1] << "," << out[0].get_name()
                           << "," << result_shape[1] << ");\n";
                    writer << "cublasSetPointerMode(cublas_handle, CUBLAS_POINTER_MODE_DEVICE);\n";
                    writer.indent--;
                    writer << "}\n";
                }
                // Other cases (reordering of axes for tensors with rank>2) are not handled yet.
                else
                {
                    throw runtime_error(
                        "Axis permutation in reshape is not implemented yet for tensors with "
                        "rank>2");
                }
                writer.indent--;
                writer << "}\n";
            }

            template <>
            void GPU_Emitter::EMITTER_DECL(ngraph::op::FunctionCall)
            {
            }

            template <>
            void GPU_Emitter::EMITTER_DECL(ngraph::op::Multiply)
            {
                if (out[0].get_size() == 0)
                {
                    return;
                }
                writer << "{  // " << node->get_name() << "\n";
                writer.indent++;
                writer << "int count = " << out[0].get_size() << ";\n";
                writer += R"(
float alpha1 = 1.0, alpha2 = 1.0, beta = 0;
cudnnTensorDescriptor_t descriptor;
cudnnCreateTensorDescriptor(&descriptor);
cudnnSetTensor4dDescriptor(descriptor,
                            /*format=*/CUDNN_TENSOR_NHWC,
                            /*dataType=*/CUDNN_DATA_FLOAT,
                            /*batch_size=*/1,
                            /*channels=*/1,
                            /*image_height=*/1,
                            /*image_width=*/count);

cudnnOpTensorDescriptor_t opTensorDesc;
cudnnCreateOpTensorDescriptor(&opTensorDesc);
cudnnSetOpTensorDescriptor(opTensorDesc,
                            CUDNN_OP_TENSOR_MUL,
                            CUDNN_DATA_FLOAT,
                            CUDNN_NOT_PROPAGATE_NAN);
    )";

<<<<<<< HEAD
    writer << "cudnnOpTensor(cudnn_handle,"
           << "opTensorDesc,"
           << "&alpha1,"
           << "descriptor," << args[0].get_name() << ","
           << "&alpha2,"
           << "descriptor," << args[1].get_name() << ","
           << "&beta,"
           << "descriptor," << out[0].get_name() << ");\n";
    writer.indent--;
    writer << "}\n";
}

void runtime::gpu::GPU_Emitter::EmitReplaceSlice(
    codegen::CodeWriter& writer,
    const ngraph::Node* n,
    const vector<runtime::gpu::GPU_TensorViewWrapper>& args,
    const vector<runtime::gpu::GPU_TensorViewWrapper>& out)
{
    throw std::runtime_error(n->get_name() + " is not implemented.");
}

void runtime::gpu::GPU_Emitter::EmitOneHot(codegen::CodeWriter& writer,
                                           const ngraph::Node* n,
                                           const vector<runtime::gpu::GPU_TensorViewWrapper>& args,
                                           const vector<runtime::gpu::GPU_TensorViewWrapper>& out)
{
    throw std::runtime_error(n->get_name() + " is not implemented.");
}
=======
                writer << "cudnnOpTensor(cudnn_handle,"
                       << "opTensorDesc,"
                       << "&alpha1,"
                       << "descriptor," << args[0].get_name() << ","
                       << "&alpha2,"
                       << "descriptor," << args[1].get_name() << ","
                       << "&beta,"
                       << "descriptor," << out[0].get_name() << ");\n";
                writer.indent--;
                writer << "}\n";
            }
>>>>>>> 95312b8e

            template <>
            void GPU_Emitter::EMITTER_DECL(ngraph::op::Sqrt)
            {
                if (out[0].get_size() == 0)
                {
                    return;
                }
                writer << "{  // " << node->get_name() << "\n";
                writer.indent++;
                writer << "int count = " << out[0].get_size() << ";\n";
                writer += R"(
float alpha1 = 1.0, alpha2 = 0, beta = 0;
cudnnTensorDescriptor_t descriptor;
cudnnCreateTensorDescriptor(&descriptor);
cudnnSetTensor4dDescriptor(descriptor,
                            /*format=*/CUDNN_TENSOR_NHWC,
                            /*dataType=*/CUDNN_DATA_FLOAT,
                            /*batch_size=*/1,
                            /*channels=*/1,
                            /*image_height=*/1,
                            /*image_width=*/count);

cudnnOpTensorDescriptor_t opTensorDesc;
cudnnCreateOpTensorDescriptor(&opTensorDesc);
cudnnSetOpTensorDescriptor(opTensorDesc,
                            CUDNN_OP_TENSOR_SQRT,
                            CUDNN_DATA_FLOAT,
                            CUDNN_NOT_PROPAGATE_NAN);
    )";

                writer << "cudnnOpTensor(cudnn_handle,"
                       << "opTensorDesc,"
                       << "&alpha1,"
                       << "descriptor," << args[0].get_name() << ","
                       << "&alpha2,"
                       << "descriptor," << args[0].get_name() << ","
                       << "&beta,"
                       << "descriptor," << out[0].get_name() << ");\n";
                writer.indent--;
                writer << "}\n";
            }

            template <>
            void GPU_Emitter::EMITTER_DECL(ngraph::op::Result)
            {
                writer << "{   //" << node->get_name() << "\n";
                writer.indent++;
                writer << "runtime::gpu::cuda_memcpyDtD(" << out[0].get_name() << ", "
                       << args[0].get_name() << ", " << out[0].get_size() << " * "
                       << out[0].get_element_type().size() << ");\n";
                writer.indent--;
                writer << "}\n";
                return;
            }
        }
    }
}<|MERGE_RESOLUTION|>--- conflicted
+++ resolved
@@ -101,81 +101,34 @@
 
 namespace ngraph
 {
-<<<<<<< HEAD
-}
-
-void runtime::gpu::GPU_Emitter::EmitElementwise(
-    codegen::CodeWriter& writer,
-    const ngraph::Node* n,
-    const vector<runtime::gpu::GPU_TensorViewWrapper>& args,
-    const vector<runtime::gpu::GPU_TensorViewWrapper>& out)
-{
-    if (out[0].get_size() == 0)
-    {
-        return;
-    }
-    writer << "{  // " << n->get_name() << "\n";
-    writer.indent++;
-    writer << "int count = " << out[0].get_size() << ";\n";
-    writer << "if(count == 0) return;\n";
-    writer << "ngraph::runtime::gpu::emit_elementwise_op<ngraph::op::" << n->description() << ">(\""
-           << n->description() << "\""
-           << ", count"
-           << ", (CUdeviceptr) " << out[0].get_name();
-    for (size_t i = 0; i < args.size(); i++)
-    {
-        writer << ", (CUdeviceptr) " << args[i].get_name();
-    }
-    writer << ");\n";
-    writer.indent--;
-    writer << "}\n";
-}
-
-void runtime::gpu::GPU_Emitter::EmitAdd(codegen::CodeWriter& writer,
-                                        const ngraph::Node* n,
-                                        const vector<runtime::gpu::GPU_TensorViewWrapper>& args,
-                                        const vector<runtime::gpu::GPU_TensorViewWrapper>& out)
-{
-    if (out[0].get_size() == 0)
-=======
     namespace runtime
->>>>>>> 95312b8e
     {
         namespace gpu
         {
-            template <>
-            void GPU_Emitter::EMITTER_DECL(ngraph::op::Abs)
-            {
-                if (out[0].get_size() == 0)
-                {
-                    return;
-                }
-                writer << "{  // " << node->get_name() << "\n";
-                writer.indent++;
-                writer << "int count = " << out[0].get_size() << ";\n";
-                writer << "ngraph::runtime::gpu::emit_abs((void*) " << args[0].get_name()
-                       << ", (void*) " << out[0].get_name() << ", count);\n";
-                writer.indent--;
-                writer << "}\n";
-            }
-
-            void GPU_Emitter::EmitUnaryElementwise(GPU_ExternalFunction* external_function,
-                                                   codegen::CodeWriter& writer,
-                                                   const ngraph::Node* node,
-                                                   const std::vector<GPU_TensorViewWrapper>& args,
-                                                   const std::vector<GPU_TensorViewWrapper>& out)
-            {
-                if (out[0].get_size() == 0)
-                {
-                    return;
-                }
-                writer << "{  // " << node->get_name() << "\n";
+            void runtime::gpu::GPU_Emitter::EmitElementwise(
+                GPU_ExternalFunction* external_function,
+                codegen::CodeWriter& writer,
+                const ngraph::Node* n,
+                const vector<runtime::gpu::GPU_TensorViewWrapper>& args,
+                const vector<runtime::gpu::GPU_TensorViewWrapper>& out)
+            {
+                if (out[0].get_size() == 0)
+                {
+                    return;
+                }
+                writer << "{  // " << n->get_name() << "\n";
                 writer.indent++;
                 writer << "int count = " << out[0].get_size() << ";\n";
                 writer << "if(count == 0) return;\n";
-                writer << "ngraph::runtime::gpu::emit_unary_elementwise_op<ngraph::op::"
-                       << node->description() << ">((void*) " << args[0].get_name() << ", (void*) "
-                       << out[0].get_name() << ", count, \"" << node->description() << "\");\n";
+                writer << "ngraph::runtime::gpu::emit_elementwise_op<ngraph::op::"
+                       << n->description() << ">(\"" << n->description() << "\""
+                       << ", count"
+                       << ", (CUdeviceptr) " << out[0].get_name();
+                for (size_t i = 0; i < args.size(); i++)
+                {
+                    writer << ", (CUdeviceptr) " << args[i].get_name();
+                }
+                writer << ");\n";
                 writer.indent--;
                 writer << "}\n";
             }
@@ -210,175 +163,6 @@
                             CUDNN_NOT_PROPAGATE_NAN);
     )";
 
-<<<<<<< HEAD
-    writer << "cudnnOpTensor(cudnn_handle,"
-           << "opTensorDesc,"
-           << "&alpha1,"
-           << "descriptor," << args[0].get_name() << ","
-           << "&alpha2,"
-           << "descriptor," << args[1].get_name() << ","
-           << "&beta,"
-           << "descriptor," << out[0].get_name() << ");\n";
-    writer.indent--;
-    writer << "}\n";
-}
-
-void runtime::gpu::GPU_Emitter::EmitConcat(codegen::CodeWriter& writer,
-                                           const ngraph::Node* n,
-                                           const vector<runtime::gpu::GPU_TensorViewWrapper>& args,
-                                           const vector<runtime::gpu::GPU_TensorViewWrapper>& out)
-{
-}
-
-void runtime::gpu::GPU_Emitter::EmitDot(codegen::CodeWriter& writer,
-                                        const ngraph::Node* n,
-                                        const vector<runtime::gpu::GPU_TensorViewWrapper>& args,
-                                        const vector<runtime::gpu::GPU_TensorViewWrapper>& out)
-{
-    if (out[0].get_size() == 0)
-    {
-        return;
-    }
-
-    const ngraph::op::Dot* dot = static_cast<const ngraph::op::Dot*>(n);
-    const Shape& arg0_shape = args[0].get_shape();
-    const Shape& arg1_shape = args[1].get_shape();
-    if (arg0_shape.empty() || arg1_shape.empty())
-    {
-        auto& first = (arg0_shape.empty() ? args[0] : args[1]);
-        auto& second = (arg0_shape.empty() ? args[1] : args[0]);
-        writer << "{  // " << n->get_name() << "\n";
-        writer.indent++;
-        writer << "int count = " << second.get_size() << ";\n";
-        writer << "cublasScopy("
-               << "cublas_handle,"
-               << "count ," << second.get_name() << ","
-               << "1," << out[0].get_name() << ", 1);\n";
-        writer << "cublasSscal("
-               << "cublas_handle,"
-               << "count ," << first.get_name() << "," << out[0].get_name() << ", 1);\n";
-        writer.indent--;
-        writer << "}\n";
-        return;
-    }
-
-    //set output to 0 if input size is 0
-    if (args[0].get_size() == 0 || args[1].get_size() == 0)
-    {
-        writer << "{   // " << n->get_name() << "\n";
-        writer.indent++;
-        writer << "runtime::gpu::cuda_memset(" << out[0].get_name() << ", 0, " << out[0].get_size()
-               << " * sizeof(float));\n";
-        writer.indent--;
-        writer << "}\n";
-        return;
-    }
-
-    if ((arg0_shape.size() == 1) && (arg1_shape.size() == 1))
-    {
-        writer << "{   // " << n->get_name() << "\n";
-        writer.indent++;
-        writer << "cublasSdot("
-               << "cublas_handle," << arg0_shape[0] << "," << args[0].get_name() << ","
-               << "1," << args[1].get_name() << ","
-               << "1," << out[0].get_name() << ");\n";
-        writer.indent--;
-        writer << "}\n";
-    }
-    else if ((arg0_shape.size() == 2) && (arg1_shape.size() == 1))
-    {
-        writer << "{   // " << n->get_name() << "\n";
-        writer.indent++;
-        writer << "const float alpha = 1.0;\n";
-        writer << "const float beta  = 0;\n";
-        writer << "cublasSetPointerMode(cublas_handle, CUBLAS_POINTER_MODE_HOST);\n";
-        writer << "cublasSgemv("
-               << "cublas_handle,"
-               << "CUBLAS_OP_T," << arg0_shape[0] << "," << arg0_shape[1] << ","
-               << "&alpha," // Alpha
-               << args[0].get_name() << "," << arg0_shape[1] << "," << args[1].get_name() << ","
-               << "1,"
-               << "&beta," // beta
-               << out[0].get_name() << ","
-               << "1);\n";
-        writer << "cublasSetPointerMode(cublas_handle, CUBLAS_POINTER_MODE_DEVICE);\n";
-        writer.indent--;
-        writer << "}\n";
-    }
-    else if ((arg0_shape.size() == 2) && (arg1_shape.size() == 2))
-    {
-        // GEMM Call
-        if (arg0_shape[0] != out[0].get_shape()[0] || // m
-            arg1_shape[1] != out[0].get_shape()[1] || // n
-            arg0_shape[1] != arg1_shape[0])           // k
-        {
-            throw std::runtime_error("input and output shape is not correct for dot;");
-        }
-        writer << "{   // " << n->get_name() << "\n";
-        writer.indent++;
-        writer << "const float alpha = 1.0;\n";
-        writer << "const float beta  = 0.0;\n";
-        writer << "int m = " << arg0_shape[0] << ";\n";
-        writer << "int n = " << arg1_shape[1] << ";\n";
-        writer << "int k = " << arg0_shape[0] << ";\n";
-        writer << "cublasSetPointerMode(cublas_handle, CUBLAS_POINTER_MODE_HOST);\n";
-        writer << "cublasSgemm("
-               << "cublas_handle,"
-               << "CUBLAS_OP_N,"
-               << "CUBLAS_OP_N,"
-               << "n,"
-               << "m,"
-               << "k,"
-               << "&alpha," // Alpha
-               << args[1].get_name() << ","
-               << "n," << args[0].get_name() << ","
-               << "k,"
-               << "&beta," // beta
-               << out[0].get_name() << ","
-               << "n);\n";
-        writer << "cublasSetPointerMode(cublas_handle, CUBLAS_POINTER_MODE_DEVICE);\n";
-        writer.indent--;
-        writer << "}\n";
-    }
-    else
-    {
-        throw std::runtime_error(n->get_name() + " with more then 2D is not implemented.");
-    }
-}
-
-void runtime::gpu::GPU_Emitter::EmitEqual(codegen::CodeWriter& writer,
-                                          const ngraph::Node* n,
-                                          const vector<runtime::gpu::GPU_TensorViewWrapper>& args,
-                                          const vector<runtime::gpu::GPU_TensorViewWrapper>& out)
-{
-    throw std::runtime_error(n->get_name() + " is not implemented.");
-}
-
-void runtime::gpu::GPU_Emitter::EmitGreater(codegen::CodeWriter& writer,
-                                            const ngraph::Node* n,
-                                            const vector<runtime::gpu::GPU_TensorViewWrapper>& args,
-                                            const vector<runtime::gpu::GPU_TensorViewWrapper>& out)
-{
-    throw std::runtime_error(n->get_name() + " is not implemented.");
-}
-
-void runtime::gpu::GPU_Emitter::EmitGreaterEq(
-    codegen::CodeWriter& writer,
-    const ngraph::Node* n,
-    const vector<runtime::gpu::GPU_TensorViewWrapper>& args,
-    const vector<runtime::gpu::GPU_TensorViewWrapper>& out)
-{
-    throw std::runtime_error(n->get_name() + " is not implemented.");
-}
-
-void runtime::gpu::GPU_Emitter::EmitLess(codegen::CodeWriter& writer,
-                                         const ngraph::Node* n,
-                                         const vector<runtime::gpu::GPU_TensorViewWrapper>& args,
-                                         const vector<runtime::gpu::GPU_TensorViewWrapper>& out)
-{
-    throw std::runtime_error(n->get_name() + " is not implemented.");
-}
-=======
                 writer << "cudnnOpTensor(cudnn_handle,"
                        << "opTensorDesc,"
                        << "&alpha1,"
@@ -390,7 +174,6 @@
                 writer.indent--;
                 writer << "}\n";
             }
->>>>>>> 95312b8e
 
             template <>
             void GPU_Emitter::EMITTER_DECL(ngraph::op::Dot)
@@ -623,62 +406,6 @@
                             CUDNN_NOT_PROPAGATE_NAN);
     )";
 
-<<<<<<< HEAD
-    writer << "cudnnOpTensor(cudnn_handle,"
-           << "opTensorDesc,"
-           << "&alpha1,"
-           << "descriptor," << args[0].get_name() << ","
-           << "&alpha2,"
-           << "descriptor," << args[0].get_name() << ","
-           << "&beta,"
-           << "descriptor," << out[0].get_name() << ");\n";
-    writer.indent--;
-    writer << "}\n";
-}
-
-void runtime::gpu::GPU_Emitter::EmitNotEqual(
-    codegen::CodeWriter& writer,
-    const ngraph::Node* n,
-    const vector<runtime::gpu::GPU_TensorViewWrapper>& args,
-    const vector<runtime::gpu::GPU_TensorViewWrapper>& out)
-{
-    throw std::runtime_error(n->get_name() + " is not implemented.");
-}
-void runtime::gpu::GPU_Emitter::EmitSelect(codegen::CodeWriter& writer,
-                                           const ngraph::Node* n,
-                                           const vector<runtime::gpu::GPU_TensorViewWrapper>& args,
-                                           const vector<runtime::gpu::GPU_TensorViewWrapper>& out)
-{
-    throw std::runtime_error(n->get_name() + " is not implemented.");
-}
-
-void runtime::gpu::GPU_Emitter::EmitBroadcast(
-    codegen::CodeWriter& writer,
-    const ngraph::Node* n,
-    const vector<runtime::gpu::GPU_TensorViewWrapper>& args,
-    const vector<runtime::gpu::GPU_TensorViewWrapper>& out)
-{
-    if (out[0].get_size() == 0)
-    {
-        return;
-    }
-    auto broadcast = static_cast<const ngraph::op::Broadcast*>(n);
-    auto arg_shape = args[0].get_shape();
-    auto result_shape = out[0].get_shape();
-
-    auto& axes = broadcast->get_broadcast_axes();
-    //broadcast axes is empty, do a copy
-    if (axes.empty())
-    {
-        writer << "{   // " << n->get_name() << " \n";
-        writer.indent++;
-        writer << "runtime::gpu::cuda_memcpyDtD(" << out[0].get_name() << ", " << args[0].get_name()
-               << ", " << out[0].get_size() << " * " << out[0].get_element_type().size() << ");\n";
-        writer.indent--;
-        writer << "}\n";
-        return;
-    }
-=======
                 writer << "cudnnOpTensor(cudnn_handle,"
                        << "opTensorDesc,"
                        << "&alpha1,"
@@ -690,7 +417,6 @@
                 writer.indent--;
                 writer << "}\n";
             }
->>>>>>> 95312b8e
 
             template <>
             void GPU_Emitter::EMITTER_DECL(ngraph::op::Broadcast)
@@ -871,36 +597,6 @@
                             CUDNN_NOT_PROPAGATE_NAN);
     )";
 
-<<<<<<< HEAD
-    writer << "cudnnOpTensor(cudnn_handle,"
-           << "opTensorDesc,"
-           << "&alpha1,"
-           << "descriptor," << args[0].get_name() << ","
-           << "&alpha2,"
-           << "descriptor," << args[1].get_name() << ","
-           << "&beta,"
-           << "descriptor," << out[0].get_name() << ");\n";
-    writer.indent--;
-    writer << "}\n";
-}
-
-void runtime::gpu::GPU_Emitter::EmitReplaceSlice(
-    codegen::CodeWriter& writer,
-    const ngraph::Node* n,
-    const vector<runtime::gpu::GPU_TensorViewWrapper>& args,
-    const vector<runtime::gpu::GPU_TensorViewWrapper>& out)
-{
-    throw std::runtime_error(n->get_name() + " is not implemented.");
-}
-
-void runtime::gpu::GPU_Emitter::EmitOneHot(codegen::CodeWriter& writer,
-                                           const ngraph::Node* n,
-                                           const vector<runtime::gpu::GPU_TensorViewWrapper>& args,
-                                           const vector<runtime::gpu::GPU_TensorViewWrapper>& out)
-{
-    throw std::runtime_error(n->get_name() + " is not implemented.");
-}
-=======
                 writer << "cudnnOpTensor(cudnn_handle,"
                        << "opTensorDesc,"
                        << "&alpha1,"
@@ -912,7 +608,6 @@
                 writer.indent--;
                 writer << "}\n";
             }
->>>>>>> 95312b8e
 
             template <>
             void GPU_Emitter::EMITTER_DECL(ngraph::op::Sqrt)
