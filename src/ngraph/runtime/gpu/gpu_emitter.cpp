--- conflicted
+++ resolved
@@ -100,66 +100,35 @@
 using namespace ngraph;
 namespace ngraph
 {
-    namespace runtime
-    {
-        namespace gpu
-        {
+}
+
             template <>
             void GPU_Emitter::EMITTER_DECL(ngraph::op::Abs)
-            {  
-                writer << "{  // " << node->get_name() << "\n";
-                writer.indent++;
-                writer << "int count = " << out[0].get_size() << ";\n";
-                writer << "if(count == 0) return;\n";
-                writer << "ngraph::runtime::gpu::emit_abs((void*) " << args[0].get_name()
-                       << ", (void*) " << out[0].get_name() << ", count);\n";
-                writer.indent--;
-                writer << "}\n";
-            }
-
-<<<<<<< HEAD
-            template <>
-            void GPU_Emitter::EMITTER_DECL(ngraph::op::Add)
-            {
-                writer << "{  // " << node->get_name() << "\n";
-                writer.indent++;
-                writer << "int count = " << out[0].get_size() << ";\n";
-                writer << "if(count == 0) return;\n";
-                writer += R"(
-=======
-void runtime::gpu::GPU_Emitter::EmitAbs(codegen::CodeWriter& writer,
-                                        const ngraph::Node* n,
-                                        const vector<runtime::gpu::GPU_TensorViewWrapper>& args,
-                                        const vector<runtime::gpu::GPU_TensorViewWrapper>& out)
-{
-    if (out[0].get_size() == 0)
-    {
-        return;
-    }
-    writer << "{  // " << n->get_name() << "\n";
+{
+    if (out[0].get_size() == 0)
+    {
+        return;
+    }
+    writer << "{  // " << node->get_name() << "\n";
     writer.indent++;
     writer << "int count = " << out[0].get_size() << ";\n";
-    writer << "if(count == 0) return;\n";
     writer << "ngraph::runtime::gpu::emit_abs((void*) " << args[0].get_name() << ", (void*) "
            << out[0].get_name() << ", count);\n";
     writer.indent--;
     writer << "}\n";
 }
 
-void runtime::gpu::GPU_Emitter::EmitAdd(codegen::CodeWriter& writer,
-                                        const ngraph::Node* n,
-                                        const vector<runtime::gpu::GPU_TensorViewWrapper>& args,
-                                        const vector<runtime::gpu::GPU_TensorViewWrapper>& out)
-{
-    if (out[0].get_size() == 0)
-    {
-        return;
-    }
-    writer << "{  // " << n->get_name() << "\n";
+            template <>
+            void GPU_Emitter::EMITTER_DECL(ngraph::op::Add)
+{
+    if (out[0].get_size() == 0)
+    {
+        return;
+    }
+    writer << "{  // " << node->get_name() << "\n";
     writer.indent++;
     writer << "int count = " << out[0].get_size() << ";\n";
     writer += R"(
->>>>>>> a02aab01
 float alpha1 = 1.0, alpha2 = 1.0, beta = 0;
 cudnnTensorDescriptor_t descriptor;
 cudnnCreateTensorDescriptor(&descriptor);
@@ -179,19 +148,6 @@
                             CUDNN_NOT_PROPAGATE_NAN);
     )";
 
-<<<<<<< HEAD
-                writer << "cudnnOpTensor(cudnn_handle,"
-                       << "opTensorDesc,"
-                       << "&alpha1,"
-                       << "descriptor," << args[0].get_name() << ","
-                       << "&alpha2,"
-                       << "descriptor," << args[1].get_name() << ","
-                       << "&beta,"
-                       << "descriptor," << out[0].get_name() << ");\n";
-                writer.indent--;
-                writer << "}\n";
-            }
-=======
     writer << "cudnnOpTensor(cudnn_handle,"
            << "opTensorDesc,"
            << "&alpha1,"
@@ -204,17 +160,8 @@
     writer << "}\n";
 }
 
-void runtime::gpu::GPU_Emitter::EmitConcat(codegen::CodeWriter& writer,
-                                           const ngraph::Node* n,
-                                           const vector<runtime::gpu::GPU_TensorViewWrapper>& args,
-                                           const vector<runtime::gpu::GPU_TensorViewWrapper>& out)
-{
-}
-
-void runtime::gpu::GPU_Emitter::EmitDot(codegen::CodeWriter& writer,
-                                        const ngraph::Node* n,
-                                        const vector<runtime::gpu::GPU_TensorViewWrapper>& args,
-                                        const vector<runtime::gpu::GPU_TensorViewWrapper>& out)
+            template <>
+            void GPU_Emitter::EMITTER_DECL(ngraph::op::Dot)
 {
     if (out[0].get_size() == 0)
     {
@@ -228,7 +175,7 @@
     {
         auto& first = (arg0_shape.empty() ? args[0] : args[1]);
         auto& second = (arg0_shape.empty() ? args[1] : args[0]);
-        writer << "{  // " << n->get_name() << "\n";
+        writer << "{  // " << node->get_name() << "\n";
         writer.indent++;
         writer << "int count = " << second.get_size() << ";\n";
         writer << "cublasScopy("
@@ -246,7 +193,7 @@
     //set output to 0 if input size is 0
     if (args[0].get_size() == 0 || args[1].get_size() == 0)
     {
-        writer << "{   // " << n->get_name() << "\n";
+        writer << "{   // " << node->get_name() << "\n";
         writer.indent++;
         writer << "runtime::gpu::cuda_memset(" << out[0].get_name() << ", 0, " << out[0].get_size()
                << " * sizeof(float));\n";
@@ -257,7 +204,7 @@
 
     if ((arg0_shape.size() == 1) && (arg1_shape.size() == 1))
     {
-        writer << "{   // " << n->get_name() << "\n";
+        writer << "{   // " << node->get_name() << "\n";
         writer.indent++;
         writer << "cublasSdot("
                << "cublas_handle," << arg0_shape[0] << "," << args[0].get_name() << ","
@@ -268,7 +215,7 @@
     }
     else if ((arg0_shape.size() == 2) && (arg1_shape.size() == 1))
     {
-        writer << "{   // " << n->get_name() << "\n";
+        writer << "{   // " << node->get_name() << "\n";
         writer.indent++;
         writer << "const float alpha = 1.0;\n";
         writer << "const float beta  = 0;\n";
@@ -295,7 +242,7 @@
         {
             throw std::runtime_error("input and output shape is not correct for dot;");
         }
-        writer << "{   // " << n->get_name() << "\n";
+        writer << "{   // " << node->get_name() << "\n";
         writer.indent++;
         writer << "const float alpha = 1.0;\n";
         writer << "const float beta  = 0.0;\n";
@@ -323,209 +270,23 @@
     }
     else
     {
-        throw std::runtime_error(n->get_name() + " with more then 2D is not implemented.");
-    }
-}
-
-void runtime::gpu::GPU_Emitter::EmitDivide(codegen::CodeWriter& writer,
-                                           const ngraph::Node* n,
-                                           const vector<runtime::gpu::GPU_TensorViewWrapper>& args,
-                                           const vector<runtime::gpu::GPU_TensorViewWrapper>& out)
-{
-    throw std::runtime_error(n->get_name() + " is not implemented.");
-}
-
-void runtime::gpu::GPU_Emitter::EmitEqual(codegen::CodeWriter& writer,
-                                          const ngraph::Node* n,
-                                          const vector<runtime::gpu::GPU_TensorViewWrapper>& args,
-                                          const vector<runtime::gpu::GPU_TensorViewWrapper>& out)
-{
-    throw std::runtime_error(n->get_name() + " is not implemented.");
-}
-
-void runtime::gpu::GPU_Emitter::EmitGreater(codegen::CodeWriter& writer,
-                                            const ngraph::Node* n,
-                                            const vector<runtime::gpu::GPU_TensorViewWrapper>& args,
-                                            const vector<runtime::gpu::GPU_TensorViewWrapper>& out)
-{
-    throw std::runtime_error(n->get_name() + " is not implemented.");
-}
-
-void runtime::gpu::GPU_Emitter::EmitGreaterEq(
-    codegen::CodeWriter& writer,
-    const ngraph::Node* n,
-    const vector<runtime::gpu::GPU_TensorViewWrapper>& args,
-    const vector<runtime::gpu::GPU_TensorViewWrapper>& out)
-{
-    throw std::runtime_error(n->get_name() + " is not implemented.");
-}
-
-void runtime::gpu::GPU_Emitter::EmitLess(codegen::CodeWriter& writer,
-                                         const ngraph::Node* n,
-                                         const vector<runtime::gpu::GPU_TensorViewWrapper>& args,
-                                         const vector<runtime::gpu::GPU_TensorViewWrapper>& out)
-{
-    throw std::runtime_error(n->get_name() + " is not implemented.");
-}
-
-void runtime::gpu::GPU_Emitter::EmitLessEq(codegen::CodeWriter& writer,
-                                           const ngraph::Node* n,
-                                           const vector<runtime::gpu::GPU_TensorViewWrapper>& args,
-                                           const vector<runtime::gpu::GPU_TensorViewWrapper>& out)
-{
-    throw std::runtime_error(n->get_name() + " is not implemented.");
-}
->>>>>>> a02aab01
-
-            template <>
-            void GPU_Emitter::EMITTER_DECL(ngraph::op::Dot)
-            {
-                const ngraph::op::Dot* dot = static_cast<const ngraph::op::Dot*>(node);
-                const Shape& arg0_shape = args[0].get_shape();
-                const Shape& arg1_shape = args[1].get_shape();
-                if (arg0_shape.empty() || arg1_shape.empty())
-                {
-                    auto& first = (arg0_shape.empty() ? args[0] : args[1]);
-                    auto& second = (arg0_shape.empty() ? args[1] : args[0]);
-                    writer << "{  // " << node->get_name() << "\n";
-                    writer.indent++;
-                    writer << "int count = " << second.get_size() << ";\n";
-                    writer << "if(count == 0) return;\n";
-                    writer << "cublasScopy("
-                           << "cublas_handle,"
-                           << "count ," << second.get_name() << ","
-                           << "1," << out[0].get_name() << ", 1);\n";
-                    writer << "cublasSscal("
-                           << "cublas_handle,"
-                           << "count ," << first.get_name() << "," << out[0].get_name()
-                           << ", 1);\n";
-                    writer.indent--;
-                    writer << "}\n";
-                    return;
-                }
-
-                //return if output size is 0;
-                if (out[0].get_size() == 0)
-                {
-                    writer << "{   // " << node->get_name() << "\n";
-                    writer.indent++;
-                    writer << "return;\n";
-                    writer.indent--;
-                    writer << "}\n";
-                    return;
-                }
-
-                //set output to 0 if input size is 0
-                if (args[0].get_size() == 0 || args[1].get_size() == 0)
-                {
-                    writer << "{   // " << node->get_name() << "\n";
-                    writer.indent++;
-                    writer << "runtime::gpu::cuda_memset(" << out[0].get_name() << ", 0, "
-                           << out[0].get_size() << " * sizeof(float));\n";
-                    writer << "return;\n";
-                    writer.indent--;
-                    writer << "}\n";
-                    return;
-                }
-
-                if ((arg0_shape.size() == 1) && (arg1_shape.size() == 1))
-                {
-                    writer << "{   // " << node->get_name() << "\n";
-                    writer.indent++;
-                    writer << "cublasSdot("
-                           << "cublas_handle," << arg0_shape[0] << "," << args[0].get_name() << ","
-                           << "1," << args[1].get_name() << ","
-                           << "1," << out[0].get_name() << ");\n";
-                    writer.indent--;
-                    writer << "}\n";
-                }
-                else if ((arg0_shape.size() == 2) && (arg1_shape.size() == 1))
-                {
-                    writer << "{   // " << node->get_name() << "\n";
-                    writer.indent++;
-                    writer << "const float alpha = 1.0;\n";
-                    writer << "const float beta  = 0;\n";
-                    writer << "cublasSetPointerMode(cublas_handle, CUBLAS_POINTER_MODE_HOST);\n";
-                    writer << "cublasSgemv("
-                           << "cublas_handle,"
-                           << "CUBLAS_OP_T," << arg0_shape[0] << "," << arg0_shape[1] << ","
-                           << "&alpha," // Alpha
-                           << args[0].get_name() << "," << arg0_shape[1] << ","
-                           << args[1].get_name() << ","
-                           << "1,"
-                           << "&beta," // beta
-                           << out[0].get_name() << ","
-                           << "1);\n";
-                    writer << "cublasSetPointerMode(cublas_handle, CUBLAS_POINTER_MODE_DEVICE);\n";
-                    writer.indent--;
-                    writer << "}\n";
-                }
-                else if ((arg0_shape.size() == 2) && (arg1_shape.size() == 2))
-                {
-                    // GEMM Call
-                    if (arg0_shape[0] != out[0].get_shape()[0] || // m
-                        arg1_shape[1] != out[0].get_shape()[1] || // n
-                        arg0_shape[1] != arg1_shape[0])           // k
-                    {
-                        throw std::runtime_error("input and output shape is not correct for dot;");
-                    }
-                    writer << "{   // " << node->get_name() << "\n";
-                    writer.indent++;
-                    writer << "const float alpha = 1.0;\n";
-                    writer << "const float beta  = 0.0;\n";
-                    writer << "int m = " << arg0_shape[0] << ";\n";
-                    writer << "int n = " << arg1_shape[1] << ";\n";
-                    writer << "int k = " << arg0_shape[0] << ";\n";
-                    writer << "cublasSetPointerMode(cublas_handle, CUBLAS_POINTER_MODE_HOST);\n";
-                    writer << "cublasSgemm("
-                           << "cublas_handle,"
-                           << "CUBLAS_OP_N,"
-                           << "CUBLAS_OP_N,"
-                           << "n,"
-                           << "m,"
-                           << "k,"
-                           << "&alpha," // Alpha
-                           << args[1].get_name() << ","
-                           << "n," << args[0].get_name() << ","
-                           << "k,"
-                           << "&beta," // beta
-                           << out[0].get_name() << ","
-                           << "n);\n";
-                    writer << "cublasSetPointerMode(cublas_handle, CUBLAS_POINTER_MODE_DEVICE);\n";
-                    writer.indent--;
-                    writer << "}\n";
-                }
-                else
-                {
-                    throw std::runtime_error(node->get_name() +
-                                             " with more then 2D is not implemented.");
-                }
-            }
-
-<<<<<<< HEAD
+        throw std::runtime_error(node->get_name() + " with more then 2D is not implemented.");
+    }
+}
+
+
+
             template <>
             void GPU_Emitter::EMITTER_DECL(ngraph::op::Maximum)
-            {
-                writer << "{  // " << node->get_name() << "\n";
-                writer.indent++;
-                writer << "int count = " << out[0].get_size() << ";\n";
-                writer << "if(count == 0) return;\n";
-                writer += R"(
-=======
-void runtime::gpu::GPU_Emitter::EmitMaximum(codegen::CodeWriter& writer,
-                                            const ngraph::Node* n,
-                                            const vector<runtime::gpu::GPU_TensorViewWrapper>& args,
-                                            const vector<runtime::gpu::GPU_TensorViewWrapper>& out)
-{
-    if (out[0].get_size() == 0)
-    {
-        return;
-    }
-    writer << "{  // " << n->get_name() << "\n";
+{
+    if (out[0].get_size() == 0)
+    {
+        return;
+    }
+    writer << "{  // " << node->get_name() << "\n";
     writer.indent++;
     writer << "int count = " << out[0].get_size() << ";\n";
     writer += R"(
->>>>>>> a02aab01
 float alpha1 = 1.0, alpha2 = 1.0, beta = 0;
 cudnnTensorDescriptor_t descriptor;
 cudnnCreateTensorDescriptor(&descriptor);
@@ -545,7 +306,6 @@
                             CUDNN_NOT_PROPAGATE_NAN);
     )";
 
-<<<<<<< HEAD
                 writer << "cudnnOpTensor(cudnn_handle,"
                        << "opTensorDesc,"
                        << "&alpha1,"
@@ -560,39 +320,15 @@
 
             template <>
             void GPU_Emitter::EMITTER_DECL(ngraph::op::Minimum)
-            {
-                writer << "{  // " << node->get_name() << "\n";
-                writer.indent++;
-                writer << "int count = " << out[0].get_size() << ";\n";
-                writer << "if(count == 0) return;\n";
-                writer += R"(
-=======
-    writer << "cudnnOpTensor(cudnn_handle,"
-           << "opTensorDesc,"
-           << "&alpha1,"
-           << "descriptor," << args[0].get_name() << ","
-           << "&alpha2,"
-           << "descriptor," << args[1].get_name() << ","
-           << "&beta,"
-           << "descriptor," << out[0].get_name() << ");\n";
-    writer.indent--;
-    writer << "}\n";
-}
-
-void runtime::gpu::GPU_Emitter::EmitMinimum(codegen::CodeWriter& writer,
-                                            const ngraph::Node* n,
-                                            const vector<runtime::gpu::GPU_TensorViewWrapper>& args,
-                                            const vector<runtime::gpu::GPU_TensorViewWrapper>& out)
-{
-    if (out[0].get_size() == 0)
-    {
-        return;
-    }
-    writer << "{  // " << n->get_name() << "\n";
+{
+    if (out[0].get_size() == 0)
+    {
+        return;
+    }
+    writer << "{  // " << node->get_name() << "\n";
     writer.indent++;
     writer << "int count = " << out[0].get_size() << ";\n";
     writer += R"(
->>>>>>> a02aab01
 float alpha1 = 1.0, alpha2 = 1.0, beta = 0;
 cudnnTensorDescriptor_t descriptor;
 cudnnCreateTensorDescriptor(&descriptor);
@@ -612,7 +348,6 @@
                             CUDNN_NOT_PROPAGATE_NAN);
     )";
 
-<<<<<<< HEAD
                 writer << "cudnnOpTensor(cudnn_handle,"
                        << "opTensorDesc,"
                        << "&alpha1,"
@@ -627,40 +362,15 @@
 
             template <>
             void GPU_Emitter::EMITTER_DECL(ngraph::op::Negative)
-            {
-                writer << "{  // " << node->get_name() << "\n";
-                writer.indent++;
-                writer << "int count = " << out[0].get_size() << ";\n";
-                writer << "if(count == 0) return;\n";
-                writer += R"(
-=======
-    writer << "cudnnOpTensor(cudnn_handle,"
-           << "opTensorDesc,"
-           << "&alpha1,"
-           << "descriptor," << args[0].get_name() << ","
-           << "&alpha2,"
-           << "descriptor," << args[1].get_name() << ","
-           << "&beta,"
-           << "descriptor," << out[0].get_name() << ");\n";
-    writer.indent--;
-    writer << "}\n";
-}
-
-void runtime::gpu::GPU_Emitter::EmitNegative(
-    codegen::CodeWriter& writer,
-    const ngraph::Node* n,
-    const vector<runtime::gpu::GPU_TensorViewWrapper>& args,
-    const vector<runtime::gpu::GPU_TensorViewWrapper>& out)
-{
-    if (out[0].get_size() == 0)
-    {
-        return;
-    }
-    writer << "{  // " << n->get_name() << "\n";
+{
+    if (out[0].get_size() == 0)
+    {
+        return;
+    }
+    writer << "{  // " << node->get_name() << "\n";
     writer.indent++;
     writer << "int count = " << out[0].get_size() << ";\n";
     writer += R"(
->>>>>>> a02aab01
 float alpha1 = -1.0, alpha2 = 0, beta = 0;
 cudnnTensorDescriptor_t descriptor;
 cudnnCreateTensorDescriptor(&descriptor);
@@ -680,19 +390,6 @@
                             CUDNN_NOT_PROPAGATE_NAN);
     )";
 
-<<<<<<< HEAD
-                writer << "cudnnOpTensor(cudnn_handle,"
-                       << "opTensorDesc,"
-                       << "&alpha1,"
-                       << "descriptor," << args[0].get_name() << ","
-                       << "&alpha2,"
-                       << "descriptor," << args[0].get_name() << ","
-                       << "&beta,"
-                       << "descriptor," << out[0].get_name() << ");\n";
-                writer.indent--;
-                writer << "}\n";
-            }
-=======
     writer << "cudnnOpTensor(cudnn_handle,"
            << "opTensorDesc,"
            << "&alpha1,"
@@ -705,36 +402,8 @@
     writer << "}\n";
 }
 
-void runtime::gpu::GPU_Emitter::EmitNotEqual(
-    codegen::CodeWriter& writer,
-    const ngraph::Node* n,
-    const vector<runtime::gpu::GPU_TensorViewWrapper>& args,
-    const vector<runtime::gpu::GPU_TensorViewWrapper>& out)
-{
-    throw std::runtime_error(n->get_name() + " is not implemented.");
-}
-void runtime::gpu::GPU_Emitter::EmitSelect(codegen::CodeWriter& writer,
-                                           const ngraph::Node* n,
-                                           const vector<runtime::gpu::GPU_TensorViewWrapper>& args,
-                                           const vector<runtime::gpu::GPU_TensorViewWrapper>& out)
-{
-    throw std::runtime_error(n->get_name() + " is not implemented.");
-}
-
-void runtime::gpu::GPU_Emitter::EmitSubtract(
-    codegen::CodeWriter& writer,
-    const ngraph::Node* n,
-    const vector<runtime::gpu::GPU_TensorViewWrapper>& args,
-    const vector<runtime::gpu::GPU_TensorViewWrapper>& out)
-{
-    throw std::runtime_error(n->get_name() + " is not implemented.");
-}
-
-void runtime::gpu::GPU_Emitter::EmitBroadcast(
-    codegen::CodeWriter& writer,
-    const ngraph::Node* n,
-    const vector<runtime::gpu::GPU_TensorViewWrapper>& args,
-    const vector<runtime::gpu::GPU_TensorViewWrapper>& out)
+            template <>
+            void GPU_Emitter::EMITTER_DECL(ngraph::op::Broadcast)
 {
     if (out[0].get_size() == 0)
     {
@@ -748,7 +417,7 @@
     //broadcast axes is empty, do a copy
     if (axes.empty())
     {
-        writer << "{   // " << n->get_name() << " \n";
+        writer << "{   // " << node->get_name() << " \n";
         writer.indent++;
         writer << "runtime::gpu::cuda_memcpyDtD(" << out[0].get_name() << ", " << args[0].get_name()
                << ", " << out[0].get_size() << " * " << out[0].get_element_type().size() << ");\n";
@@ -756,7 +425,6 @@
         writer << "}\n";
         return;
     }
->>>>>>> a02aab01
 
             template <>
             void GPU_Emitter::EMITTER_DECL(ngraph::op::Broadcast)
@@ -822,106 +490,51 @@
                     throw std::runtime_error(node->get_name() + " is not implemented.");
                 }
             }
-
-<<<<<<< HEAD
+        }
+    }
+    if (is_one_axes)
+    {
+        int repeat_times = 1;
+        for (int i = 0; i < axes_v.size(); i++)
+        {
+            repeat_times *= result_shape[axes_v[i]];
+        }
+
+        int repeat_size = 1;
+        for (int i = *axes_v.rbegin() + 1; i < result_shape.size(); i++)
+        {
+            repeat_size *= result_shape[i];
+        }
+
+        writer << "{   // " << node->get_name() << " \n";
+        writer.indent++;
+        writer << "runtime::gpu::emit_broadcast(" << args[0].get_name() << ", " << out[0].get_name()
+               << ", " << repeat_size << ", " << repeat_times << ", " << out[0].get_size()
+               << ");\n";
+        writer.indent--;
+        writer << "}\n";
+    }
+    else
+    {
+        throw std::runtime_error(node->get_name() + " is not implemented.");
+    }
+}
+
+
             template <>
             void GPU_Emitter::EMITTER_DECL(ngraph::op::Constant)
-            {
-            }
-            
+{
+}
+
             template <>
             void GPU_Emitter::EMITTER_DECL(ngraph::op::Reshape)
-            {
-                auto reshape = static_cast<const op::Reshape*>(node);
-                writer << "{   // " << node->get_name() << "\n";
-                writer.indent++;
-                auto arg_shape = args[0].get_shape();
-                auto arg_rank = arg_shape.size();
-
-                auto result_shape = out[0].get_shape();
-                auto& result_element_type = out[0].get_element_type();
-
-                auto input_order = reshape->get_input_order();
-
-                bool same_layout = is_sorted(input_order.begin(), input_order.end());
-
-                size_t result_shape_product = 1;
-                for (auto i : result_shape)
-                {
-                    result_shape_product *= i;
-                }
-                // If there is no layout change or we are just going from 1^n to 1^m or a zero-size tensor,
-                //  we can just copy.
-                if (same_layout || result_shape_product < 2)
-                {
-                    writer << "{   // " << node->get_name() << " 1\n";
-                    writer.indent++;
-                    writer << "runtime::gpu::cuda_memcpyDtD(" << out[0].get_name() << ", "
-                           << args[0].get_name() << ", " << out[0].get_size() << " * "
-                           << out[0].get_element_type().size() << ");\n";
-                    writer.indent--;
-                    writer << "}\n";
-                }
-                // If there *is* a layout change in the 2D case, we transpose the input.
-                else if (arg_rank == 2)
-                {
-                    // TODO Assert arg0_shape[0] == arg1_shape[0]?
-                    writer << "{   // " << node->get_name() << "\n";
-                    writer.indent++;
-                    writer << "const float alpha = 1.0;\n";
-                    writer << "const float beta = 0;\n";
-                    writer << "cublasSetPointerMode(cublas_handle, CUBLAS_POINTER_MODE_HOST);\n";
-                    writer << "cublasSgeam("
-                           << "cublas_handle,"
-                           << "CUBLAS_OP_T,"
-                           << "CUBLAS_OP_T," << arg_shape[0] << "," << arg_shape[1] << ","
-                           << "&alpha," // Alpha
-                           << args[0].get_name() << "," << arg_shape[1] << ","
-                           << "&beta," // beta
-                           << args[0].get_name() << "," << arg_shape[1] << "," << out[0].get_name()
-                           << "," << result_shape[1] << ");\n";
-                    writer << "cublasSetPointerMode(cublas_handle, CUBLAS_POINTER_MODE_DEVICE);\n";
-                    writer.indent--;
-                    writer << "}\n";
-                }
-                // Other cases (reordering of axes for tensors with rank>2) are not handled yet.
-                else
-                {
-                    throw runtime_error(
-                        "Axis permutation in reshape is not implemented yet for tensors with "
-                        "rank>2");
-                }
-                writer.indent--;
-                writer << "}\n";
-            }
-=======
-void runtime::gpu::GPU_Emitter::EmitConvert(codegen::CodeWriter& writer,
-                                            const ngraph::Node* n,
-                                            const vector<runtime::gpu::GPU_TensorViewWrapper>& args,
-                                            const vector<runtime::gpu::GPU_TensorViewWrapper>& out)
-{
-    throw std::runtime_error(n->get_name() + " is not implemented.");
-}
-
-void runtime::gpu::GPU_Emitter::EmitConstant(
-    codegen::CodeWriter& writer,
-    const ngraph::Node* n,
-    const vector<runtime::gpu::GPU_TensorViewWrapper>& args,
-    const vector<runtime::gpu::GPU_TensorViewWrapper>& out)
-{
-}
-
-void runtime::gpu::GPU_Emitter::EmitReshape(codegen::CodeWriter& writer,
-                                            const ngraph::Node* n,
-                                            const vector<runtime::gpu::GPU_TensorViewWrapper>& args,
-                                            const vector<runtime::gpu::GPU_TensorViewWrapper>& out)
 {
     if (out[0].get_size() == 0)
     {
         return;
     }
     auto reshape = static_cast<const op::Reshape*>(n);
-    writer << "{   // " << n->get_name() << "\n";
+    writer << "{   // " << node->get_name() << "\n";
     writer.indent++;
     auto arg_shape = args[0].get_shape();
     auto arg_rank = arg_shape.size();
@@ -942,7 +555,7 @@
     //  we can just copy.
     if (same_layout || result_shape_product < 2)
     {
-        writer << "{   // " << n->get_name() << " 1\n";
+        writer << "{   // " << node->get_name() << " 1\n";
         writer.indent++;
         writer << "runtime::gpu::cuda_memcpyDtD(" << out[0].get_name() << ", " << args[0].get_name()
                << ", " << out[0].get_size() << " * " << out[0].get_element_type().size() << ");\n";
@@ -953,7 +566,7 @@
     else if (arg_rank == 2)
     {
         // TODO Assert arg0_shape[0] == arg1_shape[0]?
-        writer << "{   // " << n->get_name() << "\n";
+        writer << "{   // " << node->get_name() << "\n";
         writer.indent++;
         writer << "const float alpha = 1.0;\n";
         writer << "const float beta = 0;\n";
@@ -981,69 +594,22 @@
     writer << "}\n";
 }
 
-void runtime::gpu::GPU_Emitter::EmitFunctionCall(
-    codegen::CodeWriter& writer,
-    const ngraph::Node* n,
-    const vector<runtime::gpu::GPU_TensorViewWrapper>& args,
-    const vector<runtime::gpu::GPU_TensorViewWrapper>& out)
-{
-}
-
-void runtime::gpu::GPU_Emitter::EmitReduce(codegen::CodeWriter& writer,
-                                           const ngraph::Node* n,
-                                           const vector<runtime::gpu::GPU_TensorViewWrapper>& args,
-                                           const vector<runtime::gpu::GPU_TensorViewWrapper>& out)
-{
-    throw std::runtime_error(n->get_name() + " is not implemented.");
-}
-
-void runtime::gpu::GPU_Emitter::EmitSign(codegen::CodeWriter& writer,
-                                         const ngraph::Node* n,
-                                         const vector<runtime::gpu::GPU_TensorViewWrapper>& args,
-                                         const vector<runtime::gpu::GPU_TensorViewWrapper>& out)
-{
-    throw std::runtime_error(n->get_name() + " is not implemented.");
-}
->>>>>>> a02aab01
-
             template <>
             void GPU_Emitter::EMITTER_DECL(ngraph::op::FunctionCall)
             {
             }
 
-<<<<<<< HEAD
             template <>
             void GPU_Emitter::EMITTER_DECL(ngraph::op::Multiply)
-            {
-                writer << "{  // " << node->get_name() << "\n";
-                writer.indent++;
-                writer << "int count = " << out[0].get_size() << ";\n";
-                writer << "if(count == 0) return;\n";
-                writer += R"(
-=======
-void runtime::gpu::GPU_Emitter::EmitSum(codegen::CodeWriter& writer,
-                                        const ngraph::Node* n,
-                                        const vector<runtime::gpu::GPU_TensorViewWrapper>& args,
-                                        const vector<runtime::gpu::GPU_TensorViewWrapper>& out)
-{
-    throw std::runtime_error(n->get_name() + " is not implemented.");
-}
-
-void runtime::gpu::GPU_Emitter::EmitMultiply(
-    codegen::CodeWriter& writer,
-    const ngraph::Node* n,
-    const vector<runtime::gpu::GPU_TensorViewWrapper>& args,
-    const vector<runtime::gpu::GPU_TensorViewWrapper>& out)
-{
-    if (out[0].get_size() == 0)
-    {
-        return;
-    }
-    writer << "{  // " << n->get_name() << "\n";
+{
+    if (out[0].get_size() == 0)
+    {
+        return;
+    }
+    writer << "{  // " << node->get_name() << "\n";
     writer.indent++;
     writer << "int count = " << out[0].get_size() << ";\n";
     writer += R"(
->>>>>>> a02aab01
 float alpha1 = 1.0, alpha2 = 1.0, beta = 0;
 cudnnTensorDescriptor_t descriptor;
 cudnnCreateTensorDescriptor(&descriptor);
@@ -1063,32 +629,6 @@
                             CUDNN_NOT_PROPAGATE_NAN);
     )";
 
-<<<<<<< HEAD
-                writer << "cudnnOpTensor(cudnn_handle,"
-                       << "opTensorDesc,"
-                       << "&alpha1,"
-                       << "descriptor," << args[0].get_name() << ","
-                       << "&alpha2,"
-                       << "descriptor," << args[1].get_name() << ","
-                       << "&beta,"
-                       << "descriptor," << out[0].get_name() << ");\n";
-                writer.indent--;
-                writer << "}\n";
-            }
-            
-            template <>
-            void GPU_Emitter::EMITTER_DECL(ngraph::op::Result)
-            {
-            }
-            template <>
-            void GPU_Emitter::EMITTER_DECL(ngraph::op::Sqrt)
-            {
-                writer << "{  // " << node->get_name() << "\n";
-                writer.indent++;
-                writer << "int count = " << out[0].get_size() << ";\n";
-                writer << "if(count == 0) return;\n";
-                writer += R"(
-=======
     writer << "cudnnOpTensor(cudnn_handle,"
            << "opTensorDesc,"
            << "&alpha1,"
@@ -1101,141 +641,17 @@
     writer << "}\n";
 }
 
-void runtime::gpu::GPU_Emitter::EmitExp(codegen::CodeWriter& writer,
-                                        const ngraph::Node* n,
-                                        const vector<runtime::gpu::GPU_TensorViewWrapper>& args,
-                                        const vector<runtime::gpu::GPU_TensorViewWrapper>& out)
-{
-    throw std::runtime_error(n->get_name() + " is not implemented.");
-}
-
-void runtime::gpu::GPU_Emitter::EmitSin(codegen::CodeWriter& writer,
-                                        const ngraph::Node* n,
-                                        const vector<runtime::gpu::GPU_TensorViewWrapper>& args,
-                                        const vector<runtime::gpu::GPU_TensorViewWrapper>& out)
-{
-    throw std::runtime_error(n->get_name() + " is not implemented.");
-}
-
-void runtime::gpu::GPU_Emitter::EmitSinh(codegen::CodeWriter& writer,
-                                         const ngraph::Node* n,
-                                         const vector<runtime::gpu::GPU_TensorViewWrapper>& args,
-                                         const vector<runtime::gpu::GPU_TensorViewWrapper>& out)
-{
-    throw std::runtime_error(n->get_name() + " is not implemented.");
-}
-
-void runtime::gpu::GPU_Emitter::EmitCos(codegen::CodeWriter& writer,
-                                        const ngraph::Node* n,
-                                        const vector<runtime::gpu::GPU_TensorViewWrapper>& args,
-                                        const vector<runtime::gpu::GPU_TensorViewWrapper>& out)
-{
-    throw std::runtime_error(n->get_name() + " is not implemented.");
-}
-
-void runtime::gpu::GPU_Emitter::EmitCosh(codegen::CodeWriter& writer,
-                                         const ngraph::Node* n,
-                                         const vector<runtime::gpu::GPU_TensorViewWrapper>& args,
-                                         const vector<runtime::gpu::GPU_TensorViewWrapper>& out)
-{
-    throw std::runtime_error(n->get_name() + " is not implemented.");
-}
-
-void runtime::gpu::GPU_Emitter::EmitTan(codegen::CodeWriter& writer,
-                                        const ngraph::Node* n,
-                                        const vector<runtime::gpu::GPU_TensorViewWrapper>& args,
-                                        const vector<runtime::gpu::GPU_TensorViewWrapper>& out)
-{
-    throw std::runtime_error(n->get_name() + " is not implemented.");
-}
-
-void runtime::gpu::GPU_Emitter::EmitTanh(codegen::CodeWriter& writer,
-                                         const ngraph::Node* n,
-                                         const vector<runtime::gpu::GPU_TensorViewWrapper>& args,
-                                         const vector<runtime::gpu::GPU_TensorViewWrapper>& out)
-{
-    throw std::runtime_error(n->get_name() + " is not implemented.");
-}
-
-void runtime::gpu::GPU_Emitter::EmitAsin(codegen::CodeWriter& writer,
-                                         const ngraph::Node* n,
-                                         const vector<runtime::gpu::GPU_TensorViewWrapper>& args,
-                                         const vector<runtime::gpu::GPU_TensorViewWrapper>& out)
-{
-    throw std::runtime_error(n->get_name() + " is not implemented.");
-}
-
-void runtime::gpu::GPU_Emitter::EmitAcos(codegen::CodeWriter& writer,
-                                         const ngraph::Node* n,
-                                         const vector<runtime::gpu::GPU_TensorViewWrapper>& args,
-                                         const vector<runtime::gpu::GPU_TensorViewWrapper>& out)
-{
-    throw std::runtime_error(n->get_name() + " is not implemented.");
-}
-
-void runtime::gpu::GPU_Emitter::EmitAtan(codegen::CodeWriter& writer,
-                                         const ngraph::Node* n,
-                                         const vector<runtime::gpu::GPU_TensorViewWrapper>& args,
-                                         const vector<runtime::gpu::GPU_TensorViewWrapper>& out)
-{
-    throw std::runtime_error(n->get_name() + " is not implemented.");
-}
-
-void runtime::gpu::GPU_Emitter::EmitPower(codegen::CodeWriter& writer,
-                                          const ngraph::Node* n,
-                                          const vector<runtime::gpu::GPU_TensorViewWrapper>& args,
-                                          const vector<runtime::gpu::GPU_TensorViewWrapper>& out)
-{
-    throw std::runtime_error(n->get_name() + " is not implemented.");
-}
-
-void runtime::gpu::GPU_Emitter::EmitReplaceSlice(
-    codegen::CodeWriter& writer,
-    const ngraph::Node* n,
-    const vector<runtime::gpu::GPU_TensorViewWrapper>& args,
-    const vector<runtime::gpu::GPU_TensorViewWrapper>& out)
-{
-    throw std::runtime_error(n->get_name() + " is not implemented.");
-}
-
-void runtime::gpu::GPU_Emitter::EmitOneHot(codegen::CodeWriter& writer,
-                                           const ngraph::Node* n,
-                                           const vector<runtime::gpu::GPU_TensorViewWrapper>& args,
-                                           const vector<runtime::gpu::GPU_TensorViewWrapper>& out)
-{
-    throw std::runtime_error(n->get_name() + " is not implemented.");
-}
-
-void runtime::gpu::GPU_Emitter::EmitCeiling(codegen::CodeWriter& writer,
-                                            const ngraph::Node* n,
-                                            const vector<runtime::gpu::GPU_TensorViewWrapper>& args,
-                                            const vector<runtime::gpu::GPU_TensorViewWrapper>& out)
-{
-    throw std::runtime_error(n->get_name() + " is not implemented.");
-}
-
-void runtime::gpu::GPU_Emitter::EmitFloor(codegen::CodeWriter& writer,
-                                          const ngraph::Node* n,
-                                          const vector<runtime::gpu::GPU_TensorViewWrapper>& args,
-                                          const vector<runtime::gpu::GPU_TensorViewWrapper>& out)
-{
-    throw std::runtime_error(n->get_name() + " is not implemented.");
-}
-
-void runtime::gpu::GPU_Emitter::EmitSqrt(codegen::CodeWriter& writer,
-                                         const ngraph::Node* n,
-                                         const vector<runtime::gpu::GPU_TensorViewWrapper>& args,
-                                         const vector<runtime::gpu::GPU_TensorViewWrapper>& out)
-{
-    if (out[0].get_size() == 0)
-    {
-        return;
-    }
-    writer << "{  // " << n->get_name() << "\n";
+v            template <>
+            void GPU_Emitter::EMITTER_DECL(ngraph::op::Sqrt)
+{
+    if (out[0].get_size() == 0)
+    {
+        return;
+    }
+    writer << "{  // " << node->get_name() << "\n";
     writer.indent++;
     writer << "int count = " << out[0].get_size() << ";\n";
     writer += R"(
->>>>>>> a02aab01
 float alpha1 = 1.0, alpha2 = 0, beta = 0;
 cudnnTensorDescriptor_t descriptor;
 cudnnCreateTensorDescriptor(&descriptor);
@@ -1255,7 +671,6 @@
                             CUDNN_NOT_PROPAGATE_NAN);
     )";
 
-<<<<<<< HEAD
                 writer << "cudnnOpTensor(cudnn_handle,"
                        << "opTensorDesc,"
                        << "&alpha1,"
@@ -1269,81 +684,16 @@
             }
         }
     }
-=======
-    writer << "cudnnOpTensor(cudnn_handle,"
-           << "opTensorDesc,"
-           << "&alpha1,"
-           << "descriptor," << args[0].get_name() << ","
-           << "&alpha2,"
-           << "descriptor," << args[0].get_name() << ","
-           << "&beta,"
-           << "descriptor," << out[0].get_name() << ");\n";
-    writer.indent--;
-    writer << "}\n";
-}
-
-void runtime::gpu::GPU_Emitter::EmitConvolution(
-    codegen::CodeWriter& writer,
-    const ngraph::Node* n,
-    const vector<runtime::gpu::GPU_TensorViewWrapper>& args,
-    const vector<runtime::gpu::GPU_TensorViewWrapper>& out)
-{
-    throw std::runtime_error(n->get_name() + " is not implemented.");
-}
-
-void runtime::gpu::GPU_Emitter::EmitNot(codegen::CodeWriter& writer,
-                                        const ngraph::Node* n,
-                                        const vector<runtime::gpu::GPU_TensorViewWrapper>& args,
-                                        const vector<runtime::gpu::GPU_TensorViewWrapper>& out)
-{
-    throw std::runtime_error(n->get_name() + " is not implemented.");
-}
-
-void runtime::gpu::GPU_Emitter::EmitMaxPool(codegen::CodeWriter& writer,
-                                            const ngraph::Node* n,
-                                            const vector<runtime::gpu::GPU_TensorViewWrapper>& args,
-                                            const vector<runtime::gpu::GPU_TensorViewWrapper>& out)
-{
-    throw std::runtime_error(n->get_name() + " is not implemented.");
-}
-
-void runtime::gpu::GPU_Emitter::EmitReverse(codegen::CodeWriter& writer,
-                                            const ngraph::Node* n,
-                                            const vector<runtime::gpu::GPU_TensorViewWrapper>& args,
-                                            const vector<runtime::gpu::GPU_TensorViewWrapper>& out)
-{
-    throw std::runtime_error(n->get_name() + " is not implemented.");
-}
-
-void runtime::gpu::GPU_Emitter::EmitReduceWindow(
-    codegen::CodeWriter& writer,
-    const ngraph::Node* n,
-    const vector<runtime::gpu::GPU_TensorViewWrapper>& args,
-    const vector<runtime::gpu::GPU_TensorViewWrapper>& out)
-{
-    throw std::runtime_error(n->get_name() + " is not implemented.");
-}
-
-void runtime::gpu::GPU_Emitter::EmitSelectAndScatter(
-    codegen::CodeWriter& writer,
-    const ngraph::Node* n,
-    const vector<runtime::gpu::GPU_TensorViewWrapper>& args,
-    const vector<runtime::gpu::GPU_TensorViewWrapper>& out)
-{
-    throw std::runtime_error(n->get_name() + " is not implemented.");
-}
-
-void runtime::gpu::GPU_Emitter::EmitResult(codegen::CodeWriter& writer,
-                                           const ngraph::Node* n,
-                                           const vector<runtime::gpu::GPU_TensorViewWrapper>& args,
-                                           const vector<runtime::gpu::GPU_TensorViewWrapper>& out)
-{
-    writer << "{   //" << n->get_name() << "\n";
+}
+
+            template <>
+            void GPU_Emitter::EMITTER_DECL(ngraph::op::Result)
+{
+    writer << "{   //" << node->get_name() << "\n";
     writer.indent++;
     writer << "runtime::gpu::cuda_memcpyDtD(" << out[0].get_name() << ", " << args[0].get_name()
            << ", " << out[0].get_size() << " * " << out[0].get_element_type().size() << ");\n";
     writer.indent--;
     writer << "}\n";
     return;
->>>>>>> a02aab01
 }