--- conflicted
+++ resolved
@@ -311,24 +311,38 @@
     writer.block_end();
 }
 
-void runtime::gpu::GPU_Emitter::emit_BatchNorm(EMIT_ARGS)
-{
-    const ngraph::op::BatchNorm* batchnorm = static_cast<const ngraph::op::BatchNorm*>(node);
+
+template <>
+void GPU_Emitter::emit_BatchNormInference(EMIT_ARGS)
+{
+    const ngraph::op::BatchNormInference* batchnorm = static_cast<const ngraph::op::BatchNormInference*>(node);
+
+    CUDNNEmitter::Prop direction = CUDNNEmitter::Prop::Inference;
 
     auto& cudnn_emitter = external_function->get_primitive_emitter()->get_cudnn_emitter();
-
-    bool global_stats = false;
-    CUDNNEmitter::Prop direction;
-    if (batchnorm->get_training_flag())
-    {
-        direction = CUDNNEmitter::Prop::Forward;
-        global_stats = (batchnorm->get_arguments().size() == 5);
-    }
-    else
-    {
-        direction = CUDNNEmitter::Prop::Inference;
-    }
-
+    auto index = cudnn_emitter->build_batchnorm(CUDNN_BATCHNORM_SPATIAL,
+                                                out[0].get_type(),
+                                                direction,
+                                                args[2].get_shape(),
+                                                args[0].get_shape(),
+                                                batchnorm->get_eps_value());
+    writer.block_begin();
+    {
+        writer << "void* input[] = {" << node_names(args) << "};\n";
+        writer << "void* output[] = {" << node_names(out) << "};\n";
+        writer << "gpu::invoke_primitive(ctx, " << index << ", input, output);\n";
+    }
+    writer.block_end();
+}
+
+void GPU_Emitter::emit_BatchNormTraining(EMIT_ARGS)
+{
+    const ngraph::op::BatchNormTraining* batchnorm = static_cast<const ngraph::op::BatchNormTraining*>(node);
+
+    CUDNNEmitter::Prop direction = CUDNNEmitter::Prop::Forward;
+    bool global_stats = (batchnorm->get_arguments().size() == 5);
+
+    auto& cudnn_emitter = external_function->get_primitive_emitter()->get_cudnn_emitter();
     auto index = cudnn_emitter->build_batchnorm(CUDNN_BATCHNORM_SPATIAL,
                                                 out[0].get_type(),
                                                 direction,
@@ -346,10 +360,10 @@
     writer.block_end();
 }
 
-void runtime::gpu::GPU_Emitter::emit_BatchNormBackprop(EMIT_ARGS)
-{
-    const ngraph::op::BatchNormBackprop* batchnorm =
-        static_cast<const ngraph::op::BatchNormBackprop*>(node);
+void runtime::gpu::GPU_Emitter::emit_BatchNormTrainingBackprop(EMIT_ARGS)
+{
+    const ngraph::op::BatchNormTrainingBackprop* batchnorm =
+        static_cast<const ngraph::op::BatchNormTrainingBackprop*>(node);
 
     auto& cudnn_emitter = external_function->get_primitive_emitter()->get_cudnn_emitter();
 
@@ -1382,69 +1396,16 @@
     emit_elementwise<ngraph::op::Select>(external_function, writer, node, args, out);
 }
 
-<<<<<<< HEAD
-            template <>
-            void GPU_Emitter::EMITTER_DECL(ngraph::op::BatchNormInference)
-            {
-                const ngraph::op::BatchNormInference* batchnorm =
-                    static_cast<const ngraph::op::BatchNormInference*>(node);
-=======
 void runtime::gpu::GPU_Emitter::emit_SelectAndScatter(EMIT_ARGS)
 {
     throw unsupported_op("Unsupported op '" + node->description() + "'");
 }
->>>>>>> f30910c6
 
 void runtime::gpu::GPU_Emitter::emit_Sigmoid(EMIT_ARGS)
 {
     emit_elementwise<ngraph::op::Sigmoid>(external_function, writer, node, args, out);
 }
 
-<<<<<<< HEAD
-                auto bn_index = cudnn_emitter->build_batchnorm(CUDNN_BATCHNORM_SPATIAL,
-                                                               out[0].get_type(),
-                                                               CUDNNEmitter::Prop::Inference,
-                                                               args[2].get_shape(),
-                                                               args[0].get_shape(),
-                                                               batchnorm->get_eps_value());
-                writer.block_begin();
-                {
-                    writer << "gpu::invoke_primitive(ctx, " << bn_index << ", ";
-                    writer << "std::vector<void*>{" << args.front().get_name();
-                    for (size_t i = 1; i < args.size(); i++)
-                    {
-                        writer << ", " << args[i].get_name();
-                    }
-                    writer << "}.data(), ";
-                    writer << "std::vector<void*>{" << out.front().get_name();
-                    for (size_t i = 1; i < out.size(); i++)
-                    {
-                        writer << ", " << out[i].get_name();
-                    }
-                    writer << "}.data()";
-                    writer << ");\n";
-                }
-                writer.block_end();
-            }
-
-            template <>
-            void GPU_Emitter::EMITTER_DECL(ngraph::op::BatchNormTraining)
-            {
-                const ngraph::op::BatchNormTraining* batchnorm =
-                    static_cast<const ngraph::op::BatchNormTraining*>(node);
-
-                auto& cudnn_emitter =
-                    external_function->get_primitive_emitter()->get_cudnn_emitter();
-
-                auto bn_index =
-                    cudnn_emitter->build_batchnorm(CUDNN_BATCHNORM_SPATIAL,
-                                                   out[0].get_type(),
-                                                   CUDNNEmitter::Prop::Forward,
-                                                   args[2].get_shape(),
-                                                   args[0].get_shape(),
-                                                   batchnorm->get_eps_value(),
-                                                   batchnorm->get_arguments().size() == 5);
-=======
 void runtime::gpu::GPU_Emitter::emit_SigmoidBackprop(EMIT_ARGS)
 {
     emit_elementwise<ngraph::op::SigmoidBackprop>(external_function, writer, node, args, out);
@@ -1454,25 +1415,16 @@
 {
     emit_elementwise<ngraph::op::Sign>(external_function, writer, node, args, out);
 }
->>>>>>> f30910c6
 
 void runtime::gpu::GPU_Emitter::emit_Sin(EMIT_ARGS)
 {
     emit_elementwise<ngraph::op::Sin>(external_function, writer, node, args, out);
 }
 
-<<<<<<< HEAD
-            template <>
-            void GPU_Emitter::EMITTER_DECL(ngraph::op::BatchNormTrainingBackprop)
-            {
-                const ngraph::op::BatchNormTrainingBackprop* batchnorm =
-                    static_cast<const ngraph::op::BatchNormTrainingBackprop*>(node);
-=======
 void runtime::gpu::GPU_Emitter::emit_Sinh(EMIT_ARGS)
 {
     emit_elementwise<ngraph::op::Sinh>(external_function, writer, node, args, out);
 }
->>>>>>> f30910c6
 
 void runtime::gpu::GPU_Emitter::emit_Slice(EMIT_ARGS)
 {
