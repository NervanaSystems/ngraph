//*****************************************************************************
// Copyright 2017-2019 Intel Corporation
//
// Licensed under the Apache License, Version 2.0 (the "License");
// you may not use this file except in compliance with the License.
// You may obtain a copy of the License at
//
//     http://www.apache.org/licenses/LICENSE-2.0
//
// Unless required by applicable law or agreed to in writing, software
// distributed under the License is distributed on an "AS IS" BASIS,
// WITHOUT WARRANTIES OR CONDITIONS OF ANY KIND, either express or implied.
// See the License for the specific language governing permissions and
// limitations under the License.
//*****************************************************************************

#include <algorithm>
#include <cmath>
#include <cublas_v2.h>
#include <cuda.h>
#include <cuda_runtime.h>
#include <cudnn.h>
#include <iostream>
#include <numeric>
#include <nvrtc.h>
#include <set>
#include <string>
#include <typeindex>
#include <unordered_map>
#include <vector>

#include "ngraph/node.hpp"
#include "ngraph/op/abs.hpp"
#include "ngraph/op/acos.hpp"
#include "ngraph/op/add.hpp"
#include "ngraph/op/all.hpp"
#include "ngraph/op/allreduce.hpp"
#include "ngraph/op/and.hpp"
#include "ngraph/op/any.hpp"
#include "ngraph/op/argmax.hpp"
#include "ngraph/op/argmin.hpp"
#include "ngraph/op/asin.hpp"
#include "ngraph/op/atan.hpp"
#include "ngraph/op/avg_pool.hpp"
#include "ngraph/op/batch_norm.hpp"
#include "ngraph/op/broadcast.hpp"
#include "ngraph/op/ceiling.hpp"
#include "ngraph/op/concat.hpp"
#include "ngraph/op/constant.hpp"
#include "ngraph/op/convert.hpp"
#include "ngraph/op/convolution.hpp"
#include "ngraph/op/cos.hpp"
#include "ngraph/op/cosh.hpp"
#include "ngraph/op/dequantize.hpp"
#include "ngraph/op/divide.hpp"
#include "ngraph/op/dot.hpp"
#include "ngraph/op/embedding_lookup.hpp"
#include "ngraph/op/equal.hpp"
#include "ngraph/op/exp.hpp"
<<<<<<< HEAD
#include "ngraph/op/experimental/dyn_pad.hpp"
=======
#include "ngraph/op/experimental/dyn_broadcast.hpp"
>>>>>>> 51270c68
#include "ngraph/op/experimental/generate_mask.hpp"
#include "ngraph/op/experimental/quantized_avg_pool.hpp"
#include "ngraph/op/experimental/quantized_conv.hpp"
#include "ngraph/op/experimental/quantized_conv_bias.hpp"
#include "ngraph/op/experimental/quantized_conv_relu.hpp"
#include "ngraph/op/experimental/quantized_dot.hpp"
#include "ngraph/op/experimental/quantized_dot_bias.hpp"
#include "ngraph/op/experimental/quantized_max_pool.hpp"
#include "ngraph/op/experimental/shape_of.hpp"
#include "ngraph/op/experimental/transpose.hpp"
#include "ngraph/op/floor.hpp"
#include "ngraph/op/get_output_element.hpp"
#include "ngraph/op/greater.hpp"
#include "ngraph/op/greater_eq.hpp"
#include "ngraph/op/less.hpp"
#include "ngraph/op/less_eq.hpp"
#include "ngraph/op/log.hpp"
#include "ngraph/op/lrn.hpp"
#include "ngraph/op/max.hpp"
#include "ngraph/op/max_pool.hpp"
#include "ngraph/op/maximum.hpp"
#include "ngraph/op/min.hpp"
#include "ngraph/op/minimum.hpp"
#include "ngraph/op/multiply.hpp"
#include "ngraph/op/negative.hpp"
#include "ngraph/op/not.hpp"
#include "ngraph/op/not_equal.hpp"
#include "ngraph/op/one_hot.hpp"
#include "ngraph/op/op.hpp"
#include "ngraph/op/or.hpp"
#include "ngraph/op/pad.hpp"
#include "ngraph/op/parameter.hpp"
#include "ngraph/op/passthrough.hpp"
#include "ngraph/op/power.hpp"
#include "ngraph/op/product.hpp"
#include "ngraph/op/quantize.hpp"
#include "ngraph/op/relu.hpp"
#include "ngraph/op/replace_slice.hpp"
#include "ngraph/op/reshape.hpp"
#include "ngraph/op/result.hpp"
#include "ngraph/op/reverse.hpp"
#include "ngraph/op/reverse_sequence.hpp"
#include "ngraph/op/select.hpp"
#include "ngraph/op/sigmoid.hpp"
#include "ngraph/op/sign.hpp"
#include "ngraph/op/sin.hpp"
#include "ngraph/op/sinh.hpp"
#include "ngraph/op/slice.hpp"
#include "ngraph/op/softmax.hpp"
#include "ngraph/op/sqrt.hpp"
#include "ngraph/op/stop_gradient.hpp"
#include "ngraph/op/subtract.hpp"
#include "ngraph/op/sum.hpp"
#include "ngraph/op/tan.hpp"
#include "ngraph/op/tanh.hpp"
#include "ngraph/op/topk.hpp"
#include "ngraph/runtime/gpu/gpu_cuda_kernel_ops.hpp"
#include "ngraph/runtime/gpu/gpu_emitter.hpp"
#include "ngraph/runtime/gpu/gpu_kernel_emitters.hpp"
#include "ngraph/runtime/gpu/gpu_op_annotations.hpp"
#include "ngraph/runtime/gpu/gpu_primitive_emitter.hpp"
#include "ngraph/runtime/gpu/gpu_util.hpp"
#include "ngraph/runtime/gpu/op/batch_norm.hpp"
#include "ngraph/runtime/gpu/op/rnn.hpp"
#include "ngraph/runtime/gpu/type_info.hpp"
#include "ngraph/util.hpp"

using namespace std;
using namespace ngraph;

function<std::string(EMIT_ARGS)> runtime::gpu::GPU_Emitter::get_emit_function(const Node& node)
{
// This expands the op list in op_tbl.hpp into a list of enumerations that look like this:
// {<Abs typeid>, function<std::string(EMIT_ARGS)},
// {<Acos typeid>, function<std::string(EMIT_ARGS)},
// ...
#define NGRAPH_OP(a, b) {type_index(typeid(b::a)), runtime::gpu::GPU_Emitter::emit_##a},
    static const map<type_index, function<std::string(EMIT_ARGS)>> typeid_map{
#include "ngraph/runtime/gpu/op/op_tbl.hpp"
    };
#undef NGRAPH_OP
    auto it = typeid_map.find(type_index(typeid(node)));
    if (it == typeid_map.end())
    {
        throw unsupported_op("Unsupported op '" + node.description() + "'");
    }

    return it->second;
}

std::string runtime::gpu::GPU_Emitter::emit_Abs(EMIT_ARGS)
{
    return emit_elementwise<ngraph::op::Abs>(compiled_function, function_name, node, args, out);
}

std::string runtime::gpu::GPU_Emitter::emit_Acos(EMIT_ARGS)
{
    return emit_elementwise<ngraph::op::Acos>(compiled_function, function_name, node, args, out);
}

std::string runtime::gpu::GPU_Emitter::emit_Add(EMIT_ARGS)
{
    return emit_elementwise<ngraph::op::Add>(compiled_function, function_name, node, args, out);
}

std::string runtime::gpu::GPU_Emitter::emit_All(EMIT_ARGS)
{
    throw unsupported_op("Unsupported op '" + node->description() + "'");
}

std::string runtime::gpu::GPU_Emitter::emit_AllReduce(EMIT_ARGS)
{
    throw unsupported_op("Unsupported op '" + node->description() + "'");
}

std::string runtime::gpu::GPU_Emitter::emit_And(EMIT_ARGS)
{
    return emit_elementwise<ngraph::op::And>(compiled_function, function_name, node, args, out);
}

std::string runtime::gpu::GPU_Emitter::emit_Any(EMIT_ARGS)
{
    throw unsupported_op("Unsupported op '" + node->description() + "'");
}

std::string runtime::gpu::GPU_Emitter::emit_ArgMax(EMIT_ARGS)
{
    cudnnReduceTensorOp_t reduce_op = CUDNN_REDUCE_TENSOR_MAX;
    return runtime::gpu::GPU_Emitter::emit_ArgReduce(
        compiled_function, function_name, node, args, out, reduce_op);
}

std::string runtime::gpu::GPU_Emitter::emit_ArgMin(EMIT_ARGS)
{
    cudnnReduceTensorOp_t reduce_op = CUDNN_REDUCE_TENSOR_MIN;
    return runtime::gpu::GPU_Emitter::emit_ArgReduce(
        compiled_function, function_name, node, args, out, reduce_op);
}

std::string runtime::gpu::GPU_Emitter::emit_ArgReduce(EMIT_ARGS, cudnnReduceTensorOp_t reduce_op)
{
    if (out[0].get_size() == 0)
    {
        // return;
        return "";
    }

    size_t axis;
    if (reduce_op == CUDNN_REDUCE_TENSOR_MIN)
    {
        auto argmin = static_cast<const ngraph::op::ArgMin*>(node);
        axis = argmin->get_reduction_axis();
    }
    else if (reduce_op == CUDNN_REDUCE_TENSOR_MAX)
    {
        auto argmax = static_cast<const ngraph::op::ArgMax*>(node);
        axis = argmax->get_reduction_axis();
    }
    else
    {
        throw std::runtime_error("Not supported. Only Min/Max op are supported by ArgReduce.");
    }
    auto axis_set = AxisSet{axis};

    std::vector<element::Type> dtypes{args[0].get_element_type(), out[0].get_element_type()};

    auto& cudnn_emitter = compiled_function->get_primitive_emitter()->get_cudnn_emitter();

    auto index = cudnn_emitter->build_reduce_forward(
        reduce_op, dtypes, args[0].get_shape(), axis_set, CUDNNEmitter::ReductionMode::ArgReduce);

    return compiled_function->add_to_runtime(index, function_name, args, out);
}

std::string runtime::gpu::GPU_Emitter::emit_Asin(EMIT_ARGS)
{
    return emit_elementwise<ngraph::op::Asin>(compiled_function, function_name, node, args, out);
}

std::string runtime::gpu::GPU_Emitter::emit_Atan(EMIT_ARGS)
{
    return emit_elementwise<ngraph::op::Atan>(compiled_function, function_name, node, args, out);
}

std::string runtime::gpu::GPU_Emitter::emit_AvgPool(EMIT_ARGS)
{
    // assumes NC{d1,d2,...} format
    auto avg_pool = static_cast<const ngraph::op::AvgPool*>(node);
    auto& input_shape = args[0].get_shape();
    auto& result_shape = out[0].get_shape();
    auto padding_below = avg_pool->get_padding_below();
    auto padding_above = avg_pool->get_padding_above();

    size_t index = 0;

    // if 1d or has asymmetric padding, must handle pooling manually
    if (input_shape.size() == 3 || padding_below != padding_above)
    {
        auto& cuda_emitter = compiled_function->get_primitive_emitter()->get_cuda_emitter();

        index = cuda_emitter->build_avg_pool({{args[0].get_type(), out[0].get_type()}},
                                             input_shape,
                                             result_shape,
                                             avg_pool->get_window_shape(),
                                             avg_pool->get_window_movement_strides(),
                                             padding_below,
                                             avg_pool->get_include_padding_in_avg_computation());
    }
    // 2d and 3d avg pool (NCHW) with either symetric padding or no padding
    else if (input_shape.size() == 4 || input_shape.size() == 5)
    {
        auto& cudnn_emitter = compiled_function->get_primitive_emitter()->get_cudnn_emitter();

        auto cudnn_avg_type = avg_pool->get_include_padding_in_avg_computation()
                                  ? CUDNN_POOLING_AVERAGE_COUNT_INCLUDE_PADDING
                                  : CUDNN_POOLING_AVERAGE_COUNT_EXCLUDE_PADDING;

        index = cudnn_emitter->build_pooling(cudnn_avg_type,
                                             out[0].get_element_type(),
                                             CUDNNEmitter::Prop::Forward,
                                             input_shape,
                                             result_shape,
                                             avg_pool->get_window_movement_strides(),
                                             avg_pool->get_window_shape(),
                                             padding_below,
                                             padding_above);
    }
    else
    {
        throw runtime_error("Pooling currently only supports up to 3 spatial dimensions.");
    }

    return compiled_function->add_to_runtime(index, function_name, args, out);
}

std::string runtime::gpu::GPU_Emitter::emit_AvgPoolBackprop(EMIT_ARGS)
{
    auto apb = static_cast<const ngraph::op::AvgPoolBackprop*>(node);
    auto output_shape = out[0].get_shape();
    auto delta_shape = args[0].get_shape();

    auto& cudnn_emitter = compiled_function->get_primitive_emitter()->get_cudnn_emitter();

    if (output_shape.size() >= 4)
    {
        auto cudnn_avg_type = apb->get_include_padding_in_avg_computation()
                                  ? CUDNN_POOLING_AVERAGE_COUNT_INCLUDE_PADDING
                                  : CUDNN_POOLING_AVERAGE_COUNT_EXCLUDE_PADDING;

        auto index = cudnn_emitter->build_pooling(cudnn_avg_type,
                                                  out[0].get_element_type(),
                                                  CUDNNEmitter::Prop::Backward,
                                                  output_shape,
                                                  delta_shape,
                                                  apb->get_window_movement_strides(),
                                                  apb->get_window_shape(),
                                                  apb->get_padding_below(),
                                                  apb->get_padding_above());

        return compiled_function->add_to_runtime(index, function_name, args, out);
    }
    else
    {
        throw ngraph_error("AvgPoolBackprop currently only supports tensors of rank 4 and greater");
    }
}

template <typename T>
std::string emit_BatchNorm(EMIT_ARGS, runtime::gpu::CUDNNEmitter::Prop direction, bool save_stats)
{
    const T* batchnorm = static_cast<const T*>(node);

    auto& cudnn_emitter = compiled_function->get_primitive_emitter()->get_cudnn_emitter();

    bool global_stats = false;
    if (direction == runtime::gpu::CUDNNEmitter::Prop::Forward)
    {
        global_stats = (batchnorm->get_arguments().size() == 5);
    }

    auto index = cudnn_emitter->build_batchnorm(CUDNN_BATCHNORM_SPATIAL,
                                                out[0].get_type(),
                                                direction,
                                                args[2].get_shape(),
                                                args[0].get_shape(),
                                                batchnorm->get_eps_value(),
                                                global_stats,
                                                save_stats);

    return compiled_function->add_to_runtime(index, function_name, args, out);
}

std::string runtime::gpu::GPU_Emitter::emit_BatchNormInference(EMIT_ARGS)
{
    return ::emit_BatchNorm<ngraph::op::BatchNormInference>(
        compiled_function, function_name, node, args, out, CUDNNEmitter::Prop::Inference, false);
}

std::string runtime::gpu::GPU_Emitter::emit_BatchNormTraining(EMIT_ARGS)
{
    return ::emit_BatchNorm<ngraph::op::BatchNormTraining>(
        compiled_function, function_name, node, args, out, CUDNNEmitter::Prop::Forward, false);
}

std::string runtime::gpu::GPU_Emitter::emit_BatchNormTrainingWithStats(EMIT_ARGS)
{
    return ::emit_BatchNorm<ngraph::op::gpu::BatchNormTrainingWithStats>(
        compiled_function, function_name, node, args, out, CUDNNEmitter::Prop::Forward, true);
}

std::string runtime::gpu::GPU_Emitter::emit_BatchNormTrainingBackprop(EMIT_ARGS)
{
    const ngraph::op::BatchNormTrainingBackprop* batchnorm =
        static_cast<const ngraph::op::BatchNormTrainingBackprop*>(node);

    auto& cudnn_emitter = compiled_function->get_primitive_emitter()->get_cudnn_emitter();

    bool needs_variance_inversion = false;
    auto annotation = batchnorm->get_op_annotations();
    if (annotation)
    {
        auto bnbp_annotation =
            std::dynamic_pointer_cast<runtime::gpu::BatchNormBackpropAnnotations>(annotation);
        if (bnbp_annotation && bnbp_annotation->has_inverted_variance() == false)
        {
            needs_variance_inversion = true;
        }
    }
    auto index = cudnn_emitter->build_batchnorm(CUDNN_BATCHNORM_SPATIAL,
                                                out[0].get_type(),
                                                CUDNNEmitter::Prop::Backward,
                                                args[2].get_shape(),
                                                args[0].get_shape(),
                                                batchnorm->get_eps_value(),
                                                false,
                                                false,
                                                needs_variance_inversion);
    return compiled_function->add_to_runtime(index, function_name, args, out);
}

std::string runtime::gpu::GPU_Emitter::emit_Broadcast(EMIT_ARGS)
{
    if (out[0].get_size() == 0)
    {
        return "";
    }
    auto broadcast = static_cast<const ngraph::op::Broadcast*>(node);
    auto arg_shape = args[0].get_shape();
    auto result_shape = out[0].get_shape();
    auto& axes = broadcast->get_broadcast_axes();

    size_t index;
    // broadcast axes is empty, do a copy
    if (axes.empty())
    {
        auto& host_emitter = compiled_function->get_primitive_emitter()->get_host_emitter();
        index = host_emitter->build_memcpy(cudaMemcpyDeviceToDevice,
                                           out[0].get_size() * out[0].get_element_type().size());
    }
    else
    {
        auto& cuda_emitter = compiled_function->get_primitive_emitter()->get_cuda_emitter();
        index = cuda_emitter->build_broadcast(
            {{args[0].get_type(), out[0].get_type()}}, result_shape, axes);
    }
    return compiled_function->add_to_runtime(index, function_name, args, out);
}

std::string runtime::gpu::GPU_Emitter::emit_BroadcastLike(EMIT_ARGS)
{
    throw unsupported_op("Unsupported op '" + node->description() + "'");
}

std::string runtime::gpu::GPU_Emitter::emit_Ceiling(EMIT_ARGS)
{
    return emit_elementwise<ngraph::op::Ceiling>(compiled_function, function_name, node, args, out);
}

std::string runtime::gpu::GPU_Emitter::emit_Concat(EMIT_ARGS)
{
    if (out[0].get_size() == 0)
    {
        return "";
    }
    auto concat = static_cast<const ngraph::op::Concat*>(node);
    auto axis = concat->get_concatenation_axis();

    vector<NVShape> input_shapes;
    for (auto arg : args)
    {
        input_shapes.push_back(arg.get_shape());
    }

    auto& cuda_emitter = compiled_function->get_primitive_emitter()->get_cuda_emitter();
    auto index =
        cuda_emitter->build_concat(out[0].get_type(), input_shapes, axis, out[0].get_shape());

    return compiled_function->add_to_runtime(index, function_name, args, out);
}

std::string runtime::gpu::GPU_Emitter::emit_Constant(EMIT_ARGS)
{
    return "";
}

std::string runtime::gpu::GPU_Emitter::emit_Convert(EMIT_ARGS)
{
    return emit_elementwise<ngraph::op::Convert>(compiled_function, function_name, node, args, out);
}

std::string runtime::gpu::GPU_Emitter::emit_Convolution(EMIT_ARGS)
{
    if (out[0].get_size() == 0)
    {
        return "";
    }

    auto convolution = static_cast<const ngraph::op::Convolution*>(node);

    size_t index = 0;
    if (convolution->get_padding_below().size() > 3)
    {
        auto& cuda_emitter = compiled_function->get_primitive_emitter()->get_cuda_emitter();
        index = cuda_emitter->build_primitive(convolution);
    }
    else
    {
        auto& cudnn_emitter = compiled_function->get_primitive_emitter()->get_cudnn_emitter();
        index = cudnn_emitter->build_primitive(convolution);
    }

    return compiled_function->add_to_runtime(index, function_name, args, out);
}

std::string runtime::gpu::GPU_Emitter::emit_ConvolutionBackpropData(EMIT_ARGS)
{
    if (out[0].get_size() == 0)
    {
        // return;
        return "";
    }

    auto convolution = static_cast<const ngraph::op::ConvolutionBackpropData*>(node);

    if (convolution->get_padding_below_forward().size() > 3)
    {
        throw runtime_error(node->get_name() + "with more than 3D is not implemented.");
    }

    auto& cudnn_emitter = compiled_function->get_primitive_emitter()->get_cudnn_emitter();
    size_t index = cudnn_emitter->build_primitive(convolution);

    return compiled_function->add_to_runtime(index, function_name, args, out);
}

std::string runtime::gpu::GPU_Emitter::emit_ConvolutionBackpropFilters(EMIT_ARGS)
{
    if (out[0].get_size() == 0)
    {
        // return;
        return "";
    }

    auto convolution = static_cast<const ngraph::op::ConvolutionBackpropFilters*>(node);

    if (convolution->get_padding_below_forward().size() > 3)
    {
        throw runtime_error(node->get_name() + "with more than 3D is not implemented.");
    }

    auto& cudnn_emitter = compiled_function->get_primitive_emitter()->get_cudnn_emitter();
    size_t index = cudnn_emitter->build_primitive(convolution);

    return compiled_function->add_to_runtime(index, function_name, args, out);
}

std::string runtime::gpu::GPU_Emitter::emit_Cos(EMIT_ARGS)
{
    return emit_elementwise<ngraph::op::Cos>(compiled_function, function_name, node, args, out);
}

std::string runtime::gpu::GPU_Emitter::emit_Cosh(EMIT_ARGS)
{
    return emit_elementwise<ngraph::op::Cosh>(compiled_function, function_name, node, args, out);
}

std::string runtime::gpu::GPU_Emitter::emit_Divide(EMIT_ARGS)
{
    return emit_elementwise<ngraph::op::Divide>(compiled_function, function_name, node, args, out);
}

std::string runtime::gpu::GPU_Emitter::emit_Dequantize(EMIT_ARGS)
{
    throw unsupported_op("Unsupported op '" + node->description() + "'");
}

std::string runtime::gpu::GPU_Emitter::emit_Dot(EMIT_ARGS)
{
    if (out[0].get_size() == 0)
    {
        return "";
    }
    auto dot = static_cast<const ngraph::op::Dot*>(node);
    size_t reduction_axes_count = dot->get_reduction_axes_count();
    const Shape& arg0_shape = args[0].get_shape();
    const Shape& arg1_shape = args[1].get_shape();
    const Shape& out_shape = out[0].get_shape();

    size_t index;
    // set output to 0 if input size is 0
    if (args[0].get_size() == 0 || args[1].get_size() == 0)
    {
        auto& host_emitter = compiled_function->get_primitive_emitter()->get_host_emitter();
        index =
            host_emitter->build_zero_out(0, out[0].get_size() * out[0].get_element_type().size());
    }
    else
    {
        auto& cublas_emitter = compiled_function->get_primitive_emitter()->get_cublas_emitter();
        index = cublas_emitter->build_dot(out[0].get_element_type(),
                                          arg0_shape,
                                          arg1_shape,
                                          out_shape,
                                          reduction_axes_count,
                                          node);
    }

    return compiled_function->add_to_runtime(index, function_name, args, out);
}

std::string runtime::gpu::GPU_Emitter::emit_EmbeddingLookup(EMIT_ARGS)
{
    throw ngraph_error("EmbeddingLookup is not yet implemented for NVIDIA GPU");
}

std::string runtime::gpu::GPU_Emitter::emit_Equal(EMIT_ARGS)
{
    return emit_elementwise<ngraph::op::Equal>(compiled_function, function_name, node, args, out);
}

std::string runtime::gpu::GPU_Emitter::emit_Exp(EMIT_ARGS)
{
    return emit_elementwise<ngraph::op::Exp>(compiled_function, function_name, node, args, out);
}

std::string runtime::gpu::GPU_Emitter::emit_Floor(EMIT_ARGS)
{
    return emit_elementwise<ngraph::op::Floor>(compiled_function, function_name, node, args, out);
}

std::string runtime::gpu::GPU_Emitter::emit_GenerateMask(EMIT_ARGS)
{
    throw ngraph_error("GenerateMask is not supported yet on NVIDIA GPU");
}

std::string runtime::gpu::GPU_Emitter::emit_GetOutputElement(EMIT_ARGS)
{
    auto get_tuple_element = static_cast<const ngraph::op::GetOutputElement*>(node);
    auto& host_emitter = compiled_function->get_primitive_emitter()->get_host_emitter();
    size_t index = host_emitter->build_memcpy(cudaMemcpyDeviceToDevice,
                                              out[0].get_size() * out[0].get_element_type().size(),
                                              0,
                                              get_tuple_element->get_n());
    return compiled_function->add_to_runtime(index, function_name, args, out);
}

std::string runtime::gpu::GPU_Emitter::emit_Greater(EMIT_ARGS)
{
    return emit_elementwise<ngraph::op::Greater>(compiled_function, function_name, node, args, out);
}

std::string runtime::gpu::GPU_Emitter::emit_GreaterEq(EMIT_ARGS)
{
    return emit_elementwise<ngraph::op::GreaterEq>(
        compiled_function, function_name, node, args, out);
}

std::string runtime::gpu::GPU_Emitter::emit_Less(EMIT_ARGS)
{
    return emit_elementwise<ngraph::op::Less>(compiled_function, function_name, node, args, out);
}

std::string runtime::gpu::GPU_Emitter::emit_LessEq(EMIT_ARGS)
{
    return emit_elementwise<ngraph::op::LessEq>(compiled_function, function_name, node, args, out);
}

std::string runtime::gpu::GPU_Emitter::emit_Log(EMIT_ARGS)
{
    return emit_elementwise<ngraph::op::Log>(compiled_function, function_name, node, args, out);
}

std::string runtime::gpu::GPU_Emitter::emit_LRN(EMIT_ARGS)
{
    auto lrn = static_cast<const ngraph::op::LRN*>(node);
    auto& input_shape = args[0].get_shape();

    auto& cudnn_emitter = compiled_function->get_primitive_emitter()->get_cudnn_emitter();
    size_t index = cudnn_emitter->build_lrn(out[0].get_type(),
                                            CUDNNEmitter::Prop::Forward,
                                            input_shape,
                                            lrn->get_alpha(),
                                            lrn->get_beta(),
                                            lrn->get_bias(),
                                            lrn->get_nsize());

    return compiled_function->add_to_runtime(index, function_name, args, out);
}

std::string runtime::gpu::GPU_Emitter::emit_Max(EMIT_ARGS)
{
    if (out[0].get_size() == 0)
    {
        return "";
    }

    const ngraph::op::Max* max = static_cast<const ngraph::op::Max*>(node);
    vector<element::Type> dtypes;
    dtypes.push_back(args[0].get_element_type());
    dtypes.push_back(out[0].get_element_type());
    auto& cuda_emitter = compiled_function->get_primitive_emitter()->get_cuda_emitter();
    size_t index = cuda_emitter->build_reduce<ngraph::op::Max>(
        dtypes, args[0].get_shape(), out[0].get_shape(), max->get_reduction_axes());
    return compiled_function->add_to_runtime(index, function_name, args, out);
}

std::string runtime::gpu::GPU_Emitter::emit_Maximum(EMIT_ARGS)
{
    return emit_elementwise<ngraph::op::Maximum>(compiled_function, function_name, node, args, out);
}

std::string runtime::gpu::GPU_Emitter::emit_MaxPool(EMIT_ARGS)
{
    // assumes NC{d1,d2,...} format
    auto max_pool = static_cast<const ngraph::op::MaxPool*>(node);

    auto& input_shape = args[0].get_shape();
    auto padding_below = max_pool->get_padding_below();
    auto padding_above = max_pool->get_padding_above();
    if (input_shape.size() < 3)
    {
        throw runtime_error(
            "MaxPool operation requested for a tensor of less than 3 dimensions. "
            "Tensors should have at least one spatial dimension, dim(NC{d1...dN}) "
            "<= 3");
    }
    else if (input_shape.size() > 5)
    {
        throw runtime_error("Pooling currently only supports up to 3 spatial dimensions.");
    }

    size_t index;
    // 1d max pool (NCW)
    if (input_shape.size() == 3)
    {
        auto& cuda_emitter = compiled_function->get_primitive_emitter()->get_cuda_emitter();

        index = cuda_emitter->build_primitive(max_pool);
    }
    // 2d and 3d max pool (NCHW)
    else if (input_shape.size() == 4 || input_shape.size() == 5)
    {
        auto& cudnn_emitter = compiled_function->get_primitive_emitter()->get_cudnn_emitter();

        index = cudnn_emitter->build_primitive(max_pool);
    }
    else
    {
        throw ngraph_error("Unsupported tensor rank encountered in " + node->description());
    }

    return compiled_function->add_to_runtime(index, function_name, args, out);
}

std::string runtime::gpu::GPU_Emitter::emit_MaxPoolBackprop(EMIT_ARGS)
{
    auto mpb = static_cast<const ngraph::op::MaxPoolBackprop*>(node);
    auto fp_input_shape = out[0].get_shape();
    auto fp_output_shape = args[1].get_shape();

    auto& cudnn_emitter = compiled_function->get_primitive_emitter()->get_cudnn_emitter();

    bool needs_fprop = (args.size() != 3);
    if (fp_input_shape.size() >= 4)
    {
        auto index = cudnn_emitter->build_pooling(CUDNN_POOLING_MAX,
                                                  out[0].get_element_type(),
                                                  CUDNNEmitter::Prop::Backward,
                                                  fp_input_shape,
                                                  fp_output_shape,
                                                  mpb->get_window_movement_strides(),
                                                  mpb->get_window_shape(),
                                                  mpb->get_padding_below(),
                                                  mpb->get_padding_above(),
                                                  needs_fprop);

        return compiled_function->add_to_runtime(index, function_name, args, out);
    }
    else
    {
        throw ngraph_error("Unsupported tensor rank encountered in " + node->description());
    }
}

std::string runtime::gpu::GPU_Emitter::emit_Min(EMIT_ARGS)
{
    if (out[0].get_size() == 0)
    {
        return "";
    }

    const ngraph::op::Min* min = static_cast<const ngraph::op::Min*>(node);

    vector<element::Type> dtypes;
    dtypes.push_back(args[0].get_element_type());
    dtypes.push_back(out[0].get_element_type());
    auto& cuda_emitter = compiled_function->get_primitive_emitter()->get_cuda_emitter();
    size_t index = cuda_emitter->build_reduce<ngraph::op::Min>(
        dtypes, args[0].get_shape(), out[0].get_shape(), min->get_reduction_axes());
    return compiled_function->add_to_runtime(index, function_name, args, out);
}

std::string runtime::gpu::GPU_Emitter::emit_Minimum(EMIT_ARGS)
{
    return emit_elementwise<ngraph::op::Minimum>(compiled_function, function_name, node, args, out);
}

std::string runtime::gpu::GPU_Emitter::emit_Multiply(EMIT_ARGS)
{
    return emit_elementwise<ngraph::op::Multiply>(
        compiled_function, function_name, node, args, out);
}

std::string runtime::gpu::GPU_Emitter::emit_Negative(EMIT_ARGS)
{
    return emit_elementwise<ngraph::op::Negative>(
        compiled_function, function_name, node, args, out);
}

std::string runtime::gpu::GPU_Emitter::emit_Not(EMIT_ARGS)
{
    return emit_elementwise<ngraph::op::Not>(compiled_function, function_name, node, args, out);
}

std::string runtime::gpu::GPU_Emitter::emit_NotEqual(EMIT_ARGS)
{
    return emit_elementwise<ngraph::op::NotEqual>(
        compiled_function, function_name, node, args, out);
}

std::string runtime::gpu::GPU_Emitter::emit_OneHot(EMIT_ARGS)
{
    if (out[0].get_size() == 0)
    {
        return "";
    }
    auto onehot = static_cast<const ngraph::op::OneHot*>(node);
    auto arg_shape = args[0].get_shape();
    auto result_shape = out[0].get_shape();
    auto output_datatype_size = out[0].get_element_type().size();
    size_t idx = onehot->get_one_hot_axis();

    auto& cuda_emitter = compiled_function->get_primitive_emitter()->get_cuda_emitter();
    auto index = cuda_emitter->build_onehot({{args[0].get_type(), out[0].get_type()}},
                                            arg_shape,
                                            result_shape,
                                            idx,
                                            output_datatype_size);

    return compiled_function->add_to_runtime(index, function_name, args, out);
}

std::string runtime::gpu::GPU_Emitter::emit_Or(EMIT_ARGS)
{
    return emit_elementwise<ngraph::op::Or>(compiled_function, function_name, node, args, out);
}

std::string runtime::gpu::GPU_Emitter::emit_Pad(EMIT_ARGS)
{
    auto pad = static_cast<const ngraph::op::Pad*>(node);
    auto input_shape = args[0].get_shape();
    auto output_shape = out[0].get_shape();
    auto padding_below = pad->get_padding_below();
    auto padding_above = pad->get_padding_above();
    auto padding_interior = pad->get_padding_interior();
    auto pad_mode = pad->get_pad_mode();

    if (pad_mode != op::PadMode::CONSTANT)
    {
        throw unsupported_op("Pad modes other than CONSTANT are unsupported");
    }

    auto& cuda_emitter = compiled_function->get_primitive_emitter()->get_cuda_emitter();

    NVShape converted_padding(padding_below.begin(), padding_below.end());

    auto index =
        cuda_emitter->build_pad_fill({{args[0].get_type(), args[1].get_type(), out[0].get_type()}},
                                     input_shape,
                                     output_shape,
                                     converted_padding,
                                     padding_interior);

    return compiled_function->add_to_runtime(index, function_name, args, out);
}

std::string runtime::gpu::GPU_Emitter::emit_Parameter(EMIT_ARGS)
{
    return "";
}

std::string runtime::gpu::GPU_Emitter::emit_Passthrough(EMIT_ARGS)
{
    throw unsupported_op("Unsupported op '" + node->description() + "'");
}

std::string runtime::gpu::GPU_Emitter::emit_Power(EMIT_ARGS)
{
    return emit_elementwise<ngraph::op::Power>(compiled_function, function_name, node, args, out);
}

std::string runtime::gpu::GPU_Emitter::emit_Product(EMIT_ARGS)
{
    const ngraph::op::Product* prod = static_cast<const ngraph::op::Product*>(node);

    if (out[0].get_size() == 0)
    {
        return "";
    }

    vector<element::Type> dtypes;
    dtypes.push_back(args[0].get_element_type());
    dtypes.push_back(out[0].get_element_type());
    auto& cuda_emitter = compiled_function->get_primitive_emitter()->get_cuda_emitter();
    size_t index = cuda_emitter->build_reduce<ngraph::op::Multiply>(
        dtypes, args[0].get_shape(), out[0].get_shape(), prod->get_reduction_axes());

    return compiled_function->add_to_runtime(index, function_name, args, out);
}

std::string runtime::gpu::GPU_Emitter::emit_Quantize(EMIT_ARGS)
{
    throw unsupported_op("Unsupported op '" + node->description() + "'");
}

std::string runtime::gpu::GPU_Emitter::emit_QuantizedAvgPool(EMIT_ARGS)
{
    throw unsupported_op("Unsupported op '" + node->description() + "'");
}

std::string runtime::gpu::GPU_Emitter::emit_QuantizedConvolution(EMIT_ARGS)
{
    throw unsupported_op("Unsupported op '" + node->description() + "'");
}

std::string runtime::gpu::GPU_Emitter::emit_QuantizedConvolutionBias(EMIT_ARGS)
{
    throw unsupported_op("Unsupported op '" + node->description() + "'");
}

std::string runtime::gpu::GPU_Emitter::emit_QuantizedConvolutionBiasAdd(EMIT_ARGS)
{
    throw unsupported_op("Unsupported op '" + node->description() + "'");
}

std::string runtime::gpu::GPU_Emitter::emit_QuantizedConvolutionBiasSignedAdd(EMIT_ARGS)
{
    throw unsupported_op("Unsupported op '" + node->description() + "'");
}

std::string runtime::gpu::GPU_Emitter::emit_QuantizedConvolutionRelu(EMIT_ARGS)
{
    throw unsupported_op("Unsupported op '" + node->description() + "'");
}

std::string runtime::gpu::GPU_Emitter::emit_QuantizedDot(EMIT_ARGS)
{
    throw unsupported_op("Unsupported op '" + node->description() + "'");
}

std::string runtime::gpu::GPU_Emitter::emit_QuantizedDotBias(EMIT_ARGS)
{
    throw unsupported_op("Unsupported op '" + node->description() + "'");
}

std::string runtime::gpu::GPU_Emitter::emit_QuantizedMaxPool(EMIT_ARGS)
{
    throw unsupported_op("Unsupported op '" + node->description() + "'");
}

std::string runtime::gpu::GPU_Emitter::emit_Relu(EMIT_ARGS)
{
    return emit_elementwise<ngraph::op::Relu>(compiled_function, function_name, node, args, out);
}

std::string runtime::gpu::GPU_Emitter::emit_ReluBackprop(EMIT_ARGS)
{
    return emit_elementwise<ngraph::op::ReluBackprop>(
        compiled_function, function_name, node, args, out);
}

std::string runtime::gpu::GPU_Emitter::emit_ReplaceSlice(EMIT_ARGS)
{
    // assumes NC{d1,d2,...} format
    auto rep_slice = static_cast<const ngraph::op::ReplaceSlice*>(node);
    bool in_place_op = (args[0].get_name() == out[0].get_name());
    auto& cuda_emitter = compiled_function->get_primitive_emitter()->get_cuda_emitter();
    auto index = cuda_emitter->build_primitive(rep_slice, in_place_op);

    return compiled_function->add_to_runtime(index, function_name, args, out);
}

std::string runtime::gpu::GPU_Emitter::emit_Reshape(EMIT_ARGS)
{
    if (out[0].get_size() == 0)
    {
        return "";
    }
    auto reshape = static_cast<const op::Reshape*>(node);

    if (out[0].get_name() == args[0].get_name() && out[0].get_offset() == args[0].get_offset())
    {
        return "// Logical reshape eliminated\n";
    }

    auto arg_shape = args[0].get_shape();
    auto arg_rank = arg_shape.size();
    auto result_shape = out[0].get_shape();
    auto input_order = reshape->get_input_order();
    size_t result_shape_product = shape_size(result_shape);

    //for a zero-size tensor, or change from 1^m shape to 1^n shape, just do a copy
    if (!reshape->get_is_transpose() || result_shape_product < 2)
    {
        auto& host_emitter = compiled_function->get_primitive_emitter()->get_host_emitter();
        size_t index = host_emitter->build_memcpy(
            cudaMemcpyDeviceToDevice, out[0].get_size() * out[0].get_element_type().size());
        return compiled_function->add_to_runtime(index, function_name, args, out);
    }

    //combine inordered dimensons after reorder in shape, update output shape and input order
    Shape in_order_map(arg_rank, 0);
    for (int i = 0; i < arg_rank - 1; i++)
    {
        if (static_cast<int64_t>(input_order[i + 1]) - static_cast<int64_t>(input_order[i]) == 1)
        {
            in_order_map[input_order[i]] = 1;
        }
    }

    Shape combine_arg_shape;
    Shape combine_idx_map(arg_rank, 0);
    Shape combine_input_order;
    size_t shape_i = 1;
    size_t combine_rank = 0;
    for (int i = 0; i < arg_rank; i++)
    {
        if (in_order_map[i] == 1)
        {
            shape_i *= arg_shape[i];
        }
        else
        {
            combine_arg_shape.push_back(shape_i * arg_shape[i]);
            shape_i = 1;
            combine_idx_map[i] = combine_rank++;
        }
    }

    for (int i = 0; i < arg_rank; i++)
    {
        if (in_order_map[input_order[i]] == 0)
        {
            combine_input_order.push_back(combine_idx_map[input_order[i]]);
        }
    }

    //eleminate dimenson size = 1, update input order and output shape
    Shape new_arg_shape;
    Shape new_result_shape;
    Shape new_idx_map(combine_rank, 0);
    Shape new_input_order;
    size_t new_rank = 0;
    for (int i = 0; i < combine_rank; i++)
    {
        if (combine_arg_shape[i] != 1)
        {
            new_arg_shape.push_back(combine_arg_shape[i]);
            new_idx_map[i] = new_rank++;
        }
    }
    for (int i = 0; i < combine_rank; i++)
    {
        if (combine_arg_shape[combine_input_order[i]] != 1)
        {
            new_input_order.push_back(new_idx_map[combine_input_order[i]]);
        }
    }
    for (int i = 0; i < new_rank; i++)
    {
        new_result_shape.push_back(new_arg_shape[new_input_order[i]]);
    }

    size_t index;
    // If there is no layout change, we can just copy.
    bool same_layout = is_sorted(new_input_order.begin(), new_input_order.end());
    if (same_layout)
    {
        auto& host_emitter = compiled_function->get_primitive_emitter()->get_host_emitter();
        index = host_emitter->build_memcpy(cudaMemcpyDeviceToDevice,
                                           out[0].get_size() * out[0].get_element_type().size());
    }
    // If there *is* a layout change in the 2D case, we transpose the input.
    else
    {
        auto& cuda_emitter = compiled_function->get_primitive_emitter()->get_cuda_emitter();
        if (new_rank == 2)
        {
            index = cuda_emitter->build_reshape_2d(
                {{args[0].get_type(), out[0].get_type()}}, new_arg_shape, new_input_order);
        }
        // If there *is* a layout change in the 3D case, we do 3D tiled reshape.
        else if (new_rank == 3)
        {
            index = cuda_emitter->build_reshape_3d(
                {{args[0].get_type(), out[0].get_type()}}, new_arg_shape, new_input_order);
        }
        // Other cases (reordering of axes for tensors with rank>3).
        else
        {
            index = cuda_emitter->build_reshape(
                {{args[0].get_type(), out[0].get_type()}}, new_arg_shape, new_input_order);
        }
    }

    return compiled_function->add_to_runtime(index, function_name, args, out);
}

std::string runtime::gpu::GPU_Emitter::emit_Result(EMIT_ARGS)
{
    if (args[0].get_name() == out[0].get_name())
    {
        return "// Skipping generation for " + node->get_name() + "\n";
    }

    auto& host_emitter = compiled_function->get_primitive_emitter()->get_host_emitter();
    size_t index = host_emitter->build_memcpy(cudaMemcpyDeviceToDevice,
                                              out[0].get_size() * out[0].get_element_type().size());
    return compiled_function->add_to_runtime(index, function_name, args, out);
}

std::string runtime::gpu::GPU_Emitter::emit_Reverse(EMIT_ARGS)
{
    if (out[0].get_size() == 0)
    {
        return "";
    }
    auto reverse = static_cast<const op::Reverse*>(node);

    const auto arg_shape = args[0].get_shape();
    const auto arg_rank = arg_shape.size();
    const auto result_shape = out[0].get_shape();
    const auto reverse_axes = reverse->get_reversed_axes();
    vector<uint32_t> reverse_axes_flag(arg_rank, 0);
    for (auto a : reverse_axes)
    {
        reverse_axes_flag[a] = 1;
    }
    size_t index;
    if (out[0].get_size() == 1)
    {
        auto& host_emitter = compiled_function->get_primitive_emitter()->get_host_emitter();
        index = host_emitter->build_memcpy(cudaMemcpyDeviceToDevice,
                                           out[0].get_size() * out[0].get_element_type().size());
    }
    else
    {
        auto& cuda_emitter = compiled_function->get_primitive_emitter()->get_cuda_emitter();
        index = cuda_emitter->build_reverse(
            {{args[0].get_type(), out[0].get_type()}}, arg_shape, reverse_axes_flag);
    }
    return compiled_function->add_to_runtime(index, function_name, args, out);
}

std::string runtime::gpu::GPU_Emitter::emit_ReverseSequence(EMIT_ARGS)
{
    if (out[0].get_size() == 0)
    {
        return "";
    }
    auto rs = static_cast<const ngraph::op::ReverseSequence*>(node);

    size_t bi = rs->get_batch_axis();
    size_t si = rs->get_sequence_axis();
    auto arg_shape0 = args[0].get_shape();
    auto arg_shape1 = args[1].get_shape();
    auto out_shape = out[0].get_shape();

    auto& cuda_emitter = compiled_function->get_primitive_emitter()->get_cuda_emitter();
    auto index = cuda_emitter->build_reverse_sequence(
        {{args[0].get_type(), args[1].get_type(), out[0].get_type()}},
        arg_shape0,
        arg_shape1,
        out_shape,
        bi,
        si);

    return compiled_function->add_to_runtime(index, function_name, args, out);
}

#if CUDNN_VERSION >= 7200
std::string runtime::gpu::GPU_Emitter::emit_Rnn(EMIT_ARGS)
{
    auto rnn = static_cast<const ngraph::op::gpu::Rnn*>(node);
    auto& cudnn_emitter = compiled_function->get_primitive_emitter()->get_cudnn_emitter();
    size_t index = cudnn_emitter->build_primitive(rnn);
    return compiled_function->add_to_runtime(index, function_name, args, out);
}
#endif

std::string runtime::gpu::GPU_Emitter::emit_ScalarConstantLike(EMIT_ARGS)
{
    throw unsupported_op("Unsupported op '" + node->description() + "'");
}

std::string runtime::gpu::GPU_Emitter::emit_Select(EMIT_ARGS)
{
    return emit_elementwise<ngraph::op::Select>(compiled_function, function_name, node, args, out);
}

std::string runtime::gpu::GPU_Emitter::emit_ShapeOf(EMIT_ARGS)
{
    throw unsupported_op("Unsupported op '" + node->description() + "'");
}

std::string runtime::gpu::GPU_Emitter::emit_Sigmoid(EMIT_ARGS)
{
    return emit_elementwise<ngraph::op::Sigmoid>(compiled_function, function_name, node, args, out);
}

std::string runtime::gpu::GPU_Emitter::emit_SigmoidBackprop(EMIT_ARGS)
{
    return emit_elementwise<ngraph::op::SigmoidBackprop>(
        compiled_function, function_name, node, args, out);
}

std::string runtime::gpu::GPU_Emitter::emit_Sign(EMIT_ARGS)
{
    return emit_elementwise<ngraph::op::Sign>(compiled_function, function_name, node, args, out);
}

std::string runtime::gpu::GPU_Emitter::emit_Sin(EMIT_ARGS)
{
    return emit_elementwise<ngraph::op::Sin>(compiled_function, function_name, node, args, out);
}

std::string runtime::gpu::GPU_Emitter::emit_Sinh(EMIT_ARGS)
{
    return emit_elementwise<ngraph::op::Sinh>(compiled_function, function_name, node, args, out);
}

std::string runtime::gpu::GPU_Emitter::emit_Slice(EMIT_ARGS)
{
    if (out[0].get_size() == 0)
    {
        return "";
    }
    auto slice = static_cast<const op::Slice*>(node);

    const auto arg_shape = args[0].get_shape();
    const auto result_shape = out[0].get_shape();
    const Coordinate& lower_bounds = slice->get_lower_bounds();
    const Strides slice_strides = slice->get_strides();

    size_t index;
    if (args[0].get_size() == out[0].get_size())
    {
        auto& host_emitter = compiled_function->get_primitive_emitter()->get_host_emitter();
        index = host_emitter->build_memcpy(cudaMemcpyDeviceToDevice,
                                           out[0].get_size() * out[0].get_element_type().size());
    }
    else
    {
        auto& cuda_emitter = compiled_function->get_primitive_emitter()->get_cuda_emitter();
        index = cuda_emitter->build_slice({{args[0].get_type(), out[0].get_type()}},
                                          arg_shape,
                                          lower_bounds,
                                          slice_strides,
                                          result_shape);
    }
    return compiled_function->add_to_runtime(index, function_name, args, out);
}

std::string runtime::gpu::GPU_Emitter::emit_Softmax(EMIT_ARGS)
{
    auto softmax = static_cast<const ngraph::op::Softmax*>(node);

    auto axes_set = softmax->get_axes();
    std::vector<element::Type> dtypes;
    dtypes.push_back(args[0].get_element_type());
    dtypes.push_back(out[0].get_element_type());
    auto& cuda_emitter = compiled_function->get_primitive_emitter()->get_cuda_emitter();
    size_t index = cuda_emitter->build_softmax(dtypes, args[0].get_shape(), axes_set);

    return compiled_function->add_to_runtime(index, function_name, args, out);
}

std::string runtime::gpu::GPU_Emitter::emit_Sqrt(EMIT_ARGS)
{
    return emit_elementwise<ngraph::op::Sqrt>(compiled_function, function_name, node, args, out);
}

std::string runtime::gpu::GPU_Emitter::emit_StopGradient(EMIT_ARGS)
{
    throw unsupported_op("Unsupported op '" + node->description() + "'");
}

std::string runtime::gpu::GPU_Emitter::emit_Subtract(EMIT_ARGS)
{
    return emit_elementwise<ngraph::op::Subtract>(
        compiled_function, function_name, node, args, out);
}

std::string runtime::gpu::GPU_Emitter::emit_Sum(EMIT_ARGS)
{
    return runtime::gpu::GPU_Emitter::emit_Sum_0(compiled_function, function_name, node, args, out);
}

std::string runtime::gpu::GPU_Emitter::emit_Sum_0(EMIT_ARGS)
// emit_Sum_0 uses native cuda kernels to perform Sum reduction. This method
// is faster than cudnn implementation but in its current state is less precise
// than cudnn reduce. That is causing tensorflow tests aimed at testing stabilty
// to fail
{
    if (out[0].get_size() == 0)
    {
        return "";
    }
    const ngraph::op::Sum* sum = static_cast<const ngraph::op::Sum*>(node);

    auto axes_set = sum->get_reduction_axes();
    vector<element::Type> dtypes;
    dtypes.push_back(args[0].get_element_type());
    dtypes.push_back(out[0].get_element_type());
    auto& cuda_emitter = compiled_function->get_primitive_emitter()->get_cuda_emitter();
    auto sum_index = cuda_emitter->build_reduce<ngraph::op::Add>(
        dtypes, args[0].get_shape(), out[0].get_shape(), axes_set);

    return compiled_function->add_to_runtime(sum_index, function_name, args, out);
}

std::string runtime::gpu::GPU_Emitter::emit_Sum_1(EMIT_ARGS)
// emit_Sum_1 uses cudnn to perform Sum reduction. This method, although
// slower than the native cuda implementation is more precise and fixes the issue with
// tensorflow test failures
{
    const ngraph::op::Sum* sum = static_cast<const ngraph::op::Sum*>(node);
    std::vector<element::Type> dtypes{args[0].get_element_type(), out[0].get_element_type()};
    cudnnReduceTensorOp_t reduce_op = CUDNN_REDUCE_TENSOR_ADD;
    if (out[0].get_size() == 0)
    {
        return "";
    }
    size_t index;
    // one of args[] axes has zero size, zero output
    if (args[0].get_size() == 0)
    {
        auto& host_emitter = compiled_function->get_primitive_emitter()->get_host_emitter();
        index =
            host_emitter->build_zero_out(0, out[0].get_size() * out[0].get_element_type().size());
    }
    else if (args[0].get_size() == out[0].get_size())
    {
        auto& host_emitter = compiled_function->get_primitive_emitter()->get_host_emitter();
        index = host_emitter->build_memcpy(cudaMemcpyDeviceToDevice,
                                           out[0].get_size() * out[0].get_element_type().size());
    }
    else
    {
        auto& cudnn_emitter = compiled_function->get_primitive_emitter()->get_cudnn_emitter();
        index = cudnn_emitter->build_reduce_forward(reduce_op,
                                                    dtypes,
                                                    args[0].get_shape(),
                                                    sum->get_reduction_axes(),
                                                    CUDNNEmitter::ReductionMode::Reduce);
    }

    return compiled_function->add_to_runtime(index, function_name, args, out);
}

std::string runtime::gpu::GPU_Emitter::emit_Tan(EMIT_ARGS)
{
    return emit_elementwise<ngraph::op::Tan>(compiled_function, function_name, node, args, out);
}

std::string runtime::gpu::GPU_Emitter::emit_Tanh(EMIT_ARGS)
{
    return emit_elementwise<ngraph::op::Tanh>(compiled_function, function_name, node, args, out);
}

std::string runtime::gpu::GPU_Emitter::emit_TopK(EMIT_ARGS)
{
    if (out[0].get_size() == 0)
    {
        return "";
    }
    auto topk = static_cast<const ngraph::op::TopK*>(node);
    size_t topk_axis = topk->get_top_k_axis();
    size_t topk_k = topk->get_k();
    auto index_elem_type = topk->get_index_element_type();
    bool compute_max = topk->get_compute_max();
    std::vector<element::Type> dtypes{args[0].get_element_type()};
    NGRAPH_ASSERT(out.size() == 2) << "TopK can only have 2 outputs";
    for (size_t i = 0; i < out.size(); i++)
    {
        dtypes.push_back(out[i].get_element_type());
    }
    auto& input_shape = args[0].get_shape();
    auto& cuda_emitter = compiled_function->get_primitive_emitter()->get_cuda_emitter();
    auto index = cuda_emitter->build_topk(
        dtypes, input_shape, topk_axis, topk_k, index_elem_type, compute_max);

    return compiled_function->add_to_runtime(index, function_name, args, out);
}

<<<<<<< HEAD
std::string runtime::gpu::GPU_Emitter::emit_DynPad(EMIT_ARGS)
=======
std::string runtime::gpu::GPU_Emitter::emit_DynBroadcast(EMIT_ARGS)
>>>>>>> 51270c68
{
    throw unsupported_op("Unsupported op '" + node->description() + "'");
}

std::string runtime::gpu::GPU_Emitter::emit_Transpose(EMIT_ARGS)
{
    throw unsupported_op("Unsupported op '" + node->description() + "'");
}

string runtime::gpu::GPU_Emitter::node_names(const vector<GPUTensorWrapper>& args,
                                             initializer_list<int> arg_indexes)
{
    vector<string> names;
    vector<int> indexes = arg_indexes;
    if (indexes.empty())
    {
        indexes = vector<int>(args.size());
        iota(indexes.begin(), indexes.end(), 0);
    }
    for (int i : indexes)
    {
        names.push_back(args[i].get_name());
    }
    return ngraph::join(names);
}

// assumes NC{d1,d2,d3,...} format
Shape runtime::gpu::get_padded_shape(const Shape& input_shape,
                                     const Shape& padding_below,
                                     const Shape& padding_above,
                                     const Shape& padding_interior)
{
    Shape padded_shape = input_shape;
    int64_t i = input_shape.size() - 1;
    int64_t j = padding_below.size() - 1;
    if (padding_interior.empty())
    {
        for (; j >= 0; j--, i--)
        {
            padded_shape[i] += padding_below[j] + padding_above[j];
        }
    }
    else
    {
        for (; j >= 0; j--, i--)
        {
            padded_shape[i] = (padded_shape[i] - 1) * padding_interior[j] + 1 + padding_below[j] +
                              padding_above[j];
        }
    }
    return padded_shape;
}<|MERGE_RESOLUTION|>--- conflicted
+++ resolved
@@ -57,11 +57,8 @@
 #include "ngraph/op/embedding_lookup.hpp"
 #include "ngraph/op/equal.hpp"
 #include "ngraph/op/exp.hpp"
-<<<<<<< HEAD
+#include "ngraph/op/experimental/dyn_broadcast.hpp"
 #include "ngraph/op/experimental/dyn_pad.hpp"
-=======
-#include "ngraph/op/experimental/dyn_broadcast.hpp"
->>>>>>> 51270c68
 #include "ngraph/op/experimental/generate_mask.hpp"
 #include "ngraph/op/experimental/quantized_avg_pool.hpp"
 #include "ngraph/op/experimental/quantized_conv.hpp"
@@ -847,22 +844,14 @@
     auto padding_below = pad->get_padding_below();
     auto padding_above = pad->get_padding_above();
     auto padding_interior = pad->get_padding_interior();
-    auto pad_mode = pad->get_pad_mode();
-
-    if (pad_mode != op::PadMode::CONSTANT)
-    {
-        throw unsupported_op("Pad modes other than CONSTANT are unsupported");
-    }
 
     auto& cuda_emitter = compiled_function->get_primitive_emitter()->get_cuda_emitter();
-
-    NVShape converted_padding(padding_below.begin(), padding_below.end());
 
     auto index =
         cuda_emitter->build_pad_fill({{args[0].get_type(), args[1].get_type(), out[0].get_type()}},
                                      input_shape,
                                      output_shape,
-                                     converted_padding,
+                                     padding_below,
                                      padding_interior);
 
     return compiled_function->add_to_runtime(index, function_name, args, out);
@@ -1387,15 +1376,6 @@
     return compiled_function->add_to_runtime(index, function_name, args, out);
 }
 
-<<<<<<< HEAD
-std::string runtime::gpu::GPU_Emitter::emit_DynPad(EMIT_ARGS)
-=======
-std::string runtime::gpu::GPU_Emitter::emit_DynBroadcast(EMIT_ARGS)
->>>>>>> 51270c68
-{
-    throw unsupported_op("Unsupported op '" + node->description() + "'");
-}
-
 std::string runtime::gpu::GPU_Emitter::emit_Transpose(EMIT_ARGS)
 {
     throw unsupported_op("Unsupported op '" + node->description() + "'");
