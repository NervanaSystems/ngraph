--- conflicted
+++ resolved
@@ -540,7 +540,6 @@
                 auto input_order = reshape->get_input_order();
                 size_t result_shape_product = shape_size(result_shape);
 
-<<<<<<< HEAD
                 //for a zero-size tensor, or change from 1^m shape to 1^n shape, just do a copy
                 if (!reshape->get_is_transpose() || result_shape_product < 2)
                 {
@@ -617,11 +616,6 @@
                 // If there is no layout change, we can just copy.
                 bool same_layout = is_sorted(new_input_order.begin(), new_input_order.end());
                 if (same_layout)
-=======
-                // If there is no layout change or we are just going from 1^n to 1^m or a zero-size tensor,
-                // we can just copy.
-                if (!reshape->get_is_transpose() || result_shape_product < 2)
->>>>>>> d8587872
                 {
                     kernel::emit_memcpyDtD(writer, out[0], args[0]);
                 }
