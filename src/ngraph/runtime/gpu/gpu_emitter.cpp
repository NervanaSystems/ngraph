//*****************************************************************************
// Copyright 2017-2018 Intel Corporation
//
// Licensed under the Apache License, Version 2.0 (the "License");
// you may not use this file except in compliance with the License.
// You may obtain a copy of the License at
//
//     http://www.apache.org/licenses/LICENSE-2.0
//
// Unless required by applicable law or agreed to in writing, software
// distributed under the License is distributed on an "AS IS" BASIS,
// WITHOUT WARRANTIES OR CONDITIONS OF ANY KIND, either express or implied.
// See the License for the specific language governing permissions and
// limitations under the License.
//*****************************************************************************

#include <algorithm>
#include <cmath>
#include <cublas_v2.h>
#include <cuda.h>
#include <cuda_runtime.h>
#include <cudnn.h>
#include <iostream>
#include <nvrtc.h>
#include <set>
#include <string>
#include <typeindex>
#include <unordered_map>
#include <vector>

#include "ngraph/node.hpp"
#include "ngraph/op/abs.hpp"
#include "ngraph/op/acos.hpp"
#include "ngraph/op/add.hpp"
#include "ngraph/op/allreduce.hpp"
#include "ngraph/op/asin.hpp"
#include "ngraph/op/atan.hpp"
#include "ngraph/op/avg_pool.hpp"
#include "ngraph/op/batch_norm.hpp"
#include "ngraph/op/broadcast.hpp"
#include "ngraph/op/ceiling.hpp"
#include "ngraph/op/concat.hpp"
#include "ngraph/op/constant.hpp"
#include "ngraph/op/convert.hpp"
#include "ngraph/op/convolution.hpp"
#include "ngraph/op/cos.hpp"
#include "ngraph/op/cosh.hpp"
#include "ngraph/op/divide.hpp"
#include "ngraph/op/dot.hpp"
#include "ngraph/op/equal.hpp"
#include "ngraph/op/exp.hpp"
#include "ngraph/op/floor.hpp"
#include "ngraph/op/function_call.hpp"
#include "ngraph/op/get_output_element.hpp"
#include "ngraph/op/greater.hpp"
#include "ngraph/op/greater_eq.hpp"
#include "ngraph/op/less.hpp"
#include "ngraph/op/less_eq.hpp"
#include "ngraph/op/log.hpp"
#include "ngraph/op/max.hpp"
#include "ngraph/op/max_pool.hpp"
#include "ngraph/op/maximum.hpp"
#include "ngraph/op/min.hpp"
#include "ngraph/op/minimum.hpp"
#include "ngraph/op/multiply.hpp"
#include "ngraph/op/negative.hpp"
#include "ngraph/op/not.hpp"
#include "ngraph/op/not_equal.hpp"
#include "ngraph/op/one_hot.hpp"
#include "ngraph/op/op.hpp"
#include "ngraph/op/pad.hpp"
#include "ngraph/op/parameter.hpp"
#include "ngraph/op/power.hpp"
#include "ngraph/op/product.hpp"
#include "ngraph/op/reduce.hpp"
#include "ngraph/op/reduce_window.hpp"
#include "ngraph/op/relu.hpp"
#include "ngraph/op/remainder.hpp"
#include "ngraph/op/replace_slice.hpp"
#include "ngraph/op/reshape.hpp"
#include "ngraph/op/result.hpp"
#include "ngraph/op/reverse.hpp"
#include "ngraph/op/reverse_sequence.hpp"
#include "ngraph/op/select.hpp"
#include "ngraph/op/select_and_scatter.hpp"
#include "ngraph/op/sign.hpp"
#include "ngraph/op/sin.hpp"
#include "ngraph/op/sinh.hpp"
#include "ngraph/op/slice.hpp"
#include "ngraph/op/softmax.hpp"
#include "ngraph/op/sqrt.hpp"
#include "ngraph/op/subtract.hpp"
#include "ngraph/op/sum.hpp"
#include "ngraph/op/tan.hpp"
#include "ngraph/op/tanh.hpp"
#include "ngraph/runtime/gpu/gpu_cuda_kernel_ops.hpp"
#include "ngraph/runtime/gpu/gpu_emitter.hpp"
#include "ngraph/runtime/gpu/gpu_kernel_emitters.hpp"
#include "ngraph/runtime/gpu/gpu_primitive_emitter.hpp"
#include "ngraph/runtime/gpu/gpu_util.hpp"
#include "ngraph/runtime/gpu/type_info.hpp"
#include "ngraph/util.hpp"

using namespace std;
using namespace ngraph;

#define TI(x) type_index(typeid(x))

#define EMIT_ARGS                                                                                  \
    GPU_ExternalFunction *external_function, codegen::CodeWriter &writer, const Node *node,        \
        const vector<GPU_TensorViewWrapper> &args, const vector<GPU_TensorViewWrapper> &out

void runtime::gpu::GPU_Emitter::emit_Abs(EMIT_ARGS)
{
    emit_elementwise<ngraph::op::Abs>(external_function, writer, node, args, out);
}

void runtime::gpu::GPU_Emitter::emit_Acos(EMIT_ARGS)
{
    emit_elementwise<ngraph::op::Acos>(external_function, writer, node, args, out);
}

void runtime::gpu::GPU_Emitter::emit_Add(EMIT_ARGS)
{
    emit_elementwise<ngraph::op::Add>(external_function, writer, node, args, out);
}

void runtime::gpu::GPU_Emitter::emit_AllReduce(EMIT_ARGS)
{
    throw unsupported_op("Unsupported op '" + node->description() + "'");
}

void runtime::gpu::GPU_Emitter::emit_And(EMIT_ARGS)
{
    emit_elementwise<ngraph::op::And>(external_function, writer, node, args, out);
}

void runtime::gpu::GPU_Emitter::emit_ArgMax(EMIT_ARGS)
{
    throw unsupported_op("Unsupported op '" + node->description() + "'");
}

void runtime::gpu::GPU_Emitter::emit_ArgMin(EMIT_ARGS)
{
    throw unsupported_op("Unsupported op '" + node->description() + "'");
}

void runtime::gpu::GPU_Emitter::emit_Asin(EMIT_ARGS)
{
    emit_elementwise<ngraph::op::Asin>(external_function, writer, node, args, out);
}

void runtime::gpu::GPU_Emitter::emit_Atan(EMIT_ARGS)
{
    emit_elementwise<ngraph::op::Atan>(external_function, writer, node, args, out);
}

void runtime::gpu::GPU_Emitter::emit_AvgPool(EMIT_ARGS)
{
    // assumes NC{d1,d2,...} format
    auto avg_pool = static_cast<const ngraph::op::AvgPool*>(node);
    writer.block_begin();
    {
        auto& input_shape = args[0].get_shape();
        auto& result_shape = out[0].get_shape();
        auto padding_below = avg_pool->get_padding_below();
        auto padding_above = avg_pool->get_padding_above();

        size_t index = 0;

        // if 1d or has asymmetric padding, must handle pooling manually
        if (input_shape.size() == 3 || padding_below != padding_above)
        {
            auto& cuda_emitter = external_function->get_primitive_emitter()->get_cuda_emitter();

            index = cuda_emitter->build_avg_pool({{args[0].get_type(), out[0].get_type()}},
                                                 input_shape,
                                                 result_shape,
                                                 avg_pool->get_window_shape(),
                                                 avg_pool->get_window_movement_strides(),
                                                 padding_below);
        }
        else if (input_shape.size() <= 5)
        {
            // 2d and 3d avg pool (NCHW) with either symetric padding or no padding
            if (input_shape.size() == 4 || input_shape.size() == 5)
            {
                auto& cudnn_emitter =
                    external_function->get_primitive_emitter()->get_cudnn_emitter();

                auto cudnn_avg_type = avg_pool->get_include_padding_in_avg_computation()
                                          ? CUDNN_POOLING_AVERAGE_COUNT_INCLUDE_PADDING
                                          : CUDNN_POOLING_AVERAGE_COUNT_EXCLUDE_PADDING;

                index = cudnn_emitter->build_pooling(cudnn_avg_type,
                                                     out[0].get_type(),
                                                     CUDNNEmitter::Prop::Forward,
                                                     input_shape,
                                                     result_shape,
                                                     avg_pool->get_window_movement_strides(),
                                                     avg_pool->get_window_shape(),
                                                     padding_below,
                                                     padding_above);
            }
        }
        else
        {
            throw runtime_error("Pooling currently only supports up to 3 spatial dimensions.");
        }

        writer << "void* input[] = {" << node_names(args) << "};\n";
        writer << "void* output[] = {" << node_names(out) << "};\n";
        writer << "gpu::invoke_primitive(ctx, " << index << ", input, output);\n";
    }
    writer.block_end();
}

void runtime::gpu::GPU_Emitter::emit_AvgPoolBackprop(EMIT_ARGS)
{
    writer.block_begin();
    {
        auto apb = static_cast<const ngraph::op::AvgPoolBackprop*>(node);
        auto output_shape = out[0].get_shape();
        auto delta_shape = args[0].get_shape();

        auto& cudnn_emitter = external_function->get_primitive_emitter()->get_cudnn_emitter();

        if (output_shape.size() >= 4)
        {
            auto cudnn_avg_type = apb->get_include_padding_in_avg_computation()
                                      ? CUDNN_POOLING_AVERAGE_COUNT_INCLUDE_PADDING
                                      : CUDNN_POOLING_AVERAGE_COUNT_EXCLUDE_PADDING;

            auto index = cudnn_emitter->build_pooling(cudnn_avg_type,
                                                      out[0].get_type(),
                                                      CUDNNEmitter::Prop::Backward,
                                                      output_shape,
                                                      delta_shape,
                                                      apb->get_window_movement_strides(),
                                                      apb->get_window_shape(),
                                                      apb->get_padding_below(),
                                                      apb->get_padding_above());

            // cuDNN backwards pooling requests input and output tensors from
            // the forward pass but does not use them. It also behaves differently
            // for max pool vs avg pool. The repetition of args below is to address
            // this interface in a way that supports both max and avg pooling
            writer << "void* input[] = {" << node_names(args, {0, 0}) << "};\n";
            writer << "void* output[] = {" << node_names(out) << "};\n";
            writer << "gpu::invoke_primitive(ctx, " << index << ", input, output);\n";
        }
    }
    writer.block_end();
}

void runtime::gpu::GPU_Emitter::emit_BatchNorm(EMIT_ARGS)
{
    const ngraph::op::BatchNorm* batchnorm = static_cast<const ngraph::op::BatchNorm*>(node);

    auto& cudnn_emitter = external_function->get_primitive_emitter()->get_cudnn_emitter();

    CUDNNEmitter::Prop direction;
    if (batchnorm->get_training_flag() && args.size() == 3)
    {
        direction = CUDNNEmitter::Prop::Forward;
    }
    else
    {
        direction = CUDNNEmitter::Prop::Inference;
    }

    auto index = cudnn_emitter->build_batchnorm(CUDNN_BATCHNORM_SPATIAL,
                                                out[0].get_type(),
                                                direction,
                                                args[2].get_shape(),
                                                args[0].get_shape(),
                                                batchnorm->get_eps_value());

    writer.block_begin();
    {
        writer << "void* input[] = {" << node_names(args) << "};\n";
        writer << "void* output[] = {" << node_names(out) << "};\n";
        writer << "gpu::invoke_primitive(ctx, " << index << ", input, output);\n";
    }
    writer.block_end();
}

void runtime::gpu::GPU_Emitter::emit_BatchNormBackprop(EMIT_ARGS)
{
    const ngraph::op::BatchNormBackprop* batchnorm =
        static_cast<const ngraph::op::BatchNormBackprop*>(node);

    auto& cudnn_emitter = external_function->get_primitive_emitter()->get_cudnn_emitter();

    auto index = cudnn_emitter->build_batchnorm(CUDNN_BATCHNORM_SPATIAL,
                                                out[0].get_type(),
                                                CUDNNEmitter::Prop::Backward,
                                                args[2].get_shape(),
                                                args[0].get_shape(),
                                                batchnorm->get_eps_value());

    writer.block_begin();
    {
        writer << "void* input[] = {" << node_names(args) << "};\n";
        writer << "void* output[] = {" << node_names(out) << "};\n";
        writer << "gpu::invoke_primitive(ctx, " << index << ", input, output);\n";
    }
    writer.block_end();
}

void runtime::gpu::GPU_Emitter::emit_Broadcast(EMIT_ARGS)
{
    if (out[0].get_size() == 0)
    {
        return;
    }
    auto broadcast = static_cast<const ngraph::op::Broadcast*>(node);
    auto arg_shape = args[0].get_shape();
    auto result_shape = out[0].get_shape();

    auto& axes = broadcast->get_broadcast_axes();
    // broadcast axes is empty, do a copy
    if (axes.empty())
    {
        writer.block_begin();
        kernel::emit_memcpyDtD(writer, out[0], args[0]);
        writer.block_end();
        return;
    }

    auto& cuda_emitter = external_function->get_primitive_emitter()->get_cuda_emitter();

    auto bcast_index = cuda_emitter->build_broadcast(
        {{args[0].get_type(), out[0].get_type()}}, result_shape, axes);
    writer.block_begin();
    {
        writer << "void* input[] = {" << node_names(args) << "};\n";
        writer << "void* output[] = {" << node_names(out) << "};\n";
        writer << "gpu::invoke_primitive(ctx, " << bcast_index << ", input, output);\n";
    }
    writer.block_end();
}

void runtime::gpu::GPU_Emitter::emit_Ceiling(EMIT_ARGS)
{
    emit_elementwise<ngraph::op::Ceiling>(external_function, writer, node, args, out);
}

void runtime::gpu::GPU_Emitter::emit_Concat(EMIT_ARGS)
{
    if (out[0].get_size() == 0)
    {
        return;
    }
    auto concat = static_cast<const ngraph::op::Concat*>(node);
    auto axis = concat->get_concatenation_axis();

    vector<string> dtypes;
    vector<NVShape> input_shapes;
    for (auto arg : args)
    {
        dtypes.push_back(arg.get_type());
        input_shapes.push_back(arg.get_shape());
    }
    dtypes.push_back(out[0].get_type());

    auto& cuda_emitter = external_function->get_primitive_emitter()->get_cuda_emitter();
    auto index = cuda_emitter->build_concat(dtypes, input_shapes, axis, out[0].get_shape());

    writer.block_begin();
    {
        writer << "void* input[] = {" << node_names(args) << "};\n";
        writer << "void* output[] = {" << node_names(out) << "};\n";
        writer << "gpu::invoke_primitive(ctx, " << index << ", input, output);\n";
    }
    writer.block_end();
}

void runtime::gpu::GPU_Emitter::emit_Constant(EMIT_ARGS)
{
}

void runtime::gpu::GPU_Emitter::emit_Convert(EMIT_ARGS)
{
    emit_elementwise<ngraph::op::Convert>(external_function, writer, node, args, out);
}

void runtime::gpu::GPU_Emitter::emit_Convolution(EMIT_ARGS)
{
    if (out[0].get_size() == 0)
    {
        return;
    }

    auto convolution = static_cast<const ngraph::op::Convolution*>(node);

    size_t conv_index = 0;
    if (convolution->get_padding_below().size() > 3)
    {
        auto& cuda_emitter = external_function->get_primitive_emitter()->get_cuda_emitter();
        conv_index = cuda_emitter->build_primitive(convolution);
    }
    else
    {
        auto& cudnn_emitter = external_function->get_primitive_emitter()->get_cudnn_emitter();
        conv_index = cudnn_emitter->build_primitive(convolution);
    }

    writer.block_begin();
    {
        writer << "void* input[] = {" << node_names(args) << "};\n";
        writer << "void* output[] = {" << node_names(out) << "};\n";
        writer << "gpu::invoke_primitive(ctx, " << conv_index << ", input, output);\n";
    }
    writer.block_end();
}

void runtime::gpu::GPU_Emitter::emit_ConvolutionBackpropData(EMIT_ARGS)
{
    if (out[0].get_size() == 0)
    {
        return;
    }

    auto convolution = static_cast<const ngraph::op::ConvolutionBackpropData*>(node);

    if (convolution->get_padding_below_forward().size() > 3)
    {
        throw runtime_error(node->get_name() + "with more than 3D is not implemented.");
    }

    auto& cudnn_emitter = external_function->get_primitive_emitter()->get_cudnn_emitter();
    size_t conv_index = cudnn_emitter->build_primitive(convolution);

    writer.block_begin();
    {
        writer << "void* input[] = {" << node_names(args) << "};\n";
        writer << "void* output[] = {" << node_names(out) << "};\n";
        writer << "gpu::invoke_primitive(ctx, " << conv_index << ", input, output);\n";
    }
    writer.block_end();
}

void runtime::gpu::GPU_Emitter::emit_ConvolutionBackpropFilters(EMIT_ARGS)
{
    if (out[0].get_size() == 0)
    {
        return;
    }

    auto convolution = static_cast<const ngraph::op::ConvolutionBackpropFilters*>(node);

<<<<<<< HEAD
    if (convolution->get_padding_below_forward().size() > 3)
    {
        throw runtime_error(node->get_name() + "with more than 3D is not implemented.");
    }

    auto& cudnn_emitter = external_function->get_primitive_emitter()->get_cudnn_emitter();
    size_t conv_index = cudnn_emitter->build_primitive(convolution);
=======
                auto arg_shape = args[0].get_shape();
                auto arg_rank = arg_shape.size();
                auto result_shape = out[0].get_shape();
                auto input_order = reshape->get_input_order();
                size_t result_shape_product = shape_size(result_shape);

                //for a zero-size tensor, or change from 1^m shape to 1^n shape, just do a copy
                if (!reshape->get_is_transpose() || result_shape_product < 2)
                {
                    writer.block_begin();
                    {
                        kernel::emit_memcpyDtD(writer, out[0], args[0]);
                    }
                    writer.block_end();
                    return;
                }

                //combine inordered dimensons after reorder in shape, update output shape and input order
                Shape in_order_map(arg_rank, 0);
                for (int i = 0; i < arg_rank - 1; i++)
                {
                    if (static_cast<int64_t>(input_order[i + 1]) -
                            static_cast<int64_t>(input_order[i]) ==
                        1)
                    {
                        in_order_map[input_order[i]] = 1;
                    }
                }

                Shape combine_arg_shape;
                Shape combine_idx_map(arg_rank, 0);
                Shape combine_input_order;
                size_t shape_i = 1;
                size_t combine_rank = 0;
                for (int i = 0; i < arg_rank; i++)
                {
                    if (in_order_map[i] == 1)
                    {
                        shape_i *= arg_shape[i];
                    }
                    else
                    {
                        combine_arg_shape.push_back(shape_i * arg_shape[i]);
                        shape_i = 1;
                        combine_idx_map[i] = combine_rank++;
                    }
                }

                for (int i = 0; i < arg_rank; i++)
                {
                    if (in_order_map[input_order[i]] == 0)
                    {
                        combine_input_order.push_back(combine_idx_map[input_order[i]]);
                    }
                }

                //eleminate dimenson size = 1, update input order and output shape
                Shape new_arg_shape;
                Shape new_result_shape;
                Shape new_idx_map(combine_rank, 0);
                Shape new_input_order;
                size_t new_rank = 0;
                for (int i = 0; i < combine_rank; i++)
                {
                    if (combine_arg_shape[i] != 1)
                    {
                        new_arg_shape.push_back(combine_arg_shape[i]);
                        new_idx_map[i] = new_rank++;
                    }
                }
                for (int i = 0; i < combine_rank; i++)
                {
                    if (combine_arg_shape[combine_input_order[i]] != 1)
                    {
                        new_input_order.push_back(new_idx_map[combine_input_order[i]]);
                    }
                }
                for (int i = 0; i < new_rank; i++)
                {
                    new_result_shape.push_back(new_arg_shape[new_input_order[i]]);
                }

                // If there is no layout change, we can just copy.
                writer.block_begin();
                {
                    bool same_layout = is_sorted(new_input_order.begin(), new_input_order.end());
                    if (same_layout)
                    {
                        kernel::emit_memcpyDtD(writer, out[0], args[0]);
                    }
                    // If there *is* a layout change in the 2D case, we transpose the input.
                    else
                    {
                        writer << "void* input[] = {" << node_names(args) << "};\n";
                        writer << "void* output[] = {" << node_names(out) << "};\n";
                        auto& cuda_emitter =
                            external_function->get_primitive_emitter()->get_cuda_emitter();
                        size_t index;
                        if (new_rank == 2)
                        {
                            index = cuda_emitter->build_reshape_2d(
                                {{args[0].get_type(), out[0].get_type()}},
                                new_arg_shape,
                                new_input_order);
                        }
                        // If there *is* a layout change in the 3D case, we do 3D tiled reshape.
                        else if (new_rank == 3)
                        {
                            index = cuda_emitter->build_reshape_3d(
                                {{args[0].get_type(), out[0].get_type()}},
                                new_arg_shape,
                                new_input_order);
                        }
                        // Other cases (reordering of axes for tensors with rank>3).
                        else
                        {
                            index = cuda_emitter->build_reshape(
                                {{args[0].get_type(), out[0].get_type()}},
                                new_arg_shape,
                                new_input_order);
                        }
                        writer << "gpu::invoke_primitive(ctx, " << index << ", input, output);\n";
                    }
                }
                writer.block_end();
            }
>>>>>>> 0723126a

    writer.block_begin();
    {
        writer << "void* input[] = {" << node_names(args) << "};\n";
        writer << "void* output[] = {" << node_names(out) << "};\n";
        writer << "gpu::invoke_primitive(ctx, " << conv_index << ", input, output);\n";
    }
    writer.block_end();
}

void runtime::gpu::GPU_Emitter::emit_Cos(EMIT_ARGS)
{
    emit_elementwise<ngraph::op::Cos>(external_function, writer, node, args, out);
}

void runtime::gpu::GPU_Emitter::emit_Cosh(EMIT_ARGS)
{
    emit_elementwise<ngraph::op::Cosh>(external_function, writer, node, args, out);
}

void runtime::gpu::GPU_Emitter::emit_Divide(EMIT_ARGS)
{
    emit_elementwise<ngraph::op::Divide>(external_function, writer, node, args, out);
}

void runtime::gpu::GPU_Emitter::emit_Dot(EMIT_ARGS)
{
    if (out[0].get_size() == 0)
    {
        return;
    }

    const ngraph::op::Dot* dot = static_cast<const ngraph::op::Dot*>(node);
    const Shape& arg0_shape = args[0].get_shape();
    const Shape& arg1_shape = args[1].get_shape();
    const Shape& out_shape = out[0].get_shape();
    if (arg0_shape.empty() || arg1_shape.empty())
    {
        auto& first = (arg0_shape.empty() ? args[0] : args[1]);
        auto& second = (arg0_shape.empty() ? args[1] : args[0]);

        writer.block_begin();
        writer << "int count = " << second.get_size() << ";\n";
        writer << "CUBLAS_SAFE_CALL(cublasScopy("
               << "*ctx->cublas_handle,"
               << "count ," << second.get_name() << ","
               << "1," << out[0].get_name() << ", 1));\n";
        writer << "CUBLAS_SAFE_CALL(cublasSscal("
               << "*ctx->cublas_handle,"
               << "count ," << first.get_name() << "," << out[0].get_name() << ", 1));\n";
        writer.block_end();
        return;
    }

    // set output to 0 if input size is 0
    if (args[0].get_size() == 0 || args[1].get_size() == 0)
    {
        writer.block_begin();
        writer << "runtime::gpu::cuda_memset(" << out[0].get_name() << ", 0, " << out[0].get_size()
               << " * " << out[0].get_element_type().size() << ");\n";
        writer.block_end();
        return;
    }

    // case that can be treat as dot1d
    if ((arg0_shape.size() == arg1_shape.size()) &&
        (arg0_shape.size() == dot->get_reduction_axes_count()))

    {
        for (int i = 0; i < arg0_shape.size(); i++)
        {
            if (arg0_shape[i] != arg1_shape[i])
            {
                throw invalid_argument("arg0 and arg1 shape does not match for dot.");
            }
        }
        writer.block_begin();
        writer << "CUBLAS_SAFE_CALL(cublasSdot("
               << "*ctx->cublas_handle," << args[0].get_size() << "," << args[0].get_name() << ","
               << "1," << args[1].get_name() << ","
               << "1," << out[0].get_name() << "));\n";
        writer.block_end();
    }
    // matrix vector
    else if ((arg0_shape.size() == 2) && (arg1_shape.size() == 1) &&
             (dot->get_reduction_axes_count() == 1))
    {
        writer.block_begin();
        writer << "const float alpha = 1.0;\n";
        writer << "const float beta  = 0;\n";
        writer << "CUBLAS_SAFE_CALL(cublasSetPointerMode(*ctx->cublas_handle, "
                  "CUBLAS_POINTER_MODE_HOST));\n";
        writer << "CUBLAS_SAFE_CALL(cublasSgemv("
               << "*ctx->cublas_handle,"
               << "CUBLAS_OP_T," << arg0_shape[1] << "," << arg0_shape[0] << ","
               << "&alpha," // Alpha
               << args[0].get_name() << "," << arg0_shape[1] << "," << args[1].get_name() << ","
               << "1,"
               << "&beta," // beta
               << out[0].get_name() << ","
               << "1));\n";
        writer << "CUBLAS_SAFE_CALL(cublasSetPointerMode(*ctx->cublas_handle, "
                  "CUBLAS_POINTER_MODE_DEVICE));\n";
        writer.block_end();
    }
    // cases that can be treat as matrix multiply
    else
    {
        // treat as out[m,n] = arg0[m,k] * arg1[k,n]
        size_t reduction_axes = dot->get_reduction_axes_count();
        size_t num_of_axes_for_m = arg0_shape.size() - reduction_axes;
        size_t num_of_axes_for_n = arg1_shape.size() - reduction_axes;
        size_t num_of_axes_for_k = reduction_axes;
        size_t m = 1;
        size_t n = 1;
        size_t k = 1;

        // check if input and output size correct
        // check and calculate k for arg0 and arg1
        size_t arg0_k_idx = num_of_axes_for_m; // first axe in arg0 for k
        size_t arg1_k_idx = 0;                 // first axe in arg1 for k
        for (size_t i = 0; i < num_of_axes_for_k; i++)
        {
            k *= arg0_shape[arg0_k_idx];
            if (arg0_shape[arg0_k_idx++] != arg1_shape[arg1_k_idx++])
            {
                throw invalid_argument("arg0 and arg1 shape does not match for dot.");
            }
        }
        // check and calculate m for arg0 and out
        size_t arg0_m_idx = 0; // first axe in arg0 for m
        size_t out_m_idx = 0;  // first axe in out for m
        for (size_t i = 0; i < num_of_axes_for_m; i++)
        {
            m *= arg0_shape[arg0_m_idx];
            if (arg0_shape[arg0_m_idx++] != out_shape[out_m_idx++])
            {
                throw invalid_argument("arg0 and output shape does not match for dot.");
            }
        }
        // check and calculate n for arg1 and out
        size_t arg1_n_idx = num_of_axes_for_k; // first axe in arg1 for n
        size_t out_n_idx = num_of_axes_for_m;  // first axe in arg1 for n
        for (size_t i = 0; i < num_of_axes_for_n; i++)
        {
            n *= arg1_shape[arg1_n_idx];
            if (arg1_shape[arg1_n_idx++] != out_shape[out_n_idx++])
            {
                throw invalid_argument("arg1 and output shape does not match for dot.");
            }
        }

        // GEMM Call
        writer.block_begin();
        writer << "const float alpha = 1.0;\n";
        writer << "const float beta  = 0.0;\n";
        writer << "int m = " << m << ";\n";
        writer << "int n = " << n << ";\n";
        writer << "int k = " << k << ";\n";
        writer << "CUBLAS_SAFE_CALL(cublasSetPointerMode(*ctx->cublas_handle, "
                  "CUBLAS_POINTER_MODE_HOST));\n";
        writer << "CUBLAS_SAFE_CALL(cublasSgemm("
               << "*ctx->cublas_handle,"
               << "CUBLAS_OP_N,"
               << "CUBLAS_OP_N,"
               << "n,"
               << "m,"
               << "k,"
               << "&alpha," // Alpha
               << args[1].get_name() << ","
               << "n," << args[0].get_name() << ","
               << "k,"
               << "&beta," // beta
               << out[0].get_name() << ","
               << "n));\n";
        writer << "CUBLAS_SAFE_CALL(cublasSetPointerMode(*ctx->cublas_handle, "
                  "CUBLAS_POINTER_MODE_DEVICE));\n";
        writer.block_end();
    }
}

void runtime::gpu::GPU_Emitter::emit_Equal(EMIT_ARGS)
{
    emit_elementwise<ngraph::op::Equal>(external_function, writer, node, args, out);
}

void runtime::gpu::GPU_Emitter::emit_Exp(EMIT_ARGS)
{
    emit_elementwise<ngraph::op::Exp>(external_function, writer, node, args, out);
}

void runtime::gpu::GPU_Emitter::emit_Floor(EMIT_ARGS)
{
    emit_elementwise<ngraph::op::Floor>(external_function, writer, node, args, out);
}

void runtime::gpu::GPU_Emitter::emit_FunctionCall(EMIT_ARGS)
{
    auto function_call = static_cast<const ngraph::op::FunctionCall*>(node);
    shared_ptr<Function> function = function_call->get_functions()[0];

    writer.block_begin();
    {
        writer << "void* input[] = {" << node_names(args) << "};\n";
        writer << "void* output[] = {" << node_names(out) << "};\n";
        writer << function->get_name() << "(input, output, ctx);\n";
    }
    writer.block_end();
}

void runtime::gpu::GPU_Emitter::emit_GetOutputElement(EMIT_ARGS)
{
    auto get_tuple_element = static_cast<const ngraph::op::GetOutputElement*>(node);

    writer.block_begin();
    writer << "runtime::gpu::cuda_memcpyDtH(" << out[0].get_name() << ", "
           << args[get_tuple_element->get_n()].get_name() << ", "
           << out[0].get_size() * out[0].get_element_type().size() << ");\n";
    writer.block_end();
}

void runtime::gpu::GPU_Emitter::emit_Greater(EMIT_ARGS)
{
    emit_elementwise<ngraph::op::Greater>(external_function, writer, node, args, out);
}

void runtime::gpu::GPU_Emitter::emit_GreaterEq(EMIT_ARGS)
{
    emit_elementwise<ngraph::op::GreaterEq>(external_function, writer, node, args, out);
}

void runtime::gpu::GPU_Emitter::emit_Less(EMIT_ARGS)
{
    emit_elementwise<ngraph::op::Less>(external_function, writer, node, args, out);
}

void runtime::gpu::GPU_Emitter::emit_LessEq(EMIT_ARGS)
{
    emit_elementwise<ngraph::op::LessEq>(external_function, writer, node, args, out);
}

void runtime::gpu::GPU_Emitter::emit_Log(EMIT_ARGS)
{
    emit_elementwise<ngraph::op::Log>(external_function, writer, node, args, out);
}

void runtime::gpu::GPU_Emitter::emit_LRN(EMIT_ARGS)
{
}

void runtime::gpu::GPU_Emitter::emit_Max(EMIT_ARGS)
{
    if (out[0].get_size() == 0)
    {
        return;
    }

    const ngraph::op::Max* max = static_cast<const ngraph::op::Max*>(node);
    auto& cudnn_emitter = external_function->get_primitive_emitter()->get_cudnn_emitter();
    auto index = cudnn_emitter->build_primitive(max);

    writer.block_begin();
    writer << "void* input[] = {" << node_names(args) << "};\n";
    writer << "void* output[] = {" << node_names(out) << "};\n";
    writer << "gpu::invoke_primitive(ctx, " << index << ", input, output);\n";
    writer.block_end();
}

void runtime::gpu::GPU_Emitter::emit_Maximum(EMIT_ARGS)
{
    emit_elementwise<ngraph::op::Maximum>(external_function, writer, node, args, out);
}

void runtime::gpu::GPU_Emitter::emit_MaxPool(EMIT_ARGS)
{
    // assumes NC{d1,d2,...} format
    auto max_pool = static_cast<const ngraph::op::MaxPool*>(node);

    auto& input_shape = args[0].get_shape();
    auto padding_below = max_pool->get_padding_below();
    auto padding_above = max_pool->get_padding_above();
    if (input_shape.size() < 3)
    {
        throw runtime_error(
            "MaxPool operation requested for a tensor of less than 3 dimensions. "
            "Tensors should have at least one spatial dimension, dim(NC{d1...dN}) "
            "<= 3");
    }
    else if (input_shape.size() > 5)
    {
        throw runtime_error("Pooling currently only supports up to 3 spatial dimensions.");
    }

    size_t max_pool_index;
    // 1d max pool (NCW)
    if (input_shape.size() == 3)
    {
        auto& cuda_emitter = external_function->get_primitive_emitter()->get_cuda_emitter();

        max_pool_index = cuda_emitter->build_primitive(max_pool);
    }
    // 2d and 3d max pool (NCHW)
    else if (input_shape.size() == 4 || input_shape.size() == 5)
    {
        auto& cudnn_emitter = external_function->get_primitive_emitter()->get_cudnn_emitter();

        max_pool_index = cudnn_emitter->build_primitive(max_pool);
    }
    writer.block_begin();
    writer << "void* input[] = {" << node_names(args) << "};\n";
    writer << "void* output[] = {" << node_names(out) << "};\n";
    writer << "gpu::invoke_primitive(ctx, " << max_pool_index << ", input, output);\n";
    writer.block_end();
}

void runtime::gpu::GPU_Emitter::emit_MaxPoolBackprop(EMIT_ARGS)
{
    writer.block_begin();
    {
        auto mpb = static_cast<const ngraph::op::MaxPoolBackprop*>(node);
        auto fp_input_shape = out[0].get_shape();
        auto fp_output_shape = args[1].get_shape();

        auto& cudnn_emitter = external_function->get_primitive_emitter()->get_cudnn_emitter();

        if (fp_input_shape.size() >= 4)
        {
            auto index = cudnn_emitter->build_pooling(CUDNN_POOLING_MAX,
                                                      out[0].get_type(),
                                                      CUDNNEmitter::Prop::Backward,
                                                      fp_input_shape,
                                                      fp_output_shape,
                                                      mpb->get_window_movement_strides(),
                                                      mpb->get_window_shape(),
                                                      mpb->get_padding_below(),
                                                      mpb->get_padding_above());

            writer << "void* input[] = {" << node_names(args) << "};\n";
            writer << "void* output[] = {" << node_names(out) << "};\n";
            writer << "gpu::invoke_primitive(ctx, " << index << ", input, output);\n";
        }
    }
    writer.block_end();
}

void runtime::gpu::GPU_Emitter::emit_Min(EMIT_ARGS)
{
    if (out[0].get_size() == 0)
    {
        return;
    }

    const ngraph::op::Min* min = static_cast<const ngraph::op::Min*>(node);
    auto& cudnn_emitter = external_function->get_primitive_emitter()->get_cudnn_emitter();
    auto index = cudnn_emitter->build_primitive(min);

    writer.block_begin();
    writer << "void* input[] = {" << node_names(args) << "};\n";
    writer << "void* output[] = {" << node_names(out) << "};\n";
    writer << "gpu::invoke_primitive(ctx, " << index << ", input, output);\n";
    writer.block_end();
}

void runtime::gpu::GPU_Emitter::emit_Minimum(EMIT_ARGS)
{
    emit_elementwise<ngraph::op::Minimum>(external_function, writer, node, args, out);
}

void runtime::gpu::GPU_Emitter::emit_Multiply(EMIT_ARGS)
{
    emit_elementwise<ngraph::op::Multiply>(external_function, writer, node, args, out);
}

void runtime::gpu::GPU_Emitter::emit_Negative(EMIT_ARGS)
{
    emit_elementwise<ngraph::op::Negative>(external_function, writer, node, args, out);
}

void runtime::gpu::GPU_Emitter::emit_Not(EMIT_ARGS)
{
    emit_elementwise<ngraph::op::Not>(external_function, writer, node, args, out);
}

void runtime::gpu::GPU_Emitter::emit_NotEqual(EMIT_ARGS)
{
    emit_elementwise<ngraph::op::NotEqual>(external_function, writer, node, args, out);
}

void runtime::gpu::GPU_Emitter::emit_OneHot(EMIT_ARGS)
{
    if (out[0].get_size() == 0)
    {
        return;
    }
    auto onehot = static_cast<const ngraph::op::OneHot*>(node);
    auto arg_shape = args[0].get_shape();
    auto result_shape = out[0].get_shape();
    size_t idx = onehot->get_one_hot_axis();

    writer.block_begin();
    {
        auto& cuda_emitter = external_function->get_primitive_emitter()->get_cuda_emitter();
        auto index = cuda_emitter->build_onehot(
            {{args[0].get_type(), out[0].get_type()}}, arg_shape, result_shape, idx);

        writer.block_begin();
        writer << "void* input[] = {" << node_names(args) << "};\n";
        writer << "void* output[] = {" << node_names(out) << "};\n";
        writer << "gpu::invoke_primitive(ctx, " << index << ", input, output);\n";
        writer.block_end();
    }
    writer.block_end();
}

void runtime::gpu::GPU_Emitter::emit_Or(EMIT_ARGS)
{
    emit_elementwise<ngraph::op::Or>(external_function, writer, node, args, out);
}

void runtime::gpu::GPU_Emitter::emit_Pad(EMIT_ARGS)
{
    auto pad = static_cast<const ngraph::op::Pad*>(node);
    writer.block_begin();
    {
        auto input_shape = args[0].get_shape();
        auto output_shape = out[0].get_shape();
        auto padding_below = pad->get_padding_below();
        auto padding_above = pad->get_padding_above();
        auto padding_interior = pad->get_padding_interior();

        auto& cuda_emitter = external_function->get_primitive_emitter()->get_cuda_emitter();

        auto pad_index = cuda_emitter->build_pad({{args[0].get_type(), out[0].get_type()}},
                                                 input_shape,
                                                 output_shape,
                                                 padding_below,
                                                 padding_above,
                                                 padding_interior);
        writer << "void* input[] = {" << node_names(args) << "};\n";
        writer << "void* output[] = {" << node_names(out) << "};\n";
        writer << "gpu::invoke_primitive(ctx, " << pad_index << ", input, output);\n";
    }
    writer.block_end();
}

void runtime::gpu::GPU_Emitter::emit_Parameter(EMIT_ARGS)
{
}

void runtime::gpu::GPU_Emitter::emit_Power(EMIT_ARGS)
{
    emit_elementwise<ngraph::op::Power>(external_function, writer, node, args, out);
}

void runtime::gpu::GPU_Emitter::emit_Product(EMIT_ARGS)
{
    const ngraph::op::Product* product = static_cast<const ngraph::op::Product*>(node);
    writer.block_begin();
    {
        if (out[0].get_size() != 0)
        {
            // one of args[] axes has zero size, fill output with 1
            if (args[0].get_size() == 0)
            {
                writer << out[0].get_type() << " init_value = 1;\n";
                writer << "vector<" << out[0].get_type() << "> temp(" << out[0].get_size()
                       << ", init_value);\n";
                writer << "runtime::gpu::cuda_memcpyHtD(" << out[0].get_name()
                       << ", (void*)temp.data(), " << out[0].get_size() << " * "
                       << out[0].get_element_type().size() << ");\n";
            }
            else if (args[0].get_size() == out[0].get_size())
            {
                kernel::emit_memcpyDtD(writer, out[0], args[0]);
            }
            // descriptors for tensors  with <= 4 dimensions
            else
            {
                auto& cudnn_emitter =
                    external_function->get_primitive_emitter()->get_cudnn_emitter();
                auto index = cudnn_emitter->build_reduce_forward(CUDNN_REDUCE_TENSOR_MUL,
                                                                 out[0].get_type(),
                                                                 args[0].get_shape(),
                                                                 product->get_reduction_axes());

                writer << "void* input[] = {" << node_names(args) << "};\n";
                writer << "void* output[] = {" << node_names(out) << "};\n";
                writer << "gpu::invoke_primitive(ctx, " << index << ", input, output);\n";
            }
        }
    }
    writer.block_end();
}

void runtime::gpu::GPU_Emitter::emit_Reduce(EMIT_ARGS)
{
    // reduction function supported by GPU
    // CUDNN_REDUCE_TENSOR_ADD
    // CUDNN_REDUCE_TENSOR_MUL
    // CUDNN_REDUCE_TENSOR_MIN
    // CUDNN_REDUCE_TENSOR_MAX
    // CUDNN_REDUCE_TENSOR_AMAX
    // CUDNN_REDUCE_TENSOR_AVG
    // CUDNN_REDUCE_TENSOR_NORM1
    // CUDNN_REDUCE_TENSOR_NORM2
    // CUDNN_REDUCE_TENSOR_MUL_NO_ZEROS

    static const unordered_map<type_index, cudnnReduceTensorOp_t> reduce_map{
        {TI(ngraph::op::Add), CUDNN_REDUCE_TENSOR_ADD},
        {TI(ngraph::op::Multiply), CUDNN_REDUCE_TENSOR_MUL},
        {TI(ngraph::op::Maximum), CUDNN_REDUCE_TENSOR_MAX},
        {TI(ngraph::op::Minimum), CUDNN_REDUCE_TENSOR_MIN}};
    const ngraph::op::Reduce* reduce_op = static_cast<const ngraph::op::Reduce*>(node);
    writer.block_begin();
    {
        if (out[0].get_size() != 0)
        {
            // one of args0 axes has zero size, zero output, use args1 value
            if (args[0].get_size() == 0)
            {
                writer << out[0].get_type() << " init_value;\n";
                writer << "runtime::gpu::cuda_memcpyDtH(&init_value, " << args[1].get_name() << " ,"
                       << args[1].get_element_type().size() << ");\n";
                writer << "vector<" << out[0].get_type() << "> temp(" << out[0].get_size()
                       << ", init_value);\n";
                writer << "runtime::gpu::cuda_memcpyHtD(" << out[0].get_name()
                       << ", (void*)temp.data(), " << out[0].get_size() << " * "
                       << out[0].get_element_type().size() << ");\n";
            }
            else if (args[0].get_size() == out[0].get_size())
            {
                kernel::emit_memcpyDtD(writer, out[0], args[0]);
            }
            else
            {
                // in current implementation:
                // 1. reduction function should only have one op
                // 2. the op should be in the op_map
                // otherwise, throw an error message
                cudnnReduceTensorOp_t reduce_tensor_op;
                auto reduction_function_ops = reduce_op->get_functions()[0]->get_ops();
                int op_count = 0;
                for (auto op : reduction_function_ops)
                {
                    if (op->is_constant() || op->is_parameter() || op->is_output())
                    {
                        continue;
                    }
                    op_count++;
                    // Work around a compiler warning (*node inside typeid may have effects
                    // with shared pointers, which is fine here but clang doesn't like it.)
                    auto& fn = *op;
                    auto f_ptr = reduce_map.find(type_index(typeid(fn)));
                    if (f_ptr == reduce_map.end())
                    {
                        throw runtime_error("reduce with function " + fn.get_name() +
                                            " is not implement yet.");
                    }
                    else if (op_count != 1)
                    {
                        throw runtime_error("reduce with more than one op is not implement yet.");
                    }
                    else
                    {
                        reduce_tensor_op = f_ptr->second;
                    }
                }

                auto& cudnn_emitter =
                    external_function->get_primitive_emitter()->get_cudnn_emitter();
                auto reduce_index =
                    cudnn_emitter->build_reduce_forward(reduce_tensor_op,
                                                        out[0].get_type(),
                                                        args[0].get_shape(),
                                                        reduce_op->get_reduction_axes());

                writer << "void* input[] = {" << node_names(args) << "};\n";
                writer << "void* output[] = {" << node_names(out) << "};\n";
                writer << "gpu::invoke_primitive(ctx, " << reduce_index << ", input, output);\n";
            }
        }
    }
    writer.block_end();
}

void runtime::gpu::GPU_Emitter::emit_ReduceWindow(EMIT_ARGS)
{
    static const unordered_map<type_index, ngraph::runtime::gpu::OpName> reduce_window_map{
        {TI(ngraph::op::Add), ngraph::runtime::gpu::OpName::add},
        {TI(ngraph::op::Multiply), ngraph::runtime::gpu::OpName::multiply},
        {TI(ngraph::op::Maximum), ngraph::runtime::gpu::OpName::maximum},
        {TI(ngraph::op::Minimum), ngraph::runtime::gpu::OpName::minimum}};

    const ngraph::op::ReduceWindow* reduce_window_op =
        static_cast<const ngraph::op::ReduceWindow*>(node);
    writer.block_begin();
    {
        if (out[0].get_size() != 0)
        {
            // one of args0 axes has zero size, zero output, use args1 value
            if (args[0].get_size() == 0)
            {
                writer << out[0].get_type() << " init_value;\n";
                writer << "runtime::gpu::cuda_memcpyDtH(&init_value, " << args[1].get_name() << " ,"
                       << args[1].get_element_type().size() << ");\n";
                writer << "vector<" << out[0].get_type() << "> temp(" << out[0].get_size()
                       << ", init_value);\n";
                writer << "runtime::gpu::cuda_memcpyHtD(" << out[0].get_name()
                       << ", (void*)temp.data(), " << out[0].get_size() << " * "
                       << out[0].get_element_type().size() << ");\n";
            }
            else if (args[0].get_size() == out[0].get_size())
            {
                kernel::emit_memcpyDtD(writer, out[0], args[0]);
            }
            else
            {
                // in current implementation:
                // 1. reduction function should only have one op
                // 2. the op should be in the op_map
                // otherwise, throw an error message
                auto reduction_function_ops = reduce_window_op->get_functions()[0]->get_ops();
                unordered_map<type_index, ngraph::runtime::gpu::OpName>::const_iterator it =
                    reduce_window_map.end();
                int op_count = 0;
                for (auto op : reduction_function_ops)
                {
                    if (op->is_constant() || op->is_parameter() || op->is_output())
                    {
                        continue;
                    }
                    op_count++;
                    // Work around a compiler warning (*node inside typeid may have effects
                    // with shared pointers, which is fine here but clang doesn't like it.)
                    auto& fn = *op;
                    auto f_ptr = reduce_window_map.find(type_index(typeid(fn)));
                    if (op_count != 1)
                    {
                        throw runtime_error("reduce with more than one op is not implement yet.");
                    }
                    else if (f_ptr == reduce_window_map.end())
                    {
                        throw runtime_error("reduce with function " + fn.get_name() +
                                            " is not implement yet.");
                    }
                    else
                    {
                        it = f_ptr;
                    }
                }

                if (it == reduce_window_map.end())
                {
                    throw runtime_error("no valid op found in reduction function.");
                }

                auto& cuda_emitter = external_function->get_primitive_emitter()->get_cuda_emitter();
                size_t reduce_index;

                // this dtypes is two build the binary op, expect both input has same type with args[0]
                vector<string> dtypes{args[0].get_type(), args[0].get_type(), out[0].get_type()};

                reduce_index = cuda_emitter->build_reduce_window(
                    it->second,
                    dtypes,
                    args[0].get_shape(),
                    out[0].get_shape(),
                    reduce_window_op->get_window_shape(),
                    reduce_window_op->get_window_movement_strides());

                writer << "void* input[] = {" << node_names(args) << "};\n";
                writer << "void* output[] = {" << node_names(out) << "};\n";
                writer << "gpu::invoke_primitive(ctx, " << reduce_index << ", input, output);\n";
            }
        }
    }
    writer.block_end();
}

void runtime::gpu::GPU_Emitter::emit_Relu(EMIT_ARGS)
{
    emit_elementwise<ngraph::op::Relu>(external_function, writer, node, args, out);
}

void runtime::gpu::GPU_Emitter::emit_ReluBackprop(EMIT_ARGS)
{
    emit_elementwise<ngraph::op::ReluBackprop>(external_function, writer, node, args, out);
}

void runtime::gpu::GPU_Emitter::emit_ReplaceSlice(EMIT_ARGS)
{
    // assumes NC{d1,d2,...} format
    auto rep_slice = static_cast<const ngraph::op::ReplaceSlice*>(node);
    bool in_place_op = (args[0].get_name() == out[0].get_name());
    writer.block_begin();
    {
        auto& cuda_emitter = external_function->get_primitive_emitter()->get_cuda_emitter();

        auto index = cuda_emitter->build_primitive(rep_slice, in_place_op);

        writer << "void* input[] = {" << node_names(args) << "};\n";
        writer << "void* output[] = {" << node_names(out) << "};\n";
        writer << "gpu::invoke_primitive(ctx, " << index << ", input, output);\n";
    }
    writer.block_end();
}

void runtime::gpu::GPU_Emitter::emit_Reshape(EMIT_ARGS)
{
    if (out[0].get_size() == 0)
    {
        return;
    }
    auto reshape = static_cast<const op::Reshape*>(node);

    if (out[0].get_name() == args[0].get_name())
    {
        writer << "// Logical reshape eliminated\n";
        return;
    }

    writer.block_begin();
    auto arg_shape = args[0].get_shape();
    auto arg_rank = arg_shape.size();
    auto result_shape = out[0].get_shape();
    auto input_order = reshape->get_input_order();
    size_t result_shape_product = shape_size(result_shape);

    // If there is no layout change or we are just going from 1^n to 1^m or a zero-size tensor,
    // we can just copy.
    if (!reshape->get_is_transpose() || result_shape_product < 2)
    {
        kernel::emit_memcpyDtD(writer, out[0], args[0]);
    }
    // If there *is* a layout change in the 2D case, we transpose the input.
    else if (arg_rank == 2)
    {
        // TODO Assert arg0_shape[0] == arg1_shape[0]?
        writer << "const float alpha = 1.0;\n";
        writer << "const float beta = 0;\n";
        writer << "CUBLAS_SAFE_CALL(cublasSetPointerMode(*ctx->cublas_handle, "
                  "CUBLAS_POINTER_MODE_HOST));\n";
        writer << "CUBLAS_SAFE_CALL(cublasSgeam("
               << "*ctx->cublas_handle,"
               << "CUBLAS_OP_T,"
               << "CUBLAS_OP_T," << arg_shape[0] << "," << arg_shape[1] << ","
               << "&alpha," // Alpha
               << args[0].get_name() << "," << arg_shape[1] << ","
               << "&beta," // beta
               << args[0].get_name() << "," << arg_shape[1] << "," << out[0].get_name() << ","
               << result_shape[1] << "));\n";
        writer << "CUBLAS_SAFE_CALL(cublasSetPointerMode(*ctx->cublas_handle, "
                  "CUBLAS_POINTER_MODE_DEVICE));\n";
    }
    // Other cases (reordering of axes for tensors with rank>2).
    else
    {
        auto& cuda_emitter = external_function->get_primitive_emitter()->get_cuda_emitter();
        auto index = cuda_emitter->build_reshape(
            {{args[0].get_type(), out[0].get_type()}}, arg_shape, input_order);

        writer << "void* input[] = {" << node_names(args) << "};\n";
        writer << "void* output[] = {" << node_names(out) << "};\n";
        writer << "gpu::invoke_primitive(ctx, " << index << ", input, output);\n";
    }
    writer.block_end();
}

void runtime::gpu::GPU_Emitter::emit_Result(EMIT_ARGS)
{
    if (args[0].get_name() == out[0].get_name())
    {
        writer << "// Skipping generation for " << node->get_name() << "\n";
        return;
    }

    writer.block_begin();
    kernel::emit_memcpyDtD(writer, out[0], args[0]);
    writer.block_end();
}

void runtime::gpu::GPU_Emitter::emit_Reverse(EMIT_ARGS)
{
    if (out[0].get_size() == 0)
    {
        return;
    }
    auto reverse = static_cast<const op::Reverse*>(node);

    const auto arg_shape = args[0].get_shape();
    const auto arg_rank = arg_shape.size();
    const auto result_shape = out[0].get_shape();
    const auto reverse_axes = reverse->get_reversed_axes();
    vector<uint32_t> reverse_axes_flag(arg_rank, 0);
    for (auto a : reverse_axes)
    {
        reverse_axes_flag[a] = 1;
    }
    writer.block_begin();
    if (out[0].get_size() == 1)
    {
        kernel::emit_memcpyDtD(writer, out[0], args[0]);
    }
    else
    {
        auto& cuda_emitter = external_function->get_primitive_emitter()->get_cuda_emitter();
        auto index = cuda_emitter->build_reverse(
            {{args[0].get_type(), out[0].get_type()}}, arg_shape, reverse_axes_flag);

<<<<<<< HEAD
        writer << "void* input[] = {" << node_names(args) << "};\n";
        writer << "void* output[] = {" << node_names(out) << "};\n";
        writer << "gpu::invoke_primitive(ctx, " << index << ", input, output);\n";
    }
    writer.block_end();
}
=======
                writer.block_begin();
                writer << "runtime::gpu::cuda_memcpyDtD(" << out[0].get_name() << ", "
                       << args[get_tuple_element->get_n()].get_name() << ", "
                       << out[0].get_size() * out[0].get_element_type().size() << ");\n";
                writer.block_end();
            }
>>>>>>> 0723126a

void runtime::gpu::GPU_Emitter::emit_ReverseSequence(EMIT_ARGS)
{
    if (out[0].get_size() == 0)
    {
        return;
    }
    auto rs = static_cast<const ngraph::op::ReverseSequence*>(node);

    size_t bi = rs->get_batch_axis();
    size_t si = rs->get_sequence_axis();
    auto arg_shape0 = args[0].get_shape();
    auto arg_shape1 = args[1].get_shape();
    auto out_shape = out[0].get_shape();

    auto& cuda_emitter = external_function->get_primitive_emitter()->get_cuda_emitter();

    auto rs_index = cuda_emitter->build_reverse_sequence(
        {{args[0].get_type(), args[1].get_type(), out[0].get_type()}},
        arg_shape0,
        arg_shape1,
        out_shape,
        bi,
        si);
    writer.block_begin();
    writer << "void* input[] = {" << node_names(args) << "};\n";
    writer << "void* output[] = {" << node_names(out) << "};\n";
    writer << "gpu::invoke_primitive(ctx, " << rs_index << ", input, output);\n";
    writer.block_end();
}

void runtime::gpu::GPU_Emitter::emit_Select(EMIT_ARGS)
{
    emit_elementwise<ngraph::op::Select>(external_function, writer, node, args, out);
}

void runtime::gpu::GPU_Emitter::emit_SelectAndScatter(EMIT_ARGS)
{
    throw unsupported_op("Unsupported op '" + node->description() + "'");
}

void runtime::gpu::GPU_Emitter::emit_Sigmoid(EMIT_ARGS)
{
    emit_elementwise<ngraph::op::Sigmoid>(external_function, writer, node, args, out);
}

void runtime::gpu::GPU_Emitter::emit_SigmoidBackprop(EMIT_ARGS)
{
    emit_elementwise<ngraph::op::SigmoidBackprop>(external_function, writer, node, args, out);
}

void runtime::gpu::GPU_Emitter::emit_Sign(EMIT_ARGS)
{
    emit_elementwise<ngraph::op::Sign>(external_function, writer, node, args, out);
}

void runtime::gpu::GPU_Emitter::emit_Sin(EMIT_ARGS)
{
    emit_elementwise<ngraph::op::Sin>(external_function, writer, node, args, out);
}

void runtime::gpu::GPU_Emitter::emit_Sinh(EMIT_ARGS)
{
    emit_elementwise<ngraph::op::Sinh>(external_function, writer, node, args, out);
}

void runtime::gpu::GPU_Emitter::emit_Slice(EMIT_ARGS)
{
    if (out[0].get_size() == 0)
    {
        return;
    }
    auto slice = static_cast<const op::Slice*>(node);

    const auto arg_shape = args[0].get_shape();
    const auto result_shape = out[0].get_shape();
    const Coordinate& lower_bounds = slice->get_lower_bounds();
    const Strides slice_strides = slice->get_strides();

    writer.block_begin();
    if (args[0].get_size() == out[0].get_size())
    {
        kernel::emit_memcpyDtD(writer, out[0], args[0]);
    }
    else
    {
        auto& cuda_emitter = external_function->get_primitive_emitter()->get_cuda_emitter();
        auto index = cuda_emitter->build_slice({{args[0].get_type(), out[0].get_type()}},
                                               arg_shape,
                                               lower_bounds,
                                               slice_strides,
                                               result_shape);

        writer << "void* input[] = {" << node_names(args) << "};\n";
        writer << "void* output[] = {" << node_names(out) << "};\n";
        writer << "gpu::invoke_primitive(ctx, " << index << ", input, output);\n";
    }
    writer.block_end();
}

void runtime::gpu::GPU_Emitter::emit_Softmax(EMIT_ARGS)
{
    auto softmax = static_cast<const ngraph::op::Softmax*>(node);
    writer.block_begin();
    {
        size_t index;
        if (softmax->get_axes().size() != args[0].get_shape().size())
        {
            auto& cuda_emitter = external_function->get_primitive_emitter()->get_cuda_emitter();

            index = cuda_emitter->build_primitive(softmax);
        }
        else
        {
            auto& cudnn_emitter = external_function->get_primitive_emitter()->get_cudnn_emitter();

            index = cudnn_emitter->build_softmax(CUDNN_SOFTMAX_FAST,
                                                 CUDNN_SOFTMAX_MODE_INSTANCE,
                                                 out[0].get_type(),
                                                 CUDNNEmitter::Prop::Forward,
                                                 args[0].get_shape());
        }

        writer << "void* input[] = {" << node_names(args) << "};\n";
        writer << "void* output[] = {" << node_names(out) << "};\n";
        writer << "gpu::invoke_primitive(ctx, " << index << ", input, output);\n";
    }
    writer.block_end();
}

void runtime::gpu::GPU_Emitter::emit_Sqrt(EMIT_ARGS)
{
    emit_elementwise<ngraph::op::Sqrt>(external_function, writer, node, args, out);
}

void runtime::gpu::GPU_Emitter::emit_StopGradient(EMIT_ARGS)
{
    throw unsupported_op("Unsupported op '" + node->description() + "'");
}

void runtime::gpu::GPU_Emitter::emit_Subtract(EMIT_ARGS)
{
    emit_elementwise<ngraph::op::Subtract>(external_function, writer, node, args, out);
}

void runtime::gpu::GPU_Emitter::emit_Sum(EMIT_ARGS)
{
    const ngraph::op::Sum* sum = static_cast<const ngraph::op::Sum*>(node);
    writer.block_begin();
    {
        if (out[0].get_size() != 0)
        {
            // one of args[] axes has zero size, zero output
            if (args[0].get_size() == 0)
            {
                kernel::emit_memset(writer, out[0], 0);
            }
            else if (args[0].get_size() == out[0].get_size())
            {
                kernel::emit_memcpyDtD(writer, out[0], args[0]);
            }
            else
            {
                auto axes_set = sum->get_reduction_axes();
                ngraph::AxisVector axes_vec;
                for (auto a : axes_set)
                {
                    axes_vec.push_back(a);
                }
                vector<string> dtypes;
                dtypes.push_back(args[0].get_type());
                dtypes.push_back(out[0].get_type());
                auto& cuda_emitter = external_function->get_primitive_emitter()->get_cuda_emitter();
                auto sum_index = cuda_emitter->build_reduce<ngraph::op::Add>(
                    dtypes, out[0].get_element_type().size(), args[0].get_shape(), axes_vec);

                writer << "void* input[] = {" << node_names(args) << "};\n";
                writer << "void* output[] = {" << node_names(out) << "};\n";
                writer << "gpu::invoke_primitive(ctx, " << sum_index << ", input, output);\n";
            }
        }
    }
    writer.block_end();
}

void runtime::gpu::GPU_Emitter::emit_Tan(EMIT_ARGS)
{
    emit_elementwise<ngraph::op::Tan>(external_function, writer, node, args, out);
}

void runtime::gpu::GPU_Emitter::emit_Tanh(EMIT_ARGS)
{
    emit_elementwise<ngraph::op::Tanh>(external_function, writer, node, args, out);
}

void runtime::gpu::GPU_Emitter::emit_TopK(EMIT_ARGS)
{
    throw unsupported_op("Unsupported op '" + node->description() + "'");
}

string runtime::gpu::GPU_Emitter::node_names(const vector<GPU_TensorViewWrapper>& args,
                                             initializer_list<int> arg_indexes)
{
    vector<string> names;
    vector<int> indexes = arg_indexes;
    if (indexes.empty())
    {
        indexes = vector<int>(args.size());
        iota(indexes.begin(), indexes.end(), 0);
    }
    for (int i : indexes)
    {
        names.push_back(args[i].get_name());
    }
    return ngraph::join(names);
}

// assumes NC{d1,d2,d3,...} format
Shape runtime::gpu::get_padded_shape(const Shape& input_shape,
                                     const Shape& padding_below,
                                     const Shape& padding_above,
                                     const Shape& padding_interior)
{
    Shape padded_shape = input_shape;
    int64_t i = input_shape.size() - 1;
    int64_t j = padding_below.size() - 1;
    if (padding_interior.empty())
    {
        for (; j >= 0; j--, i--)
        {
            padded_shape[i] += padding_below[j] + padding_above[j];
        }
    }
    else
    {
        for (; j >= 0; j--, i--)
        {
            padded_shape[i] = (padded_shape[i] - 1) * padding_interior[j] + 1 + padding_below[j] +
                              padding_above[j];
        }
    }
    return padded_shape;
}<|MERGE_RESOLUTION|>--- conflicted
+++ resolved
@@ -450,7 +450,6 @@
 
     auto convolution = static_cast<const ngraph::op::ConvolutionBackpropFilters*>(node);
 
-<<<<<<< HEAD
     if (convolution->get_padding_below_forward().size() > 3)
     {
         throw runtime_error(node->get_name() + "with more than 3D is not implemented.");
@@ -458,134 +457,6 @@
 
     auto& cudnn_emitter = external_function->get_primitive_emitter()->get_cudnn_emitter();
     size_t conv_index = cudnn_emitter->build_primitive(convolution);
-=======
-                auto arg_shape = args[0].get_shape();
-                auto arg_rank = arg_shape.size();
-                auto result_shape = out[0].get_shape();
-                auto input_order = reshape->get_input_order();
-                size_t result_shape_product = shape_size(result_shape);
-
-                //for a zero-size tensor, or change from 1^m shape to 1^n shape, just do a copy
-                if (!reshape->get_is_transpose() || result_shape_product < 2)
-                {
-                    writer.block_begin();
-                    {
-                        kernel::emit_memcpyDtD(writer, out[0], args[0]);
-                    }
-                    writer.block_end();
-                    return;
-                }
-
-                //combine inordered dimensons after reorder in shape, update output shape and input order
-                Shape in_order_map(arg_rank, 0);
-                for (int i = 0; i < arg_rank - 1; i++)
-                {
-                    if (static_cast<int64_t>(input_order[i + 1]) -
-                            static_cast<int64_t>(input_order[i]) ==
-                        1)
-                    {
-                        in_order_map[input_order[i]] = 1;
-                    }
-                }
-
-                Shape combine_arg_shape;
-                Shape combine_idx_map(arg_rank, 0);
-                Shape combine_input_order;
-                size_t shape_i = 1;
-                size_t combine_rank = 0;
-                for (int i = 0; i < arg_rank; i++)
-                {
-                    if (in_order_map[i] == 1)
-                    {
-                        shape_i *= arg_shape[i];
-                    }
-                    else
-                    {
-                        combine_arg_shape.push_back(shape_i * arg_shape[i]);
-                        shape_i = 1;
-                        combine_idx_map[i] = combine_rank++;
-                    }
-                }
-
-                for (int i = 0; i < arg_rank; i++)
-                {
-                    if (in_order_map[input_order[i]] == 0)
-                    {
-                        combine_input_order.push_back(combine_idx_map[input_order[i]]);
-                    }
-                }
-
-                //eleminate dimenson size = 1, update input order and output shape
-                Shape new_arg_shape;
-                Shape new_result_shape;
-                Shape new_idx_map(combine_rank, 0);
-                Shape new_input_order;
-                size_t new_rank = 0;
-                for (int i = 0; i < combine_rank; i++)
-                {
-                    if (combine_arg_shape[i] != 1)
-                    {
-                        new_arg_shape.push_back(combine_arg_shape[i]);
-                        new_idx_map[i] = new_rank++;
-                    }
-                }
-                for (int i = 0; i < combine_rank; i++)
-                {
-                    if (combine_arg_shape[combine_input_order[i]] != 1)
-                    {
-                        new_input_order.push_back(new_idx_map[combine_input_order[i]]);
-                    }
-                }
-                for (int i = 0; i < new_rank; i++)
-                {
-                    new_result_shape.push_back(new_arg_shape[new_input_order[i]]);
-                }
-
-                // If there is no layout change, we can just copy.
-                writer.block_begin();
-                {
-                    bool same_layout = is_sorted(new_input_order.begin(), new_input_order.end());
-                    if (same_layout)
-                    {
-                        kernel::emit_memcpyDtD(writer, out[0], args[0]);
-                    }
-                    // If there *is* a layout change in the 2D case, we transpose the input.
-                    else
-                    {
-                        writer << "void* input[] = {" << node_names(args) << "};\n";
-                        writer << "void* output[] = {" << node_names(out) << "};\n";
-                        auto& cuda_emitter =
-                            external_function->get_primitive_emitter()->get_cuda_emitter();
-                        size_t index;
-                        if (new_rank == 2)
-                        {
-                            index = cuda_emitter->build_reshape_2d(
-                                {{args[0].get_type(), out[0].get_type()}},
-                                new_arg_shape,
-                                new_input_order);
-                        }
-                        // If there *is* a layout change in the 3D case, we do 3D tiled reshape.
-                        else if (new_rank == 3)
-                        {
-                            index = cuda_emitter->build_reshape_3d(
-                                {{args[0].get_type(), out[0].get_type()}},
-                                new_arg_shape,
-                                new_input_order);
-                        }
-                        // Other cases (reordering of axes for tensors with rank>3).
-                        else
-                        {
-                            index = cuda_emitter->build_reshape(
-                                {{args[0].get_type(), out[0].get_type()}},
-                                new_arg_shape,
-                                new_input_order);
-                        }
-                        writer << "gpu::invoke_primitive(ctx, " << index << ", input, output);\n";
-                    }
-                }
-                writer.block_end();
-            }
->>>>>>> 0723126a
 
     writer.block_begin();
     {
@@ -784,15 +655,12 @@
 
 void runtime::gpu::GPU_Emitter::emit_FunctionCall(EMIT_ARGS)
 {
-    auto function_call = static_cast<const ngraph::op::FunctionCall*>(node);
-    shared_ptr<Function> function = function_call->get_functions()[0];
-
-    writer.block_begin();
-    {
-        writer << "void* input[] = {" << node_names(args) << "};\n";
-        writer << "void* output[] = {" << node_names(out) << "};\n";
-        writer << function->get_name() << "(input, output, ctx);\n";
-    }
+    auto get_tuple_element = static_cast<const ngraph::op::GetOutputElement*>(node);
+
+    writer.block_begin();
+    writer << "runtime::gpu::cuda_memcpyDtD(" << out[0].get_name() << ", "
+           << args[get_tuple_element->get_n()].get_name() << ", "
+           << out[0].get_size() * out[0].get_element_type().size() << ");\n";
     writer.block_end();
 }
 
@@ -1307,49 +1175,120 @@
         return;
     }
 
-    writer.block_begin();
     auto arg_shape = args[0].get_shape();
     auto arg_rank = arg_shape.size();
     auto result_shape = out[0].get_shape();
     auto input_order = reshape->get_input_order();
     size_t result_shape_product = shape_size(result_shape);
 
-    // If there is no layout change or we are just going from 1^n to 1^m or a zero-size tensor,
-    // we can just copy.
+    //for a zero-size tensor, or change from 1^m shape to 1^n shape, just do a copy
     if (!reshape->get_is_transpose() || result_shape_product < 2)
     {
-        kernel::emit_memcpyDtD(writer, out[0], args[0]);
-    }
-    // If there *is* a layout change in the 2D case, we transpose the input.
-    else if (arg_rank == 2)
-    {
-        // TODO Assert arg0_shape[0] == arg1_shape[0]?
-        writer << "const float alpha = 1.0;\n";
-        writer << "const float beta = 0;\n";
-        writer << "CUBLAS_SAFE_CALL(cublasSetPointerMode(*ctx->cublas_handle, "
-                  "CUBLAS_POINTER_MODE_HOST));\n";
-        writer << "CUBLAS_SAFE_CALL(cublasSgeam("
-               << "*ctx->cublas_handle,"
-               << "CUBLAS_OP_T,"
-               << "CUBLAS_OP_T," << arg_shape[0] << "," << arg_shape[1] << ","
-               << "&alpha," // Alpha
-               << args[0].get_name() << "," << arg_shape[1] << ","
-               << "&beta," // beta
-               << args[0].get_name() << "," << arg_shape[1] << "," << out[0].get_name() << ","
-               << result_shape[1] << "));\n";
-        writer << "CUBLAS_SAFE_CALL(cublasSetPointerMode(*ctx->cublas_handle, "
-                  "CUBLAS_POINTER_MODE_DEVICE));\n";
-    }
-    // Other cases (reordering of axes for tensors with rank>2).
-    else
-    {
-        auto& cuda_emitter = external_function->get_primitive_emitter()->get_cuda_emitter();
-        auto index = cuda_emitter->build_reshape(
-            {{args[0].get_type(), out[0].get_type()}}, arg_shape, input_order);
-
-        writer << "void* input[] = {" << node_names(args) << "};\n";
-        writer << "void* output[] = {" << node_names(out) << "};\n";
-        writer << "gpu::invoke_primitive(ctx, " << index << ", input, output);\n";
+        writer.block_begin();
+        {
+            kernel::emit_memcpyDtD(writer, out[0], args[0]);
+        }
+        writer.block_end();
+        return;
+    }
+
+    //combine inordered dimensons after reorder in shape, update output shape and input order
+    Shape in_order_map(arg_rank, 0);
+    for (int i = 0; i < arg_rank - 1; i++)
+    {
+        if (static_cast<int64_t>(input_order[i + 1]) - static_cast<int64_t>(input_order[i]) == 1)
+        {
+            in_order_map[input_order[i]] = 1;
+        }
+    }
+
+    Shape combine_arg_shape;
+    Shape combine_idx_map(arg_rank, 0);
+    Shape combine_input_order;
+    size_t shape_i = 1;
+    size_t combine_rank = 0;
+    for (int i = 0; i < arg_rank; i++)
+    {
+        if (in_order_map[i] == 1)
+        {
+            shape_i *= arg_shape[i];
+        }
+        else
+        {
+            combine_arg_shape.push_back(shape_i * arg_shape[i]);
+            shape_i = 1;
+            combine_idx_map[i] = combine_rank++;
+        }
+    }
+
+    for (int i = 0; i < arg_rank; i++)
+    {
+        if (in_order_map[input_order[i]] == 0)
+        {
+            combine_input_order.push_back(combine_idx_map[input_order[i]]);
+        }
+    }
+
+    //eleminate dimenson size = 1, update input order and output shape
+    Shape new_arg_shape;
+    Shape new_result_shape;
+    Shape new_idx_map(combine_rank, 0);
+    Shape new_input_order;
+    size_t new_rank = 0;
+    for (int i = 0; i < combine_rank; i++)
+    {
+        if (combine_arg_shape[i] != 1)
+        {
+            new_arg_shape.push_back(combine_arg_shape[i]);
+            new_idx_map[i] = new_rank++;
+        }
+    }
+    for (int i = 0; i < combine_rank; i++)
+    {
+        if (combine_arg_shape[combine_input_order[i]] != 1)
+        {
+            new_input_order.push_back(new_idx_map[combine_input_order[i]]);
+        }
+    }
+    for (int i = 0; i < new_rank; i++)
+    {
+        new_result_shape.push_back(new_arg_shape[new_input_order[i]]);
+    }
+
+    // If there is no layout change, we can just copy.
+    writer.block_begin();
+    {
+        bool same_layout = is_sorted(new_input_order.begin(), new_input_order.end());
+        if (same_layout)
+        {
+            kernel::emit_memcpyDtD(writer, out[0], args[0]);
+        }
+        // If there *is* a layout change in the 2D case, we transpose the input.
+        else
+        {
+            writer << "void* input[] = {" << node_names(args) << "};\n";
+            writer << "void* output[] = {" << node_names(out) << "};\n";
+            auto& cuda_emitter = external_function->get_primitive_emitter()->get_cuda_emitter();
+            size_t index;
+            if (new_rank == 2)
+            {
+                index = cuda_emitter->build_reshape_2d(
+                    {{args[0].get_type(), out[0].get_type()}}, new_arg_shape, new_input_order);
+            }
+            // If there *is* a layout change in the 3D case, we do 3D tiled reshape.
+            else if (new_rank == 3)
+            {
+                index = cuda_emitter->build_reshape_3d(
+                    {{args[0].get_type(), out[0].get_type()}}, new_arg_shape, new_input_order);
+            }
+            // Other cases (reordering of axes for tensors with rank>3).
+            else
+            {
+                index = cuda_emitter->build_reshape(
+                    {{args[0].get_type(), out[0].get_type()}}, new_arg_shape, new_input_order);
+            }
+            writer << "gpu::invoke_primitive(ctx, " << index << ", input, output);\n";
+        }
     }
     writer.block_end();
 }
@@ -1395,21 +1334,12 @@
         auto index = cuda_emitter->build_reverse(
             {{args[0].get_type(), out[0].get_type()}}, arg_shape, reverse_axes_flag);
 
-<<<<<<< HEAD
         writer << "void* input[] = {" << node_names(args) << "};\n";
         writer << "void* output[] = {" << node_names(out) << "};\n";
         writer << "gpu::invoke_primitive(ctx, " << index << ", input, output);\n";
     }
     writer.block_end();
 }
-=======
-                writer.block_begin();
-                writer << "runtime::gpu::cuda_memcpyDtD(" << out[0].get_name() << ", "
-                       << args[get_tuple_element->get_n()].get_name() << ", "
-                       << out[0].get_size() * out[0].get_element_type().size() << ");\n";
-                writer.block_end();
-            }
->>>>>>> 0723126a
 
 void runtime::gpu::GPU_Emitter::emit_ReverseSequence(EMIT_ARGS)
 {
