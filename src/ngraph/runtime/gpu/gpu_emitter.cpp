--- conflicted
+++ resolved
@@ -196,7 +196,6 @@
                            << transposed_data_idx << ");\n";
                     writer << "gpu::invoke_primitive(ctx, " << reshape_data_index << ", ";
                     writer << "std::vector<void*>{" << args[0].get_name() << "}.data(), ";
-<<<<<<< HEAD
                     writer << "std::vector<void*>{data}.data());\n";
 
                     size_t reshape_filter_index =
@@ -250,25 +249,6 @@
                     {
                         input_order.push_back(i);
                     }
-=======
-                    writer << "std::vector<void*>{pad_buffer}.data()";
-                    writer << ");\n";
-                    // asymetric padding has been applied, zero out padding vectors to
-                    // ensure cuDNN does not assume padding
-                    std::fill(padding_below.begin(), padding_below.end(), 0);
-                }
-                auto& cudnn_emitter =
-                    external_function->get_primitive_emitter()->get_cudnn_emitter();
-
-                size_t index = cudnn_emitter->build_convolution(external_function->ctx().get(),
-                                                                out[0].get_type(),
-                                                                input_shape_padded,
-                                                                args[1].get_shape(),
-                                                                out[0].get_shape(),
-                                                                window_movement_strides,
-                                                                window_dilation_strides,
-                                                                padding_below);
->>>>>>> cf3e2992
 
                     size_t reshape_output_index =
                         cuda_emitter->build_reshape(external_function->ctx().get(),
@@ -342,9 +322,8 @@
                     auto& cudnn_emitter =
                         external_function->get_primitive_emitter()->get_cudnn_emitter();
 
-                    cudnnDataType_t data_type = CUDNN_DATA_FLOAT;
                     size_t index = cudnn_emitter->build_convolution(external_function->ctx().get(),
-                                                                    data_type,
+                                                                    out[0].get_type(),
                                                                     input_shape_padded,
                                                                     args[1].get_shape(),
                                                                     out[0].get_shape(),
@@ -1002,17 +981,47 @@
                 // Other cases (reordering of axes for tensors with rank>2).
                 else
                 {
-                    auto& cuda_emitter =
-                        external_function->get_primitive_emitter()->get_cuda_emitter();
-                    auto reshape_index =
-                        cuda_emitter->build_reshape(external_function->ctx().get(),
-                                                    {{args[0].get_type(), out[0].get_type()}},
-                                                    arg_shape,
-                                                    input_order);
-                    writer << "gpu::invoke_primitive(ctx, " << reshape_index << ", ";
-                    writer << "std::vector<void*>{" << args[0].get_name() << "}.data(), ";
-                    writer << "std::vector<void*>{" << out[0].get_name() << "}.data()";
-                    writer << ");\n";
+                    std::vector<size_t> input_strides(arg_rank);
+                    std::vector<size_t> output_strides(arg_rank);
+                    std::vector<size_t> trans_strides(arg_rank);
+                    size_t stride = 1;
+                    for (int i = static_cast<int>(arg_rank) - 1; i >= 0; i--)
+                    {
+                        input_strides[i] = stride;
+                        stride *= arg_shape[i];
+                    }
+                    stride = 1;
+                    for (int i = static_cast<int>(arg_rank) - 1; i >= 0; i--)
+                    {
+                        output_strides[i] = stride;
+                        stride *= arg_shape[input_order[i]];
+                    }
+                    for (int i = 0; i < arg_rank; i++)
+                    {
+                        trans_strides[input_order[i]] = output_strides[i];
+                    }
+
+                    GPUAllocator allocator =
+                        external_function->get_primitive_emitter()->get_memory_allocator();
+                    size_t idx_input_strides = allocator.reserve_argspace(
+                        input_strides.data(), input_strides.size() * sizeof(size_t));
+                    size_t idx_trans_strides = allocator.reserve_argspace(
+                        trans_strides.data(), trans_strides.size() * sizeof(size_t));
+
+                    writer << "void* input_strides_d = "
+                              "runtime::gpu::invoke_memory_primitive(ctx, "
+                           << idx_input_strides << ");\n";
+                    writer << "void* trans_strides_d = "
+                              "runtime::gpu::invoke_memory_primitive(ctx, "
+                           << idx_trans_strides << ");\n";
+                    writer << "runtime::gpu::emit_reshape(\"" << node->description() << "\", {\""
+                           << args[0].get_type() << "\", \"" << out[0].get_type() << "\"}"
+                           << ", ctx"
+                           << ", CUdeviceptr(" << args[0].get_name() << "), CUdeviceptr("
+                           << out[0].get_name() << ")"
+                           << ", "
+                           << "CUdeviceptr(input_strides_d), CUdeviceptr(trans_strides_d)"
+                           << ", " << arg_rank << ", " << args[0].get_size() << ");\n";
                 }
                 writer.block_end();
             }
