//*****************************************************************************
// Copyright 2017-2020 Intel Corporation
//
// Licensed under the Apache License, Version 2.0 (the "License");
// you may not use this file except in compliance with the License.
// You may obtain a copy of the License at
//
//     http://www.apache.org/licenses/LICENSE-2.0
//
// Unless required by applicable law or agreed to in writing, software
// distributed under the License is distributed on an "AS IS" BASIS,
// WITHOUT WARRANTIES OR CONDITIONS OF ANY KIND, either express or implied.
// See the License for the specific language governing permissions and
// limitations under the License.
//*****************************************************************************

#include <algorithm>
#include <cmath>
#include <cublas_v2.h>
#include <cuda.h>
#include <cuda_runtime.h>
#include <cudnn.h>
#include <iostream>
#include <numeric>
#include <nvrtc.h>
#include <set>
#include <string>
#include <typeindex>
#include <unordered_map>
#include <vector>

#include "ngraph/node.hpp"
#include "ngraph/ops.hpp"
#include "ngraph/runtime/gpu/gpu_cuda_kernel_ops.hpp"
#include "ngraph/runtime/gpu/gpu_emitter.hpp"
#include "ngraph/runtime/gpu/gpu_kernel_emitters.hpp"
#include "ngraph/runtime/gpu/gpu_op_annotations.hpp"
#include "ngraph/runtime/gpu/gpu_primitive_emitter.hpp"
#include "ngraph/runtime/gpu/gpu_util.hpp"
#include "ngraph/runtime/gpu/op/batch_norm.hpp"
#include "ngraph/runtime/gpu/op/rnn.hpp"
#include "ngraph/runtime/gpu/type_info.hpp"
#include "ngraph/util.hpp"

using namespace std;
using namespace ngraph;

function<std::string(EMIT_ARGS)> runtime::gpu::GPU_Emitter::get_emit_function(const Node& node)
{
// This expands the op list in op_tbl.hpp into a list of enumerations that look like this:
// {<Abs typeid>, function<std::string(EMIT_ARGS)},
// {<Acos typeid>, function<std::string(EMIT_ARGS)},
// ...
#define NGRAPH_OP(a, b, VERS)                                                                      \
    {type_index(typeid(b::a)), runtime::gpu::GPU_Emitter::emit_v##VERS##_##a},
    static const map<type_index, function<std::string(EMIT_ARGS)>> typeid_map{
#include "ngraph/runtime/gpu/op/op_tbl.hpp"
    };
#undef NGRAPH_OP
    auto it = typeid_map.find(type_index(typeid(node)));
    if (it == typeid_map.end())
    {
        throw unsupported_op("Unsupported op '" + node.description() + "'");
    }

    return it->second;
}

std::string runtime::gpu::GPU_Emitter::emit_v0_Abs(EMIT_ARGS)
{
    return emit_elementwise<ngraph::op::Abs>(compiled_function, function_name, node, args, out);
}

std::string runtime::gpu::GPU_Emitter::emit_v0_Acos(EMIT_ARGS)
{
    return emit_elementwise<ngraph::op::Acos>(compiled_function, function_name, node, args, out);
}

std::string runtime::gpu::GPU_Emitter::emit_v0_Add(EMIT_ARGS)
{
    return emit_elementwise<ngraph::op::Add>(compiled_function, function_name, node, args, out);
}

std::string runtime::gpu::GPU_Emitter::emit_v0_And(EMIT_ARGS)
{
    return emit_elementwise<ngraph::op::And>(compiled_function, function_name, node, args, out);
}

std::string runtime::gpu::GPU_Emitter::emit_v0_ArgMax(EMIT_ARGS)
{
    cudnnReduceTensorOp_t reduce_op = CUDNN_REDUCE_TENSOR_MAX;
    return runtime::gpu::GPU_Emitter::emit_ArgReduce(
        compiled_function, function_name, node, args, out, reduce_op);
}

std::string runtime::gpu::GPU_Emitter::emit_v0_ArgMin(EMIT_ARGS)
{
    cudnnReduceTensorOp_t reduce_op = CUDNN_REDUCE_TENSOR_MIN;
    return runtime::gpu::GPU_Emitter::emit_ArgReduce(
        compiled_function, function_name, node, args, out, reduce_op);
}

std::string runtime::gpu::GPU_Emitter::emit_ArgReduce(EMIT_ARGS, cudnnReduceTensorOp_t reduce_op)
{
    if (out[0].get_size() == 0)
    {
        // return;
        return "";
    }

    size_t axis;
    if (reduce_op == CUDNN_REDUCE_TENSOR_MIN)
    {
        auto argmin = static_cast<const ngraph::op::ArgMin*>(node);
        axis = argmin->get_reduction_axis();
    }
    else if (reduce_op == CUDNN_REDUCE_TENSOR_MAX)
    {
        auto argmax = static_cast<const ngraph::op::ArgMax*>(node);
        axis = argmax->get_reduction_axis();
    }
    else
    {
        throw std::runtime_error("Not supported. Only Min/Max op are supported by ArgReduce.");
    }
    auto axis_set = AxisSet{axis};

    std::vector<element::Type> dtypes{args[0].get_element_type(), out[0].get_element_type()};

    auto& cudnn_emitter = compiled_function->get_primitive_emitter()->get_cudnn_emitter();

    auto index = cudnn_emitter->build_reduce_forward(
        reduce_op, dtypes, args[0].get_shape(), axis_set, CUDNNEmitter::ReductionMode::ArgReduce);

    return compiled_function->add_to_runtime(index, function_name, args, out);
}

std::string runtime::gpu::GPU_Emitter::emit_v0_Asin(EMIT_ARGS)
{
    return emit_elementwise<ngraph::op::Asin>(compiled_function, function_name, node, args, out);
}

std::string runtime::gpu::GPU_Emitter::emit_v0_Atan(EMIT_ARGS)
{
    return emit_elementwise<ngraph::op::Atan>(compiled_function, function_name, node, args, out);
}

std::string runtime::gpu::GPU_Emitter::emit_v0_AvgPool(EMIT_ARGS)
{
    // assumes NC{d1,d2,...} format
    auto avg_pool = static_cast<const ngraph::op::AvgPool*>(node);
    auto& input_shape = args[0].get_shape();
    auto& result_shape = out[0].get_shape();
    auto padding_below = avg_pool->get_padding_below();
    auto padding_above = avg_pool->get_padding_above();

    size_t index = 0;

    // if 1d or has asymmetric padding, must handle pooling manually
    if (input_shape.size() == 3 || padding_below != padding_above)
    {
        auto& cuda_emitter = compiled_function->get_primitive_emitter()->get_cuda_emitter();

        index = cuda_emitter->build_avg_pool({{args[0].get_type(), out[0].get_type()}},
                                             input_shape,
                                             result_shape,
                                             avg_pool->get_window_shape(),
                                             avg_pool->get_window_movement_strides(),
                                             padding_below,
                                             avg_pool->get_include_padding_in_avg_computation());
    }
    // 2d and 3d avg pool (NCHW) with either symetric padding or no padding
    else if (input_shape.size() == 4 || input_shape.size() == 5)
    {
        auto& cudnn_emitter = compiled_function->get_primitive_emitter()->get_cudnn_emitter();

        auto cudnn_avg_type = avg_pool->get_include_padding_in_avg_computation()
                                  ? CUDNN_POOLING_AVERAGE_COUNT_INCLUDE_PADDING
                                  : CUDNN_POOLING_AVERAGE_COUNT_EXCLUDE_PADDING;

        index = cudnn_emitter->build_pooling(cudnn_avg_type,
                                             out[0].get_element_type(),
                                             CUDNNEmitter::Prop::Forward,
                                             input_shape,
                                             result_shape,
                                             avg_pool->get_window_movement_strides(),
                                             avg_pool->get_window_shape(),
                                             padding_below,
                                             padding_above);
    }
    else
    {
        throw runtime_error("Pooling currently only supports up to 3 spatial dimensions.");
    }

    return compiled_function->add_to_runtime(index, function_name, args, out);
}

std::string runtime::gpu::GPU_Emitter::emit_v0_AvgPoolBackprop(EMIT_ARGS)
{
    auto apb = static_cast<const ngraph::op::AvgPoolBackprop*>(node);
    auto output_shape = out[0].get_shape();
    auto delta_shape = args[0].get_shape();

    auto& cudnn_emitter = compiled_function->get_primitive_emitter()->get_cudnn_emitter();

    if (output_shape.size() >= 4)
    {
        auto cudnn_avg_type = apb->get_include_padding_in_avg_computation()
                                  ? CUDNN_POOLING_AVERAGE_COUNT_INCLUDE_PADDING
                                  : CUDNN_POOLING_AVERAGE_COUNT_EXCLUDE_PADDING;

        auto index = cudnn_emitter->build_pooling(cudnn_avg_type,
                                                  out[0].get_element_type(),
                                                  CUDNNEmitter::Prop::Backward,
                                                  output_shape,
                                                  delta_shape,
                                                  apb->get_window_movement_strides(),
                                                  apb->get_window_shape(),
                                                  apb->get_padding_below(),
                                                  apb->get_padding_above());

        return compiled_function->add_to_runtime(index, function_name, args, out);
    }
    else
    {
        throw ngraph_error("AvgPoolBackprop currently only supports tensors of rank 4 and greater");
    }
}

template <typename T>
std::string emit_BatchNorm(EMIT_ARGS, runtime::gpu::CUDNNEmitter::Prop direction, bool save_stats)
{
    const T* batchnorm = static_cast<const T*>(node);

    auto& cudnn_emitter = compiled_function->get_primitive_emitter()->get_cudnn_emitter();

    bool global_stats = false;
    if (direction == runtime::gpu::CUDNNEmitter::Prop::Forward)
    {
        global_stats = (batchnorm->get_arguments().size() == 5);
    }

    auto index = cudnn_emitter->build_batchnorm(CUDNN_BATCHNORM_SPATIAL,
                                                out[0].get_type(),
                                                direction,
                                                args[2].get_shape(),
                                                args[0].get_shape(),
                                                batchnorm->get_eps_value(),
                                                global_stats,
                                                save_stats);

    return compiled_function->add_to_runtime(index, function_name, args, out);
}

std::string runtime::gpu::GPU_Emitter::emit_v0_BatchNormInference(EMIT_ARGS)
{
    return ::emit_BatchNorm<ngraph::op::BatchNormInference>(
        compiled_function, function_name, node, args, out, CUDNNEmitter::Prop::Inference, false);
}

std::string runtime::gpu::GPU_Emitter::emit_v0_BatchNormTraining(EMIT_ARGS)
{
    return ::emit_BatchNorm<ngraph::op::BatchNormTraining>(
        compiled_function, function_name, node, args, out, CUDNNEmitter::Prop::Forward, false);
}

std::string runtime::gpu::GPU_Emitter::emit_v0_BatchNormTrainingWithStats(EMIT_ARGS)
{
    return ::emit_BatchNorm<ngraph::op::gpu::BatchNormTrainingWithStats>(
        compiled_function, function_name, node, args, out, CUDNNEmitter::Prop::Forward, true);
}

std::string runtime::gpu::GPU_Emitter::emit_v0_BatchNormTrainingBackprop(EMIT_ARGS)
{
    const ngraph::op::BatchNormTrainingBackprop* batchnorm =
        static_cast<const ngraph::op::BatchNormTrainingBackprop*>(node);

    auto& cudnn_emitter = compiled_function->get_primitive_emitter()->get_cudnn_emitter();

    bool needs_variance_inversion = false;
    auto annotation = batchnorm->get_op_annotations();
    if (annotation)
    {
        auto bnbp_annotation =
            std::dynamic_pointer_cast<runtime::gpu::BatchNormBackpropAnnotations>(annotation);
        if (bnbp_annotation && bnbp_annotation->has_inverted_variance() == false)
        {
            needs_variance_inversion = true;
        }
    }
    auto index = cudnn_emitter->build_batchnorm(CUDNN_BATCHNORM_SPATIAL,
                                                out[0].get_type(),
                                                CUDNNEmitter::Prop::Backward,
                                                args[2].get_shape(),
                                                args[0].get_shape(),
                                                batchnorm->get_eps_value(),
                                                false,
                                                false,
                                                needs_variance_inversion);
    return compiled_function->add_to_runtime(index, function_name, args, out);
}

std::string runtime::gpu::GPU_Emitter::emit_v0_Broadcast(EMIT_ARGS)
{
    if (out[0].get_size() == 0)
    {
        return "";
    }
    auto broadcast = static_cast<const ngraph::op::Broadcast*>(node);
    auto arg_shape = args[0].get_shape();
    auto result_shape = out[0].get_shape();
    auto& axes = broadcast->get_broadcast_axes();

    size_t index;
    // broadcast axes is empty, do a copy
    if (axes.empty())
    {
        auto& host_emitter = compiled_function->get_primitive_emitter()->get_host_emitter();
        index = host_emitter->build_memcpy(cudaMemcpyDeviceToDevice,
                                           out[0].get_size() * out[0].get_element_type().size());
    }
    else
    {
        auto& cuda_emitter = compiled_function->get_primitive_emitter()->get_cuda_emitter();
        index = cuda_emitter->build_broadcast(
            {{args[0].get_type(), out[0].get_type()}}, result_shape, axes);
    }
    return compiled_function->add_to_runtime(index, function_name, args, out);
}

std::string runtime::gpu::GPU_Emitter::emit_v0_Ceiling(EMIT_ARGS)
{
    return emit_elementwise<ngraph::op::Ceiling>(compiled_function, function_name, node, args, out);
}

std::string runtime::gpu::GPU_Emitter::emit_v0_Concat(EMIT_ARGS)
{
    if (out[0].get_size() == 0)
    {
        return "";
    }
    auto concat = static_cast<const ngraph::op::Concat*>(node);
    auto axis = concat->get_concatenation_axis();

    vector<NVShape> input_shapes;
    for (auto arg : args)
    {
        input_shapes.push_back(arg.get_shape());
    }

    auto& cuda_emitter = compiled_function->get_primitive_emitter()->get_cuda_emitter();
    auto index =
        cuda_emitter->build_concat(out[0].get_type(), input_shapes, axis, out[0].get_shape());

    return compiled_function->add_to_runtime(index, function_name, args, out);
}

std::string runtime::gpu::GPU_Emitter::emit_v0_Constant(EMIT_ARGS)
{
    return "";
}

std::string runtime::gpu::GPU_Emitter::emit_v0_Convert(EMIT_ARGS)
{
    return emit_elementwise<ngraph::op::Convert>(compiled_function, function_name, node, args, out);
}

std::string runtime::gpu::GPU_Emitter::emit_v0_Convolution(EMIT_ARGS)
{
    if (out[0].get_size() == 0)
    {
        return "";
    }

    auto convolution = static_cast<const ngraph::op::Convolution*>(node);

    size_t index = 0;
    if (convolution->get_padding_below().size() > 3)
    {
        auto& cuda_emitter = compiled_function->get_primitive_emitter()->get_cuda_emitter();
        index = cuda_emitter->build_primitive(convolution);
    }
    else
    {
        auto& cudnn_emitter = compiled_function->get_primitive_emitter()->get_cudnn_emitter();
        index = cudnn_emitter->build_primitive(convolution);
    }

    return compiled_function->add_to_runtime(index, function_name, args, out);
}

std::string runtime::gpu::GPU_Emitter::emit_v0_ConvolutionBackpropData(EMIT_ARGS)
{
    if (out[0].get_size() == 0)
    {
        // return;
        return "";
    }

    auto convolution = static_cast<const ngraph::op::ConvolutionBackpropData*>(node);

    if (convolution->get_padding_below_forward().size() > 3)
    {
        throw runtime_error(node->get_name() + "with more than 3D is not implemented.");
    }

    auto& cudnn_emitter = compiled_function->get_primitive_emitter()->get_cudnn_emitter();
    size_t index = cudnn_emitter->build_primitive(convolution);

    return compiled_function->add_to_runtime(index, function_name, args, out);
}

std::string runtime::gpu::GPU_Emitter::emit_v0_ConvolutionBackpropFilters(EMIT_ARGS)
{
    if (out[0].get_size() == 0)
    {
        // return;
        return "";
    }

    auto convolution = static_cast<const ngraph::op::ConvolutionBackpropFilters*>(node);

    if (convolution->get_padding_below_forward().size() > 3)
    {
        throw runtime_error(node->get_name() + "with more than 3D is not implemented.");
    }

    auto& cudnn_emitter = compiled_function->get_primitive_emitter()->get_cudnn_emitter();
    size_t index = cudnn_emitter->build_primitive(convolution);

    return compiled_function->add_to_runtime(index, function_name, args, out);
}

std::string runtime::gpu::GPU_Emitter::emit_v0_Cos(EMIT_ARGS)
{
    return emit_elementwise<ngraph::op::Cos>(compiled_function, function_name, node, args, out);
}

std::string runtime::gpu::GPU_Emitter::emit_v0_Cosh(EMIT_ARGS)
{
    return emit_elementwise<ngraph::op::Cosh>(compiled_function, function_name, node, args, out);
}

std::string runtime::gpu::GPU_Emitter::emit_v0_Divide(EMIT_ARGS)
{
    return emit_elementwise<ngraph::op::Divide>(compiled_function, function_name, node, args, out);
}

std::string runtime::gpu::GPU_Emitter::emit_v0_Dot(EMIT_ARGS)
{
    if (out[0].get_size() == 0)
    {
        return "";
    }
    auto dot = static_cast<const ngraph::op::Dot*>(node);
    size_t reduction_axes_count = dot->get_reduction_axes_count();
    const Shape& arg0_shape = args[0].get_shape();
    const Shape& arg1_shape = args[1].get_shape();
    const Shape& out_shape = out[0].get_shape();

    size_t index;
    // set output to 0 if input size is 0
    if (args[0].get_size() == 0 || args[1].get_size() == 0)
    {
        auto& host_emitter = compiled_function->get_primitive_emitter()->get_host_emitter();
        index =
            host_emitter->build_zero_out(0, out[0].get_size() * out[0].get_element_type().size());
    }
    else
    {
        auto& cublas_emitter = compiled_function->get_primitive_emitter()->get_cublas_emitter();
        index = cublas_emitter->build_dot(out[0].get_element_type(),
                                          arg0_shape,
                                          arg1_shape,
                                          out_shape,
                                          reduction_axes_count,
                                          node);
    }

    return compiled_function->add_to_runtime(index, function_name, args, out);
}

std::string runtime::gpu::GPU_Emitter::emit_v0_Equal(EMIT_ARGS)
{
    return emit_elementwise<ngraph::op::Equal>(compiled_function, function_name, node, args, out);
}

std::string runtime::gpu::GPU_Emitter::emit_v0_Exp(EMIT_ARGS)
{
    return emit_elementwise<ngraph::op::Exp>(compiled_function, function_name, node, args, out);
}

std::string runtime::gpu::GPU_Emitter::emit_v0_Floor(EMIT_ARGS)
{
    return emit_elementwise<ngraph::op::Floor>(compiled_function, function_name, node, args, out);
}

std::string runtime::gpu::GPU_Emitter::emit_v0_GetOutputElement(EMIT_ARGS)
{
    auto get_tuple_element = static_cast<const ngraph::op::GetOutputElement*>(node);
    auto& host_emitter = compiled_function->get_primitive_emitter()->get_host_emitter();
    size_t index = host_emitter->build_memcpy(cudaMemcpyDeviceToDevice,
                                              out[0].get_size() * out[0].get_element_type().size(),
                                              0,
                                              get_tuple_element->get_n());
    return compiled_function->add_to_runtime(index, function_name, args, out);
}

std::string runtime::gpu::GPU_Emitter::emit_v0_Greater(EMIT_ARGS)
{
    return emit_elementwise<ngraph::op::Greater>(compiled_function, function_name, node, args, out);
}

std::string runtime::gpu::GPU_Emitter::emit_v0_GreaterEq(EMIT_ARGS)
{
    return emit_elementwise<ngraph::op::GreaterEq>(
        compiled_function, function_name, node, args, out);
}

std::string runtime::gpu::GPU_Emitter::emit_v0_Less(EMIT_ARGS)
{
    return emit_elementwise<ngraph::op::Less>(compiled_function, function_name, node, args, out);
}

std::string runtime::gpu::GPU_Emitter::emit_v0_LessEq(EMIT_ARGS)
{
    return emit_elementwise<ngraph::op::LessEq>(compiled_function, function_name, node, args, out);
}

std::string runtime::gpu::GPU_Emitter::emit_v0_Log(EMIT_ARGS)
{
    return emit_elementwise<ngraph::op::Log>(compiled_function, function_name, node, args, out);
}

std::string runtime::gpu::GPU_Emitter::emit_v0_LRN(EMIT_ARGS)
{
    auto lrn = static_cast<const ngraph::op::LRN*>(node);
    auto& input_shape = args[0].get_shape();

    auto& cudnn_emitter = compiled_function->get_primitive_emitter()->get_cudnn_emitter();
    size_t index = cudnn_emitter->build_lrn(out[0].get_type(),
                                            CUDNNEmitter::Prop::Forward,
                                            input_shape,
                                            lrn->get_alpha(),
                                            lrn->get_beta(),
                                            lrn->get_bias(),
                                            lrn->get_nsize());

    return compiled_function->add_to_runtime(index, function_name, args, out);
}

std::string runtime::gpu::GPU_Emitter::emit_v0_Max(EMIT_ARGS)
{
    if (out[0].get_size() == 0)
    {
        return "";
    }

    const ngraph::op::Max* max = static_cast<const ngraph::op::Max*>(node);
    vector<element::Type> dtypes;
    dtypes.push_back(args[0].get_element_type());
    dtypes.push_back(out[0].get_element_type());
    auto& cuda_emitter = compiled_function->get_primitive_emitter()->get_cuda_emitter();
    size_t index = cuda_emitter->build_reduce<ngraph::op::Max>(
        dtypes, args[0].get_shape(), out[0].get_shape(), max->get_reduction_axes());
    return compiled_function->add_to_runtime(index, function_name, args, out);
}

std::string runtime::gpu::GPU_Emitter::emit_v0_Maximum(EMIT_ARGS)
{
    return emit_elementwise<ngraph::op::Maximum>(compiled_function, function_name, node, args, out);
}

std::string runtime::gpu::GPU_Emitter::emit_v0_MaxPool(EMIT_ARGS)
{
    // assumes NC{d1,d2,...} format
    auto max_pool = static_cast<const ngraph::op::MaxPool*>(node);

    auto& input_shape = args[0].get_shape();
    auto padding_below = max_pool->get_padding_below();
    auto padding_above = max_pool->get_padding_above();
    if (input_shape.size() < 3)
    {
        throw runtime_error(
            "MaxPool operation requested for a tensor of less than 3 dimensions. "
            "Tensors should have at least one spatial dimension, dim(NC{d1...dN}) "
            "<= 3");
    }
    else if (input_shape.size() > 5)
    {
        throw runtime_error("Pooling currently only supports up to 3 spatial dimensions.");
    }

    size_t index;
    // 1d max pool (NCW)
    if (input_shape.size() == 3)
    {
        auto& cuda_emitter = compiled_function->get_primitive_emitter()->get_cuda_emitter();

        index = cuda_emitter->build_primitive(max_pool);
    }
    // 2d and 3d max pool (NCHW)
    else if (input_shape.size() == 4 || input_shape.size() == 5)
    {
        auto& cudnn_emitter = compiled_function->get_primitive_emitter()->get_cudnn_emitter();

        index = cudnn_emitter->build_primitive(max_pool);
    }
    else
    {
        throw ngraph_error("Unsupported tensor rank encountered in " + node->description());
    }

    return compiled_function->add_to_runtime(index, function_name, args, out);
}

std::string runtime::gpu::GPU_Emitter::emit_v0_MaxPoolBackprop(EMIT_ARGS)
{
    auto mpb = static_cast<const ngraph::op::MaxPoolBackprop*>(node);
    auto fp_input_shape = out[0].get_shape();
    auto fp_output_shape = args[1].get_shape();

    auto& cudnn_emitter = compiled_function->get_primitive_emitter()->get_cudnn_emitter();

    bool needs_fprop = (args.size() != 3);
    if (fp_input_shape.size() >= 4)
    {
        auto index = cudnn_emitter->build_pooling(CUDNN_POOLING_MAX,
                                                  out[0].get_element_type(),
                                                  CUDNNEmitter::Prop::Backward,
                                                  fp_input_shape,
                                                  fp_output_shape,
                                                  mpb->get_window_movement_strides(),
                                                  mpb->get_window_shape(),
                                                  mpb->get_padding_below(),
                                                  mpb->get_padding_above(),
                                                  needs_fprop);

        return compiled_function->add_to_runtime(index, function_name, args, out);
    }
    else
    {
        throw ngraph_error("Unsupported tensor rank encountered in " + node->description());
    }
}

std::string runtime::gpu::GPU_Emitter::emit_v0_Min(EMIT_ARGS)
{
    if (out[0].get_size() == 0)
    {
        return "";
    }

    const ngraph::op::Min* min = static_cast<const ngraph::op::Min*>(node);

    vector<element::Type> dtypes;
    dtypes.push_back(args[0].get_element_type());
    dtypes.push_back(out[0].get_element_type());
    auto& cuda_emitter = compiled_function->get_primitive_emitter()->get_cuda_emitter();
    size_t index = cuda_emitter->build_reduce<ngraph::op::Min>(
        dtypes, args[0].get_shape(), out[0].get_shape(), min->get_reduction_axes());
    return compiled_function->add_to_runtime(index, function_name, args, out);
}

std::string runtime::gpu::GPU_Emitter::emit_v0_Minimum(EMIT_ARGS)
{
    return emit_elementwise<ngraph::op::Minimum>(compiled_function, function_name, node, args, out);
}

std::string runtime::gpu::GPU_Emitter::emit_v0_Multiply(EMIT_ARGS)
{
    return emit_elementwise<ngraph::op::Multiply>(
        compiled_function, function_name, node, args, out);
}

std::string runtime::gpu::GPU_Emitter::emit_v0_Negative(EMIT_ARGS)
{
    return emit_elementwise<ngraph::op::Negative>(
        compiled_function, function_name, node, args, out);
}

std::string runtime::gpu::GPU_Emitter::emit_v0_Not(EMIT_ARGS)
{
    return emit_elementwise<ngraph::op::Not>(compiled_function, function_name, node, args, out);
}

std::string runtime::gpu::GPU_Emitter::emit_v0_NotEqual(EMIT_ARGS)
{
    return emit_elementwise<ngraph::op::NotEqual>(
        compiled_function, function_name, node, args, out);
}

std::string runtime::gpu::GPU_Emitter::emit_v0_OneHot(EMIT_ARGS)
{
    if (out[0].get_size() == 0)
    {
        return "";
    }
    auto onehot = static_cast<const ngraph::op::OneHot*>(node);
    auto arg_shape = args[0].get_shape();
    auto result_shape = out[0].get_shape();
    auto output_datatype_size = out[0].get_element_type().size();
    size_t idx = onehot->get_one_hot_axis();

    auto& cuda_emitter = compiled_function->get_primitive_emitter()->get_cuda_emitter();
    auto index = cuda_emitter->build_onehot({{args[0].get_type(), out[0].get_type()}},
                                            arg_shape,
                                            result_shape,
                                            idx,
                                            output_datatype_size);

    return compiled_function->add_to_runtime(index, function_name, args, out);
}

std::string runtime::gpu::GPU_Emitter::emit_v0_Or(EMIT_ARGS)
{
    return emit_elementwise<ngraph::op::Or>(compiled_function, function_name, node, args, out);
}

std::string runtime::gpu::GPU_Emitter::emit_v0_Pad(EMIT_ARGS)
{
    auto pad = static_cast<const ngraph::op::Pad*>(node);
    auto input_shape = args[0].get_shape();
    auto output_shape = out[0].get_shape();
    auto padding_below = pad->get_padding_below();
    auto padding_above = pad->get_padding_above();
    auto padding_interior = pad->get_padding_interior();
    auto pad_mode = pad->get_pad_mode();

    if (pad_mode != op::PadMode::CONSTANT)
    {
        throw unsupported_op("Pad modes other than CONSTANT are unsupported");
    }

    auto& cuda_emitter = compiled_function->get_primitive_emitter()->get_cuda_emitter();

    NVShape converted_padding(padding_below.begin(), padding_below.end());

    auto index =
        cuda_emitter->build_pad_fill({{args[0].get_type(), args[1].get_type(), out[0].get_type()}},
                                     input_shape,
                                     output_shape,
                                     converted_padding,
                                     padding_interior);

    return compiled_function->add_to_runtime(index, function_name, args, out);
}

std::string runtime::gpu::GPU_Emitter::emit_v0_Parameter(EMIT_ARGS)
{
    return "";
}

std::string runtime::gpu::GPU_Emitter::emit_v0_Power(EMIT_ARGS)
{
    return emit_elementwise<ngraph::op::Power>(compiled_function, function_name, node, args, out);
}

std::string runtime::gpu::GPU_Emitter::emit_v0_Product(EMIT_ARGS)
{
    const ngraph::op::Product* prod = static_cast<const ngraph::op::Product*>(node);

    if (out[0].get_size() == 0)
    {
        return "";
    }

    vector<element::Type> dtypes;
    dtypes.push_back(args[0].get_element_type());
    dtypes.push_back(out[0].get_element_type());
    auto& cuda_emitter = compiled_function->get_primitive_emitter()->get_cuda_emitter();
    size_t index = cuda_emitter->build_reduce<ngraph::op::Multiply>(
        dtypes, args[0].get_shape(), out[0].get_shape(), prod->get_reduction_axes());

    return compiled_function->add_to_runtime(index, function_name, args, out);
}

std::string runtime::gpu::GPU_Emitter::emit_v0_Relu(EMIT_ARGS)
{
    return emit_elementwise<ngraph::op::Relu>(compiled_function, function_name, node, args, out);
}

std::string runtime::gpu::GPU_Emitter::emit_v0_ReluBackprop(EMIT_ARGS)
{
    return emit_elementwise<ngraph::op::ReluBackprop>(
        compiled_function, function_name, node, args, out);
}

std::string runtime::gpu::GPU_Emitter::emit_v0_ReplaceSlice(EMIT_ARGS)
{
    // assumes NC{d1,d2,...} format
    auto rep_slice = static_cast<const ngraph::op::ReplaceSlice*>(node);
    bool in_place_op = (args[0].get_name() == out[0].get_name());
    auto& cuda_emitter = compiled_function->get_primitive_emitter()->get_cuda_emitter();
    auto index = cuda_emitter->build_primitive(rep_slice, in_place_op);

    return compiled_function->add_to_runtime(index, function_name, args, out);
}

std::string runtime::gpu::GPU_Emitter::emit_v0_Reshape(EMIT_ARGS)
{
    if (out[0].get_size() == 0)
    {
        return "";
    }
    auto reshape = static_cast<const op::Reshape*>(node);

    if (out[0].get_name() == args[0].get_name() && out[0].get_offset() == args[0].get_offset())
    {
        return "// Logical reshape eliminated\n";
    }

    auto arg_shape = args[0].get_shape();
    auto arg_rank = arg_shape.size();
    auto result_shape = out[0].get_shape();
    auto input_order = reshape->get_input_order();
    size_t result_shape_product = shape_size(result_shape);

    // for a zero-size tensor, or change from 1^m shape to 1^n shape, just do a copy
    if (!reshape->get_is_transpose() || result_shape_product < 2)
    {
        auto& host_emitter = compiled_function->get_primitive_emitter()->get_host_emitter();
        size_t index = host_emitter->build_memcpy(
            cudaMemcpyDeviceToDevice, out[0].get_size() * out[0].get_element_type().size());
        return compiled_function->add_to_runtime(index, function_name, args, out);
    }

    // combine inordered dimensons after reorder in shape, update output shape and input order
    Shape in_order_map(arg_rank, 0);
    for (int i = 0; i < arg_rank - 1; i++)
    {
        if (static_cast<int64_t>(input_order[i + 1]) - static_cast<int64_t>(input_order[i]) == 1)
        {
            in_order_map[input_order[i]] = 1;
        }
    }

    Shape combine_arg_shape;
    Shape combine_idx_map(arg_rank, 0);
    Shape combine_input_order;
    size_t shape_i = 1;
    size_t combine_rank = 0;
    for (int i = 0; i < arg_rank; i++)
    {
        if (in_order_map[i] == 1)
        {
            shape_i *= arg_shape[i];
        }
        else
        {
            combine_arg_shape.push_back(shape_i * arg_shape[i]);
            shape_i = 1;
            combine_idx_map[i] = combine_rank++;
        }
    }

    for (int i = 0; i < arg_rank; i++)
    {
        if (in_order_map[input_order[i]] == 0)
        {
            combine_input_order.push_back(combine_idx_map[input_order[i]]);
        }
    }

    // eleminate dimenson size = 1, update input order and output shape
    Shape new_arg_shape;
    Shape new_result_shape;
    Shape new_idx_map(combine_rank, 0);
    Shape new_input_order;
    size_t new_rank = 0;
    for (int i = 0; i < combine_rank; i++)
    {
        if (combine_arg_shape[i] != 1)
        {
            new_arg_shape.push_back(combine_arg_shape[i]);
            new_idx_map[i] = new_rank++;
        }
    }
    for (int i = 0; i < combine_rank; i++)
    {
        if (combine_arg_shape[combine_input_order[i]] != 1)
        {
            new_input_order.push_back(new_idx_map[combine_input_order[i]]);
        }
    }
    for (int i = 0; i < new_rank; i++)
    {
        new_result_shape.push_back(new_arg_shape[new_input_order[i]]);
    }

    size_t index;
    // If there is no layout change, we can just copy.
    bool same_layout = is_sorted(new_input_order.begin(), new_input_order.end());
    if (same_layout)
    {
        auto& host_emitter = compiled_function->get_primitive_emitter()->get_host_emitter();
        index = host_emitter->build_memcpy(cudaMemcpyDeviceToDevice,
                                           out[0].get_size() * out[0].get_element_type().size());
    }
    // If there *is* a layout change in the 2D case, we transpose the input.
    else
    {
        auto& cuda_emitter = compiled_function->get_primitive_emitter()->get_cuda_emitter();
        if (new_rank == 2)
        {
            index = cuda_emitter->build_reshape_2d(
                {{args[0].get_type(), out[0].get_type()}}, new_arg_shape, new_input_order);
        }
        // If there *is* a layout change in the 3D case, we do 3D tiled reshape.
        else if (new_rank == 3)
        {
            index = cuda_emitter->build_reshape_3d(
                {{args[0].get_type(), out[0].get_type()}}, new_arg_shape, new_input_order);
        }
        // Other cases (reordering of axes for tensors with rank>3).
        else
        {
            index = cuda_emitter->build_reshape(
                {{args[0].get_type(), out[0].get_type()}}, new_arg_shape, new_input_order);
        }
    }

    return compiled_function->add_to_runtime(index, function_name, args, out);
}

std::string runtime::gpu::GPU_Emitter::emit_v0_Result(EMIT_ARGS)
{
    if (args[0].get_name() == out[0].get_name())
    {
        return "// Skipping generation for " + node->get_name() + "\n";
    }

    auto& host_emitter = compiled_function->get_primitive_emitter()->get_host_emitter();
    size_t index = host_emitter->build_memcpy(cudaMemcpyDeviceToDevice,
                                              out[0].get_size() * out[0].get_element_type().size());
    return compiled_function->add_to_runtime(index, function_name, args, out);
}

std::string runtime::gpu::GPU_Emitter::emit_v0_Reverse(EMIT_ARGS)
{
    if (out[0].get_size() == 0)
    {
        return "";
    }
    auto reverse = static_cast<const op::Reverse*>(node);

    const auto arg_shape = args[0].get_shape();
    const auto arg_rank = arg_shape.size();
    const auto result_shape = out[0].get_shape();
    const auto reverse_axes = reverse->get_reversed_axes();
    vector<uint32_t> reverse_axes_flag(arg_rank, 0);
    for (auto a : reverse_axes)
    {
        reverse_axes_flag[a] = 1;
    }
    size_t index;
    if (out[0].get_size() == 1)
    {
        auto& host_emitter = compiled_function->get_primitive_emitter()->get_host_emitter();
        index = host_emitter->build_memcpy(cudaMemcpyDeviceToDevice,
                                           out[0].get_size() * out[0].get_element_type().size());
    }
    else
    {
        auto& cuda_emitter = compiled_function->get_primitive_emitter()->get_cuda_emitter();
        index = cuda_emitter->build_reverse(
            {{args[0].get_type(), out[0].get_type()}}, arg_shape, reverse_axes_flag);
    }
    return compiled_function->add_to_runtime(index, function_name, args, out);
}

std::string runtime::gpu::GPU_Emitter::emit_v0_ReverseSequence(EMIT_ARGS)
{
    if (out[0].get_size() == 0)
    {
        return "";
    }
    auto rs = static_cast<const ngraph::op::ReverseSequence*>(node);

    size_t bi = rs->get_batch_axis();
    size_t si = rs->get_sequence_axis();
    auto arg_shape0 = args[0].get_shape();
    auto arg_shape1 = args[1].get_shape();
    auto out_shape = out[0].get_shape();

    auto& cuda_emitter = compiled_function->get_primitive_emitter()->get_cuda_emitter();
    auto index = cuda_emitter->build_reverse_sequence(
        {{args[0].get_type(), args[1].get_type(), out[0].get_type()}},
        arg_shape0,
        arg_shape1,
        out_shape,
        bi,
        si);

    return compiled_function->add_to_runtime(index, function_name, args, out);
}

#if CUDNN_VERSION >= 7200
std::string runtime::gpu::GPU_Emitter::emit_v0_Rnn(EMIT_ARGS)
{
    auto rnn = static_cast<const ngraph::op::gpu::Rnn*>(node);
    auto& cudnn_emitter = compiled_function->get_primitive_emitter()->get_cudnn_emitter();
    size_t index = cudnn_emitter->build_primitive(rnn);
    return compiled_function->add_to_runtime(index, function_name, args, out);
}
#endif

std::string runtime::gpu::GPU_Emitter::emit_v0_Select(EMIT_ARGS)
{
    return emit_elementwise<ngraph::op::Select>(compiled_function, function_name, node, args, out);
}

std::string runtime::gpu::GPU_Emitter::emit_v0_Sigmoid(EMIT_ARGS)
{
    return emit_elementwise<ngraph::op::Sigmoid>(compiled_function, function_name, node, args, out);
}

std::string runtime::gpu::GPU_Emitter::emit_v0_SigmoidBackprop(EMIT_ARGS)
{
    return emit_elementwise<ngraph::op::SigmoidBackprop>(
        compiled_function, function_name, node, args, out);
}

std::string runtime::gpu::GPU_Emitter::emit_v0_Sign(EMIT_ARGS)
{
    return emit_elementwise<ngraph::op::Sign>(compiled_function, function_name, node, args, out);
}

std::string runtime::gpu::GPU_Emitter::emit_v0_Sin(EMIT_ARGS)
{
    return emit_elementwise<ngraph::op::Sin>(compiled_function, function_name, node, args, out);
}

std::string runtime::gpu::GPU_Emitter::emit_v0_Sinh(EMIT_ARGS)
{
    return emit_elementwise<ngraph::op::Sinh>(compiled_function, function_name, node, args, out);
}

std::string runtime::gpu::GPU_Emitter::emit_v0_Slice(EMIT_ARGS)
{
    if (out[0].get_size() == 0)
    {
        return "";
    }
    auto slice = static_cast<const op::Slice*>(node);

    const auto arg_shape = args[0].get_shape();
    const auto result_shape = out[0].get_shape();
    const Coordinate& lower_bounds = slice->get_lower_bounds();
    const Strides slice_strides = slice->get_strides();

    size_t index;
    if (args[0].get_size() == out[0].get_size())
    {
        auto& host_emitter = compiled_function->get_primitive_emitter()->get_host_emitter();
        index = host_emitter->build_memcpy(cudaMemcpyDeviceToDevice,
                                           out[0].get_size() * out[0].get_element_type().size());
    }
    else
    {
        auto& cuda_emitter = compiled_function->get_primitive_emitter()->get_cuda_emitter();
        index = cuda_emitter->build_slice({{args[0].get_type(), out[0].get_type()}},
                                          arg_shape,
                                          lower_bounds,
                                          slice_strides,
                                          result_shape);
    }
    return compiled_function->add_to_runtime(index, function_name, args, out);
}

std::string runtime::gpu::GPU_Emitter::emit_v0_Softmax(EMIT_ARGS)
{
    auto softmax = static_cast<const ngraph::op::Softmax*>(node);

    auto axes_set = softmax->get_axes();
    std::vector<element::Type> dtypes;
    dtypes.push_back(args[0].get_element_type());
    dtypes.push_back(out[0].get_element_type());
    auto& cuda_emitter = compiled_function->get_primitive_emitter()->get_cuda_emitter();
    size_t index = cuda_emitter->build_softmax(dtypes, args[0].get_shape(), axes_set);

    return compiled_function->add_to_runtime(index, function_name, args, out);
}

std::string runtime::gpu::GPU_Emitter::emit_v0_Sqrt(EMIT_ARGS)
{
    return emit_elementwise<ngraph::op::Sqrt>(compiled_function, function_name, node, args, out);
}

std::string runtime::gpu::GPU_Emitter::emit_v0_Subtract(EMIT_ARGS)
{
    return emit_elementwise<ngraph::op::Subtract>(
        compiled_function, function_name, node, args, out);
}

std::string runtime::gpu::GPU_Emitter::emit_v0_Sum(EMIT_ARGS)
{
    return runtime::gpu::GPU_Emitter::emit_Sum_0(compiled_function, function_name, node, args, out);
}

std::string runtime::gpu::GPU_Emitter::emit_Sum_0(EMIT_ARGS)
// emit_Sum_0 uses native cuda kernels to perform Sum reduction. This method
// is faster than cudnn implementation but in its current state is less precise
// than cudnn reduce. That is causing tensorflow tests aimed at testing stabilty
// to fail
{
    if (out[0].get_size() == 0)
    {
        return "";
    }
    const ngraph::op::Sum* sum = static_cast<const ngraph::op::Sum*>(node);

    auto axes_set = sum->get_reduction_axes();
    vector<element::Type> dtypes;
    dtypes.push_back(args[0].get_element_type());
    dtypes.push_back(out[0].get_element_type());
    auto& cuda_emitter = compiled_function->get_primitive_emitter()->get_cuda_emitter();
    auto sum_index = cuda_emitter->build_reduce<ngraph::op::Add>(
        dtypes, args[0].get_shape(), out[0].get_shape(), axes_set);

    return compiled_function->add_to_runtime(sum_index, function_name, args, out);
}

std::string runtime::gpu::GPU_Emitter::emit_Sum_1(EMIT_ARGS)
// emit_Sum_1 uses cudnn to perform Sum reduction. This method, although
// slower than the native cuda implementation is more precise and fixes the issue with
// tensorflow test failures
{
    const ngraph::op::Sum* sum = static_cast<const ngraph::op::Sum*>(node);
    std::vector<element::Type> dtypes{args[0].get_element_type(), out[0].get_element_type()};
    cudnnReduceTensorOp_t reduce_op = CUDNN_REDUCE_TENSOR_ADD;
    if (out[0].get_size() == 0)
    {
        return "";
    }
    size_t index;
    // one of args[] axes has zero size, zero output
    if (args[0].get_size() == 0)
    {
        auto& host_emitter = compiled_function->get_primitive_emitter()->get_host_emitter();
        index =
            host_emitter->build_zero_out(0, out[0].get_size() * out[0].get_element_type().size());
    }
    else if (args[0].get_size() == out[0].get_size())
    {
        auto& host_emitter = compiled_function->get_primitive_emitter()->get_host_emitter();
        index = host_emitter->build_memcpy(cudaMemcpyDeviceToDevice,
                                           out[0].get_size() * out[0].get_element_type().size());
    }
    else
    {
        auto& cudnn_emitter = compiled_function->get_primitive_emitter()->get_cudnn_emitter();
        index = cudnn_emitter->build_reduce_forward(reduce_op,
                                                    dtypes,
                                                    args[0].get_shape(),
                                                    sum->get_reduction_axes(),
                                                    CUDNNEmitter::ReductionMode::Reduce);
    }

    return compiled_function->add_to_runtime(index, function_name, args, out);
}

std::string runtime::gpu::GPU_Emitter::emit_v0_Tan(EMIT_ARGS)
{
    return emit_elementwise<ngraph::op::Tan>(compiled_function, function_name, node, args, out);
}

std::string runtime::gpu::GPU_Emitter::emit_v0_Tanh(EMIT_ARGS)
{
    return emit_elementwise<ngraph::op::Tanh>(compiled_function, function_name, node, args, out);
}

std::string runtime::gpu::GPU_Emitter::emit_v0_TopK(EMIT_ARGS)
{
    if (out[0].get_size() == 0)
    {
        return "";
    }
    auto topk = static_cast<const ngraph::op::TopK*>(node);
    size_t topk_axis = topk->get_top_k_axis();
    size_t topk_k = topk->get_k();
    auto index_elem_type = topk->get_index_element_type();
    bool compute_max = topk->get_compute_max();
    std::vector<element::Type> dtypes{args[0].get_element_type()};
    NGRAPH_CHECK(out.size() == 2, "TopK can only have 2 outputs");
    for (size_t i = 0; i < out.size(); i++)
    {
        dtypes.push_back(out[i].get_element_type());
    }
    auto& input_shape = args[0].get_shape();
    auto& cuda_emitter = compiled_function->get_primitive_emitter()->get_cuda_emitter();
    auto index = cuda_emitter->build_topk(
        dtypes, input_shape, topk_axis, topk_k, index_elem_type, compute_max);

    return compiled_function->add_to_runtime(index, function_name, args, out);
}

string runtime::gpu::GPU_Emitter::node_names(const vector<GPUTensorWrapper>& args,
                                             initializer_list<int> arg_indexes)
{
    vector<string> names;
    vector<int> indexes = arg_indexes;
    if (indexes.empty())
    {
        indexes = vector<int>(args.size());
        iota(indexes.begin(), indexes.end(), 0);
    }
    for (int i : indexes)
    {
        names.push_back(args[i].get_name());
    }
    return ngraph::join(names);
}

// assumes NC{d1,d2,d3,...} format
Shape runtime::gpu::get_padded_shape(const Shape& input_shape,
                                     const Shape& padding_below,
                                     const Shape& padding_above,
                                     const Shape& padding_interior)
{
    Shape padded_shape = input_shape;
    int64_t i = input_shape.size() - 1;
    int64_t j = padding_below.size() - 1;
    if (padding_interior.empty())
    {
        for (; j >= 0; j--, i--)
        {
            padded_shape[i] += padding_below[j] + padding_above[j];
        }
    }
    else
    {
        for (; j >= 0; j--, i--)
        {
            padded_shape[i] = (padded_shape[i] - 1) * padding_interior[j] + 1 + padding_below[j] +
                              padding_above[j];
        }
    }
    return padded_shape;
}

/// List of all unsupported ops on the NVIDIA GPU backend.
std::string runtime::gpu::GPU_Emitter::emit_v0_All(EMIT_ARGS)
{
    throw unsupported_op("Unsupported op '" + node->description() + "'");
}

std::string runtime::gpu::GPU_Emitter::emit_v0_AllReduce(EMIT_ARGS)
{
    throw unsupported_op("Unsupported op '" + node->description() + "'");
}

std::string runtime::gpu::GPU_Emitter::emit_v0_Any(EMIT_ARGS)
{
    throw unsupported_op("Unsupported op '" + node->description() + "'");
}

std::string runtime::gpu::GPU_Emitter::emit_v0_BatchMatMul(EMIT_ARGS)
{
    throw unsupported_op("Unsupported op '" + node->description() + "'");
}

std::string runtime::gpu::GPU_Emitter::emit_v0_BroadcastLike(EMIT_ARGS)
{
    throw unsupported_op("Unsupported op '" + node->description() + "'");
}

std::string runtime::gpu::GPU_Emitter::emit_v0_BroadcastDistributed(EMIT_ARGS)
{
    throw unsupported_op("Unsupported op '" + node->description() + "'");
}

std::string runtime::gpu::GPU_Emitter::emit_v1_ConvertLike(EMIT_ARGS)
{
    throw unsupported_op("Unsupported op '" + node->description() + "'");
}

std::string runtime::gpu::GPU_Emitter::emit_v0_Dequantize(EMIT_ARGS)
{
    throw unsupported_op("Unsupported op '" + node->description() + "'");
}

std::string runtime::gpu::GPU_Emitter::emit_v0_DynReplaceSlice(EMIT_ARGS)
{
    throw unsupported_op("Unsupported op '" + node->description() + "'");
}

std::string runtime::gpu::GPU_Emitter::emit_v0_DynSlice(EMIT_ARGS)
{
    throw unsupported_op("Unsupported op '" + node->description() + "'");
}

std::string runtime::gpu::GPU_Emitter::emit_v0_EmbeddingLookup(EMIT_ARGS)
{
    throw unsupported_op("Unsupported op '" + node->description() + "'");
}

std::string runtime::gpu::GPU_Emitter::emit_v0_Erf(EMIT_ARGS)
{
    throw unsupported_op("Unsupported op '" + node->description() + "'");
}

std::string runtime::gpu::GPU_Emitter::emit_v0_Gather(EMIT_ARGS)
{
    throw unsupported_op("Unsupported op '" + node->description() + "'");
}

std::string runtime::gpu::GPU_Emitter::emit_v0_GatherND(EMIT_ARGS)
{
    throw unsupported_op("Unsupported op '" + node->description() + "'");
}

std::string runtime::gpu::GPU_Emitter::emit_v0_GenerateMask(EMIT_ARGS)
{
    throw unsupported_op("Unsupported op '" + node->description() + "'");
}

std::string runtime::gpu::GPU_Emitter::emit_v0_Passthrough(EMIT_ARGS)
{
    throw unsupported_op("Unsupported op '" + node->description() + "'");
}

std::string runtime::gpu::GPU_Emitter::emit_v0_Quantize(EMIT_ARGS)
{
    throw unsupported_op("Unsupported op '" + node->description() + "'");
}

std::string runtime::gpu::GPU_Emitter::emit_v0_QuantizedConvolution(EMIT_ARGS)
{
    throw unsupported_op("Unsupported op '" + node->description() + "'");
}

std::string runtime::gpu::GPU_Emitter::emit_v0_QuantizedConvolutionBias(EMIT_ARGS)
{
    throw unsupported_op("Unsupported op '" + node->description() + "'");
}

std::string runtime::gpu::GPU_Emitter::emit_v0_QuantizedConvolutionBiasAdd(EMIT_ARGS)
{
    throw unsupported_op("Unsupported op '" + node->description() + "'");
}

std::string runtime::gpu::GPU_Emitter::emit_v0_QuantizedConvolutionBiasSignedAdd(EMIT_ARGS)
{
    throw unsupported_op("Unsupported op '" + node->description() + "'");
}

std::string runtime::gpu::GPU_Emitter::emit_v0_QuantizedConvolutionRelu(EMIT_ARGS)
{
    throw unsupported_op("Unsupported op '" + node->description() + "'");
}

std::string runtime::gpu::GPU_Emitter::emit_v0_QuantizedDot(EMIT_ARGS)
{
    throw unsupported_op("Unsupported op '" + node->description() + "'");
}

std::string runtime::gpu::GPU_Emitter::emit_v0_QuantizedDotBias(EMIT_ARGS)
{
    throw unsupported_op("Unsupported op '" + node->description() + "'");
}

std::string runtime::gpu::GPU_Emitter::emit_v0_Recv(EMIT_ARGS)
{
    throw unsupported_op("Unsupported op '" + node->description() + "'");
}

std::string runtime::gpu::GPU_Emitter::emit_v0_Range(EMIT_ARGS)
{
    throw unsupported_op("Unsupported op '" + node->description() + "'");
}

std::string runtime::gpu::GPU_Emitter::emit_v0_ScalarConstantLike(EMIT_ARGS)
{
    throw unsupported_op("Unsupported op '" + node->description() + "'");
}

std::string runtime::gpu::GPU_Emitter::emit_v0_ScatterAdd(EMIT_ARGS)
{
    throw unsupported_op("Unsupported op '" + node->description() + "'");
}

std::string runtime::gpu::GPU_Emitter::emit_v0_ScatterNDAdd(EMIT_ARGS)
{
    throw unsupported_op("Unsupported op '" + node->description() + "'");
}

std::string runtime::gpu::GPU_Emitter::emit_v0_Send(EMIT_ARGS)
{
    throw unsupported_op("Unsupported op '" + node->description() + "'");
}

std::string runtime::gpu::GPU_Emitter::emit_v0_ShapeOf(EMIT_ARGS)
{
    throw unsupported_op("Unsupported op '" + node->description() + "'");
}

std::string runtime::gpu::GPU_Emitter::emit_v0_StopGradient(EMIT_ARGS)
{
    throw unsupported_op("Unsupported op '" + node->description() + "'");
}

std::string runtime::gpu::GPU_Emitter::emit_v0_Xor(EMIT_ARGS)
{
    throw unsupported_op("Unsupported op '" + node->description() + "'");
}

std::string runtime::gpu::GPU_Emitter::emit_v0_DynBroadcast(EMIT_ARGS)
{
    throw unsupported_op("Unsupported op '" + node->description() + "'");
}

std::string runtime::gpu::GPU_Emitter::emit_v0_DynPad(EMIT_ARGS)
{
    throw unsupported_op("Unsupported op '" + node->description() + "'");
}

std::string runtime::gpu::GPU_Emitter::emit_v0_Tile(EMIT_ARGS)
{
    throw unsupported_op("Unsupported op '" + node->description() + "'");
}

std::string runtime::gpu::GPU_Emitter::emit_v0_Split(EMIT_ARGS)
{
    throw unsupported_op("Unsupported op '" + node->description() + "'");
}

std::string runtime::gpu::GPU_Emitter::emit_v0_Gelu(EMIT_ARGS)
{
    throw unsupported_op("Unsupported op '" + node->description() + "'");
}

std::string runtime::gpu::GPU_Emitter::emit_v1_Power(EMIT_ARGS)
{
    throw unsupported_op("Unsupported op '" + node->description() + "'");
}

std::string runtime::gpu::GPU_Emitter::emit_v1_Multiply(EMIT_ARGS)
{
    throw unsupported_op("Unsupported op '" + node->description() + "'");
}

std::string runtime::gpu::GPU_Emitter::emit_v1_Reverse(EMIT_ARGS)
{
    throw unsupported_op("Unsupported op '" + node->description() + "'");
}

std::string runtime::gpu::GPU_Emitter::emit_v0_CropAndResize(EMIT_ARGS)
{
    throw unsupported_op("Unsupported op '" + node->description() + "'");
}

std::string runtime::gpu::GPU_Emitter::emit_v0_PriorBoxClustered(EMIT_ARGS)
{
    throw unsupported_op("Unsupported op '" + node->description() + "'");
}

std::string runtime::gpu::GPU_Emitter::emit_v1_ReduceProd(EMIT_ARGS)
{
    throw unsupported_op("Unsupported op '" + node->description() + "'");
}

std::string runtime::gpu::GPU_Emitter::emit_v1_BinaryConvolution(EMIT_ARGS)
{
    throw unsupported_op("Unsupported op '" + node->description() + "'");
}

std::string runtime::gpu::GPU_Emitter::emit_v1_NotEqual(EMIT_ARGS)
{
    throw unsupported_op("Unsupported op '" + node->description() + "'");
}

std::string runtime::gpu::GPU_Emitter::emit_v1_Greater(EMIT_ARGS)
{
    throw unsupported_op("Unsupported op '" + node->description() + "'");
}

std::string runtime::gpu::GPU_Emitter::emit_v0_RegionYolo(EMIT_ARGS)
{
    throw unsupported_op("Unsupported op '" + node->description() + "'");
}

std::string runtime::gpu::GPU_Emitter::emit_v0_GRN(EMIT_ARGS)
{
    throw unsupported_op("Unsupported op '" + node->description() + "'");
}

std::string runtime::gpu::GPU_Emitter::emit_v1_Divide(EMIT_ARGS)
{
    throw unsupported_op("Unsupported op '" + node->description() + "'");
}

std::string runtime::gpu::GPU_Emitter::emit_v0_GroupConvolutionBackpropData(EMIT_ARGS)
{
    throw unsupported_op("Unsupported op '" + node->description() + "'");
}

std::string runtime::gpu::GPU_Emitter::emit_v1_GreaterEqual(EMIT_ARGS)
{
    throw unsupported_op("Unsupported op '" + node->description() + "'");
}

std::string runtime::gpu::GPU_Emitter::emit_v0_Clamp(EMIT_ARGS)
{
    throw unsupported_op("Unsupported op '" + node->description() + "'");
}

std::string runtime::gpu::GPU_Emitter::emit_v0_RandomUniform(EMIT_ARGS)
{
    throw unsupported_op("Unsupported op '" + node->description() + "'");
}

std::string runtime::gpu::GPU_Emitter::emit_v1_LessEqual(EMIT_ARGS)
{
    throw unsupported_op("Unsupported op '" + node->description() + "'");
}

std::string runtime::gpu::GPU_Emitter::emit_v1_GroupConvolutionBackpropData(EMIT_ARGS)
{
    throw unsupported_op("Unsupported op '" + node->description() + "'");
}

std::string runtime::gpu::GPU_Emitter::emit_v0_PriorBox(EMIT_ARGS)
{
    throw unsupported_op("Unsupported op '" + node->description() + "'");
}

std::string runtime::gpu::GPU_Emitter::emit_v1_Equal(EMIT_ARGS)
{
    throw unsupported_op("Unsupported op '" + node->description() + "'");
}

std::string runtime::gpu::GPU_Emitter::emit_v1_Gather(EMIT_ARGS)
{
    throw unsupported_op("Unsupported op '" + node->description() + "'");
}

std::string runtime::gpu::GPU_Emitter::emit_v1_AvgPoolBackprop(EMIT_ARGS)
{
    throw unsupported_op("Unsupported op '" + node->description() + "'");
}

std::string runtime::gpu::GPU_Emitter::emit_v0_Round(EMIT_ARGS)
{
    throw unsupported_op("Unsupported op '" + node->description() + "'");
}

std::string runtime::gpu::GPU_Emitter::emit_v0_ShuffleChannels(EMIT_ARGS)
{
    throw unsupported_op("Unsupported op '" + node->description() + "'");
}

std::string runtime::gpu::GPU_Emitter::emit_v1_Transpose(EMIT_ARGS)
{
    throw unsupported_op("Unsupported op '" + node->description() + "'");
}

std::string runtime::gpu::GPU_Emitter::emit_v0_Elu(EMIT_ARGS)
{
    throw unsupported_op("Unsupported op '" + node->description() + "'");
}

std::string runtime::gpu::GPU_Emitter::emit_v0_GeluBackpropFactor(EMIT_ARGS)
{
    throw unsupported_op("Unsupported op '" + node->description() + "'");
}

std::string runtime::gpu::GPU_Emitter::emit_v0_SquaredDifference(EMIT_ARGS)
{
    throw unsupported_op("Unsupported op '" + node->description() + "'");
}

std::string runtime::gpu::GPU_Emitter::emit_v0_ConvolutionBiasBackpropFiltersBias(EMIT_ARGS)
{
    throw unsupported_op("Unsupported op '" + node->description() + "'");
}

std::string runtime::gpu::GPU_Emitter::emit_v0_GRUCell(EMIT_ARGS)
{
    throw unsupported_op("Unsupported op '" + node->description() + "'");
}

std::string runtime::gpu::GPU_Emitter::emit_v0_FakeQuantize(EMIT_ARGS)
{
    throw unsupported_op("Unsupported op '" + node->description() + "'");
}

std::string runtime::gpu::GPU_Emitter::emit_v1_Less(EMIT_ARGS)
{
    throw unsupported_op("Unsupported op '" + node->description() + "'");
}

std::string runtime::gpu::GPU_Emitter::emit_v1_ConvolutionBackpropData(EMIT_ARGS)
{
    throw unsupported_op("Unsupported op '" + node->description() + "'");
}

std::string runtime::gpu::GPU_Emitter::emit_v1_DeformablePSROIPooling(EMIT_ARGS)
{
    throw unsupported_op("Unsupported op '" + node->description() + "'");
}

std::string runtime::gpu::GPU_Emitter::emit_v0_Unsqueeze(EMIT_ARGS)
{
    throw unsupported_op("Unsupported op '" + node->description() + "'");
}

std::string runtime::gpu::GPU_Emitter::emit_v0_NormalizeL2(EMIT_ARGS)
{
    throw unsupported_op("Unsupported op '" + node->description() + "'");
}

std::string runtime::gpu::GPU_Emitter::emit_v1_DeformableConvolution(EMIT_ARGS)
{
    throw unsupported_op("Unsupported op '" + node->description() + "'");
}

std::string runtime::gpu::GPU_Emitter::emit_v0_PSROIPooling(EMIT_ARGS)
{
    throw unsupported_op("Unsupported op '" + node->description() + "'");
}

std::string runtime::gpu::GPU_Emitter::emit_v1_Add(EMIT_ARGS)
{
    throw unsupported_op("Unsupported op '" + node->description() + "'");
}

std::string runtime::gpu::GPU_Emitter::emit_v1_FloorMod(EMIT_ARGS)
{
    throw unsupported_op("Unsupported op '" + node->description() + "'");
}

std::string runtime::gpu::GPU_Emitter::emit_v0_CumSum(EMIT_ARGS)
{
    throw unsupported_op("Unsupported op '" + node->description() + "'");
}

std::string runtime::gpu::GPU_Emitter::emit_v1_Split(EMIT_ARGS)
{
    throw unsupported_op("Unsupported op '" + node->description() + "'");
}

std::string runtime::gpu::GPU_Emitter::emit_v0_ConvolutionBiasAdd(EMIT_ARGS)
{
    throw unsupported_op("Unsupported op '" + node->description() + "'");
}

std::string runtime::gpu::GPU_Emitter::emit_v0_DetectionOutput(EMIT_ARGS)
{
    throw unsupported_op("Unsupported op '" + node->description() + "'");
}

std::string runtime::gpu::GPU_Emitter::emit_v1_NonMaxSuppression(EMIT_ARGS)
{
    throw unsupported_op("Unsupported op '" + node->description() + "'");
}

std::string runtime::gpu::GPU_Emitter::emit_v1_ReduceSum(EMIT_ARGS)
{
    throw unsupported_op("Unsupported op '" + node->description() + "'");
}

std::string runtime::gpu::GPU_Emitter::emit_v1_Maximum(EMIT_ARGS)
{
    throw unsupported_op("Unsupported op '" + node->description() + "'");
}

std::string runtime::gpu::GPU_Emitter::emit_v1_Minimum(EMIT_ARGS)
{
    throw unsupported_op("Unsupported op '" + node->description() + "'");
}

std::string runtime::gpu::GPU_Emitter::emit_v0_Squeeze(EMIT_ARGS)
{
    throw unsupported_op("Unsupported op '" + node->description() + "'");
}

std::string runtime::gpu::GPU_Emitter::emit_v0_CrossEntropyBackprop(EMIT_ARGS)
{
    throw unsupported_op("Unsupported op '" + node->description() + "'");
}

std::string runtime::gpu::GPU_Emitter::emit_v0_CrossEntropy(EMIT_ARGS)
{
    throw unsupported_op("Unsupported op '" + node->description() + "'");
}

std::string runtime::gpu::GPU_Emitter::emit_v0_Proposal(EMIT_ARGS)
{
    throw unsupported_op("Unsupported op '" + node->description() + "'");
}

std::string runtime::gpu::GPU_Emitter::emit_v0_Selu(EMIT_ARGS)
{
    throw unsupported_op("Unsupported op '" + node->description() + "'");
}

std::string runtime::gpu::GPU_Emitter::emit_v0_ConvolutionBias(EMIT_ARGS)
{
    throw unsupported_op("Unsupported op '" + node->description() + "'");
}

std::string runtime::gpu::GPU_Emitter::emit_v1_SpaceToBatch(EMIT_ARGS)
{
    throw unsupported_op("Unsupported op '" + node->description() + "'");
}

std::string runtime::gpu::GPU_Emitter::emit_v0_SpaceToDepth(EMIT_ARGS)
{
    throw unsupported_op("Unsupported op '" + node->description() + "'");
}

std::string runtime::gpu::GPU_Emitter::emit_v1_Select(EMIT_ARGS)
{
    throw unsupported_op("Unsupported op '" + node->description() + "'");
}

std::string runtime::gpu::GPU_Emitter::emit_v1_ReduceMax(EMIT_ARGS)
{
    throw unsupported_op("Unsupported op '" + node->description() + "'");
}

std::string runtime::gpu::GPU_Emitter::emit_v1_MaxPoolBackprop(EMIT_ARGS)
{
    throw unsupported_op("Unsupported op '" + node->description() + "'");
}

std::string runtime::gpu::GPU_Emitter::emit_v0_Stack(EMIT_ARGS)
{
    throw unsupported_op("Unsupported op '" + node->description() + "'");
}

std::string runtime::gpu::GPU_Emitter::emit_v1_GatherTree(EMIT_ARGS)
{
    throw unsupported_op("Unsupported op '" + node->description() + "'");
}

std::string runtime::gpu::GPU_Emitter::emit_v1_AvgPool(EMIT_ARGS)
{
    throw unsupported_op("Unsupported op '" + node->description() + "'");
}

std::string runtime::gpu::GPU_Emitter::emit_v0_CompiledKernel(EMIT_ARGS)
{
    throw unsupported_op("Unsupported op '" + node->description() + "'");
}

std::string runtime::gpu::GPU_Emitter::emit_v0_RNNCell(EMIT_ARGS)
{
    throw unsupported_op("Unsupported op '" + node->description() + "'");
}

std::string runtime::gpu::GPU_Emitter::emit_v0_BatchMatMulTranspose(EMIT_ARGS)
{
    throw unsupported_op("Unsupported op '" + node->description() + "'");
}

std::string runtime::gpu::GPU_Emitter::emit_v0_CTCGreedyDecoder(EMIT_ARGS)
{
    throw unsupported_op("Unsupported op '" + node->description() + "'");
}

std::string runtime::gpu::GPU_Emitter::emit_v1_BatchToSpace(EMIT_ARGS)
{
    throw unsupported_op("Unsupported op '" + node->description() + "'");
}

std::string runtime::gpu::GPU_Emitter::emit_v0_DepthToSpace(EMIT_ARGS)
{
    throw unsupported_op("Unsupported op '" + node->description() + "'");
}

std::string runtime::gpu::GPU_Emitter::emit_v0_HardSigmoid(EMIT_ARGS)
{
    throw unsupported_op("Unsupported op '" + node->description() + "'");
}

std::string runtime::gpu::GPU_Emitter::emit_v0_TensorIterator(EMIT_ARGS)
{
    throw unsupported_op("Unsupported op '" + node->description() + "'");
}

std::string runtime::gpu::GPU_Emitter::emit_v0_ReorgYolo(EMIT_ARGS)
{
    throw unsupported_op("Unsupported op '" + node->description() + "'");
}

std::string runtime::gpu::GPU_Emitter::emit_v0_Atan2(EMIT_ARGS)
{
    throw unsupported_op("Unsupported op '" + node->description() + "'");
}

std::string runtime::gpu::GPU_Emitter::emit_v1_Broadcast(EMIT_ARGS)
{
    throw unsupported_op("Unsupported op '" + node->description() + "'");
}

std::string runtime::gpu::GPU_Emitter::emit_v1_ReduceLogicalOr(EMIT_ARGS)
{
    throw unsupported_op("Unsupported op '" + node->description() + "'");
}

std::string runtime::gpu::GPU_Emitter::emit_v1_LogicalNot(EMIT_ARGS)
{
    throw unsupported_op("Unsupported op '" + node->description() + "'");
}

std::string runtime::gpu::GPU_Emitter::emit_v1_LogicalXor(EMIT_ARGS)
{
    throw unsupported_op("Unsupported op '" + node->description() + "'");
}

std::string runtime::gpu::GPU_Emitter::emit_v0_LSTMSequence(EMIT_ARGS)
{
    throw unsupported_op("Unsupported op '" + node->description() + "'");
}

std::string runtime::gpu::GPU_Emitter::emit_v0_ROIPooling(EMIT_ARGS)
{
    throw unsupported_op("Unsupported op '" + node->description() + "'");
}

std::string runtime::gpu::GPU_Emitter::emit_v1_ReduceLogicalAnd(EMIT_ARGS)
{
    throw unsupported_op("Unsupported op '" + node->description() + "'");
}

std::string runtime::gpu::GPU_Emitter::emit_v0_Interpolate(EMIT_ARGS)
{
    throw unsupported_op("Unsupported op '" + node->description() + "'");
}

std::string runtime::gpu::GPU_Emitter::emit_v0_LayerNorm(EMIT_ARGS)
{
    throw unsupported_op("Unsupported op '" + node->description() + "'");
}

std::string runtime::gpu::GPU_Emitter::emit_v1_GenerateMask(EMIT_ARGS)
{
    throw unsupported_op("Unsupported op '" + node->description() + "'");
}

std::string runtime::gpu::GPU_Emitter::emit_v0_PartialSliceBackprop(EMIT_ARGS)
{
    throw unsupported_op("Unsupported op '" + node->description() + "'");
}

std::string runtime::gpu::GPU_Emitter::emit_v1_ConvolutionBackpropFilters(EMIT_ARGS)
{
    throw unsupported_op("Unsupported op '" + node->description() + "'");
}

std::string runtime::gpu::GPU_Emitter::emit_v1_Subtract(EMIT_ARGS)
{
    throw unsupported_op("Unsupported op '" + node->description() + "'");
}

std::string runtime::gpu::GPU_Emitter::emit_v1_Reshape(EMIT_ARGS)
{
    throw unsupported_op("Unsupported op '" + node->description() + "'");
}

std::string runtime::gpu::GPU_Emitter::emit_v0_PRelu(EMIT_ARGS)
{
    throw unsupported_op("Unsupported op '" + node->description() + "'");
}

std::string runtime::gpu::GPU_Emitter::emit_v0_LSTMCell(EMIT_ARGS)
{
    throw unsupported_op("Unsupported op '" + node->description() + "'");
}

std::string runtime::gpu::GPU_Emitter::emit_v0_ScaleShift(EMIT_ARGS)
{
    throw unsupported_op("Unsupported op '" + node->description() + "'");
}

std::string runtime::gpu::GPU_Emitter::emit_v0_GroupConvolutionBackpropFilters(EMIT_ARGS)
{
    throw unsupported_op("Unsupported op '" + node->description() + "'");
}

std::string runtime::gpu::GPU_Emitter::emit_v1_ReduceMin(EMIT_ARGS)
{
    throw unsupported_op("Unsupported op '" + node->description() + "'");
}

std::string runtime::gpu::GPU_Emitter::emit_v0_MatMul(EMIT_ARGS)
{
    throw unsupported_op("Unsupported op '" + node->description() + "'");
}

std::string runtime::gpu::GPU_Emitter::emit_v1_MaxPool(EMIT_ARGS)
{
    throw unsupported_op("Unsupported op '" + node->description() + "'");
}

std::string runtime::gpu::GPU_Emitter::emit_v0_Gemm(EMIT_ARGS)
{
    throw unsupported_op("Unsupported op '" + node->description() + "'");
}

std::string runtime::gpu::GPU_Emitter::emit_v0_SoftmaxCrossEntropyBackprop(EMIT_ARGS)
{
    throw unsupported_op("Unsupported op '" + node->description() + "'");
}

std::string runtime::gpu::GPU_Emitter::emit_v1_Pad(EMIT_ARGS)
{
    throw unsupported_op("Unsupported op '" + node->description() + "'");
}

std::string runtime::gpu::GPU_Emitter::emit_v1_ReduceMean(EMIT_ARGS)
{
    throw unsupported_op("Unsupported op '" + node->description() + "'");
}

std::string runtime::gpu::GPU_Emitter::emit_v1_Softmax(EMIT_ARGS)
{
    throw unsupported_op("Unsupported op '" + node->description() + "'");
}

std::string runtime::gpu::GPU_Emitter::emit_v1_Convolution(EMIT_ARGS)
{
    throw unsupported_op("Unsupported op '" + node->description() + "'");
}

std::string runtime::gpu::GPU_Emitter::emit_v0_PartialSlice(EMIT_ARGS)
{
    throw unsupported_op("Unsupported op '" + node->description() + "'");
}

std::string runtime::gpu::GPU_Emitter::emit_v1_StridedSlice(EMIT_ARGS)
{
    throw unsupported_op("Unsupported op '" + node->description() + "'");
}

std::string runtime::gpu::GPU_Emitter::emit_v0_MVN(EMIT_ARGS)
{
    throw unsupported_op("Unsupported op '" + node->description() + "'");
}

std::string runtime::gpu::GPU_Emitter::emit_v1_LogicalOr(EMIT_ARGS)
{
    throw unsupported_op("Unsupported op '" + node->description() + "'");
}

std::string runtime::gpu::GPU_Emitter::emit_v1_Mod(EMIT_ARGS)
{
    throw unsupported_op("Unsupported op '" + node->description() + "'");
}

std::string runtime::gpu::GPU_Emitter::emit_v1_VariadicSplit(EMIT_ARGS)
{
    throw unsupported_op("Unsupported op '" + node->description() + "'");
}

std::string runtime::gpu::GPU_Emitter::emit_v0_ScatterND(EMIT_ARGS)
{
    throw unsupported_op("Unsupported op '" + node->description() + "'");
}

std::string runtime::gpu::GPU_Emitter::emit_v0_GroupConvolution(EMIT_ARGS)
{
    throw unsupported_op("Unsupported op '" + node->description() + "'");
}

std::string runtime::gpu::GPU_Emitter::emit_v0_SoftmaxCrossEntropy(EMIT_ARGS)
{
    throw unsupported_op("Unsupported op '" + node->description() + "'");
}

std::string runtime::gpu::GPU_Emitter::emit_v1_LogicalAnd(EMIT_ARGS)
{
    throw unsupported_op("Unsupported op '" + node->description() + "'");
}

std::string runtime::gpu::GPU_Emitter::emit_v1_TopK(EMIT_ARGS)
{
    throw unsupported_op("Unsupported op '" + node->description() + "'");
}

std::string runtime::gpu::GPU_Emitter::emit_v1_GroupConvolution(EMIT_ARGS)
{
    throw unsupported_op("Unsupported op '" + node->description() + "'");
}

std::string runtime::gpu::GPU_Emitter::emit_v0_LayerNormBackprop(EMIT_ARGS)
{
    throw unsupported_op("Unsupported op '" + node->description() + "'");
}

std::string runtime::gpu::GPU_Emitter::emit_v3_NonZero(EMIT_ARGS)
{
    throw unsupported_op("Unsupported op '" + node->description() + "'");
}

<<<<<<< HEAD
std::string runtime::gpu::GPU_Emitter::emit_v3_ScatterAdd(EMIT_ARGS)
=======
std::string runtime::gpu::GPU_Emitter::emit_v3_ROIAlign(EMIT_ARGS)
>>>>>>> 4454bdd6
{
    throw unsupported_op("Unsupported op '" + node->description() + "'");
}

<<<<<<< HEAD
std::string runtime::gpu::GPU_Emitter::emit_v3_ScatterUpdate(EMIT_ARGS)
=======
std::string runtime::gpu::GPU_Emitter::emit_v3_ScatterElementsUpdate(EMIT_ARGS)
>>>>>>> 4454bdd6
{
    throw unsupported_op("Unsupported op '" + node->description() + "'");
}<|MERGE_RESOLUTION|>--- conflicted
+++ resolved
@@ -1996,20 +1996,22 @@
     throw unsupported_op("Unsupported op '" + node->description() + "'");
 }
 
-<<<<<<< HEAD
+std::string runtime::gpu::GPU_Emitter::emit_v3_ROIAlign(EMIT_ARGS)
+{
+    throw unsupported_op("Unsupported op '" + node->description() + "'");
+}
+
+std::string runtime::gpu::GPU_Emitter::emit_v3_ScatterElementsUpdate(EMIT_ARGS)
+{
+    throw unsupported_op("Unsupported op '" + node->description() + "'");
+}
+
 std::string runtime::gpu::GPU_Emitter::emit_v3_ScatterAdd(EMIT_ARGS)
-=======
-std::string runtime::gpu::GPU_Emitter::emit_v3_ROIAlign(EMIT_ARGS)
->>>>>>> 4454bdd6
-{
-    throw unsupported_op("Unsupported op '" + node->description() + "'");
-}
-
-<<<<<<< HEAD
+{
+    throw unsupported_op("Unsupported op '" + node->description() + "'");
+}
+
 std::string runtime::gpu::GPU_Emitter::emit_v3_ScatterUpdate(EMIT_ARGS)
-=======
-std::string runtime::gpu::GPU_Emitter::emit_v3_ScatterElementsUpdate(EMIT_ARGS)
->>>>>>> 4454bdd6
 {
     throw unsupported_op("Unsupported op '" + node->description() + "'");
 }