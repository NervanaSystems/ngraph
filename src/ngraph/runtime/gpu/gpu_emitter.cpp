//*****************************************************************************
// Copyright 2017-2020 Intel Corporation
//
// Licensed under the Apache License, Version 2.0 (the "License");
// you may not use this file except in compliance with the License.
// You may obtain a copy of the License at
//
//     http://www.apache.org/licenses/LICENSE-2.0
//
// Unless required by applicable law or agreed to in writing, software
// distributed under the License is distributed on an "AS IS" BASIS,
// WITHOUT WARRANTIES OR CONDITIONS OF ANY KIND, either express or implied.
// See the License for the specific language governing permissions and
// limitations under the License.
//*****************************************************************************

#include <algorithm>
#include <cmath>
#include <cublas_v2.h>
#include <cuda.h>
#include <cuda_runtime.h>
#include <cudnn.h>
#include <iostream>
#include <numeric>
#include <nvrtc.h>
#include <set>
#include <string>
#include <typeindex>
#include <unordered_map>
#include <vector>

#include "ngraph/node.hpp"
#include "ngraph/ops.hpp"
#include "ngraph/runtime/gpu/gpu_cuda_kernel_ops.hpp"
#include "ngraph/runtime/gpu/gpu_emitter.hpp"
#include "ngraph/runtime/gpu/gpu_kernel_emitters.hpp"
#include "ngraph/runtime/gpu/gpu_op_annotations.hpp"
#include "ngraph/runtime/gpu/gpu_primitive_emitter.hpp"
#include "ngraph/runtime/gpu/gpu_util.hpp"
#include "ngraph/runtime/gpu/op/batch_norm.hpp"
#include "ngraph/runtime/gpu/op/rnn.hpp"
#include "ngraph/runtime/gpu/type_info.hpp"
#include "ngraph/util.hpp"

using namespace std;
using namespace ngraph;

function<std::string(EMIT_ARGS)> runtime::gpu::GPU_Emitter::get_emit_function(const Node& node)
{
// This expands the op list in op_tbl.hpp into a list of enumerations that look like this:
// {<Abs typeid>, function<std::string(EMIT_ARGS)},
// {<Acos typeid>, function<std::string(EMIT_ARGS)},
// ...
#define NGRAPH_OP(a, b, VERS)                                                                      \
    {type_index(typeid(b::a)), runtime::gpu::GPU_Emitter::emit_v##VERS##_##a},
    static const map<type_index, function<std::string(EMIT_ARGS)>> typeid_map{
#include "ngraph/runtime/gpu/op/op_tbl.hpp"
    };
#undef NGRAPH_OP
    auto it = typeid_map.find(type_index(typeid(node)));
    if (it == typeid_map.end())
    {
        throw unsupported_op("Unsupported op '" + node.description() + "'");
    }

    return it->second;
}

std::string runtime::gpu::GPU_Emitter::emit_v0_Abs(EMIT_ARGS)
{
    return emit_elementwise<ngraph::op::Abs>(compiled_function, function_name, node, args, out);
}

std::string runtime::gpu::GPU_Emitter::emit_v0_Acos(EMIT_ARGS)
{
    return emit_elementwise<ngraph::op::Acos>(compiled_function, function_name, node, args, out);
}

std::string runtime::gpu::GPU_Emitter::emit_v0_Add(EMIT_ARGS)
{
    return emit_elementwise<ngraph::op::Add>(compiled_function, function_name, node, args, out);
}

std::string runtime::gpu::GPU_Emitter::emit_v0_And(EMIT_ARGS)
{
    return emit_elementwise<ngraph::op::And>(compiled_function, function_name, node, args, out);
}

std::string runtime::gpu::GPU_Emitter::emit_v0_ArgMax(EMIT_ARGS)
{
    cudnnReduceTensorOp_t reduce_op = CUDNN_REDUCE_TENSOR_MAX;
    return runtime::gpu::GPU_Emitter::emit_ArgReduce(
        compiled_function, function_name, node, args, out, reduce_op);
}

std::string runtime::gpu::GPU_Emitter::emit_v0_ArgMin(EMIT_ARGS)
{
    cudnnReduceTensorOp_t reduce_op = CUDNN_REDUCE_TENSOR_MIN;
    return runtime::gpu::GPU_Emitter::emit_ArgReduce(
        compiled_function, function_name, node, args, out, reduce_op);
}

std::string runtime::gpu::GPU_Emitter::emit_ArgReduce(EMIT_ARGS, cudnnReduceTensorOp_t reduce_op)
{
    if (out[0].get_size() == 0)
    {
        // return;
        return "";
    }

    size_t axis;
    if (reduce_op == CUDNN_REDUCE_TENSOR_MIN)
    {
        auto argmin = static_cast<const ngraph::op::ArgMin*>(node);
        axis = argmin->get_reduction_axis();
    }
    else if (reduce_op == CUDNN_REDUCE_TENSOR_MAX)
    {
        auto argmax = static_cast<const ngraph::op::ArgMax*>(node);
        axis = argmax->get_reduction_axis();
    }
    else
    {
        throw std::runtime_error("Not supported. Only Min/Max op are supported by ArgReduce.");
    }
    auto axis_set = AxisSet{axis};

    std::vector<element::Type> dtypes{args[0].get_element_type(), out[0].get_element_type()};

    auto& cudnn_emitter = compiled_function->get_primitive_emitter()->get_cudnn_emitter();

    auto index = cudnn_emitter->build_reduce_forward(
        reduce_op, dtypes, args[0].get_shape(), axis_set, CUDNNEmitter::ReductionMode::ArgReduce);

    return compiled_function->add_to_runtime(index, function_name, args, out);
}

std::string runtime::gpu::GPU_Emitter::emit_v0_Asin(EMIT_ARGS)
{
    return emit_elementwise<ngraph::op::Asin>(compiled_function, function_name, node, args, out);
}

std::string runtime::gpu::GPU_Emitter::emit_v0_Atan(EMIT_ARGS)
{
    return emit_elementwise<ngraph::op::Atan>(compiled_function, function_name, node, args, out);
}

std::string runtime::gpu::GPU_Emitter::emit_v0_AvgPool(EMIT_ARGS)
{
    // assumes NC{d1,d2,...} format
    auto avg_pool = static_cast<const ngraph::op::AvgPool*>(node);
    auto& input_shape = args[0].get_shape();
    auto& result_shape = out[0].get_shape();
    auto padding_below = avg_pool->get_padding_below();
    auto padding_above = avg_pool->get_padding_above();

    size_t index = 0;

    // if 1d or has asymmetric padding, must handle pooling manually
    if (input_shape.size() == 3 || padding_below != padding_above)
    {
        auto& cuda_emitter = compiled_function->get_primitive_emitter()->get_cuda_emitter();

        index = cuda_emitter->build_avg_pool({{args[0].get_type(), out[0].get_type()}},
                                             input_shape,
                                             result_shape,
                                             avg_pool->get_window_shape(),
                                             avg_pool->get_window_movement_strides(),
                                             padding_below,
                                             avg_pool->get_include_padding_in_avg_computation());
    }
    // 2d and 3d avg pool (NCHW) with either symetric padding or no padding
    else if (input_shape.size() == 4 || input_shape.size() == 5)
    {
        auto& cudnn_emitter = compiled_function->get_primitive_emitter()->get_cudnn_emitter();

        auto cudnn_avg_type = avg_pool->get_include_padding_in_avg_computation()
                                  ? CUDNN_POOLING_AVERAGE_COUNT_INCLUDE_PADDING
                                  : CUDNN_POOLING_AVERAGE_COUNT_EXCLUDE_PADDING;

        index = cudnn_emitter->build_pooling(cudnn_avg_type,
                                             out[0].get_element_type(),
                                             CUDNNEmitter::Prop::Forward,
                                             input_shape,
                                             result_shape,
                                             avg_pool->get_window_movement_strides(),
                                             avg_pool->get_window_shape(),
                                             padding_below,
                                             padding_above);
    }
    else
    {
        throw runtime_error("Pooling currently only supports up to 3 spatial dimensions.");
    }

    return compiled_function->add_to_runtime(index, function_name, args, out);
}

std::string runtime::gpu::GPU_Emitter::emit_v0_AvgPoolBackprop(EMIT_ARGS)
{
    auto apb = static_cast<const ngraph::op::AvgPoolBackprop*>(node);
    auto output_shape = out[0].get_shape();
    auto delta_shape = args[0].get_shape();

    auto& cudnn_emitter = compiled_function->get_primitive_emitter()->get_cudnn_emitter();

    if (output_shape.size() >= 4)
    {
        auto cudnn_avg_type = apb->get_include_padding_in_avg_computation()
                                  ? CUDNN_POOLING_AVERAGE_COUNT_INCLUDE_PADDING
                                  : CUDNN_POOLING_AVERAGE_COUNT_EXCLUDE_PADDING;

        auto index = cudnn_emitter->build_pooling(cudnn_avg_type,
                                                  out[0].get_element_type(),
                                                  CUDNNEmitter::Prop::Backward,
                                                  output_shape,
                                                  delta_shape,
                                                  apb->get_window_movement_strides(),
                                                  apb->get_window_shape(),
                                                  apb->get_padding_below(),
                                                  apb->get_padding_above());

        return compiled_function->add_to_runtime(index, function_name, args, out);
    }
    else
    {
        throw ngraph_error("AvgPoolBackprop currently only supports tensors of rank 4 and greater");
    }
}

template <typename T>
std::string emit_BatchNorm(EMIT_ARGS, runtime::gpu::CUDNNEmitter::Prop direction, bool save_stats)
{
    const T* batchnorm = static_cast<const T*>(node);

    auto& cudnn_emitter = compiled_function->get_primitive_emitter()->get_cudnn_emitter();

    bool global_stats = false;
    if (direction == runtime::gpu::CUDNNEmitter::Prop::Forward)
    {
        global_stats = (batchnorm->get_arguments().size() == 5);
    }

    auto index = cudnn_emitter->build_batchnorm(CUDNN_BATCHNORM_SPATIAL,
                                                out[0].get_type(),
                                                direction,
                                                args[2].get_shape(),
                                                args[0].get_shape(),
                                                batchnorm->get_eps_value(),
                                                global_stats,
                                                save_stats);

    return compiled_function->add_to_runtime(index, function_name, args, out);
}

std::string runtime::gpu::GPU_Emitter::emit_v0_BatchNormInference(EMIT_ARGS)
{
    return ::emit_BatchNorm<ngraph::op::BatchNormInference>(
        compiled_function, function_name, node, args, out, CUDNNEmitter::Prop::Inference, false);
}

std::string runtime::gpu::GPU_Emitter::emit_v0_BatchNormTraining(EMIT_ARGS)
{
    return ::emit_BatchNorm<ngraph::op::BatchNormTraining>(
        compiled_function, function_name, node, args, out, CUDNNEmitter::Prop::Forward, false);
}

std::string runtime::gpu::GPU_Emitter::emit_v0_BatchNormTrainingWithStats(EMIT_ARGS)
{
    return ::emit_BatchNorm<ngraph::op::gpu::BatchNormTrainingWithStats>(
        compiled_function, function_name, node, args, out, CUDNNEmitter::Prop::Forward, true);
}

std::string runtime::gpu::GPU_Emitter::emit_v0_BatchNormTrainingBackprop(EMIT_ARGS)
{
    const ngraph::op::BatchNormTrainingBackprop* batchnorm =
        static_cast<const ngraph::op::BatchNormTrainingBackprop*>(node);

    auto& cudnn_emitter = compiled_function->get_primitive_emitter()->get_cudnn_emitter();

    bool needs_variance_inversion = false;
    auto annotation = batchnorm->get_op_annotations();
    if (annotation)
    {
        auto bnbp_annotation =
            std::dynamic_pointer_cast<runtime::gpu::BatchNormBackpropAnnotations>(annotation);
        if (bnbp_annotation && bnbp_annotation->has_inverted_variance() == false)
        {
            needs_variance_inversion = true;
        }
    }
    auto index = cudnn_emitter->build_batchnorm(CUDNN_BATCHNORM_SPATIAL,
                                                out[0].get_type(),
                                                CUDNNEmitter::Prop::Backward,
                                                args[2].get_shape(),
                                                args[0].get_shape(),
                                                batchnorm->get_eps_value(),
                                                false,
                                                false,
                                                needs_variance_inversion);
    return compiled_function->add_to_runtime(index, function_name, args, out);
}

std::string runtime::gpu::GPU_Emitter::emit_v0_Broadcast(EMIT_ARGS)
{
    if (out[0].get_size() == 0)
    {
        return "";
    }
    auto broadcast = static_cast<const ngraph::op::Broadcast*>(node);
    auto arg_shape = args[0].get_shape();
    auto result_shape = out[0].get_shape();
    auto& axes = broadcast->get_broadcast_axes();

    size_t index;
    // broadcast axes is empty, do a copy
    if (axes.empty())
    {
        auto& host_emitter = compiled_function->get_primitive_emitter()->get_host_emitter();
        index = host_emitter->build_memcpy(cudaMemcpyDeviceToDevice,
                                           out[0].get_size() * out[0].get_element_type().size());
    }
    else
    {
        auto& cuda_emitter = compiled_function->get_primitive_emitter()->get_cuda_emitter();
        index = cuda_emitter->build_broadcast(
            {{args[0].get_type(), out[0].get_type()}}, result_shape, axes);
    }
    return compiled_function->add_to_runtime(index, function_name, args, out);
}

std::string runtime::gpu::GPU_Emitter::emit_v0_Ceiling(EMIT_ARGS)
{
    return emit_elementwise<ngraph::op::Ceiling>(compiled_function, function_name, node, args, out);
}

std::string runtime::gpu::GPU_Emitter::emit_v0_Concat(EMIT_ARGS)
{
    if (out[0].get_size() == 0)
    {
        return "";
    }
    auto concat = static_cast<const ngraph::op::Concat*>(node);
    auto axis = concat->get_concatenation_axis();

    vector<NVShape> input_shapes;
    for (auto arg : args)
    {
        input_shapes.push_back(arg.get_shape());
    }

    auto& cuda_emitter = compiled_function->get_primitive_emitter()->get_cuda_emitter();
    auto index =
        cuda_emitter->build_concat(out[0].get_type(), input_shapes, axis, out[0].get_shape());

    return compiled_function->add_to_runtime(index, function_name, args, out);
}

std::string runtime::gpu::GPU_Emitter::emit_v0_Constant(EMIT_ARGS)
{
    return "";
}

std::string runtime::gpu::GPU_Emitter::emit_v0_Convert(EMIT_ARGS)
{
    return emit_elementwise<ngraph::op::Convert>(compiled_function, function_name, node, args, out);
}

std::string runtime::gpu::GPU_Emitter::emit_v0_Convolution(EMIT_ARGS)
{
    if (out[0].get_size() == 0)
    {
        return "";
    }

    auto convolution = static_cast<const ngraph::op::Convolution*>(node);

    size_t index = 0;
    if (convolution->get_padding_below().size() > 3)
    {
        auto& cuda_emitter = compiled_function->get_primitive_emitter()->get_cuda_emitter();
        index = cuda_emitter->build_primitive(convolution);
    }
    else
    {
        auto& cudnn_emitter = compiled_function->get_primitive_emitter()->get_cudnn_emitter();
        index = cudnn_emitter->build_primitive(convolution);
    }

    return compiled_function->add_to_runtime(index, function_name, args, out);
}

std::string runtime::gpu::GPU_Emitter::emit_v0_ConvolutionBackpropData(EMIT_ARGS)
{
    if (out[0].get_size() == 0)
    {
        // return;
        return "";
    }

    auto convolution = static_cast<const ngraph::op::ConvolutionBackpropData*>(node);

    if (convolution->get_padding_below_forward().size() > 3)
    {
        throw runtime_error(node->get_name() + "with more than 3D is not implemented.");
    }

    auto& cudnn_emitter = compiled_function->get_primitive_emitter()->get_cudnn_emitter();
    size_t index = cudnn_emitter->build_primitive(convolution);

    return compiled_function->add_to_runtime(index, function_name, args, out);
}

std::string runtime::gpu::GPU_Emitter::emit_v0_ConvolutionBackpropFilters(EMIT_ARGS)
{
    if (out[0].get_size() == 0)
    {
        // return;
        return "";
    }

    auto convolution = static_cast<const ngraph::op::ConvolutionBackpropFilters*>(node);

    if (convolution->get_padding_below_forward().size() > 3)
    {
        throw runtime_error(node->get_name() + "with more than 3D is not implemented.");
    }

    auto& cudnn_emitter = compiled_function->get_primitive_emitter()->get_cudnn_emitter();
    size_t index = cudnn_emitter->build_primitive(convolution);

    return compiled_function->add_to_runtime(index, function_name, args, out);
}

std::string runtime::gpu::GPU_Emitter::emit_v0_Cos(EMIT_ARGS)
{
    return emit_elementwise<ngraph::op::Cos>(compiled_function, function_name, node, args, out);
}

std::string runtime::gpu::GPU_Emitter::emit_v0_Cosh(EMIT_ARGS)
{
    return emit_elementwise<ngraph::op::Cosh>(compiled_function, function_name, node, args, out);
}

std::string runtime::gpu::GPU_Emitter::emit_v0_Divide(EMIT_ARGS)
{
    return emit_elementwise<ngraph::op::Divide>(compiled_function, function_name, node, args, out);
}

std::string runtime::gpu::GPU_Emitter::emit_v0_Dot(EMIT_ARGS)
{
    if (out[0].get_size() == 0)
    {
        return "";
    }
    auto dot = static_cast<const ngraph::op::Dot*>(node);
    size_t reduction_axes_count = dot->get_reduction_axes_count();
    const Shape& arg0_shape = args[0].get_shape();
    const Shape& arg1_shape = args[1].get_shape();
    const Shape& out_shape = out[0].get_shape();

    size_t index;
    // set output to 0 if input size is 0
    if (args[0].get_size() == 0 || args[1].get_size() == 0)
    {
        auto& host_emitter = compiled_function->get_primitive_emitter()->get_host_emitter();
        index =
            host_emitter->build_zero_out(0, out[0].get_size() * out[0].get_element_type().size());
    }
    else
    {
        auto& cublas_emitter = compiled_function->get_primitive_emitter()->get_cublas_emitter();
        index = cublas_emitter->build_dot(out[0].get_element_type(),
                                          arg0_shape,
                                          arg1_shape,
                                          out_shape,
                                          reduction_axes_count,
                                          node);
    }

    return compiled_function->add_to_runtime(index, function_name, args, out);
}

std::string runtime::gpu::GPU_Emitter::emit_v0_Equal(EMIT_ARGS)
{
    return emit_elementwise<ngraph::op::Equal>(compiled_function, function_name, node, args, out);
}

std::string runtime::gpu::GPU_Emitter::emit_v0_Exp(EMIT_ARGS)
{
    return emit_elementwise<ngraph::op::Exp>(compiled_function, function_name, node, args, out);
}

std::string runtime::gpu::GPU_Emitter::emit_v0_Floor(EMIT_ARGS)
{
    return emit_elementwise<ngraph::op::Floor>(compiled_function, function_name, node, args, out);
}

std::string runtime::gpu::GPU_Emitter::emit_v0_GetOutputElement(EMIT_ARGS)
{
    auto get_tuple_element = static_cast<const ngraph::op::GetOutputElement*>(node);
    auto& host_emitter = compiled_function->get_primitive_emitter()->get_host_emitter();
    size_t index = host_emitter->build_memcpy(cudaMemcpyDeviceToDevice,
                                              out[0].get_size() * out[0].get_element_type().size(),
                                              0,
                                              get_tuple_element->get_n());
    return compiled_function->add_to_runtime(index, function_name, args, out);
}

std::string runtime::gpu::GPU_Emitter::emit_v0_Greater(EMIT_ARGS)
{
    return emit_elementwise<ngraph::op::Greater>(compiled_function, function_name, node, args, out);
}

std::string runtime::gpu::GPU_Emitter::emit_v0_GreaterEq(EMIT_ARGS)
{
    return emit_elementwise<ngraph::op::GreaterEq>(
        compiled_function, function_name, node, args, out);
}

std::string runtime::gpu::GPU_Emitter::emit_v0_Less(EMIT_ARGS)
{
    return emit_elementwise<ngraph::op::Less>(compiled_function, function_name, node, args, out);
}

std::string runtime::gpu::GPU_Emitter::emit_v0_LessEq(EMIT_ARGS)
{
    return emit_elementwise<ngraph::op::LessEq>(compiled_function, function_name, node, args, out);
}

std::string runtime::gpu::GPU_Emitter::emit_v0_Log(EMIT_ARGS)
{
    return emit_elementwise<ngraph::op::Log>(compiled_function, function_name, node, args, out);
}

std::string runtime::gpu::GPU_Emitter::emit_v0_LRN(EMIT_ARGS)
{
    auto lrn = static_cast<const ngraph::op::LRN*>(node);
    auto& input_shape = args[0].get_shape();

    auto& cudnn_emitter = compiled_function->get_primitive_emitter()->get_cudnn_emitter();
    size_t index = cudnn_emitter->build_lrn(out[0].get_type(),
                                            CUDNNEmitter::Prop::Forward,
                                            input_shape,
                                            lrn->get_alpha(),
                                            lrn->get_beta(),
                                            lrn->get_bias(),
                                            lrn->get_nsize());

    return compiled_function->add_to_runtime(index, function_name, args, out);
}

std::string runtime::gpu::GPU_Emitter::emit_v0_Max(EMIT_ARGS)
{
    if (out[0].get_size() == 0)
    {
        return "";
    }

    const ngraph::op::Max* max = static_cast<const ngraph::op::Max*>(node);
    vector<element::Type> dtypes;
    dtypes.push_back(args[0].get_element_type());
    dtypes.push_back(out[0].get_element_type());
    auto& cuda_emitter = compiled_function->get_primitive_emitter()->get_cuda_emitter();
    size_t index = cuda_emitter->build_reduce<ngraph::op::Max>(
        dtypes, args[0].get_shape(), out[0].get_shape(), max->get_reduction_axes());
    return compiled_function->add_to_runtime(index, function_name, args, out);
}

std::string runtime::gpu::GPU_Emitter::emit_v0_Maximum(EMIT_ARGS)
{
    return emit_elementwise<ngraph::op::Maximum>(compiled_function, function_name, node, args, out);
}

std::string runtime::gpu::GPU_Emitter::emit_v0_MaxPool(EMIT_ARGS)
{
    // assumes NC{d1,d2,...} format
    auto max_pool = static_cast<const ngraph::op::MaxPool*>(node);

    auto& input_shape = args[0].get_shape();
    auto padding_below = max_pool->get_padding_below();
    auto padding_above = max_pool->get_padding_above();
    if (input_shape.size() < 3)
    {
        throw runtime_error(
            "MaxPool operation requested for a tensor of less than 3 dimensions. "
            "Tensors should have at least one spatial dimension, dim(NC{d1...dN}) "
            "<= 3");
    }
    else if (input_shape.size() > 5)
    {
        throw runtime_error("Pooling currently only supports up to 3 spatial dimensions.");
    }

    size_t index;
    // 1d max pool (NCW)
    if (input_shape.size() == 3)
    {
        auto& cuda_emitter = compiled_function->get_primitive_emitter()->get_cuda_emitter();

        index = cuda_emitter->build_primitive(max_pool);
    }
    // 2d and 3d max pool (NCHW)
    else if (input_shape.size() == 4 || input_shape.size() == 5)
    {
        auto& cudnn_emitter = compiled_function->get_primitive_emitter()->get_cudnn_emitter();

        index = cudnn_emitter->build_primitive(max_pool);
    }
    else
    {
        throw ngraph_error("Unsupported tensor rank encountered in " + node->description());
    }

    return compiled_function->add_to_runtime(index, function_name, args, out);
}

std::string runtime::gpu::GPU_Emitter::emit_v0_MaxPoolBackprop(EMIT_ARGS)
{
    auto mpb = static_cast<const ngraph::op::MaxPoolBackprop*>(node);
    auto fp_input_shape = out[0].get_shape();
    auto fp_output_shape = args[1].get_shape();

    auto& cudnn_emitter = compiled_function->get_primitive_emitter()->get_cudnn_emitter();

    bool needs_fprop = (args.size() != 3);
    if (fp_input_shape.size() >= 4)
    {
        auto index = cudnn_emitter->build_pooling(CUDNN_POOLING_MAX,
                                                  out[0].get_element_type(),
                                                  CUDNNEmitter::Prop::Backward,
                                                  fp_input_shape,
                                                  fp_output_shape,
                                                  mpb->get_window_movement_strides(),
                                                  mpb->get_window_shape(),
                                                  mpb->get_padding_below(),
                                                  mpb->get_padding_above(),
                                                  needs_fprop);

        return compiled_function->add_to_runtime(index, function_name, args, out);
    }
    else
    {
        throw ngraph_error("Unsupported tensor rank encountered in " + node->description());
    }
}

std::string runtime::gpu::GPU_Emitter::emit_v0_Min(EMIT_ARGS)
{
    if (out[0].get_size() == 0)
    {
        return "";
    }

    const ngraph::op::Min* min = static_cast<const ngraph::op::Min*>(node);

    vector<element::Type> dtypes;
    dtypes.push_back(args[0].get_element_type());
    dtypes.push_back(out[0].get_element_type());
    auto& cuda_emitter = compiled_function->get_primitive_emitter()->get_cuda_emitter();
    size_t index = cuda_emitter->build_reduce<ngraph::op::Min>(
        dtypes, args[0].get_shape(), out[0].get_shape(), min->get_reduction_axes());
    return compiled_function->add_to_runtime(index, function_name, args, out);
}

std::string runtime::gpu::GPU_Emitter::emit_v0_Minimum(EMIT_ARGS)
{
    return emit_elementwise<ngraph::op::Minimum>(compiled_function, function_name, node, args, out);
}

std::string runtime::gpu::GPU_Emitter::emit_v0_Multiply(EMIT_ARGS)
{
    return emit_elementwise<ngraph::op::Multiply>(
        compiled_function, function_name, node, args, out);
}

std::string runtime::gpu::GPU_Emitter::emit_v0_Negative(EMIT_ARGS)
{
    return emit_elementwise<ngraph::op::Negative>(
        compiled_function, function_name, node, args, out);
}

std::string runtime::gpu::GPU_Emitter::emit_v0_Not(EMIT_ARGS)
{
    return emit_elementwise<ngraph::op::Not>(compiled_function, function_name, node, args, out);
}

std::string runtime::gpu::GPU_Emitter::emit_v0_NotEqual(EMIT_ARGS)
{
    return emit_elementwise<ngraph::op::NotEqual>(
        compiled_function, function_name, node, args, out);
}

std::string runtime::gpu::GPU_Emitter::emit_v0_OneHot(EMIT_ARGS)
{
    if (out[0].get_size() == 0)
    {
        return "";
    }
    auto onehot = static_cast<const ngraph::op::OneHot*>(node);
    auto arg_shape = args[0].get_shape();
    auto result_shape = out[0].get_shape();
    auto output_datatype_size = out[0].get_element_type().size();
    size_t idx = onehot->get_one_hot_axis();

    auto& cuda_emitter = compiled_function->get_primitive_emitter()->get_cuda_emitter();
    auto index = cuda_emitter->build_onehot({{args[0].get_type(), out[0].get_type()}},
                                            arg_shape,
                                            result_shape,
                                            idx,
                                            output_datatype_size);

    return compiled_function->add_to_runtime(index, function_name, args, out);
}

std::string runtime::gpu::GPU_Emitter::emit_v0_Or(EMIT_ARGS)
{
    return emit_elementwise<ngraph::op::Or>(compiled_function, function_name, node, args, out);
}

std::string runtime::gpu::GPU_Emitter::emit_v0_Pad(EMIT_ARGS)
{
    auto pad = static_cast<const ngraph::op::Pad*>(node);
    auto input_shape = args[0].get_shape();
    auto output_shape = out[0].get_shape();
    auto padding_below = pad->get_padding_below();
    auto padding_above = pad->get_padding_above();
    auto padding_interior = pad->get_padding_interior();
    auto pad_mode = pad->get_pad_mode();

    if (pad_mode != op::PadMode::CONSTANT)
    {
        throw unsupported_op("Pad modes other than CONSTANT are unsupported");
    }

    auto& cuda_emitter = compiled_function->get_primitive_emitter()->get_cuda_emitter();

    NVShape converted_padding(padding_below.begin(), padding_below.end());

    auto index =
        cuda_emitter->build_pad_fill({{args[0].get_type(), args[1].get_type(), out[0].get_type()}},
                                     input_shape,
                                     output_shape,
                                     converted_padding,
                                     padding_interior);

    return compiled_function->add_to_runtime(index, function_name, args, out);
}

std::string runtime::gpu::GPU_Emitter::emit_v0_Parameter(EMIT_ARGS)
{
    return "";
}

std::string runtime::gpu::GPU_Emitter::emit_v0_Power(EMIT_ARGS)
{
    return emit_elementwise<ngraph::op::Power>(compiled_function, function_name, node, args, out);
}

std::string runtime::gpu::GPU_Emitter::emit_v0_Product(EMIT_ARGS)
{
    const ngraph::op::Product* prod = static_cast<const ngraph::op::Product*>(node);

    if (out[0].get_size() == 0)
    {
        return "";
    }

    vector<element::Type> dtypes;
    dtypes.push_back(args[0].get_element_type());
    dtypes.push_back(out[0].get_element_type());
    auto& cuda_emitter = compiled_function->get_primitive_emitter()->get_cuda_emitter();
    size_t index = cuda_emitter->build_reduce<ngraph::op::Multiply>(
        dtypes, args[0].get_shape(), out[0].get_shape(), prod->get_reduction_axes());

    return compiled_function->add_to_runtime(index, function_name, args, out);
}

std::string runtime::gpu::GPU_Emitter::emit_v0_Relu(EMIT_ARGS)
{
    return emit_elementwise<ngraph::op::Relu>(compiled_function, function_name, node, args, out);
}

std::string runtime::gpu::GPU_Emitter::emit_v0_ReluBackprop(EMIT_ARGS)
{
    return emit_elementwise<ngraph::op::ReluBackprop>(
        compiled_function, function_name, node, args, out);
}

std::string runtime::gpu::GPU_Emitter::emit_v0_ReplaceSlice(EMIT_ARGS)
{
    // assumes NC{d1,d2,...} format
    auto rep_slice = static_cast<const ngraph::op::ReplaceSlice*>(node);
    bool in_place_op = (args[0].get_name() == out[0].get_name());
    auto& cuda_emitter = compiled_function->get_primitive_emitter()->get_cuda_emitter();
    auto index = cuda_emitter->build_primitive(rep_slice, in_place_op);

    return compiled_function->add_to_runtime(index, function_name, args, out);
}

std::string runtime::gpu::GPU_Emitter::emit_v0_Reshape(EMIT_ARGS)
{
    if (out[0].get_size() == 0)
    {
        return "";
    }
    auto reshape = static_cast<const op::Reshape*>(node);

    if (out[0].get_name() == args[0].get_name() && out[0].get_offset() == args[0].get_offset())
    {
        return "// Logical reshape eliminated\n";
    }

    auto arg_shape = args[0].get_shape();
    auto arg_rank = arg_shape.size();
    auto result_shape = out[0].get_shape();
    auto input_order = reshape->get_input_order();
    size_t result_shape_product = shape_size(result_shape);

    // for a zero-size tensor, or change from 1^m shape to 1^n shape, just do a copy
    if (!reshape->get_is_transpose() || result_shape_product < 2)
    {
        auto& host_emitter = compiled_function->get_primitive_emitter()->get_host_emitter();
        size_t index = host_emitter->build_memcpy(
            cudaMemcpyDeviceToDevice, out[0].get_size() * out[0].get_element_type().size());
        return compiled_function->add_to_runtime(index, function_name, args, out);
    }

    // combine inordered dimensons after reorder in shape, update output shape and input order
    Shape in_order_map(arg_rank, 0);
    for (int i = 0; i < arg_rank - 1; i++)
    {
        if (static_cast<int64_t>(input_order[i + 1]) - static_cast<int64_t>(input_order[i]) == 1)
        {
            in_order_map[input_order[i]] = 1;
        }
    }

    Shape combine_arg_shape;
    Shape combine_idx_map(arg_rank, 0);
    Shape combine_input_order;
    size_t shape_i = 1;
    size_t combine_rank = 0;
    for (int i = 0; i < arg_rank; i++)
    {
        if (in_order_map[i] == 1)
        {
            shape_i *= arg_shape[i];
        }
        else
        {
            combine_arg_shape.push_back(shape_i * arg_shape[i]);
            shape_i = 1;
            combine_idx_map[i] = combine_rank++;
        }
    }

    for (int i = 0; i < arg_rank; i++)
    {
        if (in_order_map[input_order[i]] == 0)
        {
            combine_input_order.push_back(combine_idx_map[input_order[i]]);
        }
    }

    // eleminate dimenson size = 1, update input order and output shape
    Shape new_arg_shape;
    Shape new_result_shape;
    Shape new_idx_map(combine_rank, 0);
    Shape new_input_order;
    size_t new_rank = 0;
    for (int i = 0; i < combine_rank; i++)
    {
        if (combine_arg_shape[i] != 1)
        {
            new_arg_shape.push_back(combine_arg_shape[i]);
            new_idx_map[i] = new_rank++;
        }
    }
    for (int i = 0; i < combine_rank; i++)
    {
        if (combine_arg_shape[combine_input_order[i]] != 1)
        {
            new_input_order.push_back(new_idx_map[combine_input_order[i]]);
        }
    }
    for (int i = 0; i < new_rank; i++)
    {
        new_result_shape.push_back(new_arg_shape[new_input_order[i]]);
    }

    size_t index;
    // If there is no layout change, we can just copy.
    bool same_layout = is_sorted(new_input_order.begin(), new_input_order.end());
    if (same_layout)
    {
        auto& host_emitter = compiled_function->get_primitive_emitter()->get_host_emitter();
        index = host_emitter->build_memcpy(cudaMemcpyDeviceToDevice,
                                           out[0].get_size() * out[0].get_element_type().size());
    }
    // If there *is* a layout change in the 2D case, we transpose the input.
    else
    {
        auto& cuda_emitter = compiled_function->get_primitive_emitter()->get_cuda_emitter();
        if (new_rank == 2)
        {
            index = cuda_emitter->build_reshape_2d(
                {{args[0].get_type(), out[0].get_type()}}, new_arg_shape, new_input_order);
        }
        // If there *is* a layout change in the 3D case, we do 3D tiled reshape.
        else if (new_rank == 3)
        {
            index = cuda_emitter->build_reshape_3d(
                {{args[0].get_type(), out[0].get_type()}}, new_arg_shape, new_input_order);
        }
        // Other cases (reordering of axes for tensors with rank>3).
        else
        {
            index = cuda_emitter->build_reshape(
                {{args[0].get_type(), out[0].get_type()}}, new_arg_shape, new_input_order);
        }
    }

    return compiled_function->add_to_runtime(index, function_name, args, out);
}

std::string runtime::gpu::GPU_Emitter::emit_v0_Result(EMIT_ARGS)
{
    if (args[0].get_name() == out[0].get_name())
    {
        return "// Skipping generation for " + node->get_name() + "\n";
    }

    auto& host_emitter = compiled_function->get_primitive_emitter()->get_host_emitter();
    size_t index = host_emitter->build_memcpy(cudaMemcpyDeviceToDevice,
                                              out[0].get_size() * out[0].get_element_type().size());
    return compiled_function->add_to_runtime(index, function_name, args, out);
}

std::string runtime::gpu::GPU_Emitter::emit_v0_Reverse(EMIT_ARGS)
{
    if (out[0].get_size() == 0)
    {
        return "";
    }
    auto reverse = static_cast<const op::Reverse*>(node);

    const auto arg_shape = args[0].get_shape();
    const auto arg_rank = arg_shape.size();
    const auto result_shape = out[0].get_shape();
    const auto reverse_axes = reverse->get_reversed_axes();
    vector<uint32_t> reverse_axes_flag(arg_rank, 0);
    for (auto a : reverse_axes)
    {
        reverse_axes_flag[a] = 1;
    }
    size_t index;
    if (out[0].get_size() == 1)
    {
        auto& host_emitter = compiled_function->get_primitive_emitter()->get_host_emitter();
        index = host_emitter->build_memcpy(cudaMemcpyDeviceToDevice,
                                           out[0].get_size() * out[0].get_element_type().size());
    }
    else
    {
        auto& cuda_emitter = compiled_function->get_primitive_emitter()->get_cuda_emitter();
        index = cuda_emitter->build_reverse(
            {{args[0].get_type(), out[0].get_type()}}, arg_shape, reverse_axes_flag);
    }
    return compiled_function->add_to_runtime(index, function_name, args, out);
}

std::string runtime::gpu::GPU_Emitter::emit_v0_ReverseSequence(EMIT_ARGS)
{
    if (out[0].get_size() == 0)
    {
        return "";
    }
    auto rs = static_cast<const ngraph::op::ReverseSequence*>(node);

    size_t bi = rs->get_batch_axis();
    size_t si = rs->get_sequence_axis();
    auto arg_shape0 = args[0].get_shape();
    auto arg_shape1 = args[1].get_shape();
    auto out_shape = out[0].get_shape();

    auto& cuda_emitter = compiled_function->get_primitive_emitter()->get_cuda_emitter();
    auto index = cuda_emitter->build_reverse_sequence(
        {{args[0].get_type(), args[1].get_type(), out[0].get_type()}},
        arg_shape0,
        arg_shape1,
        out_shape,
        bi,
        si);

    return compiled_function->add_to_runtime(index, function_name, args, out);
}

#if CUDNN_VERSION >= 7200
std::string runtime::gpu::GPU_Emitter::emit_v0_Rnn(EMIT_ARGS)
{
    auto rnn = static_cast<const ngraph::op::gpu::Rnn*>(node);
    auto& cudnn_emitter = compiled_function->get_primitive_emitter()->get_cudnn_emitter();
    size_t index = cudnn_emitter->build_primitive(rnn);
    return compiled_function->add_to_runtime(index, function_name, args, out);
}
#endif

std::string runtime::gpu::GPU_Emitter::emit_v0_Select(EMIT_ARGS)
{
    return emit_elementwise<ngraph::op::Select>(compiled_function, function_name, node, args, out);
}

std::string runtime::gpu::GPU_Emitter::emit_v0_Sigmoid(EMIT_ARGS)
{
    return emit_elementwise<ngraph::op::Sigmoid>(compiled_function, function_name, node, args, out);
}

std::string runtime::gpu::GPU_Emitter::emit_v0_SigmoidBackprop(EMIT_ARGS)
{
    return emit_elementwise<ngraph::op::SigmoidBackprop>(
        compiled_function, function_name, node, args, out);
}

std::string runtime::gpu::GPU_Emitter::emit_v0_Sign(EMIT_ARGS)
{
    return emit_elementwise<ngraph::op::Sign>(compiled_function, function_name, node, args, out);
}

std::string runtime::gpu::GPU_Emitter::emit_v0_Sin(EMIT_ARGS)
{
    return emit_elementwise<ngraph::op::Sin>(compiled_function, function_name, node, args, out);
}

std::string runtime::gpu::GPU_Emitter::emit_v0_Sinh(EMIT_ARGS)
{
    return emit_elementwise<ngraph::op::Sinh>(compiled_function, function_name, node, args, out);
}

std::string runtime::gpu::GPU_Emitter::emit_v0_Slice(EMIT_ARGS)
{
    if (out[0].get_size() == 0)
    {
        return "";
    }
    auto slice = static_cast<const op::Slice*>(node);

    const auto arg_shape = args[0].get_shape();
    const auto result_shape = out[0].get_shape();
    const Coordinate& lower_bounds = slice->get_lower_bounds();
    const Strides slice_strides = slice->get_strides();

    size_t index;
    if (args[0].get_size() == out[0].get_size())
    {
        auto& host_emitter = compiled_function->get_primitive_emitter()->get_host_emitter();
        index = host_emitter->build_memcpy(cudaMemcpyDeviceToDevice,
                                           out[0].get_size() * out[0].get_element_type().size());
    }
    else
    {
        auto& cuda_emitter = compiled_function->get_primitive_emitter()->get_cuda_emitter();
        index = cuda_emitter->build_slice({{args[0].get_type(), out[0].get_type()}},
                                          arg_shape,
                                          lower_bounds,
                                          slice_strides,
                                          result_shape);
    }
    return compiled_function->add_to_runtime(index, function_name, args, out);
}

std::string runtime::gpu::GPU_Emitter::emit_v0_Softmax(EMIT_ARGS)
{
    auto softmax = static_cast<const ngraph::op::Softmax*>(node);

    auto axes_set = softmax->get_axes();
    std::vector<element::Type> dtypes;
    dtypes.push_back(args[0].get_element_type());
    dtypes.push_back(out[0].get_element_type());
    auto& cuda_emitter = compiled_function->get_primitive_emitter()->get_cuda_emitter();
    size_t index = cuda_emitter->build_softmax(dtypes, args[0].get_shape(), axes_set);

    return compiled_function->add_to_runtime(index, function_name, args, out);
}

std::string runtime::gpu::GPU_Emitter::emit_v0_Sqrt(EMIT_ARGS)
{
    return emit_elementwise<ngraph::op::Sqrt>(compiled_function, function_name, node, args, out);
}

std::string runtime::gpu::GPU_Emitter::emit_v0_Subtract(EMIT_ARGS)
{
    return emit_elementwise<ngraph::op::Subtract>(
        compiled_function, function_name, node, args, out);
}

std::string runtime::gpu::GPU_Emitter::emit_v0_Sum(EMIT_ARGS)
{
    return runtime::gpu::GPU_Emitter::emit_Sum_0(compiled_function, function_name, node, args, out);
}

std::string runtime::gpu::GPU_Emitter::emit_Sum_0(EMIT_ARGS)
// emit_Sum_0 uses native cuda kernels to perform Sum reduction. This method
// is faster than cudnn implementation but in its current state is less precise
// than cudnn reduce. That is causing tensorflow tests aimed at testing stabilty
// to fail
{
    if (out[0].get_size() == 0)
    {
        return "";
    }
    const ngraph::op::Sum* sum = static_cast<const ngraph::op::Sum*>(node);

    auto axes_set = sum->get_reduction_axes();
    vector<element::Type> dtypes;
    dtypes.push_back(args[0].get_element_type());
    dtypes.push_back(out[0].get_element_type());
    auto& cuda_emitter = compiled_function->get_primitive_emitter()->get_cuda_emitter();
    auto sum_index = cuda_emitter->build_reduce<ngraph::op::Add>(
        dtypes, args[0].get_shape(), out[0].get_shape(), axes_set);

    return compiled_function->add_to_runtime(sum_index, function_name, args, out);
}

std::string runtime::gpu::GPU_Emitter::emit_Sum_1(EMIT_ARGS)
// emit_Sum_1 uses cudnn to perform Sum reduction. This method, although
// slower than the native cuda implementation is more precise and fixes the issue with
// tensorflow test failures
{
    const ngraph::op::Sum* sum = static_cast<const ngraph::op::Sum*>(node);
    std::vector<element::Type> dtypes{args[0].get_element_type(), out[0].get_element_type()};
    cudnnReduceTensorOp_t reduce_op = CUDNN_REDUCE_TENSOR_ADD;
    if (out[0].get_size() == 0)
    {
        return "";
    }
    size_t index;
    // one of args[] axes has zero size, zero output
    if (args[0].get_size() == 0)
    {
        auto& host_emitter = compiled_function->get_primitive_emitter()->get_host_emitter();
        index =
            host_emitter->build_zero_out(0, out[0].get_size() * out[0].get_element_type().size());
    }
    else if (args[0].get_size() == out[0].get_size())
    {
        auto& host_emitter = compiled_function->get_primitive_emitter()->get_host_emitter();
        index = host_emitter->build_memcpy(cudaMemcpyDeviceToDevice,
                                           out[0].get_size() * out[0].get_element_type().size());
    }
    else
    {
        auto& cudnn_emitter = compiled_function->get_primitive_emitter()->get_cudnn_emitter();
        index = cudnn_emitter->build_reduce_forward(reduce_op,
                                                    dtypes,
                                                    args[0].get_shape(),
                                                    sum->get_reduction_axes(),
                                                    CUDNNEmitter::ReductionMode::Reduce);
    }

    return compiled_function->add_to_runtime(index, function_name, args, out);
}

std::string runtime::gpu::GPU_Emitter::emit_v0_Tan(EMIT_ARGS)
{
    return emit_elementwise<ngraph::op::Tan>(compiled_function, function_name, node, args, out);
}

std::string runtime::gpu::GPU_Emitter::emit_v0_Tanh(EMIT_ARGS)
{
    return emit_elementwise<ngraph::op::Tanh>(compiled_function, function_name, node, args, out);
}

std::string runtime::gpu::GPU_Emitter::emit_v0_TopK(EMIT_ARGS)
{
    if (out[0].get_size() == 0)
    {
        return "";
    }
    auto topk = static_cast<const ngraph::op::TopK*>(node);
    size_t topk_axis = topk->get_top_k_axis();
    size_t topk_k = topk->get_k();
    auto index_elem_type = topk->get_index_element_type();
    bool compute_max = topk->get_compute_max();
    std::vector<element::Type> dtypes{args[0].get_element_type()};
    NGRAPH_CHECK(out.size() == 2, "TopK can only have 2 outputs");
    for (size_t i = 0; i < out.size(); i++)
    {
        dtypes.push_back(out[i].get_element_type());
    }
    auto& input_shape = args[0].get_shape();
    auto& cuda_emitter = compiled_function->get_primitive_emitter()->get_cuda_emitter();
    auto index = cuda_emitter->build_topk(
        dtypes, input_shape, topk_axis, topk_k, index_elem_type, compute_max);

    return compiled_function->add_to_runtime(index, function_name, args, out);
}

string runtime::gpu::GPU_Emitter::node_names(const vector<GPUTensorWrapper>& args,
                                             initializer_list<int> arg_indexes)
{
    vector<string> names;
    vector<int> indexes = arg_indexes;
    if (indexes.empty())
    {
        indexes = vector<int>(args.size());
        iota(indexes.begin(), indexes.end(), 0);
    }
    for (int i : indexes)
    {
        names.push_back(args[i].get_name());
    }
    return ngraph::join(names);
}

// assumes NC{d1,d2,d3,...} format
Shape runtime::gpu::get_padded_shape(const Shape& input_shape,
                                     const Shape& padding_below,
                                     const Shape& padding_above,
                                     const Shape& padding_interior)
{
    Shape padded_shape = input_shape;
    int64_t i = input_shape.size() - 1;
    int64_t j = padding_below.size() - 1;
    if (padding_interior.empty())
    {
        for (; j >= 0; j--, i--)
        {
            padded_shape[i] += padding_below[j] + padding_above[j];
        }
    }
    else
    {
        for (; j >= 0; j--, i--)
        {
            padded_shape[i] = (padded_shape[i] - 1) * padding_interior[j] + 1 + padding_below[j] +
                              padding_above[j];
        }
    }
    return padded_shape;
}

/// List of all unsupported ops on the NVIDIA GPU backend.
std::string runtime::gpu::GPU_Emitter::emit_v0_All(EMIT_ARGS)
{
    throw unsupported_op("Unsupported op '" + node->description() + "'");
}

std::string runtime::gpu::GPU_Emitter::emit_v0_AllReduce(EMIT_ARGS)
{
    throw unsupported_op("Unsupported op '" + node->description() + "'");
}

std::string runtime::gpu::GPU_Emitter::emit_v0_Any(EMIT_ARGS)
{
    throw unsupported_op("Unsupported op '" + node->description() + "'");
}

std::string runtime::gpu::GPU_Emitter::emit_v0_BatchMatMul(EMIT_ARGS)
{
    throw unsupported_op("Unsupported op '" + node->description() + "'");
}

std::string runtime::gpu::GPU_Emitter::emit_v0_BroadcastLike(EMIT_ARGS)
{
    throw unsupported_op("Unsupported op '" + node->description() + "'");
}

std::string runtime::gpu::GPU_Emitter::emit_v0_BroadcastDistributed(EMIT_ARGS)
{
    throw unsupported_op("Unsupported op '" + node->description() + "'");
}

std::string runtime::gpu::GPU_Emitter::emit_v1_ConvertLike(EMIT_ARGS)
{
    throw unsupported_op("Unsupported op '" + node->description() + "'");
}

std::string runtime::gpu::GPU_Emitter::emit_v0_Dequantize(EMIT_ARGS)
{
    throw unsupported_op("Unsupported op '" + node->description() + "'");
}

std::string runtime::gpu::GPU_Emitter::emit_v0_DynReplaceSlice(EMIT_ARGS)
{
    throw unsupported_op("Unsupported op '" + node->description() + "'");
}

std::string runtime::gpu::GPU_Emitter::emit_v0_DynReshape(EMIT_ARGS)
{
    throw unsupported_op("Unsupported op '" + node->description() + "'");
}

std::string runtime::gpu::GPU_Emitter::emit_v0_DynSlice(EMIT_ARGS)
{
    throw unsupported_op("Unsupported op '" + node->description() + "'");
}

std::string runtime::gpu::GPU_Emitter::emit_v0_EmbeddingLookup(EMIT_ARGS)
{
    throw unsupported_op("Unsupported op '" + node->description() + "'");
}

std::string runtime::gpu::GPU_Emitter::emit_v0_Erf(EMIT_ARGS)
{
    throw unsupported_op("Unsupported op '" + node->description() + "'");
}

std::string runtime::gpu::GPU_Emitter::emit_v0_Gather(EMIT_ARGS)
{
    throw unsupported_op("Unsupported op '" + node->description() + "'");
}

std::string runtime::gpu::GPU_Emitter::emit_v0_GatherND(EMIT_ARGS)
{
    throw unsupported_op("Unsupported op '" + node->description() + "'");
}

std::string runtime::gpu::GPU_Emitter::emit_v0_GenerateMask(EMIT_ARGS)
{
    throw unsupported_op("Unsupported op '" + node->description() + "'");
}

std::string runtime::gpu::GPU_Emitter::emit_v0_Passthrough(EMIT_ARGS)
{
    throw unsupported_op("Unsupported op '" + node->description() + "'");
}

std::string runtime::gpu::GPU_Emitter::emit_v0_Quantize(EMIT_ARGS)
{
    throw unsupported_op("Unsupported op '" + node->description() + "'");
}

std::string runtime::gpu::GPU_Emitter::emit_v0_QuantizedConvolution(EMIT_ARGS)
{
    throw unsupported_op("Unsupported op '" + node->description() + "'");
}

std::string runtime::gpu::GPU_Emitter::emit_v0_QuantizedConvolutionBias(EMIT_ARGS)
{
    throw unsupported_op("Unsupported op '" + node->description() + "'");
}

std::string runtime::gpu::GPU_Emitter::emit_v0_QuantizedConvolutionBiasAdd(EMIT_ARGS)
{
    throw unsupported_op("Unsupported op '" + node->description() + "'");
}

std::string runtime::gpu::GPU_Emitter::emit_v0_QuantizedConvolutionBiasSignedAdd(EMIT_ARGS)
{
    throw unsupported_op("Unsupported op '" + node->description() + "'");
}

std::string runtime::gpu::GPU_Emitter::emit_v0_QuantizedConvolutionRelu(EMIT_ARGS)
{
    throw unsupported_op("Unsupported op '" + node->description() + "'");
}

std::string runtime::gpu::GPU_Emitter::emit_v0_QuantizedDot(EMIT_ARGS)
{
    throw unsupported_op("Unsupported op '" + node->description() + "'");
}

std::string runtime::gpu::GPU_Emitter::emit_v0_QuantizedDotBias(EMIT_ARGS)
{
    throw unsupported_op("Unsupported op '" + node->description() + "'");
}

std::string runtime::gpu::GPU_Emitter::emit_v0_Recv(EMIT_ARGS)
{
    throw unsupported_op("Unsupported op '" + node->description() + "'");
}

std::string runtime::gpu::GPU_Emitter::emit_v0_Range(EMIT_ARGS)
{
    throw unsupported_op("Unsupported op '" + node->description() + "'");
}

std::string runtime::gpu::GPU_Emitter::emit_v0_ScalarConstantLike(EMIT_ARGS)
{
    throw unsupported_op("Unsupported op '" + node->description() + "'");
}

std::string runtime::gpu::GPU_Emitter::emit_v0_ScatterAdd(EMIT_ARGS)
{
    throw unsupported_op("Unsupported op '" + node->description() + "'");
}

std::string runtime::gpu::GPU_Emitter::emit_v0_ScatterNDAdd(EMIT_ARGS)
{
    throw unsupported_op("Unsupported op '" + node->description() + "'");
}

std::string runtime::gpu::GPU_Emitter::emit_v0_Send(EMIT_ARGS)
{
    throw unsupported_op("Unsupported op '" + node->description() + "'");
}

std::string runtime::gpu::GPU_Emitter::emit_v0_ShapeOf(EMIT_ARGS)
{
    throw unsupported_op("Unsupported op '" + node->description() + "'");
}

std::string runtime::gpu::GPU_Emitter::emit_v0_StopGradient(EMIT_ARGS)
{
    throw unsupported_op("Unsupported op '" + node->description() + "'");
}

std::string runtime::gpu::GPU_Emitter::emit_v0_Xor(EMIT_ARGS)
{
    throw unsupported_op("Unsupported op '" + node->description() + "'");
}

std::string runtime::gpu::GPU_Emitter::emit_v0_DynBroadcast(EMIT_ARGS)
{
    throw unsupported_op("Unsupported op '" + node->description() + "'");
}

std::string runtime::gpu::GPU_Emitter::emit_v0_DynPad(EMIT_ARGS)
{
    throw unsupported_op("Unsupported op '" + node->description() + "'");
}

std::string runtime::gpu::GPU_Emitter::emit_v0_Tile(EMIT_ARGS)
{
    throw unsupported_op("Unsupported op '" + node->description() + "'");
}

std::string runtime::gpu::GPU_Emitter::emit_v0_Split(EMIT_ARGS)
{
    throw unsupported_op("Unsupported op '" + node->description() + "'");
}

std::string runtime::gpu::GPU_Emitter::emit_v0_Gelu(EMIT_ARGS)
{
    throw unsupported_op("Unsupported op '" + node->description() + "'");
}

std::string runtime::gpu::GPU_Emitter::emit_v1_Power(EMIT_ARGS)
{
    throw unsupported_op("Unsupported op '" + node->description() + "'");
}

std::string runtime::gpu::GPU_Emitter::emit_v1_Multiply(EMIT_ARGS)
{
    throw unsupported_op("Unsupported op '" + node->description() + "'");
}

std::string runtime::gpu::GPU_Emitter::emit_v1_Reverse(EMIT_ARGS)
{
    throw unsupported_op("Unsupported op '" + node->description() + "'");
}

std::string runtime::gpu::GPU_Emitter::emit_v0_CropAndResize(EMIT_ARGS)
{
    throw unsupported_op("Unsupported op '" + node->description() + "'");
}

std::string runtime::gpu::GPU_Emitter::emit_v0_PriorBoxClustered(EMIT_ARGS)
{
    throw unsupported_op("Unsupported op '" + node->description() + "'");
}

std::string runtime::gpu::GPU_Emitter::emit_v1_ReduceProd(EMIT_ARGS)
{
    throw unsupported_op("Unsupported op '" + node->description() + "'");
}

std::string runtime::gpu::GPU_Emitter::emit_v1_BinaryConvolution(EMIT_ARGS)
{
    throw unsupported_op("Unsupported op '" + node->description() + "'");
}

std::string runtime::gpu::GPU_Emitter::emit_v1_NotEqual(EMIT_ARGS)
{
    throw unsupported_op("Unsupported op '" + node->description() + "'");
}

std::string runtime::gpu::GPU_Emitter::emit_v1_Greater(EMIT_ARGS)
{
    throw unsupported_op("Unsupported op '" + node->description() + "'");
}

std::string runtime::gpu::GPU_Emitter::emit_v0_RegionYolo(EMIT_ARGS)
{
    throw unsupported_op("Unsupported op '" + node->description() + "'");
}

std::string runtime::gpu::GPU_Emitter::emit_v0_GRN(EMIT_ARGS)
{
    throw unsupported_op("Unsupported op '" + node->description() + "'");
}

std::string runtime::gpu::GPU_Emitter::emit_v1_Divide(EMIT_ARGS)
{
    throw unsupported_op("Unsupported op '" + node->description() + "'");
}

std::string runtime::gpu::GPU_Emitter::emit_v0_GroupConvolutionBackpropData(EMIT_ARGS)
{
    throw unsupported_op("Unsupported op '" + node->description() + "'");
}

std::string runtime::gpu::GPU_Emitter::emit_v1_GreaterEqual(EMIT_ARGS)
{
    throw unsupported_op("Unsupported op '" + node->description() + "'");
}

std::string runtime::gpu::GPU_Emitter::emit_v0_Clamp(EMIT_ARGS)
{
    throw unsupported_op("Unsupported op '" + node->description() + "'");
}

std::string runtime::gpu::GPU_Emitter::emit_v0_RandomUniform(EMIT_ARGS)
{
    throw unsupported_op("Unsupported op '" + node->description() + "'");
}

std::string runtime::gpu::GPU_Emitter::emit_v1_LessEqual(EMIT_ARGS)
{
    throw unsupported_op("Unsupported op '" + node->description() + "'");
}

std::string runtime::gpu::GPU_Emitter::emit_v1_GroupConvolutionBackpropData(EMIT_ARGS)
{
    throw unsupported_op("Unsupported op '" + node->description() + "'");
}

std::string runtime::gpu::GPU_Emitter::emit_v0_PriorBox(EMIT_ARGS)
{
    throw unsupported_op("Unsupported op '" + node->description() + "'");
}

std::string runtime::gpu::GPU_Emitter::emit_v1_Equal(EMIT_ARGS)
{
    throw unsupported_op("Unsupported op '" + node->description() + "'");
}

std::string runtime::gpu::GPU_Emitter::emit_v1_Gather(EMIT_ARGS)
{
    throw unsupported_op("Unsupported op '" + node->description() + "'");
}

std::string runtime::gpu::GPU_Emitter::emit_v1_AvgPoolBackprop(EMIT_ARGS)
{
    throw unsupported_op("Unsupported op '" + node->description() + "'");
}

std::string runtime::gpu::GPU_Emitter::emit_v0_Round(EMIT_ARGS)
{
    throw unsupported_op("Unsupported op '" + node->description() + "'");
}

std::string runtime::gpu::GPU_Emitter::emit_v0_ShuffleChannels(EMIT_ARGS)
{
    throw unsupported_op("Unsupported op '" + node->description() + "'");
}

std::string runtime::gpu::GPU_Emitter::emit_v1_Transpose(EMIT_ARGS)
{
    throw unsupported_op("Unsupported op '" + node->description() + "'");
}

std::string runtime::gpu::GPU_Emitter::emit_v0_Elu(EMIT_ARGS)
{
    throw unsupported_op("Unsupported op '" + node->description() + "'");
}

std::string runtime::gpu::GPU_Emitter::emit_v0_GeluBackpropFactor(EMIT_ARGS)
{
    throw unsupported_op("Unsupported op '" + node->description() + "'");
}

std::string runtime::gpu::GPU_Emitter::emit_v0_SquaredDifference(EMIT_ARGS)
{
    throw unsupported_op("Unsupported op '" + node->description() + "'");
}

std::string runtime::gpu::GPU_Emitter::emit_v0_ConvolutionBiasBackpropFiltersBias(EMIT_ARGS)
{
    throw unsupported_op("Unsupported op '" + node->description() + "'");
}

std::string runtime::gpu::GPU_Emitter::emit_v0_GRUCell(EMIT_ARGS)
{
    throw unsupported_op("Unsupported op '" + node->description() + "'");
}

std::string runtime::gpu::GPU_Emitter::emit_v0_FakeQuantize(EMIT_ARGS)
{
    throw unsupported_op("Unsupported op '" + node->description() + "'");
}

std::string runtime::gpu::GPU_Emitter::emit_v1_Less(EMIT_ARGS)
{
    throw unsupported_op("Unsupported op '" + node->description() + "'");
}

std::string runtime::gpu::GPU_Emitter::emit_v1_ConvolutionBackpropData(EMIT_ARGS)
{
    throw unsupported_op("Unsupported op '" + node->description() + "'");
}

std::string runtime::gpu::GPU_Emitter::emit_v1_DeformablePSROIPooling(EMIT_ARGS)
{
    throw unsupported_op("Unsupported op '" + node->description() + "'");
}

std::string runtime::gpu::GPU_Emitter::emit_v0_Unsqueeze(EMIT_ARGS)
{
    throw unsupported_op("Unsupported op '" + node->description() + "'");
}

std::string runtime::gpu::GPU_Emitter::emit_v0_NormalizeL2(EMIT_ARGS)
{
    throw unsupported_op("Unsupported op '" + node->description() + "'");
}

std::string runtime::gpu::GPU_Emitter::emit_v1_DeformableConvolution(EMIT_ARGS)
{
    throw unsupported_op("Unsupported op '" + node->description() + "'");
}

std::string runtime::gpu::GPU_Emitter::emit_v0_PSROIPooling(EMIT_ARGS)
{
    throw unsupported_op("Unsupported op '" + node->description() + "'");
}

std::string runtime::gpu::GPU_Emitter::emit_v1_Add(EMIT_ARGS)
{
    throw unsupported_op("Unsupported op '" + node->description() + "'");
}

std::string runtime::gpu::GPU_Emitter::emit_v1_FloorMod(EMIT_ARGS)
{
    throw unsupported_op("Unsupported op '" + node->description() + "'");
}

std::string runtime::gpu::GPU_Emitter::emit_v0_CumSum(EMIT_ARGS)
{
    throw unsupported_op("Unsupported op '" + node->description() + "'");
}

std::string runtime::gpu::GPU_Emitter::emit_v1_Split(EMIT_ARGS)
{
    throw unsupported_op("Unsupported op '" + node->description() + "'");
}

std::string runtime::gpu::GPU_Emitter::emit_v0_ConvolutionBiasAdd(EMIT_ARGS)
{
    throw unsupported_op("Unsupported op '" + node->description() + "'");
}

std::string runtime::gpu::GPU_Emitter::emit_v0_DetectionOutput(EMIT_ARGS)
{
    throw unsupported_op("Unsupported op '" + node->description() + "'");
}

std::string runtime::gpu::GPU_Emitter::emit_v1_NonMaxSuppression(EMIT_ARGS)
{
    throw unsupported_op("Unsupported op '" + node->description() + "'");
}

std::string runtime::gpu::GPU_Emitter::emit_v1_ReduceSum(EMIT_ARGS)
{
    throw unsupported_op("Unsupported op '" + node->description() + "'");
}

std::string runtime::gpu::GPU_Emitter::emit_v1_Maximum(EMIT_ARGS)
{
    throw unsupported_op("Unsupported op '" + node->description() + "'");
}

std::string runtime::gpu::GPU_Emitter::emit_v1_Minimum(EMIT_ARGS)
{
    throw unsupported_op("Unsupported op '" + node->description() + "'");
}

std::string runtime::gpu::GPU_Emitter::emit_v0_Squeeze(EMIT_ARGS)
{
    throw unsupported_op("Unsupported op '" + node->description() + "'");
}

std::string runtime::gpu::GPU_Emitter::emit_v0_CrossEntropyBackprop(EMIT_ARGS)
{
    throw unsupported_op("Unsupported op '" + node->description() + "'");
}

std::string runtime::gpu::GPU_Emitter::emit_v0_CrossEntropy(EMIT_ARGS)
{
    throw unsupported_op("Unsupported op '" + node->description() + "'");
}

std::string runtime::gpu::GPU_Emitter::emit_v0_Proposal(EMIT_ARGS)
{
    throw unsupported_op("Unsupported op '" + node->description() + "'");
}

std::string runtime::gpu::GPU_Emitter::emit_v0_Selu(EMIT_ARGS)
{
    throw unsupported_op("Unsupported op '" + node->description() + "'");
}

std::string runtime::gpu::GPU_Emitter::emit_v0_ConvolutionBias(EMIT_ARGS)
{
    throw unsupported_op("Unsupported op '" + node->description() + "'");
}

std::string runtime::gpu::GPU_Emitter::emit_v1_SpaceToBatch(EMIT_ARGS)
{
    throw unsupported_op("Unsupported op '" + node->description() + "'");
}

std::string runtime::gpu::GPU_Emitter::emit_v0_SpaceToDepth(EMIT_ARGS)
{
    throw unsupported_op("Unsupported op '" + node->description() + "'");
}

std::string runtime::gpu::GPU_Emitter::emit_v1_Select(EMIT_ARGS)
{
    throw unsupported_op("Unsupported op '" + node->description() + "'");
}

std::string runtime::gpu::GPU_Emitter::emit_v1_ReduceMax(EMIT_ARGS)
{
    throw unsupported_op("Unsupported op '" + node->description() + "'");
}

std::string runtime::gpu::GPU_Emitter::emit_v1_MaxPoolBackprop(EMIT_ARGS)
{
    throw unsupported_op("Unsupported op '" + node->description() + "'");
}

std::string runtime::gpu::GPU_Emitter::emit_v0_Stack(EMIT_ARGS)
{
    throw unsupported_op("Unsupported op '" + node->description() + "'");
}

std::string runtime::gpu::GPU_Emitter::emit_v1_GatherTree(EMIT_ARGS)
{
    throw unsupported_op("Unsupported op '" + node->description() + "'");
}

std::string runtime::gpu::GPU_Emitter::emit_v1_AvgPool(EMIT_ARGS)
{
    throw unsupported_op("Unsupported op '" + node->description() + "'");
}

std::string runtime::gpu::GPU_Emitter::emit_v0_CompiledKernel(EMIT_ARGS)
{
    throw unsupported_op("Unsupported op '" + node->description() + "'");
}

std::string runtime::gpu::GPU_Emitter::emit_v0_RNNCell(EMIT_ARGS)
{
    throw unsupported_op("Unsupported op '" + node->description() + "'");
}

std::string runtime::gpu::GPU_Emitter::emit_v0_BatchMatMulTranspose(EMIT_ARGS)
{
    throw unsupported_op("Unsupported op '" + node->description() + "'");
}

std::string runtime::gpu::GPU_Emitter::emit_v0_CTCGreedyDecoder(EMIT_ARGS)
{
    throw unsupported_op("Unsupported op '" + node->description() + "'");
}

<<<<<<< HEAD
std::string runtime::gpu::GPU_Emitter::emit_v1_DepthToSpace(EMIT_ARGS)
=======
std::string runtime::gpu::GPU_Emitter::emit_v1_BatchToSpace(EMIT_ARGS)
{
    throw unsupported_op("Unsupported op '" + node->description() + "'");
}

std::string runtime::gpu::GPU_Emitter::emit_v0_DepthToSpace(EMIT_ARGS)
>>>>>>> 5a5579f7
{
    throw unsupported_op("Unsupported op '" + node->description() + "'");
}

std::string runtime::gpu::GPU_Emitter::emit_v0_HardSigmoid(EMIT_ARGS)
{
    throw unsupported_op("Unsupported op '" + node->description() + "'");
}

std::string runtime::gpu::GPU_Emitter::emit_v0_TensorIterator(EMIT_ARGS)
{
    throw unsupported_op("Unsupported op '" + node->description() + "'");
}

std::string runtime::gpu::GPU_Emitter::emit_v0_ReorgYolo(EMIT_ARGS)
{
    throw unsupported_op("Unsupported op '" + node->description() + "'");
}

std::string runtime::gpu::GPU_Emitter::emit_v0_Atan2(EMIT_ARGS)
{
    throw unsupported_op("Unsupported op '" + node->description() + "'");
}

std::string runtime::gpu::GPU_Emitter::emit_v1_Broadcast(EMIT_ARGS)
{
    throw unsupported_op("Unsupported op '" + node->description() + "'");
}

std::string runtime::gpu::GPU_Emitter::emit_v1_ReduceLogicalOr(EMIT_ARGS)
{
    throw unsupported_op("Unsupported op '" + node->description() + "'");
}

std::string runtime::gpu::GPU_Emitter::emit_v1_LogicalNot(EMIT_ARGS)
{
    throw unsupported_op("Unsupported op '" + node->description() + "'");
}

std::string runtime::gpu::GPU_Emitter::emit_v1_LogicalXor(EMIT_ARGS)
{
    throw unsupported_op("Unsupported op '" + node->description() + "'");
}

std::string runtime::gpu::GPU_Emitter::emit_v0_LSTMSequence(EMIT_ARGS)
{
    throw unsupported_op("Unsupported op '" + node->description() + "'");
}

std::string runtime::gpu::GPU_Emitter::emit_v0_ROIPooling(EMIT_ARGS)
{
    throw unsupported_op("Unsupported op '" + node->description() + "'");
}

std::string runtime::gpu::GPU_Emitter::emit_v1_ReduceLogicalAnd(EMIT_ARGS)
{
    throw unsupported_op("Unsupported op '" + node->description() + "'");
}

std::string runtime::gpu::GPU_Emitter::emit_v0_Interpolate(EMIT_ARGS)
{
    throw unsupported_op("Unsupported op '" + node->description() + "'");
}

std::string runtime::gpu::GPU_Emitter::emit_v0_LayerNorm(EMIT_ARGS)
{
    throw unsupported_op("Unsupported op '" + node->description() + "'");
}

std::string runtime::gpu::GPU_Emitter::emit_v1_GenerateMask(EMIT_ARGS)
{
    throw unsupported_op("Unsupported op '" + node->description() + "'");
}

std::string runtime::gpu::GPU_Emitter::emit_v0_PartialSliceBackprop(EMIT_ARGS)
{
    throw unsupported_op("Unsupported op '" + node->description() + "'");
}

std::string runtime::gpu::GPU_Emitter::emit_v1_ConvolutionBackpropFilters(EMIT_ARGS)
{
    throw unsupported_op("Unsupported op '" + node->description() + "'");
}

std::string runtime::gpu::GPU_Emitter::emit_v1_Subtract(EMIT_ARGS)
{
    throw unsupported_op("Unsupported op '" + node->description() + "'");
}

std::string runtime::gpu::GPU_Emitter::emit_v1_Reshape(EMIT_ARGS)
{
    throw unsupported_op("Unsupported op '" + node->description() + "'");
}

std::string runtime::gpu::GPU_Emitter::emit_v0_PRelu(EMIT_ARGS)
{
    throw unsupported_op("Unsupported op '" + node->description() + "'");
}

std::string runtime::gpu::GPU_Emitter::emit_v0_LSTMCell(EMIT_ARGS)
{
    throw unsupported_op("Unsupported op '" + node->description() + "'");
}

std::string runtime::gpu::GPU_Emitter::emit_v0_ScaleShift(EMIT_ARGS)
{
    throw unsupported_op("Unsupported op '" + node->description() + "'");
}

std::string runtime::gpu::GPU_Emitter::emit_v0_GroupConvolutionBackpropFilters(EMIT_ARGS)
{
    throw unsupported_op("Unsupported op '" + node->description() + "'");
}

std::string runtime::gpu::GPU_Emitter::emit_v1_ReduceMin(EMIT_ARGS)
{
    throw unsupported_op("Unsupported op '" + node->description() + "'");
}

std::string runtime::gpu::GPU_Emitter::emit_v0_MatMul(EMIT_ARGS)
{
    throw unsupported_op("Unsupported op '" + node->description() + "'");
}

std::string runtime::gpu::GPU_Emitter::emit_v1_MaxPool(EMIT_ARGS)
{
    throw unsupported_op("Unsupported op '" + node->description() + "'");
}

std::string runtime::gpu::GPU_Emitter::emit_v0_Gemm(EMIT_ARGS)
{
    throw unsupported_op("Unsupported op '" + node->description() + "'");
}

std::string runtime::gpu::GPU_Emitter::emit_v0_SoftmaxCrossEntropyBackprop(EMIT_ARGS)
{
    throw unsupported_op("Unsupported op '" + node->description() + "'");
}

std::string runtime::gpu::GPU_Emitter::emit_v1_Pad(EMIT_ARGS)
{
    throw unsupported_op("Unsupported op '" + node->description() + "'");
}

std::string runtime::gpu::GPU_Emitter::emit_v1_ReduceMean(EMIT_ARGS)
{
    throw unsupported_op("Unsupported op '" + node->description() + "'");
}

std::string runtime::gpu::GPU_Emitter::emit_v1_Softmax(EMIT_ARGS)
{
    throw unsupported_op("Unsupported op '" + node->description() + "'");
}

std::string runtime::gpu::GPU_Emitter::emit_v1_Convolution(EMIT_ARGS)
{
    throw unsupported_op("Unsupported op '" + node->description() + "'");
}

std::string runtime::gpu::GPU_Emitter::emit_v0_PartialSlice(EMIT_ARGS)
{
    throw unsupported_op("Unsupported op '" + node->description() + "'");
}

std::string runtime::gpu::GPU_Emitter::emit_v1_StridedSlice(EMIT_ARGS)
{
    throw unsupported_op("Unsupported op '" + node->description() + "'");
}

std::string runtime::gpu::GPU_Emitter::emit_v0_MVN(EMIT_ARGS)
{
    throw unsupported_op("Unsupported op '" + node->description() + "'");
}

std::string runtime::gpu::GPU_Emitter::emit_v1_LogicalOr(EMIT_ARGS)
{
    throw unsupported_op("Unsupported op '" + node->description() + "'");
}

std::string runtime::gpu::GPU_Emitter::emit_v1_Mod(EMIT_ARGS)
{
    throw unsupported_op("Unsupported op '" + node->description() + "'");
}

std::string runtime::gpu::GPU_Emitter::emit_v1_VariadicSplit(EMIT_ARGS)
{
    throw unsupported_op("Unsupported op '" + node->description() + "'");
}

std::string runtime::gpu::GPU_Emitter::emit_v0_ScatterND(EMIT_ARGS)
{
    throw unsupported_op("Unsupported op '" + node->description() + "'");
}

std::string runtime::gpu::GPU_Emitter::emit_v0_GroupConvolution(EMIT_ARGS)
{
    throw unsupported_op("Unsupported op '" + node->description() + "'");
}

std::string runtime::gpu::GPU_Emitter::emit_v0_SoftmaxCrossEntropy(EMIT_ARGS)
{
    throw unsupported_op("Unsupported op '" + node->description() + "'");
}

std::string runtime::gpu::GPU_Emitter::emit_v1_LogicalAnd(EMIT_ARGS)
{
    throw unsupported_op("Unsupported op '" + node->description() + "'");
}

std::string runtime::gpu::GPU_Emitter::emit_v1_TopK(EMIT_ARGS)
{
    throw unsupported_op("Unsupported op '" + node->description() + "'");
}

std::string runtime::gpu::GPU_Emitter::emit_v1_GroupConvolution(EMIT_ARGS)
{
    throw unsupported_op("Unsupported op '" + node->description() + "'");
}

std::string runtime::gpu::GPU_Emitter::emit_v0_LayerNormBackprop(EMIT_ARGS)
{
    throw unsupported_op("Unsupported op '" + node->description() + "'");
}<|MERGE_RESOLUTION|>--- conflicted
+++ resolved
@@ -1766,16 +1766,12 @@
     throw unsupported_op("Unsupported op '" + node->description() + "'");
 }
 
-<<<<<<< HEAD
-std::string runtime::gpu::GPU_Emitter::emit_v1_DepthToSpace(EMIT_ARGS)
-=======
 std::string runtime::gpu::GPU_Emitter::emit_v1_BatchToSpace(EMIT_ARGS)
 {
     throw unsupported_op("Unsupported op '" + node->description() + "'");
 }
 
 std::string runtime::gpu::GPU_Emitter::emit_v0_DepthToSpace(EMIT_ARGS)
->>>>>>> 5a5579f7
 {
     throw unsupported_op("Unsupported op '" + node->description() + "'");
 }
