--- conflicted
+++ resolved
@@ -161,35 +161,27 @@
     return emit_elementwise<ngraph::op::Add>(compiled_function, function_name, node, args, out);
 }
 
-<<<<<<< HEAD
+std::string runtime::gpu::GPU_Emitter::emit_All(EMIT_ARGS)
+{
+    throw unsupported_op("Unsupported op '" + node->description() + "'");
+}
+
 std::string runtime::gpu::GPU_Emitter::emit_AllReduce(EMIT_ARGS)
-=======
-void runtime::gpu::GPU_Emitter::emit_All(EMIT_ARGS)
 {
     throw unsupported_op("Unsupported op '" + node->description() + "'");
 }
 
-void runtime::gpu::GPU_Emitter::emit_AllReduce(EMIT_ARGS)
->>>>>>> 28622bde
+std::string runtime::gpu::GPU_Emitter::emit_And(EMIT_ARGS)
+{
+    return emit_elementwise<ngraph::op::And>(compiled_function, function_name, node, args, out);
+}
+
+std::string runtime::gpu::GPU_Emitter::emit_Any(EMIT_ARGS)
 {
     throw unsupported_op("Unsupported op '" + node->description() + "'");
 }
 
-std::string runtime::gpu::GPU_Emitter::emit_And(EMIT_ARGS)
-{
-    return emit_elementwise<ngraph::op::And>(compiled_function, function_name, node, args, out);
-}
-
-<<<<<<< HEAD
 std::string runtime::gpu::GPU_Emitter::emit_ArgMax(EMIT_ARGS)
-=======
-void runtime::gpu::GPU_Emitter::emit_Any(EMIT_ARGS)
-{
-    throw unsupported_op("Unsupported op '" + node->description() + "'");
-}
-
-void runtime::gpu::GPU_Emitter::emit_ArgMax(EMIT_ARGS)
->>>>>>> 28622bde
 {
     cudnnReduceTensorOp_t reduce_op = CUDNN_REDUCE_TENSOR_MAX;
     return runtime::gpu::GPU_Emitter::emit_ArgReduce(
@@ -323,16 +315,13 @@
                                                   apb->get_padding_below(),
                                                   apb->get_padding_above());
 
-        // cuDNN backwards pooling requests input and output tensors from
-        // the forward pass but does not use them. It also behaves differently
-        // for max pool vs avg pool. The repetition of args below is to address
-        // this interface in a way that supports both max and avg pooling
-        // writer << "void* input[] = {" << node_names(args, {0, 0}) << "};\n";
-        // writer << "void* output[] = {" << node_names(out) << "};\n";
-        // writer << "gpu::invoke_primitive(ctx, " << index << ", input, output);\n";
+
         return compiled_function->add_to_runtime(index, function_name, args, out);
     }
-    return "";
+    else
+    {
+        throw ngraph_error("AvgPoolBackprop currently only supports tensors of rank 4 and greater");
+    }
 }
 
 template <typename T>
@@ -436,16 +425,12 @@
     return compiled_function->add_to_runtime(index, function_name, args, out);
 }
 
-<<<<<<< HEAD
+std::string runtime::gpu::GPU_Emitter::emit_BroadcastLike(EMIT_ARGS)
+{
+    throw unsupported_op("Unsupported op '" + node->description() + "'");
+}
+
 std::string runtime::gpu::GPU_Emitter::emit_Ceiling(EMIT_ARGS)
-=======
-void runtime::gpu::GPU_Emitter::emit_BroadcastLike(EMIT_ARGS)
-{
-    throw unsupported_op("Unsupported op '" + node->description() + "'");
-}
-
-void runtime::gpu::GPU_Emitter::emit_Ceiling(EMIT_ARGS)
->>>>>>> 28622bde
 {
     return emit_elementwise<ngraph::op::Ceiling>(compiled_function, function_name, node, args, out);
 }
@@ -602,16 +587,12 @@
     return compiled_function->add_to_runtime(index, function_name, args, out);
 }
 
-<<<<<<< HEAD
+std::string runtime::gpu::GPU_Emitter::emit_EmbeddingLookup(EMIT_ARGS)
+{
+    throw ngraph_error("EmbeddingLookup is not yet implemented for NVIDIA GPU");
+}
+
 std::string runtime::gpu::GPU_Emitter::emit_Equal(EMIT_ARGS)
-=======
-void runtime::gpu::GPU_Emitter::emit_EmbeddingLookup(EMIT_ARGS)
-{
-    throw ngraph_error("EmbeddingLookup is not yet implemented for NVIDIA GPU");
-}
-
-void runtime::gpu::GPU_Emitter::emit_Equal(EMIT_ARGS)
->>>>>>> 28622bde
 {
     return emit_elementwise<ngraph::op::Equal>(compiled_function, function_name, node, args, out);
 }
@@ -700,61 +681,13 @@
     }
 
     const ngraph::op::Max* max = static_cast<const ngraph::op::Max*>(node);
-<<<<<<< HEAD
-
-    size_t index;
-    if ((args[0].get_element_type() == element::i32) || (args[0].get_element_type() == element::i8))
-    {
-        // one of args0 axes has zero size, zero output, use args1 value
-        if (args[0].get_size() == 0)
-        {
-            // writer << out[0].get_type()
-            //        << " init_value = " << TypeInfo::Get(args[0].get_type())->min() << ";\n";
-            // writer << "vector<" << out[0].get_type() << "> temp(" << out[0].get_size()
-            //        << ", init_value);\n";
-            // writer << "runtime::gpu::cuda_memcpyHtD(" << out[0].get_name()
-            //        << ", (void*)temp.data(), " << out[0].get_size() << " * "
-            //        << out[0].get_element_type().size() << ");\n";
-            return "";
-        }
-        else if (args[0].get_size() == out[0].get_size())
-        {
-            auto& host_emitter = compiled_function->get_primitive_emitter()->get_host_emitter();
-            index = host_emitter->build_memcpy(
-                cudaMemcpyDeviceToDevice, out[0].get_size() * out[0].get_element_type().size());
-        }
-        else
-        {
-            vector<string> dtypes;
-            dtypes.push_back(args[0].get_type());
-            dtypes.push_back(out[0].get_type());
-            auto& cuda_emitter = compiled_function->get_primitive_emitter()->get_cuda_emitter();
-            index = cuda_emitter->build_reduce<ngraph::op::Max>(dtypes,
-                                                                out[0].get_element_type().size(),
-                                                                args[0].get_shape(),
-                                                                max->get_reduction_axes());
-        }
-    }
-    else
-    {
-        auto& cudnn_emitter = compiled_function->get_primitive_emitter()->get_cudnn_emitter();
-        index = cudnn_emitter->build_primitive(max);
-    }
-
-    return compiled_function->add_to_runtime(index, function_name, args, out);
-=======
     vector<element::Type> dtypes;
     dtypes.push_back(args[0].get_element_type());
     dtypes.push_back(out[0].get_element_type());
-    auto& cuda_emitter = external_function->get_primitive_emitter()->get_cuda_emitter();
+    auto& cuda_emitter = compiled_function->get_primitive_emitter()->get_cuda_emitter();
     size_t index = cuda_emitter->build_reduce<ngraph::op::Max>(
         dtypes, args[0].get_shape(), out[0].get_shape(), max->get_reduction_axes());
-    writer.block_begin();
-    writer << "void* input[] = {" << node_names(args) << "};\n";
-    writer << "void* output[] = {" << node_names(out) << "};\n";
-    writer << "gpu::invoke_primitive(ctx, " << index << ", input, output);\n";
-    writer.block_end();
->>>>>>> 28622bde
+    return compiled_function->add_to_runtime(index, function_name, args, out);
 }
 
 std::string runtime::gpu::GPU_Emitter::emit_Maximum(EMIT_ARGS)
@@ -839,66 +772,18 @@
 {
     if (out[0].get_size() == 0)
     {
-        // return;
         return "";
     }
 
     const ngraph::op::Min* min = static_cast<const ngraph::op::Min*>(node);
 
-    size_t index;
-<<<<<<< HEAD
-    if ((args[0].get_element_type() == element::i32) || (args[0].get_element_type() == element::i8))
-    {
-        // one of args0 axes has zero size, zero output, use args1 value
-        if (args[0].get_size() == 0)
-        {
-            // writer << out[0].get_type()
-            //        << " init_value = " << TypeInfo::Get(args[0].get_type())->max() << ";\n";
-            // writer << "vector<" << out[0].get_type() << "> temp(" << out[0].get_size()
-            //        << ", init_value);\n";
-            // writer << "runtime::gpu::cuda_memcpyHtD(" << out[0].get_name()
-            //        << ", (void*)temp.data(), " << out[0].get_size() << " * "
-            //        << out[0].get_element_type().size() << ");\n";
-            return "";
-        }
-        else if (args[0].get_size() == out[0].get_size())
-        {
-            auto& host_emitter = compiled_function->get_primitive_emitter()->get_host_emitter();
-            index = host_emitter->build_memcpy(
-                cudaMemcpyDeviceToDevice, out[0].get_size() * out[0].get_element_type().size());
-        }
-        else
-        {
-            vector<string> dtypes;
-            dtypes.push_back(args[0].get_type());
-            dtypes.push_back(out[0].get_type());
-            auto& cuda_emitter = compiled_function->get_primitive_emitter()->get_cuda_emitter();
-            index = cuda_emitter->build_reduce<ngraph::op::Min>(dtypes,
-                                                                out[0].get_element_type().size(),
-                                                                args[0].get_shape(),
-                                                                min->get_reduction_axes());
-        }
-    }
-    else
-    {
-        auto& cudnn_emitter = compiled_function->get_primitive_emitter()->get_cudnn_emitter();
-        index = cudnn_emitter->build_primitive(min);
-    }
-
-    return compiled_function->add_to_runtime(index, function_name, args, out);
-=======
     vector<element::Type> dtypes;
     dtypes.push_back(args[0].get_element_type());
     dtypes.push_back(out[0].get_element_type());
-    auto& cuda_emitter = external_function->get_primitive_emitter()->get_cuda_emitter();
-    index = cuda_emitter->build_reduce<ngraph::op::Min>(
+    auto& cuda_emitter = compiled_function->get_primitive_emitter()->get_cuda_emitter();
+    size_t index = cuda_emitter->build_reduce<ngraph::op::Min>(
         dtypes, args[0].get_shape(), out[0].get_shape(), min->get_reduction_axes());
-    writer.block_begin();
-    writer << "void* input[] = {" << node_names(args) << "};\n";
-    writer << "void* output[] = {" << node_names(out) << "};\n";
-    writer << "gpu::invoke_primitive(ctx, " << index << ", input, output);\n";
-    writer.block_end();
->>>>>>> 28622bde
+    return compiled_function->add_to_runtime(index, function_name, args, out);
 }
 
 std::string runtime::gpu::GPU_Emitter::emit_Minimum(EMIT_ARGS)
@@ -993,242 +878,93 @@
 
     if (out[0].get_size() == 0)
     {
-<<<<<<< HEAD
-        return "";
-    }
-
-    size_t prod_index;
-
-    // one of args[] axes has zero size, fill output with 1
-    if (args[0].get_size() == 0)
-    {
-        // writer << out[0].get_type() << " init_value = 1;\n";
-        // writer << "vector<" << out[0].get_type() << "> temp(" << out[0].get_size()
-        //        << ", init_value);\n";
-        // writer << "runtime::gpu::cuda_memcpyHtD(" << out[0].get_name()
-        //        << ", (void*)temp.data(), " << out[0].get_size() << " * "
-        //        << out[0].get_element_type().size() << ");\n";
-        return "";
-    }
-    else if (args[0].get_size() == out[0].get_size())
-    {
-        auto& host_emitter = compiled_function->get_primitive_emitter()->get_host_emitter();
-        prod_index = host_emitter->build_memcpy(
-            cudaMemcpyDeviceToDevice, out[0].get_size() * out[0].get_element_type().size());
-    }
-    // descriptors for tensors  with <= 4 dimensions
+        return "";
+    }
+
+    vector<element::Type> dtypes;
+    dtypes.push_back(args[0].get_element_type());
+    dtypes.push_back(out[0].get_element_type());
+    auto& cuda_emitter = compiled_function->get_primitive_emitter()->get_cuda_emitter();
+    size_t index = cuda_emitter->build_reduce<ngraph::op::Multiply>(
+        dtypes, args[0].get_shape(), out[0].get_shape(), prod->get_reduction_axes());
+
+    return compiled_function->add_to_runtime(index, function_name, args, out);
+}
+
+std::string runtime::gpu::GPU_Emitter::emit_Quantize(EMIT_ARGS)
+{
+    throw unsupported_op("Unsupported op '" + node->description() + "'");
+}
+
+std::string runtime::gpu::GPU_Emitter::emit_Reduce(EMIT_ARGS)
+{
+    if (out[0].get_size() == 0)
+    {
+        return "";
+    }
+
+    const ngraph::op::Reduce* reduce_op = static_cast<const ngraph::op::Reduce*>(node);
+
+    auto axes_set = reduce_op->get_reduction_axes();
+    std::vector<element::Type> dtypes;
+    dtypes.push_back(args[0].get_element_type());
+    dtypes.push_back(out[0].get_element_type());
+    auto& cuda_emitter = compiled_function->get_primitive_emitter()->get_cuda_emitter();
+    auto reduction_function_ops = reduce_op->get_functions()[0]->get_ops();
+
+    size_t emitter_index;
+    // Reduction function should only have one op
+    std::shared_ptr<Node> reduce_func;
+    std::string op_name;
+    int op_count = 0;
+    for (auto op : reduction_function_ops)
+    {
+        if (op->is_constant() || op->is_parameter() || op->is_output())
+        {
+            continue;
+        }
+        op_count++;
+        op_name = op->get_name();
+        reduce_func = op;
+        if (op_count != 1)
+        {
+            throw runtime_error("reduce with more than one op is not implement yet.");
+        }
+    }
+
+    if (dynamic_pointer_cast<ngraph::op::Add>(reduce_func))
+    {
+        emitter_index = cuda_emitter->build_reduce<ngraph::op::Add>(
+            dtypes, args[0].get_shape(), out[0].get_shape(), axes_set, true);
+    }
+    else if (dynamic_pointer_cast<ngraph::op::Multiply>(reduce_func))
+    {
+        emitter_index = cuda_emitter->build_reduce<ngraph::op::Multiply>(
+            dtypes, args[0].get_shape(), out[0].get_shape(), axes_set, true);
+    }
+    else if (dynamic_pointer_cast<ngraph::op::Maximum>(reduce_func))
+    {
+        emitter_index = cuda_emitter->build_reduce<ngraph::op::Maximum>(
+            dtypes, args[0].get_shape(), out[0].get_shape(), axes_set, true);
+    }
+    else if (dynamic_pointer_cast<ngraph::op::Minimum>(reduce_func))
+    {
+        emitter_index = cuda_emitter->build_reduce<ngraph::op::Minimum>(
+            dtypes, args[0].get_shape(), out[0].get_shape(), axes_set, true);
+    }
+    else if (dynamic_pointer_cast<ngraph::op::And>(reduce_func))
+    {
+        emitter_index = cuda_emitter->build_reduce<ngraph::op::And>(
+            dtypes, args[0].get_shape(), out[0].get_shape(), axes_set, true);
+    }
+    else if (dynamic_pointer_cast<ngraph::op::Or>(reduce_func))
+    {
+        emitter_index = cuda_emitter->build_reduce<ngraph::op::Or>(
+            dtypes, args[0].get_shape(), out[0].get_shape(), axes_set, true);
+    }
     else
     {
-        if ((args[0].get_element_type() == element::i32) ||
-            (args[0].get_element_type() == element::i8))
-        {
-            vector<string> dtypes;
-            dtypes.push_back(args[0].get_type());
-            dtypes.push_back(out[0].get_type());
-            auto& cuda_emitter = compiled_function->get_primitive_emitter()->get_cuda_emitter();
-            prod_index =
-                cuda_emitter->build_reduce<ngraph::op::Multiply>(dtypes,
-                                                                 out[0].get_element_type().size(),
-                                                                 args[0].get_shape(),
-                                                                 prod->get_reduction_axes());
-        }
-        else
-        {
-            std::vector<element::Type> dtypes{args[0].get_element_type(),
-                                              out[0].get_element_type()};
-            auto& cudnn_emitter = compiled_function->get_primitive_emitter()->get_cudnn_emitter();
-            prod_index = cudnn_emitter->build_reduce_forward(CUDNN_REDUCE_TENSOR_MUL,
-                                                             dtypes,
-                                                             args[0].get_shape(),
-                                                             prod->get_reduction_axes(),
-                                                             CUDNNEmitter::ReductionMode::Reduce);
-=======
-        if (out[0].get_size() != 0)
-        {
-            size_t prod_index;
-            vector<element::Type> dtypes;
-            dtypes.push_back(args[0].get_element_type());
-            dtypes.push_back(out[0].get_element_type());
-            auto& cuda_emitter = external_function->get_primitive_emitter()->get_cuda_emitter();
-            prod_index = cuda_emitter->build_reduce<ngraph::op::Multiply>(
-                dtypes, args[0].get_shape(), out[0].get_shape(), prod->get_reduction_axes());
-
-            writer << "void* input[] = {" << node_names(args) << "};\n";
-            writer << "void* output[] = {" << node_names(out) << "};\n";
-            writer << "gpu::invoke_primitive(ctx, " << prod_index << ", input, output);\n";
->>>>>>> 28622bde
-        }
-    }
-
-    return compiled_function->add_to_runtime(prod_index, function_name, args, out);
-}
-
-std::string runtime::gpu::GPU_Emitter::emit_Quantize(EMIT_ARGS)
-{
-    throw unsupported_op("Unsupported op '" + node->description() + "'");
-}
-
-std::string runtime::gpu::GPU_Emitter::emit_Reduce(EMIT_ARGS)
-{
-    const ngraph::op::Reduce* reduce_op = static_cast<const ngraph::op::Reduce*>(node);
-    if (out[0].get_size() == 0)
-    {
-        return "";
-    }
-
-    size_t emitter_index;
-    // one of args0 axes has zero size, zero output, use args1 value
-    if (args[0].get_size() == 0)
-    {
-        // writer << out[0].get_type() << " init_value;\n";
-        // writer << "runtime::gpu::cuda_memcpyDtH(&init_value, " << args[1].get_name() << " ,"
-        //        << args[1].get_element_type().size() << ");\n";
-        // writer << "vector<" << out[0].get_type() << "> temp(" << out[0].get_size()
-        //        << ", init_value);\n";
-        // writer << "runtime::gpu::cuda_memcpyHtD(" << out[0].get_name()
-        //        << ", (void*)temp.data(), " << out[0].get_size() << " * "
-        //        << out[0].get_element_type().size() << ");\n";
-        return "";
-    }
-    else if (args[0].get_size() == out[0].get_size())
-    {
-        auto& host_emitter = compiled_function->get_primitive_emitter()->get_host_emitter();
-        emitter_index = host_emitter->build_memcpy(
-            cudaMemcpyDeviceToDevice, out[0].get_size() * out[0].get_element_type().size());
-    }
-    else
-    {
-        auto axes_set = reduce_op->get_reduction_axes();
-        ngraph::AxisVector axes_vec;
-        for (auto a : axes_set)
-        {
-<<<<<<< HEAD
-            axes_vec.push_back(a);
-        }
-        std::vector<string> dtypes;
-        dtypes.push_back(args[0].get_type());
-        dtypes.push_back(out[0].get_type());
-        auto& cuda_emitter = compiled_function->get_primitive_emitter()->get_cuda_emitter();
-        auto reduction_function_ops = reduce_op->get_functions()[0]->get_ops();
-
-        // Reduction function should only have one op
-        std::shared_ptr<Node> reduce_func;
-        std::string op_name;
-        int op_count = 0;
-        for (auto op : reduction_function_ops)
-        {
-            if (op->is_constant() || op->is_parameter() || op->is_output())
-            {
-                continue;
-            }
-            op_count++;
-            op_name = op->get_name();
-            reduce_func = op;
-            if (op_count != 1)
-            {
-                throw runtime_error("reduce with more than one op is not implement yet.");
-=======
-            auto axes_set = reduce_op->get_reduction_axes();
-            std::vector<element::Type> dtypes;
-            dtypes.push_back(args[0].get_element_type());
-            dtypes.push_back(out[0].get_element_type());
-            auto& cuda_emitter = external_function->get_primitive_emitter()->get_cuda_emitter();
-            auto reduction_function_ops = reduce_op->get_functions()[0]->get_ops();
-
-            size_t emitter_index;
-            // Reduction function should only have one op
-            std::shared_ptr<Node> reduce_func;
-            std::string op_name;
-            int op_count = 0;
-            for (auto op : reduction_function_ops)
-            {
-                if (op->is_constant() || op->is_parameter() || op->is_output())
-                {
-                    continue;
-                }
-                op_count++;
-                op_name = op->get_name();
-                reduce_func = op;
-                if (op_count != 1)
-                {
-                    throw runtime_error("reduce with more than one op is not implement yet.");
-                }
-            }
-
-            if (dynamic_pointer_cast<ngraph::op::Add>(reduce_func))
-            {
-                emitter_index = cuda_emitter->build_reduce<ngraph::op::Add>(
-                    dtypes, args[0].get_shape(), out[0].get_shape(), axes_set, true);
-            }
-            else if (dynamic_pointer_cast<ngraph::op::Multiply>(reduce_func))
-            {
-                emitter_index = cuda_emitter->build_reduce<ngraph::op::Multiply>(
-                    dtypes, args[0].get_shape(), out[0].get_shape(), axes_set, true);
-            }
-            else if (dynamic_pointer_cast<ngraph::op::Maximum>(reduce_func))
-            {
-                emitter_index = cuda_emitter->build_reduce<ngraph::op::Maximum>(
-                    dtypes, args[0].get_shape(), out[0].get_shape(), axes_set, true);
->>>>>>> 28622bde
-            }
-            else if (dynamic_pointer_cast<ngraph::op::Minimum>(reduce_func))
-            {
-                emitter_index = cuda_emitter->build_reduce<ngraph::op::Minimum>(
-                    dtypes, args[0].get_shape(), out[0].get_shape(), axes_set, true);
-            }
-            else if (dynamic_pointer_cast<ngraph::op::And>(reduce_func))
-            {
-                emitter_index = cuda_emitter->build_reduce<ngraph::op::And>(
-                    dtypes, args[0].get_shape(), out[0].get_shape(), axes_set, true);
-            }
-            else if (dynamic_pointer_cast<ngraph::op::Or>(reduce_func))
-            {
-                emitter_index = cuda_emitter->build_reduce<ngraph::op::Or>(
-                    dtypes, args[0].get_shape(), out[0].get_shape(), axes_set, true);
-            }
-            else
-            {
-                throw runtime_error("reduce with function " + op_name + " is not implement yet.");
-            }
-            writer << "void* input[] = {" << node_names(args) << "};\n";
-            writer << "void* output[] = {" << node_names(out) << "};\n";
-            writer << "gpu::invoke_primitive(ctx, " << emitter_index << ", input, output);\n";
-        }
-
-        if (dynamic_pointer_cast<ngraph::op::Add>(reduce_func))
-        {
-            emitter_index = cuda_emitter->build_reduce<ngraph::op::Add>(
-                dtypes, out[0].get_element_type().size(), args[0].get_shape(), axes_vec);
-        }
-        else if (dynamic_pointer_cast<ngraph::op::Multiply>(reduce_func))
-        {
-            emitter_index = cuda_emitter->build_reduce<ngraph::op::Multiply>(
-                dtypes, out[0].get_element_type().size(), args[0].get_shape(), axes_vec);
-        }
-        else if (dynamic_pointer_cast<ngraph::op::Maximum>(reduce_func))
-        {
-            emitter_index = cuda_emitter->build_reduce<ngraph::op::Maximum>(
-                dtypes, out[0].get_element_type().size(), args[0].get_shape(), axes_vec);
-        }
-        else if (dynamic_pointer_cast<ngraph::op::Minimum>(reduce_func))
-        {
-            emitter_index = cuda_emitter->build_reduce<ngraph::op::Minimum>(
-                dtypes, out[0].get_element_type().size(), args[0].get_shape(), axes_vec);
-        }
-        else if (dynamic_pointer_cast<ngraph::op::And>(reduce_func))
-        {
-            emitter_index = cuda_emitter->build_reduce<ngraph::op::And>(
-                dtypes, out[0].get_element_type().size(), args[0].get_shape(), axes_vec);
-        }
-        else if (dynamic_pointer_cast<ngraph::op::Or>(reduce_func))
-        {
-            emitter_index = cuda_emitter->build_reduce<ngraph::op::Or>(
-                dtypes, out[0].get_element_type().size(), args[0].get_shape(), axes_vec);
-        }
-        else
-        {
-            throw runtime_error("reduce with function " + op_name + " is not implement yet.");
-        }
+        throw runtime_error("reduce with function " + op_name + " is not implement yet.");
     }
 
     return compiled_function->add_to_runtime(emitter_index, function_name, args, out);
@@ -1254,15 +990,7 @@
     // one of args0 axes has zero size, zero output, use args1 value
     if (args[0].get_size() == 0)
     {
-        // writer << out[0].get_type() << " init_value;\n";
-        // writer << "runtime::gpu::cuda_memcpyDtH(&init_value, " << args[1].get_name() << " ,"
-        //        << args[1].get_element_type().size() << ");\n";
-        // writer << "vector<" << out[0].get_type() << "> temp(" << out[0].get_size()
-        //        << ", init_value);\n";
-        // writer << "runtime::gpu::cuda_memcpyHtD(" << out[0].get_name()
-        //        << ", (void*)temp.data(), " << out[0].get_size() << " * "
-        //        << out[0].get_element_type().size() << ");\n";
-        return "";
+        throw ngraph_error("ReduceWindow for zero-size input is not currently supported");
     }
     else if (args[0].get_size() == out[0].get_size())
     {
@@ -1358,8 +1086,7 @@
 
     if (out[0].get_name() == args[0].get_name() && out[0].get_offset() == args[0].get_offset())
     {
-        // writer << "// Logical reshape eliminated\n";
-        return "";
+        return "// Logical reshape eliminated\n";
     }
 
     auto arg_shape = args[0].get_shape();
@@ -1479,8 +1206,7 @@
 {
     if (args[0].get_name() == out[0].get_name())
     {
-        // writer << "// Skipping generation for " << node->get_name() << "\n";
-        return "";
+        return "// Skipping generation for " + node->get_name() + "\n";
     }
 
     auto& host_emitter = compiled_function->get_primitive_emitter()->get_host_emitter();
@@ -1558,16 +1284,12 @@
 }
 #endif
 
-<<<<<<< HEAD
+std::string runtime::gpu::GPU_Emitter::emit_ScalarConstantLike(EMIT_ARGS)
+{
+    throw unsupported_op("Unsupported op '" + node->description() + "'");
+}
+
 std::string runtime::gpu::GPU_Emitter::emit_Select(EMIT_ARGS)
-=======
-void runtime::gpu::GPU_Emitter::emit_ScalarConstantLike(EMIT_ARGS)
-{
-    throw unsupported_op("Unsupported op '" + node->description() + "'");
-}
-
-void runtime::gpu::GPU_Emitter::emit_Select(EMIT_ARGS)
->>>>>>> 28622bde
 {
     return emit_elementwise<ngraph::op::Select>(compiled_function, function_name, node, args, out);
 }
@@ -1643,30 +1365,13 @@
 std::string runtime::gpu::GPU_Emitter::emit_Softmax(EMIT_ARGS)
 {
     auto softmax = static_cast<const ngraph::op::Softmax*>(node);
+
     auto axes_set = softmax->get_axes();
-    ngraph::AxisVector axes_vec;
-    for (auto a : axes_set)
-    {
-<<<<<<< HEAD
-        axes_vec.push_back(a);
-=======
-        auto axes_set = softmax->get_axes();
-        std::vector<element::Type> dtypes;
-        dtypes.push_back(args[0].get_element_type());
-        dtypes.push_back(out[0].get_element_type());
-        auto& cuda_emitter = external_function->get_primitive_emitter()->get_cuda_emitter();
-        size_t index = cuda_emitter->build_softmax(dtypes, args[0].get_shape(), axes_set);
-
-        writer << "void* input[] = {" << node_names(args) << "};\n";
-        writer << "void* output[] = {" << node_names(out) << "};\n";
-        writer << "gpu::invoke_primitive(ctx, " << index << ", input, output);\n";
->>>>>>> 28622bde
-    }
-    std::vector<string> dtypes;
-    dtypes.push_back(args[0].get_type());
-    dtypes.push_back(out[0].get_type());
+    std::vector<element::Type> dtypes;
+    dtypes.push_back(args[0].get_element_type());
+    dtypes.push_back(out[0].get_element_type());
     auto& cuda_emitter = compiled_function->get_primitive_emitter()->get_cuda_emitter();
-    size_t index = cuda_emitter->build_softmax(dtypes, args[0].get_shape(), axes_vec);
+    size_t index = cuda_emitter->build_softmax(dtypes, args[0].get_shape(), axes_set);
 
     return compiled_function->add_to_runtime(index, function_name, args, out);
 }
@@ -1689,77 +1394,30 @@
 
 std::string runtime::gpu::GPU_Emitter::emit_Sum(EMIT_ARGS)
 {
-<<<<<<< HEAD
-    if ((args[0].get_element_type() == element::i32) || (args[0].get_element_type() == element::i8))
-    {
-        return runtime::gpu::GPU_Emitter::emit_Sum_0(
-            compiled_function, function_name, node, args, out);
-    }
-    else
-    {
-        return runtime::gpu::GPU_Emitter::emit_Sum_1(
-            compiled_function, function_name, node, args, out);
-    }
-=======
-    runtime::gpu::GPU_Emitter::emit_Sum_0(external_function, writer, node, args, out);
->>>>>>> 28622bde
+    return runtime::gpu::GPU_Emitter::emit_Sum_0(compiled_function, function_name, node, args, out);
 }
 
 std::string runtime::gpu::GPU_Emitter::emit_Sum_0(EMIT_ARGS)
 /* emit_Sum_0 uses native cuda kernels to perform Sum reduction. This method
-   is faster than cudnn implementation but in its current state is less precise
-   than cudnn reduce. That is causing tensorflow tests aimed at testing stabilty
-   to fail */
-{
+is faster than cudnn implementation but in its current state is less precise
+than cudnn reduce. That is causing tensorflow tests aimed at testing stabilty
+to fail */
+{
+    if (out[0].get_size() == 0)
+    {
+        return "";
+    }
     const ngraph::op::Sum* sum = static_cast<const ngraph::op::Sum*>(node);
-    if (out[0].get_size() == 0)
-    {
-<<<<<<< HEAD
-        return "";
-=======
-        if (out[0].get_size() != 0)
-        {
-            auto axes_set = sum->get_reduction_axes();
-            vector<element::Type> dtypes;
-            dtypes.push_back(args[0].get_element_type());
-            dtypes.push_back(out[0].get_element_type());
-            auto& cuda_emitter = external_function->get_primitive_emitter()->get_cuda_emitter();
-            auto sum_index = cuda_emitter->build_reduce<ngraph::op::Add>(
-                dtypes, args[0].get_shape(), out[0].get_shape(), axes_set);
-
-            writer << "void* input[] = {" << node_names(args) << "};\n";
-            writer << "void* output[] = {" << node_names(out) << "};\n";
-            writer << "gpu::invoke_primitive(ctx, " << sum_index << ", input, output);\n";
-        }
->>>>>>> 28622bde
-    }
-    size_t index;
-    // one of args[] axes has zero size, zero output
-    if (args[0].get_size() == 0)
-    {
-        auto& host_emitter = compiled_function->get_primitive_emitter()->get_host_emitter();
-        index =
-            host_emitter->build_zero_out(0, out[0].get_size() * out[0].get_element_type().size());
-    }
-    else if (args[0].get_size() == out[0].get_size())
-    {
-        auto& host_emitter = compiled_function->get_primitive_emitter()->get_host_emitter();
-        index = host_emitter->build_memcpy(cudaMemcpyDeviceToDevice,
-                                           out[0].get_size() * out[0].get_element_type().size());
-    }
-    else
-    {
-        vector<string> dtypes;
-        dtypes.push_back(args[0].get_type());
-        dtypes.push_back(out[0].get_type());
-        auto& cuda_emitter = compiled_function->get_primitive_emitter()->get_cuda_emitter();
-        index = cuda_emitter->build_reduce<ngraph::op::Add>(dtypes,
-                                                            out[0].get_element_type().size(),
-                                                            args[0].get_shape(),
-                                                            sum->get_reduction_axes());
-    }
-
-    return compiled_function->add_to_runtime(index, function_name, args, out);
+
+    auto axes_set = sum->get_reduction_axes();
+    vector<element::Type> dtypes;
+    dtypes.push_back(args[0].get_element_type());
+    dtypes.push_back(out[0].get_element_type());
+    auto& cuda_emitter = compiled_function->get_primitive_emitter()->get_cuda_emitter();
+    auto sum_index = cuda_emitter->build_reduce<ngraph::op::Add>(
+        dtypes, args[0].get_shape(), out[0].get_shape(), axes_set);
+
+    return compiled_function->add_to_runtime(sum_index, function_name, args, out);
 }
 
 std::string runtime::gpu::GPU_Emitter::emit_Sum_1(EMIT_ARGS)
