//*****************************************************************************
// Copyright 2017-2020 Intel Corporation
//
// Licensed under the Apache License, Version 2.0 (the "License");
// you may not use this file except in compliance with the License.
// You may obtain a copy of the License at
//
//     http://www.apache.org/licenses/LICENSE-2.0
//
// Unless required by applicable law or agreed to in writing, software
// distributed under the License is distributed on an "AS IS" BASIS,
// WITHOUT WARRANTIES OR CONDITIONS OF ANY KIND, either express or implied.
// See the License for the specific language governing permissions and
// limitations under the License.
//*****************************************************************************

#include "ngraph/runtime/gpu/op/rnn.hpp"
#include "ngraph/log.hpp"
#include "ngraph/node.hpp"
#include "ngraph/util.hpp"

using namespace std;
using namespace ngraph;

constexpr NodeTypeInfo op::gpu::Rnn::type_info;

shared_ptr<Node> op::gpu::Rnn::clone_with_new_inputs(const OutputVector& new_args) const
{
    NGRAPH_CHECK(new_args.size() == 4, "Incorrect number of new arguments");

    return make_shared<Rnn>(new_args[0],
                            new_args[1],
                            new_args[2],
                            new_args[3],
                            m_num_timesteps,
                            m_num_gates_per_cell,
                            m_src_sequence_length,
                            m_src_layer_feature_size,
                            m_src_iter_feature_size,
                            m_direction,
                            m_num_fused_layers);
}

<<<<<<< HEAD
op::gpu::Rnn::Rnn(const Output<Node>& src_layer,
                  const Output<Node>& src_iter,
                  const Output<Node>& params,
                  const Output<Node>& state_iter,
=======
op::gpu::Rnn::Rnn(Output<Node> src_layer,
                  Output<Node> src_iter,
                  Output<Node> params,
                  Output<Node> state_iter,
>>>>>>> 663d0955
                  const int num_timesteps,
                  const int num_gates_per_cell,
                  const int src_sequence_length,
                  const int src_layer_feature_size,
                  const int src_iter_feature_size,
                  const int direction,
                  const int num_fused_layers)
    : Op({src_layer, src_iter, params, state_iter})
    , m_num_timesteps(num_timesteps)
    , m_num_gates_per_cell(num_gates_per_cell)
    , m_src_sequence_length(src_sequence_length)
    , m_src_layer_feature_size(src_layer_feature_size)
    , m_src_iter_feature_size(src_iter_feature_size)
    , m_direction(direction)
    , m_num_fused_layers(num_fused_layers)
{
    NGRAPH_CHECK(src_layer.get_shape().size() == 2, "src_layer doesnt have a rank 2");

    m_batch_size = static_cast<int>(src_layer.get_shape()[0] / num_timesteps);

    NGRAPH_CHECK(shape_size(src_layer.get_shape()) ==
                     m_src_sequence_length * m_batch_size * m_src_layer_feature_size,
                 "src_layer size is not equal t*n*c");

    auto et = src_layer.get_element_type();
    for (auto& rnn_input : get_arguments())
    {
        if (rnn_input->get_element_type() != et)
        {
            throw ngraph_error("all rnn inputs must have the same element type");
        }
    }

    set_output_size(3);
    set_output_type(0,
                    src_layer.get_element_type(),
                    Shape{static_cast<unsigned long>(m_direction * m_num_timesteps * m_batch_size),
                          static_cast<unsigned long>(m_src_iter_feature_size)});
    set_output_type(
        1,
        src_layer.get_element_type(),
        Shape{static_cast<unsigned long>(m_direction * m_num_fused_layers * m_batch_size),
              static_cast<unsigned long>(m_src_iter_feature_size)});
    set_output_type(
        2,
        src_layer.get_element_type(),
        Shape{static_cast<unsigned long>(m_direction * m_num_fused_layers * m_batch_size),
              static_cast<unsigned long>(m_src_iter_feature_size)});
}<|MERGE_RESOLUTION|>--- conflicted
+++ resolved
@@ -41,17 +41,10 @@
                             m_num_fused_layers);
 }
 
-<<<<<<< HEAD
 op::gpu::Rnn::Rnn(const Output<Node>& src_layer,
                   const Output<Node>& src_iter,
                   const Output<Node>& params,
                   const Output<Node>& state_iter,
-=======
-op::gpu::Rnn::Rnn(Output<Node> src_layer,
-                  Output<Node> src_iter,
-                  Output<Node> params,
-                  Output<Node> state_iter,
->>>>>>> 663d0955
                   const int num_timesteps,
                   const int num_gates_per_cell,
                   const int src_sequence_length,
