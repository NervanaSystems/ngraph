--- conflicted
+++ resolved
@@ -101,17 +101,6 @@
                                                  bool save_elementwise,
                                                  size_t rank);
 
-<<<<<<< HEAD
-                static void get_convolution_forward(codegen::CodeWriter& writer,
-                                                    const std::string& name,
-                                                    const std::array<std::string, 3>& data_types,
-                                                    int N,
-                                                    int K,
-                                                    int filter_size,
-                                                    int rank,
-                                                    int sm_tile_size = 8,
-                                                    int reg_tile_size = 1);
-=======
                 static void get_max_pool_1d(codegen::CodeWriter& writer,
                                             const std::string& name,
                                             const std::array<std::string, 2>& data_types,
@@ -124,7 +113,16 @@
                                          const std::string& name,
                                          const std::array<std::string, 2>& data_types,
                                          bool include_pad);
->>>>>>> cf3e2992
+
+                static void get_convolution_forward(codegen::CodeWriter& writer,
+                                                    const std::string& name,
+                                                    const std::array<std::string, 3>& data_types,
+                                                    int N,
+                                                    int K,
+                                                    int filter_size,
+                                                    int rank,
+                                                    int sm_tile_size = 8,
+                                                    int reg_tile_size = 1);
 
                 static void add_pod_typedefs(codegen::CodeWriter& writer);
 
