--- conflicted
+++ resolved
@@ -81,11 +81,10 @@
                                               const std::string& math_kernel,
                                               const std::vector<std::string>& data_types);
 
-<<<<<<< HEAD
                 static void get_pad_dynamic_op(codegen::CodeWriter& writer,
                                                const std::string& name,
                                                const std::array<std::string, 2>& data_types);
-=======
+
                 static void get_ew_collective_op(codegen::CodeWriter& writer,
                                                  const std::string& name,
                                                  const std::string& op,
@@ -94,7 +93,6 @@
                                                  const std::set<size_t>& reduced_tensors,
                                                  bool save_elementwise,
                                                  size_t rank);
->>>>>>> 83e6aa5f
 
                 static void add_pod_typedefs(codegen::CodeWriter& writer);
 
