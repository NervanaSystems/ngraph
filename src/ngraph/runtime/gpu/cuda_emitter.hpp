/*******************************************************************************
* Copyright 2018 Intel Corporation
*
* Licensed under the Apache License, Version 2.0 (the "License");
* you may not use this file except in compliance with the License.
* You may obtain a copy of the License at
*
*     http://www.apache.org/licenses/LICENSE-2.0
*
* Unless required by applicable law or agreed to in writing, software
* distributed under the License is distributed on an "AS IS" BASIS,
* WITHOUT WARRANTIES OR CONDITIONS OF ANY KIND, either express or implied.
* See the License for the specific language governing permissions and
* limitations under the License.
*******************************************************************************/

#pragma once

#include "ngraph/axis_set.hpp"
#include "ngraph/runtime/gpu/gpu_runtime_context.hpp"
#include "ngraph/shape.hpp"

namespace ngraph
{
    namespace runtime
    {
        namespace gpu
        {
            class GPUPrimitiveEmitter;

            class CUDAEmitter
            {
                friend class GPUPrimitiveEmitter;

            public:
<<<<<<< HEAD
                size_t build_pad(const GPURuntimeContext* ctx,
                                 const std::array<std::string, 2>& dtypes,
                                 const ngraph::Shape& input_shape,
                                 const ngraph::Shape& output_shape,
                                 const ngraph::Shape& pad_below,
                                 const ngraph::Shape& pad_above,
                                 const ngraph::Shape& pad_interior);
=======
                size_t build_pad();
>>>>>>> 6fb82e60

            private:
                CUDAEmitter(GPUPrimitiveEmitter* emitter);

                GPUPrimitiveEmitter* m_primitive_emitter;
            };
        }
    }
}<|MERGE_RESOLUTION|>--- conflicted
+++ resolved
@@ -16,24 +16,23 @@
 
 #pragma once
 
-#include "ngraph/axis_set.hpp"
-#include "ngraph/runtime/gpu/gpu_runtime_context.hpp"
-#include "ngraph/shape.hpp"
+#include <array>
 
 namespace ngraph
 {
+    class Shape;
+
     namespace runtime
     {
         namespace gpu
         {
+            class GPURuntimeContext;
             class GPUPrimitiveEmitter;
 
             class CUDAEmitter
             {
                 friend class GPUPrimitiveEmitter;
-
             public:
-<<<<<<< HEAD
                 size_t build_pad(const GPURuntimeContext* ctx,
                                  const std::array<std::string, 2>& dtypes,
                                  const ngraph::Shape& input_shape,
@@ -41,9 +40,6 @@
                                  const ngraph::Shape& pad_below,
                                  const ngraph::Shape& pad_above,
                                  const ngraph::Shape& pad_interior);
-=======
-                size_t build_pad();
->>>>>>> 6fb82e60
 
             private:
                 CUDAEmitter(GPUPrimitiveEmitter* emitter);
