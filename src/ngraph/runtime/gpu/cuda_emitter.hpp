--- conflicted
+++ resolved
@@ -151,11 +151,7 @@
 
             private:
                 CUDAEmitter(GPUPrimitiveEmitter* emitter);
-<<<<<<< HEAD
-                uint32_t align_to_block_size(uint32_t grid_size, uint32_t block_size);
-=======
                 uint32_t align_to_block_size(uint32_t threads, uint32_t block_size);
->>>>>>> f1ebcd3e
                 void print_tensor_from_gpu(codegen::CodeWriter& writer,
                                            const std::string& tensor_name,
                                            GPUShape shape);
