// ----------------------------------------------------------------------------
// Copyright 2017 Nervana Systems Inc.
// Licensed under the Apache License, Version 2.0 (the "License");
// you may not use this file except in compliance with the License.
// You may obtain a copy of the License at
//
//      http://www.apache.org/licenses/LICENSE-2.0
//
// Unless required by applicable law or agreed to in writing, software
// distributed under the License is distributed on an "AS IS" BASIS,
// WITHOUT WARRANTIES OR CONDITIONS OF ANY KIND, either express or implied.
// See the License for the specific language governing permissions and
// ----------------------------------------------------------------------------

#include "ngraph/runtime/gpu/gpu_backend.hpp"
#include "ngraph/runtime/cpu/cpu_tensor_view.hpp"
#include "ngraph/runtime/external_function.hpp"
#include "ngraph/runtime/gpu/gpu_tensor_view.hpp"

using namespace ngraph;
using namespace std;

std::shared_ptr<ngraph::runtime::CallFrame> runtime::gpu::GPU_Backend::make_call_frame(
    const std::shared_ptr<ExternalFunction>& external_function)
{
    return external_function->make_call_frame();
}

std::shared_ptr<ngraph::runtime::TensorView>
    runtime::gpu::GPU_Backend::make_device_tensor(const ngraph::element::Type& element_type,
                                                  const Shape& shape)
{
<<<<<<< HEAD
    auto rc = make_shared<runtime::HostTensorView>(element_type, shape);
    return dynamic_pointer_cast<runtime::TensorView>(rc);
=======
    return make_shared<runtime::TensorView>(element_type, shape);
>>>>>>> 94f9070a
}<|MERGE_RESOLUTION|>--- conflicted
+++ resolved
@@ -30,10 +30,6 @@
     runtime::gpu::GPU_Backend::make_device_tensor(const ngraph::element::Type& element_type,
                                                   const Shape& shape)
 {
-<<<<<<< HEAD
     auto rc = make_shared<runtime::HostTensorView>(element_type, shape);
     return dynamic_pointer_cast<runtime::TensorView>(rc);
-=======
-    return make_shared<runtime::TensorView>(element_type, shape);
->>>>>>> 94f9070a
 }