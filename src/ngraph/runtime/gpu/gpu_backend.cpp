//*****************************************************************************
// Copyright 2017-2018 Intel Corporation
//
// Licensed under the Apache License, Version 2.0 (the "License");
// you may not use this file except in compliance with the License.
// You may obtain a copy of the License at
//
//     http://www.apache.org/licenses/LICENSE-2.0
//
// Unless required by applicable law or agreed to in writing, software
// distributed under the License is distributed on an "AS IS" BASIS,
// WITHOUT WARRANTIES OR CONDITIONS OF ANY KIND, either express or implied.
// See the License for the specific language governing permissions and
// limitations under the License.
//*****************************************************************************

#include <cublas_v2.h>
#include <cuda.h>
#include <cuda_runtime.h>
#include <cudnn.h>

#include "ngraph/graph_util.hpp"
#include "ngraph/runtime/gpu/gpu_backend.hpp"
#include "ngraph/runtime/gpu/gpu_external_function.hpp"
#include "ngraph/runtime/gpu/gpu_primitive_emitter.hpp"
#include "ngraph/runtime/gpu/gpu_tensor_view.hpp"
#include "ngraph/util.hpp"

using namespace ngraph;
using namespace std;

extern "C" const char* get_ngraph_version_string()
{
    return NGRAPH_VERSION;
}

extern "C" runtime::Backend* new_backend(const char* configuration_string)
{
    return new runtime::gpu::GPU_Backend();
}

extern "C" void delete_backend(runtime::Backend* backend)
{
    delete backend;
}

runtime::gpu::GPU_Backend::GPU_Backend()
    : runtime::Backend()
    , m_context(new BackendContext())
{
}

runtime::gpu::GPU_Backend::BackendContext::BackendContext()
    : m_runtime_context(new GPURuntimeContext)
    , m_primitive_emitter(new GPUPrimitiveEmitter(m_runtime_context))
    , m_cuda_manager(new CudaContextManager)
{
    // Create context use driver API and make it current, the runtime call will pickup the context
    // http://docs.nvidia.com/cuda/cuda-c-programming-guide/index.html
    // #interoperability-between-runtime-and-driver-apis
    m_cuda_manager->SetContextCurrent();

    m_runtime_context->cublas_handle = new cublasHandle_t;
    cublasStatus_t cublasStatus = cublasCreate(m_runtime_context->cublas_handle);
    if (cublasStatus != CUBLAS_STATUS_SUCCESS)
    {
        throw runtime_error("cuBLAS create handle failed");
    }
    // Pass scalars as reference on the Device
    cublasSetPointerMode(*m_runtime_context->cublas_handle, CUBLAS_POINTER_MODE_DEVICE);

    m_runtime_context->cudnn_handle = new cudnnHandle_t;
    cudnnStatus_t cudnnStatus = cudnnCreate(m_runtime_context->cudnn_handle);
    if (cudnnStatus != CUDNN_STATUS_SUCCESS)
    {
        throw runtime_error("cuDNN create handle failed");
    }

    // register with c-api runtime context
    m_runtime_context->compiled_kernel_pool = new CudaFunctionPool;
}

void runtime::gpu::GPU_Backend::BackendContext::prepare_runtime_context()
{
    //set context current each time in case thread changed
    m_cuda_manager->SetContextCurrent();
    // add pointers to gpu primitives into the gpu runtime context
    m_runtime_context->gpu_primitives = m_primitive_emitter->get_primitives().data();
    m_runtime_context->gpu_memory_primitives = m_primitive_emitter->get_memory_primitives().data();
}

runtime::gpu::GPU_Backend::BackendContext::~BackendContext()
{
    cublasDestroy(*m_runtime_context->cublas_handle);
    delete m_runtime_context->cublas_handle;
    cudnnDestroy(*m_runtime_context->cudnn_handle);
    delete m_runtime_context->cudnn_handle;
    delete m_runtime_context->compiled_kernel_pool;
}

shared_ptr<runtime::Tensor>
    runtime::gpu::GPU_Backend::create_tensor(const element::Type& element_type, const Shape& shape)
{
    return make_shared<runtime::gpu::GPU_TensorView>(element_type, shape);
}

shared_ptr<runtime::Tensor> runtime::gpu::GPU_Backend::create_tensor(
    const element::Type& element_type, const Shape& shape, void* memory_pointer)
{
    return make_shared<runtime::gpu::GPU_TensorView>(element_type, shape, memory_pointer);
}

bool runtime::gpu::GPU_Backend::compile(shared_ptr<Function> func)
{
    FunctionInstance& instance = m_function_map[func];
    if (instance.m_external_function == nullptr)
    {
        instance.m_external_function = make_shared<GPU_ExternalFunction>(func, m_context);
        instance.m_external_function->m_emit_timing = instance.m_performance_counters_enabled;
        instance.m_external_function->compile();
        instance.m_compiled_function = instance.m_external_function->m_compiled_function;
        instance.m_inputs.resize(func->get_parameters().size());
        instance.m_outputs.resize(func->get_output_size());
    }
    return true;
}

void runtime::gpu::GPU_Backend::initialize_io(void** target,
                                              const vector<shared_ptr<runtime::TensorView>>& source)
{
    for (size_t i = 0; i < source.size(); i++)
    {
        shared_ptr<runtime::gpu::GPU_TensorView> tv =
            dynamic_pointer_cast<runtime::gpu::GPU_TensorView>(source[i]);
        if (tv)
        {
            target[i] = tv->m_allocated_buffer_pool;
        }
        else
        {
            throw invalid_argument("Tensors passed to GPU backend must be GPU Tensors");
        }
    }
}

bool runtime::gpu::GPU_Backend::call(shared_ptr<Function> func,
<<<<<<< HEAD
                                     const vector<shared_ptr<runtime::Tensor>>& output_tvs,
                                     const vector<shared_ptr<runtime::Tensor>>& input_tvs)
=======
                                     const vector<shared_ptr<runtime::TensorView>>& outputs,
                                     const vector<shared_ptr<runtime::TensorView>>& inputs)
>>>>>>> 7b9bf2a8
{
    bool rc = true;

    validate_call(func, outputs, inputs);

    FunctionInstance& instance = m_function_map[func];
    if (instance.m_external_function == nullptr)
    {
        rc = compile(func);
    }

    // ensure the GPURuntimeContext primitive pointers are valid
    m_context->prepare_runtime_context();

    // Device tensors
    initialize_io(instance.m_inputs.data(), inputs);
    initialize_io(instance.m_outputs.data(), outputs);

    auto ctx = m_context->m_runtime_context.get();
    instance.m_compiled_function(instance.m_inputs.data(), instance.m_outputs.data(), ctx);

    return rc;
}

void runtime::gpu::GPU_Backend::remove_compiled_function(shared_ptr<Function> func)
{
    m_function_map.erase(func);
}

void runtime::gpu::GPU_Backend::enable_performance_data(shared_ptr<Function> func, bool enable)
{
    FunctionInstance& instance = m_function_map[func];
    if (instance.m_external_function != nullptr)
    {
        throw runtime_error("Performance data collection must be enabled prior to compiling.");
    }
    instance.m_performance_counters_enabled = enable;
}

vector<runtime::PerformanceCounter>
    runtime::gpu::GPU_Backend::get_performance_data(shared_ptr<Function> func) const
{
    std::vector<runtime::PerformanceCounter> rc;
    auto it = m_function_map.find(func);
    if (it != m_function_map.end())
    {
        const FunctionInstance& instance = it->second;
        if (instance.m_external_function != nullptr)
        {
            auto* engine = instance.m_external_function->m_execution_engine.get();
            if (engine)
            {
                auto get_count = engine->find_function<size_t()>("get_debug_timer_count");
                auto get_name = engine->find_function<const char*(size_t)>("get_debug_timer_name");
                auto get_microseconds =
                    engine->find_function<size_t(size_t)>("get_debug_timer_microseconds");
                auto get_call_count =
                    engine->find_function<size_t(size_t)>("get_debug_timer_call_count");

                if (get_count && get_name && get_microseconds && get_call_count)
                {
                    size_t count = get_count();
                    for (size_t i = 0; i < count; i++)
                    {
                        rc.push_back({get_name(i), get_microseconds(i), get_call_count(i)});
                    }
                }
            }
        }
    }
    return rc;
}<|MERGE_RESOLUTION|>--- conflicted
+++ resolved
@@ -144,13 +144,8 @@
 }
 
 bool runtime::gpu::GPU_Backend::call(shared_ptr<Function> func,
-<<<<<<< HEAD
-                                     const vector<shared_ptr<runtime::Tensor>>& output_tvs,
-                                     const vector<shared_ptr<runtime::Tensor>>& input_tvs)
-=======
                                      const vector<shared_ptr<runtime::TensorView>>& outputs,
                                      const vector<shared_ptr<runtime::TensorView>>& inputs)
->>>>>>> 7b9bf2a8
 {
     bool rc = true;
 
