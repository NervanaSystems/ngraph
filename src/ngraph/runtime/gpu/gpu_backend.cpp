//*****************************************************************************
// Copyright 2017-2018 Intel Corporation
//
// Licensed under the Apache License, Version 2.0 (the "License");
// you may not use this file except in compliance with the License.
// You may obtain a copy of the License at
//
//     http://www.apache.org/licenses/LICENSE-2.0
//
// Unless required by applicable law or agreed to in writing, software
// distributed under the License is distributed on an "AS IS" BASIS,
// WITHOUT WARRANTIES OR CONDITIONS OF ANY KIND, either express or implied.
// See the License for the specific language governing permissions and
// limitations under the License.
//*****************************************************************************

#include <cublas_v2.h>
#include <cuda.h>
#include <cuda_runtime.h>
#include <cudnn.h>

#include "ngraph/graph_util.hpp"
#include "ngraph/runtime/gpu/gpu_backend.hpp"
#include "ngraph/runtime/gpu/gpu_external_function.hpp"
#include "ngraph/runtime/gpu/gpu_primitive_emitter.hpp"
#include "ngraph/runtime/gpu/gpu_tensor.hpp"
#include "ngraph/runtime/hybrid/hybrid_backend.hpp"
#include "ngraph/util.hpp"

using namespace ngraph;
using namespace std;

extern "C" const char* get_ngraph_version_string()
{
    return NGRAPH_VERSION;
}

extern "C" runtime::Backend* new_backend(const char* configuration_string)
{
    return new runtime::gpu::GPU_Backend();
}

extern "C" void delete_backend(runtime::Backend* backend)
{
    delete backend;
}

runtime::gpu::GPU_Backend::GPU_Backend()
    : runtime::Backend()
    , m_context(new BackendContext())
{
}

runtime::gpu::GPU_Backend::BackendContext::BackendContext()
    : m_runtime_context(new GPURuntimeContext)
    , m_primitive_emitter(new GPUPrimitiveEmitter(m_runtime_context))
    , m_cuda_manager(new CudaContextManager)
{
    // Create context use driver API and make it current, the runtime call will pickup the context
<<<<<<< HEAD
    // http://docs.nvidia.com/cuda/cuda-c-programming-guide/index.html#interoperability-between-runtime-and-driver-apis
    m_cuda_manager->SetContextCurrent();
=======
    // http://docs.nvidia.com/cuda/cuda-c-programming-guide/index.html
    // #interoperability-between-runtime-and-driver-apis
    bind_cuda_context_to_thread();
>>>>>>> 24bd105f

    m_runtime_context->cublas_handle = new cublasHandle_t;
    cublasStatus_t cublasStatus = cublasCreate(m_runtime_context->cublas_handle);
    if (cublasStatus != CUBLAS_STATUS_SUCCESS)
    {
        throw runtime_error("cuBLAS create handle failed");
    }
    // Pass scalars as reference on the Device
    cublasSetPointerMode(*m_runtime_context->cublas_handle, CUBLAS_POINTER_MODE_DEVICE);

    m_runtime_context->cudnn_handle = new cudnnHandle_t;
    cudnnStatus_t cudnnStatus = cudnnCreate(m_runtime_context->cudnn_handle);
    if (cudnnStatus != CUDNN_STATUS_SUCCESS)
    {
        throw runtime_error("cuDNN create handle failed");
    }

    // register with c-api runtime context
    m_runtime_context->compiled_kernel_pool = new CudaFunctionPool;
}

void runtime::gpu::GPU_Backend::BackendContext::prepare_runtime_context()
{
    // set context current each time in case thread changed
    bind_cuda_context_to_thread();
    // add pointers to gpu primitives into the gpu runtime context
    m_runtime_context->gpu_primitives = m_primitive_emitter->get_primitives().data();
    m_runtime_context->gpu_memory_primitives = m_primitive_emitter->get_memory_primitives().data();
}

void runtime::gpu::GPU_Backend::BackendContext::bind_cuda_context_to_thread()
{
    m_cuda_manager->SetContextCurrent();
}

runtime::gpu::GPU_Backend::BackendContext::~BackendContext()
{
    cublasDestroy(*m_runtime_context->cublas_handle);
    delete m_runtime_context->cublas_handle;
    cudnnDestroy(*m_runtime_context->cudnn_handle);
    delete m_runtime_context->cudnn_handle;
    delete m_runtime_context->compiled_kernel_pool;
}

shared_ptr<runtime::Tensor>
    runtime::gpu::GPU_Backend::create_tensor(const element::Type& element_type, const Shape& shape)
{
    return make_shared<runtime::gpu::GPUTensor>(element_type, shape);
}

shared_ptr<runtime::Tensor> runtime::gpu::GPU_Backend::create_tensor(
    const element::Type& element_type, const Shape& shape, void* memory_pointer)
{
    return make_shared<runtime::gpu::GPUTensor>(element_type, shape, memory_pointer);
}

runtime::Handle runtime::gpu::GPU_Backend::compile(shared_ptr<Function> func)
{
    FunctionInstance& instance = m_function_map[func];
    if (instance.m_external_function == nullptr)
    {
        m_context->bind_cuda_context_to_thread();
        instance.m_external_function = make_shared<GPU_ExternalFunction>(func, m_context);
        instance.m_external_function->m_emit_timing = instance.m_performance_counters_enabled;
        instance.m_external_function->compile();
        instance.m_compiled_function = instance.m_external_function->m_compiled_function;
        instance.m_inputs.resize(func->get_parameters().size());
        instance.m_outputs.resize(func->get_output_size());
    }
    return func;
}

void runtime::gpu::GPU_Backend::initialize_io(void** target,
                                              const vector<shared_ptr<runtime::Tensor>>& source)
{
    for (size_t i = 0; i < source.size(); i++)
    {
        shared_ptr<runtime::gpu::GPUTensor> tv =
            dynamic_pointer_cast<runtime::gpu::GPUTensor>(source[i]);
        if (tv)
        {
            target[i] = tv->m_allocated_buffer_pool;
        }
        else
        {
            throw invalid_argument("Tensors passed to GPU backend must be GPU Tensors");
        }
    }
}

bool runtime::gpu::GPU_Backend::call(shared_ptr<Function> func,
                                     const vector<shared_ptr<runtime::Tensor>>& outputs,
                                     const vector<shared_ptr<runtime::Tensor>>& inputs)
{
    FunctionInstance& instance = m_function_map[func];
    if (instance.m_external_function == nullptr)
    {
        throw runtime_error("compile() must be called before call().");
    }

    // ensure the GPURuntimeContext primitive pointers are valid
    m_context->prepare_runtime_context();

    // Device tensors
    initialize_io(instance.m_inputs.data(), inputs);
    initialize_io(instance.m_outputs.data(), outputs);

    auto ctx = m_context->m_runtime_context.get();
    instance.m_compiled_function(instance.m_inputs.data(), instance.m_outputs.data(), ctx);

    return true;
}

void runtime::gpu::GPU_Backend::remove_compiled_function(shared_ptr<Function> func)
{
    m_function_map.erase(func);
}

void runtime::gpu::GPU_Backend::enable_performance_data(shared_ptr<Function> func, bool enable)
{
    FunctionInstance& instance = m_function_map[func];
    if (instance.m_external_function != nullptr)
    {
        throw runtime_error("Performance data collection must be enabled prior to compiling.");
    }
    instance.m_performance_counters_enabled = enable;
}

vector<runtime::PerformanceCounter>
    runtime::gpu::GPU_Backend::get_performance_data(shared_ptr<Function> func) const
{
    std::vector<runtime::PerformanceCounter> rc;
    auto it = m_function_map.find(func);
    if (it != m_function_map.end())
    {
        const FunctionInstance& instance = it->second;
        if (instance.m_external_function != nullptr)
        {
            auto* engine = instance.m_external_function->m_execution_engine.get();
            if (engine)
            {
                auto get_count = engine->find_function<size_t()>("get_debug_timer_count");
                auto get_name = engine->find_function<const char*(size_t)>("get_debug_timer_name");
                auto get_microseconds =
                    engine->find_function<size_t(size_t)>("get_debug_timer_microseconds");
                auto get_call_count =
                    engine->find_function<size_t(size_t)>("get_debug_timer_call_count");

                if (get_count && get_name && get_microseconds && get_call_count)
                {
                    size_t count = get_count();
                    for (size_t i = 0; i < count; i++)
                    {
                        rc.push_back({get_name(i), get_microseconds(i), get_call_count(i)});
                    }
                }
            }
        }
    }
    return rc;
}

bool runtime::gpu::GPU_Backend::is_supported(const Node& node) const
{
    bool rc = true;

    // get op type
    element::Type type;
    if (node.description() == "Select")
    {
        type = node.get_input_element_type(1);
    }
    else if (node.description() == "Constant")
    {
        type = node.get_outputs().at(0).get_element_type();
    }
    else if (node.description() == "Parameter")
    {
        type = node.get_outputs().at(0).get_element_type();
    }
    else
    {
        type = node.get_input_element_type(0);
    }

    if (type != element::f32)
    {
        rc = false;
    }

    return rc;
}<|MERGE_RESOLUTION|>--- conflicted
+++ resolved
@@ -57,14 +57,9 @@
     , m_cuda_manager(new CudaContextManager)
 {
     // Create context use driver API and make it current, the runtime call will pickup the context
-<<<<<<< HEAD
-    // http://docs.nvidia.com/cuda/cuda-c-programming-guide/index.html#interoperability-between-runtime-and-driver-apis
-    m_cuda_manager->SetContextCurrent();
-=======
     // http://docs.nvidia.com/cuda/cuda-c-programming-guide/index.html
     // #interoperability-between-runtime-and-driver-apis
     bind_cuda_context_to_thread();
->>>>>>> 24bd105f
 
     m_runtime_context->cublas_handle = new cublasHandle_t;
     cublasStatus_t cublasStatus = cublasCreate(m_runtime_context->cublas_handle);
