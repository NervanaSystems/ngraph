//*****************************************************************************
// Copyright 2017-2019 Intel Corporation
//
// Licensed under the Apache License, Version 2.0 (the "License");
// you may not use this file except in compliance with the License.
// You may obtain a copy of the License at
//
//     http://www.apache.org/licenses/LICENSE-2.0
//
// Unless required by applicable law or agreed to in writing, software
// distributed under the License is distributed on an "AS IS" BASIS,
// WITHOUT WARRANTIES OR CONDITIONS OF ANY KIND, either express or implied.
// See the License for the specific language governing permissions and
// limitations under the License.
//*****************************************************************************

#include <cublas_v2.h>
#include <cuda.h>
#include <cuda_runtime.h>
#include <cudnn.h>

#include "ngraph/graph_util.hpp"
#include "ngraph/op/batch_norm.hpp"
#include "ngraph/runtime/gpu/gpu_backend.hpp"
#include "ngraph/runtime/gpu/gpu_external_function.hpp"
#include "ngraph/runtime/gpu/gpu_internal_function.hpp"
#include "ngraph/runtime/gpu/gpu_primitive_emitter.hpp"
#include "ngraph/runtime/gpu/gpu_tensor.hpp"
#include "ngraph/runtime/gpu/gpu_util.hpp"
#include "ngraph/runtime/hybrid/hybrid_backend.hpp"
#include "ngraph/util.hpp"

using namespace ngraph;
using namespace std;

extern "C" const char* get_ngraph_version_string()
{
    return NGRAPH_VERSION;
}

extern "C" runtime::Backend* new_backend(const char* configuration_string)
{
    return new runtime::gpu::GPU_Backend();
}

extern "C" void delete_backend(runtime::Backend* backend)
{
    delete backend;
}

runtime::gpu::GPU_Backend::GPU_Backend()
    : runtime::Backend()
{
}

runtime::gpu::GPU_Backend::BackendContext::BackendContext()
    : m_runtime_context(new GPURuntimeContext)
    , m_primitive_emitter(new GPUPrimitiveEmitter(m_runtime_context))
    , m_cuda_manager(new CudaContextManager)
{
    // Create context use driver API and make it current, the runtime call will pickup the context
    // http://docs.nvidia.com/cuda/cuda-c-programming-guide/index.html
    // #interoperability-between-runtime-and-driver-apis
    bind_cuda_context_to_thread();

    m_runtime_context->cublas_handle = new cublasHandle_t;
    cublasStatus_t cublasStatus = cublasCreate(m_runtime_context->cublas_handle);
    if (cublasStatus != CUBLAS_STATUS_SUCCESS)
    {
        throw runtime_error("cuBLAS create handle failed");
    }
    // Pass scalars as reference on the Device
    cublasSetPointerMode(*m_runtime_context->cublas_handle, CUBLAS_POINTER_MODE_DEVICE);

    m_runtime_context->cudnn_handle = new cudnnHandle_t;
    cudnnStatus_t cudnnStatus = cudnnCreate(m_runtime_context->cudnn_handle);
    if (cudnnStatus != CUDNN_STATUS_SUCCESS)
    {
        throw runtime_error("cuDNN create handle failed");
    }

    // register with c-api runtime context
    m_runtime_context->compiled_kernel_pool = new CudaFunctionPool;
}

void runtime::gpu::GPU_Backend::BackendContext::prepare_runtime_context()
{
    // set context current each time in case thread changed
    bind_cuda_context_to_thread();
    // add pointers to gpu primitives into the gpu runtime context
    m_runtime_context->gpu_primitives = m_primitive_emitter->get_primitives().data();
    m_runtime_context->gpu_memory_primitives = m_primitive_emitter->get_memory_primitives().data();
}

void runtime::gpu::GPU_Backend::BackendContext::bind_cuda_context_to_thread()
{
    m_cuda_manager->SetContextCurrent();
}

runtime::gpu::GPU_Backend::BackendContext::~BackendContext()
{
    cublasDestroy(*m_runtime_context->cublas_handle);
    delete m_runtime_context->cublas_handle;
    cudnnDestroy(*m_runtime_context->cudnn_handle);
    delete m_runtime_context->cudnn_handle;
    delete m_runtime_context->compiled_kernel_pool;
}

shared_ptr<runtime::Tensor>
    runtime::gpu::GPU_Backend::create_tensor(const element::Type& element_type, const Shape& shape)
{
    return make_shared<runtime::gpu::GPUTensor>(element_type, shape, this);
}

shared_ptr<runtime::Tensor> runtime::gpu::GPU_Backend::create_tensor(
    const element::Type& element_type, const Shape& shape, void* memory_pointer)
{
    if (memory_pointer != nullptr && !is_device_pointer(memory_pointer))
    {
        throw ngraph_error("The pointer passed to create_tensor is not a device pointer.");
    }
    return make_shared<runtime::gpu::GPUTensor>(element_type, shape, memory_pointer, this);
}

shared_ptr<runtime::Executable> runtime::gpu::GPU_Backend::compile(shared_ptr<Function> func,
                                                                   bool timing_enable)
{
    shared_ptr<runtime::Executable> rc;
    auto it = m_exec_map.find(func);
    if (it != m_exec_map.end())
    {
        rc = it->second;
    }
    else
    {
        rc = make_shared<GPU_Executable>(func, timing_enable);
        m_exec_map.insert({func, rc});
    }
    return rc;
}

runtime::gpu::GPU_Executable::GPU_Executable(shared_ptr<Function> func, bool enable_timing)
    : m_context(new GPU_Backend::BackendContext())

{
    FunctionInstance& instance = m_function_instance;
    if (instance.m_compiled_function == nullptr)
    {
        m_context->bind_cuda_context_to_thread();
        instance.m_compiled_function = runtime::gpu::GPUCompiledFunction::make(func, m_context);
        instance.m_compiled_function->m_emit_timing = enable_timing;
        instance.m_compiled_function->compile();
        instance.m_runtime = instance.m_compiled_function->m_runtime;
        instance.m_inputs.resize(func->get_parameters().size());
        instance.m_outputs.resize(func->get_output_size());
    }
    set_parameters_and_results(*func);
}

void runtime::gpu::GPU_Executable::initialize_io(void** target,
                                                 const vector<shared_ptr<runtime::Tensor>>& source)
{
    for (size_t i = 0; i < source.size(); i++)
    {
        shared_ptr<runtime::gpu::GPUTensor> tv =
            dynamic_pointer_cast<runtime::gpu::GPUTensor>(source[i]);
        if (tv)
        {
            target[i] = tv->m_allocated_buffer_pool;
        }
        else
        {
            throw invalid_argument("Tensors passed to GPU backend must be GPU Tensors");
        }
    }
}

bool runtime::gpu::GPU_Executable::call(const vector<shared_ptr<runtime::Tensor>>& outputs,
                                        const vector<shared_ptr<runtime::Tensor>>& inputs)
{
    FunctionInstance& instance = m_function_instance;
    if (instance.m_compiled_function == nullptr)
    {
        throw runtime_error("compile() must be called before call().");
    }

    // ensure the GPURuntimeContext primitive pointers are valid
    m_context->prepare_runtime_context();

    // Device tensors
    initialize_io(instance.m_inputs.data(), inputs);
    initialize_io(instance.m_outputs.data(), outputs);

    auto ctx = m_context->m_runtime_context.get();
    instance.m_runtime(instance.m_inputs.data(), instance.m_outputs.data(), ctx);

    return true;
}

// void runtime::gpu::GPU_Backend::remove_compiled_function(shared_ptr<Function> func)
// {
//     m_function_map.erase(func);
// }

vector<runtime::PerformanceCounter> runtime::gpu::GPU_Executable::get_performance_data() const
{
    std::vector<runtime::PerformanceCounter> rc;
    const FunctionInstance& instance = m_function_instance;
    if (instance.m_compiled_function != nullptr)
    {
        instance.m_compiled_function->get_performance_data(rc);
    }
    return rc;
}

bool runtime::gpu::GPU_Backend::is_supported(const Node& op) const
{
    set<string> unsupported_ops = {"Quantize",
                                   "Dequantize",
                                   "ShapeOf",
                                   "All",
                                   "Any",
                                   "AllReduce",
                                   "SelectAndScatter",
                                   "StopGradient",
                                   "EmbeddingLookup",
                                   "GenerateMask",
<<<<<<< HEAD
                                   "DynBroadcast"};
=======
                                   "Transpose"};
>>>>>>> 37b95a02

    set<string> float_only = {"MaxPoolBackprop", "AvgPoolBackprop", "MaxPool", "Dot"};

    if (unsupported_ops.find(op.description()) != unsupported_ops.end())
    {
        return false;
    }

    if (float_only.find(op.description()) != float_only.end())
    {
        if (op.get_output_element_type(0) != element::f32 &&
            op.get_output_element_type(0) != element::f64)
        {
            return false;
        }
    }

    if (op.description() == "BatchNormInference")
    {
        const ngraph::op::BatchNormInference* bn =
            static_cast<const ngraph::op::BatchNormInference*>(&op);
        if (bn->get_eps_value() < CUDNN_BN_MIN_EPSILON)
        {
            return false;
        }
    }
    else if (op.description() == "BatchNormTraining")
    {
        const ngraph::op::BatchNormTraining* bn =
            static_cast<const ngraph::op::BatchNormTraining*>(&op);
        if (bn->get_eps_value() < CUDNN_BN_MIN_EPSILON)
        {
            return false;
        }
    }

    return true;
}<|MERGE_RESOLUTION|>--- conflicted
+++ resolved
@@ -225,11 +225,8 @@
                                    "StopGradient",
                                    "EmbeddingLookup",
                                    "GenerateMask",
-<<<<<<< HEAD
-                                   "DynBroadcast"};
-=======
+                                   "DynBroadcast",
                                    "Transpose"};
->>>>>>> 37b95a02
 
     set<string> float_only = {"MaxPoolBackprop", "AvgPoolBackprop", "MaxPool", "Dot"};
 
