--- conflicted
+++ resolved
@@ -255,7 +255,7 @@
 {
 }
 
-void runtime::gpu::GPU_ExternalFunction::assemble_and_reserve()
+void runtime::gpu::GPU_ExternalFunction::assemble_and_reserve(const std::string& common_functions)
 {
     GPUAllocator allocator = m_shared_context->m_primitive_emitter->get_memory_allocator();
 
@@ -277,9 +277,10 @@
     emit_timer_functions();
     emit_constant_declarations();
     emit_function_declarations();
-    collect_unique_functions();
+    m_writer << common_functions << "\n";
     emit_functions();
 }
+
 void runtime::gpu::GPU_ExternalFunction::emit_header()
 {
     m_writer += R"(
@@ -670,23 +671,9 @@
     m_pass_manager.register_pass<pass::DumpSorted>(dump_filename);
     m_pass_manager.run_passes(m_function);
 
-<<<<<<< HEAD
-    assemble_and_reserve();
-=======
-    for (shared_ptr<Function> current_function : m_pass_manager.get_state().get_functions())
-    {
-        m_function_ordered_ops.insert({current_function, current_function->get_ordered_ops()});
-    }
-
-    emit_header();
-    emit_timer_functions();
-    emit_constant_declarations();
-    emit_function_declarations();
-    m_writer << common_function_string << "\n";
-    emit_functions();
->>>>>>> 1df7602e
-
-    // allocate device buffers for tensors, primitive arguments and workspaces
+    assemble_and_reserve(common_function_string);
+
+    // allocate device buffers for primitive arguments and workspace
     m_shared_context->m_primitive_emitter->allocate_primitive_memory();
 
     string code = m_writer.get_code();
