--- conflicted
+++ resolved
@@ -487,68 +487,6 @@
         }
     }
 
-<<<<<<< HEAD
-                    for (shared_ptr<Function> current_function :
-                         pass_manager.get_state().get_functions())
-                    {
-                        for (shared_ptr<Node> node : current_function->get_ordered_ops())
-                        {
-                            const op::Constant* c = dynamic_cast<op::Constant*>(node.get());
-                            if (c)
-                            {
-                                shared_ptr<descriptor::TensorView> tv =
-                                    node->get_outputs()[0].get_tensor_view();
-                                writer << "if(" << tv->get_tensor().get_name() << " == NULL)\n";
-                                writer << "{\n";
-                                writer.indent++;
-                                writer << tv->get_tensor().get_name() << " = ("
-                                       << tv->get_tensor().get_element_type().c_type_string()
-                                       << " *) ngraph::runtime::gpu::create_gpu_buffer("
-                                       << tv->get_tensor().size() << ");\n";
-                                writer << "runtime::gpu::cuda_memcpyHtD("
-                                       << tv->get_tensor().get_name() << ", "
-                                       << tv->get_tensor().get_name() << "_cpu, "
-                                       << tv->get_tensor().size() << ");\n";
-                                writer.indent--;
-                                writer << "}\n";
-                            }
-                        }
-                    }
-                    bool temporaries_used = false;
-                    size_t worst_case_tmp_size = 0;
-                    for (shared_ptr<Node> node : current_function->get_ordered_ops())
-                    {
-                        if (node->liveness_new_list.size() > 0)
-                        {
-                            temporaries_used = true;
-                            for (descriptor::Tensor* tensor : node->liveness_new_list)
-                            {
-                                worst_case_tmp_size += tensor->size();
-                            }
-                        }
-                    }
-                    if (temporaries_used)
-                    {
-                        size_t temp_pool_size = current_function->get_temporary_pool_size();
-                        writer << "// Allocate the memory pool\n";
-                        // TODO memory pool malloc.
-                        writer << "void* pool_base_ptr = ngraph::runtime::gpu::create_gpu_buffer("
-                               << temp_pool_size << ");\n";
-
-                        // Add temporaries to the variable name map
-                        for (shared_ptr<Node> node : current_function->get_ordered_ops())
-                        {
-                            for (descriptor::Tensor* tensor : node->liveness_new_list)
-                            {
-                                stringstream ss;
-                                ss << "((" << tensor->get_element_type().c_type_string()
-                                   << "*)((char *)pool_base_ptr + " << tensor->get_pool_offset()
-                                   << "))";
-                                m_variable_name_map[tensor->get_name()] = ss.str();
-                            }
-                        }
-                    }
-=======
     for (shared_ptr<Function> current_function : pass_manager.get_state().get_functions())
     {
         set<string> output_names;
@@ -566,7 +504,6 @@
                 constants.insert(tv.get());
             }
         }
->>>>>>> b5467550
 
         writer << "extern \"C\" void " << current_function->get_name();
         writer << "(void** inputs, void** outputs, cublasHandle_t& cublas_handle, "
@@ -584,6 +521,10 @@
                 writer << "if(" << tv->get_tensor().get_name() << " == NULL)\n";
                 writer << "{\n";
                 writer.indent++;
+                writer << tv->get_tensor().get_name() << " = ("
+                       << tv->get_tensor().get_element_type().c_type_string()
+                       << " *) runtime::gpu::create_gpu_buffer(" << tv->get_tensor().size()
+                       << ");\n";
                 writer << "runtime::gpu::cuda_memcpyHtD(" << tv->get_tensor().get_name() << ", "
                        << tv->get_tensor().get_name() << "_cpu, " << tv->get_tensor().size()
                        << ");\n";
@@ -681,12 +622,6 @@
                                << ptv->get_tensor().size() << ");\n";
                         break;
                     }
-<<<<<<< HEAD
-                    writer.indent--;
-                    // End generated function
-                    writer += "}\n\n";
-=======
->>>>>>> b5467550
                 }
             }
             if (!parameter_as_output && !contains(aliases, output_index))
