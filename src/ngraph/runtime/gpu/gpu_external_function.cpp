--- conflicted
+++ resolved
@@ -241,14 +241,11 @@
     const shared_ptr<ngraph::Function>& function, bool release_function)
     : m_compiled_function(nullptr)
     , m_emit_timing(std::getenv("NGRAPH_GPU_EMIT_TIMING") != nullptr)
-<<<<<<< HEAD
     , m_function(function)
     , m_release_function(release_function)
     , m_is_compiled(false)
     , m_timing(false)
-=======
     , m_ctx(new GPURuntimeContext)
->>>>>>> e7cf2662
 {
     // Create context use driver API and make it current, the runtime call will pickup the context
     // http://docs.nvidia.com/cuda/cuda-c-programming-guide/index.html
