/*******************************************************************************
* Copyright 2017-2018 Intel Corporation
*
* Licensed under the Apache License, Version 2.0 (the "License");
* you may not use this file except in compliance with the License.
* You may obtain a copy of the License at
*
*     http://www.apache.org/licenses/LICENSE-2.0
*
* Unless required by applicable law or agreed to in writing, software
* distributed under the License is distributed on an "AS IS" BASIS,
* WITHOUT WARRANTIES OR CONDITIONS OF ANY KIND, either express or implied.
* See the License for the specific language governing permissions and
* limitations under the License.
*******************************************************************************/

#include <cstdlib>
#include <cublas_v2.h>
#include <cuda.h>
#include <cuda_runtime.h>
#include <cudnn_v7.h>
#include <fstream>
#include <memory>
#include <string>
#include <tuple>
#include <typeindex>
#include <typeinfo>
#include <unordered_map>

#include "ngraph/codegen/code_writer.hpp"
#include "ngraph/codegen/compiler.hpp"
#include "ngraph/codegen/execution_engine.hpp"
#include "ngraph/descriptor/input.hpp"
#include "ngraph/descriptor/layout/dense_tensor_view_layout.hpp"
#include "ngraph/descriptor/output.hpp"
#include "ngraph/descriptor/primary_tensor_view.hpp"
#include "ngraph/file_util.hpp"
#include "ngraph/function.hpp"
#include "ngraph/graph_util.hpp"
#include "ngraph/node.hpp"
#include "ngraph/ops/abs.hpp"
#include "ngraph/ops/acos.hpp"
#include "ngraph/ops/add.hpp"
#include "ngraph/ops/allreduce.hpp"
#include "ngraph/ops/asin.hpp"
#include "ngraph/ops/atan.hpp"
#include "ngraph/ops/avg_pool.hpp"
#include "ngraph/ops/batch_norm.hpp"
#include "ngraph/ops/broadcast.hpp"
#include "ngraph/ops/ceiling.hpp"
#include "ngraph/ops/concat.hpp"
#include "ngraph/ops/constant.hpp"
#include "ngraph/ops/convert.hpp"
#include "ngraph/ops/convolution.hpp"
#include "ngraph/ops/cos.hpp"
#include "ngraph/ops/cosh.hpp"
#include "ngraph/ops/divide.hpp"
#include "ngraph/ops/dot.hpp"
#include "ngraph/ops/equal.hpp"
#include "ngraph/ops/exp.hpp"
#include "ngraph/ops/floor.hpp"
#include "ngraph/ops/function_call.hpp"
#include "ngraph/ops/get_output_element.hpp"
#include "ngraph/ops/greater.hpp"
#include "ngraph/ops/greater_eq.hpp"
#include "ngraph/ops/less.hpp"
#include "ngraph/ops/less_eq.hpp"
#include "ngraph/ops/log.hpp"
#include "ngraph/ops/max.hpp"
#include "ngraph/ops/max_pool.hpp"
#include "ngraph/ops/maximum.hpp"
#include "ngraph/ops/min.hpp"
#include "ngraph/ops/minimum.hpp"
#include "ngraph/ops/multiply.hpp"
#include "ngraph/ops/negative.hpp"
#include "ngraph/ops/not.hpp"
#include "ngraph/ops/not_equal.hpp"
#include "ngraph/ops/one_hot.hpp"
#include "ngraph/ops/op.hpp"
#include "ngraph/ops/pad.hpp"
#include "ngraph/ops/parameter.hpp"
#include "ngraph/ops/power.hpp"
#include "ngraph/ops/product.hpp"
#include "ngraph/ops/reduce.hpp"
#include "ngraph/ops/reduce_window.hpp"
#include "ngraph/ops/relu.hpp"
#include "ngraph/ops/remainder.hpp"
#include "ngraph/ops/replace_slice.hpp"
#include "ngraph/ops/reshape.hpp"
#include "ngraph/ops/result.hpp"
#include "ngraph/ops/reverse.hpp"
#include "ngraph/ops/select.hpp"
#include "ngraph/ops/select_and_scatter.hpp"
#include "ngraph/ops/sign.hpp"
#include "ngraph/ops/sin.hpp"
#include "ngraph/ops/sinh.hpp"
#include "ngraph/ops/slice.hpp"
#include "ngraph/ops/softmax.hpp"
#include "ngraph/ops/sqrt.hpp"
#include "ngraph/ops/subtract.hpp"
#include "ngraph/ops/sum.hpp"
#include "ngraph/ops/tan.hpp"
#include "ngraph/ops/tanh.hpp"
#include "ngraph/pass/assign_layout.hpp"
#include "ngraph/pass/dump_sorted.hpp"
#include "ngraph/pass/liveness.hpp"
#include "ngraph/pass/manager.hpp"
#include "ngraph/pass/memory_layout.hpp"
#include "ngraph/runtime/gpu/gpu_backend.hpp"
#include "ngraph/runtime/gpu/gpu_call_frame.hpp"
#include "ngraph/runtime/gpu/gpu_cuda_kernel_emitters.hpp"
#include "ngraph/runtime/gpu/gpu_emitter.hpp"
#include "ngraph/runtime/gpu/gpu_external_function.hpp"
#include "ngraph/runtime/gpu/gpu_kernel_emitters.hpp"

using namespace std;

static const string s_output_dir = "gpu_codegen";

class StaticInitializers
{
public:
    StaticInitializers() { ngraph::file_util::remove_directory(s_output_dir); }
};

static string emit_string_array(const vector<string>& s, size_t max_line_length)
{
    stringstream ss;
    stringstream line;
    for (size_t i = 0; i < s.size(); i++)
    {
        if (i != 0)
        {
            line << ",";
        }
        stringstream value;
        value << s[i];
        string value_string = value.str();
        if (static_cast<size_t>(line.tellp()) + value_string.size() + 1 <= max_line_length)
        {
            if (i > 0)
            {
                line << " ";
            }
            line << value_string;
        }
        else
        {
            ss << line.str() << "\n";
            line.str("");
            line << value_string;
        }
    }
    ss << line.str();
    return ss.str();
}

static StaticInitializers s_static_initializers;

#define TI(x) type_index(typeid(x))

namespace ngraph
{
    namespace runtime
    {
        namespace gpu
        {
            static const OpMap dispatcher{
                {TI(ngraph::op::Add), &GPU_Emitter::emit<ngraph::op::Add>},
                {TI(ngraph::op::Dot), &GPU_Emitter::emit<ngraph::op::Dot>},
                {TI(ngraph::op::Multiply), &GPU_Emitter::emit<ngraph::op::Multiply>},
                {TI(ngraph::op::Parameter), &GPU_Emitter::nop},
                {TI(ngraph::op::Abs), &GPU_Emitter::EmitElementwise},
                {TI(ngraph::op::Concat), &GPU_Emitter::emit<ngraph::op::Concat>},
                {TI(ngraph::op::Divide), &GPU_Emitter::EmitElementwise},
                {TI(ngraph::op::Equal), &GPU_Emitter::emit<ngraph::op::Equal>},
                {TI(ngraph::op::GetOutputElement),
                 &GPU_Emitter::emit<ngraph::op::GetOutputElement>},
                {TI(ngraph::op::Greater), &GPU_Emitter::emit<ngraph::op::Greater>},
                {TI(ngraph::op::GreaterEq), &GPU_Emitter::emit<ngraph::op::GreaterEq>},
                {TI(ngraph::op::Less), &GPU_Emitter::emit<ngraph::op::Less>},
                {TI(ngraph::op::LessEq), &GPU_Emitter::emit<ngraph::op::LessEq>},
                {TI(ngraph::op::Log), &GPU_Emitter::EmitElementwise},
                {TI(ngraph::op::Maximum), &GPU_Emitter::emit<ngraph::op::Maximum>},
                {TI(ngraph::op::Minimum), &GPU_Emitter::emit<ngraph::op::Minimum>},
                {TI(ngraph::op::Negative), &GPU_Emitter::emit<ngraph::op::Negative>},
                {TI(ngraph::op::NotEqual), &GPU_Emitter::emit<ngraph::op::NotEqual>},
                {TI(ngraph::op::Power), &GPU_Emitter::EmitElementwise},
                {TI(ngraph::op::Select), &GPU_Emitter::emit<ngraph::op::Select>},
                {TI(ngraph::op::Subtract), &GPU_Emitter::EmitElementwise},
                {TI(ngraph::op::Broadcast), &GPU_Emitter::emit<ngraph::op::Broadcast>},
                {TI(ngraph::op::Convert), &GPU_Emitter::emit<ngraph::op::Convert>},
                {TI(ngraph::op::Constant), &GPU_Emitter::emit<ngraph::op::Constant>},
                {TI(ngraph::op::Reshape), &GPU_Emitter::emit<ngraph::op::Reshape>},
                {TI(ngraph::op::FunctionCall), &GPU_Emitter::emit<ngraph::op::FunctionCall>},
                {TI(ngraph::op::Reduce), &GPU_Emitter::emit<ngraph::op::Reduce>},
<<<<<<< HEAD
                {TI(ngraph::op::Sign), &GPU_Emitter::emit<ngraph::op::Sign>},
=======
                {TI(ngraph::op::Sign), &GPU_Emitter::EmitElementwise},
>>>>>>> 89da71d3
                {TI(ngraph::op::Slice), &GPU_Emitter::emit<ngraph::op::Slice>},
                {TI(ngraph::op::Sum), &GPU_Emitter::emit<ngraph::op::Sum>},
                {TI(ngraph::op::Exp), &GPU_Emitter::EmitElementwise},
                {TI(ngraph::op::Sin), &GPU_Emitter::EmitElementwise},
                {TI(ngraph::op::Sinh), &GPU_Emitter::EmitElementwise},
                {TI(ngraph::op::Cos), &GPU_Emitter::EmitElementwise},
                {TI(ngraph::op::Cosh), &GPU_Emitter::EmitElementwise},
                {TI(ngraph::op::Tan), &GPU_Emitter::EmitElementwise},
                {TI(ngraph::op::Tanh), &GPU_Emitter::EmitElementwise},
                {TI(ngraph::op::Asin), &GPU_Emitter::EmitElementwise},
                {TI(ngraph::op::Acos), &GPU_Emitter::EmitElementwise},
                {TI(ngraph::op::Atan), &GPU_Emitter::EmitElementwise},
                {TI(ngraph::op::ReplaceSlice), &GPU_Emitter::emit<ngraph::op::ReplaceSlice>},
                {TI(ngraph::op::OneHot), &GPU_Emitter::emit<ngraph::op::OneHot>},
                {TI(ngraph::op::Floor), &GPU_Emitter::EmitElementwise},
                {TI(ngraph::op::Ceiling), &GPU_Emitter::EmitElementwise},
                {TI(ngraph::op::Sqrt), &GPU_Emitter::emit<ngraph::op::Sqrt>},
                {TI(ngraph::op::Convolution), &GPU_Emitter::emit<ngraph::op::Convolution>},
                {TI(ngraph::op::ConvolutionBackpropFilters),
                 &GPU_Emitter::emit<ngraph::op::ConvolutionBackpropFilters>},
                {TI(ngraph::op::ConvolutionBackpropData),
                 &GPU_Emitter::emit<ngraph::op::ConvolutionBackpropData>},
                {TI(ngraph::op::Not), &GPU_Emitter::EmitElementwise},
                {TI(ngraph::op::MaxPool), &GPU_Emitter::emit<ngraph::op::MaxPool>},
                {TI(ngraph::op::Reverse), &GPU_Emitter::emit<ngraph::op::Reverse>},
                {TI(ngraph::op::Result), &GPU_Emitter::emit<ngraph::op::Result>},
                {TI(ngraph::op::ReduceWindow), &GPU_Emitter::emit<ngraph::op::ReduceWindow>},
                {TI(ngraph::op::SelectAndScatter),
                 &GPU_Emitter::emit<ngraph::op::SelectAndScatter>},
                {TI(ngraph::op::AvgPool), &GPU_Emitter::emit<ngraph::op::AvgPool>},
                {TI(ngraph::op::AvgPoolBackprop), &GPU_Emitter::emit<ngraph::op::AvgPoolBackprop>},
                {TI(ngraph::op::Pad), &GPU_Emitter::emit<ngraph::op::Pad>},
                {TI(ngraph::op::BatchNorm), &GPU_Emitter::emit<ngraph::op::BatchNorm>},
                {TI(ngraph::op::BatchNormBackprop),
                 &GPU_Emitter::emit<ngraph::op::BatchNormBackprop>},
                {TI(ngraph::op::MaxPoolBackprop), &GPU_Emitter::emit<ngraph::op::MaxPoolBackprop>},
                {TI(ngraph::op::Product), &GPU_Emitter::emit<ngraph::op::Product>},
                {TI(ngraph::op::Max), &GPU_Emitter::emit<ngraph::op::Max>},
                {TI(ngraph::op::Min), &GPU_Emitter::emit<ngraph::op::Min>},
                {TI(ngraph::op::Relu), &GPU_Emitter::emit<ngraph::op::Relu>},
                {TI(ngraph::op::ReluBackprop), &GPU_Emitter::emit<ngraph::op::ReluBackprop>},
                {TI(ngraph::op::Softmax), &GPU_Emitter::emit<ngraph::op::Softmax>},
            };

            GPU_ExternalFunction::GPU_ExternalFunction(const shared_ptr<ngraph::Function>& function,
                                                       bool release_function)
                : ngraph::runtime::ExternalFunction(function, release_function)
                , m_compiled_function(nullptr)
                , m_emit_timing(std::getenv("NGRAPH_GPU_EMIT_TIMING") != nullptr)
            {
            }

            void GPU_ExternalFunction::compile()
            {
                if (m_is_compiled)
                {
                    return;
                }

                string function_name = m_function->get_name();
                string dump_filename =
                    file_util::path_join(s_output_dir, function_name + "_ops.txt");

                pass::Manager pass_manager;
                // pass_manager.register_pass<pass::TopologicalSort>();
                // For now, just make everyone row-major.
                pass_manager
                    .register_pass<pass::AssignLayout<descriptor::layout::DenseTensorViewLayout>>();
                pass_manager.register_pass<pass::Liveness>();
                pass_manager.register_pass<pass::MemoryLayout>(64);
                pass_manager.register_pass<pass::DumpSorted>(dump_filename);
                pass_manager.run_passes(m_function);

                codegen::CodeWriter writer;

                writer +=
                    R"(// Generated by the NGraph GPU backend
    #include <cublas_v2.h>
    #include <cuda.h>
    #include <cuda_runtime.h>
    #include <cudnn_v7.h>

    #include "ngraph/descriptor/input.hpp"
    #include "ngraph/descriptor/layout/dense_tensor_view_layout.hpp"
    #include "ngraph/descriptor/output.hpp"
    #include "ngraph/descriptor/primary_tensor_view.hpp"
    #include "ngraph/file_util.hpp"
    #include "ngraph/function.hpp"
    #include "ngraph/graph_util.hpp"
    #include "ngraph/node.hpp"
    #include "ngraph/pass/assign_layout.hpp"
    #include "ngraph/pass/dump_sorted.hpp"
    #include "ngraph/pass/liveness.hpp"
    #include "ngraph/pass/manager.hpp"
    #include "ngraph/pass/memory_layout.hpp"
    #include "ngraph/runtime/aligned_buffer.hpp"
    #include "ngraph/runtime/gpu/gpu_cuda_kernel_emitters.hpp"
    #include "ngraph/runtime/gpu/gpu_cuda_kernel_ops.hpp"
    #include "ngraph/runtime/gpu/gpu_util.hpp"
    #include "ngraph/util.hpp"
)";

                string pch_header_source = writer.get_code();

                writer += R"(
using namespace ngraph;
using namespace std;
    )";

                if (m_emit_timing)
                {
                    writer << "// Declare debug timers\n";
                    vector<string> names;
                    for (shared_ptr<Function> current_function :
                         pass_manager.get_state().get_functions())
                    {
                        for (shared_ptr<Node> node : current_function->get_ordered_ops())
                        {
                            if (!node->is_parameter() && !node->is_constant())
                            {
                                names.push_back(node->get_name());
                            }
                        }
                    }
                    for (const string& s : names)
                    {
                        writer << "ngraph::stopwatch timer_" << s << ";\n";
                    }
                    writer << "extern \"C\" size_t get_debug_timer_count() { return "
                           << names.size() << "; }\n";
                    writer << "extern \"C\" const char* get_debug_timer_name(size_t index)\n";
                    writer << "{\n";
                    writer.indent++;
                    writer << "const char* rc;\n";
                    writer << "switch(index)\n";
                    writer << "{\n";
                    for (size_t i = 0; i < names.size(); i++)
                    {
                        writer << "case " << i << ": rc = \"" << names[i] << "\"; break;\n";
                    }
                    writer << "default: rc = \"\";\n";
                    writer << "}\n";
                    writer << "return rc;\n";
                    writer.indent--;
                    writer << "}\n";
                    writer
                        << "extern \"C\" const size_t get_debug_timer_microseconds(size_t index)\n";
                    writer << "{\n";
                    writer.indent++;
                    writer << "size_t rc;\n";
                    writer << "switch(index)\n";
                    writer << "{\n";
                    for (size_t i = 0; i < names.size(); i++)
                    {
                        writer << "case " << i << ": rc = timer_" << names[i]
                               << ".get_total_microseconds(); break;\n";
                    }
                    writer << "default: rc = 0;\n";
                    writer << "}\n";
                    writer << "return rc;\n";
                    writer.indent--;
                    writer << "}\n";
                    writer
                        << "extern \"C\" const size_t get_debug_timer_call_count(size_t index)\n";
                    writer << "{\n";
                    writer.indent++;
                    writer << "size_t rc;\n";
                    writer << "switch(index)\n";
                    writer << "{\n";
                    for (size_t i = 0; i < names.size(); i++)
                    {
                        writer << "case " << i << ": rc = timer_" << names[i]
                               << ".get_call_count(); break;\n";
                    }
                    writer << "default: rc = 0;\n";
                    writer << "}\n";
                    writer << "return rc;\n";
                    writer.indent--;
                    writer << "}\n";
                    writer << "\n";
                }
                //     // The "dso_handle" symbol is required by __cxa_atexit()
                //     // which is enabled because the JIT uses it as the default mechanism
                //     // to register cleanup handlers. We use it, and not atexit(), because
                //     // atexit() happens too late, when the JIT is no longer alive

                writer << "void *__dso_handle = 0;\n\n";
                writer << "// Declare all constants\n";
                for (shared_ptr<Function> current_function :
                     pass_manager.get_state().get_functions())
                {
                    for (shared_ptr<Node> node : current_function->get_ordered_ops())
                    {
                        const op::Constant* c = dynamic_cast<ngraph::op::Constant*>(node.get());
                        if (c)
                        {
                            shared_ptr<descriptor::TensorView> tv =
                                node->get_outputs()[0].get_tensor_view();
                            auto c_value_strings = c->get_value_strings();
                            writer << "static "
                                   << tv->get_tensor().get_element_type().c_type_string() << " "
                                   << tv->get_tensor().get_name() << "_cpu["
                                   << c_value_strings.size() << "] =\n";
                            writer << "{\n";
                            writer.indent++;
                            writer << emit_string_array(c_value_strings, 100 - writer.indent * 4);
                            writer.indent--;
                            writer << "\n};\n\n";
                            writer << "static "
                                   << tv->get_tensor().get_element_type().c_type_string() << " *"
                                   << tv->get_tensor().get_name() << ";\n";
                            m_variable_name_map[tv->get_tensor().get_name()] =
                                tv->get_tensor().get_name();
                        }
                    }
                }

                writer << "// Declare all functions\n";
                for (shared_ptr<Function> f : pass_manager.get_state().get_functions())
                {
                    writer << "extern \"C\" void " << f->get_name()
                           << "(void** inputs, void** outputs, "
                              "cublasHandle_t& cublas_handle, "
                              "cudnnHandle_t& cudnn_handle);\n";
                }

                writer << "\n";

                unordered_map<Node*, string> match_functions;
                for (shared_ptr<Function> current_function :
                     pass_manager.get_state().get_functions())
                {
                    bool temporaries_used = false;
                    size_t worst_case_tmp_size = 0;

                    set<string> output_names;
                    for (shared_ptr<Node> op : current_function->get_results())
                    {
                        shared_ptr<descriptor::TensorView> tv = op->get_output_tensor_view();
                        output_names.insert(tv->get_tensor().get_name());
                    }
                    const list<shared_ptr<Node>>& tmp = current_function->get_ordered_ops();
                    if (tmp.size() < 2)
                    {
                        // Since we are comparing ops there must be at least two ops to proceed.
                        continue;
                    }
                    vector<shared_ptr<Node>> op_list{tmp.begin(), tmp.end()};
                    for (size_t i = 0; i < op_list.size() - 1; i++)
                    {
                        if (op_list[i]->is_constant() || op_list[i]->is_parameter())
                        {
                            continue;
                        }
                        if (contains_key(match_functions, op_list[i].get()))
                        {
                            continue;
                        }
                        string match_function_name;
                        for (size_t j = i + 1; j < op_list.size(); j++)
                        {
                            if (0) //op_list[i]->is_functionally_identical(*op_list[j]))
                            {
                                if (match_function_name.empty())
                                {
                                    match_function_name = "func_" + op_list[i]->get_name();
                                    match_functions.insert({op_list[i].get(), match_function_name});
                                }
                                match_functions.insert({op_list[j].get(), match_function_name});
                            }
                        }
                        if (!match_function_name.empty())
                        {
                            writer << "static void " << match_function_name << "(";
                            writer.indent++;
                            // Work around a compiler warning (*node inside typeid may have effects
                            // with shared pointers, which is fine here but clang doesn't like it.)
                            auto& n = *op_list[i];
                            auto handler = dispatcher.find(type_index(typeid(n)));
                            vector<GPU_TensorViewWrapper> in;
                            size_t arg_index = 0;
                            set<string> arg_names;
                            for (const descriptor::Input& input : n.get_inputs())
                            {
                                const descriptor::Output& output = input.get_output();
                                shared_ptr<descriptor::TensorView> tv = output.get_tensor_view();
                                GPU_TensorViewWrapper tvw{tv, "_arg" + to_string(arg_index)};
                                if (!contains(arg_names, tvw.get_name()))
                                {
                                    arg_names.insert(tvw.get_name());
                                    if (arg_index++ > 0)
                                    {
                                        writer << ",";
                                    }
                                    writer << "\n";
                                    writer << tvw.get_type() << "* " << tvw.get_name();
                                }
                                in.push_back(tvw);
                            }
                            vector<GPU_TensorViewWrapper> out;
                            for (const descriptor::Output& output : n.get_outputs())
                            {
                                shared_ptr<descriptor::TensorView> tv = output.get_tensor_view();
                                GPU_TensorViewWrapper tvw{tv, "_out" + to_string(arg_index)};
                                if (arg_index++ > 0)
                                {
                                    writer << ",";
                                }
                                writer << "\n";
                                writer << tvw.get_type() << "* " << tvw.get_name();
                                out.push_back(tvw);
                            }
                            writer.indent--;
                            writer << "\n)\n";
                            writer << "{\n";
                            writer.indent++;
                            handler->second(this, writer, &n, in, out);
                            writer.indent--;
                            writer << "}\n";
                        }
                    }
                }

                for (shared_ptr<Function> current_function :
                     pass_manager.get_state().get_functions())
                {
                    set<string> output_names;
                    for (shared_ptr<Node> op : current_function->get_results())
                    {
                        shared_ptr<descriptor::TensorView> tv = op->get_output_tensor_view();
                        output_names.insert(tv->get_tensor().get_name());
                    }
                    set<descriptor::TensorView*> constants;
                    for (shared_ptr<Node> node : current_function->get_ordered_ops())
                    {
                        if (dynamic_cast<ngraph::op::Constant*>(node.get()))
                        {
                            shared_ptr<descriptor::TensorView> tv =
                                node->get_outputs()[0].get_tensor_view();
                            constants.insert(tv.get());
                        }
                    }

                    writer << "extern \"C\" void " << current_function->get_name();
                    writer << "(void** inputs, void** outputs, cublasHandle_t& cublas_handle, "
                              "cudnnHandle_t& "
                              "cudnn_handle)\n";
                    writer << "{\n";
                    writer.indent++;

                    for (shared_ptr<Function> current_function :
                         pass_manager.get_state().get_functions())
                    {
                        for (shared_ptr<Node> node : current_function->get_ordered_ops())
                        {
                            const op::Constant* c = dynamic_cast<op::Constant*>(node.get());
                            if (c)
                            {
                                shared_ptr<descriptor::TensorView> tv =
                                    node->get_outputs()[0].get_tensor_view();
                                writer << "if(" << tv->get_tensor().get_name() << " == NULL)\n";
                                writer << "{\n";
                                writer.indent++;
                                writer << tv->get_tensor().get_name() << " = ("
                                       << tv->get_tensor().get_element_type().c_type_string()
                                       << " *) ngraph::runtime::gpu::create_gpu_buffer("
                                       << tv->get_tensor().size() << ");\n";
                                writer << "runtime::gpu::cuda_memcpyHtD("
                                       << tv->get_tensor().get_name() << ", "
                                       << tv->get_tensor().get_name() << "_cpu, "
                                       << tv->get_tensor().size() << ");\n";
                                writer.indent--;
                                writer << "}\n";
                            }
                        }
                    }
                    bool temporaries_used = false;
                    size_t worst_case_tmp_size = 0;
                    for (shared_ptr<Node> node : current_function->get_ordered_ops())
                    {
                        if (node->liveness_new_list.size() > 0)
                        {
                            temporaries_used = true;
                            for (descriptor::Tensor* tensor : node->liveness_new_list)
                            {
                                worst_case_tmp_size += tensor->size();
                            }
                        }
                    }
                    if (temporaries_used)
                    {
                        size_t temp_pool_size = current_function->get_temporary_pool_size();
                        writer << "// Allocate the memory pool\n";
                        // TODO memory pool malloc.
                        writer << "void* pool_base_ptr = ngraph::runtime::gpu::create_gpu_buffer("
                               << temp_pool_size << ");\n";

                        // Add temporaries to the variable name map
                        for (shared_ptr<Node> node : current_function->get_ordered_ops())
                        {
                            for (descriptor::Tensor* tensor : node->liveness_new_list)
                            {
                                stringstream ss;
                                ss << "((" << tensor->get_element_type().c_type_string()
                                   << "*)((char *)pool_base_ptr + " << tensor->get_pool_offset()
                                   << "))";
                                m_variable_name_map[tensor->get_name()] = ss.str();
                            }
                        }
                    }

                    // Add inputs to the variable name map
                    size_t arg_index = 0;
                    for (shared_ptr<ngraph::op::Parameter> param :
                         current_function->get_parameters())
                    {
                        for (size_t i = 0; i < param->get_output_size(); ++i)
                        {
                            shared_ptr<descriptor::TensorView> tv =
                                param->get_output_tensor_view(i);
                            const element::Type& et =
                                tv->get_tensor_view_type()->get_element_type();
                            string type = et.c_type_string();
                            stringstream ss;
                            ss << "((" << type << "*)(inputs[" << arg_index << "]))";
                            m_variable_name_map[tv->get_tensor().get_name()] = ss.str();
                            arg_index++;
                        }
                    }

                    // create output alias map
                    size_t output_index = 0;
                    unordered_map<descriptor::TensorView*, vector<size_t>> output_alias_map;
                    vector<size_t> aliases;
                    for (size_t i = 0; i < current_function->get_output_size(); ++i)
                    {
                        shared_ptr<Node> op = current_function->get_output_op(i);
                        shared_ptr<descriptor::TensorView> otv = op->get_output_tensor_view();
                        vector<size_t>& al = output_alias_map[otv.get()];
                        al.push_back(output_index);
                        if (al.size() > 1)
                        {
                            aliases.push_back(output_index);
                        }
                        output_index++;
                    }

                    // Add outputs to the variable name map
                    output_index = 0;
                    for (size_t i = 0; i < current_function->get_output_size(); ++i)
                    {
                        shared_ptr<Node> op = current_function->get_output_op(i);
                        shared_ptr<descriptor::TensorView> tv = op->get_output_tensor_view();
                        const element::Type& et = tv->get_tensor_view_type()->get_element_type();
                        bool parameter_as_output = false;
                        for (shared_ptr<ngraph::op::Parameter> param :
                             current_function->get_parameters())
                        {
                            for (const descriptor::Output& pout : param->get_outputs())
                            {
                                shared_ptr<descriptor::TensorView> ptv = pout.get_tensor_view();
                                if (tv == ptv)
                                {
                                    parameter_as_output = true;
                                    writer
                                        << "ngraph::runtime::gpu::cuda_memcpyDtD(reinterpret_cast<"
                                        << et.c_type_string() << "*>(outputs[" << output_index
                                        << "]), "
                                        << m_variable_name_map[ptv->get_tensor().get_name()] << ", "
                                        << ptv->get_tensor().size() << ");\n";
                                    break;
                                }
                            }
                        }
                        if (!parameter_as_output && !contains(aliases, output_index))
                        {
                            if (contains(constants, tv.get()))
                            {
                                writer << "ngraph::runtime::gpu::cuda_memcpyHtD(outputs["
                                       << output_index << "], " << tv->get_tensor().get_name()
                                       << ", " << tv->get_tensor().size() << ");\n";
                            }
                            else
                            {
                                string type = et.c_type_string();
                                stringstream ss;
                                ss << "((" << type << "*)(outputs[" << output_index << "]))";
                                m_variable_name_map[tv->get_tensor().get_name()] = ss.str();
                            }
                        }
                        output_index++;
                    }

                    for (shared_ptr<Node> node : current_function->get_ordered_ops())
                    {
                        auto& n =
                            *node; // Work around a compiler warning (*node inside typeid may have effects
                        // with shared pointers, which is fine here but clang doesn't like it.)
                        auto handler = dispatcher.find(type_index(typeid(n)));
                        if (handler == dispatcher.end())
                        {
                            throw ngraph_error("Unhandled op during code generation : " +
                                               node->description());
                        }
                        vector<GPU_TensorViewWrapper> in;
                        for (const descriptor::Input& input : node->get_inputs())
                        {
                            const descriptor::Output& output = input.get_output();
                            shared_ptr<descriptor::TensorView> tv = output.get_tensor_view();
                            in.push_back(GPU_TensorViewWrapper(
                                tv, m_variable_name_map[tv->get_tensor().get_name()]));
                        }
                        vector<GPU_TensorViewWrapper> out;
                        for (const descriptor::Output& output : node->get_outputs())
                        {
                            shared_ptr<descriptor::TensorView> tv = output.get_tensor_view();
                            out.push_back(GPU_TensorViewWrapper(
                                tv, m_variable_name_map[tv->get_tensor().get_name()]));
                        }

                        // Emit operation prologue
                        if (!node->is_parameter() && !node->is_constant())
                        {
                            if (m_emit_timing)
                            {
                                emit_debug_function_entry(writer, node.get(), in, out);
                            }
                        }

                        // Emit operation body
                        string func_name;
                        auto it = match_functions.find(node.get());
                        if (it != match_functions.end())
                        {
                            func_name = it->second;
                        }
                        if (func_name.empty())
                        {
                            handler->second(this, writer, node.get(), in, out);
                        }
                        else
                        {
                            vector<string> names;
                            for (const GPU_TensorViewWrapper& tv : in)
                            {
                                names.push_back(tv.get_name());
                            }
                            for (const GPU_TensorViewWrapper& tv : out)
                            {
                                names.push_back(tv.get_name());
                            }
                            writer << func_name << "(" << join(names) << ");\n";
                        }

                        // Emit operation epilogue
                        if (!node->is_parameter() && !node->is_constant())
                        {
                            if (m_emit_timing)
                            {
                                emit_debug_function_exit(writer, node.get(), in, out);
                            }
                        }
                    }
                    writer.indent--;
                    // End generated function
                    writer += "}\n\n";
                }
                // TODO: Cleanup and make this a utility function

                file_util::make_directory(s_output_dir);
                string filename =
                    file_util::path_join(s_output_dir, function_name + "_codegen.cpp");
                ofstream out(filename);
                string code = writer.get_code();
                out << code;
                out.close();

                m_compiler.reset(new codegen::Compiler());
                m_execution_engine.reset(new codegen::ExecutionEngine());

                m_compiler->set_precompiled_header_source(pch_header_source);

                auto codegen_module = m_compiler->compile(code);

                if (codegen_module == nullptr)
                {
                    throw runtime_error("function failed to compile");
                }
                m_execution_engine->add_module(codegen_module);
                m_execution_engine->finalize();
                m_compiled_function =
                    m_execution_engine->find_function<EntryPoint_t>(function_name);
                assert(m_compiled_function);

                m_is_compiled = true;
                if (m_release_function)
                {
                    release_function();
                }
            }

            void GPU_ExternalFunction::handle_output_alias(
                codegen::CodeWriter& writer,
                const Node& node,
                const unordered_map<descriptor::TensorView*, vector<size_t>>& output_alias_map)
            {
                for (const descriptor::Output& output : node.get_outputs())
                {
                    shared_ptr<descriptor::TensorView> otv = output.get_tensor_view();
                    auto it = output_alias_map.find(otv.get());
                    if (it != output_alias_map.end())
                    {
                        const vector<size_t>& outputs = it->second;
                        if (outputs.size() > 1)
                        {
                            writer << "{    // handle output alias for previous op\n";
                            writer.indent++;
                            for (size_t i = 1; i < outputs.size(); i++)
                            {
                                writer << "ngraph::runtime::gpu::cuda_memcpyDtD(static_cast<void*>("
                                          "outputs["
                                       << outputs[i] << "]), static_cast<void*>(outputs["
                                       << outputs[0] << "]), " << otv->get_tensor().size()
                                       << ");\n";
                            }
                            writer.indent--;
                            writer << "}\n";
                        }
                    }
                }
            }

            shared_ptr<ngraph::runtime::CallFrame> GPU_ExternalFunction::make_call_frame()
            {
                if (!m_is_compiled)
                {
                    compile();
                }

                return make_shared<GPU_CallFrame>(shared_from_this(), m_compiled_function);
            }

            void GPU_ExternalFunction::emit_debug_function_entry(
                codegen::CodeWriter& writer,
                Node* node,
                const std::vector<GPU_TensorViewWrapper>& in,
                const std::vector<GPU_TensorViewWrapper>& out)
            {
                writer << "timer_" << node->get_name() << ".start();\n";
            }

            void GPU_ExternalFunction::emit_debug_function_exit(
                codegen::CodeWriter& writer,
                Node* node,
                const std::vector<GPU_TensorViewWrapper>& in,
                const std::vector<GPU_TensorViewWrapper>& out)
            {
                writer << "timer_" << node->get_name() << ".stop();\n";
            }
        }
    }
}<|MERGE_RESOLUTION|>--- conflicted
+++ resolved
@@ -194,11 +194,7 @@
                 {TI(ngraph::op::Reshape), &GPU_Emitter::emit<ngraph::op::Reshape>},
                 {TI(ngraph::op::FunctionCall), &GPU_Emitter::emit<ngraph::op::FunctionCall>},
                 {TI(ngraph::op::Reduce), &GPU_Emitter::emit<ngraph::op::Reduce>},
-<<<<<<< HEAD
-                {TI(ngraph::op::Sign), &GPU_Emitter::emit<ngraph::op::Sign>},
-=======
                 {TI(ngraph::op::Sign), &GPU_Emitter::EmitElementwise},
->>>>>>> 89da71d3
                 {TI(ngraph::op::Slice), &GPU_Emitter::emit<ngraph::op::Slice>},
                 {TI(ngraph::op::Sum), &GPU_Emitter::emit<ngraph::op::Sum>},
                 {TI(ngraph::op::Exp), &GPU_Emitter::EmitElementwise},
