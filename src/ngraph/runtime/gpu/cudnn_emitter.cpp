--- conflicted
+++ resolved
@@ -306,12 +306,8 @@
         else
         {
             std::stringstream ss_er;
-<<<<<<< HEAD
-            ss_er << "Unsupported Type: Only uint32 & uint64 currently supported for indices in op "
-=======
             ss_er << "Unsupported Type: " << output_type.c_type_string()
                   << ". Only uint32 & uint64 currently supported for indices in op "
->>>>>>> 79fc2a5d
                      "ArgReduce";
             throw std::invalid_argument(ss_er.str());
         }
