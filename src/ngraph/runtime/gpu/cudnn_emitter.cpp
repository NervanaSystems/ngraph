--- conflicted
+++ resolved
@@ -418,13 +418,8 @@
     Shape padding_interior(data_dilation_strides);
 
     size_t idx_workspace = std::numeric_limits<size_t>::max();
-<<<<<<< HEAD
-    size_t pad_dynamic_index = std::numeric_limits<size_t>::max();
+    size_t pad_index = std::numeric_limits<size_t>::max();
     auto algo_policy = algo_search::EXPLICIT;
-=======
-    size_t pad_index = std::numeric_limits<size_t>::max();
-    bool can_find_algo = true;
->>>>>>> 40ff77bd
     if (pad_required || is_deconvolution)
     {
         input_shape_padded = runtime::gpu::get_padded_shape(
@@ -666,13 +661,8 @@
     Shape padding_interior(data_dilation_strides);
 
     size_t idx_workspace = std::numeric_limits<size_t>::max();
-<<<<<<< HEAD
-    size_t pad_dynamic_index = std::numeric_limits<size_t>::max();
+    size_t pad_index = std::numeric_limits<size_t>::max();
     auto algo_policy = algo_search::EXPLICIT;
-=======
-    size_t pad_index = std::numeric_limits<size_t>::max();
-    bool can_find_algo = true;
->>>>>>> 40ff77bd
     if (pad_required || is_deconvolution)
     {
         input_shape_padded = runtime::gpu::get_padded_shape(
