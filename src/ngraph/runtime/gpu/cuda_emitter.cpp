--- conflicted
+++ resolved
@@ -530,14 +530,11 @@
         return primitive_index;
     }
 
-<<<<<<< HEAD
     size_t nthreads = shape_size(output_shape);
     //TODO: currently we set it to 64, will add tuning method later
     uint32_t block_size_x = 64;
     uint32_t aligned_grid_size_x = align(static_cast<uint32_t>(nthreads), block_size_x);
 
-=======
->>>>>>> 846f6bfe
     // if the kernel has not been compiled, build it
     auto compiled_kernel = ctx->compiled_kernel_pool->get(hash);
     if (compiled_kernel == nullptr)
@@ -548,7 +545,6 @@
         compiled_kernel = ctx->compiled_kernel_pool->set(hash, writer.get_code());
     }
 
-<<<<<<< HEAD
     std::unique_ptr<gpu::primitive> pool(new gpu::primitive{[=](void** inputs, void** outputs) {
         void* args_list[] = {&inputs[0], &outputs[0]};
         CUDA_SAFE_CALL(cuLaunchKernel(*compiled_kernel.get(),
@@ -564,26 +560,6 @@
                                       0));  // arguments
         CUDA_SAFE_CALL(cuCtxSynchronize()); // Retrieve and print output.
     }});
-=======
-    size_t nthreads = shape_size(output_shape);
-
-    std::unique_ptr<gpu::primitive> pool(
-        new gpu::primitive{[=](void** inputs, void** outputs) mutable {
-            void* args_list[] = {&inputs[0], &outputs[0], &nthreads};
-            CUDA_SAFE_CALL(cuLaunchKernel(*compiled_kernel.get(),
-                                          static_cast<uint32_t>(nthreads),
-                                          1,
-                                          1, // grid dim
-                                          1,
-                                          1,
-                                          1, // block dim
-                                          0,
-                                          NULL, // shared mem and stream
-                                          args_list,
-                                          0));  // arguments
-            CUDA_SAFE_CALL(cuCtxSynchronize()); // Retrieve and print output.
-        }});
->>>>>>> 846f6bfe
 
     primitive_index = this->m_primitive_emitter->insert(std::move(pool));
     m_primitive_emitter->cache(hash, primitive_index);
