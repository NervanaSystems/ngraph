--- conflicted
+++ resolved
@@ -315,25 +315,6 @@
     return primitive_index;
 }
 
-<<<<<<< HEAD
-size_t runtime::gpu::CUDAEmitter::build_elementwise_n_to_1(const GPURuntimeContext* ctx,
-                                                           const std::vector<std::string>& dtypes,
-                                                           const Shape& tensor_shape,
-                                                           const char* op,
-                                                           const char* kernel)
-{
-    // kernel_name is used to check if the cuda kernel has been previously compiled
-    std::stringstream kernel_name;
-    kernel_name << "ew"
-                << "_" << op << "_" << join(dtypes, "_");
-
-    // hash is used to check if the emitted primitive already exists
-    std::stringstream ss;
-    ss << kernel_name.str() << "_s" << join(tensor_shape, "_");
-    auto hash = ss.str();
-
-    // if the primitive exists, we are done
-=======
 pooling_op_shape avgpool_shape(
     const Shape& in, const Shape& out, const Shape& window, const Shape& strides, const Shape& pad)
 {
@@ -423,61 +404,12 @@
     auto hash = ss.str();
 
     // check if the requested kernel is already an inserted primitive
->>>>>>> b1b3d4d6
     size_t primitive_index = m_primitive_emitter->lookup(hash);
     if (primitive_index != std::numeric_limits<size_t>::max())
     {
         return primitive_index;
     }
 
-<<<<<<< HEAD
-    // check if the kernel has already been compiled. if so, create
-    // a launch primitive for it based on the input tensor shape
-    // but do not recompile the kernel. otherwise, do it all:
-    // recompile the kernel and then create the primitive
-    auto compiled_kernel = ctx->compiled_kernel_pool->get(kernel_name.str());
-    if (compiled_kernel == nullptr)
-    {
-        codegen::CodeWriter writer;
-        CudaKernelBuilder::add_pod_typedefs(writer);
-        if (kernel)
-        {
-            CudaKernelBuilder::get_device_helper(writer, op, kernel, dtypes);
-        }
-
-        CudaKernelBuilder::get_elementwise_op(writer, kernel_name.str(), op, dtypes);
-
-        std::string kernel = writer.get_code();
-        compiled_kernel = ctx->compiled_kernel_pool->set(kernel_name.str(), writer.get_code());
-    }
-    size_t nthreads = shape_size(tensor_shape);
-
-    // create the launch primitive
-    std::unique_ptr<gpu::primitive> ew(
-        new gpu::primitive{[=](void** inputs, void** outputs) mutable {
-            std::vector<void*> args_list;
-            for (auto i = 0u; i < dtypes.size() - 1; i++)
-            {
-                args_list.push_back(&inputs[i]);
-            }
-            args_list.push_back(&outputs[0]);
-            args_list.push_back(&nthreads);
-            CUDA_SAFE_CALL(cuLaunchKernel(*compiled_kernel.get(),
-                                          static_cast<unsigned int>(nthreads),
-                                          1,
-                                          1, // grid dim
-                                          1,
-                                          1,
-                                          1, // block dim
-                                          0,
-                                          NULL, // shared mem and stream
-                                          args_list.data(),
-                                          0));  // arguments
-            CUDA_SAFE_CALL(cuCtxSynchronize()); // Retrieve and print output.
-        }});
-
-    primitive_index = this->m_primitive_emitter->insert(std::move(ew));
-=======
     // if the kernel has not been compiled, build it
     kernel_name += "_ip" + std::to_string(int(include_pad));
     auto compiled_kernel = ctx->compiled_kernel_pool->get(kernel_name);
@@ -668,7 +600,79 @@
         }});
 
     primitive_index = this->m_primitive_emitter->insert(std::move(pool));
->>>>>>> b1b3d4d6
+    m_primitive_emitter->cache(hash, primitive_index);
+    return primitive_index;
+}
+
+size_t runtime::gpu::CUDAEmitter::build_elementwise_n_to_1(const GPURuntimeContext* ctx,
+                                                           const std::vector<std::string>& dtypes,
+                                                           const Shape& tensor_shape,
+                                                           const char* op,
+                                                           const char* kernel)
+{
+    // kernel_name is used to check if the cuda kernel has been previously compiled
+    std::stringstream kernel_name;
+    kernel_name << "ew"
+                << "_" << op << "_" << join(dtypes, "_");
+
+    // hash is used to check if the emitted primitive already exists
+    std::stringstream ss;
+    ss << kernel_name.str() << "_s" << join(tensor_shape, "_");
+    auto hash = ss.str();
+
+    // if the primitive exists, we are done
+    size_t primitive_index = m_primitive_emitter->lookup(hash);
+    if (primitive_index != std::numeric_limits<size_t>::max())
+    {
+        return primitive_index;
+    }
+
+    // check if the kernel has already been compiled. if so, create
+    // a launch primitive for it based on the input tensor shape
+    // but do not recompile the kernel. otherwise, do it all:
+    // recompile the kernel and then create the primitive
+    auto compiled_kernel = ctx->compiled_kernel_pool->get(kernel_name.str());
+    if (compiled_kernel == nullptr)
+    {
+        codegen::CodeWriter writer;
+        CudaKernelBuilder::add_pod_typedefs(writer);
+        if (kernel)
+        {
+            CudaKernelBuilder::get_device_helper(writer, op, kernel, dtypes);
+        }
+
+        CudaKernelBuilder::get_elementwise_op(writer, kernel_name.str(), op, dtypes);
+
+        std::string kernel = writer.get_code();
+        compiled_kernel = ctx->compiled_kernel_pool->set(kernel_name.str(), writer.get_code());
+    }
+    size_t nthreads = shape_size(tensor_shape);
+
+    // create the launch primitive
+    std::unique_ptr<gpu::primitive> ew(
+        new gpu::primitive{[=](void** inputs, void** outputs) mutable {
+            std::vector<void*> args_list;
+            for (auto i = 0u; i < dtypes.size() - 1; i++)
+            {
+                args_list.push_back(&inputs[i]);
+            }
+            args_list.push_back(&outputs[0]);
+            args_list.push_back(&nthreads);
+            CUDA_SAFE_CALL(cuLaunchKernel(*compiled_kernel.get(),
+                                          static_cast<unsigned int>(nthreads),
+                                          1,
+                                          1, // grid dim
+                                          1,
+                                          1,
+                                          1, // block dim
+                                          0,
+                                          NULL, // shared mem and stream
+                                          args_list.data(),
+                                          0));  // arguments
+            CUDA_SAFE_CALL(cuCtxSynchronize()); // Retrieve and print output.
+        }});
+
+    primitive_index = this->m_primitive_emitter->insert(std::move(ew));
     m_primitive_emitter->cache(hash, primitive_index);
     return primitive_index;
 }
