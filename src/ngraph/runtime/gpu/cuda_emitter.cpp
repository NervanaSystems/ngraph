--- conflicted
+++ resolved
@@ -1339,12 +1339,7 @@
 {
     // assumes NC{d1,...,dn} format
     std::string kernel_name =
-<<<<<<< HEAD
         "reduce_" + join(dtypes, "_") + "_ri_" + std::to_string(input_shape.size()) + "_rr_" + std::to_string(reduce_axis.size());
-=======
-        "reduce_" + join(dtypes, "_") + "_ri_" + std::to_string(input_shape.size()) + "_rr_"
-        << std::to_string(reduce_axis.size());
->>>>>>> 4f8aa72e
     std::replace(kernel_name.begin(), kernel_name.end(), ' ', '_');
 
     std::stringstream ss;
@@ -1374,11 +1369,7 @@
     NVShape input_strides = row_major_strides(input_shape);
     for (int i = 0; i < rank; i++)
     {
-<<<<<<< HEAD
         if(reduce_flag[i] != 0)
-=======
-        if (reduce_flag)
->>>>>>> 4f8aa72e
         {
             reduce_shape.push_back(input_shape[i]);
             reduce_strides.push_back(input_strides[i]);
