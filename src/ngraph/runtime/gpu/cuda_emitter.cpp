/*******************************************************************************
* Copyright 2018 Intel Corporation
*
* Licensed under the Apache License, Version 2.0 (the "License");
* you may not use this file except in compliance with the License.
* You may obtain a copy of the License at
*
*     http://www.apache.org/licenses/LICENSE-2.0
*
* Unless required by applicable law or agreed to in writing, software
* distributed under the License is distributed on an "AS IS" BASIS,
* WITHOUT WARRANTIES OR CONDITIONS OF ANY KIND, either express or implied.
* See the License for the specific language governing permissions and
* limitations under the License.
*******************************************************************************/
#include <algorithm>
#include <iostream>
#include <limits>
#include <ostream>
#include <vector>

#include "ngraph/codegen/code_writer.hpp"
#include "ngraph/runtime/gpu/cuda_emitter.hpp"
#include "ngraph/runtime/gpu/gpu_cuda_kernel_builder.hpp"
#include "ngraph/runtime/gpu/gpu_invoke.hpp"
#include "ngraph/runtime/gpu/gpu_primitive_emitter.hpp"
#include "ngraph/runtime/gpu/gpu_runtime_context.hpp"
#include "ngraph/runtime/gpu/gpu_util.hpp"
#include "ngraph/util.hpp"

using namespace ngraph;

struct pooling_op_shape
{
    int N;
    int C;
    int D;
    int H;
    int W;
    int K;
    int M;
    int P;
    int Q;
    int J;
    int T;
    int R;
    int S;
    int STRIDE_D;
    int STRIDE_H;
    int STRIDE_W;
    int PAD_D;
    int PAD_H;
    int PAD_W;
};

std::ostream& operator<<(std::ostream& os, pooling_op_shape& shape)
{
    return os << shape.N << "_" << shape.C << "_" << shape.D << "_" << shape.H << "_" << shape.W
              << "_" << shape.K << "_" << shape.M << "_" << shape.P << "_" << shape.Q << "_"
              << shape.J << "_" << shape.T << "_" << shape.R << "_" << shape.S << "_"
              << shape.STRIDE_D << "_" << shape.STRIDE_H << "_" << shape.STRIDE_W << "_"
              << shape.PAD_D << "_" << shape.PAD_H << "_" << shape.PAD_W;
}

runtime::gpu::CUDAEmitter::CUDAEmitter(runtime::gpu::GPUPrimitiveEmitter* emitter)
    : m_primitive_emitter(emitter)
{
}

size_t runtime::gpu::CUDAEmitter::build_pad(const runtime::gpu::GPURuntimeContext* ctx,
                                            const std::array<std::string, 2>& dtypes,
                                            GPUShape input_shape,
                                            GPUShape output_shape,
                                            GPUShape padding_below,
                                            GPUShape padding_above,
                                            GPUShape padding_interior,
                                            const std::string& pad_value)
{
    // Need to check: are there models in which some tensors will have different types? if so, this
    // hash needs to include the tensor types.
    std::string val_hash = (pad_value == "") ? "0" : "1";
    std::string hash = "pad_i" + join(input_shape, "_") + "_pb" + join(padding_below, "_") + "_pa" +
                       join(padding_above, "_") + "_pi" + join(padding_interior, "_") + "_pv" +
                       val_hash;

    // For backwards compatability we currently use two unordered maps
    // 1. one looks up the compiled cuda kernel (CudaFunctionPool)
    // 2. the other looks to see if this kernel is already in the primitive list
    // Once all previously implemented cuda kernels are refactored to use the
    // CUDAEmitter/GPUPrimittiveEmitter interface, only one map (from hash to primitive index)
    // will be required.

    // check if the requested kernel is already an inserted primitive
    size_t primitive_index = m_primitive_emitter->lookup(hash);
    if (primitive_index != std::numeric_limits<size_t>::max())
    {
        return primitive_index;
    }

    uint32_t nthreads = static_cast<uint32_t>(shape_size(output_shape));
    //TODO: currently we set it to 64, will add tuning method later
    uint32_t block_size_x = 64;
    uint32_t aligned_grid_size_x = align_to_block_size(nthreads, block_size_x);

    // if the kernel has not been compiled, build it
    auto compiled_kernel = ctx->compiled_kernel_pool->get(hash);
    if (compiled_kernel == nullptr)
    {
        // normalize pad dimensions to shape dimensions
        GPUShape pad_below(input_shape.size(), 0);
        GPUShape pad_above(input_shape.size(), 0);
        GPUShape pad_interior(input_shape.size(), 0);

        // if padding_interior is not zero length, it
        // is from op::Pad for which padding_below will
        // always be equal in size to padding_above
        if (padding_below.size() != input_shape.size())
        {
            for (int64_t i = padding_below.size() - 1; i >= 0; i--)
            {
                pad_below[i + input_shape.size() - padding_below.size()] = padding_below[i];
                pad_above[i + input_shape.size() - padding_above.size()] = padding_above[i];
            }
        }
        else
        {
            pad_below = padding_below;
            pad_above = padding_above;
            pad_interior = padding_interior;
        }

        GPUShape input_strides = row_major_strides(input_shape);
        GPUShape output_strides = row_major_strides(output_shape);

        int offset = 0;
        for (size_t i = 0; i < output_strides.size(); i++)
        {
            offset += (output_strides[i] * pad_below[i]);
        }

        codegen::CodeWriter writer;
        writer << "extern \"C\" __global__ void cuda_" << hash << "(";

        // if the pad value is static, a runtime argument isn't necessary
        if (pad_value == "")
        {
            writer << dtypes[0] << "* val, ";
        }
        writer << dtypes[0] << "* in, " << dtypes[1] << "* out)\n";
        writer.block_begin();
        {
            writer << "size_t tid = blockIdx.x * blockDim.x + threadIdx.x; \n";

            // fill kernel
            writer << "if (tid < " << nthreads << ")\n";
            writer.block_begin();
            {
                if (pad_value == "")
                {
                    writer << "out[tid] = *val;\n";
                }
                else
                {
                    writer << "out[tid] = " << pad_value << ";\n";
                }
            }
            writer.block_end();

            // pad re-index kernel
            writer << "if (tid < " << shape_size(input_shape) << ")\n";
            writer.block_begin();
            {
                writer << "size_t idx = ";
                writer << offset << " + (tid % " << input_shape.back() << ") * "
                       << 1 + pad_interior.back();
                int64_t last = input_strides.size() - 1;
                for (int64_t i = last - 1; i >= 0; i--)
                {
                    writer << " + (((tid / " << input_strides[i] << ") % " << input_shape[i + 1]
                           << ") * " << 1 + pad_interior[i] << ") * " << output_strides[i];
                }
                writer << ";\n";
                writer << "out[idx] = in[tid];\n";
            }
            writer.block_end();
        }
        writer.block_end();

        compiled_kernel = ctx->compiled_kernel_pool->set(hash, writer.get_code());
    }
    std::unique_ptr<gpu::primitive> pad;

    // if the pad value is statically provided, the kernel call signature is different
    if (pad_value == "") // pad value provided at runtime (dynamic)
    {
        pad.reset(new gpu::primitive{[=](void** inputs, void** outputs) {
            void* args_list[] = {&inputs[1], &inputs[0], &outputs[0]};
            CUDA_SAFE_CALL(cuLaunchKernel(*compiled_kernel.get(),
                                          aligned_grid_size_x,
                                          1,
                                          1, // grid dim
                                          block_size_x,
                                          1,
                                          1, // block dim
                                          0,
                                          NULL, // shared mem and stream
                                          args_list,
                                          0));  // arguments
            CUDA_SAFE_CALL(cuCtxSynchronize()); // Retrieve and print output.
        }});
    }
    else // pad value provided at compile time (static)
    {
        pad.reset(new gpu::primitive{[=](void** inputs, void** outputs) {
            void* args_list[] = {&inputs[0], &outputs[0]};
            CUDA_SAFE_CALL(cuLaunchKernel(*compiled_kernel.get(),
                                          aligned_grid_size_x,
                                          1,
                                          1, // grid dim
                                          block_size_x,
                                          1,
                                          1, // block dim
                                          0,
                                          NULL, // shared mem and stream
                                          args_list,
                                          0));  // arguments
            CUDA_SAFE_CALL(cuCtxSynchronize()); // Retrieve and print output.
        }});
    }

    primitive_index = this->m_primitive_emitter->insert(std::move(pad));
    m_primitive_emitter->cache(hash, primitive_index);
    return primitive_index;
}

size_t runtime::gpu::CUDAEmitter::build_pad_dynamic(const runtime::gpu::GPURuntimeContext* ctx,
                                                    const std::array<std::string, 2>& dtypes,
                                                    GPUShape input_shape,
                                                    GPUShape output_shape,
                                                    GPUShape padding_below,
                                                    GPUShape padding_interior)
{
    std::stringstream kernel_name;
    kernel_name << "pad_dynamic_" << join(dtypes, "_");

    std::string hash = kernel_name.str() + "pad_i" + join(input_shape, "_") + "pad_o" +
                       join(output_shape) + "_pb" + join(padding_below, "_") + "_pi" +
                       join(padding_interior, "_");
    // For backwards compatability we currently use two unordered maps
    // 1. one looks up the compiled cuda kernel (CudaFunctionPool)
    // 2. the other looks to see if this kernel is already in the primitive list

    // check if the requested kernel is already an inserted primitive
    size_t primitive_index = m_primitive_emitter->lookup(hash);
    if (primitive_index != std::numeric_limits<size_t>::max())
    {
        return primitive_index;
    }

    // check if the kernel has already been compiled. if so, create
    // a launch primitive for it based on the input tensor shape
    // but do not recompile the kernel. otherwise, do it all:
    // recompile the kernel and then create the primitive
    auto compiled_kernel = ctx->compiled_kernel_pool->get(kernel_name.str());
    if (compiled_kernel == nullptr)
    {
        codegen::CodeWriter writer;
        CudaKernelBuilder::add_pod_typedefs(writer);
        CudaKernelBuilder::get_pad_dynamic_op(writer, kernel_name.str(), dtypes);
        compiled_kernel = ctx->compiled_kernel_pool->set(kernel_name.str(), writer.get_code());
    }

    uint32_t rank = static_cast<uint32_t>(input_shape.size());
    uint32_t nthreads = static_cast<uint32_t>(shape_size(input_shape));
    GPUShape pad_below(input_shape.size(), 0);
    GPUShape pad_interior(input_shape.size(), 1);

    int64_t i = padding_below.size() - 1;
    int64_t j = input_shape.size() - 1;
    for (; i >= 0; i--, j--)
    {
        pad_below[j] = padding_below[i];
        pad_interior[j] = padding_interior[i];
    }

    GPUShape input_strides = row_major_strides(input_shape);
    GPUShape output_strides = row_major_strides(output_shape);

    // get an allocator for transient per kernel gpu memory
    GPUAllocator allocator = this->m_primitive_emitter->get_memory_allocator();
    size_t idx_input_strides =
        allocator.reserve_argspace(input_strides.data(), input_strides.size() * sizeof(uint32_t));
    size_t idx_output_strides =
        allocator.reserve_argspace(output_strides.data(), output_strides.size() * sizeof(uint32_t));
    size_t idx_padding_below =
        allocator.reserve_argspace(pad_below.data(), pad_below.size() * sizeof(uint32_t));
    size_t idx_padding_interior =
        allocator.reserve_argspace(pad_interior.data(), pad_interior.size() * sizeof(uint32_t));

    // create the launch primitive
    std::unique_ptr<gpu::primitive> pad_dynamic(new gpu::primitive{[=](void** inputs,
                                                                       void** outputs) mutable {
        void* param_input_strides = runtime::gpu::invoke_memory_primitive(ctx, idx_input_strides);
        void* param_output_strides = runtime::gpu::invoke_memory_primitive(ctx, idx_output_strides);
        void* param_padding_below = runtime::gpu::invoke_memory_primitive(ctx, idx_padding_below);
        void* param_padding_interior =
            runtime::gpu::invoke_memory_primitive(ctx, idx_padding_interior);
        std::vector<void*> args_list{&inputs[0],
                                     &outputs[0],
                                     &param_input_strides,
                                     &param_output_strides,
                                     &param_padding_below,
                                     &param_padding_interior,
                                     &rank,
                                     &nthreads};

        CUDA_SAFE_CALL(cuLaunchKernel(*compiled_kernel.get(),
                                      static_cast<uint32_t>(nthreads),
                                      1,
                                      1, // grid dim
                                      1,
                                      1,
                                      1, // block dim
                                      0,
                                      NULL, // shared mem and stream
                                      args_list.data(),
                                      0));  // arguments
        CUDA_SAFE_CALL(cuCtxSynchronize()); // Retrieve and print output.
    }});

    primitive_index = this->m_primitive_emitter->insert(std::move(pad_dynamic));
    m_primitive_emitter->cache(hash, primitive_index);
    return primitive_index;
}

size_t runtime::gpu::CUDAEmitter::build_slice(const runtime::gpu::GPURuntimeContext* ctx,
                                              const std::array<std::string, 2>& dtypes,
                                              GPUShape input_shape,
                                              GPUShape lower_bounds,
                                              GPUShape slice_strides,
                                              GPUShape output_shape)
{
    std::stringstream kernel_name;
    kernel_name << "slice_" << join(dtypes, "_") << "_r_" << output_shape.size();

    std::string hash = kernel_name.str() + "_i_" + join(input_shape, "_") + "_o_" +
                       join(output_shape, "_") + "_lb_" + join(lower_bounds, "_") + "_ss_" +
                       join(slice_strides, "_");
    // For backwards compatability we currently use two unordered maps
    // 1. one looks up the compiled cuda kernel (CudaFunctionPool)
    // 2. the other looks to see if this kernel is already in the primitive list

    // check if the requested kernel is already an inserted primitive
    size_t primitive_index = m_primitive_emitter->lookup(hash);
    if (primitive_index != std::numeric_limits<size_t>::max())
    {
        return primitive_index;
    }

    // check if the kernel has already been compiled. if so, create
    // a launch primitive for it based on the input tensor shape
    // but do not recompile the kernel. otherwise, do it all:
    // recompile the kernel and then create the primitive
    auto compiled_kernel = ctx->compiled_kernel_pool->get(kernel_name.str());
    if (compiled_kernel == nullptr)
    {
        codegen::CodeWriter writer;
        CudaKernelBuilder::add_pod_typedefs(writer);
        CudaKernelBuilder::get_slice_op(writer, kernel_name.str(), dtypes, output_shape.size());
        compiled_kernel = ctx->compiled_kernel_pool->set(kernel_name.str(), writer.get_code());
    }

    uint32_t nthreads = static_cast<uint32_t>(shape_size(output_shape));
    //TODO: currently we set it to 64, will add tuning method later
    uint32_t block_size_x = 64;
    uint32_t aligned_grid_size_x = align_to_block_size(nthreads, block_size_x);
    GPUShape output_strides = row_major_strides(output_shape);
    GPUShape input_strides = row_major_strides(input_shape);

    // get an allocator for transient per kernel gpu memory
    GPUAllocator allocator = this->m_primitive_emitter->get_memory_allocator();
    size_t idx_input_strides =
        allocator.reserve_argspace(input_strides.data(), input_strides.size() * sizeof(uint32_t));
    size_t idx_output_strides =
        allocator.reserve_argspace(output_strides.data(), output_strides.size() * sizeof(uint32_t));
    size_t idx_lower_bounds =
        allocator.reserve_argspace(lower_bounds.data(), lower_bounds.size() * sizeof(uint32_t));
    size_t idx_slice_strides =
        allocator.reserve_argspace(slice_strides.data(), slice_strides.size() * sizeof(uint32_t));

    // create the launch primitive
    std::unique_ptr<gpu::primitive> kernel_runner(new gpu::primitive{[=](void** inputs,
                                                                         void** outputs) mutable {
        void* param_input_strides = runtime::gpu::invoke_memory_primitive(ctx, idx_input_strides);
        void* param_output_strides = runtime::gpu::invoke_memory_primitive(ctx, idx_output_strides);
        void* param_lower_bounds = runtime::gpu::invoke_memory_primitive(ctx, idx_lower_bounds);
        void* param_slice_strides = runtime::gpu::invoke_memory_primitive(ctx, idx_slice_strides);
        std::vector<void*> args_list{&inputs[0],
                                     &outputs[0],
                                     &param_input_strides,
                                     &param_lower_bounds,
                                     &param_slice_strides,
                                     &param_output_strides,
                                     &nthreads};

        CUDA_SAFE_CALL(cuLaunchKernel(*compiled_kernel.get(),
                                      aligned_grid_size_x,
                                      1,
                                      1, // grid dim
                                      block_size_x,
                                      1,
                                      1, // block dim
                                      0,
                                      NULL, // shared mem and stream
                                      args_list.data(),
                                      0));  // arguments
        CUDA_SAFE_CALL(cuCtxSynchronize()); // Retrieve and print output.
    }});

    primitive_index = this->m_primitive_emitter->insert(std::move(kernel_runner));
    m_primitive_emitter->cache(hash, primitive_index);
    return primitive_index;
}

size_t runtime::gpu::CUDAEmitter::build_reverse_sequence(const runtime::gpu::GPURuntimeContext* ctx,
                                                         const std::array<std::string, 3>& dtypes,
                                                         GPUShape input_shape0,
                                                         GPUShape input_shape1,
                                                         GPUShape output_shape,
                                                         size_t batch_axis,
                                                         size_t sequence_axis)
{
    std::stringstream kernel_name;
    kernel_name << "reverse_sequence_" << join(dtypes, "_") << "_bi_" << batch_axis << "_si_"
                << sequence_axis << "_r_" << output_shape.size();

    std::string hash = kernel_name.str() + "_i" + join(input_shape0, "_") + "_i" +
                       join(input_shape1, "_") + "_o" + join(output_shape);
    // For backwards compatability we currently use two unordered maps
    // 1. one looks up the compiled cuda kernel (CudaFunctionPool)
    // 2. the other looks to see if this kernel is already in the primitive list

    // check if the requested kernel is already an inserted primitive
    size_t primitive_index = m_primitive_emitter->lookup(hash);
    if (primitive_index != std::numeric_limits<size_t>::max())
    {
        return primitive_index;
    }

    // check if the kernel has already been compiled. if so, create
    // a launch primitive for it based on the input tensor shape
    // but do not recompile the kernel. otherwise, do it all:
    // recompile the kernel and then create the primitive
    auto compiled_kernel = ctx->compiled_kernel_pool->get(kernel_name.str());
    if (compiled_kernel == nullptr)
    {
        codegen::CodeWriter writer;
        CudaKernelBuilder::add_pod_typedefs(writer);
        CudaKernelBuilder::get_reverse_sequence_op(
            writer, kernel_name.str(), dtypes, batch_axis, sequence_axis, output_shape.size());
        compiled_kernel = ctx->compiled_kernel_pool->set(kernel_name.str(), writer.get_code());
    }

    uint32_t nthreads = static_cast<uint32_t>(shape_size(output_shape));
    //TODO: currently we set it to 64, will add tuning method later
    uint32_t block_size_x = 64;
    uint32_t aligned_grid_size_x = align_to_block_size(nthreads, block_size_x);
    GPUShape output_strides = row_major_strides(output_shape);

    // get an allocator for transient per kernel gpu memory
    GPUAllocator allocator = this->m_primitive_emitter->get_memory_allocator();
    size_t idx_output_shape =
        allocator.reserve_argspace(output_shape.data(), output_shape.size() * sizeof(uint32_t));
    size_t idx_output_strides =
        allocator.reserve_argspace(output_strides.data(), output_strides.size() * sizeof(uint32_t));

    // create the launch primitive
    std::unique_ptr<gpu::primitive> kernel_runner(new gpu::primitive{[=](void** inputs,
                                                                         void** outputs) mutable {
        void* param_output_shape = runtime::gpu::invoke_memory_primitive(ctx, idx_output_shape);
        void* param_output_strides = runtime::gpu::invoke_memory_primitive(ctx, idx_output_strides);
        std::vector<void*> args_list{&inputs[0],
                                     &inputs[1],
                                     &outputs[0],
                                     &param_output_shape,
                                     &param_output_strides,
                                     &nthreads};

        CUDA_SAFE_CALL(cuLaunchKernel(*compiled_kernel.get(),
                                      aligned_grid_size_x,
                                      1,
                                      1, // grid dim
                                      block_size_x,
                                      1,
                                      1, // block dim
                                      0,
                                      NULL, // shared mem and stream
                                      args_list.data(),
                                      0));  // arguments
        CUDA_SAFE_CALL(cuCtxSynchronize()); // Retrieve and print output.
    }});

    primitive_index = this->m_primitive_emitter->insert(std::move(kernel_runner));
    m_primitive_emitter->cache(hash, primitive_index);
    return primitive_index;
}

size_t runtime::gpu::CUDAEmitter::build_1d_max_pool(const GPURuntimeContext* ctx,
                                                    const std::array<std::string, 2>& dtypes,
                                                    GPUShape input_shape,
                                                    GPUShape output_shape,
                                                    size_t window_width,
                                                    size_t window_stride)
{
    auto input_width = input_shape.back();
    auto output_width = output_shape.back();

    std::string kernel_name = "maxpool_" + join(dtypes, "_") + "_iw" + std::to_string(input_width) +
                              "_ow" + std::to_string(output_width) + "_ww" +
                              std::to_string(window_width) + "_wst" + std::to_string(window_stride);
    std::replace(kernel_name.begin(), kernel_name.end(), ' ', '_');

<<<<<<< HEAD
    std::string hash = kernel_name + "_nc" + std::to_string(output_shape[0] * output_shape[1]);
=======
    size_t nthreads = shape_size(output_shape);
    std::string hash = kernel_name + "_n" + std::to_string(nthreads);
>>>>>>> 5bec08f6
    // check if the requested kernel is already an inserted primitive
    size_t primitive_index = m_primitive_emitter->lookup(hash);
    if (primitive_index != std::numeric_limits<size_t>::max())
    {
        return primitive_index;
    }

    // if the kernel has not been compiled, build it
    auto compiled_kernel = ctx->compiled_kernel_pool->get(hash);
    if (compiled_kernel == nullptr)
    {
        codegen::CodeWriter writer;
        CudaKernelBuilder::get_max_pool_1d(
            writer, kernel_name, dtypes, input_width, output_width, window_width, window_stride);
        compiled_kernel = ctx->compiled_kernel_pool->set(kernel_name, writer.get_code());
    }

    //TODO: currently we set it to 64, will add tuning method later
<<<<<<< HEAD
    size_t nthreads = shape_size(output_shape);
=======
>>>>>>> 5bec08f6
    uint32_t block_size_x = 64;
    uint32_t aligned_grid_size_x =
        align_to_block_size(static_cast<uint32_t>(nthreads), block_size_x);

    std::unique_ptr<gpu::primitive> pool(
        new gpu::primitive{[=](void** inputs, void** outputs) mutable {
            void* args_list[] = {&inputs[0], &outputs[0], &nthreads};
            CUDA_SAFE_CALL(cuLaunchKernel(*compiled_kernel.get(),
                                          aligned_grid_size_x,
                                          1,
                                          1, // grid dim
                                          block_size_x,
                                          1,
                                          1, // block dim
                                          0,
                                          NULL, // shared mem and stream
                                          args_list,
                                          0));  // arguments
            CUDA_SAFE_CALL(cuCtxSynchronize()); // Retrieve and print output.
        }});

    primitive_index = this->m_primitive_emitter->insert(std::move(pool));
    m_primitive_emitter->cache(hash, primitive_index);
    return primitive_index;
}

pooling_op_shape
    avgpool_shape(GPUShape in, GPUShape out, GPUShape window, GPUShape strides, GPUShape pad)
{
    pooling_op_shape shape;
    shape.N = in[0];
    shape.C = in[1];
    shape.K = shape.C; // pooling feature maps is
    shape.J = shape.C; // not currently supported
    if (in.size() == 3)
    {
        shape.D = 1;
        shape.H = 1;
        shape.W = in[2];
        shape.M = 1;
        shape.P = 1;
        shape.Q = out[2];
        shape.T = 1;
        shape.R = 1;
        shape.S = window[0];
        shape.STRIDE_D = 0;
        shape.STRIDE_H = 0;
        shape.STRIDE_W = strides[0];
        shape.PAD_D = 0;
        shape.PAD_H = 0;
        shape.PAD_W = pad[0];
    }
    else if (in.size() == 4)
    {
        shape.D = 1;
        shape.H = in[2];
        shape.W = in[3];
        shape.M = 1;
        shape.P = out[2];
        shape.Q = out[3];
        shape.T = 1;
        shape.R = window[0];
        shape.S = window[1];
        shape.STRIDE_D = 0;
        shape.STRIDE_H = strides[0];
        shape.STRIDE_W = strides[1];
        shape.PAD_D = 0;
        shape.PAD_H = pad[0];
        shape.PAD_W = pad[1];
    }
    else if (in.size() == 5)
    {
        shape.D = in[2];
        shape.H = in[3];
        shape.W = in[4];
        shape.M = out[2];
        shape.P = out[3];
        shape.Q = out[4];
        shape.T = window[0];
        shape.R = window[1];
        shape.S = window[2];
        shape.STRIDE_D = strides[0];
        shape.STRIDE_H = strides[1];
        shape.STRIDE_W = strides[2];
        shape.PAD_D = pad[0];
        shape.PAD_H = pad[1];
        shape.PAD_W = pad[2];
    }
    else
    {
        throw std::runtime_error("AvgPool currently supports up to 3 spatial dimensions.");
    }
    return shape;
}

size_t runtime::gpu::CUDAEmitter::build_avg_pool(const GPURuntimeContext* ctx,
                                                 const std::array<std::string, 2>& dtypes,
                                                 GPUShape input_shape,
                                                 GPUShape output_shape,
                                                 GPUShape window_shape,
                                                 GPUShape window_stride,
                                                 GPUShape padding_below,
                                                 bool include_pad)
{
    // assumes NCDHW format
    pooling_op_shape shape =
        avgpool_shape(input_shape, output_shape, window_shape, window_stride, padding_below);

    std::string kernel_name = "avgpool";
    std::stringstream ss;
    ss << kernel_name << "_s" << shape << "_st" << join(window_stride, "_") << "_ip"
       << int(include_pad);
    auto hash = ss.str();

    // check if the requested kernel is already an inserted primitive
    size_t primitive_index = m_primitive_emitter->lookup(hash);
    if (primitive_index != std::numeric_limits<size_t>::max())
    {
        return primitive_index;
    }

    // if the kernel has not been compiled, build it
    kernel_name += "_ip" + std::to_string(int(include_pad));
    auto compiled_kernel = ctx->compiled_kernel_pool->get(kernel_name);
    if (compiled_kernel == nullptr)
    {
        codegen::CodeWriter writer;
        writer << include_helpers();
        CudaKernelBuilder::get_avg_pool(writer, kernel_name, dtypes, include_pad);
        compiled_kernel = ctx->compiled_kernel_pool->set(kernel_name, writer.get_code());
    }

    // precompute for fast constant memory access
    int HW = shape.H * shape.W;
    int DHW = shape.D * HW;
    int CDHW = shape.C * DHW;
    int PQ = shape.P * shape.Q;
    int MPQ = shape.M * PQ;
    int KMPQ = shape.K * MPQ;
    int RS = shape.R * shape.S;
    int TRS = shape.T * RS;

    // precompute magic numbers and shifts for fast integer division
    int magic_N;
    int shift_N;
    std::tie(magic_N, shift_N) = idiv_magic_u64(shape.N);
    int magic_P;
    int shift_P;
    std::tie(magic_P, shift_P) = idiv_magic_u64(shape.P);
    int magic_S;
    int shift_S;
    std::tie(magic_S, shift_S) = idiv_magic_u64(shape.S);
    int magic_RS;
    int shift_RS;
    std::tie(magic_RS, shift_RS) = idiv_magic_u64(RS);

    // TODO: blending factors are not currently implemented
    float alpha = 1.0f;
    float beta = 0.0f;

    std::unique_ptr<gpu::primitive> pool(
        new gpu::primitive{[=](void** inputs, void** outputs) mutable {
            void* args_list[] = {&inputs[0],
                                 &outputs[0],
                                 &alpha,
                                 &beta,
                                 &shape.N,
                                 &shape.C,
                                 &shape.D,
                                 &shape.H,
                                 &shape.W,
                                 &HW,
                                 &DHW,
                                 &CDHW,
                                 &magic_N,
                                 &shift_N,
                                 &shape.P,
                                 &shape.Q,
                                 &magic_P,
                                 &shift_P,
                                 &PQ,
                                 &MPQ,
                                 &KMPQ,
                                 &shape.S,
                                 &RS,
                                 &TRS,
                                 &magic_S,
                                 &shift_S,
                                 &magic_RS,
                                 &shift_RS,
                                 &shape.STRIDE_D,
                                 &shape.STRIDE_H,
                                 &shape.STRIDE_W,
                                 &shape.PAD_D,
                                 &shape.PAD_H,
                                 &shape.PAD_W};
            CUDA_SAFE_CALL(cuLaunchKernel(*compiled_kernel.get(),
                                          shape.Q,
                                          shape.M * shape.P,
                                          shape.N * shape.K,
                                          32,
                                          1,
                                          1,
                                          0,
                                          NULL,
                                          args_list,
                                          0));
            CUDA_SAFE_CALL(cuCtxSynchronize());

        }});

    primitive_index = this->m_primitive_emitter->insert(std::move(pool));
    m_primitive_emitter->cache(hash, primitive_index);
    return primitive_index;
}

size_t runtime::gpu::CUDAEmitter::build_elementwise_n_to_1(const GPURuntimeContext* ctx,
                                                           const std::vector<std::string>& dtypes,
                                                           GPUShape tensor_shape,
                                                           const char* op,
                                                           const char* kernel)
{
    // kernel_name is used to check if the cuda kernel has been previously compiled
    std::stringstream kernel_name;
    kernel_name << "ew"
                << "_" << op << "_" << join(dtypes, "_");

    // hash is used to check if the emitted primitive already exists
    std::stringstream ss;
    ss << kernel_name.str() << "_s" << join(tensor_shape, "_");
    auto hash = ss.str();

    // if the primitive exists, we are done
    size_t primitive_index = m_primitive_emitter->lookup(hash);
    if (primitive_index != std::numeric_limits<size_t>::max())
    {
        return primitive_index;
    }

    // check if the kernel has already been compiled. if so, create
    // a launch primitive for it based on the input tensor shape
    // but do not recompile the kernel. otherwise, do it all:
    // recompile the kernel and then create the primitive
    auto compiled_kernel = ctx->compiled_kernel_pool->get(kernel_name.str());
    if (compiled_kernel == nullptr)
    {
        codegen::CodeWriter writer;
        CudaKernelBuilder::add_pod_typedefs(writer);
        if (kernel)
        {
            CudaKernelBuilder::get_device_helper(writer, op, kernel, dtypes);
        }

        CudaKernelBuilder::get_elementwise_op(writer, kernel_name.str(), op, dtypes);

        compiled_kernel = ctx->compiled_kernel_pool->set(kernel_name.str(), writer.get_code());
    }
    size_t nthreads = shape_size(tensor_shape);
    //TODO: currently we set it to 64, will add tuning method later
    uint32_t block_size_x = 64;
    uint32_t aligned_grid_size_x =
        align_to_block_size(static_cast<uint32_t>(nthreads), block_size_x);

    // create the launch primitive
    std::unique_ptr<gpu::primitive> ew(
        new gpu::primitive{[=](void** inputs, void** outputs) mutable {
            std::vector<void*> args_list;
            for (auto i = 0u; i < dtypes.size() - 1; i++)
            {
                args_list.push_back(&inputs[i]);
            }
            args_list.push_back(&outputs[0]);
            args_list.push_back(&nthreads);
            CUDA_SAFE_CALL(cuLaunchKernel(*compiled_kernel.get(),
                                          aligned_grid_size_x,
                                          1,
                                          1, // grid dim
                                          block_size_x,
                                          1,
                                          1, // block dim
                                          0,
                                          NULL, // shared mem and stream
                                          args_list.data(),
                                          0));  // arguments
            CUDA_SAFE_CALL(cuCtxSynchronize()); // Retrieve and print output.
        }});

    primitive_index = this->m_primitive_emitter->insert(std::move(ew));
    m_primitive_emitter->cache(hash, primitive_index);
    return primitive_index;
}

size_t
    runtime::gpu::CUDAEmitter::build_fused_ew_to_collective(const GPURuntimeContext* ctx,
                                                            const std::vector<std::string>& dtypes,
                                                            GPUShape tensor_shape,
                                                            const std::set<size_t>& reduced_tensors,
                                                            const std::set<size_t>& axes,
                                                            const char* op,
                                                            const char* kernel,
                                                            const char* reduce_op,
                                                            bool save_elementwise)
{
    // kernel_name is used to check if the cuda kernel has been previously compiled
    std::stringstream kernel_name;
    kernel_name << "ew_collective"
                << "_" << op << "_" << join(dtypes, "_") << "_" << reduce_op << "_r"
                << tensor_shape.size() << "_rt" << join(reduced_tensors, "_")
                // multi-output op
                << "_mo" << int(save_elementwise);

    // hash is used to check if the emitted primitive already exists
    std::stringstream ss;
    ss << kernel_name.str() << "_s" << join(tensor_shape, "_") << "_ra" << join(axes, "_");
    auto hash = ss.str();

    // if the primitive exists, we are done
    size_t primitive_index = m_primitive_emitter->lookup(hash);
    if (primitive_index != std::numeric_limits<size_t>::max())
    {
        return primitive_index;
    }

    // check if the kernel has already been compiled. if so, create
    // a launch primitive for it based on the input tensor shape
    // but do not recompile the kernel. otherwise, do it all:
    // recompile the kernel and then create the primitive
    auto compiled_kernel = ctx->compiled_kernel_pool->get(kernel_name.str());
    if (compiled_kernel == nullptr)
    {
        codegen::CodeWriter writer;
        CudaKernelBuilder::add_pod_typedefs(writer);
        writer << include_helpers();
        if (kernel)
        {
            CudaKernelBuilder::get_device_helper(writer, op, kernel, dtypes);
        }
        CudaKernelBuilder::get_ew_collective_op(writer,
                                                kernel_name.str(),
                                                op,
                                                reduce_op,
                                                dtypes,
                                                reduced_tensors,
                                                save_elementwise,
                                                tensor_shape.size());
        compiled_kernel = ctx->compiled_kernel_pool->set(kernel_name.str(), writer.get_code());
    }

    // calculate strides
    GPUShape strides = row_major_strides(tensor_shape);
    // precacluate invariants for integer division via multiplication
    std::vector<int> stride_magic;
    std::vector<int> stride_shift;
    for (int i = 0; i < strides.size(); i++)
    {
        int magic;
        int shift;
        std::tie(magic, shift) = idiv_magic_u64(strides[i]);
        stride_magic.push_back(magic);
        stride_shift.push_back(shift);
    }
    // calculate reduced tensor strides with 0s inserted for reduced axes
    GPUShape reduced_shape = tensor_shape;
    for (auto const& axis : axes)
    {
        reduced_shape[axis] = 1;
    }
    GPUShape reduced_strides = row_major_strides(reduced_shape);
    for (auto const& axis : axes)
    {
        reduced_strides[axis] = 0;
    }

    GPUAllocator allocator = this->m_primitive_emitter->get_memory_allocator();
    size_t idx_strides = allocator.reserve_argspace(strides.data(), strides.size() * sizeof(int));
    size_t idx_stride_magic =
        allocator.reserve_argspace(stride_magic.data(), stride_magic.size() * sizeof(int));
    size_t idx_stride_shift =
        allocator.reserve_argspace(stride_shift.data(), stride_shift.size() * sizeof(int));
    size_t idx_reduced_strides =
        allocator.reserve_argspace(reduced_strides.data(), reduced_strides.size() * sizeof(int));

    size_t nthreads = shape_size(tensor_shape);
    constexpr const int nthreads_per_block = 32;
    int nblocks = 1 + ((static_cast<int>(nthreads) - 1) / nthreads_per_block);

    // TODO: check if mutable is necessary
    std::unique_ptr<gpu::primitive> ew_collective(new gpu::primitive{[=](void** inputs,
                                                                         void** outputs) mutable {
        void* strides_d = runtime::gpu::invoke_memory_primitive(ctx, idx_strides);
        void* stride_magic_d = runtime::gpu::invoke_memory_primitive(ctx, idx_stride_magic);
        void* stride_shift_d = runtime::gpu::invoke_memory_primitive(ctx, idx_stride_shift);
        void* reduced_strides_d = runtime::gpu::invoke_memory_primitive(ctx, idx_reduced_strides);

        std::vector<void*> args_list;
        for (auto i = 0u; i < dtypes.size() - 1; i++)
        {
            args_list.push_back(&inputs[i]);
        }
        args_list.push_back(&outputs[0]);
        if (save_elementwise)
        {
            args_list.push_back(&outputs[1]);
        }
        args_list.push_back(&strides_d);
        args_list.push_back(&stride_magic_d);
        args_list.push_back(&stride_shift_d);
        args_list.push_back(&reduced_strides_d);
        args_list.push_back(&nthreads);

        CUDA_SAFE_CALL(cuLaunchKernel(*compiled_kernel.get(),
                                      nblocks,
                                      1,
                                      1,
                                      nthreads_per_block,
                                      1,
                                      1,
                                      0,
                                      NULL,
                                      args_list.data(),
                                      0));
        CUDA_SAFE_CALL(cuCtxSynchronize());
    }});

    primitive_index = this->m_primitive_emitter->insert(std::move(ew_collective));
    m_primitive_emitter->cache(hash, primitive_index);
    return primitive_index;
}

size_t runtime::gpu::CUDAEmitter::build_reduce_window(const GPURuntimeContext* ctx,
                                                      const OpName op_name,
                                                      const std::vector<std::string>& dtypes,
                                                      GPUShape input_shape,
                                                      GPUShape output_shape,
                                                      GPUShape reduce_window_shape,
                                                      GPUShape reduce_window_strides)
{
    const char* op = NULL;
    const char* kernel = NULL;
    switch (op_name)
    {
    case OpName::add:
        op = CudaOpMap<ngraph::op::Add>::op;
        kernel = CudaOpMap<ngraph::op::Add>::math_kernel;
        break;
    case OpName::multiply:
        op = CudaOpMap<ngraph::op::Multiply>::op;
        kernel = CudaOpMap<ngraph::op::Multiply>::math_kernel;
        break;
    case OpName::minimum:
        op = CudaOpMap<ngraph::op::Minimum>::op;
        kernel = CudaOpMap<ngraph::op::Minimum>::math_kernel;
        break;
    case OpName::maximum:
        op = CudaOpMap<ngraph::op::Maximum>::op;
        kernel = CudaOpMap<ngraph::op::Maximum>::math_kernel;
    }
    // kernel_name is used to check if the cuda kernel has been previously compiled
    size_t rank = input_shape.size();
    std::stringstream kernel_name;
    kernel_name << "reduce_window"
                << "_" << op << "_" << join(dtypes, "_") << rank;

    // hash is used to check if the emitted primitive already exists
    std::stringstream ss;
    ss << kernel_name.str() << "_s" << join(output_shape, "_");
    auto hash = ss.str();

    // if the primitive exists, we are done
    size_t primitive_index = m_primitive_emitter->lookup(hash);
    if (primitive_index != std::numeric_limits<size_t>::max())
    {
        return primitive_index;
    }

    // check if the kernel has already been compiled. if so, create
    // a launch primitive for it based on the input tensor shape
    // but do not recompile the kernel. otherwise, do it all:
    // recompile the kernel and then create the primitive
    auto compiled_kernel = ctx->compiled_kernel_pool->get(kernel_name.str());
    if (compiled_kernel == nullptr)
    {
        codegen::CodeWriter writer;
        CudaKernelBuilder::add_pod_typedefs(writer);
        if (kernel)
        {
            CudaKernelBuilder::get_device_helper(writer, op, kernel, dtypes);
        }
        CudaKernelBuilder::get_reduce_window_op(writer, kernel_name.str(), op, dtypes, rank);
        compiled_kernel = ctx->compiled_kernel_pool->set(kernel_name.str(), writer.get_code());
    }

    size_t nthreads = shape_size(output_shape);
    GPUShape input_strides = row_major_strides(input_shape);

    // get an allocator for transient per kernel gpu memory
    GPUAllocator allocator = this->m_primitive_emitter->get_memory_allocator();

    // (lazy) allocation for kernel arguments
    size_t idx_input_strides = allocator.reserve_argspace(input_strides.data(), rank * sizeof(int));
    size_t idx_output_shape = allocator.reserve_argspace(output_shape.data(), rank * sizeof(int));
    size_t idx_reduce_window_shape =
        allocator.reserve_argspace(reduce_window_shape.data(), rank * sizeof(int));
    size_t idx_reduce_window_strides =
        allocator.reserve_argspace(reduce_window_strides.data(), rank * sizeof(int));

    // create the launch primitive
    std::unique_ptr<gpu::primitive> f(new gpu::primitive{[=](void** inputs,
                                                             void** outputs) mutable {
        void* param_input_strides = runtime::gpu::invoke_memory_primitive(ctx, idx_input_strides);
        void* param_output_shape = runtime::gpu::invoke_memory_primitive(ctx, idx_output_shape);
        void* param_reduce_window_shape =
            runtime::gpu::invoke_memory_primitive(ctx, idx_reduce_window_shape);
        void* param_reduce_window_strides =
            runtime::gpu::invoke_memory_primitive(ctx, idx_reduce_window_strides);

        std::vector<void*> args_list(7, NULL);
        args_list[0] = &inputs[0];
        args_list[1] = &outputs[0];
        args_list[2] = &param_input_strides;
        args_list[3] = &param_output_shape;
        args_list[4] = &param_reduce_window_shape;
        args_list[5] = &param_reduce_window_strides;
        args_list[6] = &nthreads;

        CUDA_SAFE_CALL(cuLaunchKernel(*compiled_kernel.get(),
                                      static_cast<uint32_t>(nthreads),
                                      1,
                                      1, // grid dim
                                      1,
                                      1,
                                      1, // block dim
                                      0,
                                      NULL, // shared mem and stream
                                      args_list.data(),
                                      0)); // arguments

        CUDA_SAFE_CALL(cuCtxSynchronize()); // Retrieve and print output.
    }});

    primitive_index = this->m_primitive_emitter->insert(std::move(f));
    m_primitive_emitter->cache(hash, primitive_index);
    return primitive_index;
}

size_t runtime::gpu::CUDAEmitter::build_replace_slice(const GPURuntimeContext* ctx,
                                                      const std::array<std::string, 3>& dtypes,
                                                      GPUShape tensor_shape,
                                                      GPUShape source_shape,
                                                      GPUShape lower_bounds,
                                                      GPUShape upper_bounds,
                                                      GPUShape slice_strides)
{
    // assumes NC{d1,...,dn} format
    std::string kernel_name = "repslices_" + join(dtypes, "_");
    std::replace(kernel_name.begin(), kernel_name.end(), ' ', '_');

    std::stringstream ss;
    ss << kernel_name << "_s" << join(tensor_shape, "_") << "_ssrc" << join(source_shape, "_")
       << "_sll" << join(lower_bounds, "_") << "_slu" << join(upper_bounds, "_") << "_slst"
       << join(slice_strides, "_");
    auto hash = ss.str();

    // check if the requested kernel is already an inserted primitive
    size_t primitive_index = m_primitive_emitter->lookup(hash);
    if (primitive_index != std::numeric_limits<size_t>::max())
    {
        return primitive_index;
    }

    constexpr const int nthreads_per_block = 32;

    // if the kernel has not been compiled, build it
    auto compiled_kernel = ctx->compiled_kernel_pool->get(kernel_name);
    if (compiled_kernel == nullptr)
    {
        codegen::CodeWriter writer;
        writer << include_helpers();
        runtime::gpu::CudaKernelBuilder::get_replace_slice_op(
            writer, kernel_name, dtypes, nthreads_per_block);
        compiled_kernel = ctx->compiled_kernel_pool->set(kernel_name, writer.get_code());
    }

    // calculate strides
    GPUShape input_strides = row_major_strides(tensor_shape);
    GPUShape source_strides = row_major_strides(source_shape);
    // precacluate invariants for integer division via multiplication
    std::vector<int> dmagics;
    std::vector<int> dshifts;
    std::vector<int> smagics;
    std::vector<int> sshifts;
    for (int i = 0; i < tensor_shape.size(); i++)
    {
        int magic;
        int shift;
        std::tie(magic, shift) = idiv_magic_u64(input_strides[i]);
        dmagics.push_back(magic);
        dshifts.push_back(shift);
        std::tie(magic, shift) = idiv_magic_u64(slice_strides[i]);
        smagics.push_back(magic);
        sshifts.push_back(shift);
    }

    // get an allocator for transient per kernel gpu memory
    GPUAllocator allocator = this->m_primitive_emitter->get_memory_allocator();

    // TODO factor into range based for loop of arguments

    // (lazy) allocation for kernel arguments
    size_t idx_input_strides =
        allocator.reserve_argspace(input_strides.data(), (input_strides.size() - 1) * sizeof(int));
    size_t idx_dmagics = allocator.reserve_argspace(dmagics.data(), dmagics.size() * sizeof(int));
    size_t idx_dshifts = allocator.reserve_argspace(dshifts.data(), dshifts.size() * sizeof(int));
    size_t idx_lower_bounds =
        allocator.reserve_argspace(lower_bounds.data(), lower_bounds.size() * sizeof(int));
    size_t idx_upper_bounds =
        allocator.reserve_argspace(upper_bounds.data(), upper_bounds.size() * sizeof(int));
    size_t idx_slice_strides =
        allocator.reserve_argspace(slice_strides.data(), slice_strides.size() * sizeof(int));
    size_t idx_smagics = allocator.reserve_argspace(smagics.data(), smagics.size() * sizeof(int));
    size_t idx_sshifts = allocator.reserve_argspace(sshifts.data(), sshifts.size() * sizeof(int));
    size_t idx_source_shape =
        allocator.reserve_argspace(source_shape.data(), source_shape.size() * sizeof(int));
    size_t idx_source_strides =
        allocator.reserve_argspace(source_strides.data(), source_strides.size() * sizeof(int));

    int rank = static_cast<int>(tensor_shape.size());
    size_t nthreads = shape_size(tensor_shape);
    int nblocks = 1 + ((static_cast<int>(nthreads) - 1) / nthreads_per_block); // ceil_div(nthreads)

    // TODO: blending factors are not currently implemented
    float alpha = 1.0f;
    float beta = 0.0f;

    std::unique_ptr<gpu::primitive> replace_slice(
        new gpu::primitive{[=](void** inputs, void** outputs) mutable {
            void* param_dstr = runtime::gpu::invoke_memory_primitive(ctx, idx_input_strides);
            void* param_dmagic = runtime::gpu::invoke_memory_primitive(ctx, idx_dmagics);
            void* param_dshift = runtime::gpu::invoke_memory_primitive(ctx, idx_dshifts);
            void* param_lbound = runtime::gpu::invoke_memory_primitive(ctx, idx_lower_bounds);
            void* param_ubound = runtime::gpu::invoke_memory_primitive(ctx, idx_upper_bounds);
            void* param_slice_str = runtime::gpu::invoke_memory_primitive(ctx, idx_slice_strides);
            void* param_slice_magic = runtime::gpu::invoke_memory_primitive(ctx, idx_smagics);
            void* param_slice_shift = runtime::gpu::invoke_memory_primitive(ctx, idx_sshifts);
            void* param_dsource = runtime::gpu::invoke_memory_primitive(ctx, idx_source_shape);
            void* param_sourcestr = runtime::gpu::invoke_memory_primitive(ctx, idx_source_strides);

            void* args_list[] = {&inputs[0],
                                 &inputs[1],
                                 &outputs[0],
                                 &alpha,
                                 &beta,
                                 &param_dstr,
                                 &param_dmagic,
                                 &param_dshift,
                                 &param_lbound,
                                 &param_ubound,
                                 &param_slice_str,
                                 &param_slice_magic,
                                 &param_slice_shift,
                                 &param_dsource,
                                 &param_sourcestr,
                                 &rank,
                                 &nthreads};

            CUDA_SAFE_CALL(cuLaunchKernel(*compiled_kernel.get(),
                                          nblocks,
                                          1,
                                          1,
                                          nthreads_per_block,
                                          1,
                                          1,
                                          rank * nthreads_per_block * sizeof(int),
                                          NULL,
                                          args_list,
                                          0));
            CUDA_SAFE_CALL(cuCtxSynchronize());
        }});

    primitive_index = this->m_primitive_emitter->insert(std::move(replace_slice));
    m_primitive_emitter->cache(hash, primitive_index);
    return primitive_index;
}

size_t runtime::gpu::CUDAEmitter::build_broadcast(const GPURuntimeContext* ctx,
                                                  const std::array<std::string, 2>& dtypes,
                                                  GPUShape result_shape,
                                                  const std::set<size_t>& reduce_axes)
{
    // assumes NC{d1,...,dn} format
    std::string kernel_name =
        "broadcast_" + join(dtypes, "_") + "_r" + std::to_string(result_shape.size());
    std::replace(kernel_name.begin(), kernel_name.end(), ' ', '_');

    std::stringstream ss;
    ss << kernel_name << "_s" << join(result_shape, "_") << "_rs" << join(reduce_axes, "_");
    auto hash = ss.str();

    // check if the requested kernel is already an inserted primitive
    size_t primitive_index = m_primitive_emitter->lookup(hash);
    if (primitive_index != std::numeric_limits<size_t>::max())
    {
        return primitive_index;
    }

    // if the kernel has not been compiled, build it
    auto compiled_kernel = ctx->compiled_kernel_pool->get(kernel_name);
    if (compiled_kernel == nullptr)
    {
        codegen::CodeWriter writer;
        writer << include_helpers();
        runtime::gpu::CudaKernelBuilder::get_broadcast_op(
            writer, kernel_name, dtypes, result_shape.size());
        compiled_kernel = ctx->compiled_kernel_pool->set(kernel_name, writer.get_code());
    }

    // calculate strides
    GPUShape strides = row_major_strides(result_shape);
    // precacluate invariants for integer division via multiplication
    std::vector<int> stride_magic;
    std::vector<int> stride_shift;
    for (int i = 0; i < strides.size(); i++)
    {
        int magic;
        int shift;
        std::tie(magic, shift) = idiv_magic_u64(strides[i]);
        stride_magic.push_back(magic);
        stride_shift.push_back(shift);
    }
    // calculate reduced tensor strides with 0s inserted for reduced axes
    GPUShape reduced_shape = result_shape;
    for (auto const& axis : reduce_axes)
    {
        reduced_shape[axis] = 1;
    }
    GPUShape reduced_strides = row_major_strides(reduced_shape);
    for (auto const& axis : reduce_axes)
    {
        reduced_strides[axis] = 0;
    }

    GPUAllocator allocator = this->m_primitive_emitter->get_memory_allocator();
    size_t idx_strides = allocator.reserve_argspace(strides.data(), strides.size() * sizeof(int));
    size_t idx_stride_magic =
        allocator.reserve_argspace(stride_magic.data(), stride_magic.size() * sizeof(int));
    size_t idx_stride_shift =
        allocator.reserve_argspace(stride_shift.data(), stride_shift.size() * sizeof(int));
    size_t idx_reduced_strides =
        allocator.reserve_argspace(reduced_strides.data(), reduced_strides.size() * sizeof(int));

    // TODO: blending factors are not currently implemented
    float alpha = 1.0f;
    float beta = 0.0f;

    int nthreads = static_cast<int>(shape_size(result_shape));
    //TODO: currently we set it to 64, will add tuning method later
    uint32_t block_size_x = 64;
    uint32_t aligned_grid_size_x =
        align_to_block_size(static_cast<uint32_t>(shape_size(result_shape)), block_size_x);

    std::unique_ptr<gpu::primitive> broadcast(new gpu::primitive{[=](void** inputs,
                                                                     void** outputs) mutable {
        void* strides_d = runtime::gpu::invoke_memory_primitive(ctx, idx_strides);
        void* stride_magic_d = runtime::gpu::invoke_memory_primitive(ctx, idx_stride_magic);
        void* stride_shift_d = runtime::gpu::invoke_memory_primitive(ctx, idx_stride_shift);
        void* reduced_strides_d = runtime::gpu::invoke_memory_primitive(ctx, idx_reduced_strides);

        void* args_list[] = {&inputs[0],
                             &outputs[0],
                             &strides_d,
                             &stride_magic_d,
                             &stride_shift_d,
                             &reduced_strides_d,
                             &alpha,
                             &beta,
                             &nthreads};

        CUDA_SAFE_CALL(cuLaunchKernel(*compiled_kernel.get(),
                                      aligned_grid_size_x,
                                      1,
                                      1,
                                      block_size_x,
                                      1,
                                      1,
                                      0,
                                      NULL,
                                      args_list,
                                      0));
        CUDA_SAFE_CALL(cuCtxSynchronize());
    }});

    primitive_index = this->m_primitive_emitter->insert(std::move(broadcast));
    m_primitive_emitter->cache(hash, primitive_index);
    return primitive_index;
}

size_t runtime::gpu::CUDAEmitter::build_reshape(const GPURuntimeContext* ctx,
                                                const std::array<std::string, 2>& dtypes,
                                                GPUShape input_shape,
                                                GPUShape input_order)
{
    std::string kernel_name = "reshape_" + join(dtypes, "_");
    std::replace(kernel_name.begin(), kernel_name.end(), ' ', '_');

    std::stringstream ss;
    ss << kernel_name << "_s" << join(input_shape, "_") << "_ax" << join(input_order, "_");
    auto hash = ss.str();

    // check if the requested kernel is already an inserted primitive
    size_t primitive_index = m_primitive_emitter->lookup(hash);
    if (primitive_index != std::numeric_limits<size_t>::max())
    {
        return primitive_index;
    }

    // if the kernel has not been compiled, build it
    auto compiled_kernel = ctx->compiled_kernel_pool->get(kernel_name);
    if (compiled_kernel == nullptr)
    {
        codegen::CodeWriter writer;
        writer << include_helpers();
        runtime::gpu::CudaKernelBuilder::get_reshape_op(writer, kernel_name, dtypes);
        compiled_kernel = ctx->compiled_kernel_pool->set(kernel_name, writer.get_code());
    }

    auto input_rank = input_shape.size();
    std::vector<size_t> input_strides(input_rank);
    std::vector<size_t> output_strides(input_rank);
    std::vector<size_t> trans_strides(input_rank);
    size_t stride = 1;
    for (int64_t i = input_rank - 1; i >= 0; i--)
    {
        input_strides[i] = stride;
        stride *= input_shape[i];
    }
    stride = 1;
    for (int64_t i = input_rank - 1; i >= 0; i--)
    {
        output_strides[i] = stride;
        stride *= input_shape[input_order[i]];
    }
    for (int64_t i = 0; i < input_rank; i++)
    {
        trans_strides[input_order[i]] = output_strides[i];
    }

    GPUAllocator allocator = this->m_primitive_emitter->get_memory_allocator();
    size_t idx_input_strides =
        allocator.reserve_argspace(input_strides.data(), input_strides.size() * sizeof(size_t));
    size_t idx_trans_strides =
        allocator.reserve_argspace(trans_strides.data(), trans_strides.size() * sizeof(size_t));

    size_t nthreads = shape_size(input_shape);

    std::unique_ptr<gpu::primitive> reshape(new gpu::primitive{[=](void** inputs,
                                                                   void** outputs) mutable {
        void* input_strides_d = runtime::gpu::invoke_memory_primitive(ctx, idx_input_strides);
        void* trans_strides_d = runtime::gpu::invoke_memory_primitive(ctx, idx_trans_strides);

        void* args_list[] = {
            &inputs[0], &outputs[0], &input_strides_d, &trans_strides_d, &input_rank, &nthreads};

        CUDA_SAFE_CALL(cuLaunchKernel(*compiled_kernel.get(),
                                      static_cast<int>(nthreads),
                                      1,
                                      1,
                                      1,
                                      1,
                                      1,
                                      0,
                                      NULL,
                                      args_list,
                                      0));
        CUDA_SAFE_CALL(cuCtxSynchronize());
    }});

    primitive_index = this->m_primitive_emitter->insert(std::move(reshape));
    m_primitive_emitter->cache(hash, primitive_index);
    return primitive_index;
}

size_t runtime::gpu::CUDAEmitter::build_convolution(const GPURuntimeContext* ctx,
                                                    const std::array<std::string, 3>& dtypes,
                                                    GPUShape input_shape,
                                                    GPUShape input_pad_below,
                                                    GPUShape input_dilation,
                                                    GPUShape filter_shape,
                                                    GPUShape filter_stride,
                                                    GPUShape filter_dilation,
                                                    GPUShape output_shape)
{
    // convolution is performed on tensors in the following format
    // input_shape:  C{di_1,...,du_n}N
    // filter_shape: C{df_1,...,df_n}K
    // output_shape: K{do_1,...,do_n}N

    // The basic strategy performed by this kernel is to convert Nd convolution
    // into a single 2D GEMM that can be block multiplied via a hierarchical strategy.
    // The spatial dimensions are squashed into a single column axis and the
    // batch number N and filter number K are the rows of A and B in the 2D GEMM
    // A * B = C, respectively. By keeping N and K in contiguous memory space,
    // coalescing and vectorization is maintained regardless of coordinate access
    // (e.g. data and filter dilation).

    std::string kernel_name = "convolution_fprop_" + join(dtypes, "_");
    std::replace(kernel_name.begin(), kernel_name.end(), ' ', '_');

    // prerequisits for kernel cacheing and building
    int N = input_shape.back();
    int K = filter_shape.back();
    int filter_size = 1;
    int rank = 0;
    for (int i = 1; i < filter_shape.size() - 1; i++)
    { // skip first and last (non-spatial) dimensions
        filter_size *= filter_shape[i];
        rank++;
    }

    // additional kernel cache parameters
    kernel_name = kernel_name + "_n" + std::to_string(N) + "_k" + std::to_string(K) + "_fsz" +
                  std::to_string(filter_size) + "_r" + std::to_string(rank);

    // primitive cache parameters
    std::stringstream ss;
    ss << kernel_name << "_s" << join(input_shape, "_") << "_pb" << join(input_pad_below, "_")
       << "_pi" << join(input_dilation, "_") << "_fs" << join(filter_shape, "_") << "_fst"
       << join(filter_stride, "_") << "_fdi" << join(filter_dilation, "_");
    auto hash = ss.str();

    // check if the requested kernel is already an inserted primitive
    size_t primitive_index = m_primitive_emitter->lookup(hash);
    if (primitive_index != std::numeric_limits<size_t>::max())
    {
        return primitive_index;
    }

    // tiling options are determined by
    // batch size (N) and number of filters (K)
    int reg_tile_size = 1;
    int sm_tile_size = 8;
    // if N is a multiple of 32 use register tiling
    if (N % (sm_tile_size * 4) == 0)
    {
        reg_tile_size = 4;
    }

    // if the kernel has not been compiled, build it
    auto compiled_kernel = ctx->compiled_kernel_pool->get(kernel_name);
    if (compiled_kernel == nullptr)
    {
        codegen::CodeWriter writer;
        writer << include_helpers();
        CudaKernelBuilder::get_convolution_forward(
            writer, kernel_name, dtypes, N, K, filter_size, rank, sm_tile_size, reg_tile_size);
        compiled_kernel = ctx->compiled_kernel_pool->set(kernel_name, writer.get_code());
    }

    // ----- build primitive arguments -----

    // TODO: as each cuda_emitter has a regular structure
    // it would be beneficial to factor these into classes
    // with seperate methods for compiling the kernel, building
    // the primitive, and transfering arguments to device memory

    int C = input_shape.front();
    int input_channel_size = 1;
    int filter_channel_size = 1;
    int output_filter_size = 1;
    for (int i = 1; i < input_shape.size(); i++)
    {
        input_channel_size *= input_shape[i];
        filter_channel_size *= filter_shape[i];
        output_filter_size *= output_shape[i];
    }
    // vector accesses of width `reg_tile_size` are
    // used reducting the effective tensor array size
    input_channel_size /= reg_tile_size;
    filter_channel_size /= reg_tile_size;
    output_filter_size /= reg_tile_size;

    // arguments derived from output tensor
    int output_pixels = 1;
    int output_pixels_magic;
    int output_pixels_shift;
    std::vector<int> output_dim_strides(rank, 0);
    std::vector<int> output_str_magic(rank, 0);
    std::vector<int> output_str_shift(rank, 0);
    for (int64_t i = output_shape.size() - 2; i > 0; i--)
    {
        output_dim_strides[i - 1] = output_pixels;
        int magic;
        int shift;
        std::tie(magic, shift) = idiv_magic_u64(output_pixels);
        output_str_magic[i - 1] = magic;
        output_str_shift[i - 1] = shift;
        output_pixels *= output_shape[i];
    }
    std::tie(output_pixels_magic, output_pixels_shift) = idiv_magic_u64(output_pixels);

    // arguments derived from filter tensor
    int filter_sz = 1;
    std::vector<int> filter_dim_strides(rank, 0);
    std::vector<int> filter_str_magic(rank, 0);
    std::vector<int> filter_str_shift(rank, 0);
    for (int64_t i = filter_shape.size() - 2; i > 0; i--)
    {
        filter_dim_strides[i - 1] = filter_sz;
        int magic;
        int shift;
        std::tie(magic, shift) = idiv_magic_u64(filter_sz);
        filter_str_magic[i - 1] = magic;
        filter_str_shift[i - 1] = shift;
        filter_sz *= filter_shape[i];
    }

    // remaining kernel arguments
    std::vector<int> data_dilation_magic(input_dilation.size(), 0);
    std::vector<int> data_dilation_shift(input_dilation.size(), 0);
    for (int i = 0; i < input_dilation.size(); i++)
    {
        int magic;
        int shift;
        std::tie(magic, shift) = idiv_magic_u64(input_dilation[i]);
        data_dilation_magic[i] = magic;
        data_dilation_shift[i] = shift;
    }
    GPUShape input_shape_str = row_major_strides(input_shape);
    float alpha = 1.0f;
    float beta = 0.0f;

    // ----- register primitive arguments with device -----
    GPUAllocator allocator = this->m_primitive_emitter->get_memory_allocator();

    size_t idx_pad = allocator.reserve_argspace(input_pad_below);
    size_t idx_data_dilation = allocator.reserve_argspace(input_dilation);
    size_t idx_data_dilation_magic = allocator.reserve_argspace(data_dilation_magic);
    size_t idx_data_dilation_shift = allocator.reserve_argspace(data_dilation_shift);
    size_t idx_filter_strides = allocator.reserve_argspace(filter_stride);
    size_t idx_filter_dilation = allocator.reserve_argspace(filter_dilation);
    size_t idx_input_shape = allocator.reserve_argspace(input_shape);
    size_t idx_input_shape_str = allocator.reserve_argspace(input_shape_str);
    size_t idx_output_dim_strides = allocator.reserve_argspace(output_dim_strides);
    size_t idx_output_str_magic = allocator.reserve_argspace(output_str_magic);
    size_t idx_output_str_shift = allocator.reserve_argspace(output_str_shift);
    size_t idx_filter_dim_strides = allocator.reserve_argspace(filter_dim_strides);
    size_t idx_filter_str_magic = allocator.reserve_argspace(filter_str_magic);
    size_t idx_filter_str_shift = allocator.reserve_argspace(filter_str_shift);

    // launch arguments:
    // each output pixel is its own block. if the batch size is greater than reg_tile_size * sm_tile_size, a single
    // output pixel is spread over multiple blocks along the batch axis so that memory coordination is not required
    // each block consists of 2 warps in an 8 x 8 array used for accessing the SM block of the GEMM

    // do_i = output pixel coordinates
    // grid = (do_1*do_2*...*do_N*ceil_div(N, REG_TILE_SIZE*SM_TILE_SIZE), ceil_div(K, REG_TILE_SIZE*SM_TILE_SIZE), 1)
    // block = (8, 8, 1)
    dim3 blocks(output_pixels * idiv_ceil(N, reg_tile_size * sm_tile_size),
                idiv_ceil(K, reg_tile_size * sm_tile_size),
                1);
    dim3 threads(sm_tile_size, sm_tile_size, 1);
    // e.g. for 2d without register tiling
    //      blocks  = (PQ*N/8, K/8, 1)
    //      threads = (8, 8, 1)

    std::unique_ptr<gpu::primitive> conv(new gpu::primitive{[=](void** inputs,
                                                                void** outputs) mutable {

        void* pad_d = runtime::gpu::invoke_memory_primitive(ctx, idx_pad);
        void* data_dilation_d = runtime::gpu::invoke_memory_primitive(ctx, idx_data_dilation);
        void* data_dilation_magic_d =
            runtime::gpu::invoke_memory_primitive(ctx, idx_data_dilation_magic);
        void* data_dilation_shift_d =
            runtime::gpu::invoke_memory_primitive(ctx, idx_data_dilation_shift);
        void* filter_strides_d = runtime::gpu::invoke_memory_primitive(ctx, idx_filter_strides);
        void* filter_dilation_d = runtime::gpu::invoke_memory_primitive(ctx, idx_filter_dilation);
        void* input_shape_d = runtime::gpu::invoke_memory_primitive(ctx, idx_input_shape);
        void* input_shape_str_d = runtime::gpu::invoke_memory_primitive(ctx, idx_input_shape_str);
        void* output_dim_strides_d =
            runtime::gpu::invoke_memory_primitive(ctx, idx_output_dim_strides);
        void* output_str_magic_d = runtime::gpu::invoke_memory_primitive(ctx, idx_output_str_magic);
        void* output_str_shift_d = runtime::gpu::invoke_memory_primitive(ctx, idx_output_str_shift);
        void* filter_dim_strides_d =
            runtime::gpu::invoke_memory_primitive(ctx, idx_filter_dim_strides);
        void* filter_str_magic_d = runtime::gpu::invoke_memory_primitive(ctx, idx_filter_str_magic);
        void* filter_str_shift_d = runtime::gpu::invoke_memory_primitive(ctx, idx_filter_str_shift);

        void* args_list[] = {&inputs[0],
                             &inputs[1],
                             &outputs[0],
                             &alpha,
                             &beta,
                             &N,
                             &C,
                             &K,
                             &input_channel_size,
                             &filter_channel_size,
                             &output_filter_size,
                             &output_pixels,
                             &output_pixels_magic,
                             &output_pixels_shift,
                             &pad_d,
                             &data_dilation_d,
                             &data_dilation_magic_d,
                             &data_dilation_shift_d,
                             &filter_strides_d,
                             &filter_dilation_d,
                             &input_shape_d,
                             &input_shape_str_d,
                             &output_dim_strides_d,
                             &output_str_magic_d,
                             &output_str_shift_d,
                             &filter_dim_strides_d,
                             &filter_str_magic_d,
                             &filter_str_shift_d};

        CUDA_SAFE_CALL(cuLaunchKernel(*compiled_kernel.get(),
                                      blocks.x,
                                      blocks.y,
                                      blocks.z,
                                      threads.x,
                                      threads.y,
                                      threads.z,
                                      0,
                                      NULL,
                                      args_list,
                                      0));
        CUDA_SAFE_CALL(cuCtxSynchronize());
    }});

    primitive_index = this->m_primitive_emitter->insert(std::move(conv));
    m_primitive_emitter->cache(hash, primitive_index);
    return primitive_index;
}

void runtime::gpu::CUDAEmitter::print_tensor_from_gpu(codegen::CodeWriter& writer,
                                                      const std::string& tensor_name,
                                                      GPUShape shape)
{
    auto strides = row_major_strides(shape);
    writer << "__syncthreads();\n";
    writer << "if (tid==0)\n";
    writer.block_begin();
    {
        std::string element = tensor_name + "[i]";
        writer << "for (int i=0; i<" << shape_size(shape) << "; i++)\n";
        writer.block_begin();
        {
            for (int64_t i = strides.size() - 1; i >= 0; i--)
            {
                writer << "if (i % " << strides[i] << " == 0)\n";
                writer.block_begin();
                {
                    writer << "printf(\"";
                    for (int64_t j = 0; j < strides.size() - 1 - i; j++)
                    {
                        writer << "\\n";
                    }
                    writer << "\");\n";
                }
                writer.block_end();
            }
            writer << "printf(\"%4.2f \", " << element << ");\n";
        }
        writer.block_end();
        writer << "printf(\"\\n\");\n";
    }
    writer.block_end();
}

std::string runtime::gpu::CUDAEmitter::include_helpers()
{
    std::stringstream ss;
#if defined(CUDA_VERSION) && CUDA_VERSION < 9000
    ss << R"(
#define WARP_SIZE 32
#define __ballot_sync(mask, predicate) __ballot(predicate)
#define __shfl_down_sync(mask, val, delta, width) __shfl_down(val, delta, width)
#define __shfl_xor_sync(mask, val, laneMask, width) __shfl_xor(val, laneMask, width)
)";
#endif

    // add modern type definitions
    ss << "typedef signed char int8_t;\n";
    ss << "typedef signed short int16_t;\n";
    ss << "typedef signed int int32_t;\n";
    ss << "typedef signed long int int64_t;\n";
    ss << "typedef unsigned char uint8_t;\n";
    ss << "typedef unsigned short uint16_t;\n";
    ss << "typedef unsigned int uint32_t;\n";
    ss << "typedef unsigned long int uint64_t;\n";
    ss << "\n";

    // division_by_invariant_multiplication:
    // fast integer division via invariant multiplication and shifting
    // if value is a power of 2, magic will be 1 and only shifting
    // is required (predicate p below)
    // load: helper to load from constant memory for fast access
    ss << R"(
__device__ __forceinline__ int division_by_invariant_multiplication(int value, int magic, int shift)
{
    int result;
    asm("{\n\t"
        ".reg .pred p;\n\t"
        ".reg .u64 res64;\n\t"
        ".reg .u32 lo32, hi32;\n\t"
        "setp.ne.s32 p, %2, 1;\n\t"
        "mul.wide.u32 res64, %1, %2;\n\t"
        "mov.b64 {lo32, hi32}, res64;\n\t"
        "selp.u32 hi32, hi32, %1, p;\n\t"
        "shr.u32 %0, hi32, %3;\n\t"
        "}" : "=r"(result) : "r"(value), "r"(magic), "r"(shift));
    return result;
}

__device__ __forceinline__ void idiv_fast(int numerator, int denominator, float rcp,
                                          int& result, int& remainder)
{
    result = (int)((float)numerator * rcp);
    remainder = numerator - (result * denominator);
    result = (remainder >= denominator) ? (result + 1) : result;
    remainder = (remainder >= denominator) ? (remainder - denominator) : remainder;
}

__device__ __forceinline__ int mod16(int numerator, int div, int maxdiv)
{
    int res;
    asm("vmad.s32.u32.u32 %0, -%1.h0, %2.h0, %3;" : "=r"(res) : "r"(div), "r"(maxdiv), "r"(numerator));
    return res;
}
__device__ __forceinline__ int mad16(int a, int b, int c)
{
    int res;
    asm("vmad.s32.u32.u32 %0, %1.h0, %2.h0, %3;" : "=r"(res) : "r"(a), "r"(b), "r"(c));
    return res;
}
__device__ __forceinline__ int msub16(int a, int b, int c)
{
    int res;
    asm("vmad.s32.u32.u32 %0, %1.h0, %2.h0, -%3;" : "=r"(res) : "r"(a), "r"(b), "r"(c));
    return res;
}
__device__ __forceinline__ float  load(const float*  __restrict__ in, int i=0, bool b=true)
{
    float v = 0.0f;
    if (b)
    {
        v = __ldg(in + i);
    }
    return v;
}
__device__ __forceinline__ int32_t  load(const int32_t*  __restrict__ in, int i=0, bool b=true)
{
    int32_t v = 0;
    if (b)
    {
        v = __ldg(in + i);
    }
    return v;
}
__device__ __forceinline__ int64_t  load(const int64_t*  __restrict__ in, int i=0, bool b=true)
{
    int64_t v = 0;
    if (b)
    {
        v = __ldg(in + i);
    }
    return v;
}
)";
    return ss.str();
}

uint32_t runtime::gpu::CUDAEmitter::align_to_block_size(uint32_t threads, uint32_t block_size)
{
    if (threads > (1u << 31) - 1)
    {
        throw std::runtime_error("Cuda can't handle threads > 2^31 - 1.");
    }
    uint32_t r = (threads + block_size - 1) / block_size;
    return r;
}<|MERGE_RESOLUTION|>--- conflicted
+++ resolved
@@ -520,12 +520,8 @@
                               std::to_string(window_width) + "_wst" + std::to_string(window_stride);
     std::replace(kernel_name.begin(), kernel_name.end(), ' ', '_');
 
-<<<<<<< HEAD
-    std::string hash = kernel_name + "_nc" + std::to_string(output_shape[0] * output_shape[1]);
-=======
     size_t nthreads = shape_size(output_shape);
     std::string hash = kernel_name + "_n" + std::to_string(nthreads);
->>>>>>> 5bec08f6
     // check if the requested kernel is already an inserted primitive
     size_t primitive_index = m_primitive_emitter->lookup(hash);
     if (primitive_index != std::numeric_limits<size_t>::max())
@@ -544,10 +540,6 @@
     }
 
     //TODO: currently we set it to 64, will add tuning method later
-<<<<<<< HEAD
-    size_t nthreads = shape_size(output_shape);
-=======
->>>>>>> 5bec08f6
     uint32_t block_size_x = 64;
     uint32_t aligned_grid_size_x =
         align_to_block_size(static_cast<uint32_t>(nthreads), block_size_x);
