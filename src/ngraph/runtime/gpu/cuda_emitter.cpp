--- conflicted
+++ resolved
@@ -1284,21 +1284,6 @@
                              &rank,
                              &nthreads};
 
-<<<<<<< HEAD
-            CUDA_SAFE_CALL(cuLaunchKernel(*compiled_kernel.get(),
-                                          nblocks,
-                                          1,
-                                          1,
-                                          nthreads_per_block,
-                                          1,
-                                          1,
-                                          rank * nthreads_per_block * sizeof(int),
-                                          NULL,
-                                          args_list,
-                                          0));
-            debug_sync();
-        }});
-=======
         CUDA_SAFE_CALL(cuLaunchKernel(*compiled_kernel.get(),
                                       nblocks,
                                       1,
@@ -1310,9 +1295,8 @@
                                       NULL,
                                       args_list,
                                       0));
-        CUDA_SAFE_CALL(cuCtxSynchronize());
+        debug_sync();
     }});
->>>>>>> 55a25d41
 
     primitive_index = this->m_primitive_emitter->insert(std::move(replace_slice));
     m_primitive_emitter->cache(hash, primitive_index);
