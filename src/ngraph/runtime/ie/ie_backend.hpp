--- conflicted
+++ resolved
@@ -1,1138 +1,885 @@
-/*******************************************************************************
-* Copyright 2017-2018 Intel Corporation
-*
-* Licensed under the Apache License, Version 2.0 (the "License");
-* you may not use this file except in compliance with the License.
-* You may obtain a copy of the License at
-*
-*     http://www.apache.org/licenses/LICENSE-2.0
-*
-* Unless required by applicable law or agreed to in writing, software
-* distributed under the License is distributed on an "AS IS" BASIS,
-* WITHOUT WARRANTIES OR CONDITIONS OF ANY KIND, either express or implied.
-* See the License for the specific language governing permissions and
-* limitations under the License.
-*******************************************************************************/
-
-#pragma once
-
-#include <memory>
-#include <sstream>
-#include <string>
-#include <vector>
-
-#include "ngraph/runtime/backend.hpp"
-#include "ngraph/runtime/host_tensor_view.hpp"
-#include "ngraph/runtime/tensor_view.hpp"
-
-#include "ngraph/op/avg_pool.hpp"
-#include "ngraph/op/broadcast.hpp"
-#include "ngraph/op/concat.hpp"
-#include "ngraph/op/constant.hpp"
-#include "ngraph/op/convolution.hpp"
-#include "ngraph/op/dot.hpp"
-#include "ngraph/op/max.hpp"
-#include "ngraph/op/max_pool.hpp"
-#include "ngraph/op/min.hpp"
-#include "ngraph/op/one_hot.hpp"
-#include "ngraph/op/pad.hpp"
-#include "ngraph/op/product.hpp"
-#include "ngraph/op/reduce.hpp"
-#include "ngraph/op/reduce_window.hpp"
-#include "ngraph/op/replace_slice.hpp"
-#include "ngraph/op/reshape.hpp"
-#include "ngraph/op/result.hpp"
-#include "ngraph/op/reverse.hpp"
-#include "ngraph/op/slice.hpp"
-#include "ngraph/op/softmax.hpp"
-#include "ngraph/op/sum.hpp"
-
-#include "ngraph/op/select_and_scatter.hpp"
-#include "ngraph/runtime/reference/abs.hpp"
-#include "ngraph/runtime/reference/acos.hpp"
-#include "ngraph/runtime/reference/add.hpp"
-#include "ngraph/runtime/reference/and.hpp"
-#include "ngraph/runtime/reference/asin.hpp"
-#include "ngraph/runtime/reference/atan.hpp"
-#include "ngraph/runtime/reference/avg_pool.hpp"
-#include "ngraph/runtime/reference/broadcast.hpp"
-#include "ngraph/runtime/reference/ceiling.hpp"
-#include "ngraph/runtime/reference/concat.hpp"
-#include "ngraph/runtime/reference/constant.hpp"
-#include "ngraph/runtime/reference/convert.hpp"
-#include "ngraph/runtime/reference/convolution.hpp"
-#include "ngraph/runtime/reference/copy.hpp"
-#include "ngraph/runtime/reference/cos.hpp"
-#include "ngraph/runtime/reference/cosh.hpp"
-#include "ngraph/runtime/reference/divide.hpp"
-#include "ngraph/runtime/reference/dot.hpp"
-#include "ngraph/runtime/reference/equal.hpp"
-#include "ngraph/runtime/reference/exp.hpp"
-#include "ngraph/runtime/reference/floor.hpp"
-#include "ngraph/runtime/reference/greater.hpp"
-#include "ngraph/runtime/reference/greater_eq.hpp"
-#include "ngraph/runtime/reference/less.hpp"
-#include "ngraph/runtime/reference/less_eq.hpp"
-#include "ngraph/runtime/reference/log.hpp"
-#include "ngraph/runtime/reference/max.hpp"
-#include "ngraph/runtime/reference/max_pool.hpp"
-#include "ngraph/runtime/reference/maximum.hpp"
-#include "ngraph/runtime/reference/min.hpp"
-#include "ngraph/runtime/reference/minimum.hpp"
-#include "ngraph/runtime/reference/multiply.hpp"
-#include "ngraph/runtime/reference/negate.hpp"
-#include "ngraph/runtime/reference/not.hpp"
-#include "ngraph/runtime/reference/not_equal.hpp"
-#include "ngraph/runtime/reference/one_hot.hpp"
-#include "ngraph/runtime/reference/or.hpp"
-#include "ngraph/runtime/reference/pad.hpp"
-#include "ngraph/runtime/reference/power.hpp"
-#include "ngraph/runtime/reference/product.hpp"
-#include "ngraph/runtime/reference/reduce.hpp"
-#include "ngraph/runtime/reference/reduce_window.hpp"
-#include "ngraph/runtime/reference/relu.hpp"
-#include "ngraph/runtime/reference/replace_slice.hpp"
-#include "ngraph/runtime/reference/reshape.hpp"
-#include "ngraph/runtime/reference/result.hpp"
-#include "ngraph/runtime/reference/reverse.hpp"
-#include "ngraph/runtime/reference/select.hpp"
-#include "ngraph/runtime/reference/select_and_scatter.hpp"
-#include "ngraph/runtime/reference/sign.hpp"
-#include "ngraph/runtime/reference/sin.hpp"
-#include "ngraph/runtime/reference/sinh.hpp"
-#include "ngraph/runtime/reference/slice.hpp"
-#include "ngraph/runtime/reference/softmax.hpp"
-#include "ngraph/runtime/reference/sqrt.hpp"
-#include "ngraph/runtime/reference/subtract.hpp"
-#include "ngraph/runtime/reference/sum.hpp"
-#include "ngraph/runtime/reference/tan.hpp"
-#include "ngraph/runtime/reference/tanh.hpp"
-
-#ifdef NGRAPH_DISTRIBUTED
-#include "ngraph/runtime/reference/allreduce.hpp"
-#endif
-
-namespace ngraph
-{
-    namespace runtime
-    {
-        namespace ie
-        {
-            class IE_Backend;
-        }
-    }
-}
-class ngraph::runtime::ie::IE_Backend : public Backend
-{
-public:
-    std::shared_ptr<TensorView>
-        create_tensor(const element::Type& type, const Shape& shape, void* memory_pointer) override;
-
-    std::shared_ptr<TensorView> create_tensor(const element::Type& type,
-                                              const Shape& shape) override;
-
-    bool compile(std::shared_ptr<Function> function) override;
-
-    bool call(std::shared_ptr<Function> function,
-              const std::vector<std::shared_ptr<TensorView>>& outputs,
-              const std::vector<std::shared_ptr<TensorView>>& intputs) override;
-
-private:
-    static bool init;
-    void generate_calls(const element::Type& type,
-                        Node& op,
-                        const std::vector<std::shared_ptr<HostTensorView>>& outputs,
-                        const std::vector<std::shared_ptr<HostTensorView>>& inputs);
-
-    template <typename T>
-    void op_engine(Node& node,
-                   const std::vector<std::shared_ptr<HostTensorView>>& out,
-                   const std::vector<std::shared_ptr<HostTensorView>>& args)
-    {
-        std::string node_op = node.description();
-        if (node_op == "Abs")
-        {
-            reference::abs<T>(reinterpret_cast<T*>(args[0]->get_data_ptr()),
-                              reinterpret_cast<T*>(out[0]->get_data_ptr()),
-                              out[0]->get_element_count());
-        }
-        else if (node_op == "Acos")
-        {
-            reference::acos<T>(reinterpret_cast<T*>(args[0]->get_data_ptr()),
-                               reinterpret_cast<T*>(out[0]->get_data_ptr()),
-                               out[0]->get_element_count());
-        }
-        else if (node_op == "Add")
-        {
-            reference::add<T>(reinterpret_cast<T*>(args[0]->get_data_ptr()),
-                              reinterpret_cast<T*>(args[1]->get_data_ptr()),
-                              reinterpret_cast<T*>(out[0]->get_data_ptr()),
-                              out[0]->get_element_count());
-        }
-#ifdef NGRAPH_DISTRIBUTED
-        else if (node_op == "AllReduce")
-        {
-            reference::allreduce<T>(reinterpret_cast<T*>(args[0]->get_data_ptr()),
-                                    reinterpret_cast<T*>(out[0]->get_data_ptr()),
-                                    args[0]->get_element_type(),
-                                    static_cast<int>(args[0]->get_element_count()));
-        }
-#endif
-<<<<<<< HEAD
-        else if (node_op == "Asin")
-        {
-            reference::asin<T>(reinterpret_cast<T*>(args[0]->get_data_ptr()),
-                               reinterpret_cast<T*>(out[0]->get_data_ptr()),
-                               out[0]->get_element_count());
-        }
-        else if (node_op == "Atan")
-        {
-            reference::atan<T>(reinterpret_cast<T*>(args[0]->get_data_ptr()),
-                               reinterpret_cast<T*>(out[0]->get_data_ptr()),
-                               out[0]->get_element_count());
-        }
-        else if (node_op == "AvgPool")
-        {
-            op::AvgPool* avg_pool = dynamic_cast<op::AvgPool*>(&node);
-=======
-                    else if (node_op == "And")
-                    {
-                        reference::logical_and(reinterpret_cast<char*>(args[0]->get_data_ptr()),
-                                               reinterpret_cast<char*>(args[1]->get_data_ptr()),
-                                               reinterpret_cast<char*>(out[0]->get_data_ptr()),
-                                               out[0]->get_element_count());
-                    }
-                    else if (node_op == "Asin")
-                    {
-                        reference::asin<T>(reinterpret_cast<T*>(args[0]->get_data_ptr()),
-                                           reinterpret_cast<T*>(out[0]->get_data_ptr()),
-                                           out[0]->get_element_count());
-                    }
-                    else if (node_op == "Atan")
-                    {
-                        reference::atan<T>(reinterpret_cast<T*>(args[0]->get_data_ptr()),
-                                           reinterpret_cast<T*>(out[0]->get_data_ptr()),
-                                           out[0]->get_element_count());
-                    }
-                    else if (node_op == "AvgPool")
-                    {
-                        op::AvgPool* avg_pool = dynamic_cast<op::AvgPool*>(&node);
-
-                        reference::avg_pool<T>(reinterpret_cast<T*>(args[0]->get_data_ptr()),
-                                               reinterpret_cast<T*>(out[0]->get_data_ptr()),
-                                               args[0]->get_shape(),
-                                               out[0]->get_shape(),
-                                               avg_pool->get_window_shape(),
-                                               avg_pool->get_window_movement_strides(),
-                                               avg_pool->get_padding_below(),
-                                               avg_pool->get_padding_above(),
-                                               avg_pool->get_include_padding_in_avg_computation());
-                    }
-                    else if (node_op == "AvgPoolBackprop")
-                    {
-                        op::AvgPoolBackprop* apb = dynamic_cast<op::AvgPoolBackprop*>(&node);
-                        reference::avg_pool_backprop<T>(
-                            reinterpret_cast<T*>(args[0]->get_data_ptr()),
-                            reinterpret_cast<T*>(out[0]->get_data_ptr()),
-                            args[0]->get_shape(),
-                            out[0]->get_shape(),
-                            apb->get_window_shape(),
-                            apb->get_window_movement_strides(),
-                            apb->get_padding_below(),
-                            apb->get_padding_above(),
-                            apb->get_include_padding_in_avg_computation());
-                    }
-                    else if (node_op == "Broadcast")
-                    {
-                        op::Broadcast* broadcast = dynamic_cast<op::Broadcast*>(&node);
-                        Shape in_shape = args[0]->get_shape();
-                        Shape out_shape = out[0]->get_shape();
-                        AxisSet broadcast_axes = broadcast->get_broadcast_axes();
-                        reference::broadcast<T>(reinterpret_cast<T*>(args[0]->get_data_ptr()),
-                                                reinterpret_cast<T*>(out[0]->get_data_ptr()),
-                                                in_shape,
-                                                out_shape,
-                                                broadcast_axes);
-                    }
-                    else if (node_op == "Ceiling")
-                    {
-                        reference::ceiling<T>(reinterpret_cast<T*>(args[0]->get_data_ptr()),
-                                              reinterpret_cast<T*>(out[0]->get_data_ptr()),
-                                              out[0]->get_element_count());
-                    }
-                    else if (node_op == "Concat")
-                    {
-                        const op::Concat* concat = static_cast<const op::Concat*>(&node);
-                        std::vector<const T*> in_args;
-                        std::vector<Shape> in_shapes;
-                        for (std::shared_ptr<HostTensorView> arg : args)
-                        {
-                            in_args.push_back(reinterpret_cast<T*>(arg->get_data_ptr()));
-                            in_shapes.push_back(arg->get_shape());
-                        }
-                        reference::concat<T>(in_args,
-                                             reinterpret_cast<T*>(out[0]->get_data_ptr()),
-                                             in_shapes,
-                                             out[0]->get_shape(),
-                                             concat->get_concatenation_axis());
-                    }
-                    else if (node_op == "Constant")
-                    {
-                        const op::Constant* c = static_cast<const op::Constant*>(&node);
-                        reference::constant<T>(reinterpret_cast<const T*>(c->get_data_ptr()),
-                                               reinterpret_cast<T*>(out[0]->get_data_ptr()),
-                                               out[0]->get_element_count());
-                    }
-                    else if (node_op == "Convolution")
-                    {
-                        auto c = static_cast<const op::Convolution*>(&node);
-                        reference::convolution<T>(reinterpret_cast<T*>(args[0]->get_data_ptr()),
-                                                  reinterpret_cast<T*>(args[1]->get_data_ptr()),
-                                                  reinterpret_cast<T*>(out[0]->get_data_ptr()),
-                                                  args[0]->get_shape(),
-                                                  args[1]->get_shape(),
-                                                  out[0]->get_shape(),
-                                                  c->get_window_movement_strides(),
-                                                  c->get_window_dilation_strides(),
-                                                  c->get_padding_below(),
-                                                  c->get_padding_above(),
-                                                  c->get_data_dilation_strides(),
-                                                  0,
-                                                  1,
-                                                  1,
-                                                  0,
-                                                  0,
-                                                  1,
-                                                  false);
-                    }
-                    else if (node_op == "ConvolutionBackpropFilters")
-                    {
-                        auto c = static_cast<const op::ConvolutionBackpropFilters*>(&node);
-                        reference::convolution<T>(reinterpret_cast<T*>(args[0]->get_data_ptr()),
-                                                  reinterpret_cast<T*>(args[1]->get_data_ptr()),
-                                                  reinterpret_cast<T*>(out[0]->get_data_ptr()),
-                                                  args[0]->get_shape(),
-                                                  args[1]->get_shape(),
-                                                  out[0]->get_shape(),
-                                                  c->get_window_movement_strides_backward(),
-                                                  c->get_window_dilation_strides_backward(),
-                                                  c->get_padding_below_backward(),
-                                                  c->get_padding_above_backward(),
-                                                  c->get_data_dilation_strides_backward(),
-                                                  1,
-                                                  0,
-                                                  0,
-                                                  1,
-                                                  1,
-                                                  0,
-                                                  false);
-                    }
-                    else if (node_op == "ConvolutionBackpropData")
-                    {
-                        // Note that args[1] and args[0] are switched here from the usual order.
-                        auto c = static_cast<const op::ConvolutionBackpropData*>(&node);
-                        reference::convolution<T>(reinterpret_cast<T*>(args[1]->get_data_ptr()),
-                                                  reinterpret_cast<T*>(args[0]->get_data_ptr()),
-                                                  reinterpret_cast<T*>(out[0]->get_data_ptr()),
-                                                  args[1]->get_shape(),
-                                                  args[0]->get_shape(),
-                                                  out[0]->get_shape(),
-                                                  c->get_window_movement_strides_backward(),
-                                                  c->get_window_dilation_strides_backward(),
-                                                  c->get_padding_below_backward(),
-                                                  c->get_padding_above_backward(),
-                                                  c->get_data_dilation_strides_backward(),
-                                                  0,
-                                                  1,
-                                                  0,
-                                                  1,
-                                                  0,
-                                                  1,
-                                                  true);
-                    }
-                    else if (node_op == "Cos")
-                    {
-                        reference::cos<T>(reinterpret_cast<T*>(args[0]->get_data_ptr()),
-                                          reinterpret_cast<T*>(out[0]->get_data_ptr()),
-                                          out[0]->get_element_count());
-                    }
-                    else if (node_op == "Cosh")
-                    {
-                        reference::cosh<T>(reinterpret_cast<T*>(args[0]->get_data_ptr()),
-                                           reinterpret_cast<T*>(out[0]->get_data_ptr()),
-                                           out[0]->get_element_count());
-                    }
-                    else if (node_op == "Divide")
-                    {
-                        reference::divide<T>(reinterpret_cast<T*>(args[0]->get_data_ptr()),
-                                             reinterpret_cast<T*>(args[1]->get_data_ptr()),
-                                             reinterpret_cast<T*>(out[0]->get_data_ptr()),
-                                             out[0]->get_element_count());
-                    }
-                    else if (node_op == "Dot")
-                    {
-                        op::Dot* dot = dynamic_cast<op::Dot*>(&node);
-
-                        reference::dot(reinterpret_cast<T*>(args[0]->get_data_ptr()),
-                                       reinterpret_cast<T*>(args[1]->get_data_ptr()),
-                                       reinterpret_cast<T*>(out[0]->get_data_ptr()),
-                                       args[0]->get_shape(),
-                                       args[1]->get_shape(),
-                                       out[0]->get_shape(),
-                                       dot->get_reduction_axes_count());
-                    }
->>>>>>> 12e8b9b7
-
-            reference::avg_pool<T>(reinterpret_cast<T*>(args[0]->get_data_ptr()),
-                                   reinterpret_cast<T*>(out[0]->get_data_ptr()),
-                                   args[0]->get_shape(),
-                                   out[0]->get_shape(),
-                                   avg_pool->get_window_shape(),
-                                   avg_pool->get_window_movement_strides(),
-                                   avg_pool->get_padding_below(),
-                                   avg_pool->get_padding_above(),
-                                   avg_pool->get_include_padding_in_avg_computation());
-        }
-        else if (node_op == "AvgPoolBackprop")
-        {
-            op::AvgPoolBackprop* apb = dynamic_cast<op::AvgPoolBackprop*>(&node);
-            reference::avg_pool_backprop<T>(reinterpret_cast<T*>(args[0]->get_data_ptr()),
-                                            reinterpret_cast<T*>(out[0]->get_data_ptr()),
-                                            args[0]->get_shape(),
-                                            out[0]->get_shape(),
-                                            apb->get_window_shape(),
-                                            apb->get_window_movement_strides(),
-                                            apb->get_padding_below(),
-                                            apb->get_padding_above(),
-                                            apb->get_include_padding_in_avg_computation());
-        }
-        else if (node_op == "Broadcast")
-        {
-            op::Broadcast* broadcast = dynamic_cast<op::Broadcast*>(&node);
-            Shape in_shape = args[0]->get_shape();
-            Shape out_shape = out[0]->get_shape();
-            AxisSet broadcast_axes = broadcast->get_broadcast_axes();
-            reference::broadcast<T>(reinterpret_cast<T*>(args[0]->get_data_ptr()),
-                                    reinterpret_cast<T*>(out[0]->get_data_ptr()),
-                                    in_shape,
-                                    out_shape,
-                                    broadcast_axes);
-        }
-        else if (node_op == "Ceiling")
-        {
-            reference::ceiling<T>(reinterpret_cast<T*>(args[0]->get_data_ptr()),
-                                  reinterpret_cast<T*>(out[0]->get_data_ptr()),
-                                  out[0]->get_element_count());
-        }
-        else if (node_op == "Concat")
-        {
-            const op::Concat* concat = static_cast<const op::Concat*>(&node);
-            std::vector<const T*> in_args;
-            std::vector<Shape> in_shapes;
-            for (std::shared_ptr<HostTensorView> arg : args)
-            {
-                in_args.push_back(reinterpret_cast<T*>(arg->get_data_ptr()));
-                in_shapes.push_back(arg->get_shape());
-            }
-            reference::concat<T>(in_args,
-                                 reinterpret_cast<T*>(out[0]->get_data_ptr()),
-                                 in_shapes,
-                                 out[0]->get_shape(),
-                                 concat->get_concatenation_axis());
-        }
-        else if (node_op == "Constant")
-        {
-            const op::Constant* c = static_cast<const op::Constant*>(&node);
-            reference::constant<T>(reinterpret_cast<const T*>(c->get_data_ptr()),
-                                   reinterpret_cast<T*>(out[0]->get_data_ptr()),
-                                   out[0]->get_element_count());
-        }
-        else if (node_op == "Convert")
-        {
-            // const op::Convert* c = static_cast<const op::Convert*>(&node);
-            element::Type type = node.get_element_type();
-            if (type == element::boolean)
-            {
-                reference::convert<T>(reinterpret_cast<T*>(args[0]->get_data_ptr()),
-                                      reinterpret_cast<char*>(out[0]->get_data_ptr()),
-                                      out[0]->get_element_count());
-            }
-            else if (type == element::f32)
-            {
-                reference::convert<T>(reinterpret_cast<T*>(args[0]->get_data_ptr()),
-                                      reinterpret_cast<float*>(out[0]->get_data_ptr()),
-                                      out[0]->get_element_count());
-            }
-            else if (type == element::f64)
-            {
-                reference::convert<T>(reinterpret_cast<T*>(args[0]->get_data_ptr()),
-                                      reinterpret_cast<double*>(out[0]->get_data_ptr()),
-                                      out[0]->get_element_count());
-            }
-            else if (type == element::i8)
-            {
-                reference::convert<T>(reinterpret_cast<T*>(args[0]->get_data_ptr()),
-                                      reinterpret_cast<int8_t*>(out[0]->get_data_ptr()),
-                                      out[0]->get_element_count());
-            }
-            else if (type == element::i16)
-            {
-                reference::convert<T>(reinterpret_cast<T*>(args[0]->get_data_ptr()),
-                                      reinterpret_cast<int16_t*>(out[0]->get_data_ptr()),
-                                      out[0]->get_element_count());
-            }
-            else if (type == element::i32)
-            {
-                reference::convert<T>(reinterpret_cast<T*>(args[0]->get_data_ptr()),
-                                      reinterpret_cast<int32_t*>(out[0]->get_data_ptr()),
-                                      out[0]->get_element_count());
-            }
-            else if (type == element::i64)
-            {
-                reference::convert<T>(reinterpret_cast<T*>(args[0]->get_data_ptr()),
-                                      reinterpret_cast<int64_t*>(out[0]->get_data_ptr()),
-                                      out[0]->get_element_count());
-            }
-            else if (type == element::u8)
-            {
-                reference::convert<T>(reinterpret_cast<T*>(args[0]->get_data_ptr()),
-                                      reinterpret_cast<uint8_t*>(out[0]->get_data_ptr()),
-                                      out[0]->get_element_count());
-            }
-            else if (type == element::u16)
-            {
-                reference::convert<T>(reinterpret_cast<T*>(args[0]->get_data_ptr()),
-                                      reinterpret_cast<uint16_t*>(out[0]->get_data_ptr()),
-                                      out[0]->get_element_count());
-            }
-            else if (type == element::u32)
-            {
-                reference::convert<T>(reinterpret_cast<T*>(args[0]->get_data_ptr()),
-                                      reinterpret_cast<uint32_t*>(out[0]->get_data_ptr()),
-                                      out[0]->get_element_count());
-            }
-            else if (type == element::u64)
-            {
-                reference::convert<T>(reinterpret_cast<T*>(args[0]->get_data_ptr()),
-                                      reinterpret_cast<uint64_t*>(out[0]->get_data_ptr()),
-                                      out[0]->get_element_count());
-            }
-            else
-            {
-                std::stringstream ss;
-                ss << "unsupported element type " << type << " op Convert";
-                throw std::runtime_error(ss.str());
-            }
-        }
-        else if (node_op == "Convolution")
-        {
-            auto c = static_cast<const op::Convolution*>(&node);
-            reference::convolution<T>(reinterpret_cast<T*>(args[0]->get_data_ptr()),
-                                      reinterpret_cast<T*>(args[1]->get_data_ptr()),
-                                      reinterpret_cast<T*>(out[0]->get_data_ptr()),
-                                      args[0]->get_shape(),
-                                      args[1]->get_shape(),
-                                      out[0]->get_shape(),
-                                      c->get_window_movement_strides(),
-                                      c->get_window_dilation_strides(),
-                                      c->get_padding_below(),
-                                      c->get_padding_above(),
-                                      c->get_data_dilation_strides(),
-                                      0,
-                                      1,
-                                      1,
-                                      0,
-                                      0,
-                                      1,
-                                      false);
-        }
-        else if (node_op == "ConvolutionBackpropFilters")
-        {
-            auto c = static_cast<const op::ConvolutionBackpropFilters*>(&node);
-            reference::convolution<T>(reinterpret_cast<T*>(args[0]->get_data_ptr()),
-                                      reinterpret_cast<T*>(args[1]->get_data_ptr()),
-                                      reinterpret_cast<T*>(out[0]->get_data_ptr()),
-                                      args[0]->get_shape(),
-                                      args[1]->get_shape(),
-                                      out[0]->get_shape(),
-                                      c->get_window_movement_strides_backward(),
-                                      c->get_window_dilation_strides_backward(),
-                                      c->get_padding_below_backward(),
-                                      c->get_padding_above_backward(),
-                                      c->get_data_dilation_strides_backward(),
-                                      1,
-                                      0,
-                                      0,
-                                      1,
-                                      1,
-                                      0,
-                                      false);
-        }
-        else if (node_op == "ConvolutionBackpropData")
-        {
-            // Note that args[1] and args[0] are switched here from the usual order.
-            auto c = static_cast<const op::ConvolutionBackpropData*>(&node);
-            reference::convolution<T>(reinterpret_cast<T*>(args[1]->get_data_ptr()),
-                                      reinterpret_cast<T*>(args[0]->get_data_ptr()),
-                                      reinterpret_cast<T*>(out[0]->get_data_ptr()),
-                                      args[1]->get_shape(),
-                                      args[0]->get_shape(),
-                                      out[0]->get_shape(),
-                                      c->get_window_movement_strides_backward(),
-                                      c->get_window_dilation_strides_backward(),
-                                      c->get_padding_below_backward(),
-                                      c->get_padding_above_backward(),
-                                      c->get_data_dilation_strides_backward(),
-                                      0,
-                                      1,
-                                      0,
-                                      1,
-                                      0,
-                                      1,
-                                      true);
-        }
-        else if (node_op == "Cos")
-        {
-            reference::cos<T>(reinterpret_cast<T*>(args[0]->get_data_ptr()),
-                              reinterpret_cast<T*>(out[0]->get_data_ptr()),
-                              out[0]->get_element_count());
-        }
-        else if (node_op == "Cosh")
-        {
-            reference::cosh<T>(reinterpret_cast<T*>(args[0]->get_data_ptr()),
-                               reinterpret_cast<T*>(out[0]->get_data_ptr()),
-                               out[0]->get_element_count());
-        }
-        else if (node_op == "Divide")
-        {
-            reference::divide<T>(reinterpret_cast<T*>(args[0]->get_data_ptr()),
-                                 reinterpret_cast<T*>(args[1]->get_data_ptr()),
-                                 reinterpret_cast<T*>(out[0]->get_data_ptr()),
-                                 out[0]->get_element_count());
-        }
-        else if (node_op == "Dot")
-        {
-            op::Dot* dot = dynamic_cast<op::Dot*>(&node);
-
-            reference::dot(reinterpret_cast<T*>(args[0]->get_data_ptr()),
-                           reinterpret_cast<T*>(args[1]->get_data_ptr()),
-                           reinterpret_cast<T*>(out[0]->get_data_ptr()),
-                           args[0]->get_shape(),
-                           args[1]->get_shape(),
-                           out[0]->get_shape(),
-                           dot->get_reduction_axes_count());
-        }
-
-        else if (node_op == "Equal")
-        {
-            reference::equal<T>(reinterpret_cast<T*>(args[0]->get_data_ptr()),
-                                reinterpret_cast<T*>(args[1]->get_data_ptr()),
-                                reinterpret_cast<char*>(out[0]->get_data_ptr()),
-                                out[0]->get_element_count());
-        }
-        else if (node_op == "Exp")
-        {
-            reference::exp<T>(reinterpret_cast<T*>(args[0]->get_data_ptr()),
-                              reinterpret_cast<T*>(out[0]->get_data_ptr()),
-                              out[0]->get_element_count());
-        }
-        else if (node_op == "Floor")
-        {
-            reference::floor<T>(reinterpret_cast<T*>(args[0]->get_data_ptr()),
-                                reinterpret_cast<T*>(out[0]->get_data_ptr()),
-                                out[0]->get_element_count());
-        }
-        else if (node_op == "FunctionCall")
-        {
-            std::shared_ptr<Function> function = node.get_functions()[0];
-
-            std::vector<std::shared_ptr<runtime::TensorView>> outputs;
-            for (auto tv : out)
-            {
-                outputs.push_back(std::static_pointer_cast<runtime::TensorView>(tv));
-            }
-
-            std::vector<std::shared_ptr<runtime::TensorView>> inputs;
-            for (auto tv : args)
-            {
-                inputs.push_back(std::static_pointer_cast<runtime::TensorView>(tv));
-            }
-
-<<<<<<< HEAD
-            call(function, outputs, inputs);
-        }
-        else if (node_op == "Greater")
-        {
-            reference::greater<T>(reinterpret_cast<T*>(args[0]->get_data_ptr()),
-                                  reinterpret_cast<T*>(args[1]->get_data_ptr()),
-                                  reinterpret_cast<char*>(out[0]->get_data_ptr()),
-                                  out[0]->get_element_count());
-        }
-        else if (node_op == "GreaterEq")
-        {
-            reference::greater_eq<T>(reinterpret_cast<T*>(args[0]->get_data_ptr()),
-                                     reinterpret_cast<T*>(args[1]->get_data_ptr()),
-                                     reinterpret_cast<char*>(out[0]->get_data_ptr()),
-                                     out[0]->get_element_count());
-        }
-        else if (node_op == "Less")
-        {
-            reference::less<T>(reinterpret_cast<T*>(args[0]->get_data_ptr()),
-                               reinterpret_cast<T*>(args[1]->get_data_ptr()),
-                               reinterpret_cast<char*>(out[0]->get_data_ptr()),
-                               out[0]->get_element_count());
-        }
-        else if (node_op == "LessEq")
-        {
-            reference::less_eq<T>(reinterpret_cast<T*>(args[0]->get_data_ptr()),
-                                  reinterpret_cast<T*>(args[1]->get_data_ptr()),
-                                  reinterpret_cast<char*>(out[0]->get_data_ptr()),
-                                  out[0]->get_element_count());
-        }
-        else if (node_op == "Log")
-        {
-            reference::log<T>(reinterpret_cast<T*>(args[0]->get_data_ptr()),
-                              reinterpret_cast<T*>(out[0]->get_data_ptr()),
-                              out[0]->get_element_count());
-        }
-        else if (node_op == "Max")
-        {
-            const op::Max* max = static_cast<const op::Max*>(&node);
-            reference::max<T>(reinterpret_cast<T*>(args[0]->get_data_ptr()),
-                              reinterpret_cast<T*>(out[0]->get_data_ptr()),
-                              args[0]->get_shape(),
-                              out[0]->get_shape(),
-                              max->get_reduction_axes());
-        }
-        else if (node_op == "Maximum")
-        {
-            reference::maximum<T>(reinterpret_cast<T*>(args[0]->get_data_ptr()),
-                                  reinterpret_cast<T*>(args[1]->get_data_ptr()),
-                                  reinterpret_cast<T*>(out[0]->get_data_ptr()),
-                                  out[0]->get_element_count());
-        }
-        else if (node_op == "MaxPool")
-        {
-            op::MaxPool* max_pool = dynamic_cast<op::MaxPool*>(&node);
-=======
-                        reference::max_pool_backprop<T>(
-                            reinterpret_cast<T*>(args[0]->get_data_ptr()),
-                            reinterpret_cast<T*>(args[1]->get_data_ptr()),
-                            reinterpret_cast<T*>(out[0]->get_data_ptr()),
-                            args[1]->get_shape(),
-                            out[0]->get_shape(),
-                            max_pool_backprop->get_window_shape(),
-                            max_pool_backprop->get_window_movement_strides(),
-                            max_pool_backprop->get_padding_below(),
-                            max_pool_backprop->get_padding_above());
-                    }
-                    else if (node_op == "Min")
-                    {
-                        const op::Min* min = static_cast<const op::Min*>(&node);
-                        reference::min<T>(reinterpret_cast<T*>(args[0]->get_data_ptr()),
-                                          reinterpret_cast<T*>(out[0]->get_data_ptr()),
-                                          args[0]->get_shape(),
-                                          out[0]->get_shape(),
-                                          min->get_reduction_axes());
-                    }
-                    else if (node_op == "Minimum")
-                    {
-                        reference::minimum<T>(reinterpret_cast<T*>(args[0]->get_data_ptr()),
-                                              reinterpret_cast<T*>(args[1]->get_data_ptr()),
-                                              reinterpret_cast<T*>(out[0]->get_data_ptr()),
-                                              out[0]->get_element_count());
-                    }
-                    else if (node_op == "Multiply")
-                    {
-                        reference::multiply<T>(reinterpret_cast<T*>(args[0]->get_data_ptr()),
-                                               reinterpret_cast<T*>(args[1]->get_data_ptr()),
-                                               reinterpret_cast<T*>(out[0]->get_data_ptr()),
-                                               out[0]->get_element_count());
-                    }
-                    else if (node_op == "Negative")
-                    {
-                        reference::negate<T>(reinterpret_cast<T*>(args[0]->get_data_ptr()),
-                                             reinterpret_cast<T*>(out[0]->get_data_ptr()),
-                                             out[0]->get_element_count());
-                    }
-                    else if (node_op == "Not")
-                    {
-                        reference::logical_not(reinterpret_cast<char*>(args[0]->get_data_ptr()),
-                                               reinterpret_cast<char*>(out[0]->get_data_ptr()),
-                                               out[0]->get_element_count());
-                    }
-                    else if (node_op == "NotEqual")
-                    {
-                        reference::not_equal<T>(reinterpret_cast<T*>(args[0]->get_data_ptr()),
-                                                reinterpret_cast<T*>(args[1]->get_data_ptr()),
-                                                reinterpret_cast<char*>(out[0]->get_data_ptr()),
-                                                out[0]->get_element_count());
-                    }
-                    else if (node_op == "OneHot")
-                    {
-                        auto oh = static_cast<const op::OneHot*>(&node);
-                        reference::one_hot<T>(reinterpret_cast<T*>(args[0]->get_data_ptr()),
-                                              reinterpret_cast<T*>(out[0]->get_data_ptr()),
-                                              args[0]->get_shape(),
-                                              out[0]->get_shape(),
-                                              oh->get_one_hot_axis());
-                    }
-                    else if (node_op == "Or")
-                    {
-                        reference::logical_or(reinterpret_cast<char*>(args[0]->get_data_ptr()),
-                                              reinterpret_cast<char*>(args[1]->get_data_ptr()),
-                                              reinterpret_cast<char*>(out[0]->get_data_ptr()),
-                                              out[0]->get_element_count());
-                    }
-                    else if (node_op == "Parameter")
-                    {
-                    }
-                    else if (node_op == "Pad")
-                    {
-                        op::Pad* pad = dynamic_cast<op::Pad*>(&node);
->>>>>>> 12e8b9b7
-
-            reference::max_pool<T>(reinterpret_cast<T*>(args[0]->get_data_ptr()),
-                                   reinterpret_cast<T*>(out[0]->get_data_ptr()),
-                                   args[0]->get_shape(),
-                                   out[0]->get_shape(),
-                                   max_pool->get_window_shape(),
-                                   max_pool->get_window_movement_strides(),
-                                   max_pool->get_padding_below(),
-                                   max_pool->get_padding_above());
-        }
-        else if (node_op == "MaxPoolBackprop")
-        {
-            op::MaxPoolBackprop* max_pool_backprop = dynamic_cast<op::MaxPoolBackprop*>(&node);
-
-            reference::max_pool_backprop<T>(reinterpret_cast<T*>(args[0]->get_data_ptr()),
-                                            reinterpret_cast<T*>(args[1]->get_data_ptr()),
-                                            reinterpret_cast<T*>(out[0]->get_data_ptr()),
-                                            args[1]->get_shape(),
-                                            out[0]->get_shape(),
-                                            max_pool_backprop->get_window_shape(),
-                                            max_pool_backprop->get_window_movement_strides(),
-                                            max_pool_backprop->get_padding_below(),
-                                            max_pool_backprop->get_padding_above());
-        }
-        else if (node_op == "Min")
-        {
-            const op::Min* min = static_cast<const op::Min*>(&node);
-            reference::min<T>(reinterpret_cast<T*>(args[0]->get_data_ptr()),
-                              reinterpret_cast<T*>(out[0]->get_data_ptr()),
-                              args[0]->get_shape(),
-                              out[0]->get_shape(),
-                              min->get_reduction_axes());
-        }
-        else if (node_op == "Minimum")
-        {
-            reference::minimum<T>(reinterpret_cast<T*>(args[0]->get_data_ptr()),
-                                  reinterpret_cast<T*>(args[1]->get_data_ptr()),
-                                  reinterpret_cast<T*>(out[0]->get_data_ptr()),
-                                  out[0]->get_element_count());
-        }
-        else if (node_op == "Multiply")
-        {
-            reference::multiply<T>(reinterpret_cast<T*>(args[0]->get_data_ptr()),
-                                   reinterpret_cast<T*>(args[1]->get_data_ptr()),
-                                   reinterpret_cast<T*>(out[0]->get_data_ptr()),
-                                   out[0]->get_element_count());
-        }
-        else if (node_op == "Negative")
-        {
-            reference::negate<T>(reinterpret_cast<T*>(args[0]->get_data_ptr()),
-                                 reinterpret_cast<T*>(out[0]->get_data_ptr()),
-                                 out[0]->get_element_count());
-        }
-        else if (node_op == "Not")
-        {
-            reference::logical_not(reinterpret_cast<char*>(args[0]->get_data_ptr()),
-                                   reinterpret_cast<char*>(out[0]->get_data_ptr()),
-                                   out[0]->get_element_count());
-        }
-        else if (node_op == "NotEqual")
-        {
-            reference::not_equal<T>(reinterpret_cast<T*>(args[0]->get_data_ptr()),
-                                    reinterpret_cast<T*>(args[1]->get_data_ptr()),
-                                    reinterpret_cast<char*>(out[0]->get_data_ptr()),
-                                    out[0]->get_element_count());
-        }
-        else if (node_op == "OneHot")
-        {
-            auto oh = static_cast<const op::OneHot*>(&node);
-            reference::one_hot<T>(reinterpret_cast<T*>(args[0]->get_data_ptr()),
-                                  reinterpret_cast<T*>(out[0]->get_data_ptr()),
-                                  args[0]->get_shape(),
-                                  out[0]->get_shape(),
-                                  oh->get_one_hot_axis());
-        }
-        else if (node_op == "Parameter")
-        {
-        }
-        else if (node_op == "Pad")
-        {
-            op::Pad* pad = dynamic_cast<op::Pad*>(&node);
-
-            reference::pad(reinterpret_cast<T*>(args[0]->get_data_ptr()),
-                           reinterpret_cast<T*>(args[1]->get_data_ptr()),
-                           reinterpret_cast<T*>(out[0]->get_data_ptr()),
-                           node.get_inputs().at(0).get_shape(),
-                           node.get_output_shape(0),
-                           pad->get_padding_below(),
-                           pad->get_padding_above(),
-                           pad->get_padding_interior());
-        }
-        else if (node_op == "Power")
-        {
-            reference::power<T>(reinterpret_cast<T*>(args[0]->get_data_ptr()),
-                                reinterpret_cast<T*>(args[1]->get_data_ptr()),
-                                reinterpret_cast<T*>(out[0]->get_data_ptr()),
-                                out[0]->get_element_count());
-        }
-        else if (node_op == "Product")
-        {
-            const op::Product* product = static_cast<const op::Product*>(&node);
-            reference::product<T>(reinterpret_cast<T*>(args[0]->get_data_ptr()),
-                                  reinterpret_cast<T*>(out[0]->get_data_ptr()),
-                                  args[0]->get_shape(),
-                                  out[0]->get_shape(),
-                                  product->get_reduction_axes());
-        }
-        else if (node_op == "Reduce")
-        {
-            op::Reduce* reduce = dynamic_cast<op::Reduce*>(&node);
-            std::shared_ptr<Function> reduction_function = reduce->get_functions()[0];
-
-            std::function<T(T, T)> f = [this, &node, reduction_function](T x, T y) -> T {
-                auto tx = std::make_shared<HostTensorView>(
-                    node.get_inputs().at(0).get_element_type(), Shape{}, "reduce_temp_x");
-                auto ty = std::make_shared<HostTensorView>(
-                    node.get_inputs().at(1).get_element_type(), Shape{}, "reduce_temp_y");
-                auto tr = std::make_shared<HostTensorView>(
-                    node.get_output_element_type(0), Shape{}, "reduce_temp_r");
-                *(reinterpret_cast<T*>(tx->get_data_ptr())) = x;
-                *(reinterpret_cast<T*>(ty->get_data_ptr())) = y;
-                call(reduction_function, {tr}, {tx, ty});
-                return *(reinterpret_cast<T*>(tr->get_data_ptr()));
-            };
-
-            reference::reduce(reinterpret_cast<T*>(args[0]->get_data_ptr()),
-                              reinterpret_cast<T*>(args[1]->get_data_ptr()),
-                              reinterpret_cast<T*>(out[0]->get_data_ptr()),
-                              node.get_inputs().at(0).get_shape(),
-                              node.get_output_shape(0),
-                              reduce->get_reduction_axes(),
-                              f);
-        }
-        else if (node_op == "ReduceWindow")
-        {
-            op::ReduceWindow* reduce_window = dynamic_cast<op::ReduceWindow*>(&node);
-            std::shared_ptr<Function> reduction_function = reduce_window->get_functions()[0];
-
-            std::function<T(T, T)> f = [this, &node, reduction_function](T x, T y) -> T {
-                auto tx = std::make_shared<HostTensorView>(
-                    node.get_inputs().at(0).get_element_type(), Shape{}, "reduce_window_temp_x");
-                auto ty = std::make_shared<HostTensorView>(
-                    node.get_inputs().at(1).get_element_type(), Shape{}, "reduce_window_temp_y");
-                auto tr = std::make_shared<HostTensorView>(
-                    node.get_output_element_type(0), Shape{}, "reduce_window_temp_r");
-                *(reinterpret_cast<T*>(tx->get_data_ptr())) = x;
-                *(reinterpret_cast<T*>(ty->get_data_ptr())) = y;
-                call(reduction_function, {tr}, {tx, ty});
-                return *(reinterpret_cast<T*>(tr->get_data_ptr()));
-            };
-
-            reference::reduce_window(reinterpret_cast<T*>(args[0]->get_data_ptr()),
-                                     reinterpret_cast<T*>(args[1]->get_data_ptr()),
-                                     reinterpret_cast<T*>(out[0]->get_data_ptr()),
-                                     node.get_inputs().at(0).get_shape(),
-                                     node.get_output_shape(0),
-                                     f,
-                                     reduce_window->get_window_shape(),
-                                     reduce_window->get_window_movement_strides());
-        }
-        else if (node_op == "Relu")
-        {
-            reference::relu<T>(reinterpret_cast<T*>(args[0]->get_data_ptr()),
-                               reinterpret_cast<T*>(out[0]->get_data_ptr()),
-                               out[0]->get_element_count());
-        }
-        else if (node_op == "ReluBackprop")
-        {
-            reference::relu_backprop<T>(reinterpret_cast<T*>(args[0]->get_data_ptr()),
-                                        reinterpret_cast<T*>(args[1]->get_data_ptr()),
-                                        reinterpret_cast<T*>(out[0]->get_data_ptr()),
-                                        out[0]->get_element_count());
-        }
-        else if (node_op == "ReplaceSlice")
-        {
-            const op::ReplaceSlice* slice = static_cast<const op::ReplaceSlice*>(&node);
-            reference::replace_slice<T>(reinterpret_cast<T*>(args[0]->get_data_ptr()),
-                                        reinterpret_cast<T*>(args[1]->get_data_ptr()),
-                                        reinterpret_cast<T*>(out[0]->get_data_ptr()),
-                                        args[1]->get_shape(),
-                                        slice->get_lower_bounds(),
-                                        slice->get_upper_bounds(),
-                                        slice->get_strides(),
-                                        out[0]->get_shape());
-        }
-        else if (node_op == "Reshape")
-        {
-            op::Reshape* reshape = dynamic_cast<op::Reshape*>(&node);
-            reference::reshape(reinterpret_cast<T*>(args[0]->get_data_ptr()),
-                               reinterpret_cast<T*>(out[0]->get_data_ptr()),
-                               args[0]->get_shape(),
-                               reshape->get_input_order(),
-                               out[0]->get_shape());
-        }
-        else if (node_op == "Result")
-        {
-            op::Result* res = dynamic_cast<op::Result*>(&node);
-            reference::result(reinterpret_cast<T*>(args[0]->get_data_ptr()),
-                              reinterpret_cast<T*>(out[0]->get_data_ptr()),
-                              shape_size(res->get_shape()));
-        }
-        else if (node_op == "Reverse")
-        {
-            op::Reverse* reverse = dynamic_cast<op::Reverse*>(&node);
-            reference::reverse(reinterpret_cast<T*>(args[0]->get_data_ptr()),
-                               reinterpret_cast<T*>(out[0]->get_data_ptr()),
-                               args[0]->get_shape(),
-                               out[0]->get_shape(),
-                               reverse->get_reversed_axes());
-        }
-        else if (node_op == "Select")
-        {
-            reference::select<T>(reinterpret_cast<char*>(args[0]->get_data_ptr()),
-                                 reinterpret_cast<T*>(args[1]->get_data_ptr()),
-                                 reinterpret_cast<T*>(args[2]->get_data_ptr()),
-                                 reinterpret_cast<T*>(out[0]->get_data_ptr()),
-                                 out[0]->get_element_count());
-        }
-        else if (node_op == "SelectAndScatter")
-        {
-            ngraph::op::SelectAndScatter* select_and_scatter =
-                dynamic_cast<ngraph::op::SelectAndScatter*>(&node);
-
-            std::shared_ptr<ngraph::Function> selection_function =
-                select_and_scatter->get_functions()[0];
-            std::function<bool(T, T)> f_selection = [this, &node, selection_function](T x,
-                                                                                      T y) -> bool {
-                auto tx = std::make_shared<runtime::HostTensorView>(
-                    node.get_inputs().at(0).get_element_type(), Shape{}, "selection_temp_x");
-                auto ty = std::make_shared<runtime::HostTensorView>(
-                    node.get_inputs().at(1).get_element_type(), Shape{}, "selection_temp_y");
-                auto tr = std::make_shared<runtime::HostTensorView>(
-                    element::boolean, Shape{}, "selection_temp_r");
-                *(reinterpret_cast<T*>(tx->get_data_ptr())) = x;
-                *(reinterpret_cast<T*>(ty->get_data_ptr())) = y;
-                call(selection_function, {tr}, {tx, ty});
-                return *(reinterpret_cast<char*>(tr->get_data_ptr()));
-            };
-
-            std::shared_ptr<ngraph::Function> scatter_function =
-                select_and_scatter->get_functions()[1];
-            std::function<T(T, T)> f_scatter = [this, &node, scatter_function](T x, T y) -> T {
-                auto tx = std::make_shared<runtime::HostTensorView>(
-                    node.get_inputs().at(0).get_element_type(), Shape{}, "scatter_temp_x");
-                auto ty = std::make_shared<runtime::HostTensorView>(
-                    node.get_inputs().at(1).get_element_type(), Shape{}, "scatter_temp_y");
-                auto tr = std::make_shared<runtime::HostTensorView>(
-                    node.get_output_element_type(0), Shape{}, "scatter_temp_r");
-                *(reinterpret_cast<T*>(tx->get_data_ptr())) = x;
-                *(reinterpret_cast<T*>(ty->get_data_ptr())) = y;
-                call(scatter_function, {tr}, {tx, ty});
-                return *(reinterpret_cast<T*>(tr->get_data_ptr()));
-            };
-
-            reference::select_and_scatter<T>(reinterpret_cast<T*>(args[0]->get_data_ptr()),
-                                             reinterpret_cast<T*>(args[1]->get_data_ptr()),
-                                             reinterpret_cast<T*>(args[2]->get_data_ptr()),
-                                             reinterpret_cast<T*>(out[0]->get_data_ptr()),
-                                             args[0]->get_shape(),
-                                             args[1]->get_shape(),
-                                             out[0]->get_shape(),
-                                             f_selection,
-                                             f_scatter,
-                                             select_and_scatter->get_window_shape(),
-                                             select_and_scatter->get_window_movement_strides());
-        }
-        else if (node_op == "Sign")
-        {
-            reference::sign<T>(reinterpret_cast<T*>(args[0]->get_data_ptr()),
-                               reinterpret_cast<T*>(out[0]->get_data_ptr()),
-                               out[0]->get_element_count());
-        }
-        else if (node_op == "Sin")
-        {
-            reference::sin<T>(reinterpret_cast<T*>(args[0]->get_data_ptr()),
-                              reinterpret_cast<T*>(out[0]->get_data_ptr()),
-                              out[0]->get_element_count());
-        }
-        else if (node_op == "Sinh")
-        {
-            reference::sinh<T>(reinterpret_cast<T*>(args[0]->get_data_ptr()),
-                               reinterpret_cast<T*>(out[0]->get_data_ptr()),
-                               out[0]->get_element_count());
-        }
-        else if (node_op == "Slice")
-        {
-            const op::Slice* slice = static_cast<const op::Slice*>(&node);
-            reference::slice<T>(reinterpret_cast<T*>(args[0]->get_data_ptr()),
-                                reinterpret_cast<T*>(out[0]->get_data_ptr()),
-                                args[0]->get_shape(),
-                                slice->get_lower_bounds(),
-                                slice->get_upper_bounds(),
-                                slice->get_strides(),
-                                out[0]->get_shape());
-        }
-        else if (node_op == "Softmax")
-        {
-            const op::Softmax* softmax = static_cast<const op::Softmax*>(&node);
-            reference::softmax<T>(reinterpret_cast<T*>(args[0]->get_data_ptr()),
-                                  reinterpret_cast<T*>(out[0]->get_data_ptr()),
-                                  out[0]->get_shape(),
-                                  softmax->get_axes());
-        }
-        else if (node_op == "Sqrt")
-        {
-            reference::sqrt<T>(reinterpret_cast<T*>(args[0]->get_data_ptr()),
-                               reinterpret_cast<T*>(out[0]->get_data_ptr()),
-                               out[0]->get_element_count());
-        }
-        else if (node_op == "Subtract")
-        {
-            reference::subtract<T>(reinterpret_cast<T*>(args[0]->get_data_ptr()),
-                                   reinterpret_cast<T*>(args[1]->get_data_ptr()),
-                                   reinterpret_cast<T*>(out[0]->get_data_ptr()),
-                                   out[0]->get_element_count());
-        }
-        else if (node_op == "Sum")
-        {
-            const op::Sum* sum = static_cast<const op::Sum*>(&node);
-            reference::sum<T>(reinterpret_cast<T*>(args[0]->get_data_ptr()),
-                              reinterpret_cast<T*>(out[0]->get_data_ptr()),
-                              args[0]->get_shape(),
-                              out[0]->get_shape(),
-                              sum->get_reduction_axes());
-        }
-        else if (node_op == "Tan")
-        {
-            reference::tan<T>(reinterpret_cast<T*>(args[0]->get_data_ptr()),
-                              reinterpret_cast<T*>(out[0]->get_data_ptr()),
-                              out[0]->get_element_count());
-        }
-        else if (node_op == "Tanh")
-        {
-            reference::tanh<T>(reinterpret_cast<T*>(args[0]->get_data_ptr()),
-                               reinterpret_cast<T*>(out[0]->get_data_ptr()),
-                               out[0]->get_element_count());
-        }
-        else
-        {
-            std::stringstream ss;
-            ss << "unsupported op " << node_op;
-            throw ngraph_error(ss.str());
-        }
-    }
-};
+/*******************************************************************************
+* Copyright 2017-2018 Intel Corporation
+*
+* Licensed under the Apache License, Version 2.0 (the "License");
+* you may not use this file except in compliance with the License.
+* You may obtain a copy of the License at
+*
+*     http://www.apache.org/licenses/LICENSE-2.0
+*
+* Unless required by applicable law or agreed to in writing, software
+* distributed under the License is distributed on an "AS IS" BASIS,
+* WITHOUT WARRANTIES OR CONDITIONS OF ANY KIND, either express or implied.
+* See the License for the specific language governing permissions and
+* limitations under the License.
+*******************************************************************************/
+
+#pragma once
+
+#include <memory>
+#include <sstream>
+#include <string>
+#include <vector>
+
+#include "ngraph/runtime/backend.hpp"
+#include "ngraph/runtime/host_tensor_view.hpp"
+#include "ngraph/runtime/tensor_view.hpp"
+
+#include "ngraph/op/avg_pool.hpp"
+#include "ngraph/op/broadcast.hpp"
+#include "ngraph/op/concat.hpp"
+#include "ngraph/op/constant.hpp"
+#include "ngraph/op/convolution.hpp"
+#include "ngraph/op/dot.hpp"
+#include "ngraph/op/max.hpp"
+#include "ngraph/op/max_pool.hpp"
+#include "ngraph/op/min.hpp"
+#include "ngraph/op/one_hot.hpp"
+#include "ngraph/op/pad.hpp"
+#include "ngraph/op/product.hpp"
+#include "ngraph/op/reduce.hpp"
+#include "ngraph/op/reduce_window.hpp"
+#include "ngraph/op/replace_slice.hpp"
+#include "ngraph/op/reshape.hpp"
+#include "ngraph/op/result.hpp"
+#include "ngraph/op/reverse.hpp"
+#include "ngraph/op/slice.hpp"
+#include "ngraph/op/softmax.hpp"
+#include "ngraph/op/sum.hpp"
+
+#include "ngraph/op/select_and_scatter.hpp"
+#include "ngraph/runtime/reference/abs.hpp"
+#include "ngraph/runtime/reference/acos.hpp"
+#include "ngraph/runtime/reference/add.hpp"
+#include "ngraph/runtime/reference/and.hpp"
+#include "ngraph/runtime/reference/asin.hpp"
+#include "ngraph/runtime/reference/atan.hpp"
+#include "ngraph/runtime/reference/avg_pool.hpp"
+#include "ngraph/runtime/reference/broadcast.hpp"
+#include "ngraph/runtime/reference/ceiling.hpp"
+#include "ngraph/runtime/reference/concat.hpp"
+#include "ngraph/runtime/reference/constant.hpp"
+#include "ngraph/runtime/reference/convert.hpp"
+#include "ngraph/runtime/reference/convolution.hpp"
+#include "ngraph/runtime/reference/copy.hpp"
+#include "ngraph/runtime/reference/cos.hpp"
+#include "ngraph/runtime/reference/cosh.hpp"
+#include "ngraph/runtime/reference/divide.hpp"
+#include "ngraph/runtime/reference/dot.hpp"
+#include "ngraph/runtime/reference/equal.hpp"
+#include "ngraph/runtime/reference/exp.hpp"
+#include "ngraph/runtime/reference/floor.hpp"
+#include "ngraph/runtime/reference/greater.hpp"
+#include "ngraph/runtime/reference/greater_eq.hpp"
+#include "ngraph/runtime/reference/less.hpp"
+#include "ngraph/runtime/reference/less_eq.hpp"
+#include "ngraph/runtime/reference/log.hpp"
+#include "ngraph/runtime/reference/max.hpp"
+#include "ngraph/runtime/reference/max_pool.hpp"
+#include "ngraph/runtime/reference/maximum.hpp"
+#include "ngraph/runtime/reference/min.hpp"
+#include "ngraph/runtime/reference/minimum.hpp"
+#include "ngraph/runtime/reference/multiply.hpp"
+#include "ngraph/runtime/reference/negate.hpp"
+#include "ngraph/runtime/reference/not.hpp"
+#include "ngraph/runtime/reference/not_equal.hpp"
+#include "ngraph/runtime/reference/one_hot.hpp"
+#include "ngraph/runtime/reference/or.hpp"
+#include "ngraph/runtime/reference/pad.hpp"
+#include "ngraph/runtime/reference/power.hpp"
+#include "ngraph/runtime/reference/product.hpp"
+#include "ngraph/runtime/reference/reduce.hpp"
+#include "ngraph/runtime/reference/reduce_window.hpp"
+#include "ngraph/runtime/reference/relu.hpp"
+#include "ngraph/runtime/reference/replace_slice.hpp"
+#include "ngraph/runtime/reference/reshape.hpp"
+#include "ngraph/runtime/reference/result.hpp"
+#include "ngraph/runtime/reference/reverse.hpp"
+#include "ngraph/runtime/reference/select.hpp"
+#include "ngraph/runtime/reference/select_and_scatter.hpp"
+#include "ngraph/runtime/reference/sign.hpp"
+#include "ngraph/runtime/reference/sin.hpp"
+#include "ngraph/runtime/reference/sinh.hpp"
+#include "ngraph/runtime/reference/slice.hpp"
+#include "ngraph/runtime/reference/softmax.hpp"
+#include "ngraph/runtime/reference/sqrt.hpp"
+#include "ngraph/runtime/reference/subtract.hpp"
+#include "ngraph/runtime/reference/sum.hpp"
+#include "ngraph/runtime/reference/tan.hpp"
+#include "ngraph/runtime/reference/tanh.hpp"
+
+#ifdef NGRAPH_DISTRIBUTED
+#include "ngraph/runtime/reference/allreduce.hpp"
+#endif
+
+namespace ngraph
+{
+    namespace runtime
+    {
+        namespace ie
+        {
+            class IE_Backend;
+        }
+    }
+}
+class ngraph::runtime::ie::IE_Backend : public Backend
+{
+public:
+    std::shared_ptr<TensorView>
+        create_tensor(const element::Type& type, const Shape& shape, void* memory_pointer) override;
+
+    std::shared_ptr<TensorView> create_tensor(const element::Type& type,
+                                              const Shape& shape) override;
+
+    bool compile(std::shared_ptr<Function> function) override;
+
+    bool call(std::shared_ptr<Function> function,
+              const std::vector<std::shared_ptr<TensorView>>& outputs,
+              const std::vector<std::shared_ptr<TensorView>>& intputs) override;
+
+private:
+    static bool init;
+    void generate_calls(const element::Type& type,
+                        Node& op,
+                        const std::vector<std::shared_ptr<HostTensorView>>& outputs,
+                        const std::vector<std::shared_ptr<HostTensorView>>& inputs);
+
+    template <typename T>
+    void op_engine(Node& node,
+                   const std::vector<std::shared_ptr<HostTensorView>>& out,
+                   const std::vector<std::shared_ptr<HostTensorView>>& args)
+    {
+        std::string node_op = node.description();
+        if (node_op == "Abs")
+        {
+            reference::abs<T>(reinterpret_cast<T*>(args[0]->get_data_ptr()),
+                              reinterpret_cast<T*>(out[0]->get_data_ptr()),
+                              out[0]->get_element_count());
+        }
+        else if (node_op == "Acos")
+        {
+            reference::acos<T>(reinterpret_cast<T*>(args[0]->get_data_ptr()),
+                               reinterpret_cast<T*>(out[0]->get_data_ptr()),
+                               out[0]->get_element_count());
+        }
+        else if (node_op == "Add")
+        {
+            reference::add<T>(reinterpret_cast<T*>(args[0]->get_data_ptr()),
+                              reinterpret_cast<T*>(args[1]->get_data_ptr()),
+                              reinterpret_cast<T*>(out[0]->get_data_ptr()),
+                              out[0]->get_element_count());
+        }
+#ifdef NGRAPH_DISTRIBUTED
+        else if (node_op == "AllReduce")
+        {
+            reference::allreduce<T>(reinterpret_cast<T*>(args[0]->get_data_ptr()),
+                                    reinterpret_cast<T*>(out[0]->get_data_ptr()),
+                                    args[0]->get_element_type(),
+                                    static_cast<int>(args[0]->get_element_count()));
+        }
+#endif
+        else if (node_op == "And")
+        {
+            reference::logical_and(reinterpret_cast<char*>(args[0]->get_data_ptr()),
+                                   reinterpret_cast<char*>(args[1]->get_data_ptr()),
+                                   reinterpret_cast<char*>(out[0]->get_data_ptr()),
+                                   out[0]->get_element_count());
+        }
+        else if (node_op == "Asin")
+        {
+            reference::asin<T>(reinterpret_cast<T*>(args[0]->get_data_ptr()),
+                               reinterpret_cast<T*>(out[0]->get_data_ptr()),
+                               out[0]->get_element_count());
+        }
+        else if (node_op == "Atan")
+        {
+            reference::atan<T>(reinterpret_cast<T*>(args[0]->get_data_ptr()),
+                               reinterpret_cast<T*>(out[0]->get_data_ptr()),
+                               out[0]->get_element_count());
+        }
+        else if (node_op == "AvgPool")
+        {
+            op::AvgPool* avg_pool = dynamic_cast<op::AvgPool*>(&node);
+
+            reference::avg_pool<T>(reinterpret_cast<T*>(args[0]->get_data_ptr()),
+                                   reinterpret_cast<T*>(out[0]->get_data_ptr()),
+                                   args[0]->get_shape(),
+                                   out[0]->get_shape(),
+                                   avg_pool->get_window_shape(),
+                                   avg_pool->get_window_movement_strides(),
+                                   avg_pool->get_padding_below(),
+                                   avg_pool->get_padding_above(),
+                                   avg_pool->get_include_padding_in_avg_computation());
+        }
+        else if (node_op == "AvgPoolBackprop")
+        {
+            op::AvgPoolBackprop* apb = dynamic_cast<op::AvgPoolBackprop*>(&node);
+            reference::avg_pool_backprop<T>(reinterpret_cast<T*>(args[0]->get_data_ptr()),
+                                            reinterpret_cast<T*>(out[0]->get_data_ptr()),
+                                            args[0]->get_shape(),
+                                            out[0]->get_shape(),
+                                            apb->get_window_shape(),
+                                            apb->get_window_movement_strides(),
+                                            apb->get_padding_below(),
+                                            apb->get_padding_above(),
+                                            apb->get_include_padding_in_avg_computation());
+        }
+        else if (node_op == "Broadcast")
+        {
+            op::Broadcast* broadcast = dynamic_cast<op::Broadcast*>(&node);
+            Shape in_shape = args[0]->get_shape();
+            Shape out_shape = out[0]->get_shape();
+            AxisSet broadcast_axes = broadcast->get_broadcast_axes();
+            reference::broadcast<T>(reinterpret_cast<T*>(args[0]->get_data_ptr()),
+                                    reinterpret_cast<T*>(out[0]->get_data_ptr()),
+                                    in_shape,
+                                    out_shape,
+                                    broadcast_axes);
+        }
+        else if (node_op == "Ceiling")
+        {
+            reference::ceiling<T>(reinterpret_cast<T*>(args[0]->get_data_ptr()),
+                                  reinterpret_cast<T*>(out[0]->get_data_ptr()),
+                                  out[0]->get_element_count());
+        }
+        else if (node_op == "Concat")
+        {
+            const op::Concat* concat = static_cast<const op::Concat*>(&node);
+            std::vector<const T*> in_args;
+            std::vector<Shape> in_shapes;
+            for (std::shared_ptr<HostTensorView> arg : args)
+            {
+                in_args.push_back(reinterpret_cast<T*>(arg->get_data_ptr()));
+                in_shapes.push_back(arg->get_shape());
+            }
+            reference::concat<T>(in_args,
+                                 reinterpret_cast<T*>(out[0]->get_data_ptr()),
+                                 in_shapes,
+                                 out[0]->get_shape(),
+                                 concat->get_concatenation_axis());
+        }
+        else if (node_op == "Constant")
+        {
+            const op::Constant* c = static_cast<const op::Constant*>(&node);
+            reference::constant<T>(reinterpret_cast<const T*>(c->get_data_ptr()),
+                                   reinterpret_cast<T*>(out[0]->get_data_ptr()),
+                                   out[0]->get_element_count());
+        }
+        else if (node_op == "Convert")
+        {
+            // const op::Convert* c = static_cast<const op::Convert*>(&node);
+            element::Type type = node.get_element_type();
+            if (type == element::boolean)
+            {
+                reference::convert<T>(reinterpret_cast<T*>(args[0]->get_data_ptr()),
+                                      reinterpret_cast<char*>(out[0]->get_data_ptr()),
+                                      out[0]->get_element_count());
+            }
+            else if (type == element::f32)
+            {
+                reference::convert<T>(reinterpret_cast<T*>(args[0]->get_data_ptr()),
+                                      reinterpret_cast<float*>(out[0]->get_data_ptr()),
+                                      out[0]->get_element_count());
+            }
+            else if (type == element::f64)
+            {
+                reference::convert<T>(reinterpret_cast<T*>(args[0]->get_data_ptr()),
+                                      reinterpret_cast<double*>(out[0]->get_data_ptr()),
+                                      out[0]->get_element_count());
+            }
+            else if (type == element::i8)
+            {
+                reference::convert<T>(reinterpret_cast<T*>(args[0]->get_data_ptr()),
+                                      reinterpret_cast<int8_t*>(out[0]->get_data_ptr()),
+                                      out[0]->get_element_count());
+            }
+            else if (type == element::i16)
+            {
+                reference::convert<T>(reinterpret_cast<T*>(args[0]->get_data_ptr()),
+                                      reinterpret_cast<int16_t*>(out[0]->get_data_ptr()),
+                                      out[0]->get_element_count());
+            }
+            else if (type == element::i32)
+            {
+                reference::convert<T>(reinterpret_cast<T*>(args[0]->get_data_ptr()),
+                                      reinterpret_cast<int32_t*>(out[0]->get_data_ptr()),
+                                      out[0]->get_element_count());
+            }
+            else if (type == element::i64)
+            {
+                reference::convert<T>(reinterpret_cast<T*>(args[0]->get_data_ptr()),
+                                      reinterpret_cast<int64_t*>(out[0]->get_data_ptr()),
+                                      out[0]->get_element_count());
+            }
+            else if (type == element::u8)
+            {
+                reference::convert<T>(reinterpret_cast<T*>(args[0]->get_data_ptr()),
+                                      reinterpret_cast<uint8_t*>(out[0]->get_data_ptr()),
+                                      out[0]->get_element_count());
+            }
+            else if (type == element::u16)
+            {
+                reference::convert<T>(reinterpret_cast<T*>(args[0]->get_data_ptr()),
+                                      reinterpret_cast<uint16_t*>(out[0]->get_data_ptr()),
+                                      out[0]->get_element_count());
+            }
+            else if (type == element::u32)
+            {
+                reference::convert<T>(reinterpret_cast<T*>(args[0]->get_data_ptr()),
+                                      reinterpret_cast<uint32_t*>(out[0]->get_data_ptr()),
+                                      out[0]->get_element_count());
+            }
+            else if (type == element::u64)
+            {
+                reference::convert<T>(reinterpret_cast<T*>(args[0]->get_data_ptr()),
+                                      reinterpret_cast<uint64_t*>(out[0]->get_data_ptr()),
+                                      out[0]->get_element_count());
+            }
+            else
+            {
+                std::stringstream ss;
+                ss << "unsupported element type " << type << " op Convert";
+                throw std::runtime_error(ss.str());
+            }
+        }
+        else if (node_op == "Convolution")
+        {
+            auto c = static_cast<const op::Convolution*>(&node);
+            reference::convolution<T>(reinterpret_cast<T*>(args[0]->get_data_ptr()),
+                                      reinterpret_cast<T*>(args[1]->get_data_ptr()),
+                                      reinterpret_cast<T*>(out[0]->get_data_ptr()),
+                                      args[0]->get_shape(),
+                                      args[1]->get_shape(),
+                                      out[0]->get_shape(),
+                                      c->get_window_movement_strides(),
+                                      c->get_window_dilation_strides(),
+                                      c->get_padding_below(),
+                                      c->get_padding_above(),
+                                      c->get_data_dilation_strides(),
+                                      0,
+                                      1,
+                                      1,
+                                      0,
+                                      0,
+                                      1,
+                                      false);
+        }
+        else if (node_op == "ConvolutionBackpropFilters")
+        {
+            auto c = static_cast<const op::ConvolutionBackpropFilters*>(&node);
+            reference::convolution<T>(reinterpret_cast<T*>(args[0]->get_data_ptr()),
+                                      reinterpret_cast<T*>(args[1]->get_data_ptr()),
+                                      reinterpret_cast<T*>(out[0]->get_data_ptr()),
+                                      args[0]->get_shape(),
+                                      args[1]->get_shape(),
+                                      out[0]->get_shape(),
+                                      c->get_window_movement_strides_backward(),
+                                      c->get_window_dilation_strides_backward(),
+                                      c->get_padding_below_backward(),
+                                      c->get_padding_above_backward(),
+                                      c->get_data_dilation_strides_backward(),
+                                      1,
+                                      0,
+                                      0,
+                                      1,
+                                      1,
+                                      0,
+                                      false);
+        }
+        else if (node_op == "ConvolutionBackpropData")
+        {
+            // Note that args[1] and args[0] are switched here from the usual order.
+            auto c = static_cast<const op::ConvolutionBackpropData*>(&node);
+            reference::convolution<T>(reinterpret_cast<T*>(args[1]->get_data_ptr()),
+                                      reinterpret_cast<T*>(args[0]->get_data_ptr()),
+                                      reinterpret_cast<T*>(out[0]->get_data_ptr()),
+                                      args[1]->get_shape(),
+                                      args[0]->get_shape(),
+                                      out[0]->get_shape(),
+                                      c->get_window_movement_strides_backward(),
+                                      c->get_window_dilation_strides_backward(),
+                                      c->get_padding_below_backward(),
+                                      c->get_padding_above_backward(),
+                                      c->get_data_dilation_strides_backward(),
+                                      0,
+                                      1,
+                                      0,
+                                      1,
+                                      0,
+                                      1,
+                                      true);
+        }
+        else if (node_op == "Cos")
+        {
+            reference::cos<T>(reinterpret_cast<T*>(args[0]->get_data_ptr()),
+                              reinterpret_cast<T*>(out[0]->get_data_ptr()),
+                              out[0]->get_element_count());
+        }
+        else if (node_op == "Cosh")
+        {
+            reference::cosh<T>(reinterpret_cast<T*>(args[0]->get_data_ptr()),
+                               reinterpret_cast<T*>(out[0]->get_data_ptr()),
+                               out[0]->get_element_count());
+        }
+        else if (node_op == "Divide")
+        {
+            reference::divide<T>(reinterpret_cast<T*>(args[0]->get_data_ptr()),
+                                 reinterpret_cast<T*>(args[1]->get_data_ptr()),
+                                 reinterpret_cast<T*>(out[0]->get_data_ptr()),
+                                 out[0]->get_element_count());
+        }
+        else if (node_op == "Dot")
+        {
+            op::Dot* dot = dynamic_cast<op::Dot*>(&node);
+
+            reference::dot(reinterpret_cast<T*>(args[0]->get_data_ptr()),
+                           reinterpret_cast<T*>(args[1]->get_data_ptr()),
+                           reinterpret_cast<T*>(out[0]->get_data_ptr()),
+                           args[0]->get_shape(),
+                           args[1]->get_shape(),
+                           out[0]->get_shape(),
+                           dot->get_reduction_axes_count());
+        }
+
+        else if (node_op == "Equal")
+        {
+            reference::equal<T>(reinterpret_cast<T*>(args[0]->get_data_ptr()),
+                                reinterpret_cast<T*>(args[1]->get_data_ptr()),
+                                reinterpret_cast<char*>(out[0]->get_data_ptr()),
+                                out[0]->get_element_count());
+        }
+        else if (node_op == "Exp")
+        {
+            reference::exp<T>(reinterpret_cast<T*>(args[0]->get_data_ptr()),
+                              reinterpret_cast<T*>(out[0]->get_data_ptr()),
+                              out[0]->get_element_count());
+        }
+        else if (node_op == "Floor")
+        {
+            reference::floor<T>(reinterpret_cast<T*>(args[0]->get_data_ptr()),
+                                reinterpret_cast<T*>(out[0]->get_data_ptr()),
+                                out[0]->get_element_count());
+        }
+        else if (node_op == "FunctionCall")
+        {
+            std::shared_ptr<Function> function = node.get_functions()[0];
+
+            std::vector<std::shared_ptr<runtime::TensorView>> outputs;
+            for (auto tv : out)
+            {
+                outputs.push_back(std::static_pointer_cast<runtime::TensorView>(tv));
+            }
+
+            std::vector<std::shared_ptr<runtime::TensorView>> inputs;
+            for (auto tv : args)
+            {
+                inputs.push_back(std::static_pointer_cast<runtime::TensorView>(tv));
+            }
+
+            call(function, outputs, inputs);
+        }
+        else if (node_op == "Greater")
+        {
+            reference::greater<T>(reinterpret_cast<T*>(args[0]->get_data_ptr()),
+                                  reinterpret_cast<T*>(args[1]->get_data_ptr()),
+                                  reinterpret_cast<char*>(out[0]->get_data_ptr()),
+                                  out[0]->get_element_count());
+        }
+        else if (node_op == "GreaterEq")
+        {
+            reference::greater_eq<T>(reinterpret_cast<T*>(args[0]->get_data_ptr()),
+                                     reinterpret_cast<T*>(args[1]->get_data_ptr()),
+                                     reinterpret_cast<char*>(out[0]->get_data_ptr()),
+                                     out[0]->get_element_count());
+        }
+        else if (node_op == "Less")
+        {
+            reference::less<T>(reinterpret_cast<T*>(args[0]->get_data_ptr()),
+                               reinterpret_cast<T*>(args[1]->get_data_ptr()),
+                               reinterpret_cast<char*>(out[0]->get_data_ptr()),
+                               out[0]->get_element_count());
+        }
+        else if (node_op == "LessEq")
+        {
+            reference::less_eq<T>(reinterpret_cast<T*>(args[0]->get_data_ptr()),
+                                  reinterpret_cast<T*>(args[1]->get_data_ptr()),
+                                  reinterpret_cast<char*>(out[0]->get_data_ptr()),
+                                  out[0]->get_element_count());
+        }
+        else if (node_op == "Log")
+        {
+            reference::log<T>(reinterpret_cast<T*>(args[0]->get_data_ptr()),
+                              reinterpret_cast<T*>(out[0]->get_data_ptr()),
+                              out[0]->get_element_count());
+        }
+        else if (node_op == "Max")
+        {
+            const op::Max* max = static_cast<const op::Max*>(&node);
+            reference::max<T>(reinterpret_cast<T*>(args[0]->get_data_ptr()),
+                              reinterpret_cast<T*>(out[0]->get_data_ptr()),
+                              args[0]->get_shape(),
+                              out[0]->get_shape(),
+                              max->get_reduction_axes());
+        }
+        else if (node_op == "Maximum")
+        {
+            reference::maximum<T>(reinterpret_cast<T*>(args[0]->get_data_ptr()),
+                                  reinterpret_cast<T*>(args[1]->get_data_ptr()),
+                                  reinterpret_cast<T*>(out[0]->get_data_ptr()),
+                                  out[0]->get_element_count());
+        }
+        else if (node_op == "MaxPool")
+        {
+            op::MaxPool* max_pool = dynamic_cast<op::MaxPool*>(&node);
+
+            reference::max_pool<T>(reinterpret_cast<T*>(args[0]->get_data_ptr()),
+                                   reinterpret_cast<T*>(out[0]->get_data_ptr()),
+                                   args[0]->get_shape(),
+                                   out[0]->get_shape(),
+                                   max_pool->get_window_shape(),
+                                   max_pool->get_window_movement_strides(),
+                                   max_pool->get_padding_below(),
+                                   max_pool->get_padding_above());
+        }
+        else if (node_op == "MaxPoolBackprop")
+        {
+            op::MaxPoolBackprop* max_pool_backprop = dynamic_cast<op::MaxPoolBackprop*>(&node);
+
+            reference::max_pool_backprop<T>(reinterpret_cast<T*>(args[0]->get_data_ptr()),
+                                            reinterpret_cast<T*>(args[1]->get_data_ptr()),
+                                            reinterpret_cast<T*>(out[0]->get_data_ptr()),
+                                            args[1]->get_shape(),
+                                            out[0]->get_shape(),
+                                            max_pool_backprop->get_window_shape(),
+                                            max_pool_backprop->get_window_movement_strides(),
+                                            max_pool_backprop->get_padding_below(),
+                                            max_pool_backprop->get_padding_above());
+        }
+        else if (node_op == "Min")
+        {
+            const op::Min* min = static_cast<const op::Min*>(&node);
+            reference::min<T>(reinterpret_cast<T*>(args[0]->get_data_ptr()),
+                              reinterpret_cast<T*>(out[0]->get_data_ptr()),
+                              args[0]->get_shape(),
+                              out[0]->get_shape(),
+                              min->get_reduction_axes());
+        }
+        else if (node_op == "Minimum")
+        {
+            reference::minimum<T>(reinterpret_cast<T*>(args[0]->get_data_ptr()),
+                                  reinterpret_cast<T*>(args[1]->get_data_ptr()),
+                                  reinterpret_cast<T*>(out[0]->get_data_ptr()),
+                                  out[0]->get_element_count());
+        }
+        else if (node_op == "Multiply")
+        {
+            reference::multiply<T>(reinterpret_cast<T*>(args[0]->get_data_ptr()),
+                                   reinterpret_cast<T*>(args[1]->get_data_ptr()),
+                                   reinterpret_cast<T*>(out[0]->get_data_ptr()),
+                                   out[0]->get_element_count());
+        }
+        else if (node_op == "Negative")
+        {
+            reference::negate<T>(reinterpret_cast<T*>(args[0]->get_data_ptr()),
+                                 reinterpret_cast<T*>(out[0]->get_data_ptr()),
+                                 out[0]->get_element_count());
+        }
+        else if (node_op == "Not")
+        {
+            reference::logical_not(reinterpret_cast<char*>(args[0]->get_data_ptr()),
+                                   reinterpret_cast<char*>(out[0]->get_data_ptr()),
+                                   out[0]->get_element_count());
+        }
+        else if (node_op == "NotEqual")
+        {
+            reference::not_equal<T>(reinterpret_cast<T*>(args[0]->get_data_ptr()),
+                                    reinterpret_cast<T*>(args[1]->get_data_ptr()),
+                                    reinterpret_cast<char*>(out[0]->get_data_ptr()),
+                                    out[0]->get_element_count());
+        }
+        else if (node_op == "OneHot")
+        {
+            auto oh = static_cast<const op::OneHot*>(&node);
+            reference::one_hot<T>(reinterpret_cast<T*>(args[0]->get_data_ptr()),
+                                  reinterpret_cast<T*>(out[0]->get_data_ptr()),
+                                  args[0]->get_shape(),
+                                  out[0]->get_shape(),
+                                  oh->get_one_hot_axis());
+        }
+        else if (node_op == "Or")
+        {
+            reference::logical_or(reinterpret_cast<char*>(args[0]->get_data_ptr()),
+                                  reinterpret_cast<char*>(args[1]->get_data_ptr()),
+                                  reinterpret_cast<char*>(out[0]->get_data_ptr()),
+                                  out[0]->get_element_count());
+        }
+        else if (node_op == "Parameter")
+        {
+        }
+        else if (node_op == "Pad")
+        {
+            op::Pad* pad = dynamic_cast<op::Pad*>(&node);
+
+            reference::pad(reinterpret_cast<T*>(args[0]->get_data_ptr()),
+                           reinterpret_cast<T*>(args[1]->get_data_ptr()),
+                           reinterpret_cast<T*>(out[0]->get_data_ptr()),
+                           node.get_inputs().at(0).get_shape(),
+                           node.get_output_shape(0),
+                           pad->get_padding_below(),
+                           pad->get_padding_above(),
+                           pad->get_padding_interior());
+        }
+        else if (node_op == "Power")
+        {
+            reference::power<T>(reinterpret_cast<T*>(args[0]->get_data_ptr()),
+                                reinterpret_cast<T*>(args[1]->get_data_ptr()),
+                                reinterpret_cast<T*>(out[0]->get_data_ptr()),
+                                out[0]->get_element_count());
+        }
+        else if (node_op == "Product")
+        {
+            const op::Product* product = static_cast<const op::Product*>(&node);
+            reference::product<T>(reinterpret_cast<T*>(args[0]->get_data_ptr()),
+                                  reinterpret_cast<T*>(out[0]->get_data_ptr()),
+                                  args[0]->get_shape(),
+                                  out[0]->get_shape(),
+                                  product->get_reduction_axes());
+        }
+        else if (node_op == "Reduce")
+        {
+            op::Reduce* reduce = dynamic_cast<op::Reduce*>(&node);
+            std::shared_ptr<Function> reduction_function = reduce->get_functions()[0];
+
+            std::function<T(T, T)> f = [this, &node, reduction_function](T x, T y) -> T {
+                auto tx = std::make_shared<HostTensorView>(
+                    node.get_inputs().at(0).get_element_type(), Shape{}, "reduce_temp_x");
+                auto ty = std::make_shared<HostTensorView>(
+                    node.get_inputs().at(1).get_element_type(), Shape{}, "reduce_temp_y");
+                auto tr = std::make_shared<HostTensorView>(
+                    node.get_output_element_type(0), Shape{}, "reduce_temp_r");
+                *(reinterpret_cast<T*>(tx->get_data_ptr())) = x;
+                *(reinterpret_cast<T*>(ty->get_data_ptr())) = y;
+                call(reduction_function, {tr}, {tx, ty});
+                return *(reinterpret_cast<T*>(tr->get_data_ptr()));
+            };
+
+            reference::reduce(reinterpret_cast<T*>(args[0]->get_data_ptr()),
+                              reinterpret_cast<T*>(args[1]->get_data_ptr()),
+                              reinterpret_cast<T*>(out[0]->get_data_ptr()),
+                              node.get_inputs().at(0).get_shape(),
+                              node.get_output_shape(0),
+                              reduce->get_reduction_axes(),
+                              f);
+        }
+        else if (node_op == "ReduceWindow")
+        {
+            op::ReduceWindow* reduce_window = dynamic_cast<op::ReduceWindow*>(&node);
+            std::shared_ptr<Function> reduction_function = reduce_window->get_functions()[0];
+
+            std::function<T(T, T)> f = [this, &node, reduction_function](T x, T y) -> T {
+                auto tx = std::make_shared<HostTensorView>(
+                    node.get_inputs().at(0).get_element_type(), Shape{}, "reduce_window_temp_x");
+                auto ty = std::make_shared<HostTensorView>(
+                    node.get_inputs().at(1).get_element_type(), Shape{}, "reduce_window_temp_y");
+                auto tr = std::make_shared<HostTensorView>(
+                    node.get_output_element_type(0), Shape{}, "reduce_window_temp_r");
+                *(reinterpret_cast<T*>(tx->get_data_ptr())) = x;
+                *(reinterpret_cast<T*>(ty->get_data_ptr())) = y;
+                call(reduction_function, {tr}, {tx, ty});
+                return *(reinterpret_cast<T*>(tr->get_data_ptr()));
+            };
+
+            reference::reduce_window(reinterpret_cast<T*>(args[0]->get_data_ptr()),
+                                     reinterpret_cast<T*>(args[1]->get_data_ptr()),
+                                     reinterpret_cast<T*>(out[0]->get_data_ptr()),
+                                     node.get_inputs().at(0).get_shape(),
+                                     node.get_output_shape(0),
+                                     f,
+                                     reduce_window->get_window_shape(),
+                                     reduce_window->get_window_movement_strides());
+        }
+        else if (node_op == "Relu")
+        {
+            reference::relu<T>(reinterpret_cast<T*>(args[0]->get_data_ptr()),
+                               reinterpret_cast<T*>(out[0]->get_data_ptr()),
+                               out[0]->get_element_count());
+        }
+        else if (node_op == "ReluBackprop")
+        {
+            reference::relu_backprop<T>(reinterpret_cast<T*>(args[0]->get_data_ptr()),
+                                        reinterpret_cast<T*>(args[1]->get_data_ptr()),
+                                        reinterpret_cast<T*>(out[0]->get_data_ptr()),
+                                        out[0]->get_element_count());
+        }
+        else if (node_op == "ReplaceSlice")
+        {
+            const op::ReplaceSlice* slice = static_cast<const op::ReplaceSlice*>(&node);
+            reference::replace_slice<T>(reinterpret_cast<T*>(args[0]->get_data_ptr()),
+                                        reinterpret_cast<T*>(args[1]->get_data_ptr()),
+                                        reinterpret_cast<T*>(out[0]->get_data_ptr()),
+                                        args[1]->get_shape(),
+                                        slice->get_lower_bounds(),
+                                        slice->get_upper_bounds(),
+                                        slice->get_strides(),
+                                        out[0]->get_shape());
+        }
+        else if (node_op == "Reshape")
+        {
+            op::Reshape* reshape = dynamic_cast<op::Reshape*>(&node);
+            reference::reshape(reinterpret_cast<T*>(args[0]->get_data_ptr()),
+                               reinterpret_cast<T*>(out[0]->get_data_ptr()),
+                               args[0]->get_shape(),
+                               reshape->get_input_order(),
+                               out[0]->get_shape());
+        }
+        else if (node_op == "Result")
+        {
+            op::Result* res = dynamic_cast<op::Result*>(&node);
+            reference::result(reinterpret_cast<T*>(args[0]->get_data_ptr()),
+                              reinterpret_cast<T*>(out[0]->get_data_ptr()),
+                              shape_size(res->get_shape()));
+        }
+        else if (node_op == "Reverse")
+        {
+            op::Reverse* reverse = dynamic_cast<op::Reverse*>(&node);
+            reference::reverse(reinterpret_cast<T*>(args[0]->get_data_ptr()),
+                               reinterpret_cast<T*>(out[0]->get_data_ptr()),
+                               args[0]->get_shape(),
+                               out[0]->get_shape(),
+                               reverse->get_reversed_axes());
+        }
+        else if (node_op == "Select")
+        {
+            reference::select<T>(reinterpret_cast<char*>(args[0]->get_data_ptr()),
+                                 reinterpret_cast<T*>(args[1]->get_data_ptr()),
+                                 reinterpret_cast<T*>(args[2]->get_data_ptr()),
+                                 reinterpret_cast<T*>(out[0]->get_data_ptr()),
+                                 out[0]->get_element_count());
+        }
+        else if (node_op == "SelectAndScatter")
+        {
+            ngraph::op::SelectAndScatter* select_and_scatter =
+                dynamic_cast<ngraph::op::SelectAndScatter*>(&node);
+
+            std::shared_ptr<ngraph::Function> selection_function =
+                select_and_scatter->get_functions()[0];
+            std::function<bool(T, T)> f_selection = [this, &node, selection_function](T x,
+                                                                                      T y) -> bool {
+                auto tx = std::make_shared<runtime::HostTensorView>(
+                    node.get_inputs().at(0).get_element_type(), Shape{}, "selection_temp_x");
+                auto ty = std::make_shared<runtime::HostTensorView>(
+                    node.get_inputs().at(1).get_element_type(), Shape{}, "selection_temp_y");
+                auto tr = std::make_shared<runtime::HostTensorView>(
+                    element::boolean, Shape{}, "selection_temp_r");
+                *(reinterpret_cast<T*>(tx->get_data_ptr())) = x;
+                *(reinterpret_cast<T*>(ty->get_data_ptr())) = y;
+                call(selection_function, {tr}, {tx, ty});
+                return *(reinterpret_cast<char*>(tr->get_data_ptr()));
+            };
+
+            std::shared_ptr<ngraph::Function> scatter_function =
+                select_and_scatter->get_functions()[1];
+            std::function<T(T, T)> f_scatter = [this, &node, scatter_function](T x, T y) -> T {
+                auto tx = std::make_shared<runtime::HostTensorView>(
+                    node.get_inputs().at(0).get_element_type(), Shape{}, "scatter_temp_x");
+                auto ty = std::make_shared<runtime::HostTensorView>(
+                    node.get_inputs().at(1).get_element_type(), Shape{}, "scatter_temp_y");
+                auto tr = std::make_shared<runtime::HostTensorView>(
+                    node.get_output_element_type(0), Shape{}, "scatter_temp_r");
+                *(reinterpret_cast<T*>(tx->get_data_ptr())) = x;
+                *(reinterpret_cast<T*>(ty->get_data_ptr())) = y;
+                call(scatter_function, {tr}, {tx, ty});
+                return *(reinterpret_cast<T*>(tr->get_data_ptr()));
+            };
+
+            reference::select_and_scatter<T>(reinterpret_cast<T*>(args[0]->get_data_ptr()),
+                                             reinterpret_cast<T*>(args[1]->get_data_ptr()),
+                                             reinterpret_cast<T*>(args[2]->get_data_ptr()),
+                                             reinterpret_cast<T*>(out[0]->get_data_ptr()),
+                                             args[0]->get_shape(),
+                                             args[1]->get_shape(),
+                                             out[0]->get_shape(),
+                                             f_selection,
+                                             f_scatter,
+                                             select_and_scatter->get_window_shape(),
+                                             select_and_scatter->get_window_movement_strides());
+        }
+        else if (node_op == "Sign")
+        {
+            reference::sign<T>(reinterpret_cast<T*>(args[0]->get_data_ptr()),
+                               reinterpret_cast<T*>(out[0]->get_data_ptr()),
+                               out[0]->get_element_count());
+        }
+        else if (node_op == "Sin")
+        {
+            reference::sin<T>(reinterpret_cast<T*>(args[0]->get_data_ptr()),
+                              reinterpret_cast<T*>(out[0]->get_data_ptr()),
+                              out[0]->get_element_count());
+        }
+        else if (node_op == "Sinh")
+        {
+            reference::sinh<T>(reinterpret_cast<T*>(args[0]->get_data_ptr()),
+                               reinterpret_cast<T*>(out[0]->get_data_ptr()),
+                               out[0]->get_element_count());
+        }
+        else if (node_op == "Slice")
+        {
+            const op::Slice* slice = static_cast<const op::Slice*>(&node);
+            reference::slice<T>(reinterpret_cast<T*>(args[0]->get_data_ptr()),
+                                reinterpret_cast<T*>(out[0]->get_data_ptr()),
+                                args[0]->get_shape(),
+                                slice->get_lower_bounds(),
+                                slice->get_upper_bounds(),
+                                slice->get_strides(),
+                                out[0]->get_shape());
+        }
+        else if (node_op == "Softmax")
+        {
+            const op::Softmax* softmax = static_cast<const op::Softmax*>(&node);
+            reference::softmax<T>(reinterpret_cast<T*>(args[0]->get_data_ptr()),
+                                  reinterpret_cast<T*>(out[0]->get_data_ptr()),
+                                  out[0]->get_shape(),
+                                  softmax->get_axes());
+        }
+        else if (node_op == "Sqrt")
+        {
+            reference::sqrt<T>(reinterpret_cast<T*>(args[0]->get_data_ptr()),
+                               reinterpret_cast<T*>(out[0]->get_data_ptr()),
+                               out[0]->get_element_count());
+        }
+        else if (node_op == "Subtract")
+        {
+            reference::subtract<T>(reinterpret_cast<T*>(args[0]->get_data_ptr()),
+                                   reinterpret_cast<T*>(args[1]->get_data_ptr()),
+                                   reinterpret_cast<T*>(out[0]->get_data_ptr()),
+                                   out[0]->get_element_count());
+        }
+        else if (node_op == "Sum")
+        {
+            const op::Sum* sum = static_cast<const op::Sum*>(&node);
+            reference::sum<T>(reinterpret_cast<T*>(args[0]->get_data_ptr()),
+                              reinterpret_cast<T*>(out[0]->get_data_ptr()),
+                              args[0]->get_shape(),
+                              out[0]->get_shape(),
+                              sum->get_reduction_axes());
+        }
+        else if (node_op == "Tan")
+        {
+            reference::tan<T>(reinterpret_cast<T*>(args[0]->get_data_ptr()),
+                              reinterpret_cast<T*>(out[0]->get_data_ptr()),
+                              out[0]->get_element_count());
+        }
+        else if (node_op == "Tanh")
+        {
+            reference::tanh<T>(reinterpret_cast<T*>(args[0]->get_data_ptr()),
+                               reinterpret_cast<T*>(out[0]->get_data_ptr()),
+                               out[0]->get_element_count());
+        }
+        else
+        {
+            std::stringstream ss;
+            ss << "unsupported op " << node_op;
+            throw ngraph_error(ss.str());
+        }
+    }
+};