--- conflicted
+++ resolved
@@ -24,11 +24,7 @@
                              const Strides& window_dilation_strides,
                              const Shape& padding_below,
                              const Shape& padding_above,
-<<<<<<< HEAD
-                             const Strides& image_dilation)
-=======
                              const Strides& image_dilation_strides)
->>>>>>> f6d79907
     : RequiresTensorViewArgs("Convolution", {image_batch, filters})
     , m_window_movement_strides(window_movement_strides)
     , m_window_dilation_strides(window_dilation_strides)
