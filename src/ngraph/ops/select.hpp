--- conflicted
+++ resolved
@@ -60,15 +60,10 @@
                     throw ngraph_error("Incorrect number of new arguments");
                 return std::make_shared<Select>(new_args.at(0), new_args.at(1), new_args.at(2));
             }
-<<<<<<< HEAD
-            virtual std::string description() const override { return "Select"; }
-            virtual void propagate_types() override;
 
         protected:
             virtual void generate_adjoints(autodiff::Adjoints& adjoints,
                                            const std::shared_ptr<Node>& delta) override;
-=======
->>>>>>> 00125a23
         };
     }
 }