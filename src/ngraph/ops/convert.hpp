--- conflicted
+++ resolved
@@ -27,14 +27,9 @@
             {
             }
 
-            virtual const element::Type& propagate_element_types(
-                const element::Type& arg_element_type) const override;
+            virtual const element::Type&
+                propagate_element_types(const element::Type& arg_element_type) const override;
             virtual std::string description() const override { return "Convert"; }
-<<<<<<< HEAD
-=======
-            virtual void propagate_types() override;
->>>>>>> cf7a4384
-
         protected:
             const ngraph::element::Type& m_element_type;
         };
