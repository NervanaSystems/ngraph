// ----------------------------------------------------------------------------
// Copyright 2017 Nervana Systems Inc.
// Licensed under the Apache License, Version 2.0 (the "License");
// you may not use this file except in compliance with the License.
// You may obtain a copy of the License at
//
//      http://www.apache.org/licenses/LICENSE-2.0
//
// Unless required by applicable law or agreed to in writing, software
// distributed under the License is distributed on an "AS IS" BASIS,
// WITHOUT WARRANTIES OR CONDITIONS OF ANY KIND, either express or implied.
// See the License for the specific language governing permissions and
// ----------------------------------------------------------------------------

#include "ngraph/ops/max_pool.hpp"
#include "ngraph/function.hpp"
#include "ngraph/ops/add.hpp"
#include "ngraph/ops/constant.hpp"
#include "ngraph/ops/greater.hpp"
#include "ngraph/ops/select_and_scatter.hpp"
#include "ngraph/util.hpp"

using namespace std;
using namespace ngraph;

op::MaxPool::MaxPool(const std::shared_ptr<Node>& arg,
                     const Shape& window_shape,
                     const Strides& window_movement_strides,
                     const Shape& padding_below,
                     const Shape& padding_above)
    : RequiresTensorViewArgs("MaxPool", {arg})
    , m_window_shape(window_shape)
    , m_window_movement_strides(window_movement_strides)
    , m_padding_below(padding_below)
    , m_padding_above(padding_above)
{
    auto& arg_shape = get_input_shape(0);

    //
    // Make sure arg: NCDi for some Di of rank>0, N != 0, C != 0.
    //
    if (arg_shape.size() < 3)
    {
        throw ngraph_error(
            "Max-pool data batch input must have rank of at least 3 (one batch axis, one "
            "channel axis, at least one spatial dimension).");
    }

    size_t batch_size = arg_shape[0];
    if (batch_size == 0)
    {
        throw ngraph_error("Max-pool data batch size is zero.");
    }

    size_t channel_count = arg_shape[1];
    if (channel_count == 0)
    {
        throw ngraph_error("Max-pool requires at least one feature channel.");
    }

    size_t spatial_dimension_count = arg_shape.size() - 2;

    //
    // Make sure window shape, window movement strides, and padding have same rank as Di.
    //
    if (window_shape.size() != spatial_dimension_count)
    {
        throw ngraph_error(
            "Max-pool window shape rank does not match number of spatial dimensions.");
    }

    if (window_movement_strides.size() != spatial_dimension_count)
    {
        throw ngraph_error(
            "Max-pool window movement stride rank does not match number of spatial "
            "dimensions.");
    }

    if (padding_below.size() != spatial_dimension_count)
    {
        throw ngraph_error(
            "Max-pool below-padding rank does not match number of spatial dimensions.");
    }

    if (padding_above.size() != spatial_dimension_count)
    {
        throw ngraph_error(
            "Max-pool above-padding rank does not match number of spatial dimensions.");
    }

    //
    // Extract input item shape Di and make sure all dimensions are larger than 0.
    //
    Shape input_item_virtual_shape;

    for (size_t i = 0; i < spatial_dimension_count; i++)
    {
        size_t dim_size = arg_shape[1 + 1 + i];
        size_t virtual_dim_size = padding_below[i] + dim_size + padding_above[i];
        input_item_virtual_shape.push_back(virtual_dim_size);

        if (virtual_dim_size == 0)
        {
            throw ngraph_error("Max-pool input spatial dimension is zero even after padding.");
        }
    }

    //
    // Make sure window shape dimensions are all larger than 0.
    //
    for (size_t i = 0; i < spatial_dimension_count; i++)
    {
        if (window_shape[i] == 0)
        {
            throw ngraph_error("Max-pool window shape has a zero-length axis.");
        }
    }

    //
    // Make the max pooling window fits within the spatial dimensions.
    //
    for (size_t i = 0; i < spatial_dimension_count; i++)
    {
        if (window_shape[i] > input_item_virtual_shape[i])
        {
            throw ngraph_error(
                "Max-pool window shape is larger than the spatial dimensions even after "
                "padding.");
        }
    }

    //
    // Compute output item shape Do, checking at the same time that all window movement strides are larger than 0.
    //
    Shape output_item_shape;

    for (size_t i = 0; i < spatial_dimension_count; i++)
    {
        if (window_movement_strides[i] == 0)
        {
            throw ngraph_error("Max-pool window axis movement stride is zero.");
        }
        output_item_shape.push_back(ceil_div(input_item_virtual_shape[i] - window_shape[i] + 1,
                                             window_movement_strides[i]));
    }

    //
    // Construct result shape: NCDo.
    //
    Shape result_shape(1 + 1 + spatial_dimension_count);
    result_shape[0] = batch_size;
    result_shape[1] = channel_count;
    std::copy(output_item_shape.begin(), output_item_shape.end(), result_shape.begin() + 2);

    set_value_type_checked(get_input_element_type(0), result_shape);
}

static Shape default_padding(const std::shared_ptr<Node>& arg)
{
    if (arg->get_outputs().size() != 1)
    {
        throw ngraph_error("Max-pool data batch argument must have exactly one output");
    }

    auto& arg_shape = arg->get_outputs().at(0).get_shape();
    if (arg_shape.size() < 3)
    {
        // For consistency we should throw the same error message here that we throw in the constructor.
        throw ngraph_error(
            "Max-pool data batch input must have rank of at least 3 (one batch axis, one "
            "channel axis, at least one spatial dimension).");
    }
    return Shape(arg_shape.size() - 2, 0);
}

op::MaxPool::MaxPool(const std::shared_ptr<Node>& arg,
                     const Shape& window_shape,
                     const Strides& window_movement_strides)
    : MaxPool(
          arg, window_shape, window_movement_strides, default_padding(arg), default_padding(arg))
{
}

static Strides default_strides(const std::shared_ptr<Node>& arg)
{
    if (arg->get_outputs().size() != 1)
    {
        throw ngraph_error("Max-pool data batch argument must have exactly one output");
    }

    auto& arg_shape = arg->get_outputs().at(0).get_shape();
    if (arg_shape.size() < 3)
    {
        // For consistency we should throw the same error message here that we throw in the constructor.
        throw ngraph_error(
            "Max-pool data batch input must have rank of at least 3 (one batch axis, one "
            "channel axis, at least one spatial dimension).");
    }
    return Strides(arg_shape.size() - 2, 1);
}

op::MaxPool::MaxPool(const std::shared_ptr<Node>& arg, const Shape& window_shape)
    : MaxPool(arg, window_shape, default_strides(arg), default_padding(arg), default_padding(arg))
{
}

<<<<<<< HEAD
bool op::MaxPool::is_functionally_identical(const Node& other) const
{
    // TODO: temporary workaround for MKLDNN issue
    //       remove 'return false' and uncomment below when fixed
    return false;
    /*
    bool rc = true;
    if (Node::test_identical(other))
    {
        const MaxPool& rhs = dynamic_cast<const MaxPool&>(other);
        rc &= m_window_shape == rhs.m_window_shape;
        rc &= m_window_movement_strides == rhs.m_window_movement_strides;
        rc &= m_padding_below == rhs.m_padding_below;
        rc &= m_padding_above == rhs.m_padding_above;
    }
    else
    {
        rc = false;
    }
    return rc;
    */
}

op::MaxPoolBackprop::MaxPoolBackprop(const std::shared_ptr<Node>& arg_forward,
                                     const std::shared_ptr<Node>& delta,
                                     const Shape& window_shape,
                                     const Strides& window_movement_strides,
                                     const Shape& padding_below,
                                     const Shape& padding_above,
                                     const std::shared_ptr<op::MaxPool>& forward_op)
    : RequiresTensorViewArgs("MaxPoolBackprop", {arg_forward, delta})
    , m_window_shape(window_shape)
    , m_window_movement_strides(window_movement_strides)
    , m_padding_below(padding_below)
    , m_padding_above(padding_above)
    , m_forward_op(forward_op)
=======
void op::MaxPool::generate_adjoints(autodiff::Adjoints& adjoints,
                                    const std::shared_ptr<Node>& delta)
>>>>>>> f784b0da
{
    // --
    // TODO: de-duplicate this code from MaxPool::MaxPool.
    // --

    if (get_input_element_type(0) != get_input_element_type(1))
    {
        throw ngraph_error("Max-pool backprop: data batch and delta element types do not match.");
    }

    auto& arg_forward_shape = get_input_shape(0);
    auto& delta_shape = get_input_shape(1);

    //
    // Make sure arg: NCDi for some Di of rank>0, N != 0, C != 0.
    //
    if (arg_forward_shape.size() < 3)
    {
        throw ngraph_error(
            "Max-pool backprop: data batch shape must have rank of at least 3 (one batch axis, "
            "one channel axis, at least one spatial dimension).");
    }

    size_t batch_size = arg_forward_shape[0];
    if (batch_size == 0)
    {
        throw ngraph_error("Max-pool backprop: data batch size is zero.");
    }

    size_t channel_count = arg_forward_shape[1];
    if (channel_count == 0)
    {
        throw ngraph_error("Max-pool backprop: requires at least one feature channel.");
    }

    size_t spatial_dimension_count = arg_forward_shape.size() - 2;

    //
    // Make sure window shape, window movement strides, and padding have same rank as Di.
    //
    if (window_shape.size() != spatial_dimension_count)
    {
        throw ngraph_error(
            "Max-pool backprop: window shape rank does not match number of spatial "
            "dimensions.");
    }

    if (window_movement_strides.size() != spatial_dimension_count)
    {
        throw ngraph_error(
            "Max-pool backprop: window movement stride rank does not match number of spatial "
            "dimensions.");
    }

    if (padding_below.size() != spatial_dimension_count)
    {
        throw ngraph_error(
            "Max-pool backprop: below-padding rank does not match number of spatial "
            "dimensions.");
    }

    if (padding_above.size() != spatial_dimension_count)
    {
        throw ngraph_error(
            "Max-pool backprop: above-padding rank does not match number of spatial "
            "dimensions.");
    }

    //
    // Extract input item shape Di and make sure all dimensions are larger than 0.
    //
    Shape input_item_virtual_shape;

    for (size_t i = 0; i < spatial_dimension_count; i++)
    {
        size_t dim_size = arg_forward_shape[1 + 1 + i];
        size_t virtual_dim_size = padding_below[i] + dim_size + padding_above[i];
        input_item_virtual_shape.push_back(virtual_dim_size);

        if (virtual_dim_size == 0)
        {
            throw ngraph_error(
                "Max-pool backprop: data batch spatial dimension is zero even after padding.");
        }
    }

    //
    // Make sure window shape dimensions are all larger than 0.
    //
    for (size_t i = 0; i < spatial_dimension_count; i++)
    {
        if (window_shape[i] == 0)
        {
            throw ngraph_error("Max-pool backprop: window shape has a zero-length axis.");
        }
    }

    //
    // Make the max pooling window fits within the spatial dimensions.
    //
    for (size_t i = 0; i < spatial_dimension_count; i++)
    {
        if (window_shape[i] > input_item_virtual_shape[i])
        {
            throw ngraph_error(
                "Max-pool backprop: window shape is larger than the spatial dimensions even after "
                "padding.");
        }
    }

    //
    // Compute output item shape Do, checking at the same time that all window movement strides are larger than 0.
    //
    Shape output_item_shape;

    for (size_t i = 0; i < spatial_dimension_count; i++)
    {
        if (window_movement_strides[i] == 0)
        {
            throw ngraph_error("Max-pool backprop: window axis movement stride is zero.");
        }
        output_item_shape.push_back(ceil_div(input_item_virtual_shape[i] - window_shape[i] + 1,
                                             window_movement_strides[i]));
    }

    //
    // Construct result shape: NCDo.
    //
    Shape forward_result_shape(1 + 1 + spatial_dimension_count);
    forward_result_shape[0] = batch_size;
    forward_result_shape[1] = channel_count;
    std::copy(output_item_shape.begin(), output_item_shape.end(), forward_result_shape.begin() + 2);

    if (forward_result_shape != delta_shape)
    {
        throw ngraph_error("Max-pool backprop: forward result shape does not match delta shape.");
    }

    set_value_type_checked(get_input_element_type(0), arg_forward_shape);
}

std::shared_ptr<op::MaxPool> op::MaxPoolBackprop::get_forward_op() const
{
    return m_forward_op.lock();
}

bool op::MaxPoolBackprop::is_functionally_identical(const Node& other) const
{
    bool rc = true;
    if (Node::is_functionally_identical(other))
    {
        const MaxPoolBackprop& rhs = dynamic_cast<const MaxPoolBackprop&>(other);
        rc &= m_window_shape == rhs.m_window_shape;
        rc &= m_window_movement_strides == rhs.m_window_movement_strides;
        rc &= m_padding_below == rhs.m_padding_below;
        rc &= m_padding_above == rhs.m_padding_above;
        rc &= m_forward_op.lock() == rhs.m_forward_op.lock();
    }
    else
    {
        rc = false;
    }
    return rc;
}

void op::MaxPool::generate_adjoints(autodiff::Adjoints& adjoints,
                                    const std::shared_ptr<Node>& delta)
{
    auto operand = get_input_op(0);
    auto backprop =
        std::make_shared<op::MaxPoolBackprop>(operand,
                                              delta,
                                              m_window_shape,
                                              m_window_movement_strides,
                                              m_padding_below,
                                              m_padding_above,
                                              static_pointer_cast<op::MaxPool>(shared_from_this()));

    adjoints.add_delta(operand, backprop);
}<|MERGE_RESOLUTION|>--- conflicted
+++ resolved
@@ -204,30 +204,6 @@
 {
 }
 
-<<<<<<< HEAD
-bool op::MaxPool::is_functionally_identical(const Node& other) const
-{
-    // TODO: temporary workaround for MKLDNN issue
-    //       remove 'return false' and uncomment below when fixed
-    return false;
-    /*
-    bool rc = true;
-    if (Node::test_identical(other))
-    {
-        const MaxPool& rhs = dynamic_cast<const MaxPool&>(other);
-        rc &= m_window_shape == rhs.m_window_shape;
-        rc &= m_window_movement_strides == rhs.m_window_movement_strides;
-        rc &= m_padding_below == rhs.m_padding_below;
-        rc &= m_padding_above == rhs.m_padding_above;
-    }
-    else
-    {
-        rc = false;
-    }
-    return rc;
-    */
-}
-
 op::MaxPoolBackprop::MaxPoolBackprop(const std::shared_ptr<Node>& arg_forward,
                                      const std::shared_ptr<Node>& delta,
                                      const Shape& window_shape,
@@ -241,10 +217,6 @@
     , m_padding_below(padding_below)
     , m_padding_above(padding_above)
     , m_forward_op(forward_op)
-=======
-void op::MaxPool::generate_adjoints(autodiff::Adjoints& adjoints,
-                                    const std::shared_ptr<Node>& delta)
->>>>>>> f784b0da
 {
     // --
     // TODO: de-duplicate this code from MaxPool::MaxPool.
