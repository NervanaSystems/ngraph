// ----------------------------------------------------------------------------
// Copyright 2017 Nervana Systems Inc.
// Licensed under the Apache License, Version 2.0 (the "License");
// you may not use this file except in compliance with the License.
// You may obtain a copy of the License at
//
//      http://www.apache.org/licenses/LICENSE-2.0
//
// Unless required by applicable law or agreed to in writing, software
// distributed under the License is distributed on an "AS IS" BASIS,
// WITHOUT WARRANTIES OR CONDITIONS OF ANY KIND, either express or implied.
// See the License for the specific language governing permissions and
// ----------------------------------------------------------------------------

#pragma once

#include "ngraph/coordinate_diff.hpp"
#include "ngraph/ops/op.hpp"

namespace ngraph
{
    namespace op
    {
        /// \brief Batched convolution operation, with optional window dilation and stride.
        ///
        /// Convolution takes two inputs:
        ///
        /// 1. <i>(the idata batch)</i> a tensor of shape \f$(N,C_\textit{in},d_1,\dots,d_n)\f$ where \f$n > 0\f$, every \f$d_i > 0\f$, and where \f$N\f$ is the batch size
        ///    (number of data items) and \f$C_\textit{in} > 0\f$ is the number of input channels (sometimes called features); and
        /// 2. <i>(the filters)</i> a tensor of shape \f$(C_\textit{out},C_\textit{in},d^f_1,\dots,d^f_n)\f$, where \f$C_\textit{out} > 0\f$ is the number of output channels
        ///    (sometimes called features) and \f$(d^f_1,\dots,d^f_n)\f$ are the filter dimensions. It is required that for all \f$i\f$, \f$0 < l_i(d^f_i - 1) + 1 \le (d_i - 1)*g_i + 1\f$.
        ///    (See below for the definition of the window dilation \f$l_i\f$ and the data dilation \f$t_i\f$);
        ///
        /// and five optional parameters:
        ///
        /// 3. <i>(the window movement strides)</i> a vector of positive integers \f$(s_1,\dots,s_n)\f$ (default is all ones),
        /// 4. <i>(the window dilation strides)</i> a vector of positive integers \f$(l_1,\dots,l_n)\f$ (default is all ones),
        /// 5. <i>(the padding below)</i> a vector of (possibly negative) integers \f$(p_1,\dots,p_n)\f$ (default is all zeros),
        /// 6. <i>(the padding above)</i> a vector of (possibly negative) integers \f$(q_1,\dots,q_n)\f$ (default is all zeros), and
        /// 7. <i>(the data dilation strides)</i> a vector of non-negative integers \f$(q_1,\dots,q_n)\f$ (default is all ones).
        ///
        /// The output has the shape \f$(N,C_\textit{out},d'_1,\dots,d'_n)\f$, where \f$d'_n = \lceil \frac{(d_i - 1) * t_i + 1 + p_i + q_i - l_i(d^f_i - 1)}{s_i} \rceil\f$.
        ///
        /// Given an input data batch tensor \f$T_\textit{in}\f$, first define the <i>transformed input tensor</i> \f$T_\textit{trans}\f$, with shape \f$(N,C_\textit{in},(d_1 - 1)*t_1+1+p_1+q_1,\dots,(d_n - 1)*t_n+1+p_n+q_n)\f$, as follows:
        ///
        /// \f[
        ///      T_\textit{trans}[a,c,i_1,\dots,i_n] = T[a,c,(i_1 - p_1)/t_1,\dots,(i_n - p_n)/t_n] \text{ if for all }k, t_k evenly divides (i_k - p_k) and p_k \le i_k \lt p_k + (d_k - 1)*t_k + 1, \text{ else } 0
        /// \f]
        ///
        /// then, given an input filter tensor \f$T_\textit{filt}\f$, the output tensor \f$T_\textit{out}\f$ is defined by the equation.
        ///
        /// \f[
        ///      T_\textit{out}[a,c_\textit{out},i_1,\dots,i_n] = \sum_{c_\textit{in}=0,j_1=0,\dots,j_n=0}^{c_\textit{in}=C_\textit{in}-1,j_1=d^f_1-1,\dots,j_n=d^f_n-1} (T_\textit{filt}[c_\textit{out},c_\textit{in},j_1,\dots,j_n] \cdot T_\textit{trans}[a,c_\textit{in},s_1i_1+l_1j_1,\dots,s_ni_n+l_nj_n])
        /// \f]
        ///
        class Convolution : public RequiresTensorViewArgs
        {
        public:
            /// \brief Constructs a batched convolution operation.
            ///
            /// \param data_batch The node producing the input data batch tensor.
            /// \param filters The node producing the filters tensor.
            /// \param window_movement_strides The window movement strides.
            /// \param window_dilation_strides The window dilation strides.
            /// \param padding_below The padding-below sizes.
            /// \param padding_above The padding-above sizes.
            /// \param data_dilation_strides The data dilation strides.
            Convolution(const std::shared_ptr<Node>& data_batch,
                        const std::shared_ptr<Node>& filters,
                        const Strides& window_movement_strides,
                        const Strides& window_dilation_strides,
                        const CoordinateDiff& padding_below,
                        const CoordinateDiff& padding_above,
                        const Strides& data_dilation_strides);

            /// \brief Constructs a batched convolution operation with no data dilation (i.e., all data dilation strides are 1).
            ///
            /// \param data_batch The node producing the input data batch tensor.
            /// \param filters The node producing the filters tensor.
            /// \param window_movement_strides The window movement strides.
            /// \param window_dilation_strides The window dilation strides.
            /// \param padding_below The padding-below sizes.
            /// \param padding_above The padding-above sizes.
            Convolution(const std::shared_ptr<Node>& data_batch,
                        const std::shared_ptr<Node>& filters,
                        const Strides& window_movement_strides,
                        const Strides& window_dilation_strides,
                        const CoordinateDiff& padding_below,
                        const CoordinateDiff& padding_above);

            /// \brief Constructs a batched convolution operation with no padding or data dilation (i.e., padding above and below are 0 everywhere, and all data dilation strides are 1).
            ///
            /// \param data_batch The node producing the input data batch tensor.
            /// \param filters The node producing the filters tensor.
            /// \param window_movement_strides The window movement strides.
            /// \param window_dilation_strides The window dilation strides.
            Convolution(const std::shared_ptr<Node>& data_batch,
                        const std::shared_ptr<Node>& filters,
                        const Strides& window_movement_strides,
                        const Strides& window_dilation_strides);

            /// \brief Constructs a batched convolution operation with no window dilation, padding, or data dilation (i.e., padding above and below are 0 everywhere, and all window/data dilation strides are 1).
            ///
            /// \param data_batch The node producing the input data batch tensor.
            /// \param filters The node producing the filters tensor.
            /// \param window_movement_strides The window movement strides.
            Convolution(const std::shared_ptr<Node>& data_batch,
                        const std::shared_ptr<Node>& filters,
                        const Strides& window_movement_strides);

            /// \brief Constructs a batched convolution operation with no window dilation or movement stride (i.e., padding above and below are 0 everywhere, and all window/data dilation strides and window movement strides are 1).
            ///
            /// \param data_batch The node producing the input data batch tensor.
            /// \param filters The node producing the filters tensor.
            Convolution(const std::shared_ptr<Node>& data_batch,
                        const std::shared_ptr<Node>& filters);

<<<<<<< HEAD
            virtual std::shared_ptr<Node> copy_with_new_args(const Nodes& new_args) const override;
            bool is_functionally_identical(const Node&) const override;
=======
            virtual std::shared_ptr<Node> copy_with_new_args(
                const std::vector<std::shared_ptr<Node>>& new_args) const override;
>>>>>>> f784b0da
            void generate_adjoints(autodiff::Adjoints& adjoints,
                                   const std::shared_ptr<Node>& delta) override;

            /// \return The window movement strides.
            const Strides& get_window_movement_strides() const { return m_window_movement_strides; }
            /// \return The window dilation strides.
            const Strides& get_window_dilation_strides() const { return m_window_dilation_strides; }
            /// \return The padding-below sizes (possibly negative).
            const CoordinateDiff& get_padding_below() const { return m_padding_below; }
            /// \return The padding-above sizes (possibly negative).
            const CoordinateDiff& get_padding_above() const { return m_padding_above; }
            /// \return The input data dilation strides.
            const Strides& get_data_dilation_strides() const { return m_data_dilation_strides; }
        protected:
            Strides m_window_movement_strides;
            Strides m_window_dilation_strides;
            CoordinateDiff m_padding_below;
            CoordinateDiff m_padding_above;
            Strides m_data_dilation_strides;

        private:
            static Strides default_strides(const std::shared_ptr<Node>& data_batch);
            static CoordinateDiff default_padding(const std::shared_ptr<Node>& data_batch);
        };

        /// \brief Data batch backprop for batched convolution operation.
        class ConvolutionBackpropData : public RequiresTensorViewArgs
        {
        public:
            /// \brief Constructs a batched-convolution data batch-backprop operation.
            ///
            /// \param data_batch_shape The shape of the data batch from forward-prop.
            /// \param filters The node producing the filters from forward-prop.
            /// \param output_delta The node producing output delta.
            /// \param window_movement_strides_forward The window movement strides from forward-prop.
            /// \param window_dilation_strides_forward The window dilation strides from forward-prop.
            /// \param padding_below_forward The padding-below sizes from forward-prop.
            /// \param padding_above_forward The padding-above sizes from forward-prop.
            /// \param data_dilation_strides_forward The data dilation strides from forward-prop.
            ConvolutionBackpropData(const Shape& data_batch_shape,
                                    const std::shared_ptr<Node>& filters,
                                    const std::shared_ptr<Node>& output_delta,
                                    const Strides& window_movement_strides_forward,
                                    const Strides& window_dilation_strides_forward,
                                    const CoordinateDiff& padding_below_forward,
                                    const CoordinateDiff& padding_above_forward,
                                    const Strides& data_dilation_strides_forward);

<<<<<<< HEAD
            virtual std::shared_ptr<Node> copy_with_new_args(const Nodes& new_args) const override;
            bool is_functionally_identical(const Node&) const override;
=======
            virtual std::shared_ptr<Node> copy_with_new_args(
                const std::vector<std::shared_ptr<Node>>& new_args) const override;
>>>>>>> f784b0da

            /// \return The data batch shape.
            const Shape& get_data_batch_shape() const { return m_data_batch_shape; }
            /// \return The window movement strides from the forward prop.
            const Strides& get_window_movement_strides_forward() const
            {
                return m_window_movement_strides_forward;
            }
            /// \return The window dilation strides from the forward prop.
            const Strides& get_window_dilation_strides_forward() const
            {
                return m_window_dilation_strides_forward;
            }
            /// \return The padding-below sizes (possibly negative) from the forward prop.
            const CoordinateDiff& get_padding_below_forward() const
            {
                return m_padding_below_forward;
            }
            /// \return The padding-above sizes (possibly negative) from the forward prop.
            const CoordinateDiff& get_padding_above_forward() const
            {
                return m_padding_above_forward;
            }
            /// \return The input data dilation strides from the forward prop.
            const Strides& get_data_dilation_strides_forward() const
            {
                return m_data_dilation_strides_forward;
            }

            /// \return The window movement strides for the backward prop.
            const Strides& get_window_movement_strides_backward() const
            {
                return m_window_movement_strides_backward;
            }
            /// \return The window dilation strides for the backward prop.
            const Strides& get_window_dilation_strides_backward() const
            {
                return m_window_dilation_strides_backward;
            }
            /// \return The padding-below sizes (possibly negative) for the backward prop.
            const CoordinateDiff& get_padding_below_backward() const
            {
                return m_padding_below_backward;
            }
            /// \return The padding-above sizes (possibly negative) for the backward prop.
            const CoordinateDiff& get_padding_above_backward() const
            {
                return m_padding_above_backward;
            }
            /// \return The input data dilation strides for the backward prop.
            const Strides& get_data_dilation_strides_backward() const
            {
                return m_data_dilation_strides_backward;
            }

        protected:
            Shape m_data_batch_shape;
            Strides m_window_movement_strides_forward;
            Strides m_window_dilation_strides_forward;
            CoordinateDiff m_padding_below_forward;
            CoordinateDiff m_padding_above_forward;
            Strides m_data_dilation_strides_forward;

            Strides m_window_movement_strides_backward;
            Strides m_window_dilation_strides_backward;
            CoordinateDiff m_padding_below_backward;
            CoordinateDiff m_padding_above_backward;
            Strides m_data_dilation_strides_backward;
        };

        /// \brief Filters backprop for batched convolution operation.
        class ConvolutionBackpropFilters : public RequiresTensorViewArgs
        {
        public:
            /// \brief Constructs a batched-convolution filter-backprop operation.
            ///
            /// \param data_batch The tensor producing the data batch from forward-prop.
            /// \param filters_shape The shape of the filters from forward-prop.
            /// \param output_delta The node producing output delta.
            /// \param window_movement_strides_forward The window movement strides from forward-prop.
            /// \param window_dilation_strides_forward The window dilation strides from forward-prop.
            /// \param padding_below_forward The padding-below sizes from forward-prop.
            /// \param padding_above_forward The padding-above sizes from forward-prop.
            /// \param data_dilation_strides_forward The data dilation strides from forward-prop.
            ConvolutionBackpropFilters(const std::shared_ptr<Node>& data_batch,
                                       const Shape& filters_shape,
                                       const std::shared_ptr<Node>& output_delta,
                                       const Strides& window_movement_strides_forward,
                                       const Strides& window_dilation_strides_forward,
                                       const CoordinateDiff& padding_below_forward,
                                       const CoordinateDiff& padding_above_forward,
                                       const Strides& data_dilation_strides_forward);

<<<<<<< HEAD
            virtual std::shared_ptr<Node> copy_with_new_args(const Nodes& new_args) const override;
            bool is_functionally_identical(const Node&) const override;
=======
            virtual std::shared_ptr<Node> copy_with_new_args(
                const std::vector<std::shared_ptr<Node>>& new_args) const override;
>>>>>>> f784b0da

            /// \return The filters tensor shape.
            const Shape& get_filters_shape() const { return m_filters_shape; }
            /// \return The window movement strides from the forward prop.
            const Strides& get_window_movement_strides_forward() const
            {
                return m_window_movement_strides_forward;
            }
            /// \return The window dilation strides from the forward prop.
            const Strides& get_window_dilation_strides_forward() const
            {
                return m_window_dilation_strides_forward;
            }
            /// \return The padding-below sizes (possibly negative) from the forward prop.
            const CoordinateDiff& get_padding_below_forward() const
            {
                return m_padding_below_forward;
            }
            /// \return The padding-above sizes (possibly negative) from the forward prop.
            const CoordinateDiff& get_padding_above_forward() const
            {
                return m_padding_above_forward;
            }
            /// \return The data dilation strides from the forward prop.
            const Strides& get_data_dilation_strides_forward() const
            {
                return m_data_dilation_strides_forward;
            }

            /// \return The window movement strides for the backward prop.
            const Strides& get_window_movement_strides_backward() const
            {
                return m_window_movement_strides_backward;
            }
            /// \return The window dilation strides for the backward prop.
            const Strides& get_window_dilation_strides_backward() const
            {
                return m_window_dilation_strides_backward;
            }
            /// \return The padding-below sizes (possibly negative) for the backward prop.
            const CoordinateDiff& get_padding_below_backward() const
            {
                return m_padding_below_backward;
            }
            /// \return The padding-above sizes (possibly negative) for the backward prop.
            const CoordinateDiff& get_padding_above_backward() const
            {
                return m_padding_above_backward;
            }
            /// \return The data dilation strides for the backward prop.
            const Strides& get_data_dilation_strides_backward() const
            {
                return m_data_dilation_strides_backward;
            }

        protected:
            Shape m_filters_shape;
            Strides m_window_movement_strides_forward;
            Strides m_window_dilation_strides_forward;
            CoordinateDiff m_padding_below_forward;
            CoordinateDiff m_padding_above_forward;
            Strides m_data_dilation_strides_forward;

            Strides m_window_movement_strides_backward;
            Strides m_window_dilation_strides_backward;
            CoordinateDiff m_padding_below_backward;
            CoordinateDiff m_padding_above_backward;
            Strides m_data_dilation_strides_backward;
        };
    }
}<|MERGE_RESOLUTION|>--- conflicted
+++ resolved
@@ -115,13 +115,7 @@
             Convolution(const std::shared_ptr<Node>& data_batch,
                         const std::shared_ptr<Node>& filters);
 
-<<<<<<< HEAD
             virtual std::shared_ptr<Node> copy_with_new_args(const Nodes& new_args) const override;
-            bool is_functionally_identical(const Node&) const override;
-=======
-            virtual std::shared_ptr<Node> copy_with_new_args(
-                const std::vector<std::shared_ptr<Node>>& new_args) const override;
->>>>>>> f784b0da
             void generate_adjoints(autodiff::Adjoints& adjoints,
                                    const std::shared_ptr<Node>& delta) override;
 
@@ -170,13 +164,7 @@
                                     const CoordinateDiff& padding_above_forward,
                                     const Strides& data_dilation_strides_forward);
 
-<<<<<<< HEAD
             virtual std::shared_ptr<Node> copy_with_new_args(const Nodes& new_args) const override;
-            bool is_functionally_identical(const Node&) const override;
-=======
-            virtual std::shared_ptr<Node> copy_with_new_args(
-                const std::vector<std::shared_ptr<Node>>& new_args) const override;
->>>>>>> f784b0da
 
             /// \return The data batch shape.
             const Shape& get_data_batch_shape() const { return m_data_batch_shape; }
@@ -270,13 +258,7 @@
                                        const CoordinateDiff& padding_above_forward,
                                        const Strides& data_dilation_strides_forward);
 
-<<<<<<< HEAD
             virtual std::shared_ptr<Node> copy_with_new_args(const Nodes& new_args) const override;
-            bool is_functionally_identical(const Node&) const override;
-=======
-            virtual std::shared_ptr<Node> copy_with_new_args(
-                const std::vector<std::shared_ptr<Node>>& new_args) const override;
->>>>>>> f784b0da
 
             /// \return The filters tensor shape.
             const Shape& get_filters_shape() const { return m_filters_shape; }
