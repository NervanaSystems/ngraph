--- conflicted
+++ resolved
@@ -58,16 +58,6 @@
     };
 
     SlicePlan NGRAPH_API make_slice_plan(const Shape& input_shape,
-<<<<<<< HEAD
-                              const std::vector<int64_t>& begins,
-                              const std::vector<int64_t>& ends,
-                              const std::vector<int64_t>& strides,
-                              const AxisSet& lower_bounds_mask,
-                              const AxisSet& upper_bounds_mask,
-                              const AxisSet& new_axis_mask,
-                              const AxisSet& shrink_axis_mask,
-                              const AxisSet& ellipsis_mask);
-=======
                                          const std::vector<int64_t>& begins,
                                          const std::vector<int64_t>& ends,
                                          const std::vector<int64_t>& strides,
@@ -76,5 +66,4 @@
                                          const AxisSet& new_axis_mask,
                                          const AxisSet& shrink_axis_mask,
                                          const AxisSet& ellipsis_mask);
->>>>>>> df7a1cad
 }