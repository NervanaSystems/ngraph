//*****************************************************************************
// Copyright 2017-2019 Intel Corporation
//
// Licensed under the Apache License, Version 2.0 (the "License");
// you may not use this file except in compliance with the License.
// You may obtain a copy of the License at
//
//     http://www.apache.org/licenses/LICENSE-2.0
//
// Unless required by applicable law or agreed to in writing, software
// distributed under the License is distributed on an "AS IS" BASIS,
// WITHOUT WARRANTIES OR CONDITIONS OF ANY KIND, either express or implied.
// See the License for the specific language governing permissions and
// limitations under the License.
//*****************************************************************************

#pragma once

#include <cstddef>
#include <ostream>
#include <vector>

<<<<<<< HEAD
#include "ngraph/ngraph_visibility.hpp"
=======
#include "ngraph/attribute_adapter.hpp"
>>>>>>> 4dc9aa46

namespace ngraph
{
    /// \brief Strides for a tensor.
    class Strides : public std::vector<size_t>
    {
    public:
        NGRAPH_API Strides();

        NGRAPH_API Strides(const std::initializer_list<size_t>& axis_strides);

        NGRAPH_API Strides(const std::vector<size_t>& axis_strides);

        NGRAPH_API Strides(const Strides& axis_strides);

        NGRAPH_API explicit Strides(size_t n, size_t initial_value = 0);

        template <class InputIterator>
        Strides(InputIterator first, InputIterator last)
            : std::vector<size_t>(first, last)
        {
        }

        NGRAPH_API Strides& operator=(const Strides& v);

        NGRAPH_API Strides& operator=(Strides&& v) noexcept;
    };

<<<<<<< HEAD
    NGRAPH_API
=======
    template <>
    class AttributeAdapter<Strides> : public ValueReference<Strides>,
                                      public ValueAccessor<std::vector<int64_t>>
    {
    public:
        AttributeAdapter(Strides& value)
            : ValueReference<Strides>(value)
        {
        }
        NGRAPH_API
        static constexpr DiscreteTypeInfo type_info{"AttributeAdapter<Strides>", 0};
        const DiscreteTypeInfo& get_type_info() const override { return type_info; }
        const std::vector<int64_t>& get() override;
        void set(const std::vector<int64_t>& value) override;
    };

>>>>>>> 4dc9aa46
    std::ostream& operator<<(std::ostream& s, const Strides& strides);
}<|MERGE_RESOLUTION|>--- conflicted
+++ resolved
@@ -20,11 +20,8 @@
 #include <ostream>
 #include <vector>
 
-<<<<<<< HEAD
+#include "ngraph/attribute_adapter.hpp"
 #include "ngraph/ngraph_visibility.hpp"
-=======
-#include "ngraph/attribute_adapter.hpp"
->>>>>>> 4dc9aa46
 
 namespace ngraph
 {
@@ -53,25 +50,20 @@
         NGRAPH_API Strides& operator=(Strides&& v) noexcept;
     };
 
-<<<<<<< HEAD
-    NGRAPH_API
-=======
     template <>
-    class AttributeAdapter<Strides> : public ValueReference<Strides>,
-                                      public ValueAccessor<std::vector<int64_t>>
+    class NGRAPH_API AttributeAdapter<Strides> : public ValueReference<Strides>,
+                                                 public ValueAccessor<std::vector<int64_t>>
     {
     public:
         AttributeAdapter(Strides& value)
             : ValueReference<Strides>(value)
         {
         }
-        NGRAPH_API
         static constexpr DiscreteTypeInfo type_info{"AttributeAdapter<Strides>", 0};
         const DiscreteTypeInfo& get_type_info() const override { return type_info; }
         const std::vector<int64_t>& get() override;
         void set(const std::vector<int64_t>& value) override;
     };
 
->>>>>>> 4dc9aa46
     std::ostream& operator<<(std::ostream& s, const Strides& strides);
 }