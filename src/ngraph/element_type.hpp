// ----------------------------------------------------------------------------
// Copyright 2017 Nervana Systems Inc.
// Licensed under the Apache License, Version 2.0 (the "License");
// you may not use this file except in compliance with the License.
// You may obtain a copy of the License at
//
//      http://www.apache.org/licenses/LICENSE-2.0
//
// Unless required by applicable law or agreed to in writing, software
// distributed under the License is distributed on an "AS IS" BASIS,
// WITHOUT WARRANTIES OR CONDITIONS OF ANY KIND, either express or implied.
// See the License for the specific language governing permissions and
// ----------------------------------------------------------------------------

//================================================================================================
// ElementType
//================================================================================================

#pragma once

#include <map>
#include <string>
#include <type_traits>

namespace ngraph
{
    namespace element
    {
        class Type
        {
        public:
            Type(size_t bitwidth, bool is_float, bool is_signed, const std::string& cname);

            const std::string& c_type_string() const;
            size_t             size() const;
            size_t             hash() const
            {
                std::hash<std::string> h;
                return h(m_cname);
            }

<<<<<<< HEAD
            //bool operator==(const Type& other) const;
            //bool operator!=(const Type& other) const { return !(*this == other); }

=======
            bool operator==(const Type& other) const;
            bool operator!=(const Type& other) const { return !(*this == other); }
>>>>>>> 6a4225c0
        private:
            static std::map<std::string, Type> m_element_list;
            size_t            m_bitwidth;
            bool              m_is_float;
            bool              m_is_signed;
            const std::string m_cname;
        };

        // Literals (and probably other things we don't know about yet) need to have their C++ types
        // and element types coordinated. Every element type corresponds to a TraitedType which provides
        // access to both the instance and the C++ type used to hold the value during compilation.
        template <typename T, typename U>
        class TraitedType : public Type
        {
        protected:
            TraitedType(const std::string& cname)
            : Type(sizeof(T) * 8,
                   std::is_floating_point<T>::value,
                   std::is_signed<T>::value,
                   cname)
            {
            }

        public:
            // This is the C++ type used to hold a value of this element type during compilation
            using ctype = T;
            // This is a reference to an instance of this element type.
            static const U& element_type(){
                static U t;
                return t;
            }
        };

        class Float : public TraitedType<float, Float>
        {
            friend class TraitedType<float, Float>;
            Float()
                : TraitedType<float, Float>("float")
                {
                }
        };

        class Int8 : public TraitedType<int8_t, Int8>
        {
            friend class TraitedType<int8_t, Int8>;
            Int8()
                : TraitedType<int8_t, Int8>("int8_t")
                {
                }
        };
        
        class Int32 : public TraitedType<int32_t, Int32>
        {
            friend class TraitedType<int32_t, Int32>;
            Int32()
                : TraitedType<int32_t, Int32>("int32_t")
                {
                }
        };

        class Int64 : public TraitedType<int64_t, Int64>
        {
            friend class TraitedType<int64_t, Int64>;
            Int64()
                : TraitedType<int64_t, Int64>("int64_t")
                {
                }
        };

        class UInt8 : public TraitedType<uint8_t, UInt8>
        {
            friend class TraitedType<uint8_t, UInt8>;
            UInt8()
                : TraitedType<uint8_t, UInt8>("uint8_t")
                {
                }
        };
        
        class UInt32 : public TraitedType<uint32_t, UInt32>
        {
            friend class TraitedType<uint32_t, UInt32>;
            UInt32()
                : TraitedType<uint32_t, UInt32>("uint32_t")
                {
                }
        };

        class UInt64 : public TraitedType<uint64_t, UInt64>
        {
            friend class TraitedType<uint64_t, UInt64>;
            UInt64()
                : TraitedType<uint64_t, UInt64>("uint64_t")
                {
                }
        };
    }
}<|MERGE_RESOLUTION|>--- conflicted
+++ resolved
@@ -39,14 +39,8 @@
                 return h(m_cname);
             }
 
-<<<<<<< HEAD
-            //bool operator==(const Type& other) const;
-            //bool operator!=(const Type& other) const { return !(*this == other); }
-
-=======
             bool operator==(const Type& other) const;
             bool operator!=(const Type& other) const { return !(*this == other); }
->>>>>>> 6a4225c0
         private:
             static std::map<std::string, Type> m_element_list;
             size_t            m_bitwidth;
