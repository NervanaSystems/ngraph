--- conflicted
+++ resolved
@@ -42,7 +42,6 @@
         {
         }
 
-<<<<<<< HEAD
         /// \brief Constructs a NodeOutput whose node reference is a null pointer. The output
         ///        index is set to zero.
         NodeOutput(std::nullptr_t)
@@ -50,10 +49,7 @@
         {
         }
 
-        /// \return A pointer to the node referred to by this output handle.
-=======
         /// \return A `shared_ptr` to the node referred to by this output handle.
->>>>>>> 9dbaa3d4
         const std::shared_ptr<Node>& get_node() const { return m_node; }
         /// \return The index of the output referred to by this output handle.
         size_t get_index() const { return m_index; }
