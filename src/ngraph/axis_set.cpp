--- conflicted
+++ resolved
@@ -17,7 +17,6 @@
 #include "ngraph/axis_set.hpp"
 #include "ngraph/util.hpp"
 
-<<<<<<< HEAD
 ngraph::AxisSet::AxisSet()
     : std::set<size_t>()
 {
@@ -59,10 +58,6 @@
 {
     return std::vector<int64_t>(this->begin(), this->end());
 }
-=======
-using namespace std;
-using namespace ngraph;
->>>>>>> 4dc9aa46
 
 std::ostream& ngraph::operator<<(std::ostream& s, const AxisSet& axis_set)
 {
@@ -72,9 +67,7 @@
     return s;
 }
 
-NGRAPH_API constexpr DiscreteTypeInfo AttributeAdapter<AxisSet>::type_info;
-
-const vector<int64_t>& AttributeAdapter<AxisSet>::get()
+const std::vector<int64_t>& ngraph::AttributeAdapter<ngraph::AxisSet>::get()
 {
     if (!m_buffer_valid)
     {
@@ -86,7 +79,7 @@
     return m_buffer;
 }
 
-void AttributeAdapter<AxisSet>::set(const vector<int64_t>& value)
+void ngraph::AttributeAdapter<ngraph::AxisSet>::set(const std::vector<int64_t>& value)
 {
     m_value = AxisSet();
     for (auto elt : value)
@@ -94,4 +87,6 @@
         m_value.insert(elt);
     }
     m_buffer_valid = false;
-}+}
+
+constexpr ngraph::DiscreteTypeInfo ngraph::AttributeAdapter<ngraph::AxisSet>::type_info;