# ******************************************************************************
# Copyright 2017-2020 Intel Corporation
#
# Licensed under the Apache License, Version 2.0 (the "License");
# you may not use this file except in compliance with the License.
# You may obtain a copy of the License at
#
#     http://www.apache.org/licenses/LICENSE-2.0
#
# Unless required by applicable law or agreed to in writing, software
# distributed under the License is distributed on an "AS IS" BASIS,
# WITHOUT WARRANTIES OR CONDITIONS OF ANY KIND, either express or implied.
# See the License for the specific language governing permissions and
# limitations under the License.
# ******************************************************************************

set (SRC
    assertion.cpp
    assertion.hpp
    attribute_adapter.cpp
    attribute_adapter.hpp
    attribute_visitor.hpp
    autodiff/adjoints.cpp
    autodiff/adjoints.hpp
    axis_set.cpp
    axis_set.hpp
    axis_vector.cpp
    axis_vector.hpp
    builder/autobroadcast.cpp
    builder/autobroadcast.hpp
    builder/dequantize_builder.cpp
    builder/dequantize_builder.hpp
    builder/make_constant.hpp
    builder/matmul_factory.cpp
    builder/matmul_factory.hpp
    builder/norm.cpp
    builder/norm.hpp
    builder/numpy_transpose.cpp
    builder/numpy_transpose.hpp
    builder/quantize_builder.cpp
    builder/quantize_builder.hpp
    builder/quantized_concat_builder.cpp
    builder/quantized_concat_builder.hpp
    builder/quantized_conv_builder.cpp
    builder/quantized_conv_builder.hpp
    builder/quantized_dot_builder.cpp
    builder/quantized_dot_builder.hpp
    builder/quantization/quantized_linear_convolution.cpp
    builder/quantization/quantized_linear_convolution.hpp
    builder/quantization_utils.hpp
    builder/quantization_utils.cpp
    builder/reduce_ops.cpp
    builder/reduce_ops.hpp
    builder/reshape.cpp
    builder/reshape.hpp
    builder/split.cpp
    builder/split.hpp
    builder/tensor_mask.hpp
    check.hpp
    chrome_trace.cpp
    chrome_trace.hpp
    code_writer.hpp
    component_manager.hpp
    coordinate.cpp
    coordinate.hpp
    coordinate_diff.cpp
    coordinate_diff.hpp
    coordinate_transform.cpp
    cpio.cpp
    cpio.hpp
    deprecated.hpp
    descriptor/input.cpp
    descriptor/input.hpp
    descriptor/layout/dense_tensor_layout.cpp
    descriptor/layout/dense_tensor_layout.hpp
    descriptor/layout/tensor_layout.cpp
    descriptor/layout/tensor_layout.hpp
    descriptor/output.cpp
    descriptor/output.hpp
    descriptor/tensor.cpp
    descriptor/tensor.hpp
    dimension.cpp
    dimension.hpp
    distributed/null.cpp
    distributed/null.hpp
    distributed.cpp
    distributed.hpp
    enum_names.hpp
    env_util.cpp
    env_util.hpp
    except.hpp
    factory.cpp
    factory.hpp
    file_util.cpp
    file_util.hpp
    function.cpp
    function.hpp
    graph_util.cpp
    lambda.cpp
    lambda.hpp
    log.cpp
    log.hpp
    ngraph.cpp
    ngraph.hpp
    ngraph_visibility.hpp
    node_input.cpp
    node_input.hpp
    node_output.cpp
    node_output.hpp
    node.cpp
    node.hpp
    op/abs.cpp
    op/abs.hpp
    op/acos.cpp
    op/acos.hpp
    op/add.cpp
    op/add.hpp
    op/all.cpp
    op/all.hpp
    op/allreduce.cpp
    op/allreduce.hpp
    op/and.cpp
    op/and.hpp
    op/any.cpp
    op/any.hpp
    op/argmax.cpp
    op/argmax.hpp
    op/argmin.cpp
    op/argmin.hpp
    op/asin.cpp
    op/asin.hpp
    op/atan.cpp
    op/atan.hpp
    op/atan2.cpp
    op/atan2.hpp
    op/avg_pool.cpp
    op/avg_pool.hpp
    op/batch_norm.cpp
    op/batch_norm.hpp
    op/binary_convolution.cpp
    op/binary_convolution.hpp
    op/broadcast.cpp
    op/broadcast_distributed.cpp
    op/ceiling.cpp
    op/ceiling.hpp
    op/concat.cpp
    op/concat.hpp
    op/constant.cpp
    op/constant.hpp
    op/convert.cpp
    op/convert.hpp
    op/convert_like.cpp
    op/convert_like.hpp
    op/convolution.cpp
    op/convolution.hpp
    op/cos.cpp
    op/cos.hpp
    op/cosh.cpp
    op/cosh.hpp
    op/cum_sum.cpp
    op/cum_sum.hpp
    op/crop_and_resize.cpp
    op/crop_and_resize.hpp
    op/deformable_convolution.cpp
    op/deformable_convolution.hpp
    op/deformable_psroi_pooling.cpp
    op/deformable_psroi_pooling.hpp
    op/dequantize.cpp
    op/dequantize.hpp
    op/divide.cpp
    op/divide.hpp
    op/dot.cpp
    op/dot.hpp
    op/embedding_lookup.cpp
    op/embedding_lookup.hpp
    op/equal.cpp
    op/equal.hpp
    op/erf.cpp
    op/erf.hpp
    op/exp.cpp
    op/exp.hpp
    op/experimental/batch_mat_mul.cpp
    op/experimental/batch_mat_mul.hpp
    op/experimental/dyn_broadcast.cpp
    op/experimental/dyn_broadcast.hpp
    op/experimental/dyn_pad.cpp
    op/experimental/dyn_pad.hpp
    op/experimental/dyn_replace_slice.cpp
    op/experimental/dyn_replace_slice.hpp
    op/experimental/dyn_slice.cpp
    op/experimental/dyn_slice.hpp
    op/experimental/generate_mask.cpp
    op/experimental/generate_mask.hpp
    op/experimental/quantized_conv_bias.cpp
    op/experimental/quantized_conv_bias.hpp
    op/experimental/quantized_conv_relu.cpp
    op/experimental/quantized_conv_relu.hpp
    op/experimental/range.cpp
    op/experimental/range.hpp
    op/experimental/shape_of.cpp
    op/experimental/shape_of.hpp
    op/experimental/tile.cpp
    op/experimental/tile.hpp
    op/experimental/quantized_dot_bias.cpp
    op/experimental/quantized_dot_bias.hpp
    op/experimental/compiled_kernel.cpp
    op/experimental/compiled_kernel.hpp
    op/experimental/transpose.cpp
    op/experimental/transpose.hpp
    op/experimental/layers/ctc_greedy_decoder.cpp
    op/experimental/layers/ctc_greedy_decoder.hpp
    op/experimental/layers/detection_output.cpp
    op/experimental/layers/detection_output.hpp
    op/experimental/layers/interpolate.cpp
    op/experimental/layers/interpolate.hpp
    op/experimental/layers/prior_box.cpp
    op/experimental/layers/prior_box.hpp
    op/experimental/layers/prior_box_clustered.cpp
    op/experimental/layers/prior_box_clustered.hpp
    op/experimental/layers/proposal.hpp
    op/experimental/layers/proposal.cpp
    op/experimental/layers/psroi_pooling.hpp
    op/experimental/layers/psroi_pooling.cpp
    op/experimental/layers/region_yolo.hpp
    op/experimental/layers/region_yolo.cpp
    op/experimental/layers/reorg_yolo.hpp
    op/experimental/layers/reorg_yolo.cpp
    op/experimental/layers/roi_pooling.hpp
    op/experimental/layers/roi_pooling.cpp
    op/experimental/random_uniform.hpp
    op/experimental/random_uniform.cpp
    op/strided_slice.hpp
    op/floor.cpp
    op/floor.hpp
    op/floor_mod.cpp
    op/floor_mod.hpp
    op/gather.cpp
    op/gather.hpp
    op/gather_nd.cpp
    op/gather_nd.hpp
    op/gather_tree.cpp
    op/gather_tree.hpp
    op/get_output_element.cpp
    op/get_output_element.hpp
    op/greater.cpp
    op/greater.hpp
    op/greater_eq.cpp
    op/greater_eq.hpp
    op/group_conv.hpp
    op/group_conv.cpp
    op/less.cpp
    op/less.hpp
    op/less_eq.cpp
    op/less_eq.hpp
    op/log.cpp
    op/log.hpp
    op/lrn.cpp
    op/lrn.hpp
    op/max.cpp
    op/max.hpp
    op/max_pool.cpp
    op/max_pool.hpp
    op/maximum.cpp
    op/maximum.hpp
    op/min.cpp
    op/min.hpp
    op/minimum.cpp
    op/minimum.hpp
    op/multiply.cpp
    op/multiply.hpp
    op/negative.cpp
    op/negative.hpp
    op/non_max_suppression.cpp
    op/non_max_suppression.hpp
    op/non_zero.cpp
    op/non_zero.hpp
    op/not.cpp
    op/not.hpp
    op/not_equal.cpp
    op/not_equal.hpp
    op/one_hot.cpp
    op/one_hot.hpp
    op/op.cpp
    op/op.hpp
    op/or.cpp
    op/or.hpp
    op/pad.cpp
    op/pad.hpp
    op/parameter.cpp
    op/parameter.hpp
    op/passthrough.cpp
    op/passthrough.hpp
    op/power.cpp
    op/power.hpp
    op/product.cpp
    op/product.hpp
    op/reduce_logical_and.cpp
    op/reduce_logical_and.hpp
    op/reduce_logical_or.cpp
    op/reduce_logical_or.hpp
    op/reduce_prod.cpp
    op/reduce_prod.hpp
    op/reduce_mean.cpp
    op/reduce_mean.hpp
    op/reduce_sum.cpp
    op/reduce_sum.hpp
    op/roi_align.hpp
    op/roi_align.cpp
    op/round.cpp
    op/round.hpp
    op/quantize.cpp
    op/quantize.hpp
    op/quantized_convolution.cpp
    op/quantized_convolution.hpp
    op/quantized_dot.cpp
    op/quantized_dot.hpp
    op/recv.cpp
    op/recv.hpp
    op/relu.cpp
    op/relu.hpp
    op/replace_slice.cpp
    op/replace_slice.hpp
    op/reshape.cpp
    op/reshape.hpp
    op/result.cpp
    op/result.hpp
    op/reverse.cpp
    op/reverse.hpp
    op/reverse_sequence.cpp
    op/reverse_sequence.hpp
    op/scatter_add.cpp
    op/scatter_add.hpp
    op/scatter_elements_update.cpp
    op/scatter_elements_update.hpp
<<<<<<< HEAD
    op/scatter_update.cpp
    op/scatter_update.hpp
=======
>>>>>>> d0f40c7a
    op/scatter_nd_add.cpp
    op/scatter_nd_add.hpp
    op/select.cpp
    op/select.hpp
    op/send.cpp
    op/send.hpp
    op/sigmoid.cpp
    op/sigmoid.hpp
    op/sign.cpp
    op/sign.hpp
    op/sin.cpp
    op/sin.hpp
    op/sinh.cpp
    op/sinh.hpp
    op/slice.cpp
    op/slice.hpp
    op/softmax.cpp
    op/softmax.hpp
    op/split.cpp
    op/split.hpp
    op/strided_slice.cpp
    op/strided_slice.hpp
    op/sqrt.cpp
    op/sqrt.hpp
    op/stop_gradient.cpp
    op/stop_gradient.hpp
    op/subtract.cpp
    op/subtract.hpp
    op/sum.cpp
    op/sum.hpp
    op/variadic_split.cpp
    op/variadic_split.hpp
    op/tan.cpp
    op/tan.hpp
    op/tanh.cpp
    op/tanh.hpp
    op/tensor_iterator.cpp
    op/tensor_iterator.hpp
    op/topk.cpp
    op/topk.hpp
    op/xor.cpp
    op/xor.hpp
    op/fused/batch_mat_mul_transpose.cpp
    op/fused/batch_mat_mul_transpose.hpp
    op/fused/batch_to_space.cpp
    op/fused/batch_to_space.hpp
    op/fused/clamp.cpp
    op/fused/clamp.hpp
    op/fused/conv_fused.cpp
    op/fused/conv_fused.hpp
    op/fused/crossentropy.cpp
    op/fused/crossentropy.hpp
    op/fused/hard_sigmoid.cpp
    op/fused/hard_sigmoid.hpp
    op/fused/depth_to_space.cpp
    op/fused/depth_to_space.hpp
    op/fused/elu.cpp
    op/fused/elu.hpp
    op/fused/fake_quantize.cpp
    op/fused/fake_quantize.hpp
    op/fused/gelu.cpp
    op/fused/gelu.hpp
    op/fused/gemm.cpp
    op/fused/gemm.hpp
    op/fused/grn.cpp
    op/fused/grn.hpp
    op/fused/group_conv.hpp
    op/fused/gru_cell.cpp
    op/fused/gru_cell.hpp
    op/fused/layer_norm.cpp
    op/fused/layer_norm.hpp
    op/fused/lstm_cell.cpp
    op/fused/lstm_cell.hpp
    op/fused/lstm_sequence.cpp
    op/fused/lstm_sequence.hpp
    op/fused/matmul.cpp
    op/fused/matmul.hpp
    op/fused/mod.cpp
    op/fused/mod.hpp
    op/fused/mvn.cpp
    op/fused/mvn.hpp
    op/fused/normalize_l2.cpp
    op/fused/normalize_l2.hpp
    op/fused/partial_slice.cpp
    op/fused/partial_slice.hpp
    op/fused/prelu.cpp
    op/fused/prelu.hpp
    op/fused/rnn_cell.cpp
    op/fused/rnn_cell.hpp
    op/fused/scale_shift.cpp
    op/fused/scale_shift.hpp
    op/fused/scatter_nd.cpp
    op/fused/scatter_nd.hpp
    op/fused/stack.cpp
    op/fused/stack.hpp
    op/fused/selu.cpp
    op/fused/selu.hpp
    op/fused/shuffle_channels.cpp
    op/fused/shuffle_channels.hpp
    op/fused/softmax_crossentropy.cpp
    op/fused/softmax_crossentropy.hpp
    op/fused/space_to_batch.cpp
    op/fused/space_to_batch.hpp
    op/fused/space_to_depth.cpp
    op/fused/space_to_depth.hpp
    op/fused/split.hpp
    op/fused/squared_difference.cpp
    op/fused/squared_difference.hpp
    op/fused/squeeze.cpp
    op/fused/squeeze.hpp
    op/fused/unsqueeze.cpp
    op/fused/unsqueeze.hpp
    op/util/attr_types.cpp
    op/util/attr_types.hpp
    op/util/activation_functions.cpp
    op/util/activation_functions.hpp
    op/util/arithmetic_reduction.cpp
    op/util/arithmetic_reduction.hpp
    op/util/arithmetic_reductions_keep_dims.hpp
    op/util/arithmetic_reductions_keep_dims.cpp
    op/util/binary_elementwise_arithmetic.cpp
    op/util/binary_elementwise_arithmetic.hpp
    op/util/binary_elementwise_comparison.cpp
    op/util/binary_elementwise_comparison.hpp
    op/util/binary_elementwise_logical.cpp
    op/util/binary_elementwise_logical.hpp
    op/util/fused_op.cpp
    op/util/fused_op.hpp
    op/util/index_reduction.cpp
    op/util/index_reduction.hpp
    op/util/logical_reduction_keep_dims.hpp
    op/util/logical_reduction_keep_dims.cpp
    op/util/logical_reduction.cpp
    op/util/logical_reduction.hpp
    op/util/rnn_cell_base.cpp
    op/util/rnn_cell_base.hpp
    op/util/scatter.cpp
    op/util/scatter.hpp
    op/util/unary_elementwise_arithmetic.cpp
    op/util/unary_elementwise_arithmetic.hpp
    ops.hpp
    opsets/opset.cpp
    partial_shape.cpp
    partial_shape.hpp
    pass/algebraic_simplification.cpp
    pass/algebraic_simplification.hpp
    pass/assign_layout.hpp
    pass/implicit_broadcast_elimination.hpp
    pass/implicit_broadcast_elimination.cpp
    pass/batch_fusion.hpp
    pass/batch_fusion.cpp
    pass/common_function_collection.cpp
    pass/common_function_collection.hpp
    pass/constant_folding_arithmetic_reduction.cpp
    pass/constant_folding_binary.cpp
    pass/constant_folding_broadcast.cpp
    pass/constant_folding_concat.cpp
    pass/constant_folding_convert.cpp
    pass/constant_folding_dequantize.cpp
    pass/constant_folding_dyn_broadcast.cpp
    pass/constant_folding_dyn_reshape.cpp
    pass/constant_folding_dyn_slice.cpp
    pass/constant_folding_gather.cpp
    pass/constant_folding_scatter.cpp
    pass/constant_folding_logical_reduction.cpp
    pass/constant_folding_non_zero.cpp
    pass/constant_folding_one_hot.cpp
    pass/constant_folding_pad.cpp
    pass/constant_folding_quantize.cpp
    pass/constant_folding_range.cpp
    pass/constant_folding_reshape.cpp
    pass/constant_folding_reverse.cpp
    pass/constant_folding_select.cpp
    pass/constant_folding_squeeze.cpp
    pass/constant_folding_unsqueeze.cpp
    pass/constant_folding_shape_of.cpp
    pass/constant_folding_slice.cpp
    pass/constant_folding_split.cpp
    pass/constant_folding_variadic_split.cpp
    pass/constant_folding_strided_slice.cpp
    pass/constant_folding_tile.cpp
    pass/constant_folding_transpose.cpp
    pass/constant_folding_unary.cpp
    pass/constant_folding.cpp
    pass/constant_folding.hpp
    pass/constant_to_broadcast.cpp
    pass/convert_fp32_to_fp16.hpp
    pass/convert_fp32_to_fp16.cpp
    pass/core_fusion.cpp
    pass/core_fusion.hpp
    pass/cse.cpp
    pass/cse.hpp
    pass/dump_sorted.cpp
    pass/dump_sorted.hpp
    pass/dyn_elimination.cpp
    pass/dyn_elimination.hpp
    pass/fused_op_decomposition.cpp
    pass/fused_op_decomposition.hpp
    pass/get_output_element_elimination.cpp
    pass/get_output_element_elimination.hpp
    pass/graph_rewrite.cpp
    pass/graph_rewrite.hpp
    pass/like_replacement.cpp
    pass/like_replacement.hpp
    pass/liveness.cpp
    pass/liveness.hpp
    pass/manager.cpp
    pass/manager.hpp
    pass/manager_state.hpp
    pass/memory_layout.cpp
    pass/memory_layout.hpp
    pass/memory_visualize.cpp
    pass/memory_visualize.hpp
    pass/nop_elimination.cpp
    pass/nop_elimination.hpp
    pass/pass.cpp
    pass/pass.hpp
    pass/opset0_downgrade.cpp
    pass/opset0_downgrade.hpp
    pass/opset1_upgrade.cpp
    pass/opset1_upgrade.hpp
    pass/pass_config.cpp
    pass/pass_config.hpp
    pass/propagate_cacheability.cpp
    pass/propagate_cacheability.hpp
    pass/reshape_elimination.cpp
    pass/reshape_elimination.hpp
    pass/reshape_sinking.cpp
    pass/reshape_sinking.hpp
    pass/serialize.cpp
    pass/serialize.hpp
    pass/shape_relevance.cpp
    pass/shape_relevance.hpp
    pass/validate_graph.cpp
    pass/validate_graph.hpp
    pass/validate.cpp
    pass/validate.hpp
    pass/visualize_tree.cpp
    pass/visualize_tree.hpp
    pass/zero_dim_tensor_elimination.cpp
    pass/zero_dim_tensor_elimination.cpp
    pass/zero_dim_tensor_elimination.hpp
    pass/zero_dim_tensor_elimination.hpp
    pass/concat_fusion.hpp
    pass/concat_fusion.cpp
    pass/pass_util.hpp
    pass/pass_util.cpp
    pattern/matcher.cpp
    pattern/matcher.hpp
    pattern/op/any.cpp
    pattern/op/any.hpp
    pattern/op/any_output.cpp
    pattern/op/any_output.hpp
    pattern/op/any_of.cpp
    pattern/op/any_of.hpp
    pattern/op/branch.cpp
    pattern/op/branch.hpp
    pattern/op/capture.cpp
    pattern/op/capture.hpp
    pattern/op/label.cpp
    pattern/op/label.hpp
    pattern/op/or.cpp
    pattern/op/or.hpp
    pattern/op/pattern.cpp
    pattern/op/pattern.hpp
    pattern/op/skip.cpp
    pattern/op/skip.hpp
    pattern/op/true.cpp
    pattern/op/true.hpp
    placement.cpp
    placement.hpp
    provenance.cpp
    provenance.hpp
    rank.hpp
    runtime/aligned_buffer.cpp
    runtime/aligned_buffer.hpp
    runtime/allocator.cpp
    runtime/allocator.hpp
    runtime/backend.cpp
    runtime/backend.hpp
    runtime/backend_manager.cpp
    runtime/backend_manager.hpp
    runtime/cache.cpp
    runtime/cache.hpp
    runtime/executable.cpp
    runtime/executable.hpp
    runtime/host_tensor.cpp
    runtime/host_tensor.hpp
    runtime/performance_counter.hpp
    runtime/tensor.cpp
    runtime/tensor.hpp
    shape.cpp
    shape.hpp
    shape_util.cpp
    shape_util.hpp
    slice_plan.cpp
    slice_plan.hpp
    specialize_function.cpp
    specialize_function.hpp
    state/bernoulli_rng_state.cpp
    state/bernoulli_rng_state.hpp
    state/uniform_rng_state.cpp
    state/uniform_rng_state.hpp
    strides.cpp
    strides.hpp
    type/bfloat16.cpp
    type/bfloat16.hpp
    type/float16.cpp
    type/float16.hpp
    type/element_type.cpp
    type.cpp
    type.hpp
    util.cpp
    util.hpp
    validation_util.cpp
    validation_util.hpp
    variant.cpp
    variant.hpp
    )

set(SRC ${SRC}
    runtime/dynamic/dynamic_backend.cpp
    runtime/dynamic/dynamic_backend.hpp
    )

if(NGRAPH_JSON_ENABLE)
    list(APPEND SRC serializer.cpp serializer.hpp)
else()
    list(APPEND SRC serializer_stub.cpp)
endif()

configure_file(version.in.hpp version.hpp)

if (NGRAPH_STATIC_LIB_ENABLE)
    add_library(ngraph STATIC ${SRC})
else()
    add_library(ngraph SHARED ${SRC})
endif()

set_target_properties(ngraph PROPERTIES
                      CXX_VISIBILITY_PRESET hidden
                      C_VISIBILITY_PRESET hidden
                      VISIBILITY_INLINES_HIDDEN ON)

if(NOT NGRAPH_JSON_ENABLE)
    target_compile_definitions(ngraph PUBLIC NGRAPH_JSON_DISABLE)
endif()

if(NGRAPH_INTERPRETER_STATIC_LIB_ENABLE)
    target_compile_definitions(ngraph PUBLIC NGRAPH_INTERPRETER_STATIC_LIB_ENABLE)
endif()

if(NGRAPH_CPU_STATIC_LIB_ENABLE)
    target_compile_definitions(ngraph PUBLIC NGRAPH_CPU_STATIC_LIB_ENABLE)
endif()

add_subdirectory(frontend)

find_package(Graphviz QUIET)
if (GRAPHVIZ_FOUND)
    set_property(SOURCE pass/visualize_tree.cpp APPEND PROPERTY COMPILE_DEFINITIONS GRAPHVIZ_FOUND)
endif()

if(NGRAPH_ADDRESS_SANITIZER)
    message(STATUS "Enable Address Sanitizer")
    add_compile_options(-g -fsanitize=address -fno-omit-frame-pointer)
endif()

add_subdirectory(codegen)
add_subdirectory(runtime)

target_compile_definitions(ngraph
    PRIVATE
        SHARED_LIB_PREFIX="${CMAKE_SHARED_LIBRARY_PREFIX}"
        SHARED_LIB_SUFFIX="${CMAKE_SHARED_LIBRARY_SUFFIX}"
)
if(NGRAPH_LIB_VERSIONING_ENABLE)
    set_target_properties(ngraph PROPERTIES
        VERSION ${NGRAPH_VERSION}
        SOVERSION ${NGRAPH_API_VERSION})
endif()
if(NGRAPH_JSON_ENABLE)
    target_link_libraries(ngraph PRIVATE libjson)
endif()
target_compile_definitions(ngraph PUBLIC NGRAPH_VERSION="${NGRAPH_VERSION}")

if (LINUX)
    # nGraph links against one or more libraries (ex. LLVM) but we don't want to
    # export these symbols as part of the DSO. This is a GNU ld (and derivatives) specific
    # option so making this portable is still an open issue. As a note for the future,
    # this is not an issue on Windows and LLVM's lld does support --exclude-libs.
    set_property(TARGET ngraph APPEND_STRING PROPERTY LINK_FLAGS " -Wl,--exclude-libs,ALL")

    # GCC invokes the linker with --as-needed by default which doesn't work for us
    # because generated code needs to find symbols in these DSOs at runtime.
    # The fix below is temporary and will be removed once we find a better way
    # to do this because certain dependencies like the OpenMP runtime libraries
    # _do_ need to be linked with --as-needed with a higher priority for the
    # Intel OpenMP runtime so we don't mix libgomp and libiomp5
    if (CMAKE_CXX_COMPILER_ID STREQUAL "GNU")
        set_property(TARGET ngraph APPEND_STRING PROPERTY LINK_FLAGS " -Wl,--no-as-needed")
    endif()
elseif(APPLE)
    set_property(TARGET ngraph APPEND_STRING PROPERTY LINK_FLAGS " -Wl,-rpath,@loader_path")
endif()

# Defines macro in C++ to load backend plugin
target_include_directories(ngraph PUBLIC $<BUILD_INTERFACE:${NGRAPH_INCLUDE_PATH}> $<INSTALL_INTERFACE:include>)

#Add an alias so that library can be used inside the build tree, e.g. when testing
add_library(ngraph::ngraph ALIAS ngraph)

if (NOT WIN32)
    target_link_libraries(ngraph PRIVATE dl)
endif()

if (NGRAPH_ONNX_IMPORT_ENABLE)
    target_sources(ngraph PRIVATE $<TARGET_OBJECTS:onnx_import_interface>)
    target_link_libraries(ngraph PRIVATE onnx_import)
endif()

# Build subdirectories for all build types on Windows
if(WIN32)
    foreach(BUILD_TYPE Release Debug RelWithDebInfo MinSizeRel)
        if(NOT EXISTS ${NGRAPH_BUILD_DIR}/${BUILD_TYPE})
            file(MAKE_DIRECTORY ${NGRAPH_BUILD_DIR}/${BUILD_TYPE})
        endif()
    endforeach()
endif()

#-----------------------------------------------------------------------------------------------
# Installation logic...
#-----------------------------------------------------------------------------------------------

# nGraph
install(TARGETS ngraph EXPORT ngraphTargets
        RUNTIME DESTINATION ${NGRAPH_INSTALL_LIB} COMPONENT ngraph
        ARCHIVE DESTINATION ${NGRAPH_INSTALL_LIB} COMPONENT ngraph
        LIBRARY DESTINATION ${NGRAPH_INSTALL_LIB} COMPONENT ngraph)
install(DIRECTORY ${CMAKE_CURRENT_SOURCE_DIR}/
    DESTINATION ${NGRAPH_INSTALL_INCLUDE}/ngraph
    COMPONENT ngraph
    FILES_MATCHING
        PATTERN "*.hpp"
        PATTERN "*.h"
)
install(FILES ${CMAKE_CURRENT_BINARY_DIR}/version.hpp
    DESTINATION ${NGRAPH_INSTALL_INCLUDE}/ngraph
    COMPONENT ngraph)

set(CPACK_GENERATOR "DEB")
set(CPACK_DEBIAN_PACKAGE_SHLIBDEPS ON)
set(CPACK_PACKAGE_DESCRIPTION_SUMMARY "A most excellent graph library")
set(CPACK_PACKAGE_NAME "nGraph")
set(CPACK_PACKAGE_CONTACT "Robert Kimball")
# set(CPACK_PACKAGE_VERSION
set(CPACK_PACKAGE_VENDOR "Intel Nervana")
# set(CPACK_PACKAGE_DESCRIPTION_FILE "")

set(CPACK_PACKAGE_VERSION_MAJOR ${NGRAPH_VERSION_MAJOR})
set(CPACK_PACKAGE_VERSION_MINOR ${NGRAPH_VERSION_MINOR})
set(CPACK_PACKAGE_VERSION_PATCH ${NGRAPH_VERSION_PATCH})
include(CPack)<|MERGE_RESOLUTION|>--- conflicted
+++ resolved
@@ -332,11 +332,6 @@
     op/scatter_add.hpp
     op/scatter_elements_update.cpp
     op/scatter_elements_update.hpp
-<<<<<<< HEAD
-    op/scatter_update.cpp
-    op/scatter_update.hpp
-=======
->>>>>>> d0f40c7a
     op/scatter_nd_add.cpp
     op/scatter_nd_add.hpp
     op/select.cpp
@@ -473,8 +468,6 @@
     op/util/logical_reduction.hpp
     op/util/rnn_cell_base.cpp
     op/util/rnn_cell_base.hpp
-    op/util/scatter.cpp
-    op/util/scatter.hpp
     op/util/unary_elementwise_arithmetic.cpp
     op/util/unary_elementwise_arithmetic.hpp
     ops.hpp
