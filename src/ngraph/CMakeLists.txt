--- conflicted
+++ resolved
@@ -19,11 +19,7 @@
     builder/autobroadcast.cpp
     builder/numpy_transpose.cpp
     builder/reduce_ops.cpp
-<<<<<<< HEAD
-    builder/xla_tuple.cpp
     builder/tensor_mask.cpp
-=======
->>>>>>> 07c3212f
     coordinate_transform.cpp
     descriptor/input.cpp
     descriptor/layout/dense_tensor_view_layout.cpp
