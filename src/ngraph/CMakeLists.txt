--- conflicted
+++ resolved
@@ -270,15 +270,12 @@
     op/scatter_nd_add.hpp
     op/select.cpp
     op/select.hpp
-<<<<<<< HEAD
+    op/send.cpp
+    op/send.hpp
     op/sequence_push_front.cpp
     op/sequence_push_front.hpp
     op/sequence_repeat.cpp
     op/sequence_repeat.hpp
-=======
-    op/send.cpp
-    op/send.hpp
->>>>>>> e8e3db24
     op/sigmoid.cpp
     op/sigmoid.hpp
     op/sign.cpp
