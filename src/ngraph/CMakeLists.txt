--- conflicted
+++ resolved
@@ -169,13 +169,10 @@
         runtime/cpu/cpu_emitter.cpp
         runtime/cpu/cpu_external_function.cpp
         runtime/cpu/cpu_tensor_view_wrapper.cpp
-<<<<<<< HEAD
         runtime/cpu/cpu_layout_descriptor.cpp
-        runtime/cpu/pass/cpu_layout.cpp
-=======
         runtime/cpu/ops/matmul_bias.cpp
         runtime/cpu/pass/cpu_fusion.cpp
->>>>>>> ea29c6e3
+        runtime/cpu/pass/cpu_layout.cpp
     )
     # LLVM binary builds are typically built without RTTI
     # The built-in headers are in a version-specific directory
