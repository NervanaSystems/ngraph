# ******************************************************************************
# Copyright 2017-2019 Intel Corporation
#
# Licensed under the Apache License, Version 2.0 (the "License");
# you may not use this file except in compliance with the License.
# You may obtain a copy of the License at
#
#     http://www.apache.org/licenses/LICENSE-2.0
#
# Unless required by applicable law or agreed to in writing, software
# distributed under the License is distributed on an "AS IS" BASIS,
# WITHOUT WARRANTIES OR CONDITIONS OF ANY KIND, either express or implied.
# See the License for the specific language governing permissions and
# limitations under the License.
# ******************************************************************************

set (SRC
    assertion.hpp
    autodiff/adjoints.cpp
    autodiff/adjoints.hpp
    axis_set.cpp
    axis_set.hpp
    axis_vector.cpp
    axis_vector.hpp
    builder/autobroadcast.cpp
    builder/autobroadcast.hpp
    builder/dequantize_builder.cpp
    builder/dequantize_builder.hpp
    builder/make_constant.hpp
    builder/norm.cpp
    builder/norm.hpp
    builder/numpy_transpose.cpp
    builder/numpy_transpose.hpp
    builder/quantize_builder.cpp
    builder/quantize_builder.hpp
    builder/quantized_concat_builder.cpp
    builder/quantized_concat_builder.hpp
    builder/quantized_conv_builder.cpp
    builder/quantized_conv_builder.hpp
    builder/quantized_dot_builder.cpp
    builder/quantized_dot_builder.hpp
    builder/quantization/quantized_linear_convolution.cpp
    builder/quantization/quantized_linear_convolution.hpp
    builder/quantization_utils.hpp
    builder/quantization_utils.cpp
    builder/reduce_ops.cpp
    builder/reduce_ops.hpp
    builder/reshape.cpp
    builder/reshape.hpp
    builder/split.cpp
    builder/split.hpp
    builder/tensor_mask.hpp
    check.hpp
    code_writer.hpp
    coordinate.cpp
    coordinate.hpp
    coordinate_diff.cpp
    coordinate_diff.hpp
    coordinate_transform.cpp
    cpio.cpp
    cpio.hpp
    deprecated.hpp
    descriptor/input.cpp
    descriptor/input.hpp
    descriptor/layout/dense_tensor_layout.cpp
    descriptor/layout/dense_tensor_layout.hpp
    descriptor/layout/tensor_layout.cpp
    descriptor/layout/tensor_layout.hpp
    descriptor/output.cpp
    descriptor/output.hpp
    descriptor/tensor.cpp
    descriptor/tensor.hpp
    dimension.cpp
    dimension.hpp
    distributed.cpp
    distributed.hpp
    except.hpp
    file_util.cpp
    file_util.hpp
    function.cpp
    function.hpp
    graph_util.cpp
    log.cpp
    log.hpp
    ngraph.cpp
    ngraph.hpp
    ngraph_visibility.hpp
    node.cpp
    node.hpp
    op/abs.cpp
    op/abs.hpp
    op/acos.cpp
    op/acos.hpp
    op/add.cpp
    op/add.hpp
    op/all.cpp
    op/all.hpp
    op/allreduce.cpp
    op/allreduce.hpp
    op/and.cpp
    op/and.hpp
    op/any.cpp
    op/any.hpp
    op/argmax.cpp
    op/argmax.hpp
    op/argmin.cpp
    op/argmin.hpp
    op/asin.cpp
    op/asin.hpp
    op/atan.cpp
    op/atan.hpp
    op/avg_pool.cpp
    op/avg_pool.hpp
    op/batch_norm.cpp
    op/batch_norm.hpp
    op/broadcast.cpp
    op/broadcast_distributed.cpp
    op/ceiling.cpp
    op/ceiling.hpp
    op/concat.cpp
    op/concat.hpp
    op/constant.cpp
    op/constant.hpp
    op/convert.cpp
    op/convert.hpp
    op/convolution.cpp
    op/convolution.hpp
    op/cos.cpp
    op/cos.hpp
    op/cosh.cpp
    op/cosh.hpp
    op/dequantize.cpp
    op/dequantize.hpp
    op/divide.cpp
    op/divide.hpp
    op/dot.cpp
    op/dot.hpp
    op/embedding_lookup.cpp
    op/embedding_lookup.hpp
    op/equal.cpp
    op/equal.hpp
    op/erf.cpp
    op/erf.hpp
    op/exp.cpp
    op/exp.hpp
    op/experimental/batch_mat_mul.cpp
    op/experimental/batch_mat_mul.hpp
    op/experimental/dyn_broadcast.cpp
    op/experimental/dyn_broadcast.hpp
    op/experimental/dyn_pad.cpp
    op/experimental/dyn_pad.hpp
    op/experimental/dyn_replace_slice.cpp
    op/experimental/dyn_replace_slice.hpp
    op/experimental/dyn_reshape.cpp
    op/experimental/dyn_reshape.hpp
    op/experimental/dyn_slice.cpp
    op/experimental/dyn_slice.hpp
    op/experimental/generate_mask.cpp
    op/experimental/generate_mask.hpp
    op/experimental/quantized_conv_bias.cpp
    op/experimental/quantized_conv_bias.hpp
    op/experimental/quantized_conv_relu.cpp
    op/experimental/quantized_conv_relu.hpp
    op/experimental/range.cpp
    op/experimental/range.hpp
    op/experimental/shape_of.cpp
    op/experimental/shape_of.hpp
    op/experimental/tile.cpp
    op/experimental/tile.hpp
    op/experimental/quantized_dot_bias.cpp
    op/experimental/quantized_dot_bias.hpp
    op/experimental/compiled_kernel.cpp
    op/experimental/compiled_kernel.hpp
    op/experimental/transpose.cpp
    op/experimental/transpose.hpp
    op/experimental/layers/ctc_greedy_decoder.cpp
    op/experimental/layers/ctc_greedy_decoder.hpp
    op/experimental/layers/detection_output.cpp
    op/experimental/layers/detection_output.hpp
    op/experimental/layers/interpolate.cpp
    op/experimental/layers/interpolate.hpp
    op/experimental/layers/prior_box.cpp
    op/experimental/layers/prior_box.hpp
    op/experimental/layers/prior_box_clustered.cpp
    op/experimental/layers/prior_box_clustered.hpp
    op/experimental/layers/proposal.hpp
    op/experimental/layers/proposal.cpp
    op/experimental/layers/psroi_pooling.hpp
    op/experimental/layers/psroi_pooling.cpp
    op/experimental/layers/region_yolo.hpp
    op/experimental/layers/region_yolo.cpp
    op/experimental/layers/reorg_yolo.hpp
    op/experimental/layers/reorg_yolo.cpp
    op/experimental/layers/roi_pooling.hpp
    op/experimental/layers/roi_pooling.cpp
    op/floor.cpp
    op/floor.hpp
    op/gather.cpp
    op/gather.hpp
    op/gather_nd.cpp
    op/gather_nd.hpp
    op/get_output_element.cpp
    op/get_output_element.hpp
    op/greater.cpp
    op/greater.hpp
    op/greater_eq.cpp
    op/greater_eq.hpp
    op/less.cpp
    op/less.hpp
    op/less_eq.cpp
    op/less_eq.hpp
    op/log.cpp
    op/log.hpp
    op/lrn.cpp
    op/lrn.hpp
    op/max.cpp
    op/max.hpp
    op/max_pool.cpp
    op/max_pool.hpp
    op/maximum.cpp
    op/maximum.hpp
    op/min.cpp
    op/min.hpp
    op/minimum.cpp
    op/minimum.hpp
    op/multiply.cpp
    op/multiply.hpp
    op/negative.cpp
    op/negative.hpp
    op/not.cpp
    op/not.hpp
    op/not_equal.cpp
    op/not_equal.hpp
    op/one_hot.cpp
    op/one_hot.hpp
    op/op.cpp
    op/op.hpp
    op/or.cpp
    op/or.hpp
    op/pad.cpp
    op/pad.hpp
    op/parameter.cpp
    op/parameter.hpp
    op/passthrough.cpp
    op/passthrough.hpp
    op/power.cpp
    op/power.hpp
    op/product.cpp
    op/product.hpp
    op/quantize.cpp
    op/quantize.hpp
    op/quantized_convolution.cpp
    op/quantized_convolution.hpp
    op/quantized_dot.cpp
    op/quantized_dot.hpp
    op/recv.cpp
    op/recv.hpp
    op/relu.cpp
    op/relu.hpp
    op/replace_slice.cpp
    op/replace_slice.hpp
    op/reshape.cpp
    op/reshape.hpp
    op/result.cpp
    op/result.hpp
    op/reverse.cpp
    op/reverse.hpp
    op/reverse_sequence.cpp
    op/reverse_sequence.hpp
    op/scatter_add.cpp
    op/scatter_add.hpp
    op/scatter_nd_add.cpp
    op/scatter_nd_add.hpp
    op/select.cpp
    op/select.hpp
    op/send.cpp
    op/send.hpp
    op/sigmoid.cpp
    op/sigmoid.hpp
    op/sign.cpp
    op/sign.hpp
    op/sin.cpp
    op/sin.hpp
    op/sinh.cpp
    op/sinh.hpp
    op/slice.cpp
    op/slice.hpp
    op/softmax.cpp
    op/softmax.hpp
    op/sqrt.cpp
    op/sqrt.hpp
    op/stop_gradient.cpp
    op/stop_gradient.hpp
    op/subtract.cpp
    op/subtract.hpp
    op/sum.cpp
    op/sum.hpp
    op/tan.cpp
    op/tan.hpp
    op/tanh.cpp
    op/tanh.hpp
    op/topk.cpp
    op/topk.hpp
    op/xor.cpp
    op/xor.hpp
    op/fused/clamp.cpp
    op/fused/clamp.hpp
    op/fused/conv_fused.cpp
    op/fused/conv_fused.hpp
    op/fused/hard_sigmoid.cpp
    op/fused/hard_sigmoid.hpp
    op/fused/depth_to_space.cpp
    op/fused/depth_to_space.hpp
    op/fused/elu.cpp
    op/fused/elu.hpp
    op/fused/fake_quantize.cpp
    op/fused/fake_quantize.hpp
    op/fused/gelu.cpp
    op/fused/gelu.hpp
    op/fused/gemm.cpp
    op/fused/gemm.hpp
    op/fused/grn.cpp
    op/fused/grn.hpp
    op/fused/group_conv.hpp
    op/fused/group_conv.cpp
    op/fused/group_conv_transpose.hpp
    op/fused/group_conv_transpose.cpp
    op/fused/gru_cell.cpp
    op/fused/gru_cell.hpp
    op/fused/lstm_cell.cpp
    op/fused/lstm_cell.hpp
    op/fused/mvn.cpp
    op/fused/mvn.hpp
    op/fused/normalize_l2.cpp
    op/fused/normalize_l2.hpp
    op/fused/prelu.cpp
    op/fused/prelu.hpp
    op/fused/rnn_cell.cpp
    op/fused/rnn_cell.hpp
    op/fused/scale_shift.cpp
    op/fused/scale_shift.hpp
    op/fused/shuffle_channels.cpp
    op/fused/shuffle_channels.hpp
    op/fused/space_to_depth.cpp
    op/fused/space_to_depth.hpp
    op/fused/split.cpp
    op/fused/split.hpp
    op/fused/squared_difference.cpp
    op/fused/squared_difference.hpp
    op/fused/squeeze.cpp
    op/fused/squeeze.hpp
    op/fused/unsqueeze.cpp
    op/fused/unsqueeze.hpp
    op/util/activation_functions.cpp
    op/util/activation_functions.hpp
    op/util/arithmetic_reduction.cpp
    op/util/arithmetic_reduction.hpp
    op/util/binary_elementwise_arithmetic.cpp
    op/util/binary_elementwise_arithmetic.hpp
    op/util/binary_elementwise_comparison.cpp
    op/util/binary_elementwise_comparison.hpp
    op/util/binary_elementwise_logical.cpp
    op/util/binary_elementwise_logical.hpp
    op/util/broadcasting.cpp
    op/util/broadcasting.hpp
    op/util/fused_op.cpp
    op/util/fused_op.hpp
    op/util/index_reduction.cpp
    op/util/index_reduction.hpp
    op/util/logical_reduction.cpp
    op/util/logical_reduction.hpp
    op/util/rnn_cell_base.cpp
    op/util/rnn_cell_base.hpp
    op/util/unary_elementwise_arithmetic.cpp
    op/util/unary_elementwise_arithmetic.hpp
    partial_shape.cpp
    partial_shape.hpp
    pass/algebraic_simplification.cpp
    pass/algebraic_simplification.hpp
    pass/assign_layout.hpp
    pass/implicit_broadcast_elimination.hpp
    pass/implicit_broadcast_elimination.cpp
    pass/batch_fusion.hpp
    pass/batch_fusion.cpp
    pass/common_function_collection.cpp
    pass/common_function_collection.hpp
    pass/constant_folding_arithmetic_reduction.cpp
    pass/constant_folding_binary.cpp
    pass/constant_folding_broadcast.cpp
    pass/constant_folding_concat.cpp
    pass/constant_folding_convert.cpp
    pass/constant_folding_dequantize.cpp
    pass/constant_folding_dyn_broadcast.cpp
    pass/constant_folding_dyn_reshape.cpp
    pass/constant_folding_dyn_slice.cpp
    pass/constant_folding_gather.cpp
    pass/constant_folding_logical_reduction.cpp
    pass/constant_folding_pad.cpp
    pass/constant_folding_quantize.cpp
    pass/constant_folding_range.cpp
    pass/constant_folding_reshape.cpp
    pass/constant_folding_reverse.cpp
    pass/constant_folding_select.cpp
    pass/constant_folding_shape_of.cpp
    pass/constant_folding_slice.cpp
    pass/constant_folding_transpose.cpp
    pass/constant_folding_unary.cpp
    pass/constant_folding.cpp
    pass/constant_folding.hpp
    pass/constant_to_broadcast.cpp
    pass/core_fusion.cpp
    pass/core_fusion.hpp
    pass/cse.cpp
    pass/cse.hpp
    pass/dump_sorted.cpp
    pass/dump_sorted.hpp
    pass/dyn_elimination.cpp
    pass/dyn_elimination.hpp
    pass/fused_op_decomposition.cpp
    pass/fused_op_decomposition.hpp
    pass/get_output_element_elimination.cpp
    pass/get_output_element_elimination.hpp
    pass/graph_rewrite.cpp
    pass/graph_rewrite.hpp
    pass/like_replacement.cpp
    pass/like_replacement.hpp
    pass/liveness.cpp
    pass/liveness.hpp
    pass/manager.cpp
    pass/manager.hpp
    pass/manager_state.hpp
    pass/memory_layout.cpp
    pass/memory_layout.hpp
    pass/memory_visualize.cpp
    pass/memory_visualize.hpp
    pass/nop_elimination.cpp
    pass/nop_elimination.hpp
    pass/pass.cpp
    pass/pass.hpp
<<<<<<< HEAD
    pass/opset1_transform.cpp
    pass/opset1_transform.hpp
=======
    pass/opset1_upgrade.cpp
    pass/opset1_upgrade.hpp
>>>>>>> bba3e871
    pass/pass_config.cpp
    pass/pass_config.hpp
    pass/propagate_cacheability.cpp
    pass/propagate_cacheability.hpp
    pass/reshape_elimination.cpp
    pass/reshape_elimination.hpp
    pass/reshape_sinking.cpp
    pass/reshape_sinking.hpp
    pass/serialize.cpp
    pass/serialize.hpp
    pass/shape_relevance.cpp
    pass/shape_relevance.hpp
    pass/validate_graph.cpp
    pass/validate_graph.hpp
    pass/validate.cpp
    pass/validate.hpp
    pass/visualize_tree.cpp
    pass/visualize_tree.hpp
    pass/zero_dim_tensor_elimination.cpp
    pass/zero_dim_tensor_elimination.cpp
    pass/zero_dim_tensor_elimination.hpp
    pass/zero_dim_tensor_elimination.hpp
    pass/concat_fusion.hpp
    pass/concat_fusion.cpp
    pass/pass_util.hpp
    pass/pass_util.cpp
    pattern/matcher.cpp
    pattern/matcher.hpp
    pattern/op/any.hpp
    pattern/op/any_of.hpp
    pattern/op/label.hpp
    pattern/op/pattern.hpp
    pattern/op/skip.hpp
    placement.cpp
    placement.hpp
    provenance.cpp
    provenance.hpp
    rank.hpp
    runtime/aligned_buffer.cpp
    runtime/aligned_buffer.hpp
    runtime/allocator.cpp
    runtime/allocator.hpp
    runtime/backend.cpp
    runtime/backend.hpp
    runtime/backend_manager.cpp
    runtime/backend_manager.hpp
    runtime/chrome_trace.cpp
    runtime/chrome_trace.hpp
    runtime/executable.cpp
    runtime/executable.hpp
    runtime/host_tensor.cpp
    runtime/host_tensor.hpp
    runtime/performance_counter.hpp
    runtime/tensor.cpp
    runtime/tensor.hpp
    shape.cpp
    shape.hpp
    shape_util.cpp
    shape_util.hpp
    slice_plan.cpp
    slice_plan.hpp
    specialize_function.cpp
    specialize_function.hpp
    state/rng_state.cpp
    strides.cpp
    strides.hpp
    type/bfloat16.cpp
    type/bfloat16.hpp
    type/float16.cpp
    type/float16.hpp
    type/element_type.cpp
    util.cpp
    util.hpp
    validation_util.cpp
    validation_util.hpp
    )

set(SRC ${SRC}
    runtime/dynamic/dynamic_backend.cpp
    runtime/dynamic/dynamic_backend.hpp
    )

if(NGRAPH_JSON_ENABLE)
    list(APPEND SRC serializer.cpp serializer.hpp event_tracing.cpp event_tracing.hpp)
else()
    list(APPEND SRC serializer_stub.cpp)
endif()

configure_file(version.in.hpp version.hpp)

if (NGRAPH_STATIC_LIB_ENABLE)
    add_library(ngraph STATIC ${SRC})
else()
    add_library(ngraph SHARED ${SRC})
endif()

if(NOT NGRAPH_JSON_ENABLE)
    target_compile_definitions(ngraph PUBLIC NGRAPH_JSON_DISABLE)
endif()

if(NGRAPH_INTERPRETER_STATIC_LIB_ENABLE)
    target_compile_definitions(ngraph PUBLIC NGRAPH_INTERPRETER_STATIC_LIB_ENABLE)
endif()

if(NGRAPH_CPU_STATIC_LIB_ENABLE)
    target_compile_definitions(ngraph PUBLIC NGRAPH_CPU_STATIC_LIB_ENABLE)
endif()

if(NGRAPH_DISTRIBUTED_ENABLE)
    if(NGRAPH_DISTRIBUTED_MLSL_ENABLE)
        target_include_directories(ngraph SYSTEM PRIVATE libmlsl)
        target_link_libraries(ngraph PRIVATE libmlsl)
    elseif(NGRAPH_DISTRIBUTED_OMPI_ENABLE)
        find_package(MPI REQUIRED)
        target_include_directories(ngraph SYSTEM PRIVATE ${MPI_C_INCLUDE_PATH} ${MPI_CXX_INCLUDE_PATH})
        target_link_libraries(ngraph PRIVATE ${MPI_C_LIBRARIES} ${MPI_CXX_LIBRARIES})
    else()
        message(FATAL_ERROR "Distributed Library not supported/mentioned")
    endif()
endif()

add_subdirectory(frontend)

find_package(Graphviz QUIET)
if (GRAPHVIZ_FOUND)
    set_property(SOURCE pass/visualize_tree.cpp APPEND PROPERTY COMPILE_DEFINITIONS GRAPHVIZ_FOUND)
endif()

if(NGRAPH_ADDRESS_SANITIZER)
    message(STATUS "Enable Address Sanitizer")
    add_compile_options(-g -fsanitize=address -fno-omit-frame-pointer)
endif()

add_subdirectory(codegen)
add_subdirectory(runtime)

target_compile_definitions(ngraph
    PRIVATE
        SHARED_LIB_PREFIX="${CMAKE_SHARED_LIBRARY_PREFIX}"
        SHARED_LIB_SUFFIX="${CMAKE_SHARED_LIBRARY_SUFFIX}"
        NGRAPH_DLL_EXPORTS
)
if(NGRAPH_LIB_VERSIONING_ENABLE)
    set_target_properties(ngraph PROPERTIES
        VERSION ${NGRAPH_VERSION}
        SOVERSION ${NGRAPH_API_VERSION})
endif()
if(NGRAPH_JSON_ENABLE)
    target_link_libraries(ngraph PRIVATE libjson)
endif()
target_compile_definitions(ngraph PUBLIC NGRAPH_VERSION="${NGRAPH_VERSION}")

if (LINUX)
    # nGraph links against one or more libraries (ex. LLVM) but we don't want to
    # export these symbols as part of the DSO. This is a GNU ld (and derivatives) specific
    # option so making this portable is still an open issue. As a note for the future,
    # this is not an issue on Windows and LLVM's lld does support --exclude-libs.
    set_property(TARGET ngraph APPEND_STRING PROPERTY LINK_FLAGS " -Wl,--exclude-libs,ALL")

    # GCC invokes the linker with --as-needed by default which doesn't work for us
    # because generated code needs to find symbols in these DSOs at runtime.
    # The fix below is temporary and will be removed once we find a better way
    # to do this because certain dependencies like the OpenMP runtime libraries
    # _do_ need to be linked with --as-needed with a higher priority for the
    # Intel OpenMP runtime so we don't mix libgomp and libiomp5
    if (CMAKE_CXX_COMPILER_ID STREQUAL "GNU")
        set_property(TARGET ngraph APPEND_STRING PROPERTY LINK_FLAGS " -Wl,--no-as-needed")
    endif()
elseif(APPLE)
    set_property(TARGET ngraph APPEND_STRING PROPERTY LINK_FLAGS " -Wl,-rpath,@loader_path")
endif()

# Defines macro in C++ to load backend plugin
target_include_directories(ngraph PUBLIC "${NGRAPH_INCLUDE_PATH}")
if (NOT WIN32)
    target_link_libraries(ngraph PUBLIC dl pthread)
endif()

if (NGRAPH_ONNX_IMPORT_ENABLE)
    target_sources(ngraph PRIVATE $<TARGET_OBJECTS:onnx_import_interface>)
    target_link_libraries(ngraph PRIVATE onnx_import)
endif()

# Build subdirectories for all build types on Windows
if(WIN32)
    foreach(BUILD_TYPE Release Debug RelWithDebInfo MinSizeRel)
        if(NOT EXISTS ${NGRAPH_BUILD_DIR}/${BUILD_TYPE})
            file(MAKE_DIRECTORY ${NGRAPH_BUILD_DIR}/${BUILD_TYPE})
        endif()
    endforeach()
endif()

#-----------------------------------------------------------------------------------------------
# Installation logic...
#-----------------------------------------------------------------------------------------------

# nGraph
install(FILES ${CMAKE_BINARY_DIR}/VERSION DESTINATION ${CMAKE_INSTALL_PREFIX})
install(TARGETS ngraph DESTINATION ${NGRAPH_INSTALL_LIB})  # libngraph.so
install(DIRECTORY
    ${CMAKE_CURRENT_SOURCE_DIR}/
    DESTINATION "${NGRAPH_INSTALL_INCLUDE}/ngraph"
    FILES_MATCHING
        PATTERN "*.hpp"
        PATTERN "*.h"
)
install(FILES ${CMAKE_BINARY_DIR}/src/ngraph/version.hpp
    DESTINATION "${NGRAPH_INSTALL_INCLUDE}/ngraph")

set(CPACK_GENERATOR "DEB")
set(CPACK_DEBIAN_PACKAGE_SHLIBDEPS ON)
set(CPACK_PACKAGE_DESCRIPTION_SUMMARY "A most excellent graph library")
set(CPACK_PACKAGE_NAME "nGraph")
set(CPACK_PACKAGE_CONTACT "Robert Kimball")
# set(CPACK_PACKAGE_VERSION
set(CPACK_PACKAGE_VENDOR "Intel Nervana")
# set(CPACK_PACKAGE_DESCRIPTION_FILE "")

set(CPACK_PACKAGE_VERSION_MAJOR ${NGRAPH_VERSION_MAJOR})
set(CPACK_PACKAGE_VERSION_MINOR ${NGRAPH_VERSION_MINOR})
set(CPACK_PACKAGE_VERSION_PATCH ${NGRAPH_VERSION_PATCH})
include(CPack)<|MERGE_RESOLUTION|>--- conflicted
+++ resolved
@@ -437,13 +437,8 @@
     pass/nop_elimination.hpp
     pass/pass.cpp
     pass/pass.hpp
-<<<<<<< HEAD
-    pass/opset1_transform.cpp
-    pass/opset1_transform.hpp
-=======
     pass/opset1_upgrade.cpp
     pass/opset1_upgrade.hpp
->>>>>>> bba3e871
     pass/pass_config.cpp
     pass/pass_config.hpp
     pass/propagate_cacheability.cpp
