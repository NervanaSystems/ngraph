# Copyright 2017 Nervana Systems Inc.
# Licensed under the Apache License, Version 2.0 (the "License");
# you may not use this file except in compliance with the License.
# You may obtain a copy of the License at

#     http://www.apache.org/licenses/LICENSE-2.0

# Unless required by applicable law or agreed to in writing, software
# distributed under the License is distributed on an "AS IS" BASIS,
# WITHOUT WARRANTIES OR CONDITIONS OF ANY KIND, either express or implied.
# See the License for the specific language governing permissions and
# limitations under the License.

set (SRC
    autodiff/adjoints.cpp
    builder/autobroadcast.cpp
    builder/reduce_ops.cpp
<<<<<<< HEAD
    coordinate_iterator.cpp
=======
    builder/numpy_transpose.cpp
>>>>>>> d4153c91
    descriptor/input.cpp
    descriptor/layout/dense_tensor_view_layout.cpp
    descriptor/layout/tensor_view_layout.cpp
    descriptor/output.cpp
    descriptor/primary_tensor_view.cpp
    descriptor/tensor.cpp
    descriptor/tensor_view.cpp
    descriptor/tuple.cpp
    file_util.cpp
    function.cpp
    log.cpp
    node.cpp
    ops/abs.cpp
    ops/add.cpp
    ops/binary_elementwise_arithmetic.cpp
    ops/binary_elementwise_comparison.cpp
    ops/binary_elementwise.cpp
    ops/broadcast.cpp
    ops/concatenate.cpp
    ops/constant.cpp
    ops/convert.cpp
    ops/cos.cpp
    ops/cosh.cpp
    ops/divide.cpp
    ops/dot.cpp
    ops/exp.cpp
    ops/function_call.cpp
    ops/get_tuple_element.cpp
    ops/log.cpp
    ops/maximum.cpp
    ops/minimum.cpp
    ops/multiply.cpp
    ops/negative.cpp
    ops/not.cpp
    ops/op.cpp
    ops/parameter.cpp
    ops/power.cpp
    ops/reduce.cpp
    ops/replace_slice.cpp
    ops/reshape.cpp
    ops/select.cpp
    ops/sin.cpp
    ops/sinh.cpp
    ops/slice.cpp
    ops/sqrt.cpp
    ops/subtract.cpp
    ops/sum.cpp
    ops/tan.cpp
    ops/tanh.cpp
    ops/tuple.cpp
    ops/unary_elementwise_arithmetic.cpp
    ops/unary_elementwise.cpp
    pass/dump_sorted.cpp
    pass/graph_rewrite.cpp
    pass/liveness.cpp
    pass/manager.cpp
    pass/manager_state.cpp
    pass/memory_layout.cpp
    pass/memory_visualize.cpp
    pass/pass.cpp
    pass/topological_sort.cpp
    pass/visualize_tree.cpp
    runtime/aligned_buffer.cpp
    pattern/matcher.cpp
    runtime/backend.cpp
    runtime/manager.cpp
    runtime/ngvm/call_frame.cpp
    runtime/ngvm/external_function.cpp
    runtime/ngvm/ngvm_backend.cpp
    runtime/ngvm/ngvm_manager.cpp
    runtime/tensor_view.cpp
    runtime/tuple.cpp
    runtime/utils.cpp
    serializer.cpp
    shape.cpp
    types/element_type.cpp
    types/type.cpp
    util.cpp
    )

message(STATUS  ${CMAKE_CURRENT_SOURCE_DIR}/ops)
file(GLOB_RECURSE OPS "${CMAKE_CURRENT_SOURCE_DIR}/ops" "${CMAKE_CURRENT_SOURCE_DIR}/ops/*.hpp")
foreach(OP ${OPS})
    file(STRINGS ${OP} OP_CLASS REGEX "class [A-Za-z0-9_]+ :")
    foreach(LINE ${OP_CLASS})
        string(REGEX REPLACE ".*class ([A-Za-z0-9_]+) : public ([A-Za-z0-9_]+).*" "\\1:\\2" CLASS_FOUND ${LINE})
        set(OP_CLASS_LIST ${OP_CLASS_LIST} ${CLASS_FOUND})
   endforeach(LINE ${OP_CLASS})
endforeach()
message(STATUS "${CMAKE_CURRENT_BINARY_DIR}/ops_list.txt")
string(REPLACE ";" "\n" OP_CLASS_LINES "${OP_CLASS_LIST}")
file(WRITE "${CMAKE_CURRENT_BINARY_DIR}/ops_list.txt" "${OP_CLASS_LINES}")

# find_program (GRAPHVIZ dot)
# message (STATUS "graphviz '${GRAPHVIZ}'")
find_package(Graphviz QUIET)
if (GRAPHVIZ_FOUND)
    set(CMAKE_CXX_FLAGS "${CMAKE_CXX_FLAGS} -DGRAPHVIZ_FOUND")
endif()

include_directories(
    "${NGRAPH_INCLUDE_PATH}"
    )

include_directories(
    SYSTEM
    "${EIGEN_INCLUDE_DIR}"
    )

if (NGRAPH_CPU_ENABLE AND LLVM_INCLUDE_DIR AND
    MKLDNN_INCLUDE_DIR)
    find_package(ZLIB REQUIRED)

    include_directories(SYSTEM ${LLVM_INCLUDE_DIR} ${MKLDNN_INCLUDE_DIR})
    link_directories(${LLVM_LIB_DIR} ${MKLDNN_LIB_DIR})

    # Add sources for the CPU backend
    # and all its dependencies
    set(SRC ${SRC}
        codegen/code_writer.cpp
        codegen/compiler.cpp
        codegen/execution_engine.cpp
        runtime/cpu/call_frame.cpp
        runtime/cpu/cpu_backend.cpp
        runtime/cpu/cpu_manager.cpp
        runtime/cpu/cpu_kernels.cpp
        runtime/cpu/emitter.cpp
        runtime/cpu/external_function.cpp
        runtime/cpu/tensor_view.cpp
        )
    # LLVM binary builds are typically built without RTTI
    # The built-in headers are in a version-specific directory
    # This must be kept in sync with the LLVM + Clang version in use
    set_source_files_properties(codegen/compiler.cpp PROPERTIES COMPILE_FLAGS "-fno-rtti")
    set_source_files_properties(codegen/compiler.cpp PROPERTIES COMPILE_DEFINITIONS
      "EIGEN_HEADERS_PATH=\"${EIGEN_INCLUDE_DIR}\";CLANG_BUILTIN_HEADERS_PATH=\"${LLVM_LIB_DIR}/clang/5.0.0/include\";NGRAPH_HEADERS_PATH=\"${NGRAPH_INCLUDE_PATH}\";")
    set(NGRAPH_CPU_PCH_ENABLE 0 CACHE STRING "Enable pre-compiled headers in the CPU backend")
    set(NGRAPH_CPU_DEBUGINFO_ENABLE 0 CACHE STRING "Enable debuginfo in the CPU backend")
    set_property(SOURCE codegen/compiler.cpp APPEND_STRING PROPERTY COMPILE_DEFINITIONS
      "NGCPU_PCH=${NGRAPH_CPU_PCH_ENABLE};NGCPU_DEBUGINFO=${NGRAPH_CPU_DEBUGINFO_ENABLE}")
endif()

add_library(ngraph SHARED ${SRC})

if (NOT APPLE)
    # NGraph links against one or more libraries (ex. LLVM) but we don't want to
    # export these symbols as part of the DSO. This is a GNU ld (and derivatives) specific
    # option so making this portable is still an open issue. As a note for the future,
    # this is not an issue on Windows and LLVM's lld does support --exclude-libs.
    set_target_properties(ngraph PROPERTIES LINK_FLAGS "-Wl,--exclude-libs,ALL")
endif()

# Colon separated string for specified runtime plugin loading, this is made explicit s.t. if a
# plugin is specified at compile time but the corresponding library could not be resolved at run-
# time, an error will be generated.
# E.g. assume compiling with Argon and Xpu, then -DRUNTIME_PLUGIN_LIBS="libargon.so:libxpu.so".
if (DEFINED RUNTIME_PLUGIN_LIBS)
    target_compile_definitions(ngraph PRIVATE RUNTIME_PLUGIN_LIBS=${RUNTIME_PLUGIN_LIBS})
else()
    target_compile_definitions(ngraph PRIVATE RUNTIME_PLUGIN_LIBS="")
endif()

# This is used to ensure that libngraph.so and libargon.so are in the same directory for dlopen.
# Effective at build time. Does not affect `make install` logics.
if (DEFINED COMMON_LIBRARY_OUTPUT_DIRECTORY)
    set_target_properties(ngraph PROPERTIES
        LIBRARY_OUTPUT_DIRECTORY ${COMMON_LIBRARY_OUTPUT_DIRECTORY})
else()
    set_target_properties(ngraph PROPERTIES
        LIBRARY_OUTPUT_DIRECTORY ${CMAKE_CURRENT_BINARY_DIR})
endif()
message(STATUS "LIBRARY_OUTPUT_DIRECTORY set to: ${COMMON_LIBRARY_OUTPUT_DIRECTORY}")


target_include_directories(ngraph PUBLIC "${NGRAPH_INCLUDE_PATH}")

if((NGRAPH_CPU_ENABLE OR NGRAPH_GPU_ENABLE) AND LLVM_LINK_LIBS)
    target_link_libraries(ngraph PRIVATE ${LLVM_LINK_LIBS})
endif()

if (APPLE)
    set_property(TARGET ngraph PROPERTY PREFIX "lib")
    set_property(TARGET ngraph PROPERTY OUTPUT_NAME "ngraph.so")
    set_property(TARGET ngraph PROPERTY SUFFIX "")
endif()

if(NGRAPH_CPU_ENABLE AND MKLDNN_LIB_DIR)
    target_link_libraries(ngraph PRIVATE mkldnn)
endif()

if(NGRAPH_GPU_ENABLE AND CUDA_LIBRARIES)
    target_link_libraries(ngraph PRIVATE ${CUDA_LIBRARIES} ${CUDNN_LIBRARIES})
endif()


#-----------------------------------------------------------------------------------------------
# Installation logic...
#-----------------------------------------------------------------------------------------------

# NGraph
install(TARGETS ngraph DESTINATION ${NGRAPH_INSTALL_LIB})  # libngraph.so
install(DIRECTORY
    ${CMAKE_CURRENT_SOURCE_DIR}/
    DESTINATION "${NGRAPH_INSTALL_INCLUDE}/ngraph"
    FILES_MATCHING PATTERN "*.hpp"
)

# External
# Requirements:
# - In NGraph, there are multiple include paths set for different external projects.
# - However, we want one single include path for external projects from the TF bridge side, while
#   making sure that the `#include` files can still be resolved.
# - Therefore, when `make install`, the include directory will be "flattened" for each external
#   projects respectively.

install(DIRECTORY
    ${EIGEN_INCLUDE_DIR}/
    DESTINATION "${NGRAPH_INSTALL_INCLUDE}"
)
if (NOT APPLE)
install(DIRECTORY
    ${MKLDNN_INCLUDE_DIR}/
    DESTINATION "${NGRAPH_INSTALL_INCLUDE}"
)
install(DIRECTORY
    ${MKLDNN_LIB_DIR}/
    DESTINATION "${NGRAPH_INSTALL_LIB}"
)
endif()
if (NGRAPH_CPU_ENABLE AND LLVM_INCLUDE_DIR AND
    MKLDNN_INCLUDE_DIR)
    # Currently this is required for Argon codegen. To avoid this, we'll need to decouple LLVM from
    # compiler.hpp
    install(DIRECTORY
        ${LLVM_INCLUDE_DIR}/
        DESTINATION "${NGRAPH_INSTALL_INCLUDE}"
    )
    install(DIRECTORY
        ${LLVM_LIB_DIR}/
        DESTINATION "${NGRAPH_INSTALL_LIB}"
)
endif()

add_dependencies(ngraph eigen)

if((NGRAPH_CPU_ENABLE OR NGRAPH_GPU_ENABLE) AND LLVM_INCLUDE_DIR)
    add_dependencies(ngraph ext_llvm)
endif()

if(NGRAPH_CPU_ENABLE AND MKLDNN_INCLUDE_DIR)
    add_dependencies(ngraph ext_mkldnn)
endif()<|MERGE_RESOLUTION|>--- conflicted
+++ resolved
@@ -14,12 +14,9 @@
 set (SRC
     autodiff/adjoints.cpp
     builder/autobroadcast.cpp
+    builder/numpy_transpose.cpp
     builder/reduce_ops.cpp
-<<<<<<< HEAD
     coordinate_iterator.cpp
-=======
-    builder/numpy_transpose.cpp
->>>>>>> d4153c91
     descriptor/input.cpp
     descriptor/layout/dense_tensor_view_layout.cpp
     descriptor/layout/tensor_view_layout.cpp
