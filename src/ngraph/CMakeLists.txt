# ******************************************************************************
# Copyright 2017-2018 Intel Corporation
#
# Licensed under the Apache License, Version 2.0 (the "License");
# you may not use this file except in compliance with the License.
# You may obtain a copy of the License at
#
#     http://www.apache.org/licenses/LICENSE-2.0
#
# Unless required by applicable law or agreed to in writing, software
# distributed under the License is distributed on an "AS IS" BASIS,
# WITHOUT WARRANTIES OR CONDITIONS OF ANY KIND, either express or implied.
# See the License for the specific language governing permissions and
# limitations under the License.
# ******************************************************************************

set (SRC
    autodiff/adjoints.cpp
    builder/autobroadcast.cpp
    builder/numpy_transpose.cpp
    builder/reduce_ops.cpp
    coordinate_transform.cpp
    descriptor/input.cpp
    descriptor/layout/dense_tensor_view_layout.cpp
    descriptor/layout/tensor_view_layout.cpp
    descriptor/output.cpp
    descriptor/primary_tensor_view.cpp
    descriptor/tensor.cpp
    descriptor/tensor_view.cpp
    file_util.cpp
    function.cpp
    log.cpp
    node.cpp
    op/abs.cpp
    op/acos.cpp
    op/add.cpp
    op/allreduce.cpp
    op/and.cpp
    op/asin.cpp
    op/atan.cpp
    op/avg_pool.cpp
    op/batch_norm.cpp
    op/broadcast.cpp
    op/ceiling.cpp
    op/concat.cpp
    op/constant.cpp
    op/convert.cpp
    op/convolution.cpp
    op/cos.cpp
    op/cosh.cpp
    op/divide.cpp
    op/dot.cpp
    op/equal.cpp
    op/exp.cpp
    op/floor.cpp
    op/function_call.cpp
    op/get_output_element.cpp
    op/greater.cpp
    op/greater_eq.cpp
    op/less.cpp
    op/less_eq.cpp
    op/log.cpp
    op/max.cpp
    op/maximum.cpp
    op/max_pool.cpp
    op/min.cpp
    op/minimum.cpp
    op/multiply.cpp
    op/negative.cpp
    op/not.cpp
    op/not_equal.cpp
    op/one_hot.cpp
    op/op.cpp
    op/or.cpp
    op/pad.cpp
    op/parameter.cpp
    op/power.cpp
    op/product.cpp
    op/reduce.cpp
    op/reduce_window.cpp
    op/relu.cpp
    op/remainder.cpp
    op/replace_slice.cpp
    op/reshape.cpp
    op/result.cpp
    op/reverse.cpp
    op/reverse_sequence.cpp
    op/select_and_scatter.cpp
    op/select.cpp
    op/sign.cpp
    op/sin.cpp
    op/sinh.cpp
    op/slice.cpp
    op/softmax.cpp
    op/sqrt.cpp
    op/stop_gradient.cpp
    op/subtract.cpp
    op/sum.cpp
    op/tan.cpp
    op/tanh.cpp
    op/util/arithmetic_reduction.cpp
    op/util/binary_elementwise_arithmetic.cpp
    op/util/binary_elementwise_comparison.cpp
    op/util/binary_elementwise_logical.cpp
    op/util/binary_elementwise.cpp
    op/util/requires_tensor_view_args.cpp
    op/util/unary_elementwise_arithmetic.cpp
    op/util/unary_elementwise.cpp
    pass/assign_placement.cpp
    pass/algebraic_simplification.cpp
    pass/constant_folding.cpp
    pass/cse.cpp
    pass/dump_sorted.cpp
    pass/get_output_element_elimination.cpp
    pass/graph_rewrite.cpp
    pass/inliner.cpp
    pass/liveness.cpp
    pass/manager.cpp
    pass/manager_state.cpp
    pass/memory_layout.cpp
    pass/memory_visualize.cpp
    pass/nop_elimination.cpp
    pass/pass.cpp
    pass/reshape_elimination.cpp
    pass/result_copy_elimination.cpp
    pass/zero_dim_tensor_elimination.cpp
    pass/validate_graph.cpp
    pass/visualize_tree.cpp
    pass/core_fusion.cpp
    pass/serialize.cpp
    pass/zero_dim_tensor_elimination.cpp
    pattern/matcher.cpp
    runtime/aligned_buffer.cpp
    runtime/backend.cpp
    runtime/host_tensor_view.cpp
    runtime/tensor_view.cpp
    serializer.cpp
    type/element_type.cpp
    type/type.cpp
    util.cpp
    graph_util.cpp
    placement.cpp
    cpio.cpp
    )

message(STATUS  ${CMAKE_CURRENT_SOURCE_DIR}/op)
file(GLOB OPS "${CMAKE_CURRENT_SOURCE_DIR}/op" "${CMAKE_CURRENT_SOURCE_DIR}/op/*.hpp")
foreach(OP ${OPS})
    file(STRINGS ${OP} OP_CLASS REGEX "class [A-Za-z0-9_]+ :")
    foreach(LINE ${OP_CLASS})
        string(REGEX REPLACE ".*class ([A-Za-z0-9_]+) : public ([A-Za-z0-9_]+).*" "\\1" CLASS_FOUND ${LINE})
        string(REGEX REPLACE ".*class ([A-Za-z0-9_]+) : public ([A-Za-z0-9_]+).*" "\\2" BASE_FOUND ${LINE})
        if (NOT ${BASE_FOUND} STREQUAL "std" AND NOT ${CLASS_FOUND} STREQUAL "Op")
            set(OP_CLASS_LIST ${OP_CLASS_LIST} ${CLASS_FOUND})
        endif()
    endforeach(LINE ${OP_CLASS})
endforeach()
message(STATUS "${CMAKE_CURRENT_BINARY_DIR}/ops_list.txt")
string(REPLACE ";" "\n" OP_CLASS_LINES "${OP_CLASS_LIST}")
file(WRITE "${CMAKE_CURRENT_BINARY_DIR}/ops_list.txt" "${OP_CLASS_LINES}")

find_package(Graphviz QUIET)
if (GRAPHVIZ_FOUND)
    set(CMAKE_CXX_FLAGS "${CMAKE_CXX_FLAGS} -DGRAPHVIZ_FOUND")
endif()

if(NGRAPH_ADDRESS_SANITIZER)
    message(STATUS "Enable Address Sanitizer")
    set(CMAKE_CXX_FLAGS "${CMAKE_CXX_FLAGS} -g -fsanitize=address -fno-omit-frame-pointer")
endif()

include_directories("${NGRAPH_INCLUDE_PATH}")

add_subdirectory(codegen)
add_subdirectory(runtime)

add_library(ngraph SHARED ${SRC})
add_definitions("-DSHARED_LIB_EXT=\"${CMAKE_SHARED_LIBRARY_SUFFIX}\"")
add_definitions("-DLIBRARY_VERSION=\"${NGRAPH_VERSION}\"")
set_target_properties(ngraph PROPERTIES VERSION ${NGRAPH_VERSION} SOVERSION ${NGRAPH_API_VERSION})
target_link_libraries(ngraph PUBLIC libjson)

<<<<<<< HEAD
if (${NGRAPH_CPU_ENABLE})
    get_target_property(BIN cpu_backend BINARY_DIR)
if (NOT APPLE)
    set_property(TARGET ngraph APPEND_STRING PROPERTY LINK_FLAGS " -Wl,--rpath,${BIN}")
endif()
endif()

if (${NGRAPH_GPU_ENABLE})
    get_target_property(BIN gpu_backend BINARY_DIR)
if (NOT APPLE)
    set_property(TARGET ngraph APPEND_STRING PROPERTY LINK_FLAGS " -Wl,--rpath,${BIN}")
endif()
endif()

if (${NGRAPH_INTERPRETER_ENABLE})
    get_target_property(BIN interpreter_backend BINARY_DIR)
if (NOT APPLE)
    set_property(TARGET ngraph APPEND_STRING PROPERTY LINK_FLAGS " -Wl,--rpath,${BIN}")
endif()
endif()

=======
>>>>>>> 88aa9e9c
if (NOT APPLE)
    set_property(TARGET ngraph APPEND_STRING PROPERTY LINK_FLAGS " -Wl,--rpath,$ORIGIN")

    # NGraph links against one or more libraries (ex. LLVM) but we don't want to
    # export these symbols as part of the DSO. This is a GNU ld (and derivatives) specific
    # option so making this portable is still an open issue. As a note for the future,
    # this is not an issue on Windows and LLVM's lld does support --exclude-libs.
    set_property(TARGET ngraph APPEND_STRING PROPERTY LINK_FLAGS " -Wl,--exclude-libs,ALL")

    # GCC invokes the linker with --as-needed by default which doesn't work for us
    # because generated code needs to find symbols in these DSOs at runtime.
    # The fix below is temporary and will be removed once we find a better way
    # to do this because certain dependencies like the OpenMP runtime libraries
    # _do_ need to be linked with --as-needed with a higher priority for the
    # Intel OpenMP runtime so we don't mix libgomp and libiomp5
    if (CMAKE_CXX_COMPILER_ID STREQUAL "GNU")
        set_property(TARGET ngraph APPEND_STRING PROPERTY LINK_FLAGS " -Wl,--no-as-needed")
    endif()
endif()

# Defines macro in C++ to load backend plugin
target_include_directories(ngraph PUBLIC "${NGRAPH_INCLUDE_PATH}")
target_link_libraries(ngraph PUBLIC dl pthread)

<<<<<<< HEAD
if (APPLE)
    set_property(TARGET ngraph PROPERTY PREFIX "lib")
    set_property(TARGET ngraph PROPERTY OUTPUT_NAME "ngraph.dylib")
    set_property(TARGET ngraph PROPERTY SUFFIX "")
endif()

=======
>>>>>>> 88aa9e9c
#-----------------------------------------------------------------------------------------------
# Installation logic...
#-----------------------------------------------------------------------------------------------

# NGraph
install(FILES ${CMAKE_BINARY_DIR}/VERSION DESTINATION ${CMAKE_INSTALL_PREFIX})
install(TARGETS ngraph DESTINATION ${NGRAPH_INSTALL_LIB})  # libngraph.so
install(DIRECTORY
    ${CMAKE_CURRENT_SOURCE_DIR}/
    DESTINATION "${NGRAPH_INSTALL_INCLUDE}/ngraph"
    FILES_MATCHING PATTERN "*.hpp"
)

set(CPACK_GENERATOR "DEB")
set(CPACK_DEBIAN_PACKAGE_SHLIBDEPS ON)
set(CPACK_PACKAGE_DESCRIPTION_SUMMARY "A most excellent graph library")
set(CPACK_PACKAGE_NAME "nGraph")
set(CPACK_PACKAGE_CONTACT "Robert Kimball")
# set(CPACK_PACKAGE_VERSION
set(CPACK_PACKAGE_VENDOR "Intel Nervana")
# set(CPACK_PACKAGE_DESCRIPTION_FILE "")

set(CPACK_PACKAGE_VERSION_MAJOR ${NGRAPH_VERSION_MAJOR})
set(CPACK_PACKAGE_VERSION_MINOR ${NGRAPH_VERSION_MINOR})
set(CPACK_PACKAGE_VERSION_PATCH ${NGRAPH_VERSION_PATCH})
include(CPack)<|MERGE_RESOLUTION|>--- conflicted
+++ resolved
@@ -180,30 +180,6 @@
 set_target_properties(ngraph PROPERTIES VERSION ${NGRAPH_VERSION} SOVERSION ${NGRAPH_API_VERSION})
 target_link_libraries(ngraph PUBLIC libjson)
 
-<<<<<<< HEAD
-if (${NGRAPH_CPU_ENABLE})
-    get_target_property(BIN cpu_backend BINARY_DIR)
-if (NOT APPLE)
-    set_property(TARGET ngraph APPEND_STRING PROPERTY LINK_FLAGS " -Wl,--rpath,${BIN}")
-endif()
-endif()
-
-if (${NGRAPH_GPU_ENABLE})
-    get_target_property(BIN gpu_backend BINARY_DIR)
-if (NOT APPLE)
-    set_property(TARGET ngraph APPEND_STRING PROPERTY LINK_FLAGS " -Wl,--rpath,${BIN}")
-endif()
-endif()
-
-if (${NGRAPH_INTERPRETER_ENABLE})
-    get_target_property(BIN interpreter_backend BINARY_DIR)
-if (NOT APPLE)
-    set_property(TARGET ngraph APPEND_STRING PROPERTY LINK_FLAGS " -Wl,--rpath,${BIN}")
-endif()
-endif()
-
-=======
->>>>>>> 88aa9e9c
 if (NOT APPLE)
     set_property(TARGET ngraph APPEND_STRING PROPERTY LINK_FLAGS " -Wl,--rpath,$ORIGIN")
 
@@ -228,15 +204,6 @@
 target_include_directories(ngraph PUBLIC "${NGRAPH_INCLUDE_PATH}")
 target_link_libraries(ngraph PUBLIC dl pthread)
 
-<<<<<<< HEAD
-if (APPLE)
-    set_property(TARGET ngraph PROPERTY PREFIX "lib")
-    set_property(TARGET ngraph PROPERTY OUTPUT_NAME "ngraph.dylib")
-    set_property(TARGET ngraph PROPERTY SUFFIX "")
-endif()
-
-=======
->>>>>>> 88aa9e9c
 #-----------------------------------------------------------------------------------------------
 # Installation logic...
 #-----------------------------------------------------------------------------------------------
