# ******************************************************************************
# Copyright 2017-2018 Intel Corporation
#
# Licensed under the Apache License, Version 2.0 (the "License");
# you may not use this file except in compliance with the License.
# You may obtain a copy of the License at
#
#     http://www.apache.org/licenses/LICENSE-2.0
#
# Unless required by applicable law or agreed to in writing, software
# distributed under the License is distributed on an "AS IS" BASIS,
# WITHOUT WARRANTIES OR CONDITIONS OF ANY KIND, either express or implied.
# See the License for the specific language governing permissions and
# limitations under the License.
# ******************************************************************************

set (SRC
    autodiff/adjoints.cpp
    builder/autobroadcast.cpp
    builder/numpy_transpose.cpp
    builder/reduce_ops.cpp
    coordinate_transform.cpp
    descriptor/input.cpp
    descriptor/layout/dense_tensor_view_layout.cpp
    descriptor/layout/tensor_view_layout.cpp
    descriptor/output.cpp
    descriptor/primary_tensor_view.cpp
    descriptor/tensor.cpp
    descriptor/tensor_view.cpp
    file_util.cpp
    function.cpp
    log.cpp
    node.cpp
    op/abs.cpp
    op/acos.cpp
    op/add.cpp
    op/allreduce.cpp
    op/and.cpp
    op/asin.cpp
    op/atan.cpp
    op/avg_pool.cpp
    op/batch_norm.cpp
    op/broadcast.cpp
    op/ceiling.cpp
    op/concat.cpp
    op/constant.cpp
    op/convert.cpp
    op/convolution.cpp
    op/cos.cpp
    op/cosh.cpp
    op/divide.cpp
    op/dot.cpp
    op/equal.cpp
    op/exp.cpp
    op/floor.cpp
    op/function_call.cpp
    op/get_output_element.cpp
    op/greater.cpp
    op/greater_eq.cpp
    op/less.cpp
    op/less_eq.cpp
    op/log.cpp
    op/max.cpp
    op/maximum.cpp
    op/max_pool.cpp
    op/min.cpp
    op/minimum.cpp
    op/multiply.cpp
    op/negative.cpp
    op/not.cpp
    op/not_equal.cpp
    op/one_hot.cpp
    op/op.cpp
    op/or.cpp
    op/pad.cpp
    op/parameter.cpp
    op/power.cpp
    op/product.cpp
    op/reduce.cpp
    op/reduce_window.cpp
    op/relu.cpp
    op/remainder.cpp
    op/replace_slice.cpp
    op/reshape.cpp
    op/result.cpp
    op/reverse.cpp
    op/reverse_sequence.cpp
    op/select_and_scatter.cpp
    op/select.cpp
    op/sign.cpp
    op/sin.cpp
    op/sinh.cpp
    op/slice.cpp
    op/softmax.cpp
    op/sqrt.cpp
    op/subtract.cpp
    op/sum.cpp
    op/tan.cpp
    op/tanh.cpp
    op/util/arithmetic_reduction.cpp
    op/util/binary_elementwise_arithmetic.cpp
    op/util/binary_elementwise_comparison.cpp
    op/util/binary_elementwise_logical.cpp
    op/util/binary_elementwise.cpp
    op/util/requires_tensor_view_args.cpp
    op/util/unary_elementwise_arithmetic.cpp
    op/util/unary_elementwise.cpp
    pass/assign_placement.cpp
    pass/algebraic_simplification.cpp
    pass/cse.cpp
    pass/dump_sorted.cpp
    pass/get_output_element_elimination.cpp
    pass/graph_rewrite.cpp
    pass/inliner.cpp
    pass/liveness.cpp
    pass/manager.cpp
    pass/manager_state.cpp
    pass/memory_layout.cpp
    pass/memory_visualize.cpp
    pass/nop_elimination.cpp
    pass/pass.cpp
    pass/reshape_elimination.cpp
    pass/result_copy_elimination.cpp
    pass/zero_dim_tensor_elimination.cpp
    pass/validate_graph.cpp
    pass/visualize_tree.cpp
    pass/core_fusion.cpp
    pass/serialize.cpp
    pass/zero_dim_tensor_elimination.cpp
    pattern/matcher.cpp
    runtime/aligned_buffer.cpp
    runtime/backend.cpp
    runtime/host_tensor_view.cpp
    runtime/tensor_view.cpp
    serializer.cpp
    type/element_type.cpp
    type/type.cpp
    util.cpp
    graph_util.cpp
    placement.cpp
    cpio.cpp
    )

message(STATUS  ${CMAKE_CURRENT_SOURCE_DIR}/op)
file(GLOB OPS "${CMAKE_CURRENT_SOURCE_DIR}/op" "${CMAKE_CURRENT_SOURCE_DIR}/op/*.hpp")
foreach(OP ${OPS})
    file(STRINGS ${OP} OP_CLASS REGEX "class [A-Za-z0-9_]+ :")
    foreach(LINE ${OP_CLASS})
        string(REGEX REPLACE ".*class ([A-Za-z0-9_]+) : public ([A-Za-z0-9_]+).*" "\\1" CLASS_FOUND ${LINE})
        string(REGEX REPLACE ".*class ([A-Za-z0-9_]+) : public ([A-Za-z0-9_]+).*" "\\2" BASE_FOUND ${LINE})
        if (NOT ${BASE_FOUND} STREQUAL "std" AND NOT ${CLASS_FOUND} STREQUAL "Op")
            set(OP_CLASS_LIST ${OP_CLASS_LIST} ${CLASS_FOUND})
        endif()
    endforeach(LINE ${OP_CLASS})
endforeach()
message(STATUS "${CMAKE_CURRENT_BINARY_DIR}/ops_list.txt")
string(REPLACE ";" "\n" OP_CLASS_LINES "${OP_CLASS_LIST}")
file(WRITE "${CMAKE_CURRENT_BINARY_DIR}/ops_list.txt" "${OP_CLASS_LINES}")

find_package(Graphviz QUIET)
if (GRAPHVIZ_FOUND)
    set(CMAKE_CXX_FLAGS "${CMAKE_CXX_FLAGS} -DGRAPHVIZ_FOUND")
endif()

if(NGRAPH_ADDRESS_SANITIZER)
    message(STATUS "Enable Address Sanitizer")
    set(CMAKE_CXX_FLAGS "${CMAKE_CXX_FLAGS} -g -fsanitize=address -fno-omit-frame-pointer")
endif()

include_directories("${NGRAPH_INCLUDE_PATH}")

<<<<<<< HEAD
add_subdirectory(codegen)
add_subdirectory(runtime)
=======
if(NGRAPH_DISTRIBUTED_ENABLE AND MPI_CXX_INCLUDE_PATH)
    find_package(MPI REQUIRED)
    string(REPLACE ";" "\\;" MPI_C_INCLUDE_PATH "${MPI_C_INCLUDE_PATH}")
    include_directories(SYSTEM ${MPI_C_INCLUDE_PATH} ${MPI_CXX_INCLUDE_PATH})
    link_directories(${MPI_C_LIBRARIES} ${MPI_CXX_LIBRARIES})

    set_property(SOURCE codegen/compiler.cpp APPEND PROPERTY COMPILE_DEFINITIONS
        "MPI_HEADER_PATH=\"${MPI_C_INCLUDE_PATH}\";")
endif()

    # GPU backend current requires CPU because they share compiler.cpp,
    # and compiler.cpp requires MKLDNN
    if(NGRAPH_GPU_ENABLE)
        include_directories(SYSTEM ${CUDA_INCLUDE_DIRS} ${CUDNN_INCLUDE_DIRS})

        # Add sources for the GPU backend
        # and all its dependencies
        set(SRC ${SRC}
            runtime/gpu/gpu_call_frame.cpp
            runtime/gpu/gpu_backend.cpp
            runtime/gpu/gpu_emitter.cpp
            runtime/gpu/gpu_external_function.cpp
            runtime/gpu/gpu_kernel_emitters.cpp
            runtime/gpu/gpu_tensor_view.cpp
            runtime/gpu/gpu_tensor_view_wrapper.cpp
            runtime/gpu/gpu_util.cpp
            runtime/gpu/gpu_cuda_kernel_emitters.cpp
            runtime/gpu/gpu_cuda_kernel_builder.cpp
            runtime/gpu/gpu_cuda_function_builder.cpp
            runtime/gpu/gpu_cuda_function_pool.cpp
            runtime/gpu/gpu_cuda_context_manager.cpp
            runtime/gpu/gpu_runtime_context.cpp
            runtime/gpu/gpu_primitive_emitter.cpp
            runtime/gpu/gpu_invoke.cpp
            runtime/gpu/cudnn_emitter.cpp
            runtime/gpu/cuda_emitter.cpp
            runtime/gpu/type_info.cpp
	    runtime/gpu/gpu_memory_manager.cpp
            )
        set_property(SOURCE codegen/compiler.cpp APPEND_STRING PROPERTY COMPILE_DEFINITIONS
        "CUDA_HEADER_PATHS=\"${CUDA_INCLUDE_DIRS}\";")
        set_property(SOURCE codegen/compiler.cpp APPEND_STRING PROPERTY COMPILE_DEFINITIONS
        "CUDNN_HEADER_PATHS=\"${CUDNN_INCLUDE_DIRS}\";")
    endif()
endif()
>>>>>>> d051f5fa

add_library(ngraph SHARED ${SRC})
add_definitions("-DSHARED_LIB_EXT=\"${CMAKE_SHARED_LIBRARY_SUFFIX}\"")
add_definitions("-DLIBRARY_VERSION=\"${NGRAPH_VERSION}\"")
set_target_properties(ngraph PROPERTIES VERSION ${NGRAPH_VERSION} SOVERSION ${NGRAPH_API_VERSION})
target_link_libraries(ngraph PUBLIC libjson)

if (NOT APPLE)
    # NGraph links against one or more libraries (ex. LLVM) but we don't want to
    # export these symbols as part of the DSO. This is a GNU ld (and derivatives) specific
    # option so making this portable is still an open issue. As a note for the future,
    # this is not an issue on Windows and LLVM's lld does support --exclude-libs.
    set_target_properties(ngraph PROPERTIES LINK_FLAGS "-Wl,--exclude-libs,ALL")

    # GCC invokes the linker with --as-needed by default which doesn't work for us
    # because generated code needs to find symbols in these DSOs at runtime.
    # The fix below is temporary and will be removed once we find a better way
    # to do this because certain dependencies like the OpenMP runtime libraries
    # _do_ need to be linked with --as-needed with a higher priority for the
    # Intel OpenMP runtime so we don't mix libgomp and libiomp5
    if (CMAKE_CXX_COMPILER_ID STREQUAL "GNU")
        set_property(TARGET ngraph APPEND_STRING PROPERTY LINK_FLAGS " -Wl,--no-as-needed")
    endif()
endif()

# Defines macro in C++ to load backend plugin
target_include_directories(ngraph PUBLIC "${NGRAPH_INCLUDE_PATH}")
target_link_libraries(ngraph PUBLIC dl pthread)

if (APPLE)
    set_property(TARGET ngraph PROPERTY PREFIX "lib")
    set_property(TARGET ngraph PROPERTY OUTPUT_NAME "ngraph.so")
    set_property(TARGET ngraph PROPERTY SUFFIX "")
endif()

#-----------------------------------------------------------------------------------------------
# Installation logic...
#-----------------------------------------------------------------------------------------------

# NGraph
install(FILES ${CMAKE_BINARY_DIR}/VERSION DESTINATION ${CMAKE_INSTALL_PREFIX})
install(TARGETS ngraph DESTINATION ${NGRAPH_INSTALL_LIB})  # libngraph.so
install(DIRECTORY
    ${CMAKE_CURRENT_SOURCE_DIR}/
    DESTINATION "${NGRAPH_INSTALL_INCLUDE}/ngraph"
    FILES_MATCHING PATTERN "*.hpp"
)

set(CPACK_GENERATOR "DEB")
set(CPACK_DEBIAN_PACKAGE_SHLIBDEPS ON)
set(CPACK_PACKAGE_DESCRIPTION_SUMMARY "A most excellent graph library")
set(CPACK_PACKAGE_NAME "nGraph")
set(CPACK_PACKAGE_CONTACT "Robert Kimball")
# set(CPACK_PACKAGE_VERSION
set(CPACK_PACKAGE_VENDOR "Intel Nervana")
# set(CPACK_PACKAGE_DESCRIPTION_FILE "")

set(CPACK_PACKAGE_VERSION_MAJOR ${NGRAPH_VERSION_MAJOR})
set(CPACK_PACKAGE_VERSION_MINOR ${NGRAPH_VERSION_MINOR})
set(CPACK_PACKAGE_VERSION_PATCH ${NGRAPH_VERSION_PATCH})
include(CPack)<|MERGE_RESOLUTION|>--- conflicted
+++ resolved
@@ -169,56 +169,8 @@
 
 include_directories("${NGRAPH_INCLUDE_PATH}")
 
-<<<<<<< HEAD
 add_subdirectory(codegen)
 add_subdirectory(runtime)
-=======
-if(NGRAPH_DISTRIBUTED_ENABLE AND MPI_CXX_INCLUDE_PATH)
-    find_package(MPI REQUIRED)
-    string(REPLACE ";" "\\;" MPI_C_INCLUDE_PATH "${MPI_C_INCLUDE_PATH}")
-    include_directories(SYSTEM ${MPI_C_INCLUDE_PATH} ${MPI_CXX_INCLUDE_PATH})
-    link_directories(${MPI_C_LIBRARIES} ${MPI_CXX_LIBRARIES})
-
-    set_property(SOURCE codegen/compiler.cpp APPEND PROPERTY COMPILE_DEFINITIONS
-        "MPI_HEADER_PATH=\"${MPI_C_INCLUDE_PATH}\";")
-endif()
-
-    # GPU backend current requires CPU because they share compiler.cpp,
-    # and compiler.cpp requires MKLDNN
-    if(NGRAPH_GPU_ENABLE)
-        include_directories(SYSTEM ${CUDA_INCLUDE_DIRS} ${CUDNN_INCLUDE_DIRS})
-
-        # Add sources for the GPU backend
-        # and all its dependencies
-        set(SRC ${SRC}
-            runtime/gpu/gpu_call_frame.cpp
-            runtime/gpu/gpu_backend.cpp
-            runtime/gpu/gpu_emitter.cpp
-            runtime/gpu/gpu_external_function.cpp
-            runtime/gpu/gpu_kernel_emitters.cpp
-            runtime/gpu/gpu_tensor_view.cpp
-            runtime/gpu/gpu_tensor_view_wrapper.cpp
-            runtime/gpu/gpu_util.cpp
-            runtime/gpu/gpu_cuda_kernel_emitters.cpp
-            runtime/gpu/gpu_cuda_kernel_builder.cpp
-            runtime/gpu/gpu_cuda_function_builder.cpp
-            runtime/gpu/gpu_cuda_function_pool.cpp
-            runtime/gpu/gpu_cuda_context_manager.cpp
-            runtime/gpu/gpu_runtime_context.cpp
-            runtime/gpu/gpu_primitive_emitter.cpp
-            runtime/gpu/gpu_invoke.cpp
-            runtime/gpu/cudnn_emitter.cpp
-            runtime/gpu/cuda_emitter.cpp
-            runtime/gpu/type_info.cpp
-	    runtime/gpu/gpu_memory_manager.cpp
-            )
-        set_property(SOURCE codegen/compiler.cpp APPEND_STRING PROPERTY COMPILE_DEFINITIONS
-        "CUDA_HEADER_PATHS=\"${CUDA_INCLUDE_DIRS}\";")
-        set_property(SOURCE codegen/compiler.cpp APPEND_STRING PROPERTY COMPILE_DEFINITIONS
-        "CUDNN_HEADER_PATHS=\"${CUDNN_INCLUDE_DIRS}\";")
-    endif()
-endif()
->>>>>>> d051f5fa
 
 add_library(ngraph SHARED ${SRC})
 add_definitions("-DSHARED_LIB_EXT=\"${CMAKE_SHARED_LIBRARY_SUFFIX}\"")
