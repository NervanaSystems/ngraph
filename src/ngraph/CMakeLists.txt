--- conflicted
+++ resolved
@@ -97,11 +97,7 @@
     op/batch_norm.cpp
     op/batch_norm.hpp
     op/broadcast.cpp
-<<<<<<< HEAD
     op/broadcastdistributed.cpp
-=======
-    op/broadcast.hpp
->>>>>>> 90ec2510
     op/ceiling.cpp
     op/ceiling.hpp
     op/concat.cpp
