--- conflicted
+++ resolved
@@ -223,11 +223,8 @@
         runtime/cpu/op/batch_norm_relu.cpp
         runtime/cpu/pass/cpu_assignment.cpp
         runtime/cpu/pass/cpu_fusion.cpp
-<<<<<<< HEAD
         runtime/cpu/pass/rnn_fusion.cpp
-=======
         runtime/cpu/pass/cpu_workspace_insertion.cpp
->>>>>>> b1b3d4d6
         runtime/cpu/pass/cpu_layout.cpp
         runtime/cpu/pass/cpu_nop_elimination.cpp
         runtime/cpu/pass/cpu_rnn_mat_fusion.cpp
