--- conflicted
+++ resolved
@@ -99,17 +99,12 @@
     "${EIGEN_INCLUDE_DIR}"
     )
 
-<<<<<<< HEAD
 if(LLVM_INCLUDE_DIR AND MKLDNN_INCLUDE_DIR)
+    find_package(ZLIB REQUIRED)
+
     include_directories(SYSTEM ${LLVM_INCLUDE_DIR} ${MKLDNN_INCLUDE_DIR})
     link_directories(${LLVM_LIB_DIR} ${MKLDNN_LIB_DIR})
-=======
-if(LLVM_INCLUDE_DIR)
-    find_package(ZLIB REQUIRED)
 
-    include_directories(SYSTEM ${LLVM_INCLUDE_DIR})
-    link_directories(${LLVM_LIB_DIR})
->>>>>>> 0513ad96
     # Add sources for the CPU backend
     # and all its dependencies
     set(SRC ${SRC}
