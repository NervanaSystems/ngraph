# ******************************************************************************
# Copyright 2017-2018 Intel Corporation
#
# Licensed under the Apache License, Version 2.0 (the "License");
# you may not use this file except in compliance with the License.
# You may obtain a copy of the License at
#
#     http://www.apache.org/licenses/LICENSE-2.0
#
# Unless required by applicable law or agreed to in writing, software
# distributed under the License is distributed on an "AS IS" BASIS,
# WITHOUT WARRANTIES OR CONDITIONS OF ANY KIND, either express or implied.
# See the License for the specific language governing permissions and
# limitations under the License.
# ******************************************************************************

set (SRC
    autodiff/adjoints.cpp
    builder/autobroadcast.cpp
    builder/numpy_transpose.cpp
    builder/reduce_ops.cpp
    builder/xla_tuple.cpp
    common.cpp
    coordinate_transform.cpp
    descriptor/input.cpp
    descriptor/layout/dense_tensor_view_layout.cpp
    descriptor/layout/tensor_view_layout.cpp
    descriptor/output.cpp
    descriptor/primary_tensor_view.cpp
    descriptor/tensor.cpp
    descriptor/tensor_view.cpp
    file_util.cpp
    function.cpp
    log.cpp
    node.cpp
    ops/abs.cpp
    ops/add.cpp
    ops/avg_pool.cpp
    ops/binary_elementwise_arithmetic.cpp
    ops/binary_elementwise_comparison.cpp
    ops/binary_elementwise.cpp
    ops/broadcast.cpp
    ops/concatenate.cpp
    ops/constant.cpp
    ops/convert.cpp
    ops/convolution.cpp
    ops/cos.cpp
    ops/cosh.cpp
    ops/divide.cpp
    ops/dot.cpp
    ops/exp.cpp
    ops/function_call.cpp
    ops/get_output_element.cpp
    ops/log.cpp
    ops/max_pool.cpp
    ops/maximum.cpp
    ops/minimum.cpp
    ops/multiply.cpp
    ops/negative.cpp
    ops/not.cpp
    ops/one_hot.cpp
    ops/op.cpp
    ops/pad.cpp
    ops/parameter.cpp
    ops/power.cpp
    ops/reduce.cpp
    ops/reduce_window.cpp
    ops/replace_slice.cpp
    ops/reshape.cpp
    ops/reverse.cpp
    ops/select.cpp
    ops/select_and_scatter.cpp
    ops/sin.cpp
    ops/sinh.cpp
    ops/slice.cpp
    ops/sqrt.cpp
    ops/subtract.cpp
    ops/sum.cpp
    ops/tan.cpp
    ops/tanh.cpp
    ops/unary_elementwise_arithmetic.cpp
    ops/unary_elementwise.cpp
    pass/dump_sorted.cpp
    pass/graph_rewrite.cpp
    pass/inliner.cpp
    pass/liveness.cpp
    pass/manager.cpp
    pass/manager_state.cpp
    pass/memory_layout.cpp
    pass/memory_visualize.cpp
    pass/pass.cpp
    pass/reshape_elimination.cpp
    pass/visualize_tree.cpp
    pattern/matcher.cpp
    runtime/aligned_buffer.cpp
    runtime/host_tensor_view.cpp
    runtime/interpreter/int_backend.cpp
    runtime/interpreter/int_call_frame.cpp
    runtime/interpreter/int_external_function.cpp
    runtime/interpreter/int_kernels.cpp
    runtime/interpreter/int_manager.cpp
    runtime/manager.cpp
    runtime/tensor_view.cpp
    serializer.cpp
    shape.cpp
    types/element_type.cpp
    types/type.cpp
    util.cpp
    graph_util.cpp
    )

message(STATUS  ${CMAKE_CURRENT_SOURCE_DIR}/ops)
file(GLOB_RECURSE OPS "${CMAKE_CURRENT_SOURCE_DIR}/ops" "${CMAKE_CURRENT_SOURCE_DIR}/ops/*.hpp")
foreach(OP ${OPS})
    file(STRINGS ${OP} OP_CLASS REGEX "class [A-Za-z0-9_]+ :")
    foreach(LINE ${OP_CLASS})
        string(REGEX REPLACE ".*class ([A-Za-z0-9_]+) : public ([A-Za-z0-9_]+).*" "\\1:\\2" CLASS_FOUND ${LINE})
        set(OP_CLASS_LIST ${OP_CLASS_LIST} ${CLASS_FOUND})
    endforeach(LINE ${OP_CLASS})
endforeach()
message(STATUS "${CMAKE_CURRENT_BINARY_DIR}/ops_list.txt")
string(REPLACE ";" "\n" OP_CLASS_LINES "${OP_CLASS_LIST}")
file(WRITE "${CMAKE_CURRENT_BINARY_DIR}/ops_list.txt" "${OP_CLASS_LINES}")

# find_program (GRAPHVIZ dot)
# message (STATUS "graphviz '${GRAPHVIZ}'")
find_package(Graphviz QUIET)
if (GRAPHVIZ_FOUND)
    set(CMAKE_CXX_FLAGS "${CMAKE_CXX_FLAGS} -DGRAPHVIZ_FOUND")
endif()
if(NGRAPH_ADDRESS_SANITIZER)
    message(STATUS "Enable Address Sanitizer")
    set(CMAKE_CXX_FLAGS "${CMAKE_CXX_FLAGS} -g -fsanitize=address -fno-omit-frame-pointer")
endif()

include_directories("${NGRAPH_INCLUDE_PATH}")
include_directories(SYSTEM "${EIGEN_INCLUDE_DIR}")

if (NGRAPH_CPU_ENABLE AND LLVM_INCLUDE_DIR AND
    MKLDNN_INCLUDE_DIR)
    find_package(ZLIB REQUIRED)

    if (NGRAPH_TBB_ENABLE)
        include(${TBB_ROOT}/cmake/TBBBuild.cmake)
        tbb_build(TBB_ROOT ${TBB_ROOT} MAKE_ARGS tbb_build_dir=${CMAKE_CURRENT_BINARY_DIR}/tbb_build
                  tbb_build_prefix=tbb CONFIG_DIR TBB_DIR)
        find_package(TBB REQUIRED tbb)
        if (NOT TBB_FOUND)
            message(FATAL_ERROR "TBB is needed by the CPU backend and was not found")
        else()
            message(STATUS "Found TBB and imported target ${TBB_IMPORTED_TARGETS}")
        endif()
    endif()

    include_directories(SYSTEM ${LLVM_INCLUDE_DIR} ${MKLDNN_INCLUDE_DIR})
    link_directories(${LLVM_LIB_DIR} ${MKLDNN_LIB_DIR})

    # Add sources for the CPU backend
    # and all its dependencies
    set(SRC ${SRC}
        codegen/code_writer.cpp
        codegen/compiler.cpp
        codegen/execution_engine.cpp
        runtime/cpu/cpu_call_frame.cpp
        runtime/cpu/cpu_backend.cpp
        runtime/cpu/cpu_manager.cpp
        runtime/cpu/cpu_kernels.cpp
        runtime/cpu/cpu_kernel_emitters.cpp
        runtime/cpu/cpu_kernel_utils.cpp
        runtime/cpu/cpu_emitter.cpp
        runtime/cpu/cpu_external_function.cpp
        runtime/cpu/cpu_tensor_view.cpp
        runtime/cpu/cpu_tensor_view_wrapper.cpp
<<<<<<< HEAD
        runtime/cpu/cpu_layout_descriptor.cpp
        runtime/cpu/mkldnn_utils.cpp
        runtime/cpu/ops/convert_layout.cpp
=======
        runtime/cpu/cpu_tracing.cpp
>>>>>>> fd2bf807
        runtime/cpu/ops/matmul_bias.cpp
        runtime/cpu/pass/cpu_fusion.cpp
        runtime/cpu/pass/cpu_layout.cpp
    )
    # LLVM binary builds are typically built without RTTI
    # The built-in headers are in a version-specific directory
    # This must be kept in sync with the LLVM + Clang version in use
    set_source_files_properties(codegen/compiler.cpp PROPERTIES COMPILE_FLAGS "-fno-rtti")

    set(HEADER_SEARCH_DEFINES
        "EIGEN_HEADERS_PATH=\"${EIGEN_INCLUDE_DIR}\""
        "MKLDNN_HEADERS_PATH=\"${MKLDNN_INCLUDE_DIR}\""
        "CLANG_BUILTIN_HEADERS_PATH=\"${LLVM_LIB_DIR}/clang/5.0.1/include\""
        "NGRAPH_HEADERS_PATH=\"${NGRAPH_INCLUDE_PATH}\""
        "INSTALLED_HEADERS_PATH=\"${CMAKE_INSTALL_PREFIX}/include\""
    )

    if (NGRAPH_TBB_ENABLE)
        set_source_files_properties(runtime/cpu/cpu_external_function.cpp PROPERTIES COMPILE_DEFINITIONS "NGRAPH_TBB_ENABLE")
        set(HEADER_SEARCH_DEFINES ${HEADER_SEARCH_DEFINES}
            "TBB_HEADERS_PATH=\"${TBB_ROOT}/include\""
            "NGRAPH_TBB_ENABLE"
        )
    endif()
    set_source_files_properties(codegen/compiler.cpp PROPERTIES COMPILE_DEFINITIONS "${HEADER_SEARCH_DEFINES}")
    set(NGRAPH_CPU_DEBUGINFO_ENABLE 0 CACHE STRING "Enable debuginfo in the CPU backend")

    # GPU backend current requires CPU because they share compiler.cpp,
    # and compiler.cpp requires MKLDNN
    if(NGRAPH_GPU_ENABLE)
        include_directories(SYSTEM ${CUDA_INCLUDE_DIRS} ${CUDNN_INCLUDE_DIRS})

        # Add sources for the GPU backend
        # and all its dependencies
        set(SRC ${SRC}
            runtime/gpu/gpu_call_frame.cpp
            runtime/gpu/gpu_backend.cpp
            runtime/gpu/gpu_emitter.cpp
            runtime/gpu/gpu_external_function.cpp
            runtime/gpu/gpu_kernel_emitters.cpp
            runtime/gpu/gpu_manager.cpp
            runtime/gpu/gpu_tensor_view.cpp
            runtime/gpu/gpu_tensor_view_wrapper.cpp
            runtime/gpu/gpu_util.cpp
            )
        set_property(SOURCE codegen/compiler.cpp APPEND_STRING PROPERTY COMPILE_DEFINITIONS
        "CUDA_HEADER_PATHS=\"${CUDA_INCLUDE_DIRS}\";")
    endif()

endif()

if (NGRAPH_ARGON_ENABLE)
    link_directories(${ARGON_TRANSFORMER_LIB_DIR})
    include_directories(${ARGON_TRANSFORMER_INCLUDE_DIR})
endif()

add_library(ngraph SHARED ${SRC})
if (NGRAPH_CPU_ENABLE AND LLVM_INCLUDE_DIR AND MKLDNN_INCLUDE_DIR)
    # Generate the resource file containing all headers used by the codegen compiler
    add_custom_target(header_resource
        resource_generator --output ${CMAKE_BINARY_DIR}/header_resource.hpp --base codegen
        DEPENDS resource_generator eigen ext_llvm ext_mkldnn
        BYPRODUCTS
    )
    add_dependencies(ngraph header_resource)
    include_directories(${CMAKE_BINARY_DIR})
endif()

if (NOT APPLE)
    # NGraph links against one or more libraries (ex. LLVM) but we don't want to
    # export these symbols as part of the DSO. This is a GNU ld (and derivatives) specific
    # option so making this portable is still an open issue. As a note for the future,
    # this is not an issue on Windows and LLVM's lld does support --exclude-libs.
    set_target_properties(ngraph PROPERTIES LINK_FLAGS "-Wl,--exclude-libs,ALL")

    # GCC invokes the linker with --as-needed by default which doesn't work for us
    # because generated code needs to find symbols in these DSOs at runtime.
    # The fix below is temporary and will be removed once we find a better way
    # to do this because certain dependencies like the OpenMP runtime libraries
    # _do_ need to be linked with --as-needed with a higher priority for the
    # Intel OpenMP runtime so we don't mix libgomp and libiomp5
    if (CMAKE_CXX_COMPILER_ID STREQUAL "GNU")
        set_property(TARGET ngraph APPEND_STRING PROPERTY LINK_FLAGS " -Wl,--no-as-needed")
    endif()
endif()

# Defines macro in C++ to load backend plugin
if (NGRAPH_ARGON_ENABLE)
    target_compile_definitions(ngraph PRIVATE NGRAPH_ARGON_ENABLE)
endif()

target_include_directories(ngraph PUBLIC "${NGRAPH_INCLUDE_PATH}")

if((NGRAPH_CPU_ENABLE OR NGRAPH_GPU_ENABLE) AND LLVM_LINK_LIBS)
    target_link_libraries(ngraph PRIVATE ${LLVM_LINK_LIBS})
endif()

if (APPLE)
    set_property(TARGET ngraph PROPERTY PREFIX "lib")
    set_property(TARGET ngraph PROPERTY OUTPUT_NAME "ngraph.so")
    set_property(TARGET ngraph PROPERTY SUFFIX "")
endif()

if(NGRAPH_CPU_ENABLE AND MKLDNN_LIB_DIR)
    target_link_libraries(ngraph PRIVATE mkldnn)
endif()

if(NGRAPH_CPU_ENABLE)
    target_link_libraries(ngraph PRIVATE ${TBB_IMPORTED_TARGETS})
endif()

# Nvidia
if(NGRAPH_GPU_ENABLE AND CUDA_LIBRARIES)
    target_link_libraries(ngraph PRIVATE ${CUDA_LIBRARIES} ${CUDA_CUBLAS_LIBRARIES} ${CUDNN_LIBRARIES})
endif()

# Argon
if (NGRAPH_ARGON_ENABLE)
    target_link_libraries(ngraph PRIVATE ${ARGON_TRANSFORMER_LIB_DIR}/libargon.so)
    target_link_libraries(ngraph PRIVATE ${ARGON_API_LIBS})
    add_dependencies(ngraph ext_argon_transformer)
    add_dependencies(ext_argon_transformer ext_llvm)
endif()

#-----------------------------------------------------------------------------------------------
# Installation logic...
#-----------------------------------------------------------------------------------------------

# NGraph
install(TARGETS ngraph DESTINATION ${NGRAPH_INSTALL_LIB})  # libngraph.so
install(DIRECTORY
    ${CMAKE_CURRENT_SOURCE_DIR}/
    DESTINATION "${NGRAPH_INSTALL_INCLUDE}/ngraph"
    FILES_MATCHING PATTERN "*.hpp"
)

if (NOT APPLE)
    install(DIRECTORY
        ${MKLDNN_LIB_DIR}/
        DESTINATION "${NGRAPH_INSTALL_LIB}"
    )

    if (NGRAPH_TBB_ENABLE)
        install(DIRECTORY ${CMAKE_CURRENT_BINARY_DIR}/tbb_build/tbb_release/
            DESTINATION ${NGRAPH_INSTALL_LIB}
            FILES_MATCHING PATTERN "libtbb.so.*"
        )
        install(DIRECTORY ${CMAKE_CURRENT_BINARY_DIR}/tbb_build/tbb_debug/
            DESTINATION ${NGRAPH_INSTALL_LIB}
            FILES_MATCHING PATTERN "libtbb_debug.so.*"
        )
    endif()

    if (NGRAPH_ARGON_ENABLE)
        install(DIRECTORY ${ARGON_TRANSFORMER_LIB_DIR}/
            DESTINATION ${NGRAPH_INSTALL_LIB}
            FILES_MATCHING PATTERN "*.so"
        )
        install(DIRECTORY ${ARGON_TRANSFORMER_INCLUDE_DIR}/
            DESTINATION ${NGRAPH_INSTALL_INCLUDE}
            FILES_MATCHING PATTERN "*.hpp"
        )
        install(DIRECTORY ${ARGON_TRANSFORMER_INCLUDE_DIR}/
            DESTINATION ${NGRAPH_INSTALL_INCLUDE}
            FILES_MATCHING PATTERN "*.h"
        )
    endif()
endif()<|MERGE_RESOLUTION|>--- conflicted
+++ resolved
@@ -171,13 +171,10 @@
         runtime/cpu/cpu_external_function.cpp
         runtime/cpu/cpu_tensor_view.cpp
         runtime/cpu/cpu_tensor_view_wrapper.cpp
-<<<<<<< HEAD
         runtime/cpu/cpu_layout_descriptor.cpp
+        runtime/cpu/cpu_tracing.cpp
         runtime/cpu/mkldnn_utils.cpp
         runtime/cpu/ops/convert_layout.cpp
-=======
-        runtime/cpu/cpu_tracing.cpp
->>>>>>> fd2bf807
         runtime/cpu/ops/matmul_bias.cpp
         runtime/cpu/pass/cpu_fusion.cpp
         runtime/cpu/pass/cpu_layout.cpp
