# ******************************************************************************
# Copyright 2017-2019 Intel Corporation
#
# Licensed under the Apache License, Version 2.0 (the "License");
# you may not use this file except in compliance with the License.
# You may obtain a copy of the License at
#
#     http://www.apache.org/licenses/LICENSE-2.0
#
# Unless required by applicable law or agreed to in writing, software
# distributed under the License is distributed on an "AS IS" BASIS,
# WITHOUT WARRANTIES OR CONDITIONS OF ANY KIND, either express or implied.
# See the License for the specific language governing permissions and
# limitations under the License.
# ******************************************************************************

set (SRC
    assertion.hpp
    autodiff/adjoints.cpp
    autodiff/adjoints.hpp
    axis_set.cpp
    axis_set.hpp
    axis_vector.cpp
    axis_vector.hpp
    builder/autobroadcast.cpp
    builder/autobroadcast.hpp
    builder/make_constant.hpp
    builder/numpy_transpose.cpp
    builder/numpy_transpose.hpp
    builder/quantization.cpp
    builder/quantization.hpp
    builder/quantization/quantized_linear_convolution.cpp
    builder/quantization/quantized_linear_convolution.hpp
    builder/quantization_util.hpp
    builder/reduce_ops.cpp
    builder/reduce_ops.hpp
    builder/tensor_mask.hpp
    check.hpp
    code_writer.hpp
    coordinate.cpp
    coordinate.hpp
    coordinate_diff.cpp
    coordinate_diff.hpp
    coordinate_transform.cpp
    cpio.cpp
    cpio.hpp
    descriptor/input.cpp
    descriptor/input.hpp
    descriptor/layout/dense_tensor_layout.cpp
    descriptor/layout/dense_tensor_layout.hpp
    descriptor/layout/tensor_layout.cpp
    descriptor/layout/tensor_layout.hpp
    descriptor/output.cpp
    descriptor/output.hpp
    descriptor/tensor.cpp
    descriptor/tensor.hpp
    dimension.cpp
    dimension.hpp
    except.hpp
    file_util.cpp
    file_util.hpp
    function.cpp
    function.hpp
    graph_util.cpp
    log.cpp
    log.hpp
    ngraph.cpp
    ngraph.hpp
    ngraph_visibility.hpp
    node.cpp
    node.hpp
    node_input.cpp
    node_input.hpp
    node_output.cpp
    node_output.hpp
    node_vector.hpp
    op/abs.cpp
    op/abs.hpp
    op/acos.cpp
    op/acos.hpp
    op/add.cpp
    op/add.hpp
    op/all.cpp
    op/all.hpp
    op/allreduce.cpp
    op/allreduce.hpp
    op/and.cpp
    op/and.hpp
    op/any.cpp
    op/any.hpp
    op/argmax.cpp
    op/argmax.hpp
    op/argmin.cpp
    op/argmin.hpp
    op/asin.cpp
    op/asin.hpp
    op/atan.cpp
    op/atan.hpp
    op/avg_pool.cpp
    op/avg_pool.hpp
    op/batch_norm.cpp
    op/batch_norm.hpp
    op/broadcast.cpp
    op/broadcast.hpp
    op/ceiling.cpp
    op/ceiling.hpp
    op/concat.cpp
    op/concat.hpp
    op/constant.cpp
    op/constant.hpp
    op/convert.cpp
    op/convert.hpp
    op/convolution.cpp
    op/convolution.hpp
    op/cos.cpp
    op/cos.hpp
    op/cosh.cpp
    op/cosh.hpp
    op/dequantize.cpp
    op/dequantize.hpp
    op/divide.cpp
    op/divide.hpp
    op/dot.cpp
    op/dot.hpp
    op/embedding_lookup.cpp
    op/embedding_lookup.hpp
    op/equal.cpp
    op/equal.hpp
    op/exp.cpp
    op/exp.hpp
<<<<<<< HEAD
    op/experimental/dyn_pad.cpp
    op/experimental/dyn_pad.hpp
=======
    op/experimental/dyn_broadcast.cpp
    op/experimental/dyn_broadcast.hpp
>>>>>>> 51270c68
    op/experimental/generate_mask.cpp
    op/experimental/generate_mask.hpp
    op/experimental/quantized_avg_pool.cpp
    op/experimental/quantized_avg_pool.hpp
    op/experimental/quantized_concat.cpp
    op/experimental/quantized_concat.hpp
    op/experimental/quantized_conv.cpp
    op/experimental/quantized_conv.hpp
    op/experimental/quantized_conv_bias.cpp
    op/experimental/quantized_conv_bias.hpp
    op/experimental/quantized_conv_relu.cpp
    op/experimental/quantized_conv_relu.hpp
    op/experimental/quantized_max_pool.cpp
    op/experimental/quantized_max_pool.hpp
    op/experimental/shape_of.cpp
    op/experimental/shape_of.hpp
    op/experimental/quantized_dot.cpp
    op/experimental/quantized_dot.hpp
    op/experimental/quantized_dot_bias.cpp
    op/experimental/quantized_dot_bias.hpp
    op/experimental/transpose.cpp
    op/experimental/transpose.hpp
    op/floor.cpp
    op/floor.hpp
    op/get_output_element.cpp
    op/get_output_element.hpp
    op/greater.cpp
    op/greater.hpp
    op/greater_eq.cpp
    op/greater_eq.hpp
    op/less.cpp
    op/less.hpp
    op/less_eq.cpp
    op/less_eq.hpp
    op/log.cpp
    op/log.hpp
    op/lrn.cpp
    op/lrn.hpp
    op/max.cpp
    op/max.hpp
    op/max_pool.cpp
    op/max_pool.hpp
    op/maximum.cpp
    op/maximum.hpp
    op/min.cpp
    op/min.hpp
    op/minimum.cpp
    op/minimum.hpp
    op/multiply.cpp
    op/multiply.hpp
    op/negative.cpp
    op/negative.hpp
    op/not.cpp
    op/not.hpp
    op/not_equal.cpp
    op/not_equal.hpp
    op/one_hot.cpp
    op/one_hot.hpp
    op/op.cpp
    op/op.hpp
    op/or.cpp
    op/or.hpp
    op/pad.cpp
    op/pad.hpp
    op/parameter.cpp
    op/parameter.hpp
    op/passthrough.cpp
    op/passthrough.hpp
    op/power.cpp
    op/power.hpp
    op/product.cpp
    op/product.hpp
    op/quantize.cpp
    op/quantize.hpp
    op/relu.cpp
    op/relu.hpp
    op/replace_slice.cpp
    op/replace_slice.hpp
    op/reshape.cpp
    op/reshape.hpp
    op/result.cpp
    op/result.hpp
    op/reverse.cpp
    op/reverse.hpp
    op/reverse_sequence.cpp
    op/reverse_sequence.hpp
    op/select.cpp
    op/select.hpp
    op/sigmoid.cpp
    op/sigmoid.hpp
    op/sign.cpp
    op/sign.hpp
    op/sin.cpp
    op/sin.hpp
    op/sinh.cpp
    op/sinh.hpp
    op/slice.cpp
    op/slice.hpp
    op/softmax.cpp
    op/softmax.hpp
    op/sqrt.cpp
    op/sqrt.hpp
    op/stop_gradient.cpp
    op/stop_gradient.hpp
    op/subtract.cpp
    op/subtract.hpp
    op/sum.cpp
    op/sum.hpp
    op/tan.cpp
    op/tan.hpp
    op/tanh.cpp
    op/tanh.hpp
    op/topk.cpp
    op/topk.hpp
    op/util/arithmetic_reduction.cpp
    op/util/arithmetic_reduction.hpp
    op/util/binary_elementwise_arithmetic.cpp
    op/util/binary_elementwise_arithmetic.hpp
    op/util/binary_elementwise_comparison.cpp
    op/util/binary_elementwise_comparison.hpp
    op/util/binary_elementwise_logical.cpp
    op/util/binary_elementwise_logical.hpp
    op/util/index_reduction.cpp
    op/util/index_reduction.hpp
    op/util/logical_reduction.cpp
    op/util/logical_reduction.hpp
    op/util/unary_elementwise_arithmetic.cpp
    op/util/unary_elementwise_arithmetic.hpp
    parameter_vector.hpp
    partial_shape.cpp
    partial_shape.hpp
    pass/algebraic_simplification.cpp
    pass/algebraic_simplification.hpp
    pass/assign_layout.hpp
    pass/common_function_collection.cpp
    pass/common_function_collection.hpp
    pass/constant_folding.cpp
    pass/constant_folding.hpp
    pass/core_fusion.cpp
    pass/core_fusion.hpp
    pass/cse.cpp
    pass/cse.hpp
    pass/dump_sorted.cpp
    pass/dump_sorted.hpp
    pass/get_output_element_elimination.cpp
    pass/get_output_element_elimination.hpp
    pass/graph_rewrite.cpp
    pass/graph_rewrite.hpp
    pass/like_replacement.cpp
    pass/like_replacement.hpp
    pass/liveness.cpp
    pass/liveness.hpp
    pass/manager.cpp
    pass/manager.hpp
    pass/manager_state.cpp
    pass/manager_state.hpp
    pass/memory_layout.cpp
    pass/memory_layout.hpp
    pass/memory_visualize.cpp
    pass/memory_visualize.hpp
    pass/nop_elimination.cpp
    pass/nop_elimination.hpp
    pass/pass.cpp
    pass/pass.hpp
    pass/pass_config.cpp
    pass/pass_config.hpp
    pass/prefix_reshape_elimination.cpp
    pass/prefix_reshape_elimination.hpp
    pass/propagate_cacheability.cpp
    pass/propagate_cacheability.hpp
    pass/reshape_elimination.cpp
    pass/reshape_elimination.hpp
    pass/reshape_sinking.cpp
    pass/reshape_sinking.hpp
    pass/serialize.cpp
    pass/serialize.hpp
    pass/validate_graph.cpp
    pass/validate_graph.hpp
    pass/visualize_tree.cpp
    pass/visualize_tree.hpp
    pass/zero_dim_tensor_elimination.cpp
    pass/zero_dim_tensor_elimination.cpp
    pass/zero_dim_tensor_elimination.hpp
    pass/zero_dim_tensor_elimination.hpp
    pattern/matcher.cpp
    pattern/matcher.hpp
    pattern/op/any.hpp
    pattern/op/any_of.hpp
    pattern/op/label.hpp
    pattern/op/pattern.hpp
    pattern/op/skip.hpp
    placement.cpp
    placement.hpp
    rank.hpp
    result_vector.hpp
    runtime/aligned_buffer.cpp
    runtime/aligned_buffer.hpp
    runtime/backend.cpp
    runtime/backend.hpp
    runtime/backend_manager.cpp
    runtime/backend_manager.hpp
    runtime/executable.cpp
    runtime/executable.hpp
    runtime/host_tensor.cpp
    runtime/host_tensor.hpp
    runtime/performance_counter.hpp
    runtime/tensor.cpp
    runtime/tensor.hpp
    serializer.cpp
    serializer.hpp
    shape.cpp
    shape.hpp
    shape_util.cpp
    shape_util.hpp
    specialize_shapes.cpp
    specialize_shapes.hpp
    state/rng_state.cpp
    strides.cpp
    strides.hpp
    type/bfloat16.cpp
    type/element_type.cpp
    util.cpp
    util.hpp
    validation_util.cpp
    validation_util.hpp
    )

set(SRC ${SRC}
    runtime/hybrid/hybrid_backend.cpp
    runtime/hybrid/hybrid_backend.hpp
    runtime/hybrid/hybrid_executable.cpp
    runtime/hybrid/hybrid_executable.hpp
    runtime/hybrid/hybrid_util.cpp
    runtime/hybrid/hybrid_util.hpp
    runtime/hybrid/op/function_call.cpp
    runtime/hybrid/op/function_call.hpp
    runtime/hybrid/pass/default_placement.cpp
    runtime/hybrid/pass/default_placement.hpp
    runtime/hybrid/pass/dump.cpp
    runtime/hybrid/pass/dump.hpp
    runtime/hybrid/pass/fix_get_output_element.cpp
    runtime/hybrid/pass/fix_get_output_element.hpp
    runtime/hybrid/pass/liveness.cpp
    runtime/hybrid/pass/liveness.hpp
    runtime/hybrid/pass/memory_layout.cpp
    runtime/hybrid/pass/memory_layout.hpp
    )


if(NGRAPH_DISTRIBUTED_ENABLE)
    list(APPEND SRC distributed.cpp distributed.hpp)
endif()

configure_file(version.in.hpp version.hpp)

add_library(ngraph SHARED ${SRC})

if(NGRAPH_DISTRIBUTED_ENABLE)
    target_sources(ngraph PRIVATE distributed.cpp)
    if(NGRAPH_DISTRIBUTED_MLSL_ENABLE)
        target_include_directories(ngraph SYSTEM PRIVATE libmlsl)
        target_link_libraries(ngraph PRIVATE libmlsl)
    elseif(NGRAPH_DISTRIBUTED_OMPI_ENABLE)
        find_package(MPI REQUIRED)
        target_include_directories(ngraph SYSTEM PRIVATE ${MPI_C_INCLUDE_PATH} ${MPI_CXX_INCLUDE_PATH})
        target_link_libraries(ngraph PRIVATE ${MPI_C_LIBRARIES} ${MPI_CXX_LIBRARIES})
    else()
        message(FATAL_ERROR "Distributed Library not supported/mentioned")
    endif()
endif()

add_subdirectory(frontend)

find_package(Graphviz QUIET)
if (GRAPHVIZ_FOUND)
    set_property(SOURCE pass/visualize_tree.cpp APPEND PROPERTY COMPILE_DEFINITIONS GRAPHVIZ_FOUND)
endif()

if(NGRAPH_ADDRESS_SANITIZER)
    message(STATUS "Enable Address Sanitizer")
    set(CMAKE_CXX_FLAGS "${CMAKE_CXX_FLAGS} -g -fsanitize=address -fno-omit-frame-pointer")
endif()

add_subdirectory(codegen)
add_subdirectory(runtime)

target_compile_definitions(ngraph
    PRIVATE
        SHARED_LIB_PREFIX="${CMAKE_SHARED_LIBRARY_PREFIX}"
        SHARED_LIB_SUFFIX="${CMAKE_SHARED_LIBRARY_SUFFIX}"
        NGRAPH_DLL_EXPORTS
)
if(NGRAPH_LIB_VERSIONING_ENABLE)
    set_target_properties(ngraph PROPERTIES
        VERSION ${NGRAPH_VERSION}
        SOVERSION ${NGRAPH_API_VERSION})
endif()
target_link_libraries(ngraph PRIVATE libjson)
target_compile_definitions(ngraph PUBLIC NGRAPH_VERSION="${NGRAPH_VERSION}")

if (LINUX)
    # nGraph links against one or more libraries (ex. LLVM) but we don't want to
    # export these symbols as part of the DSO. This is a GNU ld (and derivatives) specific
    # option so making this portable is still an open issue. As a note for the future,
    # this is not an issue on Windows and LLVM's lld does support --exclude-libs.
    set_property(TARGET ngraph APPEND_STRING PROPERTY LINK_FLAGS " -Wl,--exclude-libs,ALL")

    # GCC invokes the linker with --as-needed by default which doesn't work for us
    # because generated code needs to find symbols in these DSOs at runtime.
    # The fix below is temporary and will be removed once we find a better way
    # to do this because certain dependencies like the OpenMP runtime libraries
    # _do_ need to be linked with --as-needed with a higher priority for the
    # Intel OpenMP runtime so we don't mix libgomp and libiomp5
    if (CMAKE_CXX_COMPILER_ID STREQUAL "GNU")
        set_property(TARGET ngraph APPEND_STRING PROPERTY LINK_FLAGS " -Wl,--no-as-needed")
    endif()
elseif(APPLE)
    set_property(TARGET ngraph APPEND_STRING PROPERTY LINK_FLAGS " -Wl,-rpath,@loader_path")
endif()

# Defines macro in C++ to load backend plugin
target_include_directories(ngraph PUBLIC "${NGRAPH_INCLUDE_PATH}")
if (NOT WIN32)
    target_link_libraries(ngraph PUBLIC dl pthread)
endif()

if (NGRAPH_ONNX_IMPORT_ENABLE)
    target_sources(ngraph PRIVATE $<TARGET_OBJECTS:onnx_import_interface>)
    target_link_libraries(ngraph PRIVATE onnx_import)
endif()

# Build subdirectories for all build types on Windows
if(WIN32)
    foreach(BUILD_TYPE Release Debug RelWithDebInfo MinSizeRel)
        if(NOT EXISTS ${NGRAPH_BUILD_DIR}/${BUILD_TYPE})
            file(MAKE_DIRECTORY ${NGRAPH_BUILD_DIR}/${BUILD_TYPE})
        endif()
    endforeach()
endif()

#-----------------------------------------------------------------------------------------------
# Installation logic...
#-----------------------------------------------------------------------------------------------

# nGraph
install(FILES ${CMAKE_BINARY_DIR}/VERSION DESTINATION ${CMAKE_INSTALL_PREFIX})
install(TARGETS ngraph DESTINATION ${NGRAPH_INSTALL_LIB})  # libngraph.so
install(DIRECTORY
    ${CMAKE_CURRENT_SOURCE_DIR}/
    DESTINATION "${NGRAPH_INSTALL_INCLUDE}/ngraph"
    FILES_MATCHING
        PATTERN "*.hpp"
        PATTERN "*.h"
)
install(FILES ${CMAKE_BINARY_DIR}/src/ngraph/version.hpp
    DESTINATION "${NGRAPH_INSTALL_INCLUDE}/ngraph")

set(CPACK_GENERATOR "DEB")
set(CPACK_DEBIAN_PACKAGE_SHLIBDEPS ON)
set(CPACK_PACKAGE_DESCRIPTION_SUMMARY "A most excellent graph library")
set(CPACK_PACKAGE_NAME "nGraph")
set(CPACK_PACKAGE_CONTACT "Robert Kimball")
# set(CPACK_PACKAGE_VERSION
set(CPACK_PACKAGE_VENDOR "Intel Nervana")
# set(CPACK_PACKAGE_DESCRIPTION_FILE "")

set(CPACK_PACKAGE_VERSION_MAJOR ${NGRAPH_VERSION_MAJOR})
set(CPACK_PACKAGE_VERSION_MINOR ${NGRAPH_VERSION_MINOR})
set(CPACK_PACKAGE_VERSION_PATCH ${NGRAPH_VERSION_PATCH})
include(CPack)<|MERGE_RESOLUTION|>--- conflicted
+++ resolved
@@ -128,13 +128,10 @@
     op/equal.hpp
     op/exp.cpp
     op/exp.hpp
-<<<<<<< HEAD
+    op/experimental/dyn_broadcast.cpp
+    op/experimental/dyn_broadcast.hpp
     op/experimental/dyn_pad.cpp
     op/experimental/dyn_pad.hpp
-=======
-    op/experimental/dyn_broadcast.cpp
-    op/experimental/dyn_broadcast.hpp
->>>>>>> 51270c68
     op/experimental/generate_mask.cpp
     op/experimental/generate_mask.hpp
     op/experimental/quantized_avg_pool.cpp
