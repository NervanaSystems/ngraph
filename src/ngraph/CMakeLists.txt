--- conflicted
+++ resolved
@@ -423,16 +423,14 @@
     runtime/hybrid/pass/memory_layout.hpp
     )
 
-<<<<<<< HEAD
 set(SRC ${SRC}
     runtime/dynamic_wrapper/dynamic_wrapper_backend.cpp
     runtime/dynamic_wrapper/dynamic_wrapper_backend.hpp
     )
-=======
+
 if(NGRAPH_JSON_ENABLE)
     list(APPEND SRC serializer.cpp serializer.hpp event_tracing.cpp event_tracing.hpp)
 endif()
->>>>>>> 86fcc656
 
 if(NGRAPH_DISTRIBUTED_ENABLE)
     list(APPEND SRC distributed.cpp distributed.hpp)
