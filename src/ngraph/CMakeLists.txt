# ******************************************************************************
# Copyright 2017-2020 Intel Corporation
#
# Licensed under the Apache License, Version 2.0 (the "License");
# you may not use this file except in compliance with the License.
# You may obtain a copy of the License at
#
#     http://www.apache.org/licenses/LICENSE-2.0
#
# Unless required by applicable law or agreed to in writing, software
# distributed under the License is distributed on an "AS IS" BASIS,
# WITHOUT WARRANTIES OR CONDITIONS OF ANY KIND, either express or implied.
# See the License for the specific language governing permissions and
# limitations under the License.
# ******************************************************************************

set (SRC
    assertion.cpp
    assertion.hpp
    attribute_adapter.cpp
    attribute_adapter.hpp
    attribute_visitor.hpp
    autodiff/adjoints.cpp
    autodiff/adjoints.hpp
    axis_set.cpp
    axis_set.hpp
    axis_vector.cpp
    axis_vector.hpp
    builder/autobroadcast.cpp
    builder/autobroadcast.hpp
    builder/dequantize_builder.cpp
    builder/dequantize_builder.hpp
    builder/make_constant.hpp
    builder/matmul_factory.cpp
    builder/matmul_factory.hpp
    builder/norm.cpp
    builder/norm.hpp
    builder/numpy_transpose.cpp
    builder/numpy_transpose.hpp
    builder/quantize_builder.cpp
    builder/quantize_builder.hpp
    builder/quantized_concat_builder.cpp
    builder/quantized_concat_builder.hpp
    builder/quantized_conv_builder.cpp
    builder/quantized_conv_builder.hpp
    builder/quantized_dot_builder.cpp
    builder/quantized_dot_builder.hpp
    builder/quantization/quantized_linear_convolution.cpp
    builder/quantization/quantized_linear_convolution.hpp
    builder/quantization_utils.hpp
    builder/quantization_utils.cpp
    builder/reduce_ops.cpp
    builder/reduce_ops.hpp
    builder/reshape.cpp
    builder/reshape.hpp
    builder/split.cpp
    builder/split.hpp
    builder/tensor_mask.hpp
    check.hpp
    chrome_trace.cpp
    chrome_trace.hpp
    code_writer.hpp
    component_manager.hpp
    coordinate.cpp
    coordinate.hpp
    coordinate_diff.cpp
    coordinate_diff.hpp
    coordinate_transform.cpp
    cpio.cpp
    cpio.hpp
    deprecated.hpp
    descriptor/input.cpp
    descriptor/input.hpp
    descriptor/layout/dense_tensor_layout.cpp
    descriptor/layout/dense_tensor_layout.hpp
    descriptor/layout/tensor_layout.cpp
    descriptor/layout/tensor_layout.hpp
    descriptor/output.cpp
    descriptor/output.hpp
    descriptor/tensor.cpp
    descriptor/tensor.hpp
    dimension.cpp
    dimension.hpp
    distributed/null.cpp
    distributed/null.hpp
    distributed.cpp
    distributed.hpp
    enum_names.hpp
    env_util.cpp
    env_util.hpp
    except.hpp
    factory.cpp
    factory.hpp
    file_util.cpp
    file_util.hpp
    function.cpp
    function.hpp
    graph_util.cpp
    lambda.cpp
    lambda.hpp
    log.cpp
    log.hpp
    ngraph.cpp
    ngraph.hpp
    ngraph_visibility.hpp
    node_input.cpp
    node_input.hpp
    node_output.cpp
    node_output.hpp
    node.cpp
    node.hpp
    op/abs.cpp
    op/abs.hpp
    op/acos.cpp
    op/acos.hpp
    op/add.cpp
    op/add.hpp
    op/all.cpp
    op/all.hpp
    op/allreduce.cpp
    op/allreduce.hpp
    op/and.cpp
    op/and.hpp
    op/any.cpp
    op/any.hpp
    op/argmax.cpp
    op/argmax.hpp
    op/argmin.cpp
    op/argmin.hpp
    op/asin.cpp
    op/asin.hpp
    op/atan.cpp
    op/atan.hpp
    op/atan2.cpp
    op/atan2.hpp
    op/avg_pool.cpp
    op/avg_pool.hpp
    op/batch_norm.cpp
    op/batch_norm.hpp
    op/binary_convolution.cpp
    op/binary_convolution.hpp
    op/broadcast.cpp
    op/broadcast_distributed.cpp
    op/ceiling.cpp
    op/ceiling.hpp
    op/concat.cpp
    op/concat.hpp
    op/constant.cpp
    op/constant.hpp
    op/convert.cpp
    op/convert.hpp
    op/convert_like.cpp
    op/convert_like.hpp
    op/convolution.cpp
    op/convolution.hpp
    op/cos.cpp
    op/cos.hpp
    op/cosh.cpp
    op/cosh.hpp
    op/cum_sum.cpp
    op/cum_sum.hpp
    op/crop_and_resize.cpp
    op/crop_and_resize.hpp
    op/deformable_convolution.cpp
    op/deformable_convolution.hpp
    op/deformable_psroi_pooling.cpp
    op/deformable_psroi_pooling.hpp
    op/dequantize.cpp
    op/dequantize.hpp
    op/divide.cpp
    op/divide.hpp
    op/dot.cpp
    op/dot.hpp
    op/embedding_lookup.cpp
    op/embedding_lookup.hpp
    op/equal.cpp
    op/equal.hpp
    op/erf.cpp
    op/erf.hpp
    op/exp.cpp
    op/exp.hpp
    op/experimental/batch_mat_mul.cpp
    op/experimental/batch_mat_mul.hpp
    op/experimental/dyn_broadcast.cpp
    op/experimental/dyn_broadcast.hpp
    op/experimental/dyn_pad.cpp
    op/experimental/dyn_pad.hpp
    op/experimental/dyn_replace_slice.cpp
    op/experimental/dyn_replace_slice.hpp
    op/experimental/dyn_slice.cpp
    op/experimental/dyn_slice.hpp
    op/experimental/generate_mask.cpp
    op/experimental/generate_mask.hpp
    op/experimental/quantized_conv_bias.cpp
    op/experimental/quantized_conv_bias.hpp
    op/experimental/quantized_conv_relu.cpp
    op/experimental/quantized_conv_relu.hpp
    op/experimental/range.cpp
    op/experimental/range.hpp
    op/experimental/shape_of.cpp
    op/experimental/shape_of.hpp
    op/experimental/tile.cpp
    op/experimental/tile.hpp
    op/experimental/quantized_dot_bias.cpp
    op/experimental/quantized_dot_bias.hpp
    op/experimental/compiled_kernel.cpp
    op/experimental/compiled_kernel.hpp
    op/experimental/transpose.cpp
    op/experimental/transpose.hpp
    op/experimental/layers/ctc_greedy_decoder.cpp
    op/experimental/layers/ctc_greedy_decoder.hpp
    op/experimental/layers/detection_output.cpp
    op/experimental/layers/detection_output.hpp
    op/experimental/layers/interpolate.cpp
    op/experimental/layers/interpolate.hpp
    op/experimental/layers/prior_box.cpp
    op/experimental/layers/prior_box.hpp
    op/experimental/layers/prior_box_clustered.cpp
    op/experimental/layers/prior_box_clustered.hpp
    op/experimental/layers/proposal.hpp
    op/experimental/layers/proposal.cpp
    op/experimental/layers/psroi_pooling.hpp
    op/experimental/layers/psroi_pooling.cpp
    op/experimental/layers/region_yolo.hpp
    op/experimental/layers/region_yolo.cpp
    op/experimental/layers/reorg_yolo.hpp
    op/experimental/layers/reorg_yolo.cpp
    op/experimental/layers/roi_pooling.hpp
    op/experimental/layers/roi_pooling.cpp
    op/experimental/random_uniform.hpp
    op/experimental/random_uniform.cpp
    op/strided_slice.hpp
    op/floor.cpp
    op/floor.hpp
    op/floor_mod.cpp
    op/floor_mod.hpp
    op/gather.cpp
    op/gather.hpp
    op/gather_nd.cpp
    op/gather_nd.hpp
    op/gather_tree.cpp
    op/gather_tree.hpp
    op/get_output_element.cpp
    op/get_output_element.hpp
    op/greater.cpp
    op/greater.hpp
    op/greater_eq.cpp
    op/greater_eq.hpp
    op/less.cpp
    op/less.hpp
    op/less_eq.cpp
    op/less_eq.hpp
    op/log.cpp
    op/log.hpp
    op/lrn.cpp
    op/lrn.hpp
    op/max.cpp
    op/max.hpp
    op/max_pool.cpp
    op/max_pool.hpp
    op/maximum.cpp
    op/maximum.hpp
    op/min.cpp
    op/min.hpp
    op/minimum.cpp
    op/minimum.hpp
    op/multiply.cpp
    op/multiply.hpp
    op/negative.cpp
    op/negative.hpp
    op/non_max_suppression.cpp
    op/non_max_suppression.hpp
    op/non_zero.cpp
    op/non_zero.hpp
    op/not.cpp
    op/not.hpp
    op/not_equal.cpp
    op/not_equal.hpp
    op/one_hot.cpp
    op/one_hot.hpp
    op/op.cpp
    op/op.hpp
    op/or.cpp
    op/or.hpp
    op/pad.cpp
    op/pad.hpp
    op/parameter.cpp
    op/parameter.hpp
    op/passthrough.cpp
    op/passthrough.hpp
    op/power.cpp
    op/power.hpp
    op/product.cpp
    op/product.hpp
    op/reduce_logical_and.cpp
    op/reduce_logical_and.hpp
    op/reduce_logical_or.cpp
    op/reduce_logical_or.hpp
    op/reduce_prod.cpp
    op/reduce_prod.hpp
    op/reduce_mean.cpp
    op/reduce_mean.hpp
    op/reduce_sum.cpp
    op/reduce_sum.hpp
<<<<<<< HEAD
    op/roi_align.cpp
    op/roi_align.hpp
=======
    op/roi_align.hpp
    op/roi_align.cpp
>>>>>>> a238681d
    op/round.cpp
    op/round.hpp
    op/quantize.cpp
    op/quantize.hpp
    op/quantized_convolution.cpp
    op/quantized_convolution.hpp
    op/quantized_dot.cpp
    op/quantized_dot.hpp
    op/recv.cpp
    op/recv.hpp
    op/relu.cpp
    op/relu.hpp
    op/replace_slice.cpp
    op/replace_slice.hpp
    op/reshape.cpp
    op/reshape.hpp
    op/result.cpp
    op/result.hpp
    op/reverse.cpp
    op/reverse.hpp
    op/reverse_sequence.cpp
    op/reverse_sequence.hpp
    op/scatter_add.cpp
    op/scatter_add.hpp
    op/scatter_elements_update.cpp
    op/scatter_elements_update.hpp
    op/scatter_update.cpp
    op/scatter_update.hpp
    op/scatter_nd_add.cpp
    op/scatter_nd_add.hpp
    op/select.cpp
    op/select.hpp
    op/send.cpp
    op/send.hpp
    op/sigmoid.cpp
    op/sigmoid.hpp
    op/sign.cpp
    op/sign.hpp
    op/sin.cpp
    op/sin.hpp
    op/sinh.cpp
    op/sinh.hpp
    op/slice.cpp
    op/slice.hpp
    op/softmax.cpp
    op/softmax.hpp
    op/strided_slice.cpp
    op/strided_slice.hpp
    op/sqrt.cpp
    op/sqrt.hpp
    op/stop_gradient.cpp
    op/stop_gradient.hpp
    op/subtract.cpp
    op/subtract.hpp
    op/sum.cpp
    op/sum.hpp
    op/variadic_split.cpp
    op/variadic_split.hpp
    op/tan.cpp
    op/tan.hpp
    op/tanh.cpp
    op/tanh.hpp
    op/tensor_iterator.cpp
    op/tensor_iterator.hpp
    op/topk.cpp
    op/topk.hpp
    op/xor.cpp
    op/xor.hpp
    op/fused/batch_mat_mul_transpose.cpp
    op/fused/batch_mat_mul_transpose.hpp
    op/fused/batch_to_space.cpp
    op/fused/batch_to_space.hpp
    op/fused/clamp.cpp
    op/fused/clamp.hpp
    op/fused/conv_fused.cpp
    op/fused/conv_fused.hpp
    op/fused/crossentropy.cpp
    op/fused/crossentropy.hpp
    op/fused/hard_sigmoid.cpp
    op/fused/hard_sigmoid.hpp
    op/fused/depth_to_space.cpp
    op/fused/depth_to_space.hpp
    op/fused/elu.cpp
    op/fused/elu.hpp
    op/fused/fake_quantize.cpp
    op/fused/fake_quantize.hpp
    op/fused/gelu.cpp
    op/fused/gelu.hpp
    op/fused/gemm.cpp
    op/fused/gemm.hpp
    op/fused/grn.cpp
    op/fused/grn.hpp
    op/fused/group_conv.hpp
    op/fused/group_conv.cpp
    op/fused/gru_cell.cpp
    op/fused/gru_cell.hpp
    op/fused/layer_norm.cpp
    op/fused/layer_norm.hpp
    op/fused/lstm_cell.cpp
    op/fused/lstm_cell.hpp
    op/fused/lstm_sequence.cpp
    op/fused/lstm_sequence.hpp
    op/fused/matmul.cpp
    op/fused/matmul.hpp
    op/fused/mod.cpp
    op/fused/mod.hpp
    op/fused/mvn.cpp
    op/fused/mvn.hpp
    op/fused/normalize_l2.cpp
    op/fused/normalize_l2.hpp
    op/fused/partial_slice.cpp
    op/fused/partial_slice.hpp
    op/fused/prelu.cpp
    op/fused/prelu.hpp
    op/fused/rnn_cell.cpp
    op/fused/rnn_cell.hpp
    op/fused/scale_shift.cpp
    op/fused/scale_shift.hpp
    op/fused/scatter_nd.cpp
    op/fused/scatter_nd.hpp
    op/fused/stack.cpp
    op/fused/stack.hpp
    op/fused/selu.cpp
    op/fused/selu.hpp
    op/fused/shuffle_channels.cpp
    op/fused/shuffle_channels.hpp
    op/fused/softmax_crossentropy.cpp
    op/fused/softmax_crossentropy.hpp
    op/fused/space_to_batch.cpp
    op/fused/space_to_batch.hpp
    op/fused/space_to_depth.cpp
    op/fused/space_to_depth.hpp
    op/fused/split.cpp
    op/fused/split.hpp
    op/fused/squared_difference.cpp
    op/fused/squared_difference.hpp
    op/fused/squeeze.cpp
    op/fused/squeeze.hpp
    op/fused/unsqueeze.cpp
    op/fused/unsqueeze.hpp
    op/util/attr_types.cpp
    op/util/attr_types.hpp
    op/util/activation_functions.cpp
    op/util/activation_functions.hpp
    op/util/arithmetic_reduction.cpp
    op/util/arithmetic_reduction.hpp
    op/util/arithmetic_reductions_keep_dims.hpp
    op/util/arithmetic_reductions_keep_dims.cpp
    op/util/binary_elementwise_arithmetic.cpp
    op/util/binary_elementwise_arithmetic.hpp
    op/util/binary_elementwise_comparison.cpp
    op/util/binary_elementwise_comparison.hpp
    op/util/binary_elementwise_logical.cpp
    op/util/binary_elementwise_logical.hpp
    op/util/fused_op.cpp
    op/util/fused_op.hpp
    op/util/index_reduction.cpp
    op/util/index_reduction.hpp
    op/util/logical_reduction_keep_dims.hpp
    op/util/logical_reduction_keep_dims.cpp
    op/util/logical_reduction.cpp
    op/util/logical_reduction.hpp
    op/util/rnn_cell_base.cpp
    op/util/rnn_cell_base.hpp
    op/util/scatter.cpp
    op/util/scatter.hpp
    op/util/unary_elementwise_arithmetic.cpp
    op/util/unary_elementwise_arithmetic.hpp
    ops.hpp
    opsets/opset.cpp
    partial_shape.cpp
    partial_shape.hpp
    pass/algebraic_simplification.cpp
    pass/algebraic_simplification.hpp
    pass/assign_layout.hpp
    pass/implicit_broadcast_elimination.hpp
    pass/implicit_broadcast_elimination.cpp
    pass/batch_fusion.hpp
    pass/batch_fusion.cpp
    pass/common_function_collection.cpp
    pass/common_function_collection.hpp
    pass/constant_folding_arithmetic_reduction.cpp
    pass/constant_folding_binary.cpp
    pass/constant_folding_broadcast.cpp
    pass/constant_folding_concat.cpp
    pass/constant_folding_convert.cpp
    pass/constant_folding_dequantize.cpp
    pass/constant_folding_dyn_broadcast.cpp
    pass/constant_folding_dyn_reshape.cpp
    pass/constant_folding_dyn_slice.cpp
    pass/constant_folding_gather.cpp
    pass/constant_folding_scatter.cpp
    pass/constant_folding_logical_reduction.cpp
    pass/constant_folding_non_zero.cpp
    pass/constant_folding_one_hot.cpp
    pass/constant_folding_pad.cpp
    pass/constant_folding_quantize.cpp
    pass/constant_folding_range.cpp
    pass/constant_folding_reshape.cpp
    pass/constant_folding_reverse.cpp
    pass/constant_folding_select.cpp
    pass/constant_folding_squeeze.cpp
    pass/constant_folding_unsqueeze.cpp
    pass/constant_folding_shape_of.cpp
    pass/constant_folding_slice.cpp
    pass/constant_folding_split.cpp
    pass/constant_folding_variadic_split.cpp
    pass/constant_folding_strided_slice.cpp
    pass/constant_folding_tile.cpp
    pass/constant_folding_transpose.cpp
    pass/constant_folding_unary.cpp
    pass/constant_folding.cpp
    pass/constant_folding.hpp
    pass/constant_to_broadcast.cpp
    pass/convert_fp32_to_fp16.hpp
    pass/convert_fp32_to_fp16.cpp
    pass/core_fusion.cpp
    pass/core_fusion.hpp
    pass/cse.cpp
    pass/cse.hpp
    pass/dump_sorted.cpp
    pass/dump_sorted.hpp
    pass/dyn_elimination.cpp
    pass/dyn_elimination.hpp
    pass/fused_op_decomposition.cpp
    pass/fused_op_decomposition.hpp
    pass/get_output_element_elimination.cpp
    pass/get_output_element_elimination.hpp
    pass/graph_rewrite.cpp
    pass/graph_rewrite.hpp
    pass/like_replacement.cpp
    pass/like_replacement.hpp
    pass/liveness.cpp
    pass/liveness.hpp
    pass/manager.cpp
    pass/manager.hpp
    pass/manager_state.hpp
    pass/memory_layout.cpp
    pass/memory_layout.hpp
    pass/memory_visualize.cpp
    pass/memory_visualize.hpp
    pass/nop_elimination.cpp
    pass/nop_elimination.hpp
    pass/pass.cpp
    pass/pass.hpp
    pass/opset0_downgrade.cpp
    pass/opset0_downgrade.hpp
    pass/opset1_upgrade.cpp
    pass/opset1_upgrade.hpp
    pass/pass_config.cpp
    pass/pass_config.hpp
    pass/propagate_cacheability.cpp
    pass/propagate_cacheability.hpp
    pass/reshape_elimination.cpp
    pass/reshape_elimination.hpp
    pass/reshape_sinking.cpp
    pass/reshape_sinking.hpp
    pass/serialize.cpp
    pass/serialize.hpp
    pass/shape_relevance.cpp
    pass/shape_relevance.hpp
    pass/validate_graph.cpp
    pass/validate_graph.hpp
    pass/validate.cpp
    pass/validate.hpp
    pass/visualize_tree.cpp
    pass/visualize_tree.hpp
    pass/zero_dim_tensor_elimination.cpp
    pass/zero_dim_tensor_elimination.cpp
    pass/zero_dim_tensor_elimination.hpp
    pass/zero_dim_tensor_elimination.hpp
    pass/concat_fusion.hpp
    pass/concat_fusion.cpp
    pass/pass_util.hpp
    pass/pass_util.cpp
    pattern/matcher.cpp
    pattern/matcher.hpp
    pattern/op/any.cpp
    pattern/op/any.hpp
    pattern/op/any_output.cpp
    pattern/op/any_output.hpp
    pattern/op/any_of.cpp
    pattern/op/any_of.hpp
    pattern/op/branch.cpp
    pattern/op/branch.hpp
    pattern/op/capture.cpp
    pattern/op/capture.hpp
    pattern/op/label.cpp
    pattern/op/label.hpp
    pattern/op/or.cpp
    pattern/op/or.hpp
    pattern/op/pattern.cpp
    pattern/op/pattern.hpp
    pattern/op/skip.cpp
    pattern/op/skip.hpp
    pattern/op/true.cpp
    pattern/op/true.hpp
    placement.cpp
    placement.hpp
    provenance.cpp
    provenance.hpp
    rank.hpp
    runtime/aligned_buffer.cpp
    runtime/aligned_buffer.hpp
    runtime/allocator.cpp
    runtime/allocator.hpp
    runtime/backend.cpp
    runtime/backend.hpp
    runtime/backend_manager.cpp
    runtime/backend_manager.hpp
    runtime/cache.cpp
    runtime/cache.hpp
    runtime/executable.cpp
    runtime/executable.hpp
    runtime/host_tensor.cpp
    runtime/host_tensor.hpp
    runtime/performance_counter.hpp
    runtime/tensor.cpp
    runtime/tensor.hpp
    shape.cpp
    shape.hpp
    shape_util.cpp
    shape_util.hpp
    slice_plan.cpp
    slice_plan.hpp
    specialize_function.cpp
    specialize_function.hpp
    state/bernoulli_rng_state.cpp
    state/bernoulli_rng_state.hpp
    state/uniform_rng_state.cpp
    state/uniform_rng_state.hpp
    strides.cpp
    strides.hpp
    type/bfloat16.cpp
    type/bfloat16.hpp
    type/float16.cpp
    type/float16.hpp
    type/element_type.cpp
    type.cpp
    type.hpp
    util.cpp
    util.hpp
    validation_util.cpp
    validation_util.hpp
    variant.cpp
    variant.hpp
    )

set(SRC ${SRC}
    runtime/dynamic/dynamic_backend.cpp
    runtime/dynamic/dynamic_backend.hpp
    )

if(NGRAPH_JSON_ENABLE)
    list(APPEND SRC serializer.cpp serializer.hpp)
else()
    list(APPEND SRC serializer_stub.cpp)
endif()

configure_file(version.in.hpp version.hpp)

if (NGRAPH_STATIC_LIB_ENABLE)
    add_library(ngraph STATIC ${SRC})
else()
    add_library(ngraph SHARED ${SRC})
endif()

set_target_properties(ngraph PROPERTIES
                      CXX_VISIBILITY_PRESET hidden
                      C_VISIBILITY_PRESET hidden
                      VISIBILITY_INLINES_HIDDEN ON)

if(NOT NGRAPH_JSON_ENABLE)
    target_compile_definitions(ngraph PUBLIC NGRAPH_JSON_DISABLE)
endif()

if(NGRAPH_INTERPRETER_STATIC_LIB_ENABLE)
    target_compile_definitions(ngraph PUBLIC NGRAPH_INTERPRETER_STATIC_LIB_ENABLE)
endif()

if(NGRAPH_CPU_STATIC_LIB_ENABLE)
    target_compile_definitions(ngraph PUBLIC NGRAPH_CPU_STATIC_LIB_ENABLE)
endif()

add_subdirectory(frontend)

find_package(Graphviz QUIET)
if (GRAPHVIZ_FOUND)
    set_property(SOURCE pass/visualize_tree.cpp APPEND PROPERTY COMPILE_DEFINITIONS GRAPHVIZ_FOUND)
endif()

if(NGRAPH_ADDRESS_SANITIZER)
    message(STATUS "Enable Address Sanitizer")
    add_compile_options(-g -fsanitize=address -fno-omit-frame-pointer)
endif()

add_subdirectory(codegen)
add_subdirectory(runtime)

target_compile_definitions(ngraph
    PRIVATE
        SHARED_LIB_PREFIX="${CMAKE_SHARED_LIBRARY_PREFIX}"
        SHARED_LIB_SUFFIX="${CMAKE_SHARED_LIBRARY_SUFFIX}"
)
if(NGRAPH_LIB_VERSIONING_ENABLE)
    set_target_properties(ngraph PROPERTIES
        VERSION ${NGRAPH_VERSION}
        SOVERSION ${NGRAPH_API_VERSION})
endif()
if(NGRAPH_JSON_ENABLE)
    target_link_libraries(ngraph PRIVATE libjson)
endif()
target_compile_definitions(ngraph PUBLIC NGRAPH_VERSION="${NGRAPH_VERSION}")

if (LINUX)
    # nGraph links against one or more libraries (ex. LLVM) but we don't want to
    # export these symbols as part of the DSO. This is a GNU ld (and derivatives) specific
    # option so making this portable is still an open issue. As a note for the future,
    # this is not an issue on Windows and LLVM's lld does support --exclude-libs.
    set_property(TARGET ngraph APPEND_STRING PROPERTY LINK_FLAGS " -Wl,--exclude-libs,ALL")

    # GCC invokes the linker with --as-needed by default which doesn't work for us
    # because generated code needs to find symbols in these DSOs at runtime.
    # The fix below is temporary and will be removed once we find a better way
    # to do this because certain dependencies like the OpenMP runtime libraries
    # _do_ need to be linked with --as-needed with a higher priority for the
    # Intel OpenMP runtime so we don't mix libgomp and libiomp5
    if (CMAKE_CXX_COMPILER_ID STREQUAL "GNU")
        set_property(TARGET ngraph APPEND_STRING PROPERTY LINK_FLAGS " -Wl,--no-as-needed")
    endif()
elseif(APPLE)
    set_property(TARGET ngraph APPEND_STRING PROPERTY LINK_FLAGS " -Wl,-rpath,@loader_path")
endif()

# Defines macro in C++ to load backend plugin
target_include_directories(ngraph PUBLIC $<BUILD_INTERFACE:${NGRAPH_INCLUDE_PATH}> $<INSTALL_INTERFACE:include>)

#Add an alias so that library can be used inside the build tree, e.g. when testing
add_library(ngraph::ngraph ALIAS ngraph)

if (NOT WIN32)
    target_link_libraries(ngraph PRIVATE dl)
endif()

if (NGRAPH_ONNX_IMPORT_ENABLE)
    target_sources(ngraph PRIVATE $<TARGET_OBJECTS:onnx_import_interface>)
    target_link_libraries(ngraph PRIVATE onnx_import)
endif()

# Build subdirectories for all build types on Windows
if(WIN32)
    foreach(BUILD_TYPE Release Debug RelWithDebInfo MinSizeRel)
        if(NOT EXISTS ${NGRAPH_BUILD_DIR}/${BUILD_TYPE})
            file(MAKE_DIRECTORY ${NGRAPH_BUILD_DIR}/${BUILD_TYPE})
        endif()
    endforeach()
endif()

#-----------------------------------------------------------------------------------------------
# Installation logic...
#-----------------------------------------------------------------------------------------------

# nGraph
install(TARGETS ngraph EXPORT ngraphTargets
        RUNTIME DESTINATION ${NGRAPH_INSTALL_LIB} COMPONENT ngraph
        ARCHIVE DESTINATION ${NGRAPH_INSTALL_LIB} COMPONENT ngraph
        LIBRARY DESTINATION ${NGRAPH_INSTALL_LIB} COMPONENT ngraph)
install(DIRECTORY ${CMAKE_CURRENT_SOURCE_DIR}/
    DESTINATION ${NGRAPH_INSTALL_INCLUDE}/ngraph
    COMPONENT ngraph
    FILES_MATCHING
        PATTERN "*.hpp"
        PATTERN "*.h"
)
install(FILES ${CMAKE_CURRENT_BINARY_DIR}/version.hpp
    DESTINATION ${NGRAPH_INSTALL_INCLUDE}/ngraph
    COMPONENT ngraph)

set(CPACK_GENERATOR "DEB")
set(CPACK_DEBIAN_PACKAGE_SHLIBDEPS ON)
set(CPACK_PACKAGE_DESCRIPTION_SUMMARY "A most excellent graph library")
set(CPACK_PACKAGE_NAME "nGraph")
set(CPACK_PACKAGE_CONTACT "Robert Kimball")
# set(CPACK_PACKAGE_VERSION
set(CPACK_PACKAGE_VENDOR "Intel Nervana")
# set(CPACK_PACKAGE_DESCRIPTION_FILE "")

set(CPACK_PACKAGE_VERSION_MAJOR ${NGRAPH_VERSION_MAJOR})
set(CPACK_PACKAGE_VERSION_MINOR ${NGRAPH_VERSION_MINOR})
set(CPACK_PACKAGE_VERSION_PATCH ${NGRAPH_VERSION_PATCH})
include(CPack)<|MERGE_RESOLUTION|>--- conflicted
+++ resolved
@@ -302,13 +302,8 @@
     op/reduce_mean.hpp
     op/reduce_sum.cpp
     op/reduce_sum.hpp
-<<<<<<< HEAD
-    op/roi_align.cpp
-    op/roi_align.hpp
-=======
     op/roi_align.hpp
     op/roi_align.cpp
->>>>>>> a238681d
     op/round.cpp
     op/round.hpp
     op/quantize.cpp
