# ******************************************************************************
# Copyright 2017-2018 Intel Corporation
#
# Licensed under the Apache License, Version 2.0 (the "License");
# you may not use this file except in compliance with the License.
# You may obtain a copy of the License at
#
#     http://www.apache.org/licenses/LICENSE-2.0
#
# Unless required by applicable law or agreed to in writing, software
# distributed under the License is distributed on an "AS IS" BASIS,
# WITHOUT WARRANTIES OR CONDITIONS OF ANY KIND, either express or implied.
# See the License for the specific language governing permissions and
# limitations under the License.
# ******************************************************************************

set (SRC
    axis_set.cpp
    axis_vector.cpp
    autodiff/adjoints.cpp
    builder/autobroadcast.cpp
    builder/numpy_transpose.cpp
    builder/reduce_ops.cpp
    coordinate.cpp
    coordinate_diff.cpp
    coordinate_transform.cpp
    descriptor/input.cpp
    descriptor/layout/dense_tensor_layout.cpp
    descriptor/layout/tensor_layout.cpp
    descriptor/output.cpp
    descriptor/tensor.cpp
<<<<<<< HEAD
    dyn_shape.cpp
=======
>>>>>>> ff9ed895
    file_util.cpp
    function.cpp
    length.cpp
    log.cpp
    node.cpp
    op/abs.cpp
    op/acos.cpp
    op/add.cpp
    op/allreduce.cpp
    op/and.cpp
    op/argmin.cpp
    op/argmax.cpp
    op/asin.cpp
    op/atan.cpp
    op/avg_pool.cpp
    op/batch_norm.cpp
    op/broadcast.cpp
    op/ceiling.cpp
    op/concat.cpp
    op/constant.cpp
    op/convert.cpp
    op/convolution.cpp
    op/cos.cpp
    op/cosh.cpp
    op/divide.cpp
    op/dot.cpp
    op/dyn_reshape.cpp
    op/equal.cpp
    op/exp.cpp
    op/floor.cpp
    op/function_call.cpp
    op/get_output_element.cpp
    op/greater.cpp
    op/greater_eq.cpp
    op/less.cpp
    op/less_eq.cpp
    op/log.cpp
    op/lrn.cpp
    op/max.cpp
    op/maximum.cpp
    op/max_pool.cpp
    op/min.cpp
    op/minimum.cpp
    op/multiply.cpp
    op/negative.cpp
    op/not.cpp
    op/not_equal.cpp
    op/one_hot.cpp
    op/op.cpp
    op/or.cpp
    op/pad.cpp
    op/parameter.cpp
    op/power.cpp
    op/product.cpp
    op/reduce.cpp
    op/reduce_window.cpp
    op/relu.cpp
    op/remainder.cpp
    op/replace_slice.cpp
    op/reshape.cpp
    op/result.cpp
    op/reverse.cpp
    op/reverse_sequence.cpp
    op/select_and_scatter.cpp
    op/select.cpp
    op/shape.cpp
    op/sigmoid.cpp
    op/sign.cpp
    op/sin.cpp
    op/sinh.cpp
    op/slice.cpp
    op/softmax.cpp
    op/sqrt.cpp
    op/stop_gradient.cpp
    op/subtract.cpp
    op/sum.cpp
    op/tan.cpp
    op/tanh.cpp
    op/topk.cpp
    op/util/arithmetic_reduction.cpp
    op/util/binary_elementwise_arithmetic.cpp
    op/util/binary_elementwise_comparison.cpp
    op/util/binary_elementwise_logical.cpp
    op/util/index_reduction.cpp
    op/util/unary_elementwise_arithmetic.cpp
    pass/assign_placement.cpp
    pass/algebraic_simplification.cpp
    pass/common_function_collection.cpp
    pass/constant_folding.cpp
    pass/cse.cpp
    pass/dump_sorted.cpp
    pass/get_output_element_elimination.cpp
    pass/graph_rewrite.cpp
    pass/inliner.cpp
    pass/like_replacement.cpp
    pass/liveness.cpp
    pass/manager.cpp
    pass/manager_state.cpp
    pass/memory_layout.cpp
    pass/memory_visualize.cpp
    pass/nop_elimination.cpp
    pass/pass.cpp
    pass/reshape_elimination.cpp
    pass/zero_dim_tensor_elimination.cpp
    pass/validate_graph.cpp
    pass/visualize_tree.cpp
    pass/core_fusion.cpp
    pass/serialize.cpp
    pass/zero_dim_tensor_elimination.cpp
    pattern/matcher.cpp
    rank.cpp
    runtime/aligned_buffer.cpp
    runtime/backend.cpp
    runtime/backend_manager.cpp
    runtime/host_tensor_view.cpp
    runtime/tensor_view.cpp
    serializer.cpp
    shape.cpp
    strides.cpp
    type/element_type.cpp
    undetermined.cpp
    util.cpp
    graph_util.cpp
    placement.cpp
    cpio.cpp
    )

add_subdirectory(frontend)

message(STATUS  ${CMAKE_CURRENT_SOURCE_DIR}/op)
file(GLOB OPS "${CMAKE_CURRENT_SOURCE_DIR}/op/" "${CMAKE_CURRENT_SOURCE_DIR}/op/*.hpp")
foreach(OP ${OPS})
    file(STRINGS ${OP} OP_CLASS REGEX "class [A-Za-z0-9_]+ :")
    foreach(LINE ${OP_CLASS})
        string(REGEX REPLACE ".*class ([A-Za-z0-9_]+) : public ([A-Za-z0-9_]+).*" "\\1" CLASS_FOUND ${LINE})
        string(REGEX REPLACE ".*class ([A-Za-z0-9_]+) : public ([A-Za-z0-9_]+).*" "\\2" BASE_FOUND ${LINE})
        if (NOT ${BASE_FOUND} STREQUAL "std" AND NOT ${CLASS_FOUND} STREQUAL "Op")
            set(OP_CLASS_LIST ${OP_CLASS_LIST} ${CLASS_FOUND})
        endif()
    endforeach(LINE ${OP_CLASS})
endforeach()
message(STATUS "${CMAKE_CURRENT_BINARY_DIR}/ops_list.txt")
string(REPLACE ";" "\n" OP_CLASS_LINES "${OP_CLASS_LIST}")
file(WRITE "${CMAKE_CURRENT_BINARY_DIR}/ops_list.txt" "${OP_CLASS_LINES}")

find_package(Graphviz QUIET)
if (GRAPHVIZ_FOUND)
    set(CMAKE_CXX_FLAGS "${CMAKE_CXX_FLAGS} -DGRAPHVIZ_FOUND")
endif()

if(NGRAPH_ADDRESS_SANITIZER)
    message(STATUS "Enable Address Sanitizer")
    set(CMAKE_CXX_FLAGS "${CMAKE_CXX_FLAGS} -g -fsanitize=address -fno-omit-frame-pointer")
endif()

include_directories("${NGRAPH_INCLUDE_PATH}")

add_subdirectory(codegen)
add_subdirectory(runtime)

add_library(ngraph SHARED ${SRC})
target_compile_definitions(ngraph PRIVATE SHARED_LIB_EXT="${CMAKE_SHARED_LIBRARY_SUFFIX}")
set_target_properties(ngraph PROPERTIES VERSION ${NGRAPH_VERSION} SOVERSION ${NGRAPH_API_VERSION})
target_link_libraries(ngraph PUBLIC libjson)
target_compile_definitions(ngraph PUBLIC NGRAPH_VERSION="${NGRAPH_VERSION}")

if (NGRAPH_ONNX_IMPORT_ENABLE)
    add_dependencies(ngraph onnx_import)
endif()

if (NOT APPLE)
    set_property(TARGET ngraph APPEND_STRING PROPERTY LINK_FLAGS " -Wl,--rpath,$ORIGIN")

    # nGraph links against one or more libraries (ex. LLVM) but we don't want to
    # export these symbols as part of the DSO. This is a GNU ld (and derivatives) specific
    # option so making this portable is still an open issue. As a note for the future,
    # this is not an issue on Windows and LLVM's lld does support --exclude-libs.
    set_property(TARGET ngraph APPEND_STRING PROPERTY LINK_FLAGS " -Wl,--exclude-libs,ALL")

    # GCC invokes the linker with --as-needed by default which doesn't work for us
    # because generated code needs to find symbols in these DSOs at runtime.
    # The fix below is temporary and will be removed once we find a better way
    # to do this because certain dependencies like the OpenMP runtime libraries
    # _do_ need to be linked with --as-needed with a higher priority for the
    # Intel OpenMP runtime so we don't mix libgomp and libiomp5
    if (CMAKE_CXX_COMPILER_ID STREQUAL "GNU")
        set_property(TARGET ngraph APPEND_STRING PROPERTY LINK_FLAGS " -Wl,--no-as-needed")
    endif()
endif()

# Defines macro in C++ to load backend plugin
target_include_directories(ngraph PUBLIC "${NGRAPH_INCLUDE_PATH}")
if (NOT WIN32)
    target_link_libraries(ngraph PUBLIC dl pthread)
endif()

if (NGRAPH_ONNX_IMPORT_ENABLE)
    target_sources(ngraph PRIVATE $<TARGET_OBJECTS:onnx_import_interface>)
    target_link_libraries(ngraph PRIVATE onnx_import)
endif()

#-----------------------------------------------------------------------------------------------
# Installation logic...
#-----------------------------------------------------------------------------------------------

# nGraph
install(FILES ${CMAKE_BINARY_DIR}/VERSION DESTINATION ${CMAKE_INSTALL_PREFIX})
install(TARGETS ngraph DESTINATION ${NGRAPH_INSTALL_LIB})  # libngraph.so
install(DIRECTORY
    ${CMAKE_CURRENT_SOURCE_DIR}/
    DESTINATION "${NGRAPH_INSTALL_INCLUDE}/ngraph"
    FILES_MATCHING PATTERN "*.hpp"
)

set(CPACK_GENERATOR "DEB")
set(CPACK_DEBIAN_PACKAGE_SHLIBDEPS ON)
set(CPACK_PACKAGE_DESCRIPTION_SUMMARY "A most excellent graph library")
set(CPACK_PACKAGE_NAME "nGraph")
set(CPACK_PACKAGE_CONTACT "Robert Kimball")
# set(CPACK_PACKAGE_VERSION
set(CPACK_PACKAGE_VENDOR "Intel Nervana")
# set(CPACK_PACKAGE_DESCRIPTION_FILE "")

set(CPACK_PACKAGE_VERSION_MAJOR ${NGRAPH_VERSION_MAJOR})
set(CPACK_PACKAGE_VERSION_MINOR ${NGRAPH_VERSION_MINOR})
set(CPACK_PACKAGE_VERSION_PATCH ${NGRAPH_VERSION_PATCH})
include(CPack)<|MERGE_RESOLUTION|>--- conflicted
+++ resolved
@@ -29,10 +29,7 @@
     descriptor/layout/tensor_layout.cpp
     descriptor/output.cpp
     descriptor/tensor.cpp
-<<<<<<< HEAD
     dyn_shape.cpp
-=======
->>>>>>> ff9ed895
     file_util.cpp
     function.cpp
     length.cpp
