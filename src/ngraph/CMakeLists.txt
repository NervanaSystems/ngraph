--- conflicted
+++ resolved
@@ -407,13 +407,10 @@
     op/fused/rnn_cell.hpp
     op/fused/scale_shift.cpp
     op/fused/scale_shift.hpp
-<<<<<<< HEAD
+    op/fused/scatter_nd.cpp
+    op/fused/scatter_nd.hpp
     op/fused/stack.cpp
     op/fused/stack.hpp
-=======
-    op/fused/scatter_nd.cpp
-    op/fused/scatter_nd.hpp
->>>>>>> 46ff13c7
     op/fused/selu.cpp
     op/fused/selu.hpp
     op/fused/shuffle_channels.cpp
