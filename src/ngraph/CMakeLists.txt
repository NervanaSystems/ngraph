--- conflicted
+++ resolved
@@ -304,15 +304,12 @@
     op/fused/grn.hpp
     op/fused/group_conv.hpp
     op/fused/group_conv.cpp
-<<<<<<< HEAD
     op/fused/gru_cell.cpp
     op/fused/gru_cell.hpp
+    op/fused/leaky_relu.cpp
+    op/fused/leaky_relu.hpp
     op/fused/lstm_cell.cpp
     op/fused/lstm_cell.hpp
-=======
-    op/fused/leaky_relu.cpp
-    op/fused/leaky_relu.hpp
->>>>>>> 39cdee0e
     op/fused/mvn.cpp
     op/fused/mvn.hpp
     op/fused/normalize.cpp
