--- conflicted
+++ resolved
@@ -144,13 +144,10 @@
     op/cos.hpp
     op/cosh.cpp
     op/cosh.hpp
-<<<<<<< HEAD
     op/cum_sum.cpp
     op/cum_sum.hpp
-=======
     op/crop_and_resize.cpp
     op/crop_and_resize.hpp
->>>>>>> 9b3d197a
     op/dequantize.cpp
     op/dequantize.hpp
     op/divide.cpp
