# ******************************************************************************
# Copyright 2017-2019 Intel Corporation
#
# Licensed under the Apache License, Version 2.0 (the "License");
# you may not use this file except in compliance with the License.
# You may obtain a copy of the License at
#
#     http://www.apache.org/licenses/LICENSE-2.0
#
# Unless required by applicable law or agreed to in writing, software
# distributed under the License is distributed on an "AS IS" BASIS,
# WITHOUT WARRANTIES OR CONDITIONS OF ANY KIND, either express or implied.
# See the License for the specific language governing permissions and
# limitations under the License.
# ******************************************************************************

set (SRC
    assertion.hpp
    autodiff/adjoints.cpp
    autodiff/adjoints.hpp
    axis_set.cpp
    axis_set.hpp
    axis_vector.cpp
    axis_vector.hpp
    builder/autobroadcast.cpp
    builder/autobroadcast.hpp
    builder/make_constant.hpp
    builder/norm.cpp
    builder/norm.hpp
    builder/numpy_transpose.cpp
    builder/numpy_transpose.hpp
    builder/quantization.cpp
    builder/quantization.hpp
    builder/quantization/quantized_linear_convolution.cpp
    builder/quantization/quantized_linear_convolution.hpp
    builder/quantization/quantized_linear_matmul.cpp
    builder/quantization/quantized_linear_matmul.hpp
    builder/quantization_util.hpp
    builder/reduce_ops.cpp
    builder/reduce_ops.hpp
    builder/reshape.cpp
    builder/reshape.hpp
    builder/split.cpp
    builder/split.hpp
    builder/tensor_mask.hpp
    check.hpp
    code_writer.hpp
    coordinate.cpp
    coordinate.hpp
    coordinate_diff.cpp
    coordinate_diff.hpp
    coordinate_transform.cpp
    cpio.cpp
    cpio.hpp
    deprecated.hpp
    descriptor/input.cpp
    descriptor/input.hpp
    descriptor/layout/dense_tensor_layout.cpp
    descriptor/layout/dense_tensor_layout.hpp
    descriptor/layout/tensor_layout.cpp
    descriptor/layout/tensor_layout.hpp
    descriptor/output.cpp
    descriptor/output.hpp
    descriptor/tensor.cpp
    descriptor/tensor.hpp
    dimension.cpp
    dimension.hpp
    distributed.cpp
    distributed.hpp
    except.hpp
    file_util.cpp
    file_util.hpp
    function.cpp
    function.hpp
    graph_util.cpp
    log.cpp
    log.hpp
    ngraph.cpp
    ngraph.hpp
    ngraph_visibility.hpp
    node.cpp
    node.hpp
    op/abs.cpp
    op/abs.hpp
    op/acos.cpp
    op/acos.hpp
    op/add.cpp
    op/add.hpp
    op/all.cpp
    op/all.hpp
    op/allreduce.cpp
    op/allreduce.hpp
    op/and.cpp
    op/and.hpp
    op/any.cpp
    op/any.hpp
    op/argmax.cpp
    op/argmax.hpp
    op/argmin.cpp
    op/argmin.hpp
    op/asin.cpp
    op/asin.hpp
    op/atan.cpp
    op/atan.hpp
    op/avg_pool.cpp
    op/avg_pool.hpp
    op/batch_norm.cpp
    op/batch_norm.hpp
    op/broadcast.cpp
    op/broadcast_distributed.cpp
    op/ceiling.cpp
    op/ceiling.hpp
    op/concat.cpp
    op/concat.hpp
    op/constant.cpp
    op/constant.hpp
    op/convert.cpp
    op/convert.hpp
    op/convolution.cpp
    op/convolution.hpp
    op/cos.cpp
    op/cos.hpp
    op/cosh.cpp
    op/cosh.hpp
    op/dequantize.cpp
    op/dequantize.hpp
    op/divide.cpp
    op/divide.hpp
    op/dot.cpp
    op/dot.hpp
    op/embedding_lookup.cpp
    op/embedding_lookup.hpp
    op/equal.cpp
    op/equal.hpp
    op/erf.cpp
    op/erf.hpp
    op/exp.cpp
    op/exp.hpp
    op/experimental/batch_mat_mul.cpp
    op/experimental/batch_mat_mul.hpp
    op/experimental/dyn_broadcast.cpp
    op/experimental/dyn_broadcast.hpp
    op/experimental/dyn_pad.cpp
    op/experimental/dyn_pad.hpp
    op/experimental/dyn_reshape.cpp
    op/experimental/dyn_reshape.hpp
    op/experimental/dyn_slice.cpp
    op/experimental/dyn_slice.hpp
    op/experimental/generate_mask.cpp
    op/experimental/generate_mask.hpp
    op/experimental/quantized_avg_pool.cpp
    op/experimental/quantized_avg_pool.hpp
    op/experimental/quantized_concat.cpp
    op/experimental/quantized_concat.hpp
    op/experimental/quantized_conv.cpp
    op/experimental/quantized_conv.hpp
    op/experimental/quantized_conv_bias.cpp
    op/experimental/quantized_conv_bias.hpp
    op/experimental/quantized_conv_relu.cpp
    op/experimental/quantized_conv_relu.hpp
    op/experimental/quantized_max_pool.cpp
    op/experimental/quantized_max_pool.hpp
    op/experimental/range.cpp
    op/experimental/range.hpp
    op/experimental/shape_of.cpp
    op/experimental/shape_of.hpp
    op/experimental/tile.cpp
    op/experimental/tile.hpp
    op/experimental/quantized_dot.cpp
    op/experimental/quantized_dot.hpp
    op/experimental/quantized_dot_bias.cpp
    op/experimental/quantized_dot_bias.hpp
    op/experimental/transpose.cpp
    op/experimental/transpose.hpp
    op/experimental/layers/ctc_greedy_decoder.cpp
    op/experimental/layers/ctc_greedy_decoder.hpp
    op/experimental/layers/detection_output.cpp
    op/experimental/layers/detection_output.hpp
    op/experimental/layers/interpolate.cpp
    op/experimental/layers/interpolate.hpp
    op/experimental/layers/prior_box.cpp
    op/experimental/layers/prior_box.hpp
    op/experimental/layers/prior_box_clustered.cpp
    op/experimental/layers/prior_box_clustered.hpp
    op/experimental/layers/proposal.hpp
    op/experimental/layers/proposal.cpp
    op/experimental/layers/psroi_pooling.hpp
    op/experimental/layers/psroi_pooling.cpp
    op/experimental/layers/region_yolo.hpp
    op/experimental/layers/region_yolo.cpp
    op/experimental/layers/reorg_yolo.hpp
    op/experimental/layers/reorg_yolo.cpp
    op/experimental/layers/roi_pooling.hpp
    op/experimental/layers/roi_pooling.cpp
    op/floor.cpp
    op/floor.hpp
    op/gather.cpp
    op/gather.hpp
    op/gather_nd.cpp
    op/gather_nd.hpp
    op/get_output_element.cpp
    op/get_output_element.hpp
    op/greater.cpp
    op/greater.hpp
    op/greater_eq.cpp
    op/greater_eq.hpp
    op/less.cpp
    op/less.hpp
    op/less_eq.cpp
    op/less_eq.hpp
    op/log.cpp
    op/log.hpp
    op/lrn.cpp
    op/lrn.hpp
    op/max.cpp
    op/max.hpp
    op/max_pool.cpp
    op/max_pool.hpp
    op/maximum.cpp
    op/maximum.hpp
    op/min.cpp
    op/min.hpp
    op/minimum.cpp
    op/minimum.hpp
    op/multiply.cpp
    op/multiply.hpp
    op/negative.cpp
    op/negative.hpp
    op/not.cpp
    op/not.hpp
    op/not_equal.cpp
    op/not_equal.hpp
    op/one_hot.cpp
    op/one_hot.hpp
    op/op.cpp
    op/op.hpp
    op/or.cpp
    op/or.hpp
    op/pad.cpp
    op/pad.hpp
    op/parameter.cpp
    op/parameter.hpp
    op/passthrough.cpp
    op/passthrough.hpp
    op/power.cpp
    op/power.hpp
    op/product.cpp
    op/product.hpp
    op/quantize.cpp
    op/quantize.hpp
    op/relu.cpp
    op/relu.hpp
    op/replace_slice.cpp
    op/replace_slice.hpp
    op/reshape.cpp
    op/reshape.hpp
    op/result.cpp
    op/result.hpp
    op/reverse.cpp
    op/reverse.hpp
    op/reverse_sequence.cpp
    op/reverse_sequence.hpp
    op/scatter_add.cpp
    op/scatter_add.hpp
    op/scatter_nd_add.cpp
    op/scatter_nd_add.hpp
    op/select.cpp
    op/select.hpp
    op/sigmoid.cpp
    op/sigmoid.hpp
    op/sign.cpp
    op/sign.hpp
    op/sin.cpp
    op/sin.hpp
    op/sinh.cpp
    op/sinh.hpp
    op/slice.cpp
    op/slice.hpp
    op/softmax.cpp
    op/softmax.hpp
    op/sqrt.cpp
    op/sqrt.hpp
    op/stop_gradient.cpp
    op/stop_gradient.hpp
    op/subtract.cpp
    op/subtract.hpp
    op/sum.cpp
    op/sum.hpp
    op/tan.cpp
    op/tan.hpp
    op/tanh.cpp
    op/tanh.hpp
    op/topk.cpp
    op/topk.hpp
    op/fused/clamp.cpp
    op/fused/clamp.hpp
    op/fused/conv_fused.cpp
    op/fused/conv_fused.hpp
    op/fused/hard_sigmoid.cpp
    op/fused/hard_sigmoid.hpp
    op/fused/depth_to_space.cpp
    op/fused/depth_to_space.hpp
    op/fused/elu.cpp
    op/fused/elu.hpp
    op/fused/fake_quantize.cpp
    op/fused/fake_quantize.hpp
    op/fused/gemm.cpp
    op/fused/gemm.hpp
    op/fused/grn.cpp
    op/fused/grn.hpp
    op/fused/group_conv.hpp
    op/fused/group_conv.cpp
<<<<<<< HEAD
    op/fused/gru_cell.cpp
    op/fused/gru_cell.hpp
=======
    op/fused/group_conv_transpose.hpp
    op/fused/group_conv_transpose.cpp
>>>>>>> d0a83a35
    op/fused/leaky_relu.cpp
    op/fused/leaky_relu.hpp
    op/fused/lstm_cell.cpp
    op/fused/lstm_cell.hpp
    op/fused/mvn.cpp
    op/fused/mvn.hpp
    op/fused/normalize.cpp
    op/fused/normalize.hpp
    op/fused/prelu.cpp
    op/fused/prelu.hpp
    op/fused/rnn_cell.cpp
    op/fused/rnn_cell.hpp
    op/fused/rnn_cell_base.cpp
    op/fused/rnn_cell_base.hpp
    op/fused/scale_shift.cpp
    op/fused/scale_shift.hpp
    op/fused/shuffle_channels.cpp
    op/fused/shuffle_channels.hpp
    op/fused/space_to_depth.cpp
    op/fused/space_to_depth.hpp
    op/fused/split.cpp
    op/fused/split.hpp
    op/fused/squared_difference.cpp
    op/fused/squared_difference.hpp
    op/fused/squeeze.cpp
    op/fused/squeeze.hpp
    op/fused/unsqueeze.cpp
    op/fused/unsqueeze.hpp
    op/util/activation_functions.cpp
    op/util/activation_functions.hpp
    op/util/arithmetic_reduction.cpp
    op/util/arithmetic_reduction.hpp
    op/util/binary_elementwise_arithmetic.cpp
    op/util/binary_elementwise_arithmetic.hpp
    op/util/binary_elementwise_comparison.cpp
    op/util/binary_elementwise_comparison.hpp
    op/util/binary_elementwise_logical.cpp
    op/util/binary_elementwise_logical.hpp
    op/util/broadcasting.cpp
    op/util/broadcasting.hpp
    op/util/fused_op.cpp
    op/util/fused_op.hpp
    op/util/index_reduction.cpp
    op/util/index_reduction.hpp
    op/util/logical_reduction.cpp
    op/util/logical_reduction.hpp
    op/util/reshape.hpp
    op/util/rnn_cell_base.cpp
    op/util/rnn_cell_base.hpp
    op/util/unary_elementwise_arithmetic.cpp
    op/util/unary_elementwise_arithmetic.hpp
    partial_shape.cpp
    partial_shape.hpp
    pass/algebraic_simplification.cpp
    pass/algebraic_simplification.hpp
    pass/assign_layout.hpp
    pass/implicit_broadcast_elimination.hpp
    pass/implicit_broadcast_elimination.cpp
    pass/batch_fusion.hpp
    pass/batch_fusion.cpp
    pass/common_function_collection.cpp
    pass/common_function_collection.hpp
    pass/constant_folding.cpp
    pass/constant_folding.hpp
    pass/constant_to_broadcast.cpp
    pass/core_fusion.cpp
    pass/core_fusion.hpp
    pass/cse.cpp
    pass/cse.hpp
    pass/dump_sorted.cpp
    pass/dump_sorted.hpp
    pass/dyn_elimination.cpp
    pass/dyn_elimination.hpp
    pass/fused_op_decomposition.cpp
    pass/fused_op_decomposition.hpp
    pass/get_output_element_elimination.cpp
    pass/get_output_element_elimination.hpp
    pass/graph_rewrite.cpp
    pass/graph_rewrite.hpp
    pass/like_replacement.cpp
    pass/like_replacement.hpp
    pass/liveness.cpp
    pass/liveness.hpp
    pass/manager.cpp
    pass/manager.hpp
    pass/manager_state.hpp
    pass/memory_layout.cpp
    pass/memory_layout.hpp
    pass/memory_visualize.cpp
    pass/memory_visualize.hpp
    pass/nop_elimination.cpp
    pass/nop_elimination.hpp
    pass/pass.cpp
    pass/pass.hpp
    pass/pass_config.cpp
    pass/pass_config.hpp
    pass/prefix_reshape_elimination.cpp
    pass/prefix_reshape_elimination.hpp
    pass/propagate_cacheability.cpp
    pass/propagate_cacheability.hpp
    pass/reshape_elimination.cpp
    pass/reshape_elimination.hpp
    pass/reshape_sinking.cpp
    pass/reshape_sinking.hpp
    pass/serialize.cpp
    pass/serialize.hpp
    pass/shape_relevance.cpp
    pass/shape_relevance.hpp
    pass/validate_graph.cpp
    pass/validate_graph.hpp
    pass/visualize_tree.cpp
    pass/visualize_tree.hpp
    pass/zero_dim_tensor_elimination.cpp
    pass/zero_dim_tensor_elimination.cpp
    pass/zero_dim_tensor_elimination.hpp
    pass/zero_dim_tensor_elimination.hpp
    pass/concat_fusion.hpp
    pass/concat_fusion.cpp
    pass/pass_util.hpp
    pass/pass_util.cpp
    pattern/matcher.cpp
    pattern/matcher.hpp
    pattern/op/any.hpp
    pattern/op/any_of.hpp
    pattern/op/label.hpp
    pattern/op/pattern.hpp
    pattern/op/skip.hpp
    placement.cpp
    placement.hpp
    provenance.cpp
    provenance.hpp
    rank.hpp
    runtime/aligned_buffer.cpp
    runtime/aligned_buffer.hpp
    runtime/backend.cpp
    runtime/backend.hpp
    runtime/backend_manager.cpp
    runtime/backend_manager.hpp
    runtime/executable.cpp
    runtime/executable.hpp
    runtime/host_tensor.cpp
    runtime/host_tensor.hpp
    runtime/performance_counter.hpp
    runtime/tensor.cpp
    runtime/tensor.hpp
    shape.cpp
    shape.hpp
    shape_util.cpp
    shape_util.hpp
    specialize_function.cpp
    specialize_function.hpp
    state/rng_state.cpp
    strides.cpp
    strides.hpp
    type/bfloat16.cpp
    type/bfloat16.hpp
    type/float16.cpp
    type/float16.hpp
    type/element_type.cpp
    util.cpp
    util.hpp
    validation_util.cpp
    validation_util.hpp
    )

set(SRC ${SRC}
    runtime/dynamic/dynamic_backend.cpp
    runtime/dynamic/dynamic_backend.hpp
    )

if(NGRAPH_JSON_ENABLE)
    list(APPEND SRC serializer.cpp serializer.hpp event_tracing.cpp event_tracing.hpp)
else()
    list(APPEND SRC serializer_stub.cpp)
endif()

configure_file(version.in.hpp version.hpp)

if (NGRAPH_STATIC_LIB_ENABLE)
    add_library(ngraph STATIC ${SRC})
else()
    add_library(ngraph SHARED ${SRC})
endif()

if(NOT NGRAPH_JSON_ENABLE)
    target_compile_definitions(ngraph PUBLIC NGRAPH_JSON_DISABLE)
endif()

if(NGRAPH_DISTRIBUTED_ENABLE)
    if(NGRAPH_DISTRIBUTED_MLSL_ENABLE)
        target_include_directories(ngraph SYSTEM PRIVATE libmlsl)
        target_link_libraries(ngraph PRIVATE libmlsl)
    elseif(NGRAPH_DISTRIBUTED_OMPI_ENABLE)
        find_package(MPI REQUIRED)
        target_include_directories(ngraph SYSTEM PRIVATE ${MPI_C_INCLUDE_PATH} ${MPI_CXX_INCLUDE_PATH})
        target_link_libraries(ngraph PRIVATE ${MPI_C_LIBRARIES} ${MPI_CXX_LIBRARIES})
    else()
        message(FATAL_ERROR "Distributed Library not supported/mentioned")
    endif()
endif()

add_subdirectory(frontend)

find_package(Graphviz QUIET)
if (GRAPHVIZ_FOUND)
    set_property(SOURCE pass/visualize_tree.cpp APPEND PROPERTY COMPILE_DEFINITIONS GRAPHVIZ_FOUND)
endif()

if(NGRAPH_ADDRESS_SANITIZER)
    message(STATUS "Enable Address Sanitizer")
    add_compile_options(-g -fsanitize=address -fno-omit-frame-pointer)
endif()

add_subdirectory(codegen)
add_subdirectory(runtime)

target_compile_definitions(ngraph
    PRIVATE
        SHARED_LIB_PREFIX="${CMAKE_SHARED_LIBRARY_PREFIX}"
        SHARED_LIB_SUFFIX="${CMAKE_SHARED_LIBRARY_SUFFIX}"
        NGRAPH_DLL_EXPORTS
)
if(NGRAPH_LIB_VERSIONING_ENABLE)
    set_target_properties(ngraph PROPERTIES
        VERSION ${NGRAPH_VERSION}
        SOVERSION ${NGRAPH_API_VERSION})
endif()
if(NGRAPH_JSON_ENABLE)
    target_link_libraries(ngraph PRIVATE libjson)
endif()
target_compile_definitions(ngraph PUBLIC NGRAPH_VERSION="${NGRAPH_VERSION}")

if (LINUX)
    # nGraph links against one or more libraries (ex. LLVM) but we don't want to
    # export these symbols as part of the DSO. This is a GNU ld (and derivatives) specific
    # option so making this portable is still an open issue. As a note for the future,
    # this is not an issue on Windows and LLVM's lld does support --exclude-libs.
    set_property(TARGET ngraph APPEND_STRING PROPERTY LINK_FLAGS " -Wl,--exclude-libs,ALL")

    # GCC invokes the linker with --as-needed by default which doesn't work for us
    # because generated code needs to find symbols in these DSOs at runtime.
    # The fix below is temporary and will be removed once we find a better way
    # to do this because certain dependencies like the OpenMP runtime libraries
    # _do_ need to be linked with --as-needed with a higher priority for the
    # Intel OpenMP runtime so we don't mix libgomp and libiomp5
    if (CMAKE_CXX_COMPILER_ID STREQUAL "GNU")
        set_property(TARGET ngraph APPEND_STRING PROPERTY LINK_FLAGS " -Wl,--no-as-needed")
    endif()
elseif(APPLE)
    set_property(TARGET ngraph APPEND_STRING PROPERTY LINK_FLAGS " -Wl,-rpath,@loader_path")
endif()

# Defines macro in C++ to load backend plugin
target_include_directories(ngraph PUBLIC "${NGRAPH_INCLUDE_PATH}")
if (NOT WIN32)
    target_link_libraries(ngraph PUBLIC dl pthread)
endif()

if (NGRAPH_ONNX_IMPORT_ENABLE)
    target_sources(ngraph PRIVATE $<TARGET_OBJECTS:onnx_import_interface>)
    target_link_libraries(ngraph PRIVATE onnx_import)
endif()

# Build subdirectories for all build types on Windows
if(WIN32)
    foreach(BUILD_TYPE Release Debug RelWithDebInfo MinSizeRel)
        if(NOT EXISTS ${NGRAPH_BUILD_DIR}/${BUILD_TYPE})
            file(MAKE_DIRECTORY ${NGRAPH_BUILD_DIR}/${BUILD_TYPE})
        endif()
    endforeach()
endif()

#-----------------------------------------------------------------------------------------------
# Installation logic...
#-----------------------------------------------------------------------------------------------

# nGraph
install(FILES ${CMAKE_BINARY_DIR}/VERSION DESTINATION ${CMAKE_INSTALL_PREFIX})
install(TARGETS ngraph DESTINATION ${NGRAPH_INSTALL_LIB})  # libngraph.so
install(DIRECTORY
    ${CMAKE_CURRENT_SOURCE_DIR}/
    DESTINATION "${NGRAPH_INSTALL_INCLUDE}/ngraph"
    FILES_MATCHING
        PATTERN "*.hpp"
        PATTERN "*.h"
)
install(FILES ${CMAKE_BINARY_DIR}/src/ngraph/version.hpp
    DESTINATION "${NGRAPH_INSTALL_INCLUDE}/ngraph")

set(CPACK_GENERATOR "DEB")
set(CPACK_DEBIAN_PACKAGE_SHLIBDEPS ON)
set(CPACK_PACKAGE_DESCRIPTION_SUMMARY "A most excellent graph library")
set(CPACK_PACKAGE_NAME "nGraph")
set(CPACK_PACKAGE_CONTACT "Robert Kimball")
# set(CPACK_PACKAGE_VERSION
set(CPACK_PACKAGE_VENDOR "Intel Nervana")
# set(CPACK_PACKAGE_DESCRIPTION_FILE "")

set(CPACK_PACKAGE_VERSION_MAJOR ${NGRAPH_VERSION_MAJOR})
set(CPACK_PACKAGE_VERSION_MINOR ${NGRAPH_VERSION_MINOR})
set(CPACK_PACKAGE_VERSION_PATCH ${NGRAPH_VERSION_PATCH})
include(CPack)<|MERGE_RESOLUTION|>--- conflicted
+++ resolved
@@ -310,13 +310,10 @@
     op/fused/grn.hpp
     op/fused/group_conv.hpp
     op/fused/group_conv.cpp
-<<<<<<< HEAD
+    op/fused/group_conv_transpose.hpp
+    op/fused/group_conv_transpose.cpp
     op/fused/gru_cell.cpp
     op/fused/gru_cell.hpp
-=======
-    op/fused/group_conv_transpose.hpp
-    op/fused/group_conv_transpose.cpp
->>>>>>> d0a83a35
     op/fused/leaky_relu.cpp
     op/fused/leaky_relu.hpp
     op/fused/lstm_cell.cpp
