# ******************************************************************************
# Copyright 2017-2019 Intel Corporation
#
# Licensed under the Apache License, Version 2.0 (the "License");
# you may not use this file except in compliance with the License.
# You may obtain a copy of the License at
#
#     http://www.apache.org/licenses/LICENSE-2.0
#
# Unless required by applicable law or agreed to in writing, software
# distributed under the License is distributed on an "AS IS" BASIS,
# WITHOUT WARRANTIES OR CONDITIONS OF ANY KIND, either express or implied.
# See the License for the specific language governing permissions and
# limitations under the License.
# ******************************************************************************

set (SRC
    assertion.hpp
    autodiff/adjoints.cpp
    autodiff/adjoints.hpp
    axis_set.cpp
    axis_set.hpp
    axis_vector.cpp
    axis_vector.hpp
    builder/autobroadcast.cpp
    builder/autobroadcast.hpp
    builder/make_constant.hpp
    builder/numpy_transpose.cpp
    builder/numpy_transpose.hpp
    builder/quantization.cpp
    builder/quantization.hpp
    builder/quantization/quantized_linear_convolution.cpp
    builder/quantization/quantized_linear_convolution.hpp
    builder/quantization_util.hpp
    builder/reduce_ops.cpp
    builder/reduce_ops.hpp
    builder/tensor_mask.hpp
    check.hpp
    code_writer.hpp
    coordinate.cpp
    coordinate.hpp
    coordinate_diff.cpp
    coordinate_diff.hpp
    coordinate_transform.cpp
    cpio.cpp
    cpio.hpp
    descriptor/input.cpp
    descriptor/input.hpp
    descriptor/layout/dense_tensor_layout.cpp
    descriptor/layout/dense_tensor_layout.hpp
    descriptor/layout/tensor_layout.cpp
    descriptor/layout/tensor_layout.hpp
    descriptor/output.cpp
    descriptor/output.hpp
    descriptor/tensor.cpp
    descriptor/tensor.hpp
    dimension.cpp
    dimension.hpp
    except.hpp
    file_util.cpp
    file_util.hpp
    function.cpp
    function.hpp
    graph_util.cpp
    log.cpp
    log.hpp
    ngraph.cpp
    ngraph.hpp
    ngraph_visibility.hpp
    node.cpp
    node.hpp
    node_input.cpp
    node_input.hpp
    node_output.cpp
    node_output.hpp
    node_vector.hpp
    op/abs.cpp
    op/abs.hpp
    op/acos.cpp
    op/acos.hpp
    op/add.cpp
    op/add.hpp
    op/all.cpp
    op/all.hpp
    op/allreduce.cpp
    op/allreduce.hpp
    op/and.cpp
    op/and.hpp
    op/any.cpp
    op/any.hpp
    op/argmax.cpp
    op/argmax.hpp
    op/argmin.cpp
    op/argmin.hpp
    op/asin.cpp
    op/asin.hpp
    op/atan.cpp
    op/atan.hpp
    op/avg_pool.cpp
    op/avg_pool.hpp
    op/batch_norm.cpp
    op/batch_norm.hpp
    op/broadcast.cpp
    op/broadcast.hpp
    op/ceiling.cpp
    op/ceiling.hpp
    op/concat.cpp
    op/concat.hpp
    op/constant.cpp
    op/constant.hpp
    op/convert.cpp
    op/convert.hpp
    op/convolution.cpp
    op/convolution.hpp
    op/cos.cpp
    op/cos.hpp
    op/cosh.cpp
    op/cosh.hpp
    op/dequantize.cpp
    op/dequantize.hpp
    op/divide.cpp
    op/divide.hpp
    op/dot.cpp
    op/dot.hpp
    op/embedding_lookup.cpp
    op/embedding_lookup.hpp
    op/equal.cpp
    op/equal.hpp
    op/exp.cpp
    op/exp.hpp
<<<<<<< HEAD
    op/experimental/dyn_reshape.cpp
    op/experimental/dyn_slice.cpp
=======
    op/experimental/dyn_broadcast.cpp
    op/experimental/dyn_broadcast.hpp
>>>>>>> 4b44442e
    op/experimental/generate_mask.cpp
    op/experimental/generate_mask.hpp
    op/experimental/quantized_avg_pool.cpp
    op/experimental/quantized_avg_pool.hpp
    op/experimental/quantized_concat.cpp
    op/experimental/quantized_concat.hpp
    op/experimental/quantized_conv.cpp
    op/experimental/quantized_conv.hpp
    op/experimental/quantized_conv_bias.cpp
    op/experimental/quantized_conv_bias.hpp
    op/experimental/quantized_conv_relu.cpp
    op/experimental/quantized_conv_relu.hpp
    op/experimental/quantized_max_pool.cpp
    op/experimental/quantized_max_pool.hpp
    op/experimental/shape_of.cpp
    op/experimental/shape_of.hpp
    op/experimental/quantized_dot.cpp
    op/experimental/quantized_dot.hpp
    op/experimental/quantized_dot_bias.cpp
    op/experimental/quantized_dot_bias.hpp
    op/experimental/transpose.cpp
    op/experimental/transpose.hpp
    op/floor.cpp
    op/floor.hpp
    op/get_output_element.cpp
    op/get_output_element.hpp
    op/greater.cpp
    op/greater.hpp
    op/greater_eq.cpp
    op/greater_eq.hpp
    op/less.cpp
    op/less.hpp
    op/less_eq.cpp
    op/less_eq.hpp
    op/log.cpp
    op/log.hpp
    op/lrn.cpp
    op/lrn.hpp
    op/max.cpp
    op/max.hpp
    op/max_pool.cpp
    op/max_pool.hpp
    op/maximum.cpp
    op/maximum.hpp
    op/min.cpp
    op/min.hpp
    op/minimum.cpp
    op/minimum.hpp
    op/multiply.cpp
    op/multiply.hpp
    op/negative.cpp
    op/negative.hpp
    op/not.cpp
    op/not.hpp
    op/not_equal.cpp
    op/not_equal.hpp
    op/one_hot.cpp
    op/one_hot.hpp
    op/op.cpp
    op/op.hpp
    op/or.cpp
    op/or.hpp
    op/pad.cpp
    op/pad.hpp
    op/parameter.cpp
    op/parameter.hpp
    op/passthrough.cpp
    op/passthrough.hpp
    op/power.cpp
    op/power.hpp
    op/product.cpp
    op/product.hpp
    op/quantize.cpp
    op/quantize.hpp
    op/relu.cpp
    op/relu.hpp
    op/replace_slice.cpp
    op/replace_slice.hpp
    op/reshape.cpp
    op/reshape.hpp
    op/result.cpp
    op/result.hpp
    op/reverse.cpp
    op/reverse.hpp
    op/reverse_sequence.cpp
    op/reverse_sequence.hpp
    op/select.cpp
    op/select.hpp
    op/sigmoid.cpp
    op/sigmoid.hpp
    op/sign.cpp
    op/sign.hpp
    op/sin.cpp
    op/sin.hpp
    op/sinh.cpp
    op/sinh.hpp
    op/slice.cpp
    op/slice.hpp
    op/softmax.cpp
    op/softmax.hpp
    op/sqrt.cpp
    op/sqrt.hpp
    op/stop_gradient.cpp
    op/stop_gradient.hpp
    op/subtract.cpp
    op/subtract.hpp
    op/sum.cpp
    op/sum.hpp
    op/tan.cpp
    op/tan.hpp
    op/tanh.cpp
    op/tanh.hpp
    op/topk.cpp
    op/topk.hpp
    op/util/arithmetic_reduction.cpp
    op/util/arithmetic_reduction.hpp
    op/util/binary_elementwise_arithmetic.cpp
    op/util/binary_elementwise_arithmetic.hpp
    op/util/binary_elementwise_comparison.cpp
    op/util/binary_elementwise_comparison.hpp
    op/util/binary_elementwise_logical.cpp
    op/util/binary_elementwise_logical.hpp
    op/util/index_reduction.cpp
    op/util/index_reduction.hpp
    op/util/logical_reduction.cpp
    op/util/logical_reduction.hpp
    op/util/unary_elementwise_arithmetic.cpp
    op/util/unary_elementwise_arithmetic.hpp
    parameter_vector.hpp
    partial_shape.cpp
    partial_shape.hpp
    pass/algebraic_simplification.cpp
    pass/algebraic_simplification.hpp
    pass/assign_layout.hpp
    pass/common_function_collection.cpp
    pass/common_function_collection.hpp
    pass/constant_folding.cpp
    pass/constant_folding.hpp
    pass/core_fusion.cpp
    pass/core_fusion.hpp
    pass/cse.cpp
    pass/cse.hpp
    pass/dump_sorted.cpp
    pass/dump_sorted.hpp
    pass/get_output_element_elimination.cpp
    pass/get_output_element_elimination.hpp
    pass/graph_rewrite.cpp
    pass/graph_rewrite.hpp
    pass/like_replacement.cpp
    pass/like_replacement.hpp
    pass/liveness.cpp
    pass/liveness.hpp
    pass/manager.cpp
    pass/manager.hpp
    pass/manager_state.cpp
    pass/manager_state.hpp
    pass/memory_layout.cpp
    pass/memory_layout.hpp
    pass/memory_visualize.cpp
    pass/memory_visualize.hpp
    pass/nop_elimination.cpp
    pass/nop_elimination.hpp
    pass/pass.cpp
    pass/pass.hpp
    pass/pass_config.cpp
    pass/pass_config.hpp
    pass/prefix_reshape_elimination.cpp
    pass/prefix_reshape_elimination.hpp
    pass/propagate_cacheability.cpp
    pass/propagate_cacheability.hpp
    pass/reshape_elimination.cpp
    pass/reshape_elimination.hpp
    pass/reshape_sinking.cpp
    pass/reshape_sinking.hpp
    pass/serialize.cpp
    pass/serialize.hpp
    pass/validate_graph.cpp
    pass/validate_graph.hpp
    pass/visualize_tree.cpp
    pass/visualize_tree.hpp
    pass/zero_dim_tensor_elimination.cpp
    pass/zero_dim_tensor_elimination.cpp
    pass/zero_dim_tensor_elimination.hpp
    pass/zero_dim_tensor_elimination.hpp
    pattern/matcher.cpp
    pattern/matcher.hpp
    pattern/op/any.hpp
    pattern/op/any_of.hpp
    pattern/op/label.hpp
    pattern/op/pattern.hpp
    pattern/op/skip.hpp
    placement.cpp
    placement.hpp
    rank.hpp
    result_vector.hpp
    runtime/aligned_buffer.cpp
    runtime/aligned_buffer.hpp
    runtime/backend.cpp
    runtime/backend.hpp
    runtime/backend_manager.cpp
    runtime/backend_manager.hpp
    runtime/executable.cpp
    runtime/executable.hpp
    runtime/host_tensor.cpp
    runtime/host_tensor.hpp
    runtime/performance_counter.hpp
    runtime/tensor.cpp
    runtime/tensor.hpp
    serializer.cpp
    serializer.hpp
    shape.cpp
    shape.hpp
    shape_util.cpp
    shape_util.hpp
    specialize_shapes.cpp
    specialize_shapes.hpp
    state/rng_state.cpp
    strides.cpp
    strides.hpp
    type/bfloat16.cpp
    type/element_type.cpp
    util.cpp
    util.hpp
    validation_util.cpp
    validation_util.hpp
    )

set(SRC ${SRC}
    runtime/hybrid/hybrid_backend.cpp
    runtime/hybrid/hybrid_backend.hpp
    runtime/hybrid/hybrid_executable.cpp
    runtime/hybrid/hybrid_executable.hpp
    runtime/hybrid/hybrid_util.cpp
    runtime/hybrid/hybrid_util.hpp
    runtime/hybrid/op/function_call.cpp
    runtime/hybrid/op/function_call.hpp
    runtime/hybrid/pass/default_placement.cpp
    runtime/hybrid/pass/default_placement.hpp
    runtime/hybrid/pass/dump.cpp
    runtime/hybrid/pass/dump.hpp
    runtime/hybrid/pass/fix_get_output_element.cpp
    runtime/hybrid/pass/fix_get_output_element.hpp
    runtime/hybrid/pass/liveness.cpp
    runtime/hybrid/pass/liveness.hpp
    runtime/hybrid/pass/memory_layout.cpp
    runtime/hybrid/pass/memory_layout.hpp
    )


if(NGRAPH_DISTRIBUTED_ENABLE)
    list(APPEND SRC distributed.cpp distributed.hpp)
endif()

configure_file(version.in.hpp version.hpp)

add_library(ngraph SHARED ${SRC})

if(NGRAPH_DISTRIBUTED_ENABLE)
    target_sources(ngraph PRIVATE distributed.cpp)
    if(NGRAPH_DISTRIBUTED_MLSL_ENABLE)
        target_include_directories(ngraph SYSTEM PRIVATE libmlsl)
        target_link_libraries(ngraph PRIVATE libmlsl)
    elseif(NGRAPH_DISTRIBUTED_OMPI_ENABLE)
        find_package(MPI REQUIRED)
        target_include_directories(ngraph SYSTEM PRIVATE ${MPI_C_INCLUDE_PATH} ${MPI_CXX_INCLUDE_PATH})
        target_link_libraries(ngraph PRIVATE ${MPI_C_LIBRARIES} ${MPI_CXX_LIBRARIES})
    else()
        message(FATAL_ERROR "Distributed Library not supported/mentioned")
    endif()
endif()

add_subdirectory(frontend)

find_package(Graphviz QUIET)
if (GRAPHVIZ_FOUND)
    set_property(SOURCE pass/visualize_tree.cpp APPEND PROPERTY COMPILE_DEFINITIONS GRAPHVIZ_FOUND)
endif()

if(NGRAPH_ADDRESS_SANITIZER)
    message(STATUS "Enable Address Sanitizer")
    set(CMAKE_CXX_FLAGS "${CMAKE_CXX_FLAGS} -g -fsanitize=address -fno-omit-frame-pointer")
endif()

add_subdirectory(codegen)
add_subdirectory(runtime)

target_compile_definitions(ngraph
    PRIVATE
        SHARED_LIB_PREFIX="${CMAKE_SHARED_LIBRARY_PREFIX}"
        SHARED_LIB_SUFFIX="${CMAKE_SHARED_LIBRARY_SUFFIX}"
        NGRAPH_DLL_EXPORTS
)
if(NGRAPH_LIB_VERSIONING_ENABLE)
    set_target_properties(ngraph PROPERTIES
        VERSION ${NGRAPH_VERSION}
        SOVERSION ${NGRAPH_API_VERSION})
endif()
target_link_libraries(ngraph PRIVATE libjson)
target_compile_definitions(ngraph PUBLIC NGRAPH_VERSION="${NGRAPH_VERSION}")

if (LINUX)
    # nGraph links against one or more libraries (ex. LLVM) but we don't want to
    # export these symbols as part of the DSO. This is a GNU ld (and derivatives) specific
    # option so making this portable is still an open issue. As a note for the future,
    # this is not an issue on Windows and LLVM's lld does support --exclude-libs.
    set_property(TARGET ngraph APPEND_STRING PROPERTY LINK_FLAGS " -Wl,--exclude-libs,ALL")

    # GCC invokes the linker with --as-needed by default which doesn't work for us
    # because generated code needs to find symbols in these DSOs at runtime.
    # The fix below is temporary and will be removed once we find a better way
    # to do this because certain dependencies like the OpenMP runtime libraries
    # _do_ need to be linked with --as-needed with a higher priority for the
    # Intel OpenMP runtime so we don't mix libgomp and libiomp5
    if (CMAKE_CXX_COMPILER_ID STREQUAL "GNU")
        set_property(TARGET ngraph APPEND_STRING PROPERTY LINK_FLAGS " -Wl,--no-as-needed")
    endif()
elseif(APPLE)
    set_property(TARGET ngraph APPEND_STRING PROPERTY LINK_FLAGS " -Wl,-rpath,@loader_path")
endif()

# Defines macro in C++ to load backend plugin
target_include_directories(ngraph PUBLIC "${NGRAPH_INCLUDE_PATH}")
if (NOT WIN32)
    target_link_libraries(ngraph PUBLIC dl pthread)
endif()

if (NGRAPH_ONNX_IMPORT_ENABLE)
    target_sources(ngraph PRIVATE $<TARGET_OBJECTS:onnx_import_interface>)
    target_link_libraries(ngraph PRIVATE onnx_import)
endif()

# Build subdirectories for all build types on Windows
if(WIN32)
    foreach(BUILD_TYPE Release Debug RelWithDebInfo MinSizeRel)
        if(NOT EXISTS ${NGRAPH_BUILD_DIR}/${BUILD_TYPE})
            file(MAKE_DIRECTORY ${NGRAPH_BUILD_DIR}/${BUILD_TYPE})
        endif()
    endforeach()
endif()

#-----------------------------------------------------------------------------------------------
# Installation logic...
#-----------------------------------------------------------------------------------------------

# nGraph
install(FILES ${CMAKE_BINARY_DIR}/VERSION DESTINATION ${CMAKE_INSTALL_PREFIX})
install(TARGETS ngraph DESTINATION ${NGRAPH_INSTALL_LIB})  # libngraph.so
install(DIRECTORY
    ${CMAKE_CURRENT_SOURCE_DIR}/
    DESTINATION "${NGRAPH_INSTALL_INCLUDE}/ngraph"
    FILES_MATCHING
        PATTERN "*.hpp"
        PATTERN "*.h"
)
install(FILES ${CMAKE_BINARY_DIR}/src/ngraph/version.hpp
    DESTINATION "${NGRAPH_INSTALL_INCLUDE}/ngraph")

set(CPACK_GENERATOR "DEB")
set(CPACK_DEBIAN_PACKAGE_SHLIBDEPS ON)
set(CPACK_PACKAGE_DESCRIPTION_SUMMARY "A most excellent graph library")
set(CPACK_PACKAGE_NAME "nGraph")
set(CPACK_PACKAGE_CONTACT "Robert Kimball")
# set(CPACK_PACKAGE_VERSION
set(CPACK_PACKAGE_VENDOR "Intel Nervana")
# set(CPACK_PACKAGE_DESCRIPTION_FILE "")

set(CPACK_PACKAGE_VERSION_MAJOR ${NGRAPH_VERSION_MAJOR})
set(CPACK_PACKAGE_VERSION_MINOR ${NGRAPH_VERSION_MINOR})
set(CPACK_PACKAGE_VERSION_PATCH ${NGRAPH_VERSION_PATCH})
include(CPack)<|MERGE_RESOLUTION|>--- conflicted
+++ resolved
@@ -128,13 +128,9 @@
     op/equal.hpp
     op/exp.cpp
     op/exp.hpp
-<<<<<<< HEAD
+    op/experimental/dyn_broadcast.cpp
     op/experimental/dyn_reshape.cpp
     op/experimental/dyn_slice.cpp
-=======
-    op/experimental/dyn_broadcast.cpp
-    op/experimental/dyn_broadcast.hpp
->>>>>>> 4b44442e
     op/experimental/generate_mask.cpp
     op/experimental/generate_mask.hpp
     op/experimental/quantized_avg_pool.cpp
