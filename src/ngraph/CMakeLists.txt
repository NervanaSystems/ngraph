# ******************************************************************************
# Copyright 2017-2019 Intel Corporation
#
# Licensed under the Apache License, Version 2.0 (the "License");
# you may not use this file except in compliance with the License.
# You may obtain a copy of the License at
#
#     http://www.apache.org/licenses/LICENSE-2.0
#
# Unless required by applicable law or agreed to in writing, software
# distributed under the License is distributed on an "AS IS" BASIS,
# WITHOUT WARRANTIES OR CONDITIONS OF ANY KIND, either express or implied.
# See the License for the specific language governing permissions and
# limitations under the License.
# ******************************************************************************

set (SRC
    assertion.hpp
    autodiff/adjoints.cpp
    autodiff/adjoints.hpp
    axis_set.cpp
    axis_set.hpp
    axis_vector.cpp
    axis_vector.hpp
    builder/autobroadcast.cpp
    builder/autobroadcast.hpp
    builder/make_constant.hpp
    builder/numpy_transpose.cpp
    builder/numpy_transpose.hpp
    builder/quantization.cpp
    builder/quantization.hpp
    builder/quantization/quantized_linear_convolution.cpp
    builder/quantization/quantized_linear_convolution.hpp
    builder/quantization_util.hpp
    builder/reduce_ops.cpp
    builder/reduce_ops.hpp
    builder/tensor_mask.hpp
    check.hpp
    code_writer.hpp
    coordinate.cpp
    coordinate.hpp
    coordinate_diff.cpp
    coordinate_diff.hpp
    coordinate_transform.cpp
    cpio.cpp
    cpio.hpp
    descriptor/input.cpp
    descriptor/input.hpp
    descriptor/layout/dense_tensor_layout.cpp
    descriptor/layout/dense_tensor_layout.hpp
    descriptor/layout/tensor_layout.cpp
    descriptor/layout/tensor_layout.hpp
    descriptor/output.cpp
    descriptor/output.hpp
    descriptor/tensor.cpp
    descriptor/tensor.hpp
    dimension.cpp
    dimension.hpp
    except.hpp
    file_util.cpp
    file_util.hpp
    function.cpp
    function.hpp
    graph_util.cpp
    log.cpp
    log.hpp
    ngraph.cpp
    ngraph.hpp
    ngraph_visibility.hpp
    node.cpp
    node.hpp
    node_vector.hpp
    op/abs.cpp
    op/abs.hpp
    op/acos.cpp
    op/acos.hpp
    op/add.cpp
    op/add.hpp
    op/all.cpp
    op/all.hpp
    op/allreduce.cpp
    op/allreduce.hpp
    op/and.cpp
    op/and.hpp
    op/any.cpp
    op/any.hpp
    op/argmax.cpp
    op/argmax.hpp
    op/argmin.cpp
    op/argmin.hpp
    op/asin.cpp
    op/asin.hpp
    op/atan.cpp
    op/atan.hpp
    op/avg_pool.cpp
    op/avg_pool.hpp
    op/batch_norm.cpp
    op/batch_norm.hpp
    op/broadcast.cpp
    op/broadcast.hpp
    op/ceiling.cpp
    op/ceiling.hpp
    op/concat.cpp
    op/concat.hpp
    op/constant.cpp
    op/constant.hpp
    op/convert.cpp
    op/convert.hpp
    op/convolution.cpp
    op/convolution.hpp
    op/cos.cpp
    op/cos.hpp
    op/cosh.cpp
    op/cosh.hpp
    op/dequantize.cpp
    op/dequantize.hpp
    op/divide.cpp
    op/divide.hpp
    op/dot.cpp
    op/dot.hpp
    op/embedding_lookup.cpp
    op/embedding_lookup.hpp
    op/equal.cpp
    op/equal.hpp
    op/exp.cpp
    op/exp.hpp
    op/experimental/generate_mask.cpp
    op/experimental/generate_mask.hpp
    op/experimental/quantized_avg_pool.cpp
    op/experimental/quantized_avg_pool.hpp
    op/experimental/quantized_concat.cpp
    op/experimental/quantized_concat.hpp
    op/experimental/quantized_conv.cpp
    op/experimental/quantized_conv.hpp
    op/experimental/quantized_conv_bias.cpp
    op/experimental/quantized_conv_bias.hpp
    op/experimental/quantized_conv_relu.cpp
    op/experimental/quantized_conv_relu.hpp
    op/experimental/quantized_max_pool.cpp
    op/experimental/quantized_max_pool.hpp
    op/experimental/shape_of.cpp
    op/experimental/shape_of.hpp
<<<<<<< HEAD
    op/experimental/transpose.cpp
    op/experimental/transpose.hpp
=======
    op/experimental/quantized_dot.cpp
    op/experimental/quantized_dot.hpp
    op/experimental/quantized_dot_bias.cpp
    op/experimental/quantized_dot_bias.hpp
>>>>>>> 3e87ab9b
    op/floor.cpp
    op/floor.hpp
    op/get_output_element.cpp
    op/get_output_element.hpp
    op/greater.cpp
    op/greater.hpp
    op/greater_eq.cpp
    op/greater_eq.hpp
    op/less.cpp
    op/less.hpp
    op/less_eq.cpp
    op/less_eq.hpp
    op/log.cpp
    op/log.hpp
    op/lrn.cpp
    op/lrn.hpp
    op/max.cpp
    op/max.hpp
    op/max_pool.cpp
    op/max_pool.hpp
    op/maximum.cpp
    op/maximum.hpp
    op/min.cpp
    op/min.hpp
    op/minimum.cpp
    op/minimum.hpp
    op/multiply.cpp
    op/multiply.hpp
    op/negative.cpp
    op/negative.hpp
    op/not.cpp
    op/not.hpp
    op/not_equal.cpp
    op/not_equal.hpp
    op/one_hot.cpp
    op/one_hot.hpp
    op/op.cpp
    op/op.hpp
    op/or.cpp
    op/or.hpp
    op/pad.cpp
    op/pad.hpp
    op/parameter.cpp
    op/parameter.hpp
    op/passthrough.cpp
    op/passthrough.hpp
    op/power.cpp
    op/power.hpp
    op/product.cpp
    op/product.hpp
    op/quantize.cpp
    op/quantize.hpp
    op/relu.cpp
    op/relu.hpp
    op/replace_slice.cpp
    op/replace_slice.hpp
    op/reshape.cpp
    op/reshape.hpp
    op/result.cpp
    op/result.hpp
    op/reverse.cpp
    op/reverse.hpp
    op/reverse_sequence.cpp
    op/reverse_sequence.hpp
    op/select.cpp
    op/select.hpp
    op/sigmoid.cpp
    op/sigmoid.hpp
    op/sign.cpp
    op/sign.hpp
    op/sin.cpp
    op/sin.hpp
    op/sinh.cpp
    op/sinh.hpp
    op/slice.cpp
    op/slice.hpp
    op/softmax.cpp
    op/softmax.hpp
    op/sqrt.cpp
    op/sqrt.hpp
    op/stop_gradient.cpp
    op/stop_gradient.hpp
    op/subtract.cpp
    op/subtract.hpp
    op/sum.cpp
    op/sum.hpp
    op/tan.cpp
    op/tan.hpp
    op/tanh.cpp
    op/tanh.hpp
    op/topk.cpp
    op/topk.hpp
    op/util/arithmetic_reduction.cpp
    op/util/arithmetic_reduction.hpp
    op/util/binary_elementwise_arithmetic.cpp
    op/util/binary_elementwise_arithmetic.hpp
    op/util/binary_elementwise_comparison.cpp
    op/util/binary_elementwise_comparison.hpp
    op/util/binary_elementwise_logical.cpp
    op/util/binary_elementwise_logical.hpp
    op/util/index_reduction.cpp
    op/util/index_reduction.hpp
    op/util/logical_reduction.cpp
    op/util/logical_reduction.hpp
    op/util/unary_elementwise_arithmetic.cpp
    op/util/unary_elementwise_arithmetic.hpp
    parameter_vector.hpp
    partial_shape.cpp
    partial_shape.hpp
    pass/algebraic_simplification.cpp
    pass/algebraic_simplification.hpp
    pass/assign_layout.hpp
    pass/common_function_collection.cpp
    pass/common_function_collection.hpp
    pass/constant_folding.cpp
    pass/constant_folding.hpp
    pass/core_fusion.cpp
    pass/core_fusion.hpp
    pass/cse.cpp
    pass/cse.hpp
    pass/dump_sorted.cpp
    pass/dump_sorted.hpp
    pass/get_output_element_elimination.cpp
    pass/get_output_element_elimination.hpp
    pass/graph_rewrite.cpp
    pass/graph_rewrite.hpp
    pass/like_replacement.cpp
    pass/like_replacement.hpp
    pass/liveness.cpp
    pass/liveness.hpp
    pass/manager.cpp
    pass/manager.hpp
    pass/manager_state.cpp
    pass/manager_state.hpp
    pass/memory_layout.cpp
    pass/memory_layout.hpp
    pass/memory_visualize.cpp
    pass/memory_visualize.hpp
    pass/nop_elimination.cpp
    pass/nop_elimination.hpp
    pass/pass.cpp
    pass/pass.hpp
    pass/pass_config.cpp
    pass/pass_config.hpp
    pass/prefix_reshape_elimination.cpp
    pass/prefix_reshape_elimination.hpp
    pass/propagate_cacheability.cpp
    pass/propagate_cacheability.hpp
    pass/reshape_elimination.cpp
    pass/reshape_elimination.hpp
    pass/reshape_sinking.cpp
    pass/reshape_sinking.hpp
    pass/serialize.cpp
    pass/serialize.hpp
    pass/validate_graph.cpp
    pass/validate_graph.hpp
    pass/visualize_tree.cpp
    pass/visualize_tree.hpp
    pass/zero_dim_tensor_elimination.cpp
    pass/zero_dim_tensor_elimination.cpp
    pass/zero_dim_tensor_elimination.hpp
    pass/zero_dim_tensor_elimination.hpp
    pattern/matcher.cpp
    pattern/matcher.hpp
    pattern/op/any.hpp
    pattern/op/any_of.hpp
    pattern/op/label.hpp
    pattern/op/pattern.hpp
    pattern/op/skip.hpp
    placement.cpp
    placement.hpp
    rank.hpp
    result_vector.hpp
    runtime/aligned_buffer.cpp
    runtime/aligned_buffer.hpp
    runtime/backend.cpp
    runtime/backend.hpp
    runtime/backend_manager.cpp
    runtime/backend_manager.hpp
    runtime/executable.cpp
    runtime/executable.hpp
    runtime/host_tensor.cpp
    runtime/host_tensor.hpp
    runtime/performance_counter.hpp
    runtime/tensor.cpp
    runtime/tensor.hpp
    serializer.cpp
    serializer.hpp
    shape.cpp
    shape.hpp
    shape_util.cpp
    shape_util.hpp
    specialize_shapes.cpp
    specialize_shapes.hpp
    state/rng_state.cpp
    strides.cpp
    strides.hpp
    type/bfloat16.cpp
    type/element_type.cpp
    util.cpp
    util.hpp
    validation_util.cpp
    validation_util.hpp
    )

set(SRC ${SRC}
    runtime/hybrid/hybrid_backend.cpp
    runtime/hybrid/hybrid_backend.hpp
    runtime/hybrid/hybrid_executable.cpp
    runtime/hybrid/hybrid_executable.hpp
    runtime/hybrid/hybrid_util.cpp
    runtime/hybrid/hybrid_util.hpp
    runtime/hybrid/op/function_call.cpp
    runtime/hybrid/op/function_call.hpp
    runtime/hybrid/pass/default_placement.cpp
    runtime/hybrid/pass/default_placement.hpp
    runtime/hybrid/pass/dump.cpp
    runtime/hybrid/pass/dump.hpp
    runtime/hybrid/pass/fix_get_output_element.cpp
    runtime/hybrid/pass/fix_get_output_element.hpp
    runtime/hybrid/pass/liveness.cpp
    runtime/hybrid/pass/liveness.hpp
    runtime/hybrid/pass/memory_layout.cpp
    runtime/hybrid/pass/memory_layout.hpp
    )


if(NGRAPH_DISTRIBUTED_ENABLE)
    list(APPEND SRC distributed.cpp distributed.hpp)
endif()

configure_file(version.in.hpp version.hpp)

add_library(ngraph SHARED ${SRC})

if(NGRAPH_DISTRIBUTED_ENABLE)
    target_sources(ngraph PRIVATE distributed.cpp)
    if(NGRAPH_DISTRIBUTED_MLSL_ENABLE)
        target_include_directories(ngraph SYSTEM PRIVATE libmlsl)
        target_link_libraries(ngraph PRIVATE libmlsl)
    elseif(NGRAPH_DISTRIBUTED_OMPI_ENABLE)
        find_package(MPI REQUIRED)
        target_include_directories(ngraph SYSTEM PRIVATE ${MPI_C_INCLUDE_PATH} ${MPI_CXX_INCLUDE_PATH})
        target_link_libraries(ngraph PRIVATE ${MPI_C_LIBRARIES} ${MPI_CXX_LIBRARIES})
    else()
        message(FATAL_ERROR "Distributed Library not supported/mentioned")
    endif()
endif()

add_subdirectory(frontend)

find_package(Graphviz QUIET)
if (GRAPHVIZ_FOUND)
    set_property(SOURCE pass/visualize_tree.cpp APPEND PROPERTY COMPILE_DEFINITIONS GRAPHVIZ_FOUND)
endif()

if(NGRAPH_ADDRESS_SANITIZER)
    message(STATUS "Enable Address Sanitizer")
    set(CMAKE_CXX_FLAGS "${CMAKE_CXX_FLAGS} -g -fsanitize=address -fno-omit-frame-pointer")
endif()

add_subdirectory(codegen)
add_subdirectory(runtime)

target_compile_definitions(ngraph
    PRIVATE
        SHARED_LIB_PREFIX="${CMAKE_SHARED_LIBRARY_PREFIX}"
        SHARED_LIB_SUFFIX="${CMAKE_SHARED_LIBRARY_SUFFIX}"
        NGRAPH_DLL_EXPORTS
)
if(NGRAPH_LIB_VERSIONING_ENABLE)
    set_target_properties(ngraph PROPERTIES
        VERSION ${NGRAPH_VERSION}
        SOVERSION ${NGRAPH_API_VERSION})
endif()
target_link_libraries(ngraph PRIVATE libjson)
target_compile_definitions(ngraph PUBLIC NGRAPH_VERSION="${NGRAPH_VERSION}")

if (LINUX)
    # nGraph links against one or more libraries (ex. LLVM) but we don't want to
    # export these symbols as part of the DSO. This is a GNU ld (and derivatives) specific
    # option so making this portable is still an open issue. As a note for the future,
    # this is not an issue on Windows and LLVM's lld does support --exclude-libs.
    set_property(TARGET ngraph APPEND_STRING PROPERTY LINK_FLAGS " -Wl,--exclude-libs,ALL")

    # GCC invokes the linker with --as-needed by default which doesn't work for us
    # because generated code needs to find symbols in these DSOs at runtime.
    # The fix below is temporary and will be removed once we find a better way
    # to do this because certain dependencies like the OpenMP runtime libraries
    # _do_ need to be linked with --as-needed with a higher priority for the
    # Intel OpenMP runtime so we don't mix libgomp and libiomp5
    if (CMAKE_CXX_COMPILER_ID STREQUAL "GNU")
        set_property(TARGET ngraph APPEND_STRING PROPERTY LINK_FLAGS " -Wl,--no-as-needed")
    endif()
elseif(APPLE)
    set_property(TARGET ngraph APPEND_STRING PROPERTY LINK_FLAGS " -Wl,-rpath,@loader_path")
endif()

# Defines macro in C++ to load backend plugin
target_include_directories(ngraph PUBLIC "${NGRAPH_INCLUDE_PATH}")
if (NOT WIN32)
    target_link_libraries(ngraph PUBLIC dl pthread)
endif()

if (NGRAPH_ONNX_IMPORT_ENABLE)
    target_sources(ngraph PRIVATE $<TARGET_OBJECTS:onnx_import_interface>)
    target_link_libraries(ngraph PRIVATE onnx_import)
endif()

# Build subdirectories for all build types on Windows
if(WIN32)
    foreach(BUILD_TYPE Release Debug RelWithDebInfo MinSizeRel)
        if(NOT EXISTS ${NGRAPH_BUILD_DIR}/${BUILD_TYPE})
            file(MAKE_DIRECTORY ${NGRAPH_BUILD_DIR}/${BUILD_TYPE})
        endif()
    endforeach()
endif()

#-----------------------------------------------------------------------------------------------
# Installation logic...
#-----------------------------------------------------------------------------------------------

# nGraph
install(FILES ${CMAKE_BINARY_DIR}/VERSION DESTINATION ${CMAKE_INSTALL_PREFIX})
install(TARGETS ngraph DESTINATION ${NGRAPH_INSTALL_LIB})  # libngraph.so
install(DIRECTORY
    ${CMAKE_CURRENT_SOURCE_DIR}/
    DESTINATION "${NGRAPH_INSTALL_INCLUDE}/ngraph"
    FILES_MATCHING
        PATTERN "*.hpp"
        PATTERN "*.h"
)
install(FILES ${CMAKE_BINARY_DIR}/src/ngraph/version.hpp
    DESTINATION "${NGRAPH_INSTALL_INCLUDE}/ngraph")

set(CPACK_GENERATOR "DEB")
set(CPACK_DEBIAN_PACKAGE_SHLIBDEPS ON)
set(CPACK_PACKAGE_DESCRIPTION_SUMMARY "A most excellent graph library")
set(CPACK_PACKAGE_NAME "nGraph")
set(CPACK_PACKAGE_CONTACT "Robert Kimball")
# set(CPACK_PACKAGE_VERSION
set(CPACK_PACKAGE_VENDOR "Intel Nervana")
# set(CPACK_PACKAGE_DESCRIPTION_FILE "")

set(CPACK_PACKAGE_VERSION_MAJOR ${NGRAPH_VERSION_MAJOR})
set(CPACK_PACKAGE_VERSION_MINOR ${NGRAPH_VERSION_MINOR})
set(CPACK_PACKAGE_VERSION_PATCH ${NGRAPH_VERSION_PATCH})
include(CPack)<|MERGE_RESOLUTION|>--- conflicted
+++ resolved
@@ -140,15 +140,12 @@
     op/experimental/quantized_max_pool.hpp
     op/experimental/shape_of.cpp
     op/experimental/shape_of.hpp
-<<<<<<< HEAD
-    op/experimental/transpose.cpp
-    op/experimental/transpose.hpp
-=======
     op/experimental/quantized_dot.cpp
     op/experimental/quantized_dot.hpp
     op/experimental/quantized_dot_bias.cpp
     op/experimental/quantized_dot_bias.hpp
->>>>>>> 3e87ab9b
+    op/experimental/transpose.cpp
+    op/experimental/transpose.hpp
     op/floor.cpp
     op/floor.hpp
     op/get_output_element.cpp
