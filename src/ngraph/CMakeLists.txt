# Copyright 2017 Nervana Systems Inc.
# Licensed under the Apache License, Version 2.0 (the "License");
# you may not use this file except in compliance with the License.
# You may obtain a copy of the License at

#     http://www.apache.org/licenses/LICENSE-2.0

# Unless required by applicable law or agreed to in writing, software
# distributed under the License is distributed on an "AS IS" BASIS,
# WITHOUT WARRANTIES OR CONDITIONS OF ANY KIND, either express or implied.
# See the License for the specific language governing permissions and
# limitations under the License.

set (SRC
    autodiff/adjoints.cpp
    builder/autobroadcast.cpp
    builder/numpy_transpose.cpp
    builder/reduce_ops.cpp
    common.cpp
    coordinate_transform.cpp
    descriptor/input.cpp
    descriptor/layout/dense_tensor_view_layout.cpp
    descriptor/layout/tensor_view_layout.cpp
    descriptor/output.cpp
    descriptor/primary_tensor_view.cpp
    descriptor/tensor.cpp
    descriptor/tensor_view.cpp
    descriptor/tuple.cpp
    file_util.cpp
    function.cpp
    log.cpp
    node.cpp
    ops/abs.cpp
    ops/add.cpp
    ops/binary_elementwise_arithmetic.cpp
    ops/binary_elementwise_comparison.cpp
    ops/binary_elementwise.cpp
    ops/broadcast.cpp
    ops/concatenate.cpp
    ops/constant.cpp
    ops/convert.cpp
    ops/convolution.cpp
    ops/cos.cpp
    ops/cosh.cpp
    ops/divide.cpp
    ops/dot.cpp
    ops/exp.cpp
    ops/function_call.cpp
    ops/get_output_element.cpp
    ops/log.cpp
    ops/maximum.cpp
    ops/minimum.cpp
    ops/multiply.cpp
    ops/negative.cpp
    ops/not.cpp
    ops/one_hot.cpp
    ops/op.cpp
    ops/parameter.cpp
    ops/power.cpp
    ops/reduce.cpp
    ops/replace_slice.cpp
    ops/reshape.cpp
    ops/select.cpp
    ops/sin.cpp
    ops/sinh.cpp
    ops/slice.cpp
    ops/sqrt.cpp
    ops/subtract.cpp
    ops/sum.cpp
    ops/tan.cpp
    ops/tanh.cpp
    ops/unary_elementwise_arithmetic.cpp
    ops/unary_elementwise.cpp
    ops/xla_get_tuple_element.cpp
    ops/xla_tuple.cpp
    pass/dump_sorted.cpp
    pass/graph_rewrite.cpp
    pass/liveness.cpp
    pass/manager.cpp
    pass/manager_state.cpp
    pass/memory_layout.cpp
    pass/memory_visualize.cpp
    pass/pass.cpp
    pass/topological_sort.cpp
    pass/visualize_tree.cpp
    pattern/matcher.cpp
    runtime/aligned_buffer.cpp
    runtime/backend.cpp
    runtime/interpreter/int_backend.cpp
    runtime/interpreter/int_call_frame.cpp
    runtime/interpreter/int_external_function.cpp
    runtime/interpreter/int_kernels.cpp
    runtime/interpreter/int_manager.cpp
    runtime/interpreter/int_tensor_view.cpp
    runtime/manager.cpp
    runtime/tensor_view.cpp
    runtime/tuple.cpp
    runtime/utils.cpp
    serializer.cpp
    shape.cpp
    types/element_type.cpp
    types/type.cpp
    util.cpp
    xla_function.cpp
    )

message(STATUS  ${CMAKE_CURRENT_SOURCE_DIR}/ops)
file(GLOB_RECURSE OPS "${CMAKE_CURRENT_SOURCE_DIR}/ops" "${CMAKE_CURRENT_SOURCE_DIR}/ops/*.hpp")
foreach(OP ${OPS})
    file(STRINGS ${OP} OP_CLASS REGEX "class [A-Za-z0-9_]+ :")
    foreach(LINE ${OP_CLASS})
        string(REGEX REPLACE ".*class ([A-Za-z0-9_]+) : public ([A-Za-z0-9_]+).*" "\\1:\\2" CLASS_FOUND ${LINE})
        set(OP_CLASS_LIST ${OP_CLASS_LIST} ${CLASS_FOUND})
   endforeach(LINE ${OP_CLASS})
endforeach()
message(STATUS "${CMAKE_CURRENT_BINARY_DIR}/ops_list.txt")
string(REPLACE ";" "\n" OP_CLASS_LINES "${OP_CLASS_LIST}")
file(WRITE "${CMAKE_CURRENT_BINARY_DIR}/ops_list.txt" "${OP_CLASS_LINES}")

# find_program (GRAPHVIZ dot)
# message (STATUS "graphviz '${GRAPHVIZ}'")
find_package(Graphviz QUIET)
if (GRAPHVIZ_FOUND)
    set(CMAKE_CXX_FLAGS "${CMAKE_CXX_FLAGS} -DGRAPHVIZ_FOUND")
endif()

include_directories(
    "${NGRAPH_INCLUDE_PATH}"
    )

include_directories(
    SYSTEM
    "${EIGEN_INCLUDE_DIR}"
    )

if (NGRAPH_CPU_ENABLE AND LLVM_INCLUDE_DIR AND
    MKLDNN_INCLUDE_DIR)
    find_package(ZLIB REQUIRED)

    include(${TBB_ROOT}/cmake/TBBBuild.cmake)
    tbb_build(TBB_ROOT ${TBB_ROOT} MAKE_ARGS compiler=clang tbb_build_dir=${CMAKE_CURRENT_BINARY_DIR}/tbb_build
              tbb_build_prefix=tbb CONFIG_DIR TBB_DIR)
    find_package(TBB REQUIRED tbb)
    if (NOT TBB_FOUND)
      message(FATAL_ERROR "TBB is needed by the CPU backend and was not found")
    else()
      message(STATUS "Found TBB and imported target ${TBB_IMPORTED_TARGETS}")
    endif()

    include_directories(SYSTEM ${LLVM_INCLUDE_DIR} ${MKLDNN_INCLUDE_DIR})
    link_directories(${LLVM_LIB_DIR} ${MKLDNN_LIB_DIR})

    # Add sources for the CPU backend
    # and all its dependencies
    set(SRC ${SRC}
        codegen/code_writer.cpp
        codegen/compiler.cpp
        codegen/execution_engine.cpp
        runtime/cpu/cpu_call_frame.cpp
        runtime/cpu/cpu_backend.cpp
        runtime/cpu/cpu_manager.cpp
        runtime/cpu/cpu_kernels.cpp
        runtime/cpu/cpu_kernel_emitters.cpp
        runtime/cpu/cpu_kernel_utils.cpp
        runtime/cpu/cpu_emitter.cpp
        runtime/cpu/cpu_external_function.cpp
        runtime/cpu/cpu_tensor_view.cpp
        runtime/cpu/cpu_tensor_view_wrapper.cpp
    )
    # LLVM binary builds are typically built without RTTI
    # The built-in headers are in a version-specific directory
    # This must be kept in sync with the LLVM + Clang version in use
    set_source_files_properties(codegen/compiler.cpp PROPERTIES COMPILE_FLAGS "-fno-rtti")
    set_source_files_properties(codegen/compiler.cpp PROPERTIES COMPILE_DEFINITIONS
      "EIGEN_HEADERS_PATH=\"${EIGEN_INCLUDE_DIR}\";CLANG_BUILTIN_HEADERS_PATH=\"${LLVM_LIB_DIR}/clang/5.0.0/include\";TBB_HEADERS_PATH=\"${TBB_ROOT}/include\";NGRAPH_HEADERS_PATH=\"${NGRAPH_INCLUDE_PATH}\";INSTALLED_HEADERS_PATH=\"${CMAKE_INSTALL_PREFIX}/include\";")
    set(NGRAPH_CPU_DEBUGINFO_ENABLE 0 CACHE STRING "Enable debuginfo in the CPU backend")
    set_property(SOURCE codegen/compiler.cpp APPEND_STRING PROPERTY COMPILE_DEFINITIONS
      "NGCPU_DEBUGINFO=${NGRAPH_CPU_DEBUGINFO_ENABLE}")
endif()

add_library(ngraph SHARED ${SRC})
if (NGRAPH_CPU_ENABLE AND LLVM_INCLUDE_DIR AND MKLDNN_INCLUDE_DIR)
    # Generate the resource file containing all headers used by the codegen compiler
    add_custom_target(header_resource
        resource_generator --output ${CMAKE_BINARY_DIR}/header_resource.hpp --base codegen
        DEPENDS resource_generator eigen ext_llvm ext_mkldnn
        BYPRODUCTS
    )
    add_dependencies(ngraph header_resource)
    include_directories(${CMAKE_BINARY_DIR})
endif()

if (NOT APPLE)
    # NGraph links against one or more libraries (ex. LLVM) but we don't want to
    # export these symbols as part of the DSO. This is a GNU ld (and derivatives) specific
    # option so making this portable is still an open issue. As a note for the future,
    # this is not an issue on Windows and LLVM's lld does support --exclude-libs.
    set_target_properties(ngraph PROPERTIES LINK_FLAGS "-Wl,--exclude-libs,ALL")
endif()

# Colon separated string for specified runtime plugin loading, this is made explicit s.t. if a
# plugin is specified at compile time but the corresponding library could not be resolved at run-
# time, an error will be generated.
# E.g. assume compiling with Argon and Xpu, then -DRUNTIME_PLUGIN_LIBS="libargon.so:libxpu.so".
if (DEFINED RUNTIME_PLUGIN_LIBS)
    target_compile_definitions(ngraph PRIVATE RUNTIME_PLUGIN_LIBS=${RUNTIME_PLUGIN_LIBS})
else()
    target_compile_definitions(ngraph PRIVATE RUNTIME_PLUGIN_LIBS="")
endif()

# This is used to ensure that libngraph.so and libargon.so are in the same directory for dlopen.
# Effective at build time. Does not affect `make install` logics.
if (DEFINED COMMON_LIBRARY_OUTPUT_DIRECTORY)
    set_target_properties(ngraph PROPERTIES
        LIBRARY_OUTPUT_DIRECTORY ${COMMON_LIBRARY_OUTPUT_DIRECTORY})
else()
    set_target_properties(ngraph PROPERTIES
        LIBRARY_OUTPUT_DIRECTORY ${CMAKE_CURRENT_BINARY_DIR})
endif()
message(STATUS "LIBRARY_OUTPUT_DIRECTORY set to: ${COMMON_LIBRARY_OUTPUT_DIRECTORY}")


target_include_directories(ngraph PUBLIC "${NGRAPH_INCLUDE_PATH}")

if((NGRAPH_CPU_ENABLE OR NGRAPH_GPU_ENABLE) AND LLVM_LINK_LIBS)
    target_link_libraries(ngraph PRIVATE ${LLVM_LINK_LIBS})
endif()

if (APPLE)
    set_property(TARGET ngraph PROPERTY PREFIX "lib")
    set_property(TARGET ngraph PROPERTY OUTPUT_NAME "ngraph.so")
    set_property(TARGET ngraph PROPERTY SUFFIX "")
endif()

if(NGRAPH_CPU_ENABLE AND MKLDNN_LIB_DIR)
    target_link_libraries(ngraph PRIVATE mkldnn)
endif()

if(NGRAPH_CPU_ENABLE AND TBB_FOUND)
    target_link_libraries(ngraph PRIVATE ${TBB_IMPORTED_TARGETS})
endif()

if(NGRAPH_GPU_ENABLE AND CUDA_LIBRARIES)
    target_link_libraries(ngraph PRIVATE ${CUDA_LIBRARIES} ${CUDNN_LIBRARIES})
endif()


#-----------------------------------------------------------------------------------------------
# Installation logic...
#-----------------------------------------------------------------------------------------------

# NGraph
install(TARGETS ngraph DESTINATION ${NGRAPH_INSTALL_LIB})  # libngraph.so
install(DIRECTORY
    ${CMAKE_CURRENT_SOURCE_DIR}/
    DESTINATION "${NGRAPH_INSTALL_INCLUDE}/ngraph"
    FILES_MATCHING PATTERN "*.hpp"
)

if (NOT APPLE)
<<<<<<< HEAD
    install(DIRECTORY
        ${MKLDNN_INCLUDE_DIR}/
        DESTINATION "${NGRAPH_INSTALL_INCLUDE}"
    )
    install(DIRECTORY
        ${MKLDNN_LIB_DIR}/
        DESTINATION "${NGRAPH_INSTALL_LIB}"
    )
    if (NGRAPH_CPU_ENABLE AND TBB_FOUND)
        install(DIRECTORY
            ${TBB_ROOT}/include/tbb
            DESTINATION "${NGRAPH_INSTALL_INCLUDE}"
        )
        install(DIRECTORY ${CMAKE_CURRENT_BINARY_DIR}/tbb_build/tbb_release/
          DESTINATION ${NGRAPH_INSTALL_LIB}
          FILES_MATCHING PATTERN "libtbb.so.*")
        install(DIRECTORY ${CMAKE_CURRENT_BINARY_DIR}/tbb_build/tbb_debug/
          DESTINATION ${NGRAPH_INSTALL_LIB}
          FILES_MATCHING PATTERN "libtbb_debug.so.*")
    endif()
endif()

if (NGRAPH_CPU_ENABLE AND LLVM_INCLUDE_DIR AND
    MKLDNN_INCLUDE_DIR)
    # Currently this is required for Argon codegen. To avoid this, we'll need to decouple LLVM from
    # compiler.hpp
    install(DIRECTORY
        ${LLVM_INCLUDE_DIR}/
        DESTINATION "${NGRAPH_INSTALL_INCLUDE}"
    )
    install(DIRECTORY
        ${LLVM_LIB_DIR}/
        DESTINATION "${NGRAPH_INSTALL_LIB}"
)
endif()

add_dependencies(ngraph eigen)

if((NGRAPH_CPU_ENABLE OR NGRAPH_GPU_ENABLE) AND LLVM_INCLUDE_DIR)
    add_dependencies(ngraph ext_llvm)
endif()

if(NGRAPH_CPU_ENABLE AND MKLDNN_INCLUDE_DIR)
    add_dependencies(ngraph ext_mkldnn)
endif()

if(NGRAPH_CPU_ENABLE AND TBB_FOUND)
    add_dependencies(ngraph ${TBB_IMPORTED_TARGETS})
=======
install(DIRECTORY
    ${MKLDNN_LIB_DIR}/
    DESTINATION "${NGRAPH_INSTALL_LIB}"
)
>>>>>>> 69a6fb09
endif()<|MERGE_RESOLUTION|>--- conflicted
+++ resolved
@@ -183,7 +183,7 @@
     # Generate the resource file containing all headers used by the codegen compiler
     add_custom_target(header_resource
         resource_generator --output ${CMAKE_BINARY_DIR}/header_resource.hpp --base codegen
-        DEPENDS resource_generator eigen ext_llvm ext_mkldnn
+        DEPENDS resource_generator eigen ext_llvm ext_mkldnn ${TBB_IMPORTED_TARGETS}
         BYPRODUCTS
     )
     add_dependencies(ngraph header_resource)
@@ -258,59 +258,18 @@
 )
 
 if (NOT APPLE)
-<<<<<<< HEAD
-    install(DIRECTORY
-        ${MKLDNN_INCLUDE_DIR}/
-        DESTINATION "${NGRAPH_INSTALL_INCLUDE}"
-    )
     install(DIRECTORY
         ${MKLDNN_LIB_DIR}/
         DESTINATION "${NGRAPH_INSTALL_LIB}"
     )
     if (NGRAPH_CPU_ENABLE AND TBB_FOUND)
-        install(DIRECTORY
-            ${TBB_ROOT}/include/tbb
-            DESTINATION "${NGRAPH_INSTALL_INCLUDE}"
+        install(DIRECTORY ${CMAKE_CURRENT_BINARY_DIR}/tbb_build/tbb_release/
+            DESTINATION ${NGRAPH_INSTALL_LIB}
+            FILES_MATCHING PATTERN "libtbb.so.*"
         )
-        install(DIRECTORY ${CMAKE_CURRENT_BINARY_DIR}/tbb_build/tbb_release/
-          DESTINATION ${NGRAPH_INSTALL_LIB}
-          FILES_MATCHING PATTERN "libtbb.so.*")
         install(DIRECTORY ${CMAKE_CURRENT_BINARY_DIR}/tbb_build/tbb_debug/
-          DESTINATION ${NGRAPH_INSTALL_LIB}
-          FILES_MATCHING PATTERN "libtbb_debug.so.*")
+            DESTINATION ${NGRAPH_INSTALL_LIB}
+            FILES_MATCHING PATTERN "libtbb_debug.so.*"
+        )
     endif()
 endif()
-
-if (NGRAPH_CPU_ENABLE AND LLVM_INCLUDE_DIR AND
-    MKLDNN_INCLUDE_DIR)
-    # Currently this is required for Argon codegen. To avoid this, we'll need to decouple LLVM from
-    # compiler.hpp
-    install(DIRECTORY
-        ${LLVM_INCLUDE_DIR}/
-        DESTINATION "${NGRAPH_INSTALL_INCLUDE}"
-    )
-    install(DIRECTORY
-        ${LLVM_LIB_DIR}/
-        DESTINATION "${NGRAPH_INSTALL_LIB}"
-)
-endif()
-
-add_dependencies(ngraph eigen)
-
-if((NGRAPH_CPU_ENABLE OR NGRAPH_GPU_ENABLE) AND LLVM_INCLUDE_DIR)
-    add_dependencies(ngraph ext_llvm)
-endif()
-
-if(NGRAPH_CPU_ENABLE AND MKLDNN_INCLUDE_DIR)
-    add_dependencies(ngraph ext_mkldnn)
-endif()
-
-if(NGRAPH_CPU_ENABLE AND TBB_FOUND)
-    add_dependencies(ngraph ${TBB_IMPORTED_TARGETS})
-=======
-install(DIRECTORY
-    ${MKLDNN_LIB_DIR}/
-    DESTINATION "${NGRAPH_INSTALL_LIB}"
-)
->>>>>>> 69a6fb09
-endif()