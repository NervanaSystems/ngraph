# ******************************************************************************
# Copyright 2017-2020 Intel Corporation
#
# Licensed under the Apache License, Version 2.0 (the "License");
# you may not use this file except in compliance with the License.
# You may obtain a copy of the License at
#
#     http://www.apache.org/licenses/LICENSE-2.0
#
# Unless required by applicable law or agreed to in writing, software
# distributed under the License is distributed on an "AS IS" BASIS,
# WITHOUT WARRANTIES OR CONDITIONS OF ANY KIND, either express or implied.
# See the License for the specific language governing permissions and
# limitations under the License.
# ******************************************************************************

set (SRC
    assertion.hpp
    attribute_adapter.cpp
    attribute_adapter.hpp
    attribute_visitor.hpp
    autodiff/adjoints.cpp
    autodiff/adjoints.hpp
    axis_set.cpp
    axis_set.hpp
    axis_vector.cpp
    axis_vector.hpp
    builder/autobroadcast.cpp
    builder/autobroadcast.hpp
    builder/dequantize_builder.cpp
    builder/dequantize_builder.hpp
    builder/make_constant.hpp
    builder/matmul_factory.cpp
    builder/matmul_factory.hpp
    builder/norm.cpp
    builder/norm.hpp
    builder/numpy_transpose.cpp
    builder/numpy_transpose.hpp
    builder/quantize_builder.cpp
    builder/quantize_builder.hpp
    builder/quantized_concat_builder.cpp
    builder/quantized_concat_builder.hpp
    builder/quantized_conv_builder.cpp
    builder/quantized_conv_builder.hpp
    builder/quantized_dot_builder.cpp
    builder/quantized_dot_builder.hpp
    builder/quantization/quantized_linear_convolution.cpp
    builder/quantization/quantized_linear_convolution.hpp
    builder/quantization_utils.hpp
    builder/quantization_utils.cpp
    builder/reduce_ops.cpp
    builder/reduce_ops.hpp
    builder/reshape.cpp
    builder/reshape.hpp
    builder/split.cpp
    builder/split.hpp
    builder/tensor_mask.hpp
    check.hpp
    code_writer.hpp
    component_manager.hpp
    coordinate.cpp
    coordinate.hpp
    coordinate_diff.cpp
    coordinate_diff.hpp
    coordinate_transform.cpp
    cpio.cpp
    cpio.hpp
    deprecated.hpp
    descriptor/input.cpp
    descriptor/input.hpp
    descriptor/layout/dense_tensor_layout.cpp
    descriptor/layout/dense_tensor_layout.hpp
    descriptor/layout/tensor_layout.cpp
    descriptor/layout/tensor_layout.hpp
    descriptor/output.cpp
    descriptor/output.hpp
    descriptor/tensor.cpp
    descriptor/tensor.hpp
    dimension.cpp
    dimension.hpp
    distributed.cpp
    distributed.hpp
    enum_names.hpp
    except.hpp
    factory.cpp
    factory.hpp
    file_util.cpp
    file_util.hpp
    function.cpp
    function.hpp
    graph_util.cpp
    lambda.cpp
    lambda.hpp
    log.cpp
    log.hpp
    ngraph.cpp
    ngraph.hpp
    ngraph_visibility.hpp
    node.cpp
    node.hpp
    op/abs.cpp
    op/abs.hpp
    op/acos.cpp
    op/acos.hpp
    op/add.cpp
    op/add.hpp
    op/all.cpp
    op/all.hpp
    op/allreduce.cpp
    op/allreduce.hpp
    op/and.cpp
    op/and.hpp
    op/any.cpp
    op/any.hpp
    op/argmax.cpp
    op/argmax.hpp
    op/argmin.cpp
    op/argmin.hpp
    op/asin.cpp
    op/asin.hpp
    op/atan.cpp
    op/atan.hpp
    op/atan2.cpp
    op/atan2.hpp
    op/avg_pool.cpp
    op/avg_pool.hpp
    op/batch_norm.cpp
    op/batch_norm.hpp
    op/binary_convolution.cpp
    op/binary_convolution.hpp
    op/broadcast.cpp
    op/broadcast_distributed.cpp
    op/ceiling.cpp
    op/ceiling.hpp
    op/concat.cpp
    op/concat.hpp
    op/constant.cpp
    op/constant.hpp
    op/convert.cpp
    op/convert.hpp
    op/convert_like.cpp
    op/convert_like.hpp
    op/convolution.cpp
    op/convolution.hpp
    op/cos.cpp
    op/cos.hpp
    op/cosh.cpp
    op/cosh.hpp
    op/cum_sum.cpp
    op/cum_sum.hpp
    op/crop_and_resize.cpp
    op/crop_and_resize.hpp
    op/deformable_convolution.cpp
    op/deformable_convolution.hpp
    op/deformable_psroi_pooling.cpp
    op/deformable_psroi_pooling.hpp
    op/dequantize.cpp
    op/dequantize.hpp
    op/divide.cpp
    op/divide.hpp
    op/dot.cpp
    op/dot.hpp
    op/embedding_lookup.cpp
    op/embedding_lookup.hpp
    op/equal.cpp
    op/equal.hpp
    op/erf.cpp
    op/erf.hpp
    op/exp.cpp
    op/exp.hpp
    op/experimental/batch_mat_mul.cpp
    op/experimental/batch_mat_mul.hpp
    op/experimental/dyn_broadcast.cpp
    op/experimental/dyn_broadcast.hpp
    op/experimental/dyn_pad.cpp
    op/experimental/dyn_pad.hpp
    op/experimental/dyn_replace_slice.cpp
    op/experimental/dyn_replace_slice.hpp
    op/experimental/dyn_reshape.cpp
    op/experimental/dyn_reshape.hpp
    op/experimental/dyn_slice.cpp
    op/experimental/dyn_slice.hpp
    op/experimental/generate_mask.cpp
    op/experimental/generate_mask.hpp
    op/experimental/quantized_conv_bias.cpp
    op/experimental/quantized_conv_bias.hpp
    op/experimental/quantized_conv_relu.cpp
    op/experimental/quantized_conv_relu.hpp
    op/experimental/range.cpp
    op/experimental/range.hpp
    op/experimental/shape_of.cpp
    op/experimental/shape_of.hpp
    op/experimental/tile.cpp
    op/experimental/tile.hpp
    op/experimental/quantized_dot_bias.cpp
    op/experimental/quantized_dot_bias.hpp
    op/experimental/compiled_kernel.cpp
    op/experimental/compiled_kernel.hpp
    op/experimental/transpose.cpp
    op/experimental/transpose.hpp
    op/experimental/layers/ctc_greedy_decoder.cpp
    op/experimental/layers/ctc_greedy_decoder.hpp
    op/experimental/layers/detection_output.cpp
    op/experimental/layers/detection_output.hpp
    op/experimental/layers/interpolate.cpp
    op/experimental/layers/interpolate.hpp
    op/experimental/layers/prior_box.cpp
    op/experimental/layers/prior_box.hpp
    op/experimental/layers/prior_box_clustered.cpp
    op/experimental/layers/prior_box_clustered.hpp
    op/experimental/layers/proposal.hpp
    op/experimental/layers/proposal.cpp
    op/experimental/layers/psroi_pooling.hpp
    op/experimental/layers/psroi_pooling.cpp
    op/experimental/layers/region_yolo.hpp
    op/experimental/layers/region_yolo.cpp
    op/experimental/layers/reorg_yolo.hpp
    op/experimental/layers/reorg_yolo.cpp
    op/experimental/layers/roi_pooling.hpp
    op/experimental/layers/roi_pooling.cpp
    op/experimental/random_uniform.hpp
    op/experimental/random_uniform.cpp
    op/strided_slice.hpp
    op/floor.cpp
    op/floor.hpp
    op/floor_mod.cpp
    op/floor_mod.hpp
    op/gather.cpp
    op/gather.hpp
    op/gather_nd.cpp
    op/gather_nd.hpp
    op/gather_tree.cpp
    op/gather_tree.hpp
    op/get_output_element.cpp
    op/get_output_element.hpp
    op/greater.cpp
    op/greater.hpp
    op/greater_eq.cpp
    op/greater_eq.hpp
    op/less.cpp
    op/less.hpp
    op/less_eq.cpp
    op/less_eq.hpp
    op/log.cpp
    op/log.hpp
    op/lrn.cpp
    op/lrn.hpp
    op/max.cpp
    op/max.hpp
    op/max_pool.cpp
    op/max_pool.hpp
    op/maximum.cpp
    op/maximum.hpp
    op/min.cpp
    op/min.hpp
    op/minimum.cpp
    op/minimum.hpp
    op/multiply.cpp
    op/multiply.hpp
    op/negative.cpp
    op/negative.hpp
    op/non_max_suppression.cpp
    op/non_max_suppression.hpp
    op/not.cpp
    op/not.hpp
    op/not_equal.cpp
    op/not_equal.hpp
    op/one_hot.cpp
    op/one_hot.hpp
    op/op.cpp
    op/op.hpp
    op/or.cpp
    op/or.hpp
    op/pad.cpp
    op/pad.hpp
    op/parameter.cpp
    op/parameter.hpp
    op/passthrough.cpp
    op/passthrough.hpp
    op/power.cpp
    op/power.hpp
    op/product.cpp
    op/product.hpp
    op/reduce_logical_and.cpp
    op/reduce_logical_and.hpp
    op/reduce_logical_or.cpp
    op/reduce_logical_or.hpp
    op/reduce_prod.cpp
    op/reduce_prod.hpp
    op/reduce_mean.cpp
    op/reduce_mean.hpp
    op/reduce_sum.cpp
    op/reduce_sum.hpp
    op/round.cpp
    op/round.hpp
    op/quantize.cpp
    op/quantize.hpp
    op/quantized_convolution.cpp
    op/quantized_convolution.hpp
    op/quantized_dot.cpp
    op/quantized_dot.hpp
    op/recv.cpp
    op/recv.hpp
    op/relu.cpp
    op/relu.hpp
    op/replace_slice.cpp
    op/replace_slice.hpp
    op/reshape.cpp
    op/reshape.hpp
    op/result.cpp
    op/result.hpp
    op/reverse.cpp
    op/reverse.hpp
    op/reverse_sequence.cpp
    op/reverse_sequence.hpp
    op/scatter_add.cpp
    op/scatter_add.hpp
    op/scatter_nd_add.cpp
    op/scatter_nd_add.hpp
    op/select.cpp
    op/select.hpp
    op/send.cpp
    op/send.hpp
    op/sigmoid.cpp
    op/sigmoid.hpp
    op/sign.cpp
    op/sign.hpp
    op/sin.cpp
    op/sin.hpp
    op/sinh.cpp
    op/sinh.hpp
    op/slice.cpp
    op/slice.hpp
    op/softmax.cpp
    op/softmax.hpp
    op/strided_slice.cpp
    op/strided_slice.hpp
    op/sqrt.cpp
    op/sqrt.hpp
    op/stop_gradient.cpp
    op/stop_gradient.hpp
    op/subtract.cpp
    op/subtract.hpp
    op/sum.cpp
    op/sum.hpp
    op/variadic_split.cpp
    op/variadic_split.hpp
    op/tan.cpp
    op/tan.hpp
    op/tanh.cpp
    op/tanh.hpp
    op/tensor_iterator.cpp
    op/tensor_iterator.hpp
    op/topk.cpp
    op/topk.hpp
    op/xor.cpp
    op/xor.hpp
    op/fused/batch_mat_mul_transpose.cpp
    op/fused/batch_mat_mul_transpose.hpp
    op/fused/clamp.cpp
    op/fused/clamp.hpp
    op/fused/conv_fused.cpp
    op/fused/conv_fused.hpp
    op/fused/crossentropy.cpp
    op/fused/crossentropy.hpp
    op/fused/hard_sigmoid.cpp
    op/fused/hard_sigmoid.hpp
    op/fused/depth_to_space.cpp
    op/fused/depth_to_space.hpp
    op/fused/elu.cpp
    op/fused/elu.hpp
    op/fused/fake_quantize.cpp
    op/fused/fake_quantize.hpp
    op/fused/gelu.cpp
    op/fused/gelu.hpp
    op/fused/gemm.cpp
    op/fused/gemm.hpp
    op/fused/grn.cpp
    op/fused/grn.hpp
    op/fused/group_conv.hpp
    op/fused/group_conv.cpp
    op/fused/group_conv_transpose.hpp
    op/fused/group_conv_transpose.cpp
    op/fused/gru_cell.cpp
    op/fused/gru_cell.hpp
    op/fused/layer_norm.cpp
    op/fused/layer_norm.hpp
    op/fused/lstm_cell.cpp
    op/fused/lstm_cell.hpp
    op/fused/lstm_sequence.cpp
    op/fused/lstm_sequence.hpp
    op/fused/matmul.cpp
    op/fused/matmul.hpp
    op/fused/mod.cpp
    op/fused/mod.hpp
    op/fused/mvn.cpp
    op/fused/mvn.hpp
    op/fused/normalize_l2.cpp
    op/fused/normalize_l2.hpp
    op/fused/partial_slice.cpp
    op/fused/partial_slice.hpp
    op/fused/prelu.cpp
    op/fused/prelu.hpp
    op/fused/rnn_cell.cpp
    op/fused/rnn_cell.hpp
    op/fused/scale_shift.cpp
    op/fused/scale_shift.hpp
    op/fused/scatter_nd.cpp
    op/fused/scatter_nd.hpp
    op/fused/stack.cpp
    op/fused/stack.hpp
    op/fused/selu.cpp
    op/fused/selu.hpp
    op/fused/shuffle_channels.cpp
    op/fused/shuffle_channels.hpp
    op/fused/softmax_crossentropy.cpp
    op/fused/softmax_crossentropy.hpp
    op/fused/space_to_depth.cpp
    op/fused/space_to_depth.hpp
    op/fused/split.cpp
    op/fused/split.hpp
    op/fused/squared_difference.cpp
    op/fused/squared_difference.hpp
    op/fused/squeeze.cpp
    op/fused/squeeze.hpp
    op/fused/unsqueeze.cpp
    op/fused/unsqueeze.hpp
    op/util/attr_types.cpp
    op/util/attr_types.hpp
    op/util/activation_functions.cpp
    op/util/activation_functions.hpp
    op/util/arithmetic_reduction.cpp
    op/util/arithmetic_reduction.hpp
    op/util/arithmetic_reductions_keep_dims.hpp
    op/util/arithmetic_reductions_keep_dims.cpp
    op/util/binary_elementwise_arithmetic.cpp
    op/util/binary_elementwise_arithmetic.hpp
    op/util/binary_elementwise_comparison.cpp
    op/util/binary_elementwise_comparison.hpp
    op/util/binary_elementwise_logical.cpp
    op/util/binary_elementwise_logical.hpp
    op/util/broadcasting.cpp
    op/util/broadcasting.hpp
    op/util/fused_op.cpp
    op/util/fused_op.hpp
    op/util/index_reduction.cpp
    op/util/index_reduction.hpp
    op/util/logical_reduction_keep_dims.hpp
    op/util/logical_reduction_keep_dims.cpp
    op/util/logical_reduction.cpp
    op/util/logical_reduction.hpp
    op/util/rnn_cell_base.cpp
    op/util/rnn_cell_base.hpp
    op/util/unary_elementwise_arithmetic.cpp
    op/util/unary_elementwise_arithmetic.hpp
    ops.hpp
    opsets/opset.cpp
    partial_shape.cpp
    partial_shape.hpp
    pass/algebraic_simplification.cpp
    pass/algebraic_simplification.hpp
    pass/assign_layout.hpp
    pass/implicit_broadcast_elimination.hpp
    pass/implicit_broadcast_elimination.cpp
    pass/batch_fusion.hpp
    pass/batch_fusion.cpp
    pass/common_function_collection.cpp
    pass/common_function_collection.hpp
    pass/constant_folding_arithmetic_reduction.cpp
    pass/constant_folding_binary.cpp
    pass/constant_folding_broadcast.cpp
    pass/constant_folding_concat.cpp
    pass/constant_folding_convert.cpp
    pass/constant_folding_dequantize.cpp
    pass/constant_folding_dyn_broadcast.cpp
    pass/constant_folding_dyn_reshape.cpp
    pass/constant_folding_dyn_slice.cpp
    pass/constant_folding_gather.cpp
    pass/constant_folding_logical_reduction.cpp
    pass/constant_folding_one_hot.cpp
    pass/constant_folding_pad.cpp
    pass/constant_folding_quantize.cpp
    pass/constant_folding_range.cpp
    pass/constant_folding_reshape.cpp
    pass/constant_folding_reverse.cpp
    pass/constant_folding_select.cpp
    pass/constant_folding_squeeze.cpp
    pass/constant_folding_unsqueeze.cpp
    pass/constant_folding_shape_of.cpp
    pass/constant_folding_slice.cpp
    pass/constant_folding_split.cpp
    pass/constant_folding_variadic_split.cpp
    pass/constant_folding_strided_slice.cpp
    pass/constant_folding_transpose.cpp
    pass/constant_folding_unary.cpp
    pass/constant_folding.cpp
    pass/constant_folding.hpp
    pass/constant_to_broadcast.cpp
    pass/core_fusion.cpp
    pass/core_fusion.hpp
    pass/cse.cpp
    pass/cse.hpp
    pass/dump_sorted.cpp
    pass/dump_sorted.hpp
    pass/dyn_elimination.cpp
    pass/dyn_elimination.hpp
    pass/fused_op_decomposition.cpp
    pass/fused_op_decomposition.hpp
    pass/get_output_element_elimination.cpp
    pass/get_output_element_elimination.hpp
    pass/graph_rewrite.cpp
    pass/graph_rewrite.hpp
    pass/like_replacement.cpp
    pass/like_replacement.hpp
    pass/liveness.cpp
    pass/liveness.hpp
    pass/manager.cpp
    pass/manager.hpp
    pass/manager_state.hpp
    pass/memory_layout.cpp
    pass/memory_layout.hpp
    pass/memory_visualize.cpp
    pass/memory_visualize.hpp
    pass/nop_elimination.cpp
    pass/nop_elimination.hpp
    pass/pass.cpp
    pass/pass.hpp
    pass/opset0_downgrade.cpp
    pass/opset0_downgrade.hpp
    pass/opset1_upgrade.cpp
    pass/opset1_upgrade.hpp
    pass/pass_config.cpp
    pass/pass_config.hpp
    pass/propagate_cacheability.cpp
    pass/propagate_cacheability.hpp
    pass/reshape_elimination.cpp
    pass/reshape_elimination.hpp
    pass/reshape_sinking.cpp
    pass/reshape_sinking.hpp
    pass/serialize.cpp
    pass/serialize.hpp
    pass/shape_relevance.cpp
    pass/shape_relevance.hpp
    pass/validate_graph.cpp
    pass/validate_graph.hpp
    pass/validate.cpp
    pass/validate.hpp
    pass/visualize_tree.cpp
    pass/visualize_tree.hpp
    pass/zero_dim_tensor_elimination.cpp
    pass/zero_dim_tensor_elimination.cpp
    pass/zero_dim_tensor_elimination.hpp
    pass/zero_dim_tensor_elimination.hpp
    pass/concat_fusion.hpp
    pass/concat_fusion.cpp
    pass/pass_util.hpp
    pass/pass_util.cpp
    pattern/matcher.cpp
    pattern/matcher.hpp
    pattern/op/any.cpp
    pattern/op/any.hpp
    pattern/op/any_of.cpp
    pattern/op/any_of.hpp
    pattern/op/branch.cpp
    pattern/op/branch.hpp
<<<<<<< HEAD
=======
    pattern/op/capture.cpp
    pattern/op/capture.hpp
>>>>>>> e2119ca2
    pattern/op/label.cpp
    pattern/op/label.hpp
    pattern/op/or.cpp
    pattern/op/or.hpp
    pattern/op/pattern.cpp
    pattern/op/pattern.hpp
    pattern/op/skip.cpp
    pattern/op/skip.hpp
    pattern/op/true.cpp
    pattern/op/true.hpp
    placement.cpp
    placement.hpp
    provenance.cpp
    provenance.hpp
    rank.hpp
    runtime/aligned_buffer.cpp
    runtime/aligned_buffer.hpp
    runtime/allocator.cpp
    runtime/allocator.hpp
    runtime/backend.cpp
    runtime/backend.hpp
    runtime/backend_manager.cpp
    runtime/backend_manager.hpp
    runtime/chrome_trace.cpp
    runtime/chrome_trace.hpp
    runtime/executable.cpp
    runtime/executable.hpp
    runtime/host_tensor.cpp
    runtime/host_tensor.hpp
    runtime/performance_counter.hpp
    runtime/tensor.cpp
    runtime/tensor.hpp
    shape.cpp
    shape.hpp
    shape_util.cpp
    shape_util.hpp
    slice_plan.cpp
    slice_plan.hpp
    specialize_function.cpp
    specialize_function.hpp
    state/bernoulli_rng_state.cpp
    state/bernoulli_rng_state.hpp
    state/uniform_rng_state.cpp
    state/uniform_rng_state.hpp
    strides.cpp
    strides.hpp
    type/bfloat16.cpp
    type/bfloat16.hpp
    type/float16.cpp
    type/float16.hpp
    type/element_type.cpp
    type.cpp
    type.hpp
    util.cpp
    util.hpp
    validation_util.cpp
    validation_util.hpp
    variant.cpp
    variant.hpp
    )

set(SRC ${SRC}
    runtime/dynamic/dynamic_backend.cpp
    runtime/dynamic/dynamic_backend.hpp
    )

if(NGRAPH_JSON_ENABLE)
    list(APPEND SRC serializer.cpp serializer.hpp event_tracing.cpp event_tracing.hpp)
else()
    list(APPEND SRC serializer_stub.cpp)
endif()

configure_file(version.in.hpp version.hpp)

if (NGRAPH_STATIC_LIB_ENABLE)
    add_library(ngraph STATIC ${SRC})
else()
    add_library(ngraph SHARED ${SRC})
endif()

if(NOT NGRAPH_JSON_ENABLE)
    target_compile_definitions(ngraph PUBLIC NGRAPH_JSON_DISABLE)
endif()

if(NGRAPH_INTERPRETER_STATIC_LIB_ENABLE)
    target_compile_definitions(ngraph PUBLIC NGRAPH_INTERPRETER_STATIC_LIB_ENABLE)
endif()

if(NGRAPH_CPU_STATIC_LIB_ENABLE)
    target_compile_definitions(ngraph PUBLIC NGRAPH_CPU_STATIC_LIB_ENABLE)
endif()

if(NGRAPH_DISTRIBUTED_ENABLE)
    if(NGRAPH_DISTRIBUTED_MLSL_ENABLE)
        target_include_directories(ngraph SYSTEM PRIVATE libmlsl)
        target_link_libraries(ngraph PRIVATE libmlsl)
    elseif(NGRAPH_DISTRIBUTED_OMPI_ENABLE)
        find_package(MPI REQUIRED)
        target_include_directories(ngraph SYSTEM PRIVATE ${MPI_C_INCLUDE_PATH} ${MPI_CXX_INCLUDE_PATH})
        target_link_libraries(ngraph PRIVATE ${MPI_C_LIBRARIES} ${MPI_CXX_LIBRARIES})
    else()
        message(FATAL_ERROR "Distributed Library not supported/mentioned")
    endif()
endif()

add_subdirectory(frontend)

find_package(Graphviz QUIET)
if (GRAPHVIZ_FOUND)
    set_property(SOURCE pass/visualize_tree.cpp APPEND PROPERTY COMPILE_DEFINITIONS GRAPHVIZ_FOUND)
endif()

if(NGRAPH_ADDRESS_SANITIZER)
    message(STATUS "Enable Address Sanitizer")
    add_compile_options(-g -fsanitize=address -fno-omit-frame-pointer)
endif()

add_subdirectory(codegen)
add_subdirectory(runtime)

target_compile_definitions(ngraph
    PRIVATE
        SHARED_LIB_PREFIX="${CMAKE_SHARED_LIBRARY_PREFIX}"
        SHARED_LIB_SUFFIX="${CMAKE_SHARED_LIBRARY_SUFFIX}"
)
if(NGRAPH_LIB_VERSIONING_ENABLE)
    set_target_properties(ngraph PROPERTIES
        VERSION ${NGRAPH_VERSION}
        SOVERSION ${NGRAPH_API_VERSION})
endif()
if(NGRAPH_JSON_ENABLE)
    target_link_libraries(ngraph PRIVATE libjson)
endif()
target_compile_definitions(ngraph PUBLIC NGRAPH_VERSION="${NGRAPH_VERSION}")

if (LINUX)
    # nGraph links against one or more libraries (ex. LLVM) but we don't want to
    # export these symbols as part of the DSO. This is a GNU ld (and derivatives) specific
    # option so making this portable is still an open issue. As a note for the future,
    # this is not an issue on Windows and LLVM's lld does support --exclude-libs.
    set_property(TARGET ngraph APPEND_STRING PROPERTY LINK_FLAGS " -Wl,--exclude-libs,ALL")

    # GCC invokes the linker with --as-needed by default which doesn't work for us
    # because generated code needs to find symbols in these DSOs at runtime.
    # The fix below is temporary and will be removed once we find a better way
    # to do this because certain dependencies like the OpenMP runtime libraries
    # _do_ need to be linked with --as-needed with a higher priority for the
    # Intel OpenMP runtime so we don't mix libgomp and libiomp5
    if (CMAKE_CXX_COMPILER_ID STREQUAL "GNU")
        set_property(TARGET ngraph APPEND_STRING PROPERTY LINK_FLAGS " -Wl,--no-as-needed")
    endif()
elseif(APPLE)
    set_property(TARGET ngraph APPEND_STRING PROPERTY LINK_FLAGS " -Wl,-rpath,@loader_path")
endif()

# Defines macro in C++ to load backend plugin
target_include_directories(ngraph PUBLIC $<BUILD_INTERFACE:${NGRAPH_INCLUDE_PATH}> $<INSTALL_INTERFACE:include>)

#Add an alias so that library can be used inside the build tree, e.g. when testing
add_library(ngraph::ngraph ALIAS ngraph)

if (NOT WIN32)
    find_package(Threads REQUIRED)
    target_link_libraries(ngraph PUBLIC dl Threads::Threads)
endif()

if (NGRAPH_ONNX_IMPORT_ENABLE)
    target_sources(ngraph PRIVATE $<TARGET_OBJECTS:onnx_import_interface>)
    target_link_libraries(ngraph PRIVATE onnx_import)
endif()

# Build subdirectories for all build types on Windows
if(WIN32)
    foreach(BUILD_TYPE Release Debug RelWithDebInfo MinSizeRel)
        if(NOT EXISTS ${NGRAPH_BUILD_DIR}/${BUILD_TYPE})
            file(MAKE_DIRECTORY ${NGRAPH_BUILD_DIR}/${BUILD_TYPE})
        endif()
    endforeach()
endif()

#-----------------------------------------------------------------------------------------------
# Installation logic...
#-----------------------------------------------------------------------------------------------

# nGraph
install(TARGETS ngraph EXPORT ngraphTargets
        RUNTIME DESTINATION ${NGRAPH_INSTALL_LIB}
        ARCHIVE DESTINATION ${NGRAPH_INSTALL_LIB}
        LIBRARY DESTINATION ${NGRAPH_INSTALL_LIB}
        COMPONENT ngraph)
install(DIRECTORY ${CMAKE_CURRENT_SOURCE_DIR}/
    DESTINATION ${NGRAPH_INSTALL_INCLUDE}/ngraph
    COMPONENT ngraph
    FILES_MATCHING
        PATTERN "*.hpp"
        PATTERN "*.h"
)
install(FILES ${CMAKE_CURRENT_BINARY_DIR}/version.hpp
    DESTINATION ${NGRAPH_INSTALL_INCLUDE}/ngraph
    COMPONENT ngraph)

set(CPACK_GENERATOR "DEB")
set(CPACK_DEBIAN_PACKAGE_SHLIBDEPS ON)
set(CPACK_PACKAGE_DESCRIPTION_SUMMARY "A most excellent graph library")
set(CPACK_PACKAGE_NAME "nGraph")
set(CPACK_PACKAGE_CONTACT "Robert Kimball")
# set(CPACK_PACKAGE_VERSION
set(CPACK_PACKAGE_VENDOR "Intel Nervana")
# set(CPACK_PACKAGE_DESCRIPTION_FILE "")

set(CPACK_PACKAGE_VERSION_MAJOR ${NGRAPH_VERSION_MAJOR})
set(CPACK_PACKAGE_VERSION_MINOR ${NGRAPH_VERSION_MINOR})
set(CPACK_PACKAGE_VERSION_PATCH ${NGRAPH_VERSION_PATCH})
include(CPack)<|MERGE_RESOLUTION|>--- conflicted
+++ resolved
@@ -563,11 +563,8 @@
     pattern/op/any_of.hpp
     pattern/op/branch.cpp
     pattern/op/branch.hpp
-<<<<<<< HEAD
-=======
     pattern/op/capture.cpp
     pattern/op/capture.hpp
->>>>>>> e2119ca2
     pattern/op/label.cpp
     pattern/op/label.hpp
     pattern/op/or.cpp
