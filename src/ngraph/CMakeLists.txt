# ******************************************************************************
# Copyright 2017-2019 Intel Corporation
#
# Licensed under the Apache License, Version 2.0 (the "License");
# you may not use this file except in compliance with the License.
# You may obtain a copy of the License at
#
#     http://www.apache.org/licenses/LICENSE-2.0
#
# Unless required by applicable law or agreed to in writing, software
# distributed under the License is distributed on an "AS IS" BASIS,
# WITHOUT WARRANTIES OR CONDITIONS OF ANY KIND, either express or implied.
# See the License for the specific language governing permissions and
# limitations under the License.
# ******************************************************************************

set (SRC
    assertion.hpp
    autodiff/adjoints.cpp
    autodiff/adjoints.hpp
    axis_set.cpp
    axis_set.hpp
    axis_vector.cpp
    axis_vector.hpp
    builder/autobroadcast.cpp
    builder/autobroadcast.hpp
    builder/make_constant.hpp
    builder/norm.cpp
    builder/norm.hpp
    builder/numpy_transpose.cpp
    builder/numpy_transpose.hpp
    builder/quantization.cpp
    builder/quantization.hpp
    builder/quantization/quantized_linear_convolution.cpp
    builder/quantization/quantized_linear_convolution.hpp
    builder/quantization/quantized_linear_dot.cpp
    builder/quantization/quantized_linear_dot.hpp
    builder/quantization_util.hpp
    builder/reduce_ops.cpp
    builder/reduce_ops.hpp
    builder/tensor_mask.hpp
    check.hpp
    code_writer.hpp
    coordinate.cpp
    coordinate.hpp
    coordinate_diff.cpp
    coordinate_diff.hpp
    coordinate_transform.cpp
    cpio.cpp
    cpio.hpp
    deprecated.hpp
    descriptor/input.cpp
    descriptor/input.hpp
    descriptor/layout/dense_tensor_layout.cpp
    descriptor/layout/dense_tensor_layout.hpp
    descriptor/layout/tensor_layout.cpp
    descriptor/layout/tensor_layout.hpp
    descriptor/output.cpp
    descriptor/output.hpp
    descriptor/tensor.cpp
    descriptor/tensor.hpp
    dimension.cpp
    dimension.hpp
    distributed.cpp
    distributed.hpp
    except.hpp
    file_util.cpp
    file_util.hpp
    function.cpp
    function.hpp
    graph_util.cpp
    log.cpp
    log.hpp
    ngraph.cpp
    ngraph.hpp
    ngraph_visibility.hpp
    node.cpp
    node.hpp
    op/abs.cpp
    op/abs.hpp
    op/acos.cpp
    op/acos.hpp
    op/add.cpp
    op/add.hpp
    op/all.cpp
    op/all.hpp
    op/allreduce.cpp
    op/allreduce.hpp
    op/and.cpp
    op/and.hpp
    op/any.cpp
    op/any.hpp
    op/argmax.cpp
    op/argmax.hpp
    op/argmin.cpp
    op/argmin.hpp
    op/asin.cpp
    op/asin.hpp
    op/atan.cpp
    op/atan.hpp
    op/avg_pool.cpp
    op/avg_pool.hpp
    op/batch_norm.cpp
    op/batch_norm.hpp
    op/broadcast.cpp
    op/broadcast_distributed.cpp
    op/ceiling.cpp
    op/ceiling.hpp
    op/concat.cpp
    op/concat.hpp
    op/constant.cpp
    op/constant.hpp
    op/convert.cpp
    op/convert.hpp
    op/convolution.cpp
    op/convolution.hpp
    op/cos.cpp
    op/cos.hpp
    op/cosh.cpp
    op/cosh.hpp
    op/dequantize.cpp
    op/dequantize.hpp
    op/divide.cpp
    op/divide.hpp
    op/dot.cpp
    op/dot.hpp
    op/embedding_lookup.cpp
    op/embedding_lookup.hpp
    op/equal.cpp
    op/equal.hpp
    op/erf.cpp
    op/erf.hpp
    op/exp.cpp
    op/exp.hpp
    op/experimental/batch_mat_mul.cpp
    op/experimental/batch_mat_mul.hpp
    op/experimental/dyn_broadcast.cpp
    op/experimental/dyn_broadcast.hpp
    op/experimental/dyn_pad.cpp
    op/experimental/dyn_pad.hpp
    op/experimental/dyn_reshape.cpp
    op/experimental/dyn_reshape.hpp
    op/experimental/dyn_slice.cpp
    op/experimental/dyn_slice.hpp
    op/experimental/generate_mask.cpp
    op/experimental/generate_mask.hpp
    op/experimental/quantized_avg_pool.cpp
    op/experimental/quantized_avg_pool.hpp
    op/experimental/quantized_concat.cpp
    op/experimental/quantized_concat.hpp
    op/experimental/quantized_conv.cpp
    op/experimental/quantized_conv.hpp
    op/experimental/quantized_conv_bias.cpp
    op/experimental/quantized_conv_bias.hpp
    op/experimental/quantized_conv_relu.cpp
    op/experimental/quantized_conv_relu.hpp
    op/experimental/quantized_max_pool.cpp
    op/experimental/quantized_max_pool.hpp
    op/experimental/shape_of.cpp
    op/experimental/shape_of.hpp
    op/experimental/tile.cpp
    op/experimental/tile.hpp
    op/experimental/quantized_dot.cpp
    op/experimental/quantized_dot.hpp
    op/experimental/quantized_dot_bias.cpp
    op/experimental/quantized_dot_bias.hpp
    op/experimental/transpose.cpp
    op/experimental/transpose.hpp
    op/experimental/layers/detection_output.cpp
    op/experimental/layers/detection_output.hpp
    op/experimental/layers/interpolate.cpp
    op/experimental/layers/interpolate.hpp
    op/experimental/layers/prior_box.cpp
    op/experimental/layers/prior_box.hpp
    op/experimental/layers/prior_box_clustered.cpp
    op/experimental/layers/prior_box_clustered.hpp
    op/experimental/layers/proposal.hpp
    op/experimental/layers/proposal.cpp
    op/experimental/layers/psroi_pooling.hpp
    op/experimental/layers/psroi_pooling.cpp
    op/experimental/layers/region_yolo.hpp
    op/experimental/layers/region_yolo.cpp
    op/experimental/layers/reorg_yolo.hpp
    op/experimental/layers/reorg_yolo.cpp
    op/experimental/layers/roi_pooling.hpp
    op/experimental/layers/roi_pooling.cpp
    op/floor.cpp
    op/floor.hpp
    op/gather.cpp
    op/gather.hpp
    op/gather_nd.cpp
    op/gather_nd.hpp
    op/get_output_element.cpp
    op/get_output_element.hpp
    op/greater.cpp
    op/greater.hpp
    op/greater_eq.cpp
    op/greater_eq.hpp
    op/less.cpp
    op/less.hpp
    op/less_eq.cpp
    op/less_eq.hpp
    op/log.cpp
    op/log.hpp
    op/lrn.cpp
    op/lrn.hpp
    op/max.cpp
    op/max.hpp
    op/max_pool.cpp
    op/max_pool.hpp
    op/maximum.cpp
    op/maximum.hpp
    op/min.cpp
    op/min.hpp
    op/minimum.cpp
    op/minimum.hpp
    op/multiply.cpp
    op/multiply.hpp
    op/negative.cpp
    op/negative.hpp
    op/not.cpp
    op/not.hpp
    op/not_equal.cpp
    op/not_equal.hpp
    op/one_hot.cpp
    op/one_hot.hpp
    op/op.cpp
    op/op.hpp
    op/or.cpp
    op/or.hpp
    op/pad.cpp
    op/pad.hpp
    op/parameter.cpp
    op/parameter.hpp
    op/passthrough.cpp
    op/passthrough.hpp
    op/power.cpp
    op/power.hpp
    op/product.cpp
    op/product.hpp
    op/quantize.cpp
    op/quantize.hpp
    op/relu.cpp
    op/relu.hpp
    op/replace_slice.cpp
    op/replace_slice.hpp
    op/reshape.cpp
    op/reshape.hpp
    op/result.cpp
    op/result.hpp
    op/reverse.cpp
    op/reverse.hpp
    op/reverse_sequence.cpp
    op/reverse_sequence.hpp
    op/scatter_add.cpp
    op/scatter_add.hpp
    op/scatter_nd_add.cpp
    op/scatter_nd_add.hpp
    op/select.cpp
    op/select.hpp
    op/sigmoid.cpp
    op/sigmoid.hpp
    op/sign.cpp
    op/sign.hpp
    op/sin.cpp
    op/sin.hpp
    op/sinh.cpp
    op/sinh.hpp
    op/slice.cpp
    op/slice.hpp
    op/softmax.cpp
    op/softmax.hpp
    op/sqrt.cpp
    op/sqrt.hpp
    op/stop_gradient.cpp
    op/stop_gradient.hpp
    op/subtract.cpp
    op/subtract.hpp
    op/sum.cpp
    op/sum.hpp
    op/tan.cpp
    op/tan.hpp
    op/tanh.cpp
    op/tanh.hpp
    op/topk.cpp
    op/topk.hpp
    op/fused/clamp.cpp
    op/fused/clamp.hpp
    op/fused/conv_fused.cpp
    op/fused/conv_fused.hpp
    op/fused/hard_sigmoid.cpp
    op/fused/hard_sigmoid.hpp
    op/fused/depth_to_space.cpp
    op/fused/depth_to_space.hpp
    op/fused/elu.cpp
    op/fused/elu.hpp
    op/fused/gemm.cpp
    op/fused/gemm.hpp
    op/fused/grn.cpp
    op/fused/grn.hpp
    op/fused/group_conv.hpp
    op/fused/group_conv.cpp
    op/fused/mvn.cpp
    op/fused/mvn.hpp
    op/fused/normalize.cpp
    op/fused/normalize.hpp
    op/fused/prelu.cpp
    op/fused/prelu.hpp
    op/fused/scale_shift.cpp
    op/fused/scale_shift.hpp
    op/fused/space_to_depth.cpp
    op/fused/space_to_depth.hpp
<<<<<<< HEAD
    op/fused/unsqueeze.cpp
    op/fused/unsqueeze.hpp
=======
    op/fused/squeeze.cpp
    op/fused/squeeze.hpp
>>>>>>> b2ca3e79
    op/util/arithmetic_reduction.cpp
    op/util/arithmetic_reduction.hpp
    op/util/binary_elementwise_arithmetic.cpp
    op/util/binary_elementwise_arithmetic.hpp
    op/util/binary_elementwise_comparison.cpp
    op/util/binary_elementwise_comparison.hpp
    op/util/binary_elementwise_logical.cpp
    op/util/binary_elementwise_logical.hpp
    op/util/broadcasting.cpp
    op/util/broadcasting.hpp
    op/util/fused_op.cpp
    op/util/fused_op.hpp
    op/util/index_reduction.cpp
    op/util/index_reduction.hpp
    op/util/logical_reduction.cpp
    op/util/logical_reduction.hpp
    op/util/reshape.cpp
    op/util/reshape.hpp
    op/util/unary_elementwise_arithmetic.cpp
    op/util/unary_elementwise_arithmetic.hpp
    partial_shape.cpp
    partial_shape.hpp
    pass/algebraic_simplification.cpp
    pass/algebraic_simplification.hpp
    pass/assign_layout.hpp
    pass/batch_fusion.hpp
    pass/batch_fusion.cpp
    pass/common_function_collection.cpp
    pass/common_function_collection.hpp
    pass/constant_folding.cpp
    pass/constant_folding.hpp
    pass/constant_to_broadcast.cpp
    pass/core_fusion.cpp
    pass/core_fusion.hpp
    pass/cse.cpp
    pass/cse.hpp
    pass/dump_sorted.cpp
    pass/dump_sorted.hpp
    pass/fused_op_decomposition.cpp
    pass/fused_op_decomposition.hpp
    pass/get_output_element_elimination.cpp
    pass/get_output_element_elimination.hpp
    pass/graph_rewrite.cpp
    pass/graph_rewrite.hpp
    pass/like_replacement.cpp
    pass/like_replacement.hpp
    pass/liveness.cpp
    pass/liveness.hpp
    pass/manager.cpp
    pass/manager.hpp
    pass/manager_state.cpp
    pass/manager_state.hpp
    pass/memory_layout.cpp
    pass/memory_layout.hpp
    pass/memory_visualize.cpp
    pass/memory_visualize.hpp
    pass/nop_elimination.cpp
    pass/nop_elimination.hpp
    pass/pass.cpp
    pass/pass.hpp
    pass/pass_config.cpp
    pass/pass_config.hpp
    pass/prefix_reshape_elimination.cpp
    pass/prefix_reshape_elimination.hpp
    pass/propagate_cacheability.cpp
    pass/propagate_cacheability.hpp
    pass/reshape_elimination.cpp
    pass/reshape_elimination.hpp
    pass/reshape_sinking.cpp
    pass/reshape_sinking.hpp
    pass/serialize.cpp
    pass/serialize.hpp
    pass/shape_relevance.cpp
    pass/shape_relevance.hpp
    pass/shape_specialization.cpp
    pass/shape_specialization.hpp
    pass/validate_graph.cpp
    pass/validate_graph.hpp
    pass/visualize_tree.cpp
    pass/visualize_tree.hpp
    pass/zero_dim_tensor_elimination.cpp
    pass/zero_dim_tensor_elimination.cpp
    pass/zero_dim_tensor_elimination.hpp
    pass/zero_dim_tensor_elimination.hpp
    pass/concat_fusion.hpp
    pass/concat_fusion.cpp
    pass/pass_util.hpp
    pass/pass_util.cpp
    pattern/matcher.cpp
    pattern/matcher.hpp
    pattern/op/any.hpp
    pattern/op/any_of.hpp
    pattern/op/label.hpp
    pattern/op/pattern.hpp
    pattern/op/skip.hpp
    placement.cpp
    placement.hpp
    provenance.cpp
    provenance.hpp
    rank.hpp
    runtime/aligned_buffer.cpp
    runtime/aligned_buffer.hpp
    runtime/backend.cpp
    runtime/backend.hpp
    runtime/backend_manager.cpp
    runtime/backend_manager.hpp
    runtime/executable.cpp
    runtime/executable.hpp
    runtime/host_tensor.cpp
    runtime/host_tensor.hpp
    runtime/performance_counter.hpp
    runtime/tensor.cpp
    runtime/tensor.hpp
    shape.cpp
    shape.hpp
    shape_util.cpp
    shape_util.hpp
    specialize_shapes.cpp
    specialize_shapes.hpp
    state/rng_state.cpp
    strides.cpp
    strides.hpp
    type/bfloat16.cpp
    type/bfloat16.hpp
    type/float16.cpp
    type/float16.hpp
    type/element_type.cpp
    util.cpp
    util.hpp
    validation_util.cpp
    validation_util.hpp
    )

set(SRC ${SRC}
    runtime/hybrid/hybrid_backend.cpp
    runtime/hybrid/hybrid_backend.hpp
    runtime/hybrid/hybrid_executable.cpp
    runtime/hybrid/hybrid_executable.hpp
    runtime/hybrid/hybrid_tensor.cpp
    runtime/hybrid/hybrid_util.cpp
    runtime/hybrid/hybrid_util.hpp
    runtime/hybrid/op/function_call.cpp
    runtime/hybrid/op/function_call.hpp
    runtime/hybrid/pass/default_placement.cpp
    runtime/hybrid/pass/default_placement.hpp
    runtime/hybrid/pass/dump.cpp
    runtime/hybrid/pass/dump.hpp
    runtime/hybrid/pass/fix_get_output_element.cpp
    runtime/hybrid/pass/fix_get_output_element.hpp
    runtime/hybrid/pass/liveness.cpp
    runtime/hybrid/pass/liveness.hpp
    runtime/hybrid/pass/memory_layout.cpp
    runtime/hybrid/pass/memory_layout.hpp
    )

set(SRC ${SRC}
    runtime/dynamic/dynamic_backend.cpp
    runtime/dynamic/dynamic_backend.hpp
    )

if(NGRAPH_JSON_ENABLE)
    list(APPEND SRC serializer.cpp serializer.hpp event_tracing.cpp event_tracing.hpp)
endif()

configure_file(version.in.hpp version.hpp)

add_library(ngraph SHARED ${SRC})

if(NGRAPH_DISTRIBUTED_ENABLE)
    if(NGRAPH_DISTRIBUTED_MLSL_ENABLE)
        target_include_directories(ngraph SYSTEM PRIVATE libmlsl)
        target_link_libraries(ngraph PRIVATE libmlsl)
    elseif(NGRAPH_DISTRIBUTED_OMPI_ENABLE)
        find_package(MPI REQUIRED)
        target_include_directories(ngraph SYSTEM PRIVATE ${MPI_C_INCLUDE_PATH} ${MPI_CXX_INCLUDE_PATH})
        target_link_libraries(ngraph PRIVATE ${MPI_C_LIBRARIES} ${MPI_CXX_LIBRARIES})
    else()
        message(FATAL_ERROR "Distributed Library not supported/mentioned")
    endif()
endif()

add_subdirectory(frontend)

find_package(Graphviz QUIET)
if (GRAPHVIZ_FOUND)
    set_property(SOURCE pass/visualize_tree.cpp APPEND PROPERTY COMPILE_DEFINITIONS GRAPHVIZ_FOUND)
endif()

if(NGRAPH_ADDRESS_SANITIZER)
    message(STATUS "Enable Address Sanitizer")
    set(CMAKE_CXX_FLAGS "${CMAKE_CXX_FLAGS} -g -fsanitize=address -fno-omit-frame-pointer")
endif()

add_subdirectory(codegen)
add_subdirectory(runtime)

target_compile_definitions(ngraph
    PRIVATE
        SHARED_LIB_PREFIX="${CMAKE_SHARED_LIBRARY_PREFIX}"
        SHARED_LIB_SUFFIX="${CMAKE_SHARED_LIBRARY_SUFFIX}"
        NGRAPH_DLL_EXPORTS
)
if(NGRAPH_LIB_VERSIONING_ENABLE)
    set_target_properties(ngraph PROPERTIES
        VERSION ${NGRAPH_VERSION}
        SOVERSION ${NGRAPH_API_VERSION})
endif()
if(NGRAPH_JSON_ENABLE)
    target_link_libraries(ngraph PRIVATE libjson)
endif()
target_compile_definitions(ngraph PUBLIC NGRAPH_VERSION="${NGRAPH_VERSION}")

if (LINUX)
    # nGraph links against one or more libraries (ex. LLVM) but we don't want to
    # export these symbols as part of the DSO. This is a GNU ld (and derivatives) specific
    # option so making this portable is still an open issue. As a note for the future,
    # this is not an issue on Windows and LLVM's lld does support --exclude-libs.
    set_property(TARGET ngraph APPEND_STRING PROPERTY LINK_FLAGS " -Wl,--exclude-libs,ALL")

    # GCC invokes the linker with --as-needed by default which doesn't work for us
    # because generated code needs to find symbols in these DSOs at runtime.
    # The fix below is temporary and will be removed once we find a better way
    # to do this because certain dependencies like the OpenMP runtime libraries
    # _do_ need to be linked with --as-needed with a higher priority for the
    # Intel OpenMP runtime so we don't mix libgomp and libiomp5
    if (CMAKE_CXX_COMPILER_ID STREQUAL "GNU")
        set_property(TARGET ngraph APPEND_STRING PROPERTY LINK_FLAGS " -Wl,--no-as-needed")
    endif()
elseif(APPLE)
    set_property(TARGET ngraph APPEND_STRING PROPERTY LINK_FLAGS " -Wl,-rpath,@loader_path")
endif()

# Defines macro in C++ to load backend plugin
target_include_directories(ngraph PUBLIC "${NGRAPH_INCLUDE_PATH}")
if (NOT WIN32)
    target_link_libraries(ngraph PUBLIC dl pthread)
endif()

if (NGRAPH_ONNX_IMPORT_ENABLE)
    target_sources(ngraph PRIVATE $<TARGET_OBJECTS:onnx_import_interface>)
    target_link_libraries(ngraph PRIVATE onnx_import)
endif()

# Build subdirectories for all build types on Windows
if(WIN32)
    foreach(BUILD_TYPE Release Debug RelWithDebInfo MinSizeRel)
        if(NOT EXISTS ${NGRAPH_BUILD_DIR}/${BUILD_TYPE})
            file(MAKE_DIRECTORY ${NGRAPH_BUILD_DIR}/${BUILD_TYPE})
        endif()
    endforeach()
endif()

#-----------------------------------------------------------------------------------------------
# Installation logic...
#-----------------------------------------------------------------------------------------------

# nGraph
install(FILES ${CMAKE_BINARY_DIR}/VERSION DESTINATION ${CMAKE_INSTALL_PREFIX})
install(TARGETS ngraph DESTINATION ${NGRAPH_INSTALL_LIB})  # libngraph.so
install(DIRECTORY
    ${CMAKE_CURRENT_SOURCE_DIR}/
    DESTINATION "${NGRAPH_INSTALL_INCLUDE}/ngraph"
    FILES_MATCHING
        PATTERN "*.hpp"
        PATTERN "*.h"
)
install(FILES ${CMAKE_BINARY_DIR}/src/ngraph/version.hpp
    DESTINATION "${NGRAPH_INSTALL_INCLUDE}/ngraph")

set(CPACK_GENERATOR "DEB")
set(CPACK_DEBIAN_PACKAGE_SHLIBDEPS ON)
set(CPACK_PACKAGE_DESCRIPTION_SUMMARY "A most excellent graph library")
set(CPACK_PACKAGE_NAME "nGraph")
set(CPACK_PACKAGE_CONTACT "Robert Kimball")
# set(CPACK_PACKAGE_VERSION
set(CPACK_PACKAGE_VENDOR "Intel Nervana")
# set(CPACK_PACKAGE_DESCRIPTION_FILE "")

set(CPACK_PACKAGE_VERSION_MAJOR ${NGRAPH_VERSION_MAJOR})
set(CPACK_PACKAGE_VERSION_MINOR ${NGRAPH_VERSION_MINOR})
set(CPACK_PACKAGE_VERSION_PATCH ${NGRAPH_VERSION_PATCH})
include(CPack)<|MERGE_RESOLUTION|>--- conflicted
+++ resolved
@@ -310,13 +310,10 @@
     op/fused/scale_shift.hpp
     op/fused/space_to_depth.cpp
     op/fused/space_to_depth.hpp
-<<<<<<< HEAD
+    op/fused/squeeze.cpp
+    op/fused/squeeze.hpp
     op/fused/unsqueeze.cpp
     op/fused/unsqueeze.hpp
-=======
-    op/fused/squeeze.cpp
-    op/fused/squeeze.hpp
->>>>>>> b2ca3e79
     op/util/arithmetic_reduction.cpp
     op/util/arithmetic_reduction.hpp
     op/util/binary_elementwise_arithmetic.cpp
