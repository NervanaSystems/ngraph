# ******************************************************************************
# Copyright 2017-2020 Intel Corporation
#
# Licensed under the Apache License, Version 2.0 (the "License");
# you may not use this file except in compliance with the License.
# You may obtain a copy of the License at
#
#     http://www.apache.org/licenses/LICENSE-2.0
#
# Unless required by applicable law or agreed to in writing, software
# distributed under the License is distributed on an "AS IS" BASIS,
# WITHOUT WARRANTIES OR CONDITIONS OF ANY KIND, either express or implied.
# See the License for the specific language governing permissions and
# limitations under the License.
# ******************************************************************************

set (SRC
    assertion.hpp
    attribute_adapter.cpp
    attribute_adapter.hpp
    attribute_visitor.hpp
    autodiff/adjoints.cpp
    autodiff/adjoints.hpp
    axis_set.cpp
    axis_set.hpp
    axis_vector.cpp
    axis_vector.hpp
    builder/autobroadcast.cpp
    builder/autobroadcast.hpp
    builder/dequantize_builder.cpp
    builder/dequantize_builder.hpp
    builder/make_constant.hpp
    builder/matmul_factory.cpp
    builder/matmul_factory.hpp
    builder/norm.cpp
    builder/norm.hpp
    builder/numpy_transpose.cpp
    builder/numpy_transpose.hpp
    builder/quantize_builder.cpp
    builder/quantize_builder.hpp
    builder/quantized_concat_builder.cpp
    builder/quantized_concat_builder.hpp
    builder/quantized_conv_builder.cpp
    builder/quantized_conv_builder.hpp
    builder/quantized_dot_builder.cpp
    builder/quantized_dot_builder.hpp
    builder/quantization/quantized_linear_convolution.cpp
    builder/quantization/quantized_linear_convolution.hpp
    builder/quantization_utils.hpp
    builder/quantization_utils.cpp
    builder/reduce_ops.cpp
    builder/reduce_ops.hpp
    builder/reshape.cpp
    builder/reshape.hpp
    builder/split.cpp
    builder/split.hpp
    builder/tensor_mask.hpp
    check.hpp
    code_writer.hpp
    component_manager.hpp
    coordinate.cpp
    coordinate.hpp
    coordinate_diff.cpp
    coordinate_diff.hpp
    coordinate_transform.cpp
    cpio.cpp
    cpio.hpp
    deprecated.hpp
    descriptor/input.cpp
    descriptor/input.hpp
    descriptor/layout/dense_tensor_layout.cpp
    descriptor/layout/dense_tensor_layout.hpp
    descriptor/layout/tensor_layout.cpp
    descriptor/layout/tensor_layout.hpp
    descriptor/output.cpp
    descriptor/output.hpp
    descriptor/tensor.cpp
    descriptor/tensor.hpp
    dimension.cpp
    dimension.hpp
    distributed.cpp
    distributed.hpp
    enum_names.hpp
    env_util.cpp
    env_util.hpp
    except.hpp
    factory.cpp
    factory.hpp
    file_util.cpp
    file_util.hpp
    function.cpp
    function.hpp
    graph_util.cpp
    lambda.cpp
    lambda.hpp
    log.cpp
    log.hpp
    ngraph.cpp
    ngraph.hpp
    ngraph_visibility.hpp
    node.cpp
    node.hpp
    op/abs.cpp
    op/abs.hpp
    op/acos.cpp
    op/acos.hpp
    op/add.cpp
    op/add.hpp
    op/all.cpp
    op/all.hpp
    op/allreduce.cpp
    op/allreduce.hpp
    op/and.cpp
    op/and.hpp
    op/any.cpp
    op/any.hpp
    op/argmax.cpp
    op/argmax.hpp
    op/argmin.cpp
    op/argmin.hpp
    op/asin.cpp
    op/asin.hpp
    op/atan.cpp
    op/atan.hpp
    op/atan2.cpp
    op/atan2.hpp
    op/avg_pool.cpp
    op/avg_pool.hpp
    op/batch_norm.cpp
    op/batch_norm.hpp
    op/binary_convolution.cpp
    op/binary_convolution.hpp
    op/broadcast.cpp
    op/broadcast_distributed.cpp
    op/ceiling.cpp
    op/ceiling.hpp
    op/concat.cpp
    op/concat.hpp
    op/constant.cpp
    op/constant.hpp
    op/convert.cpp
    op/convert.hpp
    op/convert_like.cpp
    op/convert_like.hpp
    op/convolution.cpp
    op/convolution.hpp
    op/cos.cpp
    op/cos.hpp
    op/cosh.cpp
    op/cosh.hpp
    op/cum_sum.cpp
    op/cum_sum.hpp
    op/crop_and_resize.cpp
    op/crop_and_resize.hpp
    op/deformable_convolution.cpp
    op/deformable_convolution.hpp
    op/deformable_psroi_pooling.cpp
    op/deformable_psroi_pooling.hpp
    op/dequantize.cpp
    op/dequantize.hpp
    op/divide.cpp
    op/divide.hpp
    op/dot.cpp
    op/dot.hpp
    op/embedding_lookup.cpp
    op/embedding_lookup.hpp
    op/equal.cpp
    op/equal.hpp
    op/erf.cpp
    op/erf.hpp
    op/exp.cpp
    op/exp.hpp
    op/experimental/batch_mat_mul.cpp
    op/experimental/batch_mat_mul.hpp
    op/experimental/dyn_broadcast.cpp
    op/experimental/dyn_broadcast.hpp
    op/experimental/dyn_pad.cpp
    op/experimental/dyn_pad.hpp
    op/experimental/dyn_replace_slice.cpp
    op/experimental/dyn_replace_slice.hpp
    op/experimental/dyn_reshape.cpp
    op/experimental/dyn_reshape.hpp
    op/experimental/dyn_slice.cpp
    op/experimental/dyn_slice.hpp
    op/experimental/generate_mask.cpp
    op/experimental/generate_mask.hpp
    op/experimental/quantized_conv_bias.cpp
    op/experimental/quantized_conv_bias.hpp
    op/experimental/quantized_conv_relu.cpp
    op/experimental/quantized_conv_relu.hpp
    op/experimental/range.cpp
    op/experimental/range.hpp
    op/experimental/shape_of.cpp
    op/experimental/shape_of.hpp
    op/experimental/tile.cpp
    op/experimental/tile.hpp
    op/experimental/quantized_dot_bias.cpp
    op/experimental/quantized_dot_bias.hpp
    op/experimental/compiled_kernel.cpp
    op/experimental/compiled_kernel.hpp
    op/experimental/transpose.cpp
    op/experimental/transpose.hpp
    op/experimental/layers/ctc_greedy_decoder.cpp
    op/experimental/layers/ctc_greedy_decoder.hpp
    op/experimental/layers/detection_output.cpp
    op/experimental/layers/detection_output.hpp
    op/experimental/layers/interpolate.cpp
    op/experimental/layers/interpolate.hpp
    op/experimental/layers/prior_box.cpp
    op/experimental/layers/prior_box.hpp
    op/experimental/layers/prior_box_clustered.cpp
    op/experimental/layers/prior_box_clustered.hpp
    op/experimental/layers/proposal.hpp
    op/experimental/layers/proposal.cpp
    op/experimental/layers/psroi_pooling.hpp
    op/experimental/layers/psroi_pooling.cpp
    op/experimental/layers/region_yolo.hpp
    op/experimental/layers/region_yolo.cpp
    op/experimental/layers/reorg_yolo.hpp
    op/experimental/layers/reorg_yolo.cpp
    op/experimental/layers/roi_pooling.hpp
    op/experimental/layers/roi_pooling.cpp
    op/experimental/random_uniform.hpp
    op/experimental/random_uniform.cpp
    op/strided_slice.hpp
    op/floor.cpp
    op/floor.hpp
    op/floor_mod.cpp
    op/floor_mod.hpp
    op/gather.cpp
    op/gather.hpp
    op/gather_nd.cpp
    op/gather_nd.hpp
    op/gather_tree.cpp
    op/gather_tree.hpp
    op/get_output_element.cpp
    op/get_output_element.hpp
    op/greater.cpp
    op/greater.hpp
    op/greater_eq.cpp
    op/greater_eq.hpp
    op/less.cpp
    op/less.hpp
    op/less_eq.cpp
    op/less_eq.hpp
    op/log.cpp
    op/log.hpp
    op/lrn.cpp
    op/lrn.hpp
    op/max.cpp
    op/max.hpp
    op/max_pool.cpp
    op/max_pool.hpp
    op/maximum.cpp
    op/maximum.hpp
    op/min.cpp
    op/min.hpp
    op/minimum.cpp
    op/minimum.hpp
    op/multiply.cpp
    op/multiply.hpp
    op/negative.cpp
    op/negative.hpp
    op/non_max_suppression.cpp
    op/non_max_suppression.hpp
    op/not.cpp
    op/not.hpp
    op/not_equal.cpp
    op/not_equal.hpp
    op/one_hot.cpp
    op/one_hot.hpp
    op/op.cpp
    op/op.hpp
    op/or.cpp
    op/or.hpp
    op/pad.cpp
    op/pad.hpp
    op/parameter.cpp
    op/parameter.hpp
    op/passthrough.cpp
    op/passthrough.hpp
    op/power.cpp
    op/power.hpp
    op/product.cpp
    op/product.hpp
    op/reduce_logical_and.cpp
    op/reduce_logical_and.hpp
    op/reduce_logical_or.cpp
    op/reduce_logical_or.hpp
    op/reduce_prod.cpp
    op/reduce_prod.hpp
    op/reduce_mean.cpp
    op/reduce_mean.hpp
    op/reduce_sum.cpp
    op/reduce_sum.hpp
    op/round.cpp
    op/round.hpp
    op/quantize.cpp
    op/quantize.hpp
    op/quantized_convolution.cpp
    op/quantized_convolution.hpp
    op/quantized_dot.cpp
    op/quantized_dot.hpp
    op/recv.cpp
    op/recv.hpp
    op/relu.cpp
    op/relu.hpp
    op/replace_slice.cpp
    op/replace_slice.hpp
    op/reshape.cpp
    op/reshape.hpp
    op/result.cpp
    op/result.hpp
    op/reverse.cpp
    op/reverse.hpp
    op/reverse_sequence.cpp
    op/reverse_sequence.hpp
    op/scatter_add.cpp
    op/scatter_add.hpp
    op/scatter_nd_add.cpp
    op/scatter_nd_add.hpp
    op/select.cpp
    op/select.hpp
    op/send.cpp
    op/send.hpp
    op/sigmoid.cpp
    op/sigmoid.hpp
    op/sign.cpp
    op/sign.hpp
    op/sin.cpp
    op/sin.hpp
    op/sinh.cpp
    op/sinh.hpp
    op/slice.cpp
    op/slice.hpp
    op/softmax.cpp
    op/softmax.hpp
    op/strided_slice.cpp
    op/strided_slice.hpp
    op/sqrt.cpp
    op/sqrt.hpp
    op/stop_gradient.cpp
    op/stop_gradient.hpp
    op/subtract.cpp
    op/subtract.hpp
    op/sum.cpp
    op/sum.hpp
    op/variadic_split.cpp
    op/variadic_split.hpp
    op/tan.cpp
    op/tan.hpp
    op/tanh.cpp
    op/tanh.hpp
    op/tensor_iterator.cpp
    op/tensor_iterator.hpp
    op/topk.cpp
    op/topk.hpp
    op/xor.cpp
    op/xor.hpp
    op/fused/batch_mat_mul_transpose.cpp
    op/fused/batch_mat_mul_transpose.hpp
    op/fused/clamp.cpp
    op/fused/clamp.hpp
    op/fused/conv_fused.cpp
    op/fused/conv_fused.hpp
    op/fused/crossentropy.cpp
    op/fused/crossentropy.hpp
    op/fused/hard_sigmoid.cpp
    op/fused/hard_sigmoid.hpp
    op/fused/depth_to_space.cpp
    op/fused/depth_to_space.hpp
    op/fused/elu.cpp
    op/fused/elu.hpp
    op/fused/fake_quantize.cpp
    op/fused/fake_quantize.hpp
    op/fused/gelu.cpp
    op/fused/gelu.hpp
    op/fused/gemm.cpp
    op/fused/gemm.hpp
    op/fused/grn.cpp
    op/fused/grn.hpp
    op/fused/group_conv.hpp
    op/fused/group_conv.cpp
    op/fused/group_conv_transpose.hpp
    op/fused/group_conv_transpose.cpp
    op/fused/gru_cell.cpp
    op/fused/gru_cell.hpp
    op/fused/layer_norm.cpp
    op/fused/layer_norm.hpp
    op/fused/lstm_cell.cpp
    op/fused/lstm_cell.hpp
    op/fused/lstm_sequence.cpp
    op/fused/lstm_sequence.hpp
    op/fused/matmul.cpp
    op/fused/matmul.hpp
    op/fused/mod.cpp
    op/fused/mod.hpp
    op/fused/mvn.cpp
    op/fused/mvn.hpp
    op/fused/normalize_l2.cpp
    op/fused/normalize_l2.hpp
    op/fused/partial_slice.cpp
    op/fused/partial_slice.hpp
    op/fused/prelu.cpp
    op/fused/prelu.hpp
    op/fused/rnn_cell.cpp
    op/fused/rnn_cell.hpp
    op/fused/scale_shift.cpp
    op/fused/scale_shift.hpp
    op/fused/scatter_nd.cpp
    op/fused/scatter_nd.hpp
    op/fused/stack.cpp
    op/fused/stack.hpp
    op/fused/selu.cpp
    op/fused/selu.hpp
    op/fused/shuffle_channels.cpp
    op/fused/shuffle_channels.hpp
    op/fused/softmax_crossentropy.cpp
    op/fused/softmax_crossentropy.hpp
    op/fused/space_to_depth.cpp
    op/fused/space_to_depth.hpp
    op/fused/split.cpp
    op/fused/split.hpp
    op/fused/squared_difference.cpp
    op/fused/squared_difference.hpp
    op/fused/squeeze.cpp
    op/fused/squeeze.hpp
    op/fused/unsqueeze.cpp
    op/fused/unsqueeze.hpp
    op/util/attr_types.cpp
    op/util/attr_types.hpp
    op/util/activation_functions.cpp
    op/util/activation_functions.hpp
    op/util/arithmetic_reduction.cpp
    op/util/arithmetic_reduction.hpp
    op/util/arithmetic_reductions_keep_dims.hpp
    op/util/arithmetic_reductions_keep_dims.cpp
    op/util/binary_elementwise_arithmetic.cpp
    op/util/binary_elementwise_arithmetic.hpp
    op/util/binary_elementwise_comparison.cpp
    op/util/binary_elementwise_comparison.hpp
    op/util/binary_elementwise_logical.cpp
    op/util/binary_elementwise_logical.hpp
    op/util/broadcasting.cpp
    op/util/broadcasting.hpp
    op/util/fused_op.cpp
    op/util/fused_op.hpp
    op/util/index_reduction.cpp
    op/util/index_reduction.hpp
    op/util/logical_reduction_keep_dims.hpp
    op/util/logical_reduction_keep_dims.cpp
    op/util/logical_reduction.cpp
    op/util/logical_reduction.hpp
    op/util/rnn_cell_base.cpp
    op/util/rnn_cell_base.hpp
    op/util/unary_elementwise_arithmetic.cpp
    op/util/unary_elementwise_arithmetic.hpp
    ops.hpp
    opsets/opset.cpp
    partial_shape.cpp
    partial_shape.hpp
    pass/algebraic_simplification.cpp
    pass/algebraic_simplification.hpp
    pass/assign_layout.hpp
    pass/implicit_broadcast_elimination.hpp
    pass/implicit_broadcast_elimination.cpp
    pass/batch_fusion.hpp
    pass/batch_fusion.cpp
    pass/common_function_collection.cpp
    pass/common_function_collection.hpp
    pass/constant_folding_arithmetic_reduction.cpp
    pass/constant_folding_binary.cpp
    pass/constant_folding_broadcast.cpp
    pass/constant_folding_concat.cpp
    pass/constant_folding_convert.cpp
    pass/constant_folding_dequantize.cpp
    pass/constant_folding_dyn_broadcast.cpp
    pass/constant_folding_dyn_reshape.cpp
    pass/constant_folding_dyn_slice.cpp
    pass/constant_folding_gather.cpp
    pass/constant_folding_logical_reduction.cpp
    pass/constant_folding_one_hot.cpp
    pass/constant_folding_pad.cpp
    pass/constant_folding_quantize.cpp
    pass/constant_folding_range.cpp
    pass/constant_folding_reshape.cpp
    pass/constant_folding_reverse.cpp
    pass/constant_folding_select.cpp
    pass/constant_folding_squeeze.cpp
    pass/constant_folding_unsqueeze.cpp
    pass/constant_folding_shape_of.cpp
    pass/constant_folding_slice.cpp
    pass/constant_folding_split.cpp
    pass/constant_folding_variadic_split.cpp
    pass/constant_folding_strided_slice.cpp
    pass/constant_folding_transpose.cpp
    pass/constant_folding_unary.cpp
    pass/constant_folding.cpp
    pass/constant_folding.hpp
    pass/constant_to_broadcast.cpp
    pass/convert_fp32_to_fp16.hpp
    pass/convert_fp32_to_fp16.cpp
    pass/core_fusion.cpp
    pass/core_fusion.hpp
    pass/cse.cpp
    pass/cse.hpp
    pass/dump_sorted.cpp
    pass/dump_sorted.hpp
    pass/dyn_elimination.cpp
    pass/dyn_elimination.hpp
    pass/fused_op_decomposition.cpp
    pass/fused_op_decomposition.hpp
    pass/get_output_element_elimination.cpp
    pass/get_output_element_elimination.hpp
    pass/graph_rewrite.cpp
    pass/graph_rewrite.hpp
    pass/like_replacement.cpp
    pass/like_replacement.hpp
    pass/liveness.cpp
    pass/liveness.hpp
    pass/manager.cpp
    pass/manager.hpp
    pass/manager_state.hpp
    pass/memory_layout.cpp
    pass/memory_layout.hpp
    pass/memory_visualize.cpp
    pass/memory_visualize.hpp
    pass/nop_elimination.cpp
    pass/nop_elimination.hpp
    pass/pass.cpp
    pass/pass.hpp
    pass/opset0_downgrade.cpp
    pass/opset0_downgrade.hpp
    pass/opset1_upgrade.cpp
    pass/opset1_upgrade.hpp
    pass/pass_config.cpp
    pass/pass_config.hpp
    pass/propagate_cacheability.cpp
    pass/propagate_cacheability.hpp
    pass/reshape_elimination.cpp
    pass/reshape_elimination.hpp
    pass/reshape_sinking.cpp
    pass/reshape_sinking.hpp
    pass/serialize.cpp
    pass/serialize.hpp
    pass/shape_relevance.cpp
    pass/shape_relevance.hpp
    pass/validate_graph.cpp
    pass/validate_graph.hpp
    pass/validate.cpp
    pass/validate.hpp
    pass/visualize_tree.cpp
    pass/visualize_tree.hpp
    pass/zero_dim_tensor_elimination.cpp
    pass/zero_dim_tensor_elimination.cpp
    pass/zero_dim_tensor_elimination.hpp
    pass/zero_dim_tensor_elimination.hpp
    pass/concat_fusion.hpp
    pass/concat_fusion.cpp
    pass/pass_util.hpp
    pass/pass_util.cpp
    pattern/matcher.cpp
    pattern/matcher.hpp
    pattern/op/any.cpp
    pattern/op/any.hpp
    pattern/op/any_of.cpp
    pattern/op/any_of.hpp
    pattern/op/branch.cpp
    pattern/op/branch.hpp
    pattern/op/capture.cpp
    pattern/op/capture.hpp
    pattern/op/label.cpp
    pattern/op/label.hpp
    pattern/op/or.cpp
    pattern/op/or.hpp
    pattern/op/pattern.cpp
    pattern/op/pattern.hpp
    pattern/op/skip.cpp
    pattern/op/skip.hpp
    pattern/op/true.cpp
    pattern/op/true.hpp
    placement.cpp
    placement.hpp
    provenance.cpp
    provenance.hpp
    rank.hpp
    runtime/aligned_buffer.cpp
    runtime/aligned_buffer.hpp
    runtime/allocator.cpp
    runtime/allocator.hpp
    runtime/backend.cpp
    runtime/backend.hpp
    runtime/backend_manager.cpp
    runtime/backend_manager.hpp
    runtime/cache.cpp
    runtime/cache.hpp
    runtime/chrome_trace.cpp
    runtime/chrome_trace.hpp
    runtime/executable.cpp
    runtime/executable.hpp
    runtime/host_tensor.cpp
    runtime/host_tensor.hpp
    runtime/performance_counter.hpp
    runtime/tensor.cpp
    runtime/tensor.hpp
    shape.cpp
    shape.hpp
    shape_util.cpp
    shape_util.hpp
    slice_plan.cpp
    slice_plan.hpp
    specialize_function.cpp
    specialize_function.hpp
    state/bernoulli_rng_state.cpp
    state/bernoulli_rng_state.hpp
    state/uniform_rng_state.cpp
    state/uniform_rng_state.hpp
    strides.cpp
    strides.hpp
    type/bfloat16.cpp
    type/bfloat16.hpp
    type/float16.cpp
    type/float16.hpp
    type/element_type.cpp
    type.cpp
    type.hpp
    util.cpp
    util.hpp
    validation_util.cpp
    validation_util.hpp
    variant.cpp
    variant.hpp
    )

set(SRC ${SRC}
    runtime/dynamic/dynamic_backend.cpp
    runtime/dynamic/dynamic_backend.hpp
    )

if(NGRAPH_JSON_ENABLE)
    list(APPEND SRC serializer.cpp serializer.hpp event_tracing.cpp event_tracing.hpp)
else()
    list(APPEND SRC serializer_stub.cpp)
endif()

configure_file(version.in.hpp version.hpp)

if (NGRAPH_STATIC_LIB_ENABLE)
    add_library(ngraph STATIC ${SRC})
else()
    add_library(ngraph SHARED ${SRC})
endif()

if(NOT NGRAPH_JSON_ENABLE)
    target_compile_definitions(ngraph PUBLIC NGRAPH_JSON_DISABLE)
endif()

if(NGRAPH_INTERPRETER_STATIC_LIB_ENABLE)
    target_compile_definitions(ngraph PUBLIC NGRAPH_INTERPRETER_STATIC_LIB_ENABLE)
endif()

if(NGRAPH_CPU_STATIC_LIB_ENABLE)
    target_compile_definitions(ngraph PUBLIC NGRAPH_CPU_STATIC_LIB_ENABLE)
endif()

if(NGRAPH_DISTRIBUTED_ENABLE)
    if(NGRAPH_DISTRIBUTED_MLSL_ENABLE)
        target_include_directories(ngraph SYSTEM PRIVATE libmlsl)
        target_link_libraries(ngraph PRIVATE libmlsl)
    elseif(NGRAPH_DISTRIBUTED_OMPI_ENABLE)
        find_package(MPI REQUIRED)
        target_include_directories(ngraph SYSTEM PRIVATE ${MPI_C_INCLUDE_PATH} ${MPI_CXX_INCLUDE_PATH})
        target_link_libraries(ngraph PRIVATE ${MPI_C_LIBRARIES} ${MPI_CXX_LIBRARIES})
    else()
        message(FATAL_ERROR "Distributed Library not supported/mentioned")
    endif()
endif()

add_subdirectory(frontend)

find_package(Graphviz QUIET)
if (GRAPHVIZ_FOUND)
    set_property(SOURCE pass/visualize_tree.cpp APPEND PROPERTY COMPILE_DEFINITIONS GRAPHVIZ_FOUND)
endif()

if(NGRAPH_ADDRESS_SANITIZER)
    message(STATUS "Enable Address Sanitizer")
    add_compile_options(-g -fsanitize=address -fno-omit-frame-pointer)
endif()

add_subdirectory(codegen)
add_subdirectory(runtime)

target_compile_definitions(ngraph
    PRIVATE
        SHARED_LIB_PREFIX="${CMAKE_SHARED_LIBRARY_PREFIX}"
        SHARED_LIB_SUFFIX="${CMAKE_SHARED_LIBRARY_SUFFIX}"
)
if(NGRAPH_LIB_VERSIONING_ENABLE)
    set_target_properties(ngraph PROPERTIES
        VERSION ${NGRAPH_VERSION}
        SOVERSION ${NGRAPH_API_VERSION})
endif()
if(NGRAPH_JSON_ENABLE)
    target_link_libraries(ngraph PRIVATE libjson)
endif()
target_compile_definitions(ngraph PUBLIC NGRAPH_VERSION="${NGRAPH_VERSION}")

if (LINUX)
    # nGraph links against one or more libraries (ex. LLVM) but we don't want to
    # export these symbols as part of the DSO. This is a GNU ld (and derivatives) specific
    # option so making this portable is still an open issue. As a note for the future,
    # this is not an issue on Windows and LLVM's lld does support --exclude-libs.
    set_property(TARGET ngraph APPEND_STRING PROPERTY LINK_FLAGS " -Wl,--exclude-libs,ALL")

    # GCC invokes the linker with --as-needed by default which doesn't work for us
    # because generated code needs to find symbols in these DSOs at runtime.
    # The fix below is temporary and will be removed once we find a better way
    # to do this because certain dependencies like the OpenMP runtime libraries
    # _do_ need to be linked with --as-needed with a higher priority for the
    # Intel OpenMP runtime so we don't mix libgomp and libiomp5
    if (CMAKE_CXX_COMPILER_ID STREQUAL "GNU")
        set_property(TARGET ngraph APPEND_STRING PROPERTY LINK_FLAGS " -Wl,--no-as-needed")
    endif()
elseif(APPLE)
    set_property(TARGET ngraph APPEND_STRING PROPERTY LINK_FLAGS " -Wl,-rpath,@loader_path")
endif()

# Defines macro in C++ to load backend plugin
target_include_directories(ngraph PUBLIC $<BUILD_INTERFACE:${NGRAPH_INCLUDE_PATH}> $<INSTALL_INTERFACE:include>)

#Add an alias so that library can be used inside the build tree, e.g. when testing
add_library(ngraph::ngraph ALIAS ngraph)

if (NOT WIN32)
<<<<<<< HEAD
    target_link_libraries(ngraph PUBLIC ${CMAKE_DL_LIBS} pthread)
=======
    find_package(Threads REQUIRED)
    target_link_libraries(ngraph PUBLIC dl Threads::Threads)
>>>>>>> 14cac0dd
endif()

if (NGRAPH_ONNX_IMPORT_ENABLE)
    target_sources(ngraph PRIVATE $<TARGET_OBJECTS:onnx_import_interface>)
    target_link_libraries(ngraph PRIVATE onnx_import)
endif()

# Build subdirectories for all build types on Windows
if(WIN32)
    foreach(BUILD_TYPE Release Debug RelWithDebInfo MinSizeRel)
        if(NOT EXISTS ${NGRAPH_BUILD_DIR}/${BUILD_TYPE})
            file(MAKE_DIRECTORY ${NGRAPH_BUILD_DIR}/${BUILD_TYPE})
        endif()
    endforeach()
endif()

#-----------------------------------------------------------------------------------------------
# Installation logic...
#-----------------------------------------------------------------------------------------------

# nGraph
install(TARGETS ngraph EXPORT ngraphTargets
        RUNTIME DESTINATION ${NGRAPH_INSTALL_LIB}
        ARCHIVE DESTINATION ${NGRAPH_INSTALL_LIB}
        LIBRARY DESTINATION ${NGRAPH_INSTALL_LIB}
        COMPONENT ngraph)
install(DIRECTORY ${CMAKE_CURRENT_SOURCE_DIR}/
    DESTINATION ${NGRAPH_INSTALL_INCLUDE}/ngraph
    COMPONENT ngraph
    FILES_MATCHING
        PATTERN "*.hpp"
        PATTERN "*.h"
)
install(FILES ${CMAKE_CURRENT_BINARY_DIR}/version.hpp
    DESTINATION ${NGRAPH_INSTALL_INCLUDE}/ngraph
    COMPONENT ngraph)

set(CPACK_GENERATOR "DEB")
set(CPACK_DEBIAN_PACKAGE_SHLIBDEPS ON)
set(CPACK_PACKAGE_DESCRIPTION_SUMMARY "A most excellent graph library")
set(CPACK_PACKAGE_NAME "nGraph")
set(CPACK_PACKAGE_CONTACT "Robert Kimball")
# set(CPACK_PACKAGE_VERSION
set(CPACK_PACKAGE_VENDOR "Intel Nervana")
# set(CPACK_PACKAGE_DESCRIPTION_FILE "")

set(CPACK_PACKAGE_VERSION_MAJOR ${NGRAPH_VERSION_MAJOR})
set(CPACK_PACKAGE_VERSION_MINOR ${NGRAPH_VERSION_MINOR})
set(CPACK_PACKAGE_VERSION_PATCH ${NGRAPH_VERSION_PATCH})
include(CPack)<|MERGE_RESOLUTION|>--- conflicted
+++ resolved
@@ -733,12 +733,8 @@
 add_library(ngraph::ngraph ALIAS ngraph)
 
 if (NOT WIN32)
-<<<<<<< HEAD
-    target_link_libraries(ngraph PUBLIC ${CMAKE_DL_LIBS} pthread)
-=======
     find_package(Threads REQUIRED)
     target_link_libraries(ngraph PUBLIC dl Threads::Threads)
->>>>>>> 14cac0dd
 endif()
 
 if (NGRAPH_ONNX_IMPORT_ENABLE)
