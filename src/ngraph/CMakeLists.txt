# ******************************************************************************
# Copyright 2017-2019 Intel Corporation
#
# Licensed under the Apache License, Version 2.0 (the "License");
# you may not use this file except in compliance with the License.
# You may obtain a copy of the License at
#
#     http://www.apache.org/licenses/LICENSE-2.0
#
# Unless required by applicable law or agreed to in writing, software
# distributed under the License is distributed on an "AS IS" BASIS,
# WITHOUT WARRANTIES OR CONDITIONS OF ANY KIND, either express or implied.
# See the License for the specific language governing permissions and
# limitations under the License.
# ******************************************************************************

set (SRC
    assertion.hpp
    autodiff/adjoints.cpp
    autodiff/adjoints.hpp
    axis_set.cpp
    axis_set.hpp
    axis_vector.cpp
    axis_vector.hpp
    builder/autobroadcast.cpp
    builder/autobroadcast.hpp
    builder/make_constant.hpp
    builder/norm.cpp
    builder/norm.hpp
    builder/numpy_transpose.cpp
    builder/numpy_transpose.hpp
    builder/quantization.cpp
    builder/quantization.hpp
    builder/quantization/quantized_linear_convolution.cpp
    builder/quantization/quantized_linear_convolution.hpp
    builder/quantization/quantized_linear_dot.cpp
    builder/quantization/quantized_linear_dot.hpp
    builder/quantization_util.hpp
    builder/reduce_ops.cpp
    builder/reduce_ops.hpp
    builder/tensor_mask.hpp
    check.hpp
    code_writer.hpp
    coordinate.cpp
    coordinate.hpp
    coordinate_diff.cpp
    coordinate_diff.hpp
    coordinate_transform.cpp
    cpio.cpp
    cpio.hpp
    deprecated.hpp
    descriptor/input.cpp
    descriptor/input.hpp
    descriptor/layout/dense_tensor_layout.cpp
    descriptor/layout/dense_tensor_layout.hpp
    descriptor/layout/tensor_layout.cpp
    descriptor/layout/tensor_layout.hpp
    descriptor/output.cpp
    descriptor/output.hpp
    descriptor/tensor.cpp
    descriptor/tensor.hpp
    dimension.cpp
    dimension.hpp
    distributed.cpp
    distributed.hpp
    except.hpp
    file_util.cpp
    file_util.hpp
    function.cpp
    function.hpp
    graph_util.cpp
    log.cpp
    log.hpp
    ngraph.cpp
    ngraph.hpp
    ngraph_visibility.hpp
    node.cpp
    node.hpp
    op/abs.cpp
    op/abs.hpp
    op/acos.cpp
    op/acos.hpp
    op/add.cpp
    op/add.hpp
    op/all.cpp
    op/all.hpp
    op/allreduce.cpp
    op/allreduce.hpp
    op/and.cpp
    op/and.hpp
    op/any.cpp
    op/any.hpp
    op/argmax.cpp
    op/argmax.hpp
    op/argmin.cpp
    op/argmin.hpp
    op/asin.cpp
    op/asin.hpp
    op/atan.cpp
    op/atan.hpp
    op/avg_pool.cpp
    op/avg_pool.hpp
    op/batch_norm.cpp
    op/batch_norm.hpp
    op/broadcast.cpp
    op/broadcast_distributed.cpp
    op/ceiling.cpp
    op/ceiling.hpp
    op/concat.cpp
    op/concat.hpp
    op/constant.cpp
    op/constant.hpp
    op/convert.cpp
    op/convert.hpp
    op/convolution.cpp
    op/convolution.hpp
    op/cos.cpp
    op/cos.hpp
    op/cosh.cpp
    op/cosh.hpp
    op/dequantize.cpp
    op/dequantize.hpp
    op/divide.cpp
    op/divide.hpp
    op/dot.cpp
    op/dot.hpp
    op/embedding_lookup.cpp
    op/embedding_lookup.hpp
    op/equal.cpp
    op/equal.hpp
    op/erf.cpp
    op/erf.hpp
    op/exp.cpp
    op/exp.hpp
    op/experimental/batch_mat_mul.cpp
    op/experimental/batch_mat_mul.hpp
    op/experimental/dyn_broadcast.cpp
    op/experimental/dyn_broadcast.hpp
    op/experimental/dyn_pad.cpp
    op/experimental/dyn_pad.hpp
    op/experimental/dyn_reshape.cpp
    op/experimental/dyn_reshape.hpp
    op/experimental/dyn_slice.cpp
    op/experimental/dyn_slice.hpp
    op/experimental/generate_mask.cpp
    op/experimental/generate_mask.hpp
    op/experimental/quantized_avg_pool.cpp
    op/experimental/quantized_avg_pool.hpp
    op/experimental/quantized_concat.cpp
    op/experimental/quantized_concat.hpp
    op/experimental/quantized_conv.cpp
    op/experimental/quantized_conv.hpp
    op/experimental/quantized_conv_bias.cpp
    op/experimental/quantized_conv_bias.hpp
    op/experimental/quantized_conv_relu.cpp
    op/experimental/quantized_conv_relu.hpp
    op/experimental/quantized_max_pool.cpp
    op/experimental/quantized_max_pool.hpp
    op/experimental/shape_of.cpp
    op/experimental/shape_of.hpp
    op/experimental/tile.cpp
    op/experimental/tile.hpp
    op/experimental/quantized_dot.cpp
    op/experimental/quantized_dot.hpp
    op/experimental/quantized_dot_bias.cpp
    op/experimental/quantized_dot_bias.hpp
    op/experimental/transpose.cpp
    op/experimental/transpose.hpp
    op/experimental/layers/detection_output.cpp
    op/experimental/layers/detection_output.hpp
    op/experimental/layers/interpolate.cpp
    op/experimental/layers/interpolate.hpp
    op/experimental/layers/prior_box.cpp
    op/experimental/layers/prior_box.hpp
    op/experimental/layers/prior_box_clustered.cpp
    op/experimental/layers/prior_box_clustered.hpp
    op/experimental/layers/proposal.hpp
    op/experimental/layers/proposal.cpp
    op/experimental/layers/region_yolo.hpp
    op/experimental/layers/region_yolo.cpp
    op/experimental/layers/reorg_yolo.hpp
    op/experimental/layers/reorg_yolo.cpp
    op/floor.cpp
    op/floor.hpp
    op/gather.cpp
    op/gather.hpp
    op/gather_nd.cpp
    op/gather_nd.hpp
    op/get_output_element.cpp
    op/get_output_element.hpp
    op/greater.cpp
    op/greater.hpp
    op/greater_eq.cpp
    op/greater_eq.hpp
    op/less.cpp
    op/less.hpp
    op/less_eq.cpp
    op/less_eq.hpp
    op/log.cpp
    op/log.hpp
    op/lrn.cpp
    op/lrn.hpp
    op/max.cpp
    op/max.hpp
    op/max_pool.cpp
    op/max_pool.hpp
    op/maximum.cpp
    op/maximum.hpp
    op/min.cpp
    op/min.hpp
    op/minimum.cpp
    op/minimum.hpp
    op/multiply.cpp
    op/multiply.hpp
    op/negative.cpp
    op/negative.hpp
    op/not.cpp
    op/not.hpp
    op/not_equal.cpp
    op/not_equal.hpp
    op/one_hot.cpp
    op/one_hot.hpp
    op/op.cpp
    op/op.hpp
    op/or.cpp
    op/or.hpp
    op/pad.cpp
    op/pad.hpp
    op/parameter.cpp
    op/parameter.hpp
    op/passthrough.cpp
    op/passthrough.hpp
    op/power.cpp
    op/power.hpp
    op/product.cpp
    op/product.hpp
    op/quantize.cpp
    op/quantize.hpp
    op/relu.cpp
    op/relu.hpp
    op/replace_slice.cpp
    op/replace_slice.hpp
    op/reshape.cpp
    op/reshape.hpp
    op/result.cpp
    op/result.hpp
    op/reverse.cpp
    op/reverse.hpp
    op/reverse_sequence.cpp
    op/reverse_sequence.hpp
    op/select.cpp
    op/select.hpp
    op/sigmoid.cpp
    op/sigmoid.hpp
    op/sign.cpp
    op/sign.hpp
    op/sin.cpp
    op/sin.hpp
    op/sinh.cpp
    op/sinh.hpp
    op/slice.cpp
    op/slice.hpp
    op/softmax.cpp
    op/softmax.hpp
    op/sqrt.cpp
    op/sqrt.hpp
    op/stop_gradient.cpp
    op/stop_gradient.hpp
    op/subtract.cpp
    op/subtract.hpp
    op/sum.cpp
    op/sum.hpp
    op/tan.cpp
    op/tan.hpp
    op/tanh.cpp
    op/tanh.hpp
    op/topk.cpp
    op/topk.hpp
    op/fused/conv_fused.cpp
    op/fused/conv_fused.hpp
    op/fused/depth_to_space.cpp
    op/fused/depth_to_space.hpp
    op/fused/elu.cpp
    op/fused/elu.hpp
<<<<<<< HEAD
    op/fused/grn.cpp
    op/fused/grn.hpp
=======
    op/fused/gemm.cpp
    op/fused/gemm.hpp
>>>>>>> 86a99474
    op/fused/group_conv.hpp
    op/fused/group_conv.cpp
    op/fused/prelu.cpp
    op/fused/prelu.hpp
    op/fused/space_to_depth.cpp
    op/fused/space_to_depth.hpp
    op/util/arithmetic_reduction.cpp
    op/util/arithmetic_reduction.hpp
    op/util/binary_elementwise_arithmetic.cpp
    op/util/binary_elementwise_arithmetic.hpp
    op/util/binary_elementwise_comparison.cpp
    op/util/binary_elementwise_comparison.hpp
    op/util/binary_elementwise_logical.cpp
    op/util/binary_elementwise_logical.hpp
    op/util/broadcasting.cpp
    op/util/broadcasting.hpp
    op/util/fused_op.cpp
    op/util/fused_op.hpp
    op/util/index_reduction.cpp
    op/util/index_reduction.hpp
    op/util/logical_reduction.cpp
    op/util/logical_reduction.hpp
    op/util/reshape.cpp
    op/util/reshape.hpp
    op/util/unary_elementwise_arithmetic.cpp
    op/util/unary_elementwise_arithmetic.hpp
    partial_shape.cpp
    partial_shape.hpp
    pass/algebraic_simplification.cpp
    pass/algebraic_simplification.hpp
    pass/assign_layout.hpp
    pass/batch_fusion.hpp
    pass/batch_fusion.cpp
    pass/common_function_collection.cpp
    pass/common_function_collection.hpp
    pass/constant_folding.cpp
    pass/constant_folding.hpp
    pass/constant_to_broadcast.cpp
    pass/core_fusion.cpp
    pass/core_fusion.hpp
    pass/cse.cpp
    pass/cse.hpp
    pass/dump_sorted.cpp
    pass/dump_sorted.hpp
    pass/fused_op_decomposition.cpp
    pass/fused_op_decomposition.hpp
    pass/get_output_element_elimination.cpp
    pass/get_output_element_elimination.hpp
    pass/graph_rewrite.cpp
    pass/graph_rewrite.hpp
    pass/like_replacement.cpp
    pass/like_replacement.hpp
    pass/liveness.cpp
    pass/liveness.hpp
    pass/manager.cpp
    pass/manager.hpp
    pass/manager_state.cpp
    pass/manager_state.hpp
    pass/memory_layout.cpp
    pass/memory_layout.hpp
    pass/memory_visualize.cpp
    pass/memory_visualize.hpp
    pass/nop_elimination.cpp
    pass/nop_elimination.hpp
    pass/pass.cpp
    pass/pass.hpp
    pass/pass_config.cpp
    pass/pass_config.hpp
    pass/prefix_reshape_elimination.cpp
    pass/prefix_reshape_elimination.hpp
    pass/propagate_cacheability.cpp
    pass/propagate_cacheability.hpp
    pass/reshape_elimination.cpp
    pass/reshape_elimination.hpp
    pass/reshape_sinking.cpp
    pass/reshape_sinking.hpp
    pass/serialize.cpp
    pass/serialize.hpp
    pass/shape_relevance.cpp
    pass/shape_relevance.hpp
    pass/shape_specialization.cpp
    pass/shape_specialization.hpp
    pass/validate_graph.cpp
    pass/validate_graph.hpp
    pass/visualize_tree.cpp
    pass/visualize_tree.hpp
    pass/zero_dim_tensor_elimination.cpp
    pass/zero_dim_tensor_elimination.cpp
    pass/zero_dim_tensor_elimination.hpp
    pass/zero_dim_tensor_elimination.hpp
    pass/concat_fusion.hpp
    pass/concat_fusion.cpp
    pass/pass_util.hpp
    pass/pass_util.cpp
    pattern/matcher.cpp
    pattern/matcher.hpp
    pattern/op/any.hpp
    pattern/op/any_of.hpp
    pattern/op/label.hpp
    pattern/op/pattern.hpp
    pattern/op/skip.hpp
    placement.cpp
    placement.hpp
    provenance.cpp
    provenance.hpp
    rank.hpp
    runtime/aligned_buffer.cpp
    runtime/aligned_buffer.hpp
    runtime/backend.cpp
    runtime/backend.hpp
    runtime/backend_manager.cpp
    runtime/backend_manager.hpp
    runtime/executable.cpp
    runtime/executable.hpp
    runtime/host_tensor.cpp
    runtime/host_tensor.hpp
    runtime/performance_counter.hpp
    runtime/tensor.cpp
    runtime/tensor.hpp
    shape.cpp
    shape.hpp
    shape_util.cpp
    shape_util.hpp
    specialize_shapes.cpp
    specialize_shapes.hpp
    state/rng_state.cpp
    strides.cpp
    strides.hpp
    type/bfloat16.cpp
    type/bfloat16.hpp
    type/float16.cpp
    type/float16.hpp
    type/element_type.cpp
    util.cpp
    util.hpp
    validation_util.cpp
    validation_util.hpp
    )

set(SRC ${SRC}
    runtime/hybrid/hybrid_backend.cpp
    runtime/hybrid/hybrid_backend.hpp
    runtime/hybrid/hybrid_executable.cpp
    runtime/hybrid/hybrid_executable.hpp
    runtime/hybrid/hybrid_tensor.cpp
    runtime/hybrid/hybrid_util.cpp
    runtime/hybrid/hybrid_util.hpp
    runtime/hybrid/op/function_call.cpp
    runtime/hybrid/op/function_call.hpp
    runtime/hybrid/pass/default_placement.cpp
    runtime/hybrid/pass/default_placement.hpp
    runtime/hybrid/pass/dump.cpp
    runtime/hybrid/pass/dump.hpp
    runtime/hybrid/pass/fix_get_output_element.cpp
    runtime/hybrid/pass/fix_get_output_element.hpp
    runtime/hybrid/pass/liveness.cpp
    runtime/hybrid/pass/liveness.hpp
    runtime/hybrid/pass/memory_layout.cpp
    runtime/hybrid/pass/memory_layout.hpp
    )

if(NGRAPH_JSON_ENABLE)
    list(APPEND SRC serializer.cpp serializer.hpp event_tracing.cpp event_tracing.hpp)
endif()

configure_file(version.in.hpp version.hpp)

add_library(ngraph SHARED ${SRC})

if(NGRAPH_DISTRIBUTED_ENABLE)
    if(NGRAPH_DISTRIBUTED_MLSL_ENABLE)
        target_include_directories(ngraph SYSTEM PRIVATE libmlsl)
        target_link_libraries(ngraph PRIVATE libmlsl)
    elseif(NGRAPH_DISTRIBUTED_OMPI_ENABLE)
        find_package(MPI REQUIRED)
        target_include_directories(ngraph SYSTEM PRIVATE ${MPI_C_INCLUDE_PATH} ${MPI_CXX_INCLUDE_PATH})
        target_link_libraries(ngraph PRIVATE ${MPI_C_LIBRARIES} ${MPI_CXX_LIBRARIES})
    else()
        message(FATAL_ERROR "Distributed Library not supported/mentioned")
    endif()
endif()

add_subdirectory(frontend)

find_package(Graphviz QUIET)
if (GRAPHVIZ_FOUND)
    set_property(SOURCE pass/visualize_tree.cpp APPEND PROPERTY COMPILE_DEFINITIONS GRAPHVIZ_FOUND)
endif()

if(NGRAPH_ADDRESS_SANITIZER)
    message(STATUS "Enable Address Sanitizer")
    set(CMAKE_CXX_FLAGS "${CMAKE_CXX_FLAGS} -g -fsanitize=address -fno-omit-frame-pointer")
endif()

add_subdirectory(codegen)
add_subdirectory(runtime)

target_compile_definitions(ngraph
    PRIVATE
        SHARED_LIB_PREFIX="${CMAKE_SHARED_LIBRARY_PREFIX}"
        SHARED_LIB_SUFFIX="${CMAKE_SHARED_LIBRARY_SUFFIX}"
        NGRAPH_DLL_EXPORTS
)
if(NGRAPH_LIB_VERSIONING_ENABLE)
    set_target_properties(ngraph PROPERTIES
        VERSION ${NGRAPH_VERSION}
        SOVERSION ${NGRAPH_API_VERSION})
endif()
if(NGRAPH_JSON_ENABLE)
    target_link_libraries(ngraph PRIVATE libjson)
endif()
target_compile_definitions(ngraph PUBLIC NGRAPH_VERSION="${NGRAPH_VERSION}")

if (LINUX)
    # nGraph links against one or more libraries (ex. LLVM) but we don't want to
    # export these symbols as part of the DSO. This is a GNU ld (and derivatives) specific
    # option so making this portable is still an open issue. As a note for the future,
    # this is not an issue on Windows and LLVM's lld does support --exclude-libs.
    set_property(TARGET ngraph APPEND_STRING PROPERTY LINK_FLAGS " -Wl,--exclude-libs,ALL")

    # GCC invokes the linker with --as-needed by default which doesn't work for us
    # because generated code needs to find symbols in these DSOs at runtime.
    # The fix below is temporary and will be removed once we find a better way
    # to do this because certain dependencies like the OpenMP runtime libraries
    # _do_ need to be linked with --as-needed with a higher priority for the
    # Intel OpenMP runtime so we don't mix libgomp and libiomp5
    if (CMAKE_CXX_COMPILER_ID STREQUAL "GNU")
        set_property(TARGET ngraph APPEND_STRING PROPERTY LINK_FLAGS " -Wl,--no-as-needed")
    endif()
elseif(APPLE)
    set_property(TARGET ngraph APPEND_STRING PROPERTY LINK_FLAGS " -Wl,-rpath,@loader_path")
endif()

# Defines macro in C++ to load backend plugin
target_include_directories(ngraph PUBLIC "${NGRAPH_INCLUDE_PATH}")
if (NOT WIN32)
    target_link_libraries(ngraph PUBLIC dl pthread)
endif()

if (NGRAPH_ONNX_IMPORT_ENABLE)
    target_sources(ngraph PRIVATE $<TARGET_OBJECTS:onnx_import_interface>)
    target_link_libraries(ngraph PRIVATE onnx_import)
endif()

# Build subdirectories for all build types on Windows
if(WIN32)
    foreach(BUILD_TYPE Release Debug RelWithDebInfo MinSizeRel)
        if(NOT EXISTS ${NGRAPH_BUILD_DIR}/${BUILD_TYPE})
            file(MAKE_DIRECTORY ${NGRAPH_BUILD_DIR}/${BUILD_TYPE})
        endif()
    endforeach()
endif()

#-----------------------------------------------------------------------------------------------
# Installation logic...
#-----------------------------------------------------------------------------------------------

# nGraph
install(FILES ${CMAKE_BINARY_DIR}/VERSION DESTINATION ${CMAKE_INSTALL_PREFIX})
install(TARGETS ngraph DESTINATION ${NGRAPH_INSTALL_LIB})  # libngraph.so
install(DIRECTORY
    ${CMAKE_CURRENT_SOURCE_DIR}/
    DESTINATION "${NGRAPH_INSTALL_INCLUDE}/ngraph"
    FILES_MATCHING
        PATTERN "*.hpp"
        PATTERN "*.h"
)
install(FILES ${CMAKE_BINARY_DIR}/src/ngraph/version.hpp
    DESTINATION "${NGRAPH_INSTALL_INCLUDE}/ngraph")

set(CPACK_GENERATOR "DEB")
set(CPACK_DEBIAN_PACKAGE_SHLIBDEPS ON)
set(CPACK_PACKAGE_DESCRIPTION_SUMMARY "A most excellent graph library")
set(CPACK_PACKAGE_NAME "nGraph")
set(CPACK_PACKAGE_CONTACT "Robert Kimball")
# set(CPACK_PACKAGE_VERSION
set(CPACK_PACKAGE_VENDOR "Intel Nervana")
# set(CPACK_PACKAGE_DESCRIPTION_FILE "")

set(CPACK_PACKAGE_VERSION_MAJOR ${NGRAPH_VERSION_MAJOR})
set(CPACK_PACKAGE_VERSION_MINOR ${NGRAPH_VERSION_MINOR})
set(CPACK_PACKAGE_VERSION_PATCH ${NGRAPH_VERSION_PATCH})
include(CPack)<|MERGE_RESOLUTION|>--- conflicted
+++ resolved
@@ -282,13 +282,10 @@
     op/fused/depth_to_space.hpp
     op/fused/elu.cpp
     op/fused/elu.hpp
-<<<<<<< HEAD
+    op/fused/gemm.cpp
+    op/fused/gemm.hpp
     op/fused/grn.cpp
     op/fused/grn.hpp
-=======
-    op/fused/gemm.cpp
-    op/fused/gemm.hpp
->>>>>>> 86a99474
     op/fused/group_conv.hpp
     op/fused/group_conv.cpp
     op/fused/prelu.cpp
