# ******************************************************************************
# Copyright 2017-2019 Intel Corporation
#
# Licensed under the Apache License, Version 2.0 (the "License");
# you may not use this file except in compliance with the License.
# You may obtain a copy of the License at
#
#     http://www.apache.org/licenses/LICENSE-2.0
#
# Unless required by applicable law or agreed to in writing, software
# distributed under the License is distributed on an "AS IS" BASIS,
# WITHOUT WARRANTIES OR CONDITIONS OF ANY KIND, either express or implied.
# See the License for the specific language governing permissions and
# limitations under the License.
# ******************************************************************************

set (SRC
    assertion.hpp
    autodiff/adjoints.cpp
    autodiff/adjoints.hpp
    axis_set.cpp
    axis_set.hpp
    axis_vector.cpp
    axis_vector.hpp
    builder/autobroadcast.cpp
    builder/autobroadcast.hpp
    builder/make_constant.hpp
    builder/numpy_transpose.cpp
    builder/numpy_transpose.hpp
    builder/quantization.cpp
    builder/quantization.hpp
    builder/quantization/quantized_linear_convolution.cpp
    builder/quantization/quantized_linear_convolution.hpp
    builder/quantization_util.hpp
    builder/reduce_ops.cpp
    builder/reduce_ops.hpp
    builder/tensor_mask.hpp
    check.hpp
    code_writer.hpp
    coordinate.cpp
    coordinate.hpp
    coordinate_diff.cpp
    coordinate_diff.hpp
    coordinate_transform.cpp
    cpio.cpp
    cpio.hpp
    descriptor/input.cpp
    descriptor/input.hpp
    descriptor/layout/dense_tensor_layout.cpp
    descriptor/layout/dense_tensor_layout.hpp
    descriptor/layout/tensor_layout.cpp
    descriptor/layout/tensor_layout.hpp
    descriptor/output.cpp
    descriptor/output.hpp
    descriptor/tensor.cpp
    descriptor/tensor.hpp
    dimension.cpp
    dimension.hpp
    except.hpp
    file_util.cpp
    file_util.hpp
    function.cpp
    function.hpp
    graph_util.cpp
    log.cpp
    log.hpp
    ngraph.cpp
    ngraph.hpp
    ngraph_visibility.hpp
    node.cpp
    node.hpp
    node_vector.hpp
    op/abs.cpp
    op/abs.hpp
    op/acos.cpp
    op/acos.hpp
    op/add.cpp
    op/add.hpp
    op/all.cpp
    op/all.hpp
    op/allreduce.cpp
    op/allreduce.hpp
    op/and.cpp
    op/and.hpp
    op/any.cpp
    op/any.hpp
    op/argmax.cpp
    op/argmax.hpp
    op/argmin.cpp
    op/argmin.hpp
    op/asin.cpp
    op/asin.hpp
    op/atan.cpp
    op/atan.hpp
    op/avg_pool.cpp
    op/avg_pool.hpp
    op/batch_norm.cpp
    op/batch_norm.hpp
    op/broadcast.cpp
    op/broadcast.hpp
    op/ceiling.cpp
    op/ceiling.hpp
    op/concat.cpp
    op/concat.hpp
    op/constant.cpp
    op/constant.hpp
    op/convert.cpp
    op/convert.hpp
    op/convolution.cpp
    op/convolution.hpp
    op/cos.cpp
    op/cos.hpp
    op/cosh.cpp
    op/cosh.hpp
    op/dequantize.cpp
    op/dequantize.hpp
    op/divide.cpp
    op/divide.hpp
    op/dot.cpp
    op/dot.hpp
    op/embedding_lookup.cpp
    op/embedding_lookup.hpp
    op/equal.cpp
    op/equal.hpp
    op/exp.cpp
    op/exp.hpp
    op/experimental/generate_mask.cpp
    op/experimental/generate_mask.hpp
    op/experimental/quantized_avg_pool.cpp
    op/experimental/quantized_avg_pool.hpp
    op/experimental/quantized_concat.cpp
    op/experimental/quantized_concat.hpp
    op/experimental/quantized_conv.cpp
    op/experimental/quantized_conv.hpp
    op/experimental/quantized_conv_bias.cpp
    op/experimental/quantized_conv_bias.hpp
    op/experimental/quantized_conv_relu.cpp
    op/experimental/quantized_conv_relu.hpp
    op/experimental/quantized_max_pool.cpp
    op/experimental/quantized_max_pool.hpp
    op/experimental/shape_of.cpp
    op/experimental/shape_of.hpp
    op/floor.cpp
    op/floor.hpp
    op/get_output_element.cpp
    op/get_output_element.hpp
    op/greater.cpp
    op/greater.hpp
    op/greater_eq.cpp
    op/greater_eq.hpp
    op/less.cpp
    op/less.hpp
    op/less_eq.cpp
    op/less_eq.hpp
    op/log.cpp
    op/log.hpp
    op/lrn.cpp
    op/lrn.hpp
    op/max.cpp
    op/max.hpp
    op/max_pool.cpp
    op/max_pool.hpp
    op/maximum.cpp
    op/maximum.hpp
    op/min.cpp
    op/min.hpp
    op/minimum.cpp
    op/minimum.hpp
    op/multiply.cpp
    op/multiply.hpp
    op/negative.cpp
    op/negative.hpp
    op/not.cpp
    op/not.hpp
    op/not_equal.cpp
    op/not_equal.hpp
    op/one_hot.cpp
    op/one_hot.hpp
    op/op.cpp
    op/op.hpp
    op/or.cpp
    op/or.hpp
    op/pad.cpp
    op/pad.hpp
    op/parameter.cpp
    op/parameter.hpp
    op/passthrough.cpp
    op/passthrough.hpp
    op/power.cpp
    op/power.hpp
    op/product.cpp
    op/product.hpp
    op/quantize.cpp
    op/quantize.hpp
    op/relu.cpp
    op/relu.hpp
    op/replace_slice.cpp
    op/replace_slice.hpp
    op/reshape.cpp
    op/reshape.hpp
    op/result.cpp
    op/result.hpp
    op/reverse.cpp
    op/reverse.hpp
    op/reverse_sequence.cpp
    op/reverse_sequence.hpp
    op/select.cpp
    op/select.hpp
    op/sigmoid.cpp
    op/sigmoid.hpp
    op/sign.cpp
    op/sign.hpp
    op/sin.cpp
    op/sin.hpp
    op/sinh.cpp
    op/sinh.hpp
    op/slice.cpp
    op/slice.hpp
    op/softmax.cpp
    op/softmax.hpp
    op/sqrt.cpp
    op/sqrt.hpp
    op/stop_gradient.cpp
    op/stop_gradient.hpp
    op/subtract.cpp
    op/subtract.hpp
    op/sum.cpp
    op/sum.hpp
    op/tan.cpp
    op/tan.hpp
    op/tanh.cpp
    op/tanh.hpp
    op/topk.cpp
    op/topk.hpp
    op/util/arithmetic_reduction.cpp
    op/util/arithmetic_reduction.hpp
    op/util/binary_elementwise_arithmetic.cpp
    op/util/binary_elementwise_arithmetic.hpp
    op/util/binary_elementwise_comparison.cpp
    op/util/binary_elementwise_comparison.hpp
    op/util/binary_elementwise_logical.cpp
    op/util/binary_elementwise_logical.hpp
    op/util/index_reduction.cpp
    op/util/index_reduction.hpp
    op/util/logical_reduction.cpp
    op/util/logical_reduction.hpp
    op/util/unary_elementwise_arithmetic.cpp
    op/util/unary_elementwise_arithmetic.hpp
    parameter_vector.hpp
    partial_shape.cpp
    partial_shape.hpp
    pass/algebraic_simplification.cpp
    pass/algebraic_simplification.hpp
    pass/assign_layout.hpp
    pass/common_function_collection.cpp
    pass/common_function_collection.hpp
    pass/constant_folding.cpp
    pass/constant_folding.hpp
    pass/core_fusion.cpp
    pass/core_fusion.hpp
    pass/cse.cpp
    pass/cse.hpp
    pass/dump_sorted.cpp
    pass/dump_sorted.hpp
    pass/get_output_element_elimination.cpp
    pass/get_output_element_elimination.hpp
    pass/graph_rewrite.cpp
    pass/graph_rewrite.hpp
    pass/like_replacement.cpp
    pass/like_replacement.hpp
    pass/liveness.cpp
    pass/liveness.hpp
    pass/manager.cpp
    pass/manager.hpp
    pass/manager_state.cpp
    pass/manager_state.hpp
    pass/memory_layout.cpp
    pass/memory_layout.hpp
    pass/memory_visualize.cpp
    pass/memory_visualize.hpp
    pass/nop_elimination.cpp
    pass/nop_elimination.hpp
    pass/pass.cpp
    pass/pass.hpp
    pass/pass_config.cpp
    pass/pass_config.hpp
    pass/prefix_reshape_elimination.cpp
    pass/prefix_reshape_elimination.hpp
    pass/propagate_cacheability.cpp
    pass/propagate_cacheability.hpp
    pass/reshape_elimination.cpp
    pass/reshape_elimination.hpp
    pass/reshape_sinking.cpp
    pass/reshape_sinking.hpp
    pass/serialize.cpp
    pass/serialize.hpp
    pass/validate_graph.cpp
    pass/validate_graph.hpp
    pass/visualize_tree.cpp
    pass/visualize_tree.hpp
    pass/zero_dim_tensor_elimination.cpp
    pass/zero_dim_tensor_elimination.cpp
    pass/zero_dim_tensor_elimination.hpp
    pass/zero_dim_tensor_elimination.hpp
    pattern/matcher.cpp
    pattern/matcher.hpp
    pattern/op/any.hpp
    pattern/op/any_of.hpp
    pattern/op/label.hpp
    pattern/op/pattern.hpp
    pattern/op/skip.hpp
    placement.cpp
    placement.hpp
    rank.hpp
    result_vector.hpp
    runtime/aligned_buffer.cpp
    runtime/aligned_buffer.hpp
    runtime/backend.cpp
    runtime/backend.hpp
    runtime/backend_manager.cpp
<<<<<<< HEAD
    specialize_shapes.cpp
    state/rng_state.cpp
=======
    runtime/backend_manager.hpp
    runtime/executable.cpp
    runtime/executable.hpp
>>>>>>> c3e6cfcf
    runtime/host_tensor.cpp
    runtime/host_tensor.hpp
    runtime/performance_counter.hpp
    runtime/tensor.cpp
    runtime/tensor.hpp
    serializer.cpp
    serializer.hpp
    shape.cpp
    shape.hpp
    shape_util.cpp
    shape_util.hpp
    state/rng_state.cpp
    strides.cpp
    strides.hpp
    type/bfloat16.cpp
    type/element_type.cpp
    util.cpp
    util.hpp
    validation_util.cpp
    validation_util.hpp
    )

set(SRC ${SRC}
    runtime/hybrid/hybrid_backend.cpp
    runtime/hybrid/hybrid_backend.hpp
    runtime/hybrid/hybrid_executable.cpp
    runtime/hybrid/hybrid_executable.hpp
    runtime/hybrid/hybrid_util.cpp
    runtime/hybrid/hybrid_util.hpp
    runtime/hybrid/op/function_call.cpp
    runtime/hybrid/op/function_call.hpp
    runtime/hybrid/pass/default_placement.cpp
    runtime/hybrid/pass/default_placement.hpp
    runtime/hybrid/pass/dump.cpp
    runtime/hybrid/pass/dump.hpp
    runtime/hybrid/pass/fix_get_output_element.cpp
    runtime/hybrid/pass/fix_get_output_element.hpp
    runtime/hybrid/pass/liveness.cpp
    runtime/hybrid/pass/liveness.hpp
    runtime/hybrid/pass/memory_layout.cpp
    runtime/hybrid/pass/memory_layout.hpp
    )


if(NGRAPH_DISTRIBUTED_ENABLE)
    list(APPEND SRC distributed.cpp distributed.hpp)
endif()

configure_file(version.in.hpp version.hpp)

add_library(ngraph SHARED ${SRC})

if(NGRAPH_DISTRIBUTED_ENABLE)
    target_sources(ngraph PRIVATE distributed.cpp)
    if(NGRAPH_DISTRIBUTED_MLSL_ENABLE)
        target_include_directories(ngraph SYSTEM PRIVATE libmlsl)
        target_link_libraries(ngraph PRIVATE libmlsl)
    elseif(NGRAPH_DISTRIBUTED_OMPI_ENABLE)
        find_package(MPI REQUIRED)
        target_include_directories(ngraph SYSTEM PRIVATE ${MPI_C_INCLUDE_PATH} ${MPI_CXX_INCLUDE_PATH})
        target_link_libraries(ngraph PRIVATE ${MPI_C_LIBRARIES} ${MPI_CXX_LIBRARIES})
    else()
        message(FATAL_ERROR "Distributed Library not supported/mentioned")
    endif()
endif()

add_subdirectory(frontend)

find_package(Graphviz QUIET)
if (GRAPHVIZ_FOUND)
    set_property(SOURCE pass/visualize_tree.cpp APPEND PROPERTY COMPILE_DEFINITIONS GRAPHVIZ_FOUND)
endif()

if(NGRAPH_ADDRESS_SANITIZER)
    message(STATUS "Enable Address Sanitizer")
    set(CMAKE_CXX_FLAGS "${CMAKE_CXX_FLAGS} -g -fsanitize=address -fno-omit-frame-pointer")
endif()

add_subdirectory(codegen)
add_subdirectory(runtime)

target_compile_definitions(ngraph
    PRIVATE
        SHARED_LIB_PREFIX="${CMAKE_SHARED_LIBRARY_PREFIX}"
        SHARED_LIB_SUFFIX="${CMAKE_SHARED_LIBRARY_SUFFIX}"
        NGRAPH_DLL_EXPORTS
)
if(NGRAPH_LIB_VERSIONING_ENABLE)
    set_target_properties(ngraph PROPERTIES
        VERSION ${NGRAPH_VERSION}
        SOVERSION ${NGRAPH_API_VERSION})
endif()
target_link_libraries(ngraph PRIVATE libjson)
target_compile_definitions(ngraph PUBLIC NGRAPH_VERSION="${NGRAPH_VERSION}")

if (LINUX)
    set_property(TARGET ngraph APPEND_STRING PROPERTY LINK_FLAGS " -Wl,--rpath,$ORIGIN")

    # nGraph links against one or more libraries (ex. LLVM) but we don't want to
    # export these symbols as part of the DSO. This is a GNU ld (and derivatives) specific
    # option so making this portable is still an open issue. As a note for the future,
    # this is not an issue on Windows and LLVM's lld does support --exclude-libs.
    set_property(TARGET ngraph APPEND_STRING PROPERTY LINK_FLAGS " -Wl,--exclude-libs,ALL")

    # GCC invokes the linker with --as-needed by default which doesn't work for us
    # because generated code needs to find symbols in these DSOs at runtime.
    # The fix below is temporary and will be removed once we find a better way
    # to do this because certain dependencies like the OpenMP runtime libraries
    # _do_ need to be linked with --as-needed with a higher priority for the
    # Intel OpenMP runtime so we don't mix libgomp and libiomp5
    if (CMAKE_CXX_COMPILER_ID STREQUAL "GNU")
        set_property(TARGET ngraph APPEND_STRING PROPERTY LINK_FLAGS " -Wl,--no-as-needed")
    endif()
elseif(APPLE)
    set_property(TARGET ngraph APPEND_STRING PROPERTY LINK_FLAGS " -Wl,-rpath,@loader_path")
endif()

# Defines macro in C++ to load backend plugin
target_include_directories(ngraph PUBLIC "${NGRAPH_INCLUDE_PATH}")
if (NOT WIN32)
    target_link_libraries(ngraph PUBLIC dl pthread)
endif()

if (NGRAPH_ONNX_IMPORT_ENABLE)
    target_sources(ngraph PRIVATE $<TARGET_OBJECTS:onnx_import_interface>)
    target_link_libraries(ngraph PRIVATE onnx_import)
endif()

# Build subdirectories for all build types on Windows
if(WIN32)
    foreach(BUILD_TYPE Release Debug RelWithDebInfo MinSizeRel)
        if(NOT EXISTS ${NGRAPH_BUILD_DIR}/${BUILD_TYPE})
            file(MAKE_DIRECTORY ${NGRAPH_BUILD_DIR}/${BUILD_TYPE})
        endif()
    endforeach()
endif()

#-----------------------------------------------------------------------------------------------
# Installation logic...
#-----------------------------------------------------------------------------------------------

# nGraph
install(FILES ${CMAKE_BINARY_DIR}/VERSION DESTINATION ${CMAKE_INSTALL_PREFIX})
install(TARGETS ngraph DESTINATION ${NGRAPH_INSTALL_LIB})  # libngraph.so
install(DIRECTORY
    ${CMAKE_CURRENT_SOURCE_DIR}/
    DESTINATION "${NGRAPH_INSTALL_INCLUDE}/ngraph"
    FILES_MATCHING
        PATTERN "*.hpp"
        PATTERN "*.h"
)
install(FILES ${CMAKE_BINARY_DIR}/src/ngraph/version.hpp
    DESTINATION "${NGRAPH_INSTALL_INCLUDE}/ngraph")

set(CPACK_GENERATOR "DEB")
set(CPACK_DEBIAN_PACKAGE_SHLIBDEPS ON)
set(CPACK_PACKAGE_DESCRIPTION_SUMMARY "A most excellent graph library")
set(CPACK_PACKAGE_NAME "nGraph")
set(CPACK_PACKAGE_CONTACT "Robert Kimball")
# set(CPACK_PACKAGE_VERSION
set(CPACK_PACKAGE_VENDOR "Intel Nervana")
# set(CPACK_PACKAGE_DESCRIPTION_FILE "")

set(CPACK_PACKAGE_VERSION_MAJOR ${NGRAPH_VERSION_MAJOR})
set(CPACK_PACKAGE_VERSION_MINOR ${NGRAPH_VERSION_MINOR})
set(CPACK_PACKAGE_VERSION_PATCH ${NGRAPH_VERSION_PATCH})
include(CPack)<|MERGE_RESOLUTION|>--- conflicted
+++ resolved
@@ -318,14 +318,9 @@
     runtime/backend.cpp
     runtime/backend.hpp
     runtime/backend_manager.cpp
-<<<<<<< HEAD
-    specialize_shapes.cpp
-    state/rng_state.cpp
-=======
     runtime/backend_manager.hpp
     runtime/executable.cpp
     runtime/executable.hpp
->>>>>>> c3e6cfcf
     runtime/host_tensor.cpp
     runtime/host_tensor.hpp
     runtime/performance_counter.hpp
@@ -337,6 +332,8 @@
     shape.hpp
     shape_util.cpp
     shape_util.hpp
+    specialize_shapes.cpp
+    specialize_shapes.hpp
     state/rng_state.cpp
     strides.cpp
     strides.hpp
