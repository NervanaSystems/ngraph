--- conflicted
+++ resolved
@@ -194,8 +194,6 @@
 
 add_library(ngraph SHARED ${SRC})
 
-set_target_properties(ngraph PROPERTIES LIBRARY_OUTPUT_DIRECTORY ${NGRAPH_BUILD_DIR})
-
 if(NGRAPH_DISTRIBUTED_ENABLE)
     target_sources(ngraph PRIVATE distributed.cpp)
     if(NGRAPH_DISTRIBUTED_MLSL_ENABLE)
@@ -272,10 +270,10 @@
     target_link_libraries(ngraph PRIVATE onnx_import)
 endif()
 
-<<<<<<< HEAD
 if (NGRAPH_MANYLINUX_ENABLE)
     target_compile_definitions(ngraph PRIVATE "NGRAPH_MANYLINUX_ENABLE")
-=======
+endif()
+
 # Build subdirectories for all build types on Windows
 if(WIN32)
     foreach(BUILD_TYPE Release Debug RelWithDebInfo MinSizeRel)
@@ -283,7 +281,6 @@
             file(MAKE_DIRECTORY ${NGRAPH_BUILD_DIR}/${BUILD_TYPE})
         endif()
     endforeach()
->>>>>>> 05aa055c
 endif()
 
 #-----------------------------------------------------------------------------------------------
