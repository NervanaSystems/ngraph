//*****************************************************************************
// Copyright 2017-2019 Intel Corporation
//
// Licensed under the Apache License, Version 2.0 (the "License");
// you may not use this file except in compliance with the License.
// You may obtain a copy of the License at
//
//     http://www.apache.org/licenses/LICENSE-2.0
//
// Unless required by applicable law or agreed to in writing, software
// distributed under the License is distributed on an "AS IS" BASIS,
// WITHOUT WARRANTIES OR CONDITIONS OF ANY KIND, either express or implied.
// See the License for the specific language governing permissions and
// limitations under the License.
//*****************************************************************************

#pragma once

#include "ngraph/op/util/binary_elementwise_comparison.hpp"

namespace ngraph
{
    namespace op
    {
<<<<<<< HEAD
        /// \brief Elementwise not-equal operation.
        class NGRAPH_API NotEqual : public util::BinaryElementwiseComparison
        {
        public:
            static constexpr NodeTypeInfo type_info{"NotEqual", 0};
            const NodeTypeInfo& get_type_info() const override { return type_info; }
            /// \brief Constructs a not-equal operation.
            NotEqual() = default;
            /// \brief Constructs a not-equal operation.
            ///
            /// \param arg0 Node that produces the first input tensor.
            /// \param arg1 Node that produces the second input tensor.
            /// \param auto_broadcast Auto broadcast specification
            NotEqual(const Output<Node>& arg0,
                     const Output<Node>& arg1,
                     const AutoBroadcastSpec& auto_broadcast = AutoBroadcastSpec());

            virtual std::shared_ptr<Node>
                copy_with_new_args(const NodeVector& new_args) const override;

            virtual bool is_commutative() const override { return true; }
        };
=======
        namespace v0
        {
            /// \brief Elementwise not-equal operation.
            class NotEqual : public util::BinaryElementwiseComparison
            {
            public:
                NGRAPH_API
                static constexpr NodeTypeInfo type_info{"NotEqual", 0};
                const NodeTypeInfo& get_type_info() const override { return type_info; }
                /// \brief Constructs a not-equal operation.
                NotEqual() = default;
                /// \brief Constructs a not-equal operation.
                ///
                /// \param arg0 Node that produces the first input tensor.
                /// \param arg1 Node that produces the second input tensor.
                /// \param auto_broadcast Auto broadcast specification
                NotEqual(const Output<Node>& arg0,
                         const Output<Node>& arg1,
                         const AutoBroadcastSpec& auto_broadcast = AutoBroadcastSpec());

                virtual std::shared_ptr<Node>
                    copy_with_new_args(const NodeVector& new_args) const override;

                virtual bool is_commutative() const override { return true; }
            };
        } // namespace v0

        namespace v1
        {
            /// \brief Elementwise not-equal operation.
            class NotEqual : public util::BinaryElementwiseComparison
            {
            public:
                NGRAPH_API
                static constexpr NodeTypeInfo type_info{"NotEqual", 1};
                const NodeTypeInfo& get_type_info() const override { return type_info; }
                /// \brief Constructs a not-equal operation.
                NotEqual() = default;
                /// \brief Constructs a not-equal operation.
                ///
                /// \param arg0 Node that produces the first input tensor.
                /// \param arg1 Node that produces the second input tensor.
                /// \param auto_broadcast Auto broadcast specification
                NotEqual(const Output<Node>& arg0,
                         const Output<Node>& arg1,
                         const AutoBroadcastSpec& auto_broadcast =
                             AutoBroadcastSpec(AutoBroadcastType::NUMPY));

                virtual std::shared_ptr<Node>
                    copy_with_new_args(const NodeVector& new_args) const override;

                virtual bool is_commutative() const override { return true; }
                size_t get_version() const override { return 1; }
            };
        } // namespace v1

        using v0::NotEqual;
>>>>>>> 41a44f92
    }
}<|MERGE_RESOLUTION|>--- conflicted
+++ resolved
@@ -22,37 +22,12 @@
 {
     namespace op
     {
-<<<<<<< HEAD
-        /// \brief Elementwise not-equal operation.
-        class NGRAPH_API NotEqual : public util::BinaryElementwiseComparison
-        {
-        public:
-            static constexpr NodeTypeInfo type_info{"NotEqual", 0};
-            const NodeTypeInfo& get_type_info() const override { return type_info; }
-            /// \brief Constructs a not-equal operation.
-            NotEqual() = default;
-            /// \brief Constructs a not-equal operation.
-            ///
-            /// \param arg0 Node that produces the first input tensor.
-            /// \param arg1 Node that produces the second input tensor.
-            /// \param auto_broadcast Auto broadcast specification
-            NotEqual(const Output<Node>& arg0,
-                     const Output<Node>& arg1,
-                     const AutoBroadcastSpec& auto_broadcast = AutoBroadcastSpec());
-
-            virtual std::shared_ptr<Node>
-                copy_with_new_args(const NodeVector& new_args) const override;
-
-            virtual bool is_commutative() const override { return true; }
-        };
-=======
         namespace v0
         {
             /// \brief Elementwise not-equal operation.
-            class NotEqual : public util::BinaryElementwiseComparison
+            class NGRAPH_API NotEqual : public util::BinaryElementwiseComparison
             {
             public:
-                NGRAPH_API
                 static constexpr NodeTypeInfo type_info{"NotEqual", 0};
                 const NodeTypeInfo& get_type_info() const override { return type_info; }
                 /// \brief Constructs a not-equal operation.
@@ -76,10 +51,9 @@
         namespace v1
         {
             /// \brief Elementwise not-equal operation.
-            class NotEqual : public util::BinaryElementwiseComparison
+            class NGRAPH_API NotEqual : public util::BinaryElementwiseComparison
             {
             public:
-                NGRAPH_API
                 static constexpr NodeTypeInfo type_info{"NotEqual", 1};
                 const NodeTypeInfo& get_type_info() const override { return type_info; }
                 /// \brief Constructs a not-equal operation.
@@ -103,6 +77,5 @@
         } // namespace v1
 
         using v0::NotEqual;
->>>>>>> 41a44f92
     }
 }