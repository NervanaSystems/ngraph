//*****************************************************************************
// Copyright 2017-2019 Intel Corporation
//
// Licensed under the Apache License, Version 2.0 (the "License");
// you may not use this file except in compliance with the License.
// You may obtain a copy of the License at
//
//     http://www.apache.org/licenses/LICENSE-2.0
//
// Unless required by applicable law or agreed to in writing, software
// distributed under the License is distributed on an "AS IS" BASIS,
// WITHOUT WARRANTIES OR CONDITIONS OF ANY KIND, either express or implied.
// See the License for the specific language governing permissions and
// limitations under the License.
//*****************************************************************************

#pragma once

#include "ngraph/op/util/binary_elementwise_comparison.hpp"

namespace ngraph
{
    namespace op
    {
<<<<<<< HEAD
        namespace v0
        {
            /// \brief Elementwise less-than-or-equal operation.
            class LessEq : public util::BinaryElementwiseComparison
            {
            public:
                NGRAPH_API
                static constexpr NodeTypeInfo type_info{"LessEq", 0};
                const NodeTypeInfo& get_type_info() const override { return type_info; }
                /// \brief Constructs a less-than-or-equal operation.
                LessEq() = default;
=======
        namespace v1
        {
            /// \brief Elementwise less-than-or-equal operation.
            class LessEqual : public util::BinaryElementwiseComparison
            {
            public:
                NGRAPH_API
                static constexpr NodeTypeInfo type_info{"LessEqual", 1};
                const NodeTypeInfo& get_type_info() const override { return type_info; }
                /// \brief Constructs a less-than-or-equal operation.
                LessEqual() = default;
>>>>>>> 3d57b025
                /// \brief Constructs a less-than-or-equal operation.
                ///
                /// \param arg0 Node that produces the first input tensor.
                /// \param arg1 Node that produces the second input tensor.
                /// \param auto_broadcast Auto broadcast specification
<<<<<<< HEAD
                LessEq(const Output<Node>& arg0,
                       const Output<Node>& arg1,
                       const AutoBroadcastSpec& auto_broadcast = AutoBroadcastSpec());
=======
                LessEqual(const Output<Node>& arg0,
                          const Output<Node>& arg1,
                          const AutoBroadcastSpec& auto_broadcast = AutoBroadcastSpec());
>>>>>>> 3d57b025

                virtual std::shared_ptr<Node>
                    copy_with_new_args(const NodeVector& new_args) const override;
            };
<<<<<<< HEAD
        } // namespace v0

        namespace v1
=======
        } // namespace v1
        namespace v0
>>>>>>> 3d57b025
        {
            /// \brief Elementwise less-than-or-equal operation.
            class LessEq : public util::BinaryElementwiseComparison
            {
            public:
                NGRAPH_API
<<<<<<< HEAD
                static constexpr NodeTypeInfo type_info{"LessEq", 1};
=======
                static constexpr NodeTypeInfo type_info{"LessEq", 0};
>>>>>>> 3d57b025
                const NodeTypeInfo& get_type_info() const override { return type_info; }
                /// \brief Constructs a less-than-or-equal operation.
                LessEq() = default;
                /// \brief Constructs a less-than-or-equal operation.
                ///
                /// \param arg0 Node that produces the first input tensor.
                /// \param arg1 Node that produces the second input tensor.
                /// \param auto_broadcast Auto broadcast specification
                LessEq(const Output<Node>& arg0,
                       const Output<Node>& arg1,
<<<<<<< HEAD
                       const AutoBroadcastSpec& auto_broadcast =
                           AutoBroadcastSpec(AutoBroadcastType::NUMPY));

                virtual std::shared_ptr<Node>
                    copy_with_new_args(const NodeVector& new_args) const override;
                size_t get_version() const override { return 1; }
            };
        } // namespace v1

        using v0::LessEq;
    }
}
=======
                       const AutoBroadcastSpec& auto_broadcast = AutoBroadcastSpec());

                virtual std::shared_ptr<Node>
                    copy_with_new_args(const NodeVector& new_args) const override;
            };
        } // namespace v0

        using v0::LessEq;
    } // namespace op
} // namespace ngraph
>>>>>>> 3d57b025
<|MERGE_RESOLUTION|>--- conflicted
+++ resolved
@@ -22,7 +22,33 @@
 {
     namespace op
     {
-<<<<<<< HEAD
+        namespace v1
+        {
+            /// \brief Elementwise less-than-or-equal operation.
+            class LessEqual : public util::BinaryElementwiseComparison
+            {
+            public:
+                NGRAPH_API
+                static constexpr NodeTypeInfo type_info{"LessEqual", 1};
+                const NodeTypeInfo& get_type_info() const override { return type_info; }
+                /// \brief Constructs a less-than-or-equal operation.
+                LessEqual() = default;
+
+                /// \brief Constructs a less-than-or-equal operation.
+                ///
+                /// \param arg0 Node that produces the first input tensor.
+                /// \param arg1 Node that produces the second input tensor.
+                /// \param auto_broadcast Auto broadcast specification
+                LessEqual(const Output<Node>& arg0,
+                          const Output<Node>& arg1,
+                          const AutoBroadcastSpec& auto_broadcast =
+                              AutoBroadcastSpec(AutoBroadcastType::NUMPY));
+
+                virtual std::shared_ptr<Node>
+                    copy_with_new_args(const NodeVector& new_args) const override;
+            };
+        } // namespace v1
+
         namespace v0
         {
             /// \brief Elementwise less-than-or-equal operation.
@@ -34,59 +60,7 @@
                 const NodeTypeInfo& get_type_info() const override { return type_info; }
                 /// \brief Constructs a less-than-or-equal operation.
                 LessEq() = default;
-=======
-        namespace v1
-        {
-            /// \brief Elementwise less-than-or-equal operation.
-            class LessEqual : public util::BinaryElementwiseComparison
-            {
-            public:
-                NGRAPH_API
-                static constexpr NodeTypeInfo type_info{"LessEqual", 1};
-                const NodeTypeInfo& get_type_info() const override { return type_info; }
-                /// \brief Constructs a less-than-or-equal operation.
-                LessEqual() = default;
->>>>>>> 3d57b025
-                /// \brief Constructs a less-than-or-equal operation.
-                ///
-                /// \param arg0 Node that produces the first input tensor.
-                /// \param arg1 Node that produces the second input tensor.
-                /// \param auto_broadcast Auto broadcast specification
-<<<<<<< HEAD
-                LessEq(const Output<Node>& arg0,
-                       const Output<Node>& arg1,
-                       const AutoBroadcastSpec& auto_broadcast = AutoBroadcastSpec());
-=======
-                LessEqual(const Output<Node>& arg0,
-                          const Output<Node>& arg1,
-                          const AutoBroadcastSpec& auto_broadcast = AutoBroadcastSpec());
->>>>>>> 3d57b025
 
-                virtual std::shared_ptr<Node>
-                    copy_with_new_args(const NodeVector& new_args) const override;
-            };
-<<<<<<< HEAD
-        } // namespace v0
-
-        namespace v1
-=======
-        } // namespace v1
-        namespace v0
->>>>>>> 3d57b025
-        {
-            /// \brief Elementwise less-than-or-equal operation.
-            class LessEq : public util::BinaryElementwiseComparison
-            {
-            public:
-                NGRAPH_API
-<<<<<<< HEAD
-                static constexpr NodeTypeInfo type_info{"LessEq", 1};
-=======
-                static constexpr NodeTypeInfo type_info{"LessEq", 0};
->>>>>>> 3d57b025
-                const NodeTypeInfo& get_type_info() const override { return type_info; }
-                /// \brief Constructs a less-than-or-equal operation.
-                LessEq() = default;
                 /// \brief Constructs a less-than-or-equal operation.
                 ///
                 /// \param arg0 Node that produces the first input tensor.
@@ -94,20 +68,6 @@
                 /// \param auto_broadcast Auto broadcast specification
                 LessEq(const Output<Node>& arg0,
                        const Output<Node>& arg1,
-<<<<<<< HEAD
-                       const AutoBroadcastSpec& auto_broadcast =
-                           AutoBroadcastSpec(AutoBroadcastType::NUMPY));
-
-                virtual std::shared_ptr<Node>
-                    copy_with_new_args(const NodeVector& new_args) const override;
-                size_t get_version() const override { return 1; }
-            };
-        } // namespace v1
-
-        using v0::LessEq;
-    }
-}
-=======
                        const AutoBroadcastSpec& auto_broadcast = AutoBroadcastSpec());
 
                 virtual std::shared_ptr<Node>
@@ -117,5 +77,4 @@
 
         using v0::LessEq;
     } // namespace op
-} // namespace ngraph
->>>>>>> 3d57b025
+} // namespace ngraph