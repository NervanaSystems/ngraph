//*****************************************************************************
// Copyright 2017-2019 Intel Corporation
//
// Licensed under the Apache License, Version 2.0 (the "License");
// you may not use this file except in compliance with the License.
// You may obtain a copy of the License at
//
//     http://www.apache.org/licenses/LICENSE-2.0
//
// Unless required by applicable law or agreed to in writing, software
// distributed under the License is distributed on an "AS IS" BASIS,
// WITHOUT WARRANTIES OR CONDITIONS OF ANY KIND, either express or implied.
// See the License for the specific language governing permissions and
// limitations under the License.
//*****************************************************************************

#pragma once

#include "ngraph/op/op.hpp"
#include "ngraph/op/util/attr_types.hpp"

namespace ngraph
{
    namespace op
    {
        namespace v0
        {
<<<<<<< HEAD
            /// \brief Batched average pooling operation, with optional padding and window stride.
=======
        public:
            NGRAPH_API
            static constexpr NodeTypeInfo type_info{"AvgPool", 0};
            const NodeTypeInfo& get_type_info() const override { return type_info; }
            /// \brief Constructs a batched average pooling operation.
            AvgPool() = default;

            /// \brief Constructs a batched average pooling operation.
>>>>>>> bdeddbf8
            ///
            class AvgPool : public Op
            {
            public:
                NGRAPH_API
                static const std::string type_name;
                const std::string& description() const override { return type_name; }
                /// \brief Constructs a batched average pooling operation.
                AvgPool() = default;

                /// \brief Constructs a batched average pooling operation.
                ///
                /// \param arg The output producing the input data batch tensor.<br>
                /// `[d1, dn]`
                /// \param window_shape The window shape.<br>
                /// `[n]`
                /// \param window_movement_strides The window movement strides.<br>
                /// `[n]`
                /// \param padding_below The below-padding shape.<br>
                /// `[n]`
                /// \param padding_above The above-padding shape.<br>
                /// `[n]`
                /// \param include_padding_in_avg_computation If true then averages include padding
                ///  elements, each treated as the number zero.  If false, padding elements are
                ///  entirely
                ///  ignored when computing averages.
                /// \param pad_type Padding type to use for additional padded dimensions
                /// \param ceil_mode Whether to use ceiling while computing output shape.
                AvgPool(const Output<Node>& arg,
                        const Shape& window_shape,
                        const Strides& window_movement_strides,
                        const Shape& padding_below,
                        const Shape& padding_above,
                        bool include_padding_in_avg_computation,
                        const PadType& pad_type,
                        bool ceil_mode);

                /// \brief Constructs a batched average pooling operation.
                ///
                /// \param arg The output producing the input data batch tensor.<br>
                /// `[d1, dn]`
                /// \param window_shape The window shape.<br>
                /// `[n]`
                /// \param window_movement_strides The window movement strides.<br>
                /// `[n]`
                /// \param padding_below The below-padding shape.<br>
                /// `[n]`
                /// \param padding_above The above-padding shape.<br>
                /// `[n]`
                /// \param include_padding_in_avg_computation If true then averages include padding
                ///  elements, each treated as the number zero.  If false, padding elements are
                ///  entirely
                ///  ignored when computing averages.
                /// \param pad_type Padding type to use for additional padded dimensions
                AvgPool(const Output<Node>& arg,
                        const Shape& window_shape,
                        const Strides& window_movement_strides,
                        const Shape& padding_below,
                        const Shape& padding_above,
                        bool include_padding_in_avg_computation,
                        const PadType& pad_type);

                /// \brief Constructs a batched average pooling operation.
                ///
                /// \param arg The output producing the input data batch tensor.<br>
                /// `[d1, dn]`
                /// \param window_shape The window shape.<br>
                /// `[n]`
                /// \param window_movement_strides The window movement strides.<br>
                /// `[n]`
                /// \param padding_below The below-padding shape.<br>
                /// `[n]`
                /// \param padding_above The above-padding shape.<br>
                /// `[n]`
                /// \param include_padding_in_avg_computation If true then averages include padding
                ///  elements, each treated as the number zero.  If false, padding elements are
                ///  entirely
                ///  ignored when computing averages.
                AvgPool(const Output<Node>& arg,
                        const Shape& window_shape,
                        const Strides& window_movement_strides,
                        const Shape& padding_below,
                        const Shape& padding_above,
                        bool include_padding_in_avg_computation = false);

                /// \brief Constructs a batched, unpadded average pooling operation (i.e., all
                /// padding
                ///        shapes are set to 0).
                ///
                /// \param arg The output producing the input data batch tensor.<br>
                /// `[d1, ..., dn]`
                /// \param window_shape The window shape.<br>
                /// `[n]`
                /// \param window_movement_strides The window movement strides.<br>
                /// `[n]`
                AvgPool(const Output<Node>& arg,
                        const Shape& window_shape,
                        const Strides& window_movement_strides);

                /// \brief Constructs an unstrided batched convolution operation (i.e., all window
                ///        movement strides are 1 and all padding shapes are set to 0).
                ///
                /// \param arg The output producing the input data batch tensor.<br>
                /// `[d1, ..., dn]`
                /// \param window_shape The window shape.<br>
                /// `[n]`
                AvgPool(const Output<Node>& arg, const Shape& window_shape);

                void validate_and_infer_types() override;

                virtual std::shared_ptr<Node>
                    copy_with_new_args(const NodeVector& new_args) const override;

                virtual void generate_adjoints(autodiff::Adjoints& adjoints,
                                               const NodeVector& deltas) override;

                /// \return The window shape.
                const Shape& get_window_shape() const;
                void set_window_shape(const Shape& window_shape);
                /// \return The window movement strides.
                const Strides& get_window_movement_strides() const;
                void set_window_movement_strides(const Strides& window_movement_strides);
                /// \return The below-padding shape.
                const Shape& get_padding_below() const;
                void set_padding_below(const Shape& padding_below);
                /// \return The above-padding shape.
                const Shape& get_padding_above() const;
                void set_padding_above(const Shape& padding_above);
                bool get_include_padding_in_avg_computation() const;
                void
                    set_include_padding_in_avg_computation(bool include_padding_in_avg_computation);
                /// \return The pad type for pooling.
                const PadType& get_pad_type() const;
                void set_pad_type(const PadType& pad_type);
                bool get_ceil_mode() const;
                void set_ceil_mode(bool ceil_mode);
                /// \return The default value for AvgPool.
                virtual std::shared_ptr<Node> get_default_value() const override;

            protected:
                Shape m_window_shape;
                Strides m_window_movement_strides;
                Shape m_padding_below;
                Shape m_padding_above;
                bool m_include_padding_in_avg_computation{false};
                PadType m_pad_type{PadType::EXPLICIT};
                bool m_ceil_mode{false};
            };

            class AvgPoolBackprop : public Op
            {
            public:
                NGRAPH_API
                static const std::string type_name;
                const std::string& description() const override { return type_name; }
                AvgPoolBackprop() = default;
                AvgPoolBackprop(const Shape& forward_arg_shape,
                                const std::shared_ptr<Node>& delta,
                                const Shape& window_shape,
                                const Strides& window_movement_strides,
                                const Shape& padding_below,
                                const Shape& padding_above,
                                bool include_padding_in_avg_computation);

                void validate_and_infer_types() override;

                virtual std::shared_ptr<Node>
                    copy_with_new_args(const NodeVector& new_args) const override;

                const Shape& get_forward_arg_shape() const;
                void set_forward_arg_shape(const Shape& forward_arg_shape);
                const Shape& get_window_shape() const;
                void set_window_shape(const Shape& window_shape);
                const Strides& get_window_movement_strides() const;
                void set_window_movement_strides(const Strides& window_movement_strides);
                const Shape& get_padding_below() const;
                void set_padding_below(const Shape& padding_below);
                const Shape& get_padding_above() const;
                void set_padding_above(const Shape& padding_abve);
                bool get_include_padding_in_avg_computation() const;
                void
                    set_include_padding_in_avg_computation(bool include_padding_in_avg_computation);

            protected:
                Shape m_forward_arg_shape;
                Shape m_window_shape;
                Strides m_window_movement_strides;
                Shape m_padding_below;
                Shape m_padding_above;
                bool m_include_padding_in_avg_computation{false};
            };
        } // namespace v0

        namespace v1
        {
<<<<<<< HEAD
            /// \brief Batched average pooling operation.
            ///
            class AvgPool : public Op
            {
            public:
                NGRAPH_API
                static const std::string type_name;
                const std::string& description() const override { return type_name; }
                /// \brief Constructs a batched average pooling operation.
                AvgPool() = default;

                /// \brief Constructs a batched average pooling operation.
                ///
                /// \param arg The output producing the input data batch tensor.<br>
                /// `[d1, dn]`
                /// \param strides The strides.<br>
                /// `[n]`
                /// \param pads_begin The beggining of padding shape.<br>
                /// `[n]`
                /// \param pads_end The end of padding shape.<br>
                /// `[n]`
                /// \param kernel The kernel shape.<br>
                /// `[n]`
                /// \param exclude_pad If false then averages include padding
                ///  elements, each treated as the number zero.  If true, padding elements are
                ///  entirely
                ///  ignored when computing averages.
                /// \param rounding_type Whether to use ceiling or floor rounding type while
                /// computing output shape.
                /// \param auto_pad Padding type to use for additional padded dimensions
                AvgPool(const Output<Node>& arg,
                        const Strides& strides,
                        const Shape& pads_begin,
                        const Shape& pads_end,
                        const Shape& kernel,
                        bool exclude_pad,
                        op::RoundingType rounding_type,
                        const PadType& auto_pad);

                //// \brief Constructs a batched average pooling operation.
                ///
                /// \param arg The output producing the input data batch tensor.<br>
                /// `[d1, dn]`
                /// \param strides The strides.<br>
                /// `[n]`
                /// \param pads_begin The beggining of padding shape.<br>
                /// `[n]`
                /// \param pads_end The end of padding shape.<br>
                /// `[n]`
                /// \param kernel The kernel shape.<br>
                /// `[n]`
                /// \param exclude_pad If false then averages include padding
                ///  elements, each treated as the number zero.  If true, padding elements are
                ///  entirely
                ///  ignored when computing averages.
                /// \param rounding_type Whether to use ceiling or floor rounding type while
                /// computing output shape.
                AvgPool(const Output<Node>& arg,
                        const Strides& strides,
                        const Shape& pads_begin,
                        const Shape& pads_end,
                        const Shape& kernel,
                        bool exclude_pad,
                        op::RoundingType rounding_type);

                void validate_and_infer_types() override;

                virtual std::shared_ptr<Node>
                    copy_with_new_args(const NodeVector& new_args) const override;

                virtual void generate_adjoints(autodiff::Adjoints& adjoints,
                                               const NodeVector& deltas) override;

                /// \return The kernel shape.
                const Shape& get_kernel() const;
                void set_kernel(const Shape& kernel);
                /// \return The strides.
                const Strides& get_strides() const;
                void set_strides(const Strides& strides);
                /// \return The beggining of padding shape.
                const Shape& get_pads_begin() const;
                void set_pads_begin(const Shape& pads_begin);
                /// \return The end of padding shape.
                const Shape& get_pads_end() const;
                void set_pads_end(const Shape& pads_end);
                bool get_exclude_pad() const;
                void set_exclude_pad(bool exclude_pad);
                /// \return The pad type for pooling.
                const PadType& get_auto_pad() const;
                void set_auto_pad(const PadType& auto_pad);
                op::RoundingType get_rounding_type() const;
                void set_rounding_type(op::RoundingType rounding_type);
                /// \return The default value for AvgPool.
                virtual std::shared_ptr<Node> get_default_value() const override;

            protected:
                Shape m_kernel;
                Strides m_strides;
                Shape m_pads_begin;
                Shape m_pads_end;
                bool m_exclude_pad{true};
                PadType m_auto_pad{PadType::EXPLICIT};
                op::RoundingType m_rounding_type{op::RoundingType::FLOOR};
            };

            class AvgPoolBackprop : public Op
            {
            public:
                NGRAPH_API
                static const std::string type_name;
                const std::string& description() const override { return type_name; }
                AvgPoolBackprop() = default;
                AvgPoolBackprop(const Shape& forward_arg_shape,
                                const Output<Node>& delta,
                                const Strides& strides,
                                const Shape& pads_begin,
                                const Shape& pads_end,
                                const Shape& kernel,
                                bool exclude_pad);

                void validate_and_infer_types() override;

                virtual std::shared_ptr<Node>
                    copy_with_new_args(const NodeVector& new_args) const override;

                const Shape& get_forward_arg_shape() const;
                void set_forward_arg_shape(const Shape& forward_arg_shape);
                const Shape& get_kernel() const;
                void set_kernel(const Shape& kernel);
                const Strides& get_strides() const;
                void set_strides(const Strides& strides);
                const Shape& get_pads_begin() const;
                void set_pads_begin(const Shape& pads_begin);
                const Shape& get_pads_end() const;
                void set_pads_end(const Shape& padding_abve);
                bool get_exclude_pad() const;
                void set_exclude_pad(bool exclude_pad);

            protected:
                Shape m_forward_arg_shape;
                Shape m_kernel;
                Strides m_strides;
                Shape m_pads_begin;
                Shape m_pads_end;
                bool m_exclude_pad{false};
            };
        } // namespace v1

        using v0::AvgPool;
        using v0::AvgPoolBackprop;
    } // namespace op
} // namespace ngraph
=======
        public:
            NGRAPH_API
            static constexpr NodeTypeInfo type_info{"AvgPoolBackprop", 0};
            const NodeTypeInfo& get_type_info() const override { return type_info; }
            AvgPoolBackprop() = default;
            AvgPoolBackprop(const Shape& forward_arg_shape,
                            const std::shared_ptr<Node>& delta,
                            const Shape& window_shape,
                            const Strides& window_movement_strides,
                            const Shape& padding_below,
                            const Shape& padding_above,
                            bool include_padding_in_avg_computation);

            void validate_and_infer_types() override;

            virtual std::shared_ptr<Node>
                copy_with_new_args(const NodeVector& new_args) const override;

            const Shape& get_forward_arg_shape() const;
            void set_forward_arg_shape(const Shape& forward_arg_shape);
            const Shape& get_window_shape() const;
            void set_window_shape(const Shape& window_shape);
            const Strides& get_window_movement_strides() const;
            void set_window_movement_strides(const Strides& window_movement_strides);
            const Shape& get_padding_below() const;
            void set_padding_below(const Shape& padding_below);
            const Shape& get_padding_above() const;
            void set_padding_above(const Shape& padding_abve);
            bool get_include_padding_in_avg_computation() const;
            void set_include_padding_in_avg_computation(bool include_padding_in_avg_computation);

        protected:
            Shape m_forward_arg_shape;
            Shape m_window_shape;
            Strides m_window_movement_strides;
            Shape m_padding_below;
            Shape m_padding_above;
            bool m_include_padding_in_avg_computation{false};
        };
    }
}
>>>>>>> bdeddbf8
<|MERGE_RESOLUTION|>--- conflicted
+++ resolved
@@ -25,25 +25,14 @@
     {
         namespace v0
         {
-<<<<<<< HEAD
             /// \brief Batched average pooling operation, with optional padding and window stride.
-=======
-        public:
-            NGRAPH_API
-            static constexpr NodeTypeInfo type_info{"AvgPool", 0};
-            const NodeTypeInfo& get_type_info() const override { return type_info; }
-            /// \brief Constructs a batched average pooling operation.
-            AvgPool() = default;
-
-            /// \brief Constructs a batched average pooling operation.
->>>>>>> bdeddbf8
             ///
             class AvgPool : public Op
             {
             public:
                 NGRAPH_API
-                static const std::string type_name;
-                const std::string& description() const override { return type_name; }
+                static constexpr NodeTypeInfo type_info{"AvgPool", 0};
+                const NodeTypeInfo& get_type_info() const override { return type_info; }
                 /// \brief Constructs a batched average pooling operation.
                 AvgPool() = default;
 
@@ -190,8 +179,8 @@
             {
             public:
                 NGRAPH_API
-                static const std::string type_name;
-                const std::string& description() const override { return type_name; }
+                static constexpr NodeTypeInfo type_info{"AvgPoolBackprop", 0};
+                const NodeTypeInfo& get_type_info() const override { return type_info; }
                 AvgPoolBackprop() = default;
                 AvgPoolBackprop(const Shape& forward_arg_shape,
                                 const std::shared_ptr<Node>& delta,
@@ -232,15 +221,14 @@
 
         namespace v1
         {
-<<<<<<< HEAD
             /// \brief Batched average pooling operation.
             ///
             class AvgPool : public Op
             {
             public:
                 NGRAPH_API
-                static const std::string type_name;
-                const std::string& description() const override { return type_name; }
+                static constexpr NodeTypeInfo type_info{"AvgPool", 1};
+                const NodeTypeInfo& get_type_info() const override { return type_info; }
                 /// \brief Constructs a batched average pooling operation.
                 AvgPool() = default;
 
@@ -342,8 +330,8 @@
             {
             public:
                 NGRAPH_API
-                static const std::string type_name;
-                const std::string& description() const override { return type_name; }
+                static constexpr NodeTypeInfo type_info{"AvgPoolBackprop", 1};
+                const NodeTypeInfo& get_type_info() const override { return type_info; }
                 AvgPoolBackprop() = default;
                 AvgPoolBackprop(const Shape& forward_arg_shape,
                                 const Output<Node>& delta,
@@ -384,47 +372,4 @@
         using v0::AvgPool;
         using v0::AvgPoolBackprop;
     } // namespace op
-} // namespace ngraph
-=======
-        public:
-            NGRAPH_API
-            static constexpr NodeTypeInfo type_info{"AvgPoolBackprop", 0};
-            const NodeTypeInfo& get_type_info() const override { return type_info; }
-            AvgPoolBackprop() = default;
-            AvgPoolBackprop(const Shape& forward_arg_shape,
-                            const std::shared_ptr<Node>& delta,
-                            const Shape& window_shape,
-                            const Strides& window_movement_strides,
-                            const Shape& padding_below,
-                            const Shape& padding_above,
-                            bool include_padding_in_avg_computation);
-
-            void validate_and_infer_types() override;
-
-            virtual std::shared_ptr<Node>
-                copy_with_new_args(const NodeVector& new_args) const override;
-
-            const Shape& get_forward_arg_shape() const;
-            void set_forward_arg_shape(const Shape& forward_arg_shape);
-            const Shape& get_window_shape() const;
-            void set_window_shape(const Shape& window_shape);
-            const Strides& get_window_movement_strides() const;
-            void set_window_movement_strides(const Strides& window_movement_strides);
-            const Shape& get_padding_below() const;
-            void set_padding_below(const Shape& padding_below);
-            const Shape& get_padding_above() const;
-            void set_padding_above(const Shape& padding_abve);
-            bool get_include_padding_in_avg_computation() const;
-            void set_include_padding_in_avg_computation(bool include_padding_in_avg_computation);
-
-        protected:
-            Shape m_forward_arg_shape;
-            Shape m_window_shape;
-            Strides m_window_movement_strides;
-            Shape m_padding_below;
-            Shape m_padding_above;
-            bool m_include_padding_in_avg_computation{false};
-        };
-    }
-}
->>>>>>> bdeddbf8
+} // namespace ngraph