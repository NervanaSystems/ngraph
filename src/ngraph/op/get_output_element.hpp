--- conflicted
+++ resolved
@@ -26,7 +26,6 @@
 
         namespace v0
         {
-<<<<<<< HEAD
             /// \brief Operation to get an output from a node.
             class GetOutputElement : public Op
             {
@@ -34,23 +33,12 @@
                 NGRAPH_API
                 static constexpr NodeTypeInfo type_info{"GetOutputElement", 0};
                 const NodeTypeInfo& get_type_info() const override { return type_info; }
+                GetOutputElement() = default;
                 /// \brief Constructs a get-tuple-element operation.
                 ///
                 /// \param arg The input tuple.
                 /// \param n The index of the tuple element to get.
                 GetOutputElement(const std::shared_ptr<Node>& arg, size_t n);
-=======
-        public:
-            NGRAPH_API
-            static constexpr NodeTypeInfo type_info{"GetOutputElement", 0};
-            const NodeTypeInfo& get_type_info() const override { return type_info; }
-            GetOutputElement() = default;
-            /// \brief Constructs a get-tuple-element operation.
-            ///
-            /// \param arg The input tuple.
-            /// \param n The index of the tuple element to get.
-            GetOutputElement(const std::shared_ptr<Node>& arg, size_t n);
->>>>>>> 0d688830
 
                 /// Return the equilent Output<Node>
                 Output<Node> get_as_output() const;
