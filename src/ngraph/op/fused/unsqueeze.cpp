--- conflicted
+++ resolved
@@ -66,11 +66,7 @@
     for (auto axis : axes)
     {
         NODE_VALIDATION_CHECK(
-<<<<<<< HEAD
-            this, axis <= data_rank_value, "provided 'axes' value ", axis, " is not valid.");
-=======
             this, axis <= expanded_rank, "provided 'axes' value ", axis, " is not valid.");
->>>>>>> 4a5d123f
 
         output_shape.insert(next(begin(output_shape), axis), 1);
     }
