--- conflicted
+++ resolved
@@ -14,409 +14,4 @@
 // limitations under the License.
 //*****************************************************************************
 
-<<<<<<< HEAD
-#pragma once
-
-#include "ngraph/op/convolution.hpp"
-#include "ngraph/op/op.hpp"
-#include "ngraph/op/util/attr_types.hpp"
-#include "ngraph/op/util/fused_op.hpp"
-
-namespace ngraph
-{
-    namespace op
-    {
-        namespace v1
-        {
-            /// \brief Batched convolution operation, with optional window dilation and stride.
-            class NGRAPH_API GroupConvolution : public op::util::FusedOp
-            {
-            public:
-                static constexpr NodeTypeInfo type_info{"GroupConvolution", 1};
-                const NodeTypeInfo& get_type_info() const override { return type_info; }
-                /// \brief Constructs a batched convolution operation.
-                GroupConvolution() = default;
-                /// \brief Constructs a batched convolution operation.
-                ///
-                /// \param data_batch The node producing the input data batch tensor.<br>
-                /// `[N, C_IN, D1, ... Df]`
-                /// \param filters The node producing the filters tensor.<br>
-                /// `[C_OUT, C_IN, F1, ... Ff]`
-                /// \param strides The strides.<br>
-                /// `[f]`
-                /// \param dilations The dilations.<br>
-                /// `[f]`
-                /// \param pads_begin The beginning of padding shape.<br>
-                /// `[f]`
-                /// \param pads_end The end of padding shape.<br>
-                /// `[f]`
-                /// \param auto_pad The pad type for automatically computing padding sizes.<br>
-                /// `[f]`
-                ///
-                /// Output `[N, C_OUT, R1, ... Rf]`
-                ///
-                GroupConvolution(const Output<Node>& data_batch,
-                                 const Output<Node>& filters,
-                                 const Strides& strides,
-                                 const CoordinateDiff& pads_begin,
-                                 const CoordinateDiff& pads_end,
-                                 const Strides& dilations,
-                                 const PadType& auto_pad = PadType::EXPLICIT);
-
-                bool visit_attributes(AttributeVisitor& visitor) override;
-                // TODO - Remove supports_decompose and validate_and_infer_type once op supports
-                // decomposition
-                bool supports_decompose() const override { return false; }
-                void validate_and_infer_types() override;
-
-                virtual std::shared_ptr<Node>
-                    copy_with_new_args(const NodeVector& new_args) const override;
-                void generate_adjoints(autodiff::Adjoints& adjoints,
-                                       const OutputVector& deltas) override;
-
-                /// \return The strides.
-                const Strides& get_strides() const { return m_strides; }
-                void set_strides(const Strides& strides) { m_strides = strides; }
-                /// \return The dilations.
-                const Strides& get_dilations() const { return m_dilations; }
-                void set_dilations(const Strides& dilations) { m_dilations = dilations; }
-                /// \return The padding-below sizes (possibly negative).
-                const CoordinateDiff& get_pads_begin() const { return m_pads_begin; }
-                void set_pads_begin(const CoordinateDiff& pads_begin) { m_pads_begin = pads_begin; }
-                /// \return The padding-above sizes (possibly negative).
-                const CoordinateDiff& get_pads_end() const { return m_pads_end; }
-                void set_adding_above(const CoordinateDiff& pads_end) { m_pads_end = pads_end; }
-                /// \return The pad type for convolution.
-                const PadType& get_auto_pad() const { return m_auto_pad; }
-                void set_auto_pad(const PadType& auto_pad) { m_auto_pad = auto_pad; }
-                /// \return The default value for Convolution.
-                virtual std::shared_ptr<Node> get_default_value() const override;
-
-            protected:
-                Strides m_strides;
-                Strides m_dilations;
-                CoordinateDiff m_pads_begin;
-                CoordinateDiff m_pads_end;
-                PadType m_auto_pad;
-            };
-
-            /// \brief Data batch backprop for batched convolution operation.
-            class NGRAPH_API GroupConvolutionBackpropData : public op::util::FusedOp
-            {
-            public:
-                static constexpr NodeTypeInfo type_info{"GroupConvolutionBackpropData", 1};
-                const NodeTypeInfo& get_type_info() const override { return type_info; }
-                /// \brief Constructs a batched-convolution data batch-backprop operation.
-                GroupConvolutionBackpropData() = default;
-                // clang-format off
-                //
-                // \brief      Constructs a batched-convolution data batch-backprop operation.
-                //
-                // \param      data            The node producing data from forward-prop. Shape: [N,
-                //                             C_INPUT * GROUPS, X1, ..., XD].
-                // \param      filter          The node producing the filter from forward-prop. Shape:
-                //                             [GROUPS, C_INPUT, C_OUTPUT, K_D, ..., K_1]
-                // \param      output_shape    The shape of the data batch from forward-prop. It's size
-                //                             should be equal to number of data spatial dimensions.
-                // \param      strides         The strides from forward-prop.
-                // \param      pads_begin      The padding-below sizes from forward-prop.
-                // \param      pads_end        The padding-above sizes from forward-prop.
-                // \param      dilations       The dilations from forward-prop.
-                // \param      auto_pad        The pad type for automatically computing padding sizes.
-                // \param      output_padding  The output padding adds additional amount of paddings per
-                //                             each spatial axis in the output tensor.
-                //
-                // clang-format on
-                //
-                GroupConvolutionBackpropData(const Output<Node>& data,
-                                             const Output<Node>& filter,
-                                             const Output<Node>& output_shape,
-                                             const Strides& strides,
-                                             const CoordinateDiff& pads_begin,
-                                             const CoordinateDiff& pads_end,
-                                             const Strides& dilations,
-                                             const PadType& auto_pad = PadType::EXPLICIT,
-                                             const CoordinateDiff& output_padding = {});
-
-                // clang-format off
-                //
-                // \brief      Constructs a batched-convolution data batch-backprop operation.
-                //
-                // \param      data            The node producing data from forward-prop. Shape: [N,
-                //                             C_INPUT * GROUPS, X1, ..., XD].
-                // \param      filter          The node producing the filter from forward-prop. Shape:
-                //                             [GROUPS, C_INPUT, C_OUTPUT, K_D, ..., K_1]
-                // \param      output_shape    The shape of the data batch from forward-prop. It's size
-                //                             should be equal to number of data spatial dimensions.
-                // \param      strides         The strides from forward-prop.
-                // \param      dilations       The dilations from forward-prop.
-                // \param      auto_pad        The pad type for automatically computing padding sizes.
-                // \param      output_padding  The output padding adds additional amount of paddings per
-                //                             each spatial axis in the output tensor.
-                //
-                // clang-format on
-                //
-                GroupConvolutionBackpropData(const Output<Node>& data,
-                                             const Output<Node>& filter,
-                                             const Output<Node>& output_shape,
-                                             const Strides& strides,
-                                             const Strides& dilations,
-                                             const PadType& auto_pad,
-                                             const CoordinateDiff& output_padding = {});
-
-                // clang-format off
-                //
-                // \brief      Constructs a batched-convolution data batch-backprop operation.
-                //
-                // \param      data            The node producing data from forward-prop. Shape:
-                //                             [N, C_INPUT * GROUPS, X1, ..., XD].
-                // \param      filter          The node producing the filter from forward-prop. Shape:
-                //                             [GROUPS, C_INPUT, C_OUTPUT, K_D, ..., K_1]
-                // \param      strides         The strides from forward-prop.
-                // \param      pads_begin      The padding-below sizes from forward-prop.
-                // \param      pads_end        The padding-above sizes from forward-prop.
-                // \param      dilations       The dilations from forward-prop.
-                // \param      auto_pad        The pad type for automatically computing padding sizes.
-                // \param      output_padding  The output padding adds additional amount of paddings per
-                //                             each spatial axis in the output tensor.
-                //
-                // clang-format on
-                GroupConvolutionBackpropData(const Output<Node>& data,
-                                             const Output<Node>& filter,
-                                             const Strides& strides,
-                                             const CoordinateDiff& pads_begin,
-                                             const CoordinateDiff& pads_end,
-                                             const Strides& dilations,
-                                             const PadType& auto_pad = PadType::EXPLICIT,
-                                             const CoordinateDiff& output_padding = {});
-                ///
-                /// \brief      Calculates output spatial features size.
-                ///
-                /// \param[in]  input_data_shape      The input data partial shape
-                /// \param[in]  filters_shape         The filters partial shape
-                /// \param[in]  strides               The strides values.
-                /// \param[in]  dilations             The dilations values.
-                /// \param[in]  pads_begin            The paddings at the beginning of axis.
-                /// \param[in]  pads_end              The paddings at the end of axis.
-                /// \param[in]  output_padding    The output padding values.
-                /// \param      output_spatial_shape  The placeholder for computed output spatial
-                /// partial
-                /// shape.
-                ///
-                void infer_conv_backprop_output_spatial_shape(
-                    const std::vector<Dimension>& input_data_shape,
-                    const std::vector<Dimension>& filters_shape,
-                    const Strides& strides,
-                    const Strides& dilations,
-                    const CoordinateDiff& pads_begin,
-                    const CoordinateDiff& pads_end,
-                    const CoordinateDiff& output_padding,
-                    std::vector<Dimension>& output_spatial_shape);
-
-                bool visit_attributes(AttributeVisitor& visitor) override;
-                virtual bool is_dynamic() const override;
-                virtual NodeVector decompose_op() const override;
-                virtual void pre_validate_and_infer_types() override;
-
-                void generate_adjoints(autodiff::Adjoints& adjoints,
-                                       const OutputVector& deltas) override;
-                virtual std::shared_ptr<Node>
-                    copy_with_new_args(const NodeVector& new_args) const override;
-
-                /// \return The spatial shape of the output.
-                const PartialShape get_convolution_output_shape() const;
-                void set_output_shape(const Shape& output_shape);
-                /// \return The strides from the forward prop.
-                const Strides& get_strides() const { return m_strides; }
-                void set_strides(const Strides& strides) { m_strides = strides; }
-                /// \return The dilations from the forward prop.
-                const Strides& get_dilations() const { return m_dilations; }
-                void set_dilations(const Strides& dilations) { m_dilations = dilations; }
-                /// \return The number of pixels to add to the beginning along each axis.
-                const CoordinateDiff& get_pads_begin() const { return m_pads_begin; }
-                void set_pads_begin(const CoordinateDiff& pads_begin) { m_pads_begin = pads_begin; }
-                /// \return The number of pixels to add to the ending along each axis.
-                const CoordinateDiff& get_pads_end() const { return m_pads_end; }
-                void set_pads_end(const CoordinateDiff& pads_end) { m_pads_end = pads_end; }
-                /// \return The auto pad.
-                const PadType& get_auto_pad() const { return m_auto_pad; }
-                void set_auto_pad(const PadType& auto_pad) { m_auto_pad = auto_pad; }
-                /// \return The output padding.
-                const CoordinateDiff& get_output_padding() const { return m_output_padding; }
-                void set_output_padding(const CoordinateDiff& output_padding)
-                {
-                    m_output_padding = output_padding;
-                }
-
-            protected:
-                Strides m_strides;
-                Strides m_dilations;
-                CoordinateDiff m_pads_begin;
-                CoordinateDiff m_pads_end;
-                PadType m_auto_pad;
-                CoordinateDiff m_output_padding;
-            };
-        } // namespace v1
-
-        namespace v0
-        {
-            /// \brief Group Convolution
-            class NGRAPH_API GroupConvolution : public ngraph::op::util::FusedOp
-            {
-            public:
-                static constexpr NodeTypeInfo type_info{"GroupConvolution", 0};
-                const NodeTypeInfo& get_type_info() const override { return type_info; }
-                GroupConvolution() = default;
-                GroupConvolution(const Output<Node>& data_batch,
-                                 const Output<Node>& filters,
-                                 const Strides& window_movement_strides,
-                                 const Strides& window_dilation_strides,
-                                 const CoordinateDiff& padding_below,
-                                 const CoordinateDiff& padding_above,
-                                 const Strides& data_dilation_strides,
-                                 const size_t groups,
-                                 const PadType& pad_type = PadType::EXPLICIT);
-
-                // constructor which accept groups included in filters shape.
-                GroupConvolution(const Output<Node>& data_batch,
-                                 const Output<Node>& filters,
-                                 const Strides& window_movement_strides,
-                                 const Strides& window_dilation_strides,
-                                 const CoordinateDiff& padding_below,
-                                 const CoordinateDiff& padding_above,
-                                 const Strides& data_dilation_strides,
-                                 const PadType& pad_type = PadType::EXPLICIT);
-                Shape get_weights_dimensions() const;
-                const Strides& get_window_movement_strides() const
-                {
-                    return m_window_movement_strides;
-                }
-                const Strides& get_window_dilation_strides() const
-                {
-                    return m_window_dilation_strides;
-                }
-                const CoordinateDiff& get_padding_below() const { return m_padding_below; }
-                const CoordinateDiff& get_padding_above() const { return m_padding_above; }
-                const Strides& get_data_dilation_strides() const { return m_data_dilation_strides; }
-                Output<Node> get_filters() { return input_value(1); }
-                Output<Node> get_data_batch() { return input_value(0); }
-                size_t get_groups() const { return m_groups; };
-                const PadType& get_pad_type() const { return m_pad_type; }
-                virtual std::shared_ptr<Node>
-                    copy_with_new_args(const NodeVector& new_args) const override;
-
-                virtual NodeVector decompose_op() const override;
-
-                virtual void pre_validate_and_infer_types() override;
-                virtual void post_validate_and_infer_types() override;
-
-                virtual void generate_adjoints(autodiff::Adjoints& adjoints,
-                                               const OutputVector& deltas) override;
-
-                bool has_groups_in_filters() const { return m_groups_in_filters; }
-            protected:
-                Strides m_window_movement_strides;
-                Strides m_window_dilation_strides;
-                CoordinateDiff m_padding_below;
-                CoordinateDiff m_padding_above;
-                Strides m_data_dilation_strides;
-                size_t m_groups;
-                PadType m_pad_type{PadType::NOTSET};
-
-            private:
-                bool m_groups_in_filters;
-            };
-
-            /// \brief Group Convolution data batch backprop
-            class NGRAPH_API GroupConvolutionBackpropData : public ngraph::op::util::FusedOp
-            {
-            public:
-                static constexpr NodeTypeInfo type_info{"GroupConvolutionBackpropData", 0};
-                const NodeTypeInfo& get_type_info() const override { return type_info; }
-                GroupConvolutionBackpropData() = default;
-                GroupConvolutionBackpropData(const Output<Node>& data_batch,
-                                             const Output<Node>& filters,
-                                             const Output<Node>& output_delta,
-                                             const Strides& window_movement_strides,
-                                             const Strides& window_dilation_strides,
-                                             const CoordinateDiff& padding_below,
-                                             const CoordinateDiff& padding_above,
-                                             const size_t groups);
-
-                const Strides& get_window_movement_strides() const
-                {
-                    return m_window_movement_strides;
-                }
-                const Strides& get_window_dilation_strides() const
-                {
-                    return m_window_dilation_strides;
-                }
-                const CoordinateDiff& get_padding_below() const { return m_padding_below; }
-                const CoordinateDiff& get_padding_above() const { return m_padding_above; }
-                size_t get_groups() const { return m_groups; };
-                virtual std::shared_ptr<Node>
-                    copy_with_new_args(const NodeVector& new_args) const override;
-
-                virtual NodeVector decompose_op() const override;
-
-                virtual void pre_validate_and_infer_types() override;
-
-            protected:
-                Strides m_window_movement_strides;
-                Strides m_window_dilation_strides;
-                CoordinateDiff m_padding_below;
-                CoordinateDiff m_padding_above;
-                size_t m_groups;
-            };
-
-            /// \brief Group Convolution filters backprop
-            class NGRAPH_API GroupConvolutionBackpropFilters : public ngraph::op::util::FusedOp
-            {
-            public:
-                static constexpr NodeTypeInfo type_info{"GroupConvolutionBackpropFilters", 0};
-                const NodeTypeInfo& get_type_info() const override { return type_info; }
-                GroupConvolutionBackpropFilters() = default;
-                GroupConvolutionBackpropFilters(const Output<Node>& data_batch,
-                                                const Output<Node>& filters,
-                                                const Output<Node>& output_delta,
-                                                const Strides& window_movement_strides,
-                                                const Strides& window_dilation_strides,
-                                                const CoordinateDiff& padding_below,
-                                                const CoordinateDiff& padding_above,
-                                                const size_t groups);
-
-                const Strides& get_window_movement_strides() const
-                {
-                    return m_window_movement_strides;
-                }
-                const Strides& get_window_dilation_strides() const
-                {
-                    return m_window_dilation_strides;
-                }
-                const CoordinateDiff& get_padding_below() const { return m_padding_below; }
-                const CoordinateDiff& get_padding_above() const { return m_padding_above; }
-                size_t get_groups() const { return m_groups; }
-                virtual std::shared_ptr<Node>
-                    copy_with_new_args(const NodeVector& new_args) const override;
-
-                virtual NodeVector decompose_op() const override;
-
-                virtual void pre_validate_and_infer_types() override;
-
-            protected:
-                Strides m_window_movement_strides;
-                Strides m_window_dilation_strides;
-                CoordinateDiff m_padding_below;
-                CoordinateDiff m_padding_above;
-                size_t m_groups;
-            };
-        }
-
-        using v0::GroupConvolution;
-        using v0::GroupConvolutionBackpropData;
-        using v0::GroupConvolutionBackpropFilters;
-    } // namespace op
-} // namespace ngraph
-=======
-#include "ngraph/op/group_conv.hpp"
->>>>>>> 69c5457d
+#include "ngraph/op/group_conv.hpp"