//*****************************************************************************
// Copyright 2017-2019 Intel Corporation
//
// Licensed under the Apache License, Version 2.0 (the "License");
// you may not use this file except in compliance with the License.
// You may obtain a copy of the License at
//
//     http://www.apache.org/licenses/LICENSE-2.0
//
// Unless required by applicable law or agreed to in writing, software
// distributed under the License is distributed on an "AS IS" BASIS,
// WITHOUT WARRANTIES OR CONDITIONS OF ANY KIND, either express or implied.
// See the License for the specific language governing permissions and
// limitations under the License.
//*****************************************************************************

#pragma once

#include "ngraph/op/convolution.hpp"
#include "ngraph/op/op.hpp"
#include "ngraph/op/util/attr_types.hpp"
#include "ngraph/op/util/fused_op.hpp"

namespace ngraph
{
    namespace op
    {
        namespace v0
        {
<<<<<<< HEAD
        public:
            NGRAPH_API
            static constexpr NodeTypeInfo type_info{"GroupConvolution", 0};
            const NodeTypeInfo& get_type_info() const override { return type_info; }
            GroupConvolution() = default;
            GroupConvolution(const Output<Node>& data_batch,
                             const Output<Node>& filters,
                             const Strides& window_movement_strides,
                             const Strides& window_dilation_strides,
                             const CoordinateDiff& padding_below,
                             const CoordinateDiff& padding_above,
                             const Strides& data_dilation_strides,
                             const size_t groups,
                             const PadType& pad_type = PadType::EXPLICIT);

            // constructor which accept groups included in filters shape.
            GroupConvolution(const Output<Node>& data_batch,
                             const Output<Node>& filters,
                             const Strides& window_movement_strides,
                             const Strides& window_dilation_strides,
                             const CoordinateDiff& padding_below,
                             const CoordinateDiff& padding_above,
                             const Strides& data_dilation_strides,
                             const PadType& pad_type = PadType::EXPLICIT);
            Shape get_weights_dimensions() const;
            const Strides& get_window_movement_strides() const { return m_window_movement_strides; }
            const Strides& get_window_dilation_strides() const { return m_window_dilation_strides; }
            const CoordinateDiff& get_padding_below() const { return m_padding_below; }
            const CoordinateDiff& get_padding_above() const { return m_padding_above; }
            const Strides& get_data_dilation_strides() const { return m_data_dilation_strides; }
            Output<Node> get_filters() { return input_value(1); }
            Output<Node> get_data_batch() { return input_value(0); }
            size_t get_groups() const;
            const PadType& get_pad_type() const { return m_pad_type; }
            virtual std::shared_ptr<Node>
                copy_with_new_args(const NodeVector& new_args) const override;

            virtual NodeVector decompose_op() const override;

            virtual void pre_validate_and_infer_types() override;
            virtual void post_validate_and_infer_types() override;

            virtual void generate_adjoints(autodiff::Adjoints& adjoints,
                                           const NodeVector& deltas) override;

            bool has_groups_in_filters() const { return m_groups_in_filters; }
        protected:
            Strides m_window_movement_strides;
            Strides m_window_dilation_strides;
            CoordinateDiff m_padding_below;
            CoordinateDiff m_padding_above;
            Strides m_data_dilation_strides;
            Dimension m_groups;
            PadType m_pad_type{PadType::NOTSET};

        private:
            bool m_groups_in_filters;
        };
    } // namespace op
} // namespace ngraph
=======
            /// \brief Group Convolution
            class NGRAPH_API GroupConvolution : public ngraph::op::util::FusedOp
            {
            public:
                static constexpr NodeTypeInfo type_info{"GroupConvolution", 0};
                const NodeTypeInfo& get_type_info() const override { return type_info; }
                GroupConvolution() = default;
                GroupConvolution(const Output<Node>& data_batch,
                                 const Output<Node>& filters,
                                 const Strides& window_movement_strides,
                                 const Strides& window_dilation_strides,
                                 const CoordinateDiff& padding_below,
                                 const CoordinateDiff& padding_above,
                                 const Strides& data_dilation_strides,
                                 const size_t groups,
                                 const PadType& pad_type = PadType::EXPLICIT);

                // constructor which accept groups included in filters shape.
                GroupConvolution(const Output<Node>& data_batch,
                                 const Output<Node>& filters,
                                 const Strides& window_movement_strides,
                                 const Strides& window_dilation_strides,
                                 const CoordinateDiff& padding_below,
                                 const CoordinateDiff& padding_above,
                                 const Strides& data_dilation_strides,
                                 const PadType& pad_type = PadType::EXPLICIT);
                Shape get_weights_dimensions() const;
                const Strides& get_window_movement_strides() const
                {
                    return m_window_movement_strides;
                }
                const Strides& get_window_dilation_strides() const
                {
                    return m_window_dilation_strides;
                }
                const CoordinateDiff& get_padding_below() const { return m_padding_below; }
                const CoordinateDiff& get_padding_above() const { return m_padding_above; }
                const Strides& get_data_dilation_strides() const { return m_data_dilation_strides; }
                Output<Node> get_filters() { return input_value(1); }
                Output<Node> get_data_batch() { return input_value(0); }
                size_t get_groups() const { return m_groups; };
                const PadType& get_pad_type() const { return m_pad_type; }
                virtual std::shared_ptr<Node>
                    copy_with_new_args(const NodeVector& new_args) const override;

                virtual NodeVector decompose_op() const override;

                virtual void pre_validate_and_infer_types() override;
                virtual void post_validate_and_infer_types() override;

                virtual void generate_adjoints(autodiff::Adjoints& adjoints,
                                               const NodeVector& deltas) override;

            protected:
                Strides m_window_movement_strides;
                Strides m_window_dilation_strides;
                CoordinateDiff m_padding_below;
                CoordinateDiff m_padding_above;
                Strides m_data_dilation_strides;
                size_t m_groups;
                PadType m_pad_type{PadType::NOTSET};

            private:
                bool has_groups_in_filters_shape() const;
            };

            /// \brief Group Convolution data batch backprop
            class NGRAPH_API GroupConvolutionBackpropData : public ngraph::op::util::FusedOp
            {
            public:
                static constexpr NodeTypeInfo type_info{"GroupConvolutionBackpropData", 0};
                const NodeTypeInfo& get_type_info() const override { return type_info; }
                GroupConvolutionBackpropData() = default;
                GroupConvolutionBackpropData(const Output<Node>& data_batch,
                                             const Output<Node>& filters,
                                             const Output<Node>& output_delta,
                                             const Strides& window_movement_strides,
                                             const Strides& window_dilation_strides,
                                             const CoordinateDiff& padding_below,
                                             const CoordinateDiff& padding_above,
                                             const size_t groups);

                const Strides& get_window_movement_strides() const
                {
                    return m_window_movement_strides;
                }
                const Strides& get_window_dilation_strides() const
                {
                    return m_window_dilation_strides;
                }
                const CoordinateDiff& get_padding_below() const { return m_padding_below; }
                const CoordinateDiff& get_padding_above() const { return m_padding_above; }
                size_t get_groups() const { return m_groups; };
                virtual std::shared_ptr<Node>
                    copy_with_new_args(const NodeVector& new_args) const override;

                virtual NodeVector decompose_op() const override;

                virtual void pre_validate_and_infer_types() override;

            protected:
                Strides m_window_movement_strides;
                Strides m_window_dilation_strides;
                CoordinateDiff m_padding_below;
                CoordinateDiff m_padding_above;
                size_t m_groups;
            };

            /// \brief Group Convolution filters backprop
            class NGRAPH_API GroupConvolutionBackpropFilters : public ngraph::op::util::FusedOp
            {
            public:
                static constexpr NodeTypeInfo type_info{"GroupConvolutionBackpropFilters", 0};
                const NodeTypeInfo& get_type_info() const override { return type_info; }
                GroupConvolutionBackpropFilters() = default;
                GroupConvolutionBackpropFilters(const Output<Node>& data_batch,
                                                const Output<Node>& filters,
                                                const Output<Node>& output_delta,
                                                const Strides& window_movement_strides,
                                                const Strides& window_dilation_strides,
                                                const CoordinateDiff& padding_below,
                                                const CoordinateDiff& padding_above,
                                                const size_t groups);

                const Strides& get_window_movement_strides() const
                {
                    return m_window_movement_strides;
                }
                const Strides& get_window_dilation_strides() const
                {
                    return m_window_dilation_strides;
                }
                const CoordinateDiff& get_padding_below() const { return m_padding_below; }
                const CoordinateDiff& get_padding_above() const { return m_padding_above; }
                size_t get_groups() const { return m_groups; }
                virtual std::shared_ptr<Node>
                    copy_with_new_args(const NodeVector& new_args) const override;

                virtual NodeVector decompose_op() const override;

                virtual void pre_validate_and_infer_types() override;

            protected:
                Strides m_window_movement_strides;
                Strides m_window_dilation_strides;
                CoordinateDiff m_padding_below;
                CoordinateDiff m_padding_above;
                size_t m_groups;
            };
        }

        using v0::GroupConvolution;
        using v0::GroupConvolutionBackpropData;
        using v0::GroupConvolutionBackpropFilters;
    }
}
>>>>>>> cca14ae1
<|MERGE_RESOLUTION|>--- conflicted
+++ resolved
@@ -27,68 +27,6 @@
     {
         namespace v0
         {
-<<<<<<< HEAD
-        public:
-            NGRAPH_API
-            static constexpr NodeTypeInfo type_info{"GroupConvolution", 0};
-            const NodeTypeInfo& get_type_info() const override { return type_info; }
-            GroupConvolution() = default;
-            GroupConvolution(const Output<Node>& data_batch,
-                             const Output<Node>& filters,
-                             const Strides& window_movement_strides,
-                             const Strides& window_dilation_strides,
-                             const CoordinateDiff& padding_below,
-                             const CoordinateDiff& padding_above,
-                             const Strides& data_dilation_strides,
-                             const size_t groups,
-                             const PadType& pad_type = PadType::EXPLICIT);
-
-            // constructor which accept groups included in filters shape.
-            GroupConvolution(const Output<Node>& data_batch,
-                             const Output<Node>& filters,
-                             const Strides& window_movement_strides,
-                             const Strides& window_dilation_strides,
-                             const CoordinateDiff& padding_below,
-                             const CoordinateDiff& padding_above,
-                             const Strides& data_dilation_strides,
-                             const PadType& pad_type = PadType::EXPLICIT);
-            Shape get_weights_dimensions() const;
-            const Strides& get_window_movement_strides() const { return m_window_movement_strides; }
-            const Strides& get_window_dilation_strides() const { return m_window_dilation_strides; }
-            const CoordinateDiff& get_padding_below() const { return m_padding_below; }
-            const CoordinateDiff& get_padding_above() const { return m_padding_above; }
-            const Strides& get_data_dilation_strides() const { return m_data_dilation_strides; }
-            Output<Node> get_filters() { return input_value(1); }
-            Output<Node> get_data_batch() { return input_value(0); }
-            size_t get_groups() const;
-            const PadType& get_pad_type() const { return m_pad_type; }
-            virtual std::shared_ptr<Node>
-                copy_with_new_args(const NodeVector& new_args) const override;
-
-            virtual NodeVector decompose_op() const override;
-
-            virtual void pre_validate_and_infer_types() override;
-            virtual void post_validate_and_infer_types() override;
-
-            virtual void generate_adjoints(autodiff::Adjoints& adjoints,
-                                           const NodeVector& deltas) override;
-
-            bool has_groups_in_filters() const { return m_groups_in_filters; }
-        protected:
-            Strides m_window_movement_strides;
-            Strides m_window_dilation_strides;
-            CoordinateDiff m_padding_below;
-            CoordinateDiff m_padding_above;
-            Strides m_data_dilation_strides;
-            Dimension m_groups;
-            PadType m_pad_type{PadType::NOTSET};
-
-        private:
-            bool m_groups_in_filters;
-        };
-    } // namespace op
-} // namespace ngraph
-=======
             /// \brief Group Convolution
             class NGRAPH_API GroupConvolution : public ngraph::op::util::FusedOp
             {
@@ -142,6 +80,7 @@
                 virtual void generate_adjoints(autodiff::Adjoints& adjoints,
                                                const NodeVector& deltas) override;
 
+                bool has_groups_in_filters() const { return m_groups_in_filters; }
             protected:
                 Strides m_window_movement_strides;
                 Strides m_window_dilation_strides;
@@ -152,7 +91,7 @@
                 PadType m_pad_type{PadType::NOTSET};
 
             private:
-                bool has_groups_in_filters_shape() const;
+                bool m_groups_in_filters;
             };
 
             /// \brief Group Convolution data batch backprop
@@ -243,6 +182,5 @@
         using v0::GroupConvolution;
         using v0::GroupConvolutionBackpropData;
         using v0::GroupConvolutionBackpropFilters;
-    }
-}
->>>>>>> cca14ae1
+    } // namespace op
+} // namespace ngraph