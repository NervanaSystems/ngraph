--- conflicted
+++ resolved
@@ -89,88 +89,97 @@
                 Dimension m_groups;
                 PadType m_pad_type{PadType::NOTSET};
 
-<<<<<<< HEAD
-        private:
-            bool has_groups_in_filters_shape() const;
-        };
-
-        /// \brief Group Convolution data batch backprop
-        class NGRAPH_API GroupConvolutionBackpropData : public ngraph::op::util::FusedOp
-        {
-        public:
-            static constexpr NodeTypeInfo type_info{"GroupConvolutionBackpropData", 0};
-            const NodeTypeInfo& get_type_info() const override { return type_info; }
-            GroupConvolutionBackpropData() = default;
-            GroupConvolutionBackpropData(const Output<Node>& data_batch,
-                                         const Output<Node>& filters,
-                                         const Output<Node>& output_delta,
-                                         const Strides& window_movement_strides,
-                                         const Strides& window_dilation_strides,
-                                         const CoordinateDiff& padding_below,
-                                         const CoordinateDiff& padding_above,
-                                         const size_t groups);
-
-            const Strides& get_window_movement_strides() const { return m_window_movement_strides; }
-            const Strides& get_window_dilation_strides() const { return m_window_dilation_strides; }
-            const CoordinateDiff& get_padding_below() const { return m_padding_below; }
-            const CoordinateDiff& get_padding_above() const { return m_padding_above; }
-            size_t get_groups() const;
-            virtual std::shared_ptr<Node>
-                copy_with_new_args(const NodeVector& new_args) const override;
-
-            virtual NodeVector decompose_op() const override;
-
-            virtual void pre_validate_and_infer_types() override;
-
-        protected:
-            Strides m_window_movement_strides;
-            Strides m_window_dilation_strides;
-            CoordinateDiff m_padding_below;
-            CoordinateDiff m_padding_above;
-            Dimension m_groups;
-        };
-
-        /// \brief Group Convolution filters backprop
-        class NGRAPH_API GroupConvolutionBackpropFilters : public ngraph::op::util::FusedOp
-        {
-        public:
-            static constexpr NodeTypeInfo type_info{"GroupConvolutionBackpropFilters", 0};
-            const NodeTypeInfo& get_type_info() const override { return type_info; }
-            GroupConvolutionBackpropFilters() = default;
-            GroupConvolutionBackpropFilters(const Output<Node>& data_batch,
-                                            const Output<Node>& filters,
-                                            const Output<Node>& output_delta,
-                                            const Strides& window_movement_strides,
-                                            const Strides& window_dilation_strides,
-                                            const CoordinateDiff& padding_below,
-                                            const CoordinateDiff& padding_above,
-                                            const size_t groups);
-
-            const Strides& get_window_movement_strides() const { return m_window_movement_strides; }
-            const Strides& get_window_dilation_strides() const { return m_window_dilation_strides; }
-            const CoordinateDiff& get_padding_below() const { return m_padding_below; }
-            const CoordinateDiff& get_padding_above() const { return m_padding_above; }
-            size_t get_groups() const;
-            virtual std::shared_ptr<Node>
-                copy_with_new_args(const NodeVector& new_args) const override;
-
-            virtual NodeVector decompose_op() const override;
-
-            virtual void pre_validate_and_infer_types() override;
-
-        protected:
-            Strides m_window_movement_strides;
-            Strides m_window_dilation_strides;
-            CoordinateDiff m_padding_below;
-            CoordinateDiff m_padding_above;
-            Dimension m_groups;
-        };
-=======
             private:
                 bool has_groups_in_filters_shape() const;
             };
+
+            /// \brief Group Convolution data batch backprop
+            class NGRAPH_API GroupConvolutionBackpropData : public ngraph::op::util::FusedOp
+            {
+            public:
+                static constexpr NodeTypeInfo type_info{"GroupConvolutionBackpropData", 0};
+                const NodeTypeInfo& get_type_info() const override { return type_info; }
+                GroupConvolutionBackpropData() = default;
+                GroupConvolutionBackpropData(const Output<Node>& data_batch,
+                                             const Output<Node>& filters,
+                                             const Output<Node>& output_delta,
+                                             const Strides& window_movement_strides,
+                                             const Strides& window_dilation_strides,
+                                             const CoordinateDiff& padding_below,
+                                             const CoordinateDiff& padding_above,
+                                             const size_t groups);
+
+                const Strides& get_window_movement_strides() const
+                {
+                    return m_window_movement_strides;
+                }
+                const Strides& get_window_dilation_strides() const
+                {
+                    return m_window_dilation_strides;
+                }
+                const CoordinateDiff& get_padding_below() const { return m_padding_below; }
+                const CoordinateDiff& get_padding_above() const { return m_padding_above; }
+                size_t get_groups() const;
+                virtual std::shared_ptr<Node>
+                    copy_with_new_args(const NodeVector& new_args) const override;
+
+                virtual NodeVector decompose_op() const override;
+
+                virtual void pre_validate_and_infer_types() override;
+
+            protected:
+                Strides m_window_movement_strides;
+                Strides m_window_dilation_strides;
+                CoordinateDiff m_padding_below;
+                CoordinateDiff m_padding_above;
+                Dimension m_groups;
+            };
+
+            /// \brief Group Convolution filters backprop
+            class NGRAPH_API GroupConvolutionBackpropFilters : public ngraph::op::util::FusedOp
+            {
+            public:
+                static constexpr NodeTypeInfo type_info{"GroupConvolutionBackpropFilters", 0};
+                const NodeTypeInfo& get_type_info() const override { return type_info; }
+                GroupConvolutionBackpropFilters() = default;
+                GroupConvolutionBackpropFilters(const Output<Node>& data_batch,
+                                                const Output<Node>& filters,
+                                                const Output<Node>& output_delta,
+                                                const Strides& window_movement_strides,
+                                                const Strides& window_dilation_strides,
+                                                const CoordinateDiff& padding_below,
+                                                const CoordinateDiff& padding_above,
+                                                const size_t groups);
+
+                const Strides& get_window_movement_strides() const
+                {
+                    return m_window_movement_strides;
+                }
+                const Strides& get_window_dilation_strides() const
+                {
+                    return m_window_dilation_strides;
+                }
+                const CoordinateDiff& get_padding_below() const { return m_padding_below; }
+                const CoordinateDiff& get_padding_above() const { return m_padding_above; }
+                size_t get_groups() const;
+                virtual std::shared_ptr<Node>
+                    copy_with_new_args(const NodeVector& new_args) const override;
+
+                virtual NodeVector decompose_op() const override;
+
+                virtual void pre_validate_and_infer_types() override;
+
+            protected:
+                Strides m_window_movement_strides;
+                Strides m_window_dilation_strides;
+                CoordinateDiff m_padding_below;
+                CoordinateDiff m_padding_above;
+                Dimension m_groups;
+            };
         }
+
         using v0::GroupConvolution;
->>>>>>> f6bddf08
+        using v0::GroupConvolutionBackpropData;
+        using v0::GroupConvolutionBackpropFilters;
     }
 }