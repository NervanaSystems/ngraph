//*****************************************************************************
// Copyright 2017-2019 Intel Corporation
//
// Licensed under the Apache License, Version 2.0 (the "License");
// you may not use this file except in compliance with the License.
// You may obtain a copy of the License at
//
//     http://www.apache.org/licenses/LICENSE-2.0
//
// Unless required by applicable law or agreed to in writing, software
// distributed under the License is distributed on an "AS IS" BASIS,
// WITHOUT WARRANTIES OR CONDITIONS OF ANY KIND, either express or implied.
// See the License for the specific language governing permissions and
// limitations under the License.
//*****************************************************************************

#pragma once

#include "ngraph/autodiff/adjoints.hpp"
#include "ngraph/node.hpp"
#include "ngraph/op/util/attr_types.hpp"
#include "ngraph/op/util/fused_op.hpp"

namespace ngraph
{
    namespace op
    {
<<<<<<< HEAD
        namespace v0
        {
=======
        ///
        /// \brief      Class performing element-wise linear quantization.
        ///
        /// \note       Input floating point values are quantized into a discrete
        ///             set of floating point values.
        ///
        /// \paragraph Implementation This class creates a node which performs the following
        ///            operation:
        ///
        ///            round((data - input_low) / (input_high - input_low) * (levels-1)) /
        ///                 (levels-1) * (output_high - output_low) + output_low
        ///
        ///
        class NGRAPH_API FakeQuantize : public ngraph::op::util::FusedOp
        {
        public:
            static constexpr NodeTypeInfo type_info{"FakeQuantize", 0};
            const NodeTypeInfo& get_type_info() const override { return type_info; }
            FakeQuantize() = default;
>>>>>>> 8fb151f4
            ///
            /// \brief      Class performing element-wise linear quantization.
            ///
            /// \note       Input floating point values are quantized into a discrete
            ///             set of floating point values.
            ///
            /// \paragraph Implementation This class creates a node which performs the following
            ///            operation:
            ///
            ///            round((data - input_low) / (input_high - input_low) * (levels-1)) /
            ///                 (levels-1) * (output_high - output_low) + output_low
            ///
            ///
            class FakeQuantize : public ngraph::op::util::FusedOp
            {
            public:
                NGRAPH_API
                static constexpr NodeTypeInfo type_info{"FakeQuantize", 0};
                const NodeTypeInfo& get_type_info() const override { return type_info; }
                FakeQuantize() = default;
                ///
                /// \brief      Constructs a FakeQuantize operation node.
                ///
                /// \param[in]  data            The input data tensor.
                /// \param[in]  input_low       The minimum limit for input values.
                /// \param[in]  input_high      The maximum limit for input values.
                /// \param[in]  output_low      The minimum quantized value.
                /// \param[in]  output_high     The maximum quantized value.
                /// \param[in]  levels          The number of quantization levels.
                /// \param[in]  auto_broadcast  AutoBroadcast mode to be used for broadcasting
                ///                             limit values
                ///
                FakeQuantize(const Output<Node>& data,
                             const Output<Node>& input_low,
                             const Output<Node>& input_high,
                             const Output<Node>& output_low,
                             const Output<Node>& output_high,
                             std::size_t levels,
                             const AutoBroadcastSpec& auto_broadcast =
                                 AutoBroadcastSpec(AutoBroadcastType::NUMPY));

                virtual NodeVector decompose_op() const override;
                virtual void pre_validate_and_infer_types() override;

                virtual std::shared_ptr<Node>
                    copy_with_new_args(const NodeVector& new_args) const override;

                std::size_t get_levels() const { return m_levels; }
                void set_levels(std::size_t levels) { m_levels = levels; }
                const AutoBroadcastSpec& get_auto_broadcast() const { return m_auto_broadcast; }
                void set_auto_broadcast(const AutoBroadcastSpec& auto_broadcast)
                {
                    m_auto_broadcast = auto_broadcast;
                }

            private:
                std::size_t m_levels;
                AutoBroadcastSpec m_auto_broadcast;
            };
        }
        using v0::FakeQuantize;
    }
}<|MERGE_RESOLUTION|>--- conflicted
+++ resolved
@@ -25,30 +25,8 @@
 {
     namespace op
     {
-<<<<<<< HEAD
         namespace v0
         {
-=======
-        ///
-        /// \brief      Class performing element-wise linear quantization.
-        ///
-        /// \note       Input floating point values are quantized into a discrete
-        ///             set of floating point values.
-        ///
-        /// \paragraph Implementation This class creates a node which performs the following
-        ///            operation:
-        ///
-        ///            round((data - input_low) / (input_high - input_low) * (levels-1)) /
-        ///                 (levels-1) * (output_high - output_low) + output_low
-        ///
-        ///
-        class NGRAPH_API FakeQuantize : public ngraph::op::util::FusedOp
-        {
-        public:
-            static constexpr NodeTypeInfo type_info{"FakeQuantize", 0};
-            const NodeTypeInfo& get_type_info() const override { return type_info; }
-            FakeQuantize() = default;
->>>>>>> 8fb151f4
             ///
             /// \brief      Class performing element-wise linear quantization.
             ///
@@ -62,10 +40,9 @@
             ///                 (levels-1) * (output_high - output_low) + output_low
             ///
             ///
-            class FakeQuantize : public ngraph::op::util::FusedOp
+            class NGRAPH_API FakeQuantize : public ngraph::op::util::FusedOp
             {
             public:
-                NGRAPH_API
                 static constexpr NodeTypeInfo type_info{"FakeQuantize", 0};
                 const NodeTypeInfo& get_type_info() const override { return type_info; }
                 FakeQuantize() = default;
