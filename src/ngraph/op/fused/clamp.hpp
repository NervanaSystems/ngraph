//*****************************************************************************
// Copyright 2017-2019 Intel Corporation
//
// Licensed under the Apache License, Version 2.0 (the "License");
// you may not use this file except in compliance with the License.
// You may obtain a copy of the License at
//
//     http://www.apache.org/licenses/LICENSE-2.0
//
// Unless required by applicable law or agreed to in writing, software
// distributed under the License is distributed on an "AS IS" BASIS,
// WITHOUT WARRANTIES OR CONDITIONS OF ANY KIND, either express or implied.
// See the License for the specific language governing permissions and
// limitations under the License.
//*****************************************************************************

#pragma once

#include "ngraph/node.hpp"
#include "ngraph/op/op.hpp"
#include "ngraph/op/util/fused_op.hpp"

namespace ngraph
{
    namespace op
    {
        namespace v0
        {
            /// \brief Performs a clipping operation on all elements of the input node
            /// \brief Constructs a Clamp node.
            ///
            /// All input values that are outside of the <min;max> range are set to 'min' or 'max'
            /// depending on which side of the <min;max> range they are. The values that fall into
            /// this range remain unchanged.
            class Clamp : public ngraph::op::util::FusedOp
            {
            public:
                NGRAPH_API
                static constexpr NodeTypeInfo type_info{"Clamp", 0};
                const NodeTypeInfo& get_type_info() const override { return type_info; }
                Clamp() = default;
                /// \brief Constructs a Clamp node.
                ///
                /// \param data - Node producing the input tensor
                /// \param min - the lower bound of the <min;max> range
                /// \param max - the upper bound of the <min;max> range
                Clamp(const Output<Node>& data, const double min, const double max);

                void pre_validate_and_infer_types() override;

                virtual NodeVector decompose_op() const override;

                virtual std::shared_ptr<Node>
                    copy_with_new_args(const NodeVector& new_args) const override;

<<<<<<< HEAD
                double get_min() const { return m_min; }
                double get_max() const { return m_max; }
            private:
                const double m_min;
                const double m_max;
            };
        }
        using v0::Clamp;
=======
            double get_min() const { return m_min; }
            double get_max() const { return m_max; }
        private:
            double m_min;
            double m_max;
        };
>>>>>>> 688f5144
    }
}<|MERGE_RESOLUTION|>--- conflicted
+++ resolved
@@ -27,7 +27,6 @@
         namespace v0
         {
             /// \brief Performs a clipping operation on all elements of the input node
-            /// \brief Constructs a Clamp node.
             ///
             /// All input values that are outside of the <min;max> range are set to 'min' or 'max'
             /// depending on which side of the <min;max> range they are. The values that fall into
@@ -53,22 +52,13 @@
                 virtual std::shared_ptr<Node>
                     copy_with_new_args(const NodeVector& new_args) const override;
 
-<<<<<<< HEAD
                 double get_min() const { return m_min; }
                 double get_max() const { return m_max; }
             private:
-                const double m_min;
-                const double m_max;
+                double m_min;
+                double m_max;
             };
         }
         using v0::Clamp;
-=======
-            double get_min() const { return m_min; }
-            double get_max() const { return m_max; }
-        private:
-            double m_min;
-            double m_max;
-        };
->>>>>>> 688f5144
     }
 }