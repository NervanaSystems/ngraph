//*****************************************************************************
// Copyright 2017-2019 Intel Corporation
//
// Licensed under the Apache License, Version 2.0 (the "License");
// you may not use this file except in compliance with the License.
// You may obtain a copy of the License at
//
//     http://www.apache.org/licenses/LICENSE-2.0
//
// Unless required by applicable law or agreed to in writing, software
// distributed under the License is distributed on an "AS IS" BASIS,
// WITHOUT WARRANTIES OR CONDITIONS OF ANY KIND, either express or implied.
// See the License for the specific language governing permissions and
// limitations under the License.
//*****************************************************************************

#pragma once

#include "ngraph/node.hpp"
#include "ngraph/op/op.hpp"
#include "ngraph/op/util/fused_op.hpp"

namespace ngraph
{
    namespace op
    {
        namespace v0
        {
            /// \brief Operator performing General Matrix multiplication.
            ///
<<<<<<< HEAD
            /// \param A Input tensor A
            /// \param B Input tensor B
            /// \param C Input tensor C
            /// \param alpha Scalar multiplier for the product of input tensors A * B
            /// \param beta Scalar multiplier for input tensor C
            /// \param transA Whether A should be transposed
            /// \param transB Whether B should be transposed
            Gemm(const Output<Node>& A,
                 const Output<Node>& B,
                 const Output<Node>& C,
                 float alpha = 1.0,
                 float beta = 1.0,
                 bool transA = false,
                 bool transB = false);
=======
            /// \note More information:
            ///       https://en.wikipedia.org/wiki/Basic_Linear_Algebra_Subprograms#Level_3
            ///
            /// A' = transpose(A) if transA else A
            /// B' = transpose(B) if transB else B
            ///
            /// Compute Y = alpha * A' * B' + beta * C
            ///
            class NGRAPH_API Gemm : public ngraph::op::util::FusedOp
            {
            public:
                static constexpr NodeTypeInfo type_info{"Gemm", 0};
                const NodeTypeInfo& get_type_info() const override { return type_info; }
                Gemm() = default;
                /// \brief Constructs an Gemm operation.
                ///
                /// \param A Input tensor A
                /// \param B Input tensor B
                /// \param C Input tensor C
                /// \param alpha Scalar multiplier for the product of input tensors A * B
                /// \param beta Scalar multiplier for input tensor C
                /// \param transA Whether A should be transposed
                /// \param transB Whether B should be transposed
                Gemm(const Output<Node>& A,
                     const Output<Node>& B,
                     const Output<Node>& C,
                     double alpha = 1.0,
                     double beta = 1.0,
                     bool transA = false,
                     bool transB = false);
>>>>>>> 21613f88

                virtual NodeVector decompose_op() const override;

                virtual std::shared_ptr<Node>
                    copy_with_new_args(const NodeVector& new_args) const override;

<<<<<<< HEAD
            float get_alpha() const { return m_alpha; }
            float get_beta() const { return m_beta; }
            bool get_transA() const { return m_transA; }
            bool get_transB() const { return m_transB; }
        private:
            float m_alpha;
            float m_beta;
            bool m_transA;
            bool m_transB;
        };
=======
                double get_alpha() const { return m_alpha; }
                double get_beta() const { return m_beta; }
                bool get_transA() const { return m_transA; }
                bool get_transB() const { return m_transB; }
            private:
                double m_alpha;
                double m_beta;
                bool m_transA;
                bool m_transB;
            };
        }
        using v0::Gemm;
>>>>>>> 21613f88
    }
}<|MERGE_RESOLUTION|>--- conflicted
+++ resolved
@@ -28,22 +28,6 @@
         {
             /// \brief Operator performing General Matrix multiplication.
             ///
-<<<<<<< HEAD
-            /// \param A Input tensor A
-            /// \param B Input tensor B
-            /// \param C Input tensor C
-            /// \param alpha Scalar multiplier for the product of input tensors A * B
-            /// \param beta Scalar multiplier for input tensor C
-            /// \param transA Whether A should be transposed
-            /// \param transB Whether B should be transposed
-            Gemm(const Output<Node>& A,
-                 const Output<Node>& B,
-                 const Output<Node>& C,
-                 float alpha = 1.0,
-                 float beta = 1.0,
-                 bool transA = false,
-                 bool transB = false);
-=======
             /// \note More information:
             ///       https://en.wikipedia.org/wiki/Basic_Linear_Algebra_Subprograms#Level_3
             ///
@@ -74,25 +58,12 @@
                      double beta = 1.0,
                      bool transA = false,
                      bool transB = false);
->>>>>>> 21613f88
 
                 virtual NodeVector decompose_op() const override;
 
                 virtual std::shared_ptr<Node>
                     copy_with_new_args(const NodeVector& new_args) const override;
 
-<<<<<<< HEAD
-            float get_alpha() const { return m_alpha; }
-            float get_beta() const { return m_beta; }
-            bool get_transA() const { return m_transA; }
-            bool get_transB() const { return m_transB; }
-        private:
-            float m_alpha;
-            float m_beta;
-            bool m_transA;
-            bool m_transB;
-        };
-=======
                 double get_alpha() const { return m_alpha; }
                 double get_beta() const { return m_beta; }
                 bool get_transA() const { return m_transA; }
@@ -105,6 +76,5 @@
             };
         }
         using v0::Gemm;
->>>>>>> 21613f88
     }
 }