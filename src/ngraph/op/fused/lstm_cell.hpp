//*****************************************************************************
// Copyright 2017-2019 Intel Corporation
//
// Licensed under the Apache License, Version 2.0 (the "License");
// you may not use this file except in compliance with the License.
// You may obtain a copy of the License at
//
//     http://www.apache.org/licenses/LICENSE-2.0
//
// Unless required by applicable law or agreed to in writing, software
// distributed under the License is distributed on an "AS IS" BASIS,
// WITHOUT WARRANTIES OR CONDITIONS OF ANY KIND, either express or implied.
// See the License for the specific language governing permissions and
// limitations under the License.
//*****************************************************************************

#pragma once

#include <cstddef>
#include <memory>
#include <string>
#include <vector>

#include "ngraph/autodiff/adjoints.hpp"
#include "ngraph/node.hpp"
#include "ngraph/op/util/activation_functions.hpp"
#include "ngraph/op/util/fused_op.hpp"
#include "ngraph/op/util/rnn_cell_base.hpp"

namespace ngraph
{
    namespace op
    {
        enum class LSTMWeightsFormat
        {
            FICO, // IE
            ICOF, // PyTorch
            IFCO, // DNNL, TF, MxNet
            IFOC, // Caffe
            IOFC, // ONNX
        };

<<<<<<< HEAD
        namespace v0
        {
=======
        ///
        /// \brief      Class for single lstm cell node.
        ///
        /// \note       Following implementation supports:
        ///             \li \c peepholes Gers & Schmidhuber (2000)
        ///             https://ieeexplore.ieee.org/document/861302
        ///             \li Coupling input and forget gates.
        ///
        /// \note       It calculates following equations:
        ///
        ///             it = f(Xt*(Wi^T) + Ht-1*(Ri^T) + Pi (.) Ct-1 + Wbi + Rbi)
        ///             ft = f(Xt*(Wf^T) + Ht-1*(Rf^T) + Pf (.) Ct-1 + Wbf + Rbf)
        ///             ct = g(Xt*(Wc^T) + Ht-1*(Rc^T) + Wbc + Rbc)
        ///             Ct = ft (.) Ct-1 + it (.) ct
        ///             ot = f(Xt*(Wo^T) + Ht-1*(Ro^T) + Po (.) Ct + Wbo + Rbo)
        ///             Ht = ot (.) h(Ct)
        ///
        ///             *       - Is a dot product,
        ///             (.)     - is a Hadamard product (element-wise),
        ///             f, g, h - are activation functions.
        ///
        /// \note       This class represents only single *cell* (for current time step) and not the
        ///             whole LSTM Sequence layer
        ///
        /// \sa         LSTMSequence, RNNCell, GRUCell
        ///
        class NGRAPH_API LSTMCell : public util::FusedOp, public util::RNNCellBase
        {
        public:
            static constexpr NodeTypeInfo type_info{"LSTMCell", 0};
            const NodeTypeInfo& get_type_info() const override { return type_info; }
            LSTMCell() = default;
>>>>>>> 8fb151f4
            ///
            /// \brief      Class for single lstm cell node.
            ///
            /// \note       Following implementation supports:
            ///             \li \c peepholes Gers & Schmidhuber (2000)
            ///             https://ieeexplore.ieee.org/document/861302
            ///             \li Coupling input and forget gates.
            ///
            /// \note       It calculates following equations:
            ///
            ///             it = f(Xt*(Wi^T) + Ht-1*(Ri^T) + Pi (.) Ct-1 + Wbi + Rbi)
            ///             ft = f(Xt*(Wf^T) + Ht-1*(Rf^T) + Pf (.) Ct-1 + Wbf + Rbf)
            ///             ct = g(Xt*(Wc^T) + Ht-1*(Rc^T) + Wbc + Rbc)
            ///             Ct = ft (.) Ct-1 + it (.) ct
            ///             ot = f(Xt*(Wo^T) + Ht-1*(Ro^T) + Po (.) Ct + Wbo + Rbo)
            ///             Ht = ot (.) h(Ct)
            ///
            ///             *       - Is a dot product,
            ///             (.)     - is a Hadamard product (element-wise),
            ///             f, g, h - are activation functions.
            ///
            /// \note       This class represents only single *cell* (for current time step) and not
            /// the
            ///             whole LSTM Sequence layer
            ///
            /// \sa         LSTMSequence, RNNCell, GRUCell
            ///
            class LSTMCell : public util::FusedOp, public util::RNNCellBase
            {
            public:
                NGRAPH_API
                static constexpr NodeTypeInfo type_info{"LSTMCell", 0};
                const NodeTypeInfo& get_type_info() const override { return type_info; }
                LSTMCell() = default;
                ///
                /// \brief      Constructs LSTMCell node.
                ///
                /// \param[in]  X                     The input tensor with shape: [batch_size,
                ///                                   input_size].
                /// \param[in]  initial_hidden_state  The hidden state tensor at current time step
                /// with
                ///                                   shape: [batch_size, hidden_size].
                /// \param[in]  initial_cell_state    The cell state tensor at current time step
                /// with
                ///                                   shape: [batch_size, hidden_size].
                /// \param[in]  W                     The gate weights tensor with shape:
                /// [4*hidden_size,
                ///                                   input_size].
                /// \param[in]  R                     The recurrence weights tensor with shape:
                ///                                   [4*hidden_size, hidden_size].
                /// \param[in]  hidden_size           The number of hidden units for recurrent cell.
                /// \param[in]  weights_format        The order of gates in weights tensors. The
                /// default
                ///                                   format is IFCO since it is used by DNNL.
                /// \param[in]  activations           The vector of activation functions used inside
                ///                                   recurrent cell.
                /// \param[in]  activations_alpha     The vector of alpha parameters for activation
                ///                                   functions in order respective to activation
                ///                                   list.
                /// \param[in]  activations_beta      The vector of beta parameters for activation
                ///                                   functions in order respective to activation
                ///                                   list.
                /// \param[in]  clip                  The value defining clipping range [-clip,
                /// clip] on
                ///                                   input of activation functions.
                /// \param[in]  input_forget          Controls coupling input and forget gates.
                ///
                LSTMCell(const Output<Node>& X,
                         const Output<Node>& initial_hidden_state,
                         const Output<Node>& initial_cell_state,
                         const Output<Node>& W,
                         const Output<Node>& R,
                         std::size_t hidden_size,
                         LSTMWeightsFormat weights_format = LSTMWeightsFormat::IFCO,
                         const std::vector<std::string>& activations =
                             std::vector<std::string>{"sigmoid", "tanh", "tanh"},
                         const std::vector<float>& activations_alpha = {},
                         const std::vector<float>& activations_beta = {},
                         float clip = 0.f,
                         bool input_forget = false);

                ///
                /// \brief      Constructs LSTMCell node.
                ///
                /// \param[in]  X                     The input tensor with shape: [batch_size,
                ///                                   input_size].
                /// \param[in]  initial_hidden_state  The hidden state tensor at current time step
                /// with
                ///                                   shape: [batch_size, hidden_size].
                /// \param[in]  initial_cell_state    The cell state tensor at current time step
                /// with
                ///                                   shape: [batch_size, hidden_size].
                /// \param[in]  W                     The weight tensor with shape: [4*hidden_size,
                ///                                   input_size].
                /// \param[in]  R                     The recurrence weight tensor with shape:
                ///                                   [4*hidden_size, hidden_size].
                /// \param[in]  B                     The bias tensor for gates with shape:
                ///                                   [4*hidden_size].
                /// \param[in]  hidden_size           The number of hidden units for recurrent cell.
                /// \param[in]  weights_format        The order of gates in weights tensors. The
                /// default
                ///                                   format is IFCO since it is used by DNNL.
                /// \param[in]  activations           The vector of activation functions used inside
                ///                                   recurrent cell.
                /// \param[in]  activations_alpha     The vector of alpha parameters for activation
                ///                                   functions in order respective to activation
                ///                                   list.
                /// \param[in]  activations_beta      The vector of beta parameters for activation
                ///                                   functions in order respective to activation
                ///                                   list.
                /// \param[in]  clip                  The value defining clipping range [-clip,
                /// clip] on
                ///                                   input of activation functions.
                /// \param[in]  input_forget          Controls coupling input and forget gates.
                ///
                LSTMCell(const Output<Node>& X,
                         const Output<Node>& initial_hidden_state,
                         const Output<Node>& initial_cell_state,
                         const Output<Node>& W,
                         const Output<Node>& R,
                         const Output<Node>& B,
                         std::size_t hidden_size,
                         LSTMWeightsFormat weights_format = LSTMWeightsFormat::IFCO,
                         const std::vector<std::string>& activations =
                             std::vector<std::string>{"sigmoid", "tanh", "tanh"},
                         const std::vector<float>& activations_alpha = {},
                         const std::vector<float>& activations_beta = {},
                         float clip = 0.f,
                         bool input_forget = false);

                ///
                /// \brief      Constructs LSTMCell node.
                ///
                /// \param[in]  X                     The input tensor with shape: [batch_size,
                /// input_size].
                /// \param[in]  initial_hidden_state  The hidden state tensor at current time step
                /// with
                ///                                   shape: [batch_size, hidden_size].
                /// \param[in]  initial_cell_state    The cell state tensor at current time step
                /// with
                ///                                   shape: [batch_size, hidden_size].
                /// \param[in]  W                     The weight tensor with shape: [4*hidden_size,
                ///                                   input_size].
                /// \param[in]  R                     The recurrence weight tensor with shape:
                ///                                   [4*hidden_size, hidden_size].
                /// \param[in]  B                     The bias tensor for gates with shape:
                ///                                   [4*hidden_size].
                /// \param[in]  P                     The weight tensor for peepholes with shape:
                ///                                   [3*hidden_size] - 3 equals to only iof gates.
                ///                                   The order is: input, output, forget gates.
                /// \param[in]  hidden_size           The number of hidden units for recurrent cell.
                /// \param[in]  weights_format        The order of gates in weights tensors. The
                /// default
                ///                                   format is IFCO since it is used by DNNL.
                /// \param[in]  activations           The vector of activation functions used inside
                ///                                   recurrent cell.
                /// \param[in]  activations_alpha     The vector of alpha parameters for activation
                ///                                   functions in order respective to activation
                ///                                   list.
                /// \param[in]  activations_beta      The vector of beta parameters for activation
                ///                                   functions in order respective to activation
                ///                                   list.
                /// \param[in]  clip                  The value defining clipping range [-clip,
                /// clip] on
                ///                                   input of activation functions.
                /// \param[in]  input_forget          Controls coupling input and forget gates.
                ///
                LSTMCell(const Output<Node>& X,
                         const Output<Node>& initial_hidden_state,
                         const Output<Node>& initial_cell_state,
                         const Output<Node>& W,
                         const Output<Node>& R,
                         const Output<Node>& B,
                         const Output<Node>& P,
                         std::size_t hidden_size,
                         LSTMWeightsFormat weights_format = LSTMWeightsFormat::IFCO,
                         const std::vector<std::string>& activations =
                             std::vector<std::string>{"sigmoid", "tanh", "tanh"},
                         const std::vector<float>& activations_alpha = {},
                         const std::vector<float>& activations_beta = {},
                         float clip = 0.f,
                         bool input_forget = false);

                virtual void pre_validate_and_infer_types() override;
                virtual NodeVector decompose_op() const override;
                virtual std::shared_ptr<Node>
                    copy_with_new_args(const NodeVector& new_args) const override;

                bool get_input_forget() const { return m_input_forget; }
                LSTMWeightsFormat get_weights_format() const { return m_weights_format; }
                ///
                /// \brief      Change data format of provided node into IFCO.
                ///
                /// \node       The IFCO format was chosen because it's default DNNL format.
                ///
                /// \param[in]  node  The input node to be permuted.
                ///
                /// \return     Node representing reshaped tensor according to IFCO weights format.
                ///
                std::shared_ptr<Node> convert_node_format(const Output<Node>& node) const;

            private:
                ///
                /// \brief      Creates the default bias input initialized with zeros.
                ///
                /// \return     The object of Output class.
                ///
                Output<Node> get_default_bias_input() const;

                ///
                /// \brief      Creates the default peepholes input initialized with zeros.
                ///
                /// \return     The object of Output class.
                ///
                Output<Node> get_default_peepholes_input() const;
                ///
                /// \brief The Activation function f.
                ///
                util::ActivationFunction m_activation_f;
                ///
                /// \brief The Activation function g.
                ///
                util::ActivationFunction m_activation_g;
                ///
                /// \brief The Activation function h.
                ///
                util::ActivationFunction m_activation_h;
                ///
                /// \brief      Controls whether to couple input and forget gates.
                ///
                bool m_input_forget = false;

                ///
                /// \brief The order of gates in weights tensors.
                ///
                LSTMWeightsFormat m_weights_format;

                static constexpr std::size_t s_gates_count{4};
                static constexpr std::size_t s_peepholes_count{3};
            };
        }
        using v0::LSTMCell;
    } // namespace op
} // namespace ngraph<|MERGE_RESOLUTION|>--- conflicted
+++ resolved
@@ -40,43 +40,8 @@
             IOFC, // ONNX
         };
 
-<<<<<<< HEAD
         namespace v0
         {
-=======
-        ///
-        /// \brief      Class for single lstm cell node.
-        ///
-        /// \note       Following implementation supports:
-        ///             \li \c peepholes Gers & Schmidhuber (2000)
-        ///             https://ieeexplore.ieee.org/document/861302
-        ///             \li Coupling input and forget gates.
-        ///
-        /// \note       It calculates following equations:
-        ///
-        ///             it = f(Xt*(Wi^T) + Ht-1*(Ri^T) + Pi (.) Ct-1 + Wbi + Rbi)
-        ///             ft = f(Xt*(Wf^T) + Ht-1*(Rf^T) + Pf (.) Ct-1 + Wbf + Rbf)
-        ///             ct = g(Xt*(Wc^T) + Ht-1*(Rc^T) + Wbc + Rbc)
-        ///             Ct = ft (.) Ct-1 + it (.) ct
-        ///             ot = f(Xt*(Wo^T) + Ht-1*(Ro^T) + Po (.) Ct + Wbo + Rbo)
-        ///             Ht = ot (.) h(Ct)
-        ///
-        ///             *       - Is a dot product,
-        ///             (.)     - is a Hadamard product (element-wise),
-        ///             f, g, h - are activation functions.
-        ///
-        /// \note       This class represents only single *cell* (for current time step) and not the
-        ///             whole LSTM Sequence layer
-        ///
-        /// \sa         LSTMSequence, RNNCell, GRUCell
-        ///
-        class NGRAPH_API LSTMCell : public util::FusedOp, public util::RNNCellBase
-        {
-        public:
-            static constexpr NodeTypeInfo type_info{"LSTMCell", 0};
-            const NodeTypeInfo& get_type_info() const override { return type_info; }
-            LSTMCell() = default;
->>>>>>> 8fb151f4
             ///
             /// \brief      Class for single lstm cell node.
             ///
@@ -104,10 +69,9 @@
             ///
             /// \sa         LSTMSequence, RNNCell, GRUCell
             ///
-            class LSTMCell : public util::FusedOp, public util::RNNCellBase
+            class NGRAPH_API LSTMCell : public util::FusedOp, public util::RNNCellBase
             {
             public:
-                NGRAPH_API
                 static constexpr NodeTypeInfo type_info{"LSTMCell", 0};
                 const NodeTypeInfo& get_type_info() const override { return type_info; }
                 LSTMCell() = default;
