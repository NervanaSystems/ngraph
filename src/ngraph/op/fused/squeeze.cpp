//*****************************************************************************
// Copyright 2017-2020 Intel Corporation
//
// Licensed under the Apache License, Version 2.0 (the "License");
// you may not use this file except in compliance with the License.
// You may obtain a copy of the License at
//
//     http://www.apache.org/licenses/LICENSE-2.0
//
// Unless required by applicable law or agreed to in writing, software
// distributed under the License is distributed on an "AS IS" BASIS,
// WITHOUT WARRANTIES OR CONDITIONS OF ANY KIND, either express or implied.
// See the License for the specific language governing permissions and
// limitations under the License.
//*****************************************************************************
#include <cstddef>
#include <functional>
#include <set>

#include "ngraph/op/constant.hpp"
#include "ngraph/op/fused/squeeze.hpp"
#include "ngraph/op/reshape.hpp"
#include "ngraph/validation_util.hpp"

using namespace std;
using namespace ngraph;

constexpr NodeTypeInfo op::Squeeze::type_info;

op::Squeeze::Squeeze(const Output<Node>& data, const Output<Node>& axes)
    : FusedOp({data, axes})
{
    constructor_validate_and_infer_types();
}

void op::Squeeze::pre_validate_and_infer_types()
{
    auto data = input_value(0);
    auto axes_node = input_value(1).get_node_shared_ptr();

    bool dynamic_data_rank = data.get_partial_shape().rank().is_dynamic();
    bool dynamic_data_shape = data.get_partial_shape().is_dynamic();

<<<<<<< HEAD
    bool axes_is_constant = axes_node->is_constant();
    bool axes_is_empty_constant =
        (axes_is_constant) ? as_type_ptr<op::Constant>(axes_node)->cast_vector<int64_t>().empty()
                           : false;

    if (dynamic_data_rank || !axes_is_constant || (dynamic_data_shape && axes_is_empty_constant))
=======
    auto axes_constant = as_type_ptr<op::v0::Constant>(axes_node);
    bool axes_is_empty_constant =
        (axes_constant) ? axes_constant->cast_vector<int64_t>().empty() : false;

    if (dynamic_data_rank || !axes_constant || (dynamic_data_shape && axes_is_empty_constant))
>>>>>>> 4a5d123f
    {
        set_output_type(0, get_input_element_type(0), PartialShape::dynamic());
        return;
    }

<<<<<<< HEAD
    uint64_t data_rank = data.get_partial_shape().rank().get_length();
    auto data_partial_shape = data.get_partial_shape();

    // Get value of axes from Constant
    auto axes_constant = as_type_ptr<op::Constant>(axes_node);
=======
    auto data_partial_shape = data.get_partial_shape();
    uint64_t data_rank = data_partial_shape.rank().get_length();

    // Get value of axes from Constant
>>>>>>> 4a5d123f
    auto axes =
        normalize_axes(this->description(), axes_constant->cast_vector<int64_t>(), data_rank);

    // Prepare set of unique axes marked to be removed from input data.
<<<<<<< HEAD
    std::vector<uint64_t> axes_to_squeeze(data_rank);
=======
    vector<uint64_t> axes_to_squeeze(data_rank);
>>>>>>> 4a5d123f
    if (axes_is_empty_constant)
    {
        auto data_shape = data.get_shape();
        // Default behaviour is to remove all single dimension axes.
        for (uint64_t idx = 0; idx < data_rank; ++idx)
        {
            if (data_shape.at(idx) == 1)
            {
                axes_to_squeeze.at(idx) = 1;
            }
            else
            {
                axes_to_squeeze.at(idx) = 0;
            }
        }
    }
    else
    {
        set<size_t, greater<size_t>> unique_axes(begin(axes), end(axes));
        for (uint64_t axis : unique_axes)
        {
            if (!dynamic_data_shape)
            {
                auto data_shape = data.get_shape();
                NODE_VALIDATION_CHECK(
                    this,
                    (data_shape.at(axis) == 1),
                    "provided axis value is invalid. Only axes of size 1 may be removed.");
            }
            axes_to_squeeze.at(axis) = 1;
        }
    }

<<<<<<< HEAD
    std::vector<Dimension> output_data_shape;
=======
    vector<Dimension> output_data_shape;
>>>>>>> 4a5d123f
    for (uint64_t idx = 0; idx < data_rank; ++idx)
    {
        if (axes_to_squeeze.at(idx) == 0)
        {
            output_data_shape.push_back(data_partial_shape[idx]);
        }
    }
    set_output_type(0, get_input_element_type(0), PartialShape(output_data_shape));
}

bool ngraph::op::v0::Squeeze::visit_attributes(AttributeVisitor& visitor)
{
    return true;
}

NodeVector op::Squeeze::decompose_op() const
{
    NODE_VALIDATION_CHECK(
        this,
        (get_output_partial_shape(0).is_static()),
        "output shape was not calculated during pre_validate_and_infer_types. Can not decompose.");
    auto data = input_value(0);
    auto data_shape = data.get_shape();
    auto output_data_shape = get_output_shape(0);
    AxisVector input_order{get_default_order(data_shape.size())};
    return {make_shared<op::Reshape>(data, input_order, output_data_shape)};
}

shared_ptr<Node> op::Squeeze::copy_with_new_args(const NodeVector& new_args) const
{
    if (new_args.size() != 2)
    {
        throw ngraph_error("Incorrect number of new arguments");
    }
    return make_shared<Squeeze>(new_args.at(0), new_args.at(1));
}<|MERGE_RESOLUTION|>--- conflicted
+++ resolved
@@ -41,46 +41,25 @@
     bool dynamic_data_rank = data.get_partial_shape().rank().is_dynamic();
     bool dynamic_data_shape = data.get_partial_shape().is_dynamic();
 
-<<<<<<< HEAD
-    bool axes_is_constant = axes_node->is_constant();
-    bool axes_is_empty_constant =
-        (axes_is_constant) ? as_type_ptr<op::Constant>(axes_node)->cast_vector<int64_t>().empty()
-                           : false;
-
-    if (dynamic_data_rank || !axes_is_constant || (dynamic_data_shape && axes_is_empty_constant))
-=======
     auto axes_constant = as_type_ptr<op::v0::Constant>(axes_node);
     bool axes_is_empty_constant =
         (axes_constant) ? axes_constant->cast_vector<int64_t>().empty() : false;
 
     if (dynamic_data_rank || !axes_constant || (dynamic_data_shape && axes_is_empty_constant))
->>>>>>> 4a5d123f
     {
         set_output_type(0, get_input_element_type(0), PartialShape::dynamic());
         return;
     }
 
-<<<<<<< HEAD
-    uint64_t data_rank = data.get_partial_shape().rank().get_length();
-    auto data_partial_shape = data.get_partial_shape();
-
-    // Get value of axes from Constant
-    auto axes_constant = as_type_ptr<op::Constant>(axes_node);
-=======
     auto data_partial_shape = data.get_partial_shape();
     uint64_t data_rank = data_partial_shape.rank().get_length();
 
     // Get value of axes from Constant
->>>>>>> 4a5d123f
     auto axes =
         normalize_axes(this->description(), axes_constant->cast_vector<int64_t>(), data_rank);
 
     // Prepare set of unique axes marked to be removed from input data.
-<<<<<<< HEAD
-    std::vector<uint64_t> axes_to_squeeze(data_rank);
-=======
     vector<uint64_t> axes_to_squeeze(data_rank);
->>>>>>> 4a5d123f
     if (axes_is_empty_constant)
     {
         auto data_shape = data.get_shape();
@@ -114,11 +93,7 @@
         }
     }
 
-<<<<<<< HEAD
-    std::vector<Dimension> output_data_shape;
-=======
     vector<Dimension> output_data_shape;
->>>>>>> 4a5d123f
     for (uint64_t idx = 0; idx < data_rank; ++idx)
     {
         if (axes_to_squeeze.at(idx) == 0)
