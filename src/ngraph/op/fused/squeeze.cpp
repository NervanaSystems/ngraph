//*****************************************************************************
// Copyright 2017-2020 Intel Corporation
//
// Licensed under the Apache License, Version 2.0 (the "License");
// you may not use this file except in compliance with the License.
// You may obtain a copy of the License at
//
//     http://www.apache.org/licenses/LICENSE-2.0
//
// Unless required by applicable law or agreed to in writing, software
// distributed under the License is distributed on an "AS IS" BASIS,
// WITHOUT WARRANTIES OR CONDITIONS OF ANY KIND, either express or implied.
// See the License for the specific language governing permissions and
// limitations under the License.
//*****************************************************************************
#include <cstddef>
#include <functional>
#include <set>

#include "ngraph/op/constant.hpp"
#include "ngraph/op/fused/squeeze.hpp"
#include "ngraph/op/reshape.hpp"
#include "ngraph/validation_util.hpp"

using namespace std;
using namespace ngraph;

constexpr NodeTypeInfo op::Squeeze::type_info;

op::Squeeze::Squeeze(const Output<Node>& data, const Output<Node>& axes)
    : FusedOp({data, axes})
{
    constructor_validate_and_infer_types();
}

void op::Squeeze::pre_validate_and_infer_types()
{
    auto data = input_value(0);
    auto axes_node = input_value(1).get_node_shared_ptr();

    if (data.get_partial_shape().is_dynamic() || !axes_node->is_constant())
    {
        set_output_type(0, get_input_element_type(0), PartialShape::dynamic());
        return;
    }
<<<<<<< HEAD

    // Get value of axes from Constant
    auto axes_constant = as_type_ptr<op::Constant>(axes_node);
    auto axes = axes_constant->cast_vector<size_t>();
    auto data_shape = data.get_shape();
    std::vector<uint64_t> axes_to_squeeze(data_shape.size());
=======

    auto data_shape = data.get_shape();

    // Get value of axes from Constant
    auto axes_constant = as_type_ptr<op::Constant>(axes_node);
    auto axes = normalize_axes(
        this->description(), axes_constant->cast_vector<int64_t>(), data_shape.size());
>>>>>>> b6cf0bbb

    // Prepare set of unique axes marked to be removed from input data.
    std::vector<uint64_t> axes_to_squeeze(data_shape.size());
    if (axes.empty())
    {
        // Default behaviour is to remove all single dimension axes.
        for (size_t idx = 0; idx < data_shape.size(); ++idx)
        {
            if (data_shape.at(idx) == 1)
            {
                axes_to_squeeze.at(idx) = 1;
            }
            else
            {
                axes_to_squeeze.at(idx) = 0;
            }
        }
    }
    else
    {
        set<size_t, greater<size_t>> unique_axes(begin(axes), end(axes));
        for (uint64_t axis : unique_axes)
        {
            NODE_VALIDATION_CHECK(
                this,
                (data_shape.at(axis) == 1),
                "provided axis value is invalid. Only axes of size 1 may be removed.");
            axes_to_squeeze.at(axis) = 1;
        }
    }

    Shape output_data_shape;
    for (size_t idx = 0; idx < data_shape.size(); ++idx)
    {
        if (axes_to_squeeze.at(idx) == 0)
        {
            output_data_shape.push_back(data_shape.at(idx));
        }
    }

    set_output_type(0, get_input_element_type(0), output_data_shape);
}

<<<<<<< HEAD
NodeVector op::Squeeze::decompose_op() const
{
=======
bool ngraph::op::v0::Squeeze::visit_attributes(AttributeVisitor& visitor)
{
    return true;
}

NodeVector op::Squeeze::decompose_op() const
{
    NODE_VALIDATION_CHECK(
        this,
        (get_output_partial_shape(0).is_static()),
        "output shape was not calculated during pre_validate_and_infer_types. Can not decompose.");
>>>>>>> b6cf0bbb
    auto data = input_value(0);
    auto data_shape = data.get_shape();
    auto output_data_shape = get_output_shape(0);
    AxisVector input_order{get_default_order(data_shape.size())};
    return {make_shared<op::Reshape>(data, input_order, output_data_shape)};
}

shared_ptr<Node> op::Squeeze::copy_with_new_args(const NodeVector& new_args) const
{
    if (new_args.size() != 2)
    {
        throw ngraph_error("Incorrect number of new arguments");
    }
    return make_shared<Squeeze>(new_args.at(0), new_args.at(1));
}<|MERGE_RESOLUTION|>--- conflicted
+++ resolved
@@ -43,22 +43,12 @@
         set_output_type(0, get_input_element_type(0), PartialShape::dynamic());
         return;
     }
-<<<<<<< HEAD
-
-    // Get value of axes from Constant
-    auto axes_constant = as_type_ptr<op::Constant>(axes_node);
-    auto axes = axes_constant->cast_vector<size_t>();
-    auto data_shape = data.get_shape();
-    std::vector<uint64_t> axes_to_squeeze(data_shape.size());
-=======
-
     auto data_shape = data.get_shape();
 
     // Get value of axes from Constant
     auto axes_constant = as_type_ptr<op::Constant>(axes_node);
     auto axes = normalize_axes(
         this->description(), axes_constant->cast_vector<int64_t>(), data_shape.size());
->>>>>>> b6cf0bbb
 
     // Prepare set of unique axes marked to be removed from input data.
     std::vector<uint64_t> axes_to_squeeze(data_shape.size());
@@ -102,10 +92,6 @@
     set_output_type(0, get_input_element_type(0), output_data_shape);
 }
 
-<<<<<<< HEAD
-NodeVector op::Squeeze::decompose_op() const
-{
-=======
 bool ngraph::op::v0::Squeeze::visit_attributes(AttributeVisitor& visitor)
 {
     return true;
@@ -117,7 +103,6 @@
         this,
         (get_output_partial_shape(0).is_static()),
         "output shape was not calculated during pre_validate_and_infer_types. Can not decompose.");
->>>>>>> b6cf0bbb
     auto data = input_value(0);
     auto data_shape = data.get_shape();
     auto output_data_shape = get_output_shape(0);
