--- conflicted
+++ resolved
@@ -38,24 +38,15 @@
     auto data = input_value(0);
     auto axes_node = input_value(1).get_node_shared_ptr();
 
-<<<<<<< HEAD
-    bool dynamic_data_rank = data.get_partial_shape().rank().is_dynamic();
-    bool dynamic_data_shape = data.get_partial_shape().is_dynamic();
-=======
     bool data_has_dynamic_rank = data.get_partial_shape().rank().is_dynamic();
     bool data_has_dynamic_shape = data.get_partial_shape().is_dynamic();
->>>>>>> a238681d
 
     auto axes_constant = as_type_ptr<op::v0::Constant>(axes_node);
     bool axes_is_empty_constant =
         (axes_constant) ? axes_constant->cast_vector<int64_t>().empty() : false;
 
-<<<<<<< HEAD
-    if (dynamic_data_rank || !axes_constant || (dynamic_data_shape && axes_is_empty_constant))
-=======
     if (data_has_dynamic_rank || !axes_constant ||
         (data_has_dynamic_shape && axes_is_empty_constant))
->>>>>>> a238681d
     {
         set_output_type(0, get_input_element_type(0), PartialShape::dynamic());
         return;
@@ -91,11 +82,7 @@
         set<size_t, greater<size_t>> unique_axes(begin(axes), end(axes));
         for (uint64_t axis : unique_axes)
         {
-<<<<<<< HEAD
-            if (!dynamic_data_shape)
-=======
             if (!data_has_dynamic_shape)
->>>>>>> a238681d
             {
                 auto data_shape = data.get_shape();
                 NODE_VALIDATION_CHECK(
