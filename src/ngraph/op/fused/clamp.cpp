//*****************************************************************************
// Copyright 2017-2019 Intel Corporation
//
// Licensed under the Apache License, Version 2.0 (the "License");
// you may not use this file except in compliance with the License.
// You may obtain a copy of the License at
//
//     http://www.apache.org/licenses/LICENSE-2.0
//
// Unless required by applicable law or agreed to in writing, software
// distributed under the License is distributed on an "AS IS" BASIS,
// WITHOUT WARRANTIES OR CONDITIONS OF ANY KIND, either express or implied.
// See the License for the specific language governing permissions and
// limitations under the License.
//*****************************************************************************
#include "ngraph/op/fused/clamp.hpp"

#include "ngraph/builder/make_constant.hpp"
#include "ngraph/op/maximum.hpp"
#include "ngraph/op/minimum.hpp"

using namespace std;
using namespace ngraph;

const string op::Clamp::type_name{"Clamp"};

<<<<<<< HEAD
op::Clamp::Clamp(const shared_ptr<Node>& data, const double min, const double max)
    : FusedOp(check_single_output_args({data}))
=======
op::Clamp::Clamp(const Output<Node>& data, const double min, const double max)
    : FusedOp({data})
>>>>>>> 8b0a2d19
    , m_min{min}
    , m_max{max}
{
    constructor_validate_and_infer_types();
}

void op::Clamp::pre_validate_and_infer_types()
{
    NODE_VALIDATION_CHECK(
        this, m_min < m_max, "The 'min' parameter needs to be less than 'max' for Clamp");
}

NodeVector op::Clamp::decompose_op() const
{
    const auto data = get_argument(0);
    const auto data_shape = data->get_shape();

    const auto clamp_min = builder::make_constant(data->get_element_type(), data_shape, m_min);
    const auto clamp_max = builder::make_constant(data->get_element_type(), data_shape, m_max);

    return {std::make_shared<ngraph::op::Minimum>(
        clamp_max, std::make_shared<ngraph::op::Maximum>(clamp_min, data))};
}

shared_ptr<Node> op::Clamp::copy_with_new_args(const NodeVector& new_args) const
{
    NODE_VALIDATION_CHECK(this,
                          new_args.size() == 1,
                          "Expected 1 element in new_args for the Clamp op but got ",
                          new_args.size());

    return make_shared<Clamp>(new_args.at(0), m_min, m_max);
}<|MERGE_RESOLUTION|>--- conflicted
+++ resolved
@@ -24,13 +24,8 @@
 
 const string op::Clamp::type_name{"Clamp"};
 
-<<<<<<< HEAD
-op::Clamp::Clamp(const shared_ptr<Node>& data, const double min, const double max)
-    : FusedOp(check_single_output_args({data}))
-=======
 op::Clamp::Clamp(const Output<Node>& data, const double min, const double max)
     : FusedOp({data})
->>>>>>> 8b0a2d19
     , m_min{min}
     , m_max{max}
 {
