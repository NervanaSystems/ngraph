--- conflicted
+++ resolved
@@ -30,25 +30,8 @@
 {
     namespace op
     {
-<<<<<<< HEAD
         namespace v0
         {
-=======
-        ///
-        /// \brief      Class for GRU cell node.
-        ///
-        /// \note       It follows notation and equations defined as in ONNX standard:
-        ///             https://github.com/onnx/onnx/blob/master/docs/Operators.md#GRU
-        ///
-        ///             Note this class represents only single *cell* and not whole GRU *layer*.
-        ///
-        class NGRAPH_API GRUCell : public util::FusedOp, public util::RNNCellBase
-        {
-        public:
-            static constexpr NodeTypeInfo type_info{"GRUCell", 0};
-            const NodeTypeInfo& get_type_info() const override { return type_info; }
-            GRUCell() = default;
->>>>>>> 8fb151f4
             ///
             /// \brief      Class for GRU cell node.
             ///
@@ -57,10 +40,9 @@
             ///
             ///             Note this class represents only single *cell* and not whole GRU *layer*.
             ///
-            class GRUCell : public util::FusedOp, public util::RNNCellBase
+            class NGRAPH_API GRUCell : public util::FusedOp, public util::RNNCellBase
             {
             public:
-                NGRAPH_API
                 static constexpr NodeTypeInfo type_info{"GRUCell", 0};
                 const NodeTypeInfo& get_type_info() const override { return type_info; }
                 GRUCell() = default;
