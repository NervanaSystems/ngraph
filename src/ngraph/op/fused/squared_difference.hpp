--- conflicted
+++ resolved
@@ -28,7 +28,6 @@
         {
             /// \brief Calculates an element-wise squared difference between two tensors
             ///
-<<<<<<< HEAD
             /// y[i] = (x1[i] - x2[i])^2
             class SquaredDifference : public ngraph::op::util::FusedOp
             {
@@ -41,39 +40,27 @@
                 ///
                 /// \param x1 First input tensor
                 /// \param x2 Second input tensor
-                SquaredDifference(const Output<Node>& x1, const Output<Node>& x2);
-=======
-            /// \param x1 First input tensor
-            /// \param x2 Second input tensor
-            /// \param auto_broadcast Auto broadcast specification
-            SquaredDifference(const Output<Node>& x1,
-                              const Output<Node>& x2,
-                              const AutoBroadcastSpec& auto_broadcast = AutoBroadcastType::NUMPY);
->>>>>>> f6a404eb
+                /// \param auto_broadcast Auto broadcast specification
+                SquaredDifference(
+                    const Output<Node>& x1,
+                    const Output<Node>& x2,
+                    const AutoBroadcastSpec& auto_broadcast = AutoBroadcastType::NUMPY);
 
                 virtual NodeVector decompose_op() const override;
 
-<<<<<<< HEAD
                 virtual std::shared_ptr<Node>
                     copy_with_new_args(const NodeVector& new_args) const override;
+
+                const AutoBroadcastSpec& get_autob() const override { return m_autobroadcast; }
+                void set_autob(const AutoBroadcastSpec& auto_broadcast)
+                {
+                    m_autobroadcast = auto_broadcast;
+                }
+
+            private:
+                AutoBroadcastSpec m_autobroadcast;
             };
         }
         using v0::SquaredDifference;
-    }
-}
-=======
-            virtual std::shared_ptr<Node>
-                copy_with_new_args(const NodeVector& new_args) const override;
-
-            const AutoBroadcastSpec& get_autob() const override { return m_autobroadcast; }
-            void set_autob(const AutoBroadcastSpec& auto_broadcast)
-            {
-                m_autobroadcast = auto_broadcast;
-            }
-
-        private:
-            AutoBroadcastSpec m_autobroadcast;
-        };
     } // namespace op
-} // namespace ngraph
->>>>>>> f6a404eb
+} // namespace ngraph