//*****************************************************************************
// Copyright 2017-2019 Intel Corporation
//
// Licensed under the Apache License, Version 2.0 (the "License");
// you may not use this file except in compliance with the License.
// You may obtain a copy of the License at
//
//     http://www.apache.org/licenses/LICENSE-2.0
//
// Unless required by applicable law or agreed to in writing, software
// distributed under the License is distributed on an "AS IS" BASIS,
// WITHOUT WARRANTIES OR CONDITIONS OF ANY KIND, either express or implied.
// See the License for the specific language governing permissions and
// limitations under the License.
//*****************************************************************************

#pragma once

#include "ngraph/node.hpp"
#include "ngraph/op/op.hpp"
#include "ngraph/op/util/fused_op.hpp"

namespace ngraph
{
    namespace op
    {
<<<<<<< HEAD
        namespace v0
        {
            /// \brief Calculates an element-wise squared difference between two tensors
=======
        /// \brief Calculates an element-wise squared difference between two tensors
        ///
        /// y[i] = (x1[i] - x2[i])^2
        class NGRAPH_API SquaredDifference : public ngraph::op::util::FusedOp
        {
        public:
            static constexpr NodeTypeInfo type_info{"SquaredDifference", 0};
            const NodeTypeInfo& get_type_info() const override { return type_info; }
            SquaredDifference() = default;
            /// \brief Constructs the squared difference operation.
>>>>>>> 8fb151f4
            ///
            /// y[i] = (x1[i] - x2[i])^2
            class SquaredDifference : public ngraph::op::util::FusedOp
            {
            public:
                NGRAPH_API
                static constexpr NodeTypeInfo type_info{"SquaredDifference", 0};
                const NodeTypeInfo& get_type_info() const override { return type_info; }
                SquaredDifference() = default;
                /// \brief Constructs the squared difference operation.
                ///
                /// \param x1 First input tensor
                /// \param x2 Second input tensor
                /// \param auto_broadcast Auto broadcast specification
                SquaredDifference(
                    const Output<Node>& x1,
                    const Output<Node>& x2,
                    const AutoBroadcastSpec& auto_broadcast = AutoBroadcastType::NUMPY);

                virtual NodeVector decompose_op() const override;

                virtual std::shared_ptr<Node>
                    copy_with_new_args(const NodeVector& new_args) const override;

                const AutoBroadcastSpec& get_autob() const override { return m_autobroadcast; }
                void set_autob(const AutoBroadcastSpec& auto_broadcast)
                {
                    m_autobroadcast = auto_broadcast;
                }

            private:
                AutoBroadcastSpec m_autobroadcast;
            };
        }
        using v0::SquaredDifference;
    } // namespace op
} // namespace ngraph<|MERGE_RESOLUTION|>--- conflicted
+++ resolved
@@ -24,28 +24,14 @@
 {
     namespace op
     {
-<<<<<<< HEAD
         namespace v0
         {
             /// \brief Calculates an element-wise squared difference between two tensors
-=======
-        /// \brief Calculates an element-wise squared difference between two tensors
-        ///
-        /// y[i] = (x1[i] - x2[i])^2
-        class NGRAPH_API SquaredDifference : public ngraph::op::util::FusedOp
-        {
-        public:
-            static constexpr NodeTypeInfo type_info{"SquaredDifference", 0};
-            const NodeTypeInfo& get_type_info() const override { return type_info; }
-            SquaredDifference() = default;
-            /// \brief Constructs the squared difference operation.
->>>>>>> 8fb151f4
             ///
             /// y[i] = (x1[i] - x2[i])^2
-            class SquaredDifference : public ngraph::op::util::FusedOp
+            class NGRAPH_API SquaredDifference : public ngraph::op::util::FusedOp
             {
             public:
-                NGRAPH_API
                 static constexpr NodeTypeInfo type_info{"SquaredDifference", 0};
                 const NodeTypeInfo& get_type_info() const override { return type_info; }
                 SquaredDifference() = default;
