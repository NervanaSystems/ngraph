//*****************************************************************************
// Copyright 2017-2019 Intel Corporation
//
// Licensed under the Apache License, Version 2.0 (the "License");
// you may not use this file except in compliance with the License.
// You may obtain a copy of the License at
//
//     http://www.apache.org/licenses/LICENSE-2.0
//
// Unless required by applicable law or agreed to in writing, software
// distributed under the License is distributed on an "AS IS" BASIS,
// WITHOUT WARRANTIES OR CONDITIONS OF ANY KIND, either express or implied.
// See the License for the specific language governing permissions and
// limitations under the License.
//*****************************************************************************

#pragma once

#include "ngraph/node.hpp"
#include "ngraph/op/op.hpp"
#include "ngraph/op/util/fused_op.hpp"

namespace ngraph
{
    namespace op
    {
<<<<<<< HEAD
        namespace v0
        {
            /// \brief Layer Normalization
            ///
            class LayerNorm : public ngraph::op::util::FusedOp
            {
            public:
                NGRAPH_API
                static constexpr NodeTypeInfo type_info{"LayerNorm", 0};
                const NodeTypeInfo& get_type_info() const override { return type_info; }
                LayerNorm() = default;
                /// \brief Constructs an LayerNorm operation.
                ///
                /// \param data Input tensor
                /// \param scale Scale tensor
                /// \param bias Bias tensor
                /// \param keep_stats Generated addition output mean and variance, default true
                /// \param begin_norm_axis Axis where normalization starts, default - -1
                /// \param epsilon Small number to add for stability of rsqrt, default 1e-5
                LayerNorm(const Output<Node>& data,
                          const Output<Node>& scale,
                          const Output<Node>& bias,
                          bool keep_stats = true,
                          int64_t begin_norm_axis = 1,
                          double epsilon = 1e-5);

                LayerNorm(const Output<Node>& data,
                          bool keep_stats = true,
                          int64_t begin_norm_axis = 1,
                          double epsilon = 1e-5);

                virtual NodeVector decompose_op() const override;

                void validate_and_infer_types() override;

                virtual std::shared_ptr<Node>
                    copy_with_new_args(const NodeVector& new_args) const override;

                bool get_keep_stats() const { return m_keep_stats; }
                bool get_use_affine() const { return m_use_affine; }
                double get_epsilon() const { return m_epsilon; }
                int64_t get_begin_norm_axis() const { return m_begin_norm_axis; }
            protected:
                virtual void generate_adjoints(autodiff::Adjoints& adjoints,
                                               const NodeVector& deltas) override;

            private:
                bool m_keep_stats{true};
                bool m_use_affine{true};
                int64_t m_begin_norm_axis{1};
                double m_epsilon{1e-5};
            };

            /// \brief Layer Normalization Backprop
=======
        /// \brief Layer Normalization
        ///
        class NGRAPH_API LayerNorm : public ngraph::op::util::FusedOp
        {
        public:
            static constexpr NodeTypeInfo type_info{"LayerNorm", 0};
            const NodeTypeInfo& get_type_info() const override { return type_info; }
            LayerNorm() = default;
            /// \brief Constructs an LayerNorm operation.
            ///
            /// \param data Input tensor
            /// \param scale Scale tensor
            /// \param bias Bias tensor
            /// \param keep_stats Generated addition output mean and variance, default true
            /// \param begin_norm_axis Axis where normalization starts, default - -1
            /// \param epsilon Small number to add for stability of rsqrt, default 1e-5
            LayerNorm(const Output<Node>& data,
                      const Output<Node>& scale,
                      const Output<Node>& bias,
                      bool keep_stats = true,
                      int64_t begin_norm_axis = 1,
                      double epsilon = 1e-5);

            LayerNorm(const Output<Node>& data,
                      bool keep_stats = true,
                      int64_t begin_norm_axis = 1,
                      double epsilon = 1e-5);

            virtual NodeVector decompose_op() const override;

            void validate_and_infer_types() override;

            virtual std::shared_ptr<Node>
                copy_with_new_args(const NodeVector& new_args) const override;

            bool get_keep_stats() const { return m_keep_stats; }
            bool get_use_affine() const { return m_use_affine; }
            double get_epsilon() const { return m_epsilon; }
            int64_t get_begin_norm_axis() const { return m_begin_norm_axis; }
        protected:
            virtual void generate_adjoints(autodiff::Adjoints& adjoints,
                                           const NodeVector& deltas) override;

        private:
            bool m_keep_stats{true};
            bool m_use_affine{true};
            int64_t m_begin_norm_axis{1};
            double m_epsilon{1e-5};
        };

        /// \brief Layer Normalization Backprop
        ///
        class NGRAPH_API LayerNormBackprop : public ngraph::op::util::FusedOp
        {
        public:
            static constexpr NodeTypeInfo type_info{"LayerNormBackprop", 0};
            const NodeTypeInfo& get_type_info() const override { return type_info; }
            LayerNormBackprop() = default;
            /// \brief Constructs an LayerNormBackprop operation.
>>>>>>> 8fb151f4
            ///
            class LayerNormBackprop : public ngraph::op::util::FusedOp
            {
            public:
                NGRAPH_API
                static constexpr NodeTypeInfo type_info{"LayerNormBackprop", 0};
                const NodeTypeInfo& get_type_info() const override { return type_info; }
                LayerNormBackprop() = default;
                /// \brief Constructs an LayerNormBackprop operation.
                ///
                /// \param data Input tensor
                /// \param mean Mean tensor from fprop
                /// \param variance Variance tensor from fprop
                /// \param delta Delta tensor
                /// \param scale Scale tensor
                /// \param begin_norm_axis Axis where normalization starts, default - -1
                /// \param epsilon Small number to add for stability of rsqrt, default 1e-5
                LayerNormBackprop(const Output<Node>& data,
                                  const Output<Node>& delta,
                                  const Output<Node>& mean,
                                  const Output<Node>& variance,
                                  const Output<Node>& scale,
                                  int64_t begin_norm_axis = 1,
                                  double epsilon = 1e-5);

                LayerNormBackprop(const Output<Node>& data,
                                  const Output<Node>& delta,
                                  const Output<Node>& mean,
                                  const Output<Node>& variance,
                                  int64_t begin_norm_axis = 1,
                                  double epsilon = 1e-5);

                LayerNormBackprop(const Output<Node>& data,
                                  const Output<Node>& delta,
                                  const Output<Node>& scale,
                                  int64_t begin_norm_axis = 1,
                                  double epsilon = 1e-5);

                LayerNormBackprop(const Output<Node>& data,
                                  const Output<Node>& delta,
                                  int64_t begin_norm_axis = 1,
                                  double epsilon = 1e-5);

                virtual NodeVector decompose_op() const override;

                void validate_and_infer_types() override;

                virtual std::shared_ptr<Node>
                    copy_with_new_args(const NodeVector& new_args) const override;

                bool get_use_stats() const { return m_use_stats; }
                bool get_use_affine() const { return m_use_affine; }
                double get_epsilon() const { return m_epsilon; }
                int64_t get_begin_norm_axis() const { return m_begin_norm_axis; }
            private:
                bool m_use_stats{true};
                bool m_use_affine{true};
                int64_t m_begin_norm_axis{1};
                double m_epsilon{1e-5};
            };
        }
        using v0::LayerNorm;
        using v0::LayerNormBackprop;
    }
}<|MERGE_RESOLUTION|>--- conflicted
+++ resolved
@@ -24,15 +24,13 @@
 {
     namespace op
     {
-<<<<<<< HEAD
         namespace v0
         {
             /// \brief Layer Normalization
             ///
-            class LayerNorm : public ngraph::op::util::FusedOp
+            class NGRAPH_API LayerNorm : public ngraph::op::util::FusedOp
             {
             public:
-                NGRAPH_API
                 static constexpr NodeTypeInfo type_info{"LayerNorm", 0};
                 const NodeTypeInfo& get_type_info() const override { return type_info; }
                 LayerNorm() = default;
@@ -79,72 +77,10 @@
             };
 
             /// \brief Layer Normalization Backprop
-=======
-        /// \brief Layer Normalization
-        ///
-        class NGRAPH_API LayerNorm : public ngraph::op::util::FusedOp
-        {
-        public:
-            static constexpr NodeTypeInfo type_info{"LayerNorm", 0};
-            const NodeTypeInfo& get_type_info() const override { return type_info; }
-            LayerNorm() = default;
-            /// \brief Constructs an LayerNorm operation.
             ///
-            /// \param data Input tensor
-            /// \param scale Scale tensor
-            /// \param bias Bias tensor
-            /// \param keep_stats Generated addition output mean and variance, default true
-            /// \param begin_norm_axis Axis where normalization starts, default - -1
-            /// \param epsilon Small number to add for stability of rsqrt, default 1e-5
-            LayerNorm(const Output<Node>& data,
-                      const Output<Node>& scale,
-                      const Output<Node>& bias,
-                      bool keep_stats = true,
-                      int64_t begin_norm_axis = 1,
-                      double epsilon = 1e-5);
-
-            LayerNorm(const Output<Node>& data,
-                      bool keep_stats = true,
-                      int64_t begin_norm_axis = 1,
-                      double epsilon = 1e-5);
-
-            virtual NodeVector decompose_op() const override;
-
-            void validate_and_infer_types() override;
-
-            virtual std::shared_ptr<Node>
-                copy_with_new_args(const NodeVector& new_args) const override;
-
-            bool get_keep_stats() const { return m_keep_stats; }
-            bool get_use_affine() const { return m_use_affine; }
-            double get_epsilon() const { return m_epsilon; }
-            int64_t get_begin_norm_axis() const { return m_begin_norm_axis; }
-        protected:
-            virtual void generate_adjoints(autodiff::Adjoints& adjoints,
-                                           const NodeVector& deltas) override;
-
-        private:
-            bool m_keep_stats{true};
-            bool m_use_affine{true};
-            int64_t m_begin_norm_axis{1};
-            double m_epsilon{1e-5};
-        };
-
-        /// \brief Layer Normalization Backprop
-        ///
-        class NGRAPH_API LayerNormBackprop : public ngraph::op::util::FusedOp
-        {
-        public:
-            static constexpr NodeTypeInfo type_info{"LayerNormBackprop", 0};
-            const NodeTypeInfo& get_type_info() const override { return type_info; }
-            LayerNormBackprop() = default;
-            /// \brief Constructs an LayerNormBackprop operation.
->>>>>>> 8fb151f4
-            ///
-            class LayerNormBackprop : public ngraph::op::util::FusedOp
+            class NGRAPH_API LayerNormBackprop : public ngraph::op::util::FusedOp
             {
             public:
-                NGRAPH_API
                 static constexpr NodeTypeInfo type_info{"LayerNormBackprop", 0};
                 const NodeTypeInfo& get_type_info() const override { return type_info; }
                 LayerNormBackprop() = default;
