--- conflicted
+++ resolved
@@ -534,13 +534,8 @@
     return {std::make_shared<ngraph::op::Concat>(convolution_nodes, concatenation_axis)};
 }
 
-<<<<<<< HEAD
-void op::GroupConvolution::generate_adjoints(autodiff::Adjoints& /* adjoints */,
-                                             const OutputVector& /* deltas */)
-=======
 void op::v0::GroupConvolution::generate_adjoints(autodiff::Adjoints& /* adjoints */,
-                                                 const NodeVector& /* deltas */)
->>>>>>> b1851f7a
+                                                 const OutputVector& /* deltas */)
 {
     throw ngraph_error("NYI");
 }
