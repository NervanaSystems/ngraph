//*****************************************************************************
// Copyright 2017-2019 Intel Corporation
//
// Licensed under the Apache License, Version 2.0 (the "License");
// you may not use this file except in compliance with the License.
// You may obtain a copy of the License at
//
//     http://www.apache.org/licenses/LICENSE-2.0
//
// Unless required by applicable law or agreed to in writing, software
// distributed under the License is distributed on an "AS IS" BASIS,
// WITHOUT WARRANTIES OR CONDITIONS OF ANY KIND, either express or implied.
// See the License for the specific language governing permissions and
// limitations under the License.
//*****************************************************************************

#pragma once

#include <memory>
#include <vector>

#include "ngraph/node.hpp"
#include "ngraph/op/util/fused_op.hpp"

namespace ngraph
{
    namespace op
    {
        namespace v0
        {
<<<<<<< HEAD
        public:
            NGRAPH_API
            static constexpr NodeTypeInfo type_info{"Split", 0};
            const NodeTypeInfo& get_type_info() const override { return type_info; }
            Split() = default;
            /// \brief Constructs a Split op that evenly divides the input tensor.
            ///
            /// \param data - Node producing the input tensor
            /// \param axis - Node producing an axis along which the input tensor should be split.
            ///               Negative values mean counting from the back of the input tensor's
            ///               shape.
            /// \param num_split - a number of "pieces" the input tensor will be split to
            Split(const Output<Node>& data, const Output<Node>& axis, const size_t num_split);

            /// \brief Constructs a Split op that splits the input tensor into variable length
            ///        "pieces"
            ///
            /// \param data - Node producing the input tensor
            /// \param axis - Node producing an axis along which the input tensor should be split.
            ///               Negative values mean counting from the back of the input tensor's
            ///               shape.
            /// \param splits - a list of lengths that the input tensor should be split to. Use this
            ///                 constructor to split the input tensor to variable length chunks.
            Split(const Output<Node>& data,
                  const Output<Node>& axis,
                  const std::vector<size_t>& splits);
=======
            /// \brief Splits the input tensor into a list of smaller tensors ("pieces")
            class NGRAPH_API Split : public ngraph::op::util::FusedOp
            {
            public:
                static constexpr NodeTypeInfo type_info{"Split", 0};
                const NodeTypeInfo& get_type_info() const override { return type_info; }
                Split() = default;
                /// \brief Constructs a Split op that evenly divides the input tensor.
                ///
                /// \param data - Node producing the input tensor
                /// \param axis - indicates an axis along which the input tensor should be split.
                ///               Negative values mean counting from the back of the input tensor's
                ///               shape.
                /// \param num_split - a number of "pieces" the input tensor will be split to
                Split(const Output<Node>& data, const int axis, const size_t num_split);

                /// \brief Constructs a Split op that splits the input tensor into variable length
                ///        "pieces"
                ///
                /// \param data - Node producing the input tensor
                /// \param axis - indicates an axis along which the input tensor should be split.
                ///               Negative values mean counting from the back of the input tensor's
                ///               shape.
                /// \param splits - a list of lengths that the input tensor should be split to. Use
                /// this
                ///                 constructor to split the input tensor to variable length chunks.
                Split(const Output<Node>& data, const int axis, const std::vector<size_t>& splits);
>>>>>>> 8f999289

                void pre_validate_and_infer_types() override;

                virtual NodeVector decompose_op() const override;

                virtual std::shared_ptr<Node>
                    copy_with_new_args(const NodeVector& new_args) const override;

<<<<<<< HEAD
            size_t get_axis() const { return m_axis; }
            const std::vector<size_t>& get_splits() const { return m_splits; }
        private:
            /// used internally for validation purposes, indicates which constructor was used
            bool m_split_evenly;
            int64_t m_axis;
            size_t m_num_split;
            /// contains lengths of chunks that the input tensor will be split into
            std::vector<size_t> m_splits;
        };
=======
                size_t get_axis() const { return m_axis; }
                const std::vector<size_t>& get_splits() const { return m_splits; }
            private:
                /// \brief Adjusts the axis for negative values
                ///
                /// \note Negative values mean that the API consumer wants to point the axis
                /// location
                ///       from the back of the tensor. This is similar to the way NumPy works.
                ///
                /// \param axis - original axis value; negative values are accepted
                /// \param input_tensor_rank - rank of the input data tensor
                /// \return Returns a sum of parameters for negative axis value, or axis itself
                ///         otherwise
                size_t adjust_axis_value(const int axis, const size_t input_tensor_rank) const;

                /// used internally for validation purposes, indicates which constructor was used
                bool m_split_evenly;
                int m_axis;
                size_t m_num_split;
                /// contains lengths of chunks that the input tensor will be split into
                std::vector<size_t> m_splits;
            };
        }
        using v0::Split;
>>>>>>> 8f999289
    }
}<|MERGE_RESOLUTION|>--- conflicted
+++ resolved
@@ -28,34 +28,6 @@
     {
         namespace v0
         {
-<<<<<<< HEAD
-        public:
-            NGRAPH_API
-            static constexpr NodeTypeInfo type_info{"Split", 0};
-            const NodeTypeInfo& get_type_info() const override { return type_info; }
-            Split() = default;
-            /// \brief Constructs a Split op that evenly divides the input tensor.
-            ///
-            /// \param data - Node producing the input tensor
-            /// \param axis - Node producing an axis along which the input tensor should be split.
-            ///               Negative values mean counting from the back of the input tensor's
-            ///               shape.
-            /// \param num_split - a number of "pieces" the input tensor will be split to
-            Split(const Output<Node>& data, const Output<Node>& axis, const size_t num_split);
-
-            /// \brief Constructs a Split op that splits the input tensor into variable length
-            ///        "pieces"
-            ///
-            /// \param data - Node producing the input tensor
-            /// \param axis - Node producing an axis along which the input tensor should be split.
-            ///               Negative values mean counting from the back of the input tensor's
-            ///               shape.
-            /// \param splits - a list of lengths that the input tensor should be split to. Use this
-            ///                 constructor to split the input tensor to variable length chunks.
-            Split(const Output<Node>& data,
-                  const Output<Node>& axis,
-                  const std::vector<size_t>& splits);
-=======
             /// \brief Splits the input tensor into a list of smaller tensors ("pieces")
             class NGRAPH_API Split : public ngraph::op::util::FusedOp
             {
@@ -65,25 +37,26 @@
                 Split() = default;
                 /// \brief Constructs a Split op that evenly divides the input tensor.
                 ///
-                /// \param data - Node producing the input tensor
-                /// \param axis - indicates an axis along which the input tensor should be split.
-                ///               Negative values mean counting from the back of the input tensor's
-                ///               shape.
-                /// \param num_split - a number of "pieces" the input tensor will be split to
-                Split(const Output<Node>& data, const int axis, const size_t num_split);
+                /// \param data       Node producing the input tensor
+                /// \param axis       Node producing an axis along which the input tensor
+                ///                   should be split. Negative values mean counting from
+                ///                   the back of the input tensor's shape.
+                /// \param num_split  a number of "pieces" the input tensor will be split to
+                Split(const Output<Node>& data, const Output<Node>& axis, const size_t num_split);
 
                 /// \brief Constructs a Split op that splits the input tensor into variable length
                 ///        "pieces"
                 ///
-                /// \param data - Node producing the input tensor
-                /// \param axis - indicates an axis along which the input tensor should be split.
-                ///               Negative values mean counting from the back of the input tensor's
-                ///               shape.
-                /// \param splits - a list of lengths that the input tensor should be split to. Use
-                /// this
-                ///                 constructor to split the input tensor to variable length chunks.
-                Split(const Output<Node>& data, const int axis, const std::vector<size_t>& splits);
->>>>>>> 8f999289
+                /// \param data    Node producing the input tensor
+                /// \param axis    Node producing an axis along which the input tensor
+                ///                should be split. Negative values mean counting from
+                ///                the back of the input tensor's shape.
+                /// \param splits  a list of lengths that the input tensor should be
+                ///                split to. Use this constructor to split the input
+                ///                tensor to variable length chunks.
+                Split(const Output<Node>& data,
+                      const Output<Node>& axis,
+                      const std::vector<size_t>& splits);
 
                 void pre_validate_and_infer_types() override;
 
@@ -92,42 +65,17 @@
                 virtual std::shared_ptr<Node>
                     copy_with_new_args(const NodeVector& new_args) const override;
 
-<<<<<<< HEAD
-            size_t get_axis() const { return m_axis; }
-            const std::vector<size_t>& get_splits() const { return m_splits; }
-        private:
-            /// used internally for validation purposes, indicates which constructor was used
-            bool m_split_evenly;
-            int64_t m_axis;
-            size_t m_num_split;
-            /// contains lengths of chunks that the input tensor will be split into
-            std::vector<size_t> m_splits;
-        };
-=======
                 size_t get_axis() const { return m_axis; }
                 const std::vector<size_t>& get_splits() const { return m_splits; }
             private:
-                /// \brief Adjusts the axis for negative values
-                ///
-                /// \note Negative values mean that the API consumer wants to point the axis
-                /// location
-                ///       from the back of the tensor. This is similar to the way NumPy works.
-                ///
-                /// \param axis - original axis value; negative values are accepted
-                /// \param input_tensor_rank - rank of the input data tensor
-                /// \return Returns a sum of parameters for negative axis value, or axis itself
-                ///         otherwise
-                size_t adjust_axis_value(const int axis, const size_t input_tensor_rank) const;
-
                 /// used internally for validation purposes, indicates which constructor was used
                 bool m_split_evenly;
-                int m_axis;
+                int64_t m_axis;
                 size_t m_num_split;
                 /// contains lengths of chunks that the input tensor will be split into
                 std::vector<size_t> m_splits;
             };
+            using v0::Split;
         }
-        using v0::Split;
->>>>>>> 8f999289
     }
 }