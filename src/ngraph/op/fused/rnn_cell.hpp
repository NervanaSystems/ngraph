--- conflicted
+++ resolved
@@ -32,14 +32,6 @@
     {
         namespace v0
         {
-<<<<<<< HEAD
-=======
-        public:
-            NGRAPH_API
-            static constexpr NodeTypeInfo type_info{"RNNCell", 0};
-            const NodeTypeInfo& get_type_info() const override { return type_info; }
-            RNNCell() = default;
->>>>>>> 0d688830
             ///
             /// \brief      Class for single RNN cell node.
             ///
@@ -65,6 +57,7 @@
                 NGRAPH_API
                 static constexpr NodeTypeInfo type_info{"RNNCell", 0};
                 const NodeTypeInfo& get_type_info() const override { return type_info; }
+                RNNCell() = default;
                 ///
                 /// \brief      Constructs RNNCell node.
                 ///
