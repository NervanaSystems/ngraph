//*****************************************************************************
// Copyright 2017-2019 Intel Corporation
//
// Licensed under the Apache License, Version 2.0 (the "License");
// you may not use this file except in compliance with the License.
// You may obtain a copy of the License at
//
//     http://www.apache.org/licenses/LICENSE-2.0
//
// Unless required by applicable law or agreed to in writing, software
// distributed under the License is distributed on an "AS IS" BASIS,
// WITHOUT WARRANTIES OR CONDITIONS OF ANY KIND, either express or implied.
// See the License for the specific language governing permissions and
// limitations under the License.
//*****************************************************************************

#pragma once

#include "ngraph/node.hpp"
#include "ngraph/op/op.hpp"
#include "ngraph/op/util/fused_op.hpp"

namespace ngraph
{
    namespace op
    {
        /// \brief DepthToSpace permutes data from the depth dimension of the input blob into
        ///        spatial dimensions.
        ///
        /// \note  Values from the depth dimension (assuming NCHW layout) are moved in
        ///        spatial blocks to the height and width dimensions.
        ///
        ///        Output node produces a tensor with shape:
        ///        [N, C/(blocksize * blocksize), H * blocksize, W * blocksize]
        class NGRAPH_API DepthToSpace : public ngraph::op::util::FusedOp
        {
        public:
<<<<<<< HEAD
=======
            enum class DepthToSpaceMode
            {
                // The input depth is divided to [block_size, ..., block_size, new_depth]
                BLOCKS_FIRST,
                // The input depth is divided to [new_depth, block_size, ..., block_size]
                DEPTH_FIRST
            };

            NGRAPH_API
>>>>>>> 41a44f92
            static constexpr NodeTypeInfo type_info{"DepthToSpace", 0};
            const NodeTypeInfo& get_type_info() const override { return type_info; }
            DepthToSpace() = default;
            /// \brief Constructs a DepthToSpace operation.
            ///
            /// \param data Node producing the input tensor
            /// \param mode Specifies how the input depth dimension is split to block coordinates
            /// \param block_size The size of the block of values to be moved
            DepthToSpace(const Output<Node>& data,
                         const DepthToSpaceMode& mode,
                         std::size_t block_size = 1);

            DepthToSpace(const Output<Node>& data,
                         const std::string& mode,
                         std::size_t block_size = 1);

            std::size_t get_block_size() const { return m_blocksize; }
            DepthToSpaceMode get_mode() const { return m_mode; }
            virtual NodeVector decompose_op() const override;

            virtual std::shared_ptr<Node>
                copy_with_new_args(const NodeVector& new_args) const override;

        protected:
            std::size_t m_blocksize;
            DepthToSpaceMode m_mode;
            DepthToSpaceMode mode_from_string(const std::string& mode) const;
        };
    }
}<|MERGE_RESOLUTION|>--- conflicted
+++ resolved
@@ -35,8 +35,6 @@
         class NGRAPH_API DepthToSpace : public ngraph::op::util::FusedOp
         {
         public:
-<<<<<<< HEAD
-=======
             enum class DepthToSpaceMode
             {
                 // The input depth is divided to [block_size, ..., block_size, new_depth]
@@ -45,8 +43,6 @@
                 DEPTH_FIRST
             };
 
-            NGRAPH_API
->>>>>>> 41a44f92
             static constexpr NodeTypeInfo type_info{"DepthToSpace", 0};
             const NodeTypeInfo& get_type_info() const override { return type_info; }
             DepthToSpace() = default;
