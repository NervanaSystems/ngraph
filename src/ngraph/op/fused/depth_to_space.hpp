--- conflicted
+++ resolved
@@ -24,19 +24,7 @@
 {
     namespace op
     {
-<<<<<<< HEAD
         namespace v0
-=======
-        /// \brief DepthToSpace permutes data from the depth dimension of the input blob into
-        ///        spatial dimensions.
-        ///
-        /// \note  Values from the depth dimension (assuming NCHW layout) are moved in
-        ///        spatial blocks to the height and width dimensions.
-        ///
-        ///        Output node produces a tensor with shape:
-        ///        [N, C/(blocksize * blocksize), H * blocksize, W * blocksize]
-        class NGRAPH_API DepthToSpace : public ngraph::op::util::FusedOp
->>>>>>> 8fb151f4
         {
             /// \brief DepthToSpace permutes data from the depth dimension of the input blob into
             ///        spatial dimensions.
@@ -46,7 +34,7 @@
             ///
             ///        Output node produces a tensor with shape:
             ///        [N, C/(blocksize * blocksize), H * blocksize, W * blocksize]
-            class DepthToSpace : public ngraph::op::util::FusedOp
+            class NGRAPH_API DepthToSpace : public ngraph::op::util::FusedOp
             {
             public:
                 enum class DepthToSpaceMode
@@ -57,8 +45,6 @@
                     DEPTH_FIRST
                 };
 
-<<<<<<< HEAD
-                NGRAPH_API
                 static constexpr NodeTypeInfo type_info{"DepthToSpace", 0};
                 const NodeTypeInfo& get_type_info() const override { return type_info; }
                 DepthToSpace() = default;
@@ -71,19 +57,6 @@
                 DepthToSpace(const Output<Node>& data,
                              const DepthToSpaceMode& mode,
                              std::size_t block_size = 1);
-=======
-            static constexpr NodeTypeInfo type_info{"DepthToSpace", 0};
-            const NodeTypeInfo& get_type_info() const override { return type_info; }
-            DepthToSpace() = default;
-            /// \brief Constructs a DepthToSpace operation.
-            ///
-            /// \param data Node producing the input tensor
-            /// \param mode Specifies how the input depth dimension is split to block coordinates
-            /// \param block_size The size of the block of values to be moved
-            DepthToSpace(const Output<Node>& data,
-                         const DepthToSpaceMode& mode,
-                         std::size_t block_size = 1);
->>>>>>> 8fb151f4
 
                 DepthToSpace(const Output<Node>& data,
                              const std::string& mode,
