//*****************************************************************************
// Copyright 2017-2019 Intel Corporation
//
// Licensed under the Apache License, Version 2.0 (the "License");
// you may not use this file except in compliance with the License.
// You may obtain a copy of the License at
//
//     http://www.apache.org/licenses/LICENSE-2.0
//
// Unless required by applicable law or agreed to in writing, software
// distributed under the License is distributed on an "AS IS" BASIS,
// WITHOUT WARRANTIES OR CONDITIONS OF ANY KIND, either express or implied.
// See the License for the specific language governing permissions and
// limitations under the License.
//*****************************************************************************

#pragma once

#include "ngraph/node.hpp"
#include "ngraph/op/op.hpp"
#include "ngraph/op/util/fused_op.hpp"

namespace ngraph
{
    namespace op
    {
<<<<<<< HEAD
        namespace v0
        {
            class SoftmaxCrossEntropy : public ngraph::op::util::FusedOp
            {
            public:
                NGRAPH_API
                static constexpr NodeTypeInfo type_info{"SoftmaxCrossEntropy", 0};
                const NodeTypeInfo& get_type_info() const override { return type_info; }
                SoftmaxCrossEntropy() = default;
                /// \brief Softamax + CrossEntropy for numerical stabilization
                /// \param arg1 Node that produces the tensor to normalize
                /// \param arg2 Node that produces ground truth lables for the input
                /// \param soft_label flag indicating whether to interpretate the given labels as
                /// soft
                /// labels
                /// \param ignore_index Specifies a target value that is ignored and does not
                /// contribute
                /// to the input gradient Only valid if soft_label is set to False
                SoftmaxCrossEntropy(const Output<Node>& arg1,
                                    const Output<Node>& arg2,
                                    bool soft_label = false,
                                    int64_t ignore_index = -100);
=======
        class NGRAPH_API SoftmaxCrossEntropy : public ngraph::op::util::FusedOp
        {
        public:
            static constexpr NodeTypeInfo type_info{"SoftmaxCrossEntropy", 0};
            const NodeTypeInfo& get_type_info() const override { return type_info; }
            SoftmaxCrossEntropy() = default;
            /// \brief Softamax + CrossEntropy for numerical stabilization
            /// \param arg1 Node that produces the tensor to normalize
            /// \param arg2 Node that produces ground truth lables for the input
            /// \param soft_label flag indicating whether to interpretate the given labels as soft
            /// labels
            /// \param ignore_index Specifies a target value that is ignored and does not contribute
            /// to the input gradient Only valid if soft_label is set to False
            SoftmaxCrossEntropy(const Output<Node>& arg1,
                                const Output<Node>& arg2,
                                bool soft_label = false,
                                int64_t ignore_index = -100);
>>>>>>> 8fb151f4

                virtual NodeVector decompose_op() const override;

                virtual std::shared_ptr<Node>
                    copy_with_new_args(const NodeVector& new_args) const override;

                bool get_soft_label() const { return m_soft_label; }
                int64_t get_ignore_index() const { return m_ignore_index; }
            private:
                bool m_soft_label;
                int64_t m_ignore_index;
            };

<<<<<<< HEAD
            class SoftmaxCrossEntropyBackprop : public util::FusedOp
            {
            public:
                NGRAPH_API
                static constexpr NodeTypeInfo type_info{"SoftmaxCrossEntropyBackprop", 0};
                const NodeTypeInfo& get_type_info() const override { return type_info; }
                SoftmaxCrossEntropyBackprop() = default;
=======
        class NGRAPH_API SoftmaxCrossEntropyBackprop : public util::FusedOp
        {
        public:
            static constexpr NodeTypeInfo type_info{"SoftmaxCrossEntropyBackprop", 0};
            const NodeTypeInfo& get_type_info() const override { return type_info; }
            SoftmaxCrossEntropyBackprop() = default;
>>>>>>> 8fb151f4

                /// \brief Backprop for SoftmaxCrossEntropy
                /// \param delta Node that produces the delta during bprop
                /// \param softmax Node that produces softmax from fprop
                /// \param labels Node that produces ground truth labels for input
                /// \param soft_label flag indicating whether to interpretate the given labels as
                /// soft
                /// labels
                /// \param ignore_index Specifies a target value that is ignored and does not
                /// contribute
                /// to the input gradient Only valid if soft_label is set to False
                SoftmaxCrossEntropyBackprop(const Output<Node>& delta,
                                            const Output<Node>& softmax,
                                            const Output<Node>& labels,
                                            bool soft_label = false,
                                            int64_t ignore_index = -100);

                virtual NodeVector decompose_op() const override;

                void pre_validate_and_infer_types() override;

                virtual std::shared_ptr<Node>
                    copy_with_new_args(const NodeVector& new_args) const override;
                bool get_soft_label() const { return m_soft_label; }
                int64_t get_ignore_index() const { return m_ignore_index; }
            private:
                bool m_soft_label;
                int64_t m_ignore_index;
            };
        }
        using v0::SoftmaxCrossEntropy;
        using v0::SoftmaxCrossEntropyBackprop;
    } // namespace op
} // namespace ngraph<|MERGE_RESOLUTION|>--- conflicted
+++ resolved
@@ -24,13 +24,11 @@
 {
     namespace op
     {
-<<<<<<< HEAD
         namespace v0
         {
-            class SoftmaxCrossEntropy : public ngraph::op::util::FusedOp
+            class NGRAPH_API SoftmaxCrossEntropy : public ngraph::op::util::FusedOp
             {
             public:
-                NGRAPH_API
                 static constexpr NodeTypeInfo type_info{"SoftmaxCrossEntropy", 0};
                 const NodeTypeInfo& get_type_info() const override { return type_info; }
                 SoftmaxCrossEntropy() = default;
@@ -47,25 +45,6 @@
                                     const Output<Node>& arg2,
                                     bool soft_label = false,
                                     int64_t ignore_index = -100);
-=======
-        class NGRAPH_API SoftmaxCrossEntropy : public ngraph::op::util::FusedOp
-        {
-        public:
-            static constexpr NodeTypeInfo type_info{"SoftmaxCrossEntropy", 0};
-            const NodeTypeInfo& get_type_info() const override { return type_info; }
-            SoftmaxCrossEntropy() = default;
-            /// \brief Softamax + CrossEntropy for numerical stabilization
-            /// \param arg1 Node that produces the tensor to normalize
-            /// \param arg2 Node that produces ground truth lables for the input
-            /// \param soft_label flag indicating whether to interpretate the given labels as soft
-            /// labels
-            /// \param ignore_index Specifies a target value that is ignored and does not contribute
-            /// to the input gradient Only valid if soft_label is set to False
-            SoftmaxCrossEntropy(const Output<Node>& arg1,
-                                const Output<Node>& arg2,
-                                bool soft_label = false,
-                                int64_t ignore_index = -100);
->>>>>>> 8fb151f4
 
                 virtual NodeVector decompose_op() const override;
 
@@ -79,22 +58,12 @@
                 int64_t m_ignore_index;
             };
 
-<<<<<<< HEAD
-            class SoftmaxCrossEntropyBackprop : public util::FusedOp
+            class NGRAPH_API SoftmaxCrossEntropyBackprop : public util::FusedOp
             {
             public:
-                NGRAPH_API
                 static constexpr NodeTypeInfo type_info{"SoftmaxCrossEntropyBackprop", 0};
                 const NodeTypeInfo& get_type_info() const override { return type_info; }
                 SoftmaxCrossEntropyBackprop() = default;
-=======
-        class NGRAPH_API SoftmaxCrossEntropyBackprop : public util::FusedOp
-        {
-        public:
-            static constexpr NodeTypeInfo type_info{"SoftmaxCrossEntropyBackprop", 0};
-            const NodeTypeInfo& get_type_info() const override { return type_info; }
-            SoftmaxCrossEntropyBackprop() = default;
->>>>>>> 8fb151f4
 
                 /// \brief Backprop for SoftmaxCrossEntropy
                 /// \param delta Node that produces the delta during bprop
