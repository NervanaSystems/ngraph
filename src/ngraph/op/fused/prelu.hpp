//*****************************************************************************
// Copyright 2017-2019 Intel Corporation
//
// Licensed under the Apache License, Version 2.0 (the "License");
// you may not use this file except in compliance with the License.
// You may obtain a copy of the License at
//
//     http://www.apache.org/licenses/LICENSE-2.0
//
// Unless required by applicable law or agreed to in writing, software
// distributed under the License is distributed on an "AS IS" BASIS,
// WITHOUT WARRANTIES OR CONDITIONS OF ANY KIND, either express or implied.
// See the License for the specific language governing permissions and
// limitations under the License.
//*****************************************************************************

#pragma once

#include "ngraph/node.hpp"
#include "ngraph/op/op.hpp"
#include "ngraph/op/util/fused_op.hpp"

namespace ngraph
{
    namespace op
    {
<<<<<<< HEAD
        namespace v0
        {
            /// \brief Parametrized Relu
            /// x <  0 => f(x) = x * slope
            /// x >= 0 => f(x) = x
=======
        /// \brief Parametrized Relu
        /// x <  0 => f(x) = x * slope
        /// x >= 0 => f(x) = x
        ///
        class NGRAPH_API PRelu : public ngraph::op::util::FusedOp
        {
        public:
            static constexpr NodeTypeInfo type_info{"PRelu", 0};
            const NodeTypeInfo& get_type_info() const override { return type_info; }
            PRelu() = default;
            /// \brief Constructs a PRelu operation.
>>>>>>> 8fb151f4
            ///
            class PRelu : public ngraph::op::util::FusedOp
            {
            public:
                NGRAPH_API
                static constexpr NodeTypeInfo type_info{"PRelu", 0};
                const NodeTypeInfo& get_type_info() const override { return type_info; }
                PRelu() = default;
                /// \brief Constructs a PRelu operation.
                ///
                /// \param data Input tensor
                /// \param slope Multipliers for negative values
                PRelu(const Output<Node>& data, const Output<Node>& slope);

                virtual NodeVector decompose_op() const override;

                virtual std::shared_ptr<Node>
                    copy_with_new_args(const NodeVector& new_args) const override;
            };
        }
        using v0::PRelu;
    }
}<|MERGE_RESOLUTION|>--- conflicted
+++ resolved
@@ -24,30 +24,15 @@
 {
     namespace op
     {
-<<<<<<< HEAD
         namespace v0
         {
             /// \brief Parametrized Relu
             /// x <  0 => f(x) = x * slope
             /// x >= 0 => f(x) = x
-=======
-        /// \brief Parametrized Relu
-        /// x <  0 => f(x) = x * slope
-        /// x >= 0 => f(x) = x
-        ///
-        class NGRAPH_API PRelu : public ngraph::op::util::FusedOp
-        {
-        public:
-            static constexpr NodeTypeInfo type_info{"PRelu", 0};
-            const NodeTypeInfo& get_type_info() const override { return type_info; }
-            PRelu() = default;
-            /// \brief Constructs a PRelu operation.
->>>>>>> 8fb151f4
             ///
-            class PRelu : public ngraph::op::util::FusedOp
+            class NGRAPH_API PRelu : public ngraph::op::util::FusedOp
             {
             public:
-                NGRAPH_API
                 static constexpr NodeTypeInfo type_info{"PRelu", 0};
                 const NodeTypeInfo& get_type_info() const override { return type_info; }
                 PRelu() = default;
