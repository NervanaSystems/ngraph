--- conflicted
+++ resolved
@@ -24,30 +24,15 @@
 {
     namespace op
     {
-<<<<<<< HEAD
         namespace v0
         {
             /// \brief Exponential Linear Unit
             /// x <  0 => f(x) = alpha * (exp(x) - 1.)
             /// x >= 0 => f(x) = x
-=======
-        /// \brief Exponential Linear Unit
-        /// x <  0 => f(x) = alpha * (exp(x) - 1.)
-        /// x >= 0 => f(x) = x
-        ///
-        class NGRAPH_API Elu : public ngraph::op::util::FusedOp
-        {
-        public:
-            static constexpr NodeTypeInfo type_info{"Elu", 0};
-            const NodeTypeInfo& get_type_info() const override { return type_info; }
-            Elu() = default;
-            /// \brief Constructs an Elu operation.
->>>>>>> 8fb151f4
             ///
-            class Elu : public ngraph::op::util::FusedOp
+            class NGRAPH_API Elu : public ngraph::op::util::FusedOp
             {
             public:
-                NGRAPH_API
                 static constexpr NodeTypeInfo type_info{"Elu", 0};
                 const NodeTypeInfo& get_type_info() const override { return type_info; }
                 Elu() = default;
