//*****************************************************************************
// Copyright 2017-2019 Intel Corporation
//
// Licensed under the Apache License, Version 2.0 (the "License");
// you may not use this file except in compliance with the License.
// You may obtain a copy of the License at
//
//     http://www.apache.org/licenses/LICENSE-2.0
//
// Unless required by applicable law or agreed to in writing, software
// distributed under the License is distributed on an "AS IS" BASIS,
// WITHOUT WARRANTIES OR CONDITIONS OF ANY KIND, either express or implied.
// See the License for the specific language governing permissions and
// limitations under the License.
//*****************************************************************************

#pragma once

#include <cstdlib>
#include <memory>

#include "ngraph/autodiff/adjoints.hpp"
#include "ngraph/coordinate_diff.hpp"
#include "ngraph/node.hpp"
#include "ngraph/op/util/attr_types.hpp"
#include "ngraph/op/util/fused_op.hpp"
#include "ngraph/shape.hpp"
#include "ngraph/strides.hpp"

namespace ngraph
{
    namespace op
    {
<<<<<<< HEAD
        namespace v0
        {
            /// \brief Group Transpose Convolution (Deconvolution)
            class GroupConvolutionTranspose : public util::FusedOp
            {
            public:
                NGRAPH_API
                static constexpr NodeTypeInfo type_info{"GroupConvolutionTranspose", 0};
                const NodeTypeInfo& get_type_info() const override { return type_info; }
                GroupConvolutionTranspose() = default;
                ///
                /// \brief      Constructs GroupConvolutionTranspose operation.
                ///
                /// \param[in]  data            The node producing input data.
                /// \param[in]  filters         The node producing filters data.
                /// \param[in]  strides         The strides along each feature axis.
                /// \param[in]  dilations       The dilations along each feature axis.
                /// \param[in]  padding_begin   The padding added at the beggining of each feature
                /// axis.
                /// \param[in]  padding_end     The padding added at the end of each feature axis.
                /// \param[in]  output_padding  The zero-padding (adjustment) added to one side of
                /// the
                ///                             output.
                /// \param[in]  groups          The number of groups the input channels and output
                ///                             channels are divided into.
                /// \param[in]  pad_type        The provided padding type.
                /// \param[in]  output_shape    The output shape. When provided padding values are
                ///                             automatically inferred.
                ///
                GroupConvolutionTranspose(const Output<Node>& data,
                                          const Output<Node>& filters,
                                          const Strides& strides,
                                          const Strides& dilations,
                                          const CoordinateDiff& padding_begin,
                                          const CoordinateDiff& padding_end,
                                          const CoordinateDiff& output_padding,
                                          const std::size_t groups = 1UL,
                                          const PadType& pad_type = PadType::EXPLICIT,
                                          const Shape& output_shape = Shape{});
=======
        /// \brief Group Transpose Convolution (Deconvolution)
        class NGRAPH_API GroupConvolutionTranspose : public util::FusedOp
        {
        public:
            static constexpr NodeTypeInfo type_info{"GroupConvolutionTranspose", 0};
            const NodeTypeInfo& get_type_info() const override { return type_info; }
            GroupConvolutionTranspose() = default;
            ///
            /// \brief      Constructs GroupConvolutionTranspose operation.
            ///
            /// \param[in]  data            The node producing input data.
            /// \param[in]  filters         The node producing filters data.
            /// \param[in]  strides         The strides along each feature axis.
            /// \param[in]  dilations       The dilations along each feature axis.
            /// \param[in]  padding_begin   The padding added at the beggining of each feature axis.
            /// \param[in]  padding_end     The padding added at the end of each feature axis.
            /// \param[in]  output_padding  The zero-padding (adjustment) added to one side of the
            ///                             output.
            /// \param[in]  groups          The number of groups the input channels and output
            ///                             channels are divided into.
            /// \param[in]  pad_type        The provided padding type.
            /// \param[in]  output_shape    The output shape. When provided padding values are
            ///                             automatically inferred.
            ///
            GroupConvolutionTranspose(const Output<Node>& data,
                                      const Output<Node>& filters,
                                      const Strides& strides,
                                      const Strides& dilations,
                                      const CoordinateDiff& padding_begin,
                                      const CoordinateDiff& padding_end,
                                      const CoordinateDiff& output_padding,
                                      const std::size_t groups = 1UL,
                                      const PadType& pad_type = PadType::EXPLICIT,
                                      const Shape& output_shape = Shape{});
>>>>>>> 8fb151f4

                ///
                /// \brief      Constructs GroupConvolutionTranspose operation.
                ///
                /// \param[in]  data      The node producing input data.
                /// \param[in]  filters   The node producing filters data.
                /// \param[in]  groups    The number of groups the input channels and output
                /// channels
                ///                       are divided into.
                ///
                GroupConvolutionTranspose(const Output<Node>& data,
                                          const Output<Node>& filters,
                                          const std::size_t groups = 1UL);

                ///
                /// \brief      Constructs GroupConvolutionTranspose operation.
                ///
                /// \param[in]  data            The node producing input data.
                /// \param[in]  filters         The node producing filters data.
                /// \param[in]  strides         The strides along each feature axis.
                /// \param[in]  dilations       The dilations along each feature axis.
                /// \param[in]  output_padding  The zero-padding (adjustment) added to one side of
                /// the
                ///                             output.
                /// \param[in]  output_shape    The output shape. When provided padding values are
                ///                             automatically inferred.
                /// \param[in]  groups          The number of groups the input channels and output
                ///                             channels are divided into.
                ///
                GroupConvolutionTranspose(const Output<Node>& data,
                                          const Output<Node>& filters,
                                          const Strides& strides,
                                          const Strides& dilations,
                                          const CoordinateDiff& output_padding,
                                          const Shape& output_shape,
                                          const std::size_t groups = 1UL);

                ///
                /// \brief      Constructs GroupConvolutionTranspose operation.
                ///
                /// \param[in]  data            The node producing input data.
                /// \param[in]  filters         The node producing filters data.
                /// \param[in]  output_shape    The output shape. When provided padding values are
                ///                             automatically inferred.
                /// \param[in]  groups          The number of groups the input channels and output
                ///                             channels are divided into.
                ///
                GroupConvolutionTranspose(const Output<Node>& data,
                                          const Output<Node>& filters,
                                          const Shape& output_shape,
                                          const std::size_t groups = 1UL);

                Output<Node> get_data() { return input_value(0); }
                Output<Node> get_filters() { return input_value(1); }
                const Strides& get_strides() const { return m_strides; }
                const Strides& get_dilations() const { return m_dilations; }
                const CoordinateDiff& get_padding_begin() const { return m_padding_begin; }
                const CoordinateDiff& get_padding_end() const { return m_padding_end; }
                const CoordinateDiff& get_output_padding() const { return m_output_padding; }
                std::size_t get_groups() const { return m_groups; }
                const PadType& get_pad_type() const { return m_pad_type; }
                const Shape& get_output_shape() const { return m_output_shape; }
                virtual void pre_validate_and_infer_types() override;
                virtual void post_validate_and_infer_types() override;
                virtual NodeVector decompose_op() const override;

                virtual std::shared_ptr<Node>
                    copy_with_new_args(const NodeVector& new_args) const override;
                virtual void generate_adjoints(autodiff::Adjoints& adjoints,
                                               const NodeVector& deltas) override;

            private:
                ///
                /// \brief      Calculate the shape of the data batch from forward propagation.
                ///
                /// \return     The data batch shape.
                ///
                Shape get_data_batch_shape() const;

                Strides m_strides;
                Strides m_dilations;
                CoordinateDiff m_padding_begin;
                CoordinateDiff m_padding_end;
                CoordinateDiff m_output_padding;
                std::size_t m_groups;
                PadType m_pad_type;
                Shape m_output_shape;
            };
        }
        using v0::GroupConvolutionTranspose;
    }
}<|MERGE_RESOLUTION|>--- conflicted
+++ resolved
@@ -31,14 +31,12 @@
 {
     namespace op
     {
-<<<<<<< HEAD
         namespace v0
         {
             /// \brief Group Transpose Convolution (Deconvolution)
-            class GroupConvolutionTranspose : public util::FusedOp
+            class NGRAPH_API GroupConvolutionTranspose : public util::FusedOp
             {
             public:
-                NGRAPH_API
                 static constexpr NodeTypeInfo type_info{"GroupConvolutionTranspose", 0};
                 const NodeTypeInfo& get_type_info() const override { return type_info; }
                 GroupConvolutionTranspose() = default;
@@ -71,42 +69,6 @@
                                           const std::size_t groups = 1UL,
                                           const PadType& pad_type = PadType::EXPLICIT,
                                           const Shape& output_shape = Shape{});
-=======
-        /// \brief Group Transpose Convolution (Deconvolution)
-        class NGRAPH_API GroupConvolutionTranspose : public util::FusedOp
-        {
-        public:
-            static constexpr NodeTypeInfo type_info{"GroupConvolutionTranspose", 0};
-            const NodeTypeInfo& get_type_info() const override { return type_info; }
-            GroupConvolutionTranspose() = default;
-            ///
-            /// \brief      Constructs GroupConvolutionTranspose operation.
-            ///
-            /// \param[in]  data            The node producing input data.
-            /// \param[in]  filters         The node producing filters data.
-            /// \param[in]  strides         The strides along each feature axis.
-            /// \param[in]  dilations       The dilations along each feature axis.
-            /// \param[in]  padding_begin   The padding added at the beggining of each feature axis.
-            /// \param[in]  padding_end     The padding added at the end of each feature axis.
-            /// \param[in]  output_padding  The zero-padding (adjustment) added to one side of the
-            ///                             output.
-            /// \param[in]  groups          The number of groups the input channels and output
-            ///                             channels are divided into.
-            /// \param[in]  pad_type        The provided padding type.
-            /// \param[in]  output_shape    The output shape. When provided padding values are
-            ///                             automatically inferred.
-            ///
-            GroupConvolutionTranspose(const Output<Node>& data,
-                                      const Output<Node>& filters,
-                                      const Strides& strides,
-                                      const Strides& dilations,
-                                      const CoordinateDiff& padding_begin,
-                                      const CoordinateDiff& padding_end,
-                                      const CoordinateDiff& output_padding,
-                                      const std::size_t groups = 1UL,
-                                      const PadType& pad_type = PadType::EXPLICIT,
-                                      const Shape& output_shape = Shape{});
->>>>>>> 8fb151f4
 
                 ///
                 /// \brief      Constructs GroupConvolutionTranspose operation.
