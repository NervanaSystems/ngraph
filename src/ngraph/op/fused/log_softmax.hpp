//*****************************************************************************
// Copyright 2017-2019 Intel Corporation
//
// Licensed under the Apache License, Version 2.0 (the "License");
// you may not use this file except in compliance with the License.
// You may obtain a copy of the License at
//
//     http://www.apache.org/licenses/LICENSE-2.0
//
// Unless required by applicable law or agreed to in writing, software
// distributed under the License is distributed on an "AS IS" BASIS,
// WITHOUT WARRANTIES OR CONDITIONS OF ANY KIND, either express or implied.
// See the License for the specific language governing permissions and
// limitations under the License.
//*****************************************************************************

#pragma once

#include "ngraph/node.hpp"
#include "ngraph/op/op.hpp"
#include "ngraph/op/util/fused_op.hpp"

namespace ngraph
{
    namespace op
    {
<<<<<<< HEAD
        namespace v0
        {
            /// \brief LogSoftmax operation
            class LogSoftmax : public ngraph::op::util::FusedOp
            {
            public:
                NGRAPH_API
                static constexpr NodeTypeInfo type_info{"LogSoftmax", 0};
                LogSoftmax() = default;
                const NodeTypeInfo& get_type_info() const override { return type_info; }
                /// \brief Constructs a LogSoftmax node.
                ///
                /// \param data Node that produces the first input tensor
                /// \param axis Describes the axis of the inputs when coerced to 2D
                LogSoftmax(const Output<Node>& data, int64_t axis);
=======
        /// \brief LogSoftmax operation
        class NGRAPH_API LogSoftmax : public ngraph::op::util::FusedOp
        {
        public:
            static constexpr NodeTypeInfo type_info{"LogSoftmax", 0};
            LogSoftmax() = default;
            const NodeTypeInfo& get_type_info() const override { return type_info; }
            /// \brief Constructs a LogSoftmax node.
            ///
            /// \param data Node that produces the first input tensor
            /// \param axis Describes the axis of the inputs when coerced to 2D
            LogSoftmax(const Output<Node>& data, int64_t axis);
>>>>>>> 8fb151f4

                virtual NodeVector decompose_op() const override;

                virtual std::shared_ptr<Node>
                    copy_with_new_args(const NodeVector& new_args) const override;

                int64_t get_axis() const { return m_axis; }
            protected:
                int64_t m_axis;
            };
        }
        using v0::LogSoftmax;
    } // namespace op
} // namespace ngraph<|MERGE_RESOLUTION|>--- conflicted
+++ resolved
@@ -24,14 +24,12 @@
 {
     namespace op
     {
-<<<<<<< HEAD
         namespace v0
         {
             /// \brief LogSoftmax operation
-            class LogSoftmax : public ngraph::op::util::FusedOp
+            class NGRAPH_API LogSoftmax : public ngraph::op::util::FusedOp
             {
             public:
-                NGRAPH_API
                 static constexpr NodeTypeInfo type_info{"LogSoftmax", 0};
                 LogSoftmax() = default;
                 const NodeTypeInfo& get_type_info() const override { return type_info; }
@@ -40,20 +38,6 @@
                 /// \param data Node that produces the first input tensor
                 /// \param axis Describes the axis of the inputs when coerced to 2D
                 LogSoftmax(const Output<Node>& data, int64_t axis);
-=======
-        /// \brief LogSoftmax operation
-        class NGRAPH_API LogSoftmax : public ngraph::op::util::FusedOp
-        {
-        public:
-            static constexpr NodeTypeInfo type_info{"LogSoftmax", 0};
-            LogSoftmax() = default;
-            const NodeTypeInfo& get_type_info() const override { return type_info; }
-            /// \brief Constructs a LogSoftmax node.
-            ///
-            /// \param data Node that produces the first input tensor
-            /// \param axis Describes the axis of the inputs when coerced to 2D
-            LogSoftmax(const Output<Node>& data, int64_t axis);
->>>>>>> 8fb151f4
 
                 virtual NodeVector decompose_op() const override;
 
