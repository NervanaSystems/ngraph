//*****************************************************************************
// Copyright 2017-2020 Intel Corporation
//
// Licensed under the Apache License, Version 2.0 (the "License");
// you may not use this file except in compliance with the License.
// You may obtain a copy of the License at
//
//     http://www.apache.org/licenses/LICENSE-2.0
//
// Unless required by applicable law or agreed to in writing, software
// distributed under the License is distributed on an "AS IS" BASIS,
// WITHOUT WARRANTIES OR CONDITIONS OF ANY KIND, either express or implied.
// See the License for the specific language governing permissions and
// limitations under the License.
//*****************************************************************************

#pragma once

#include <memory>

#include "ngraph/node.hpp"
#include "ngraph/op/util/fused_op.hpp"

namespace ngraph
{
    namespace op
    {
        namespace v0
        {
            /// \brief Permutes data in the channel dimension of the input
            class NGRAPH_API ShuffleChannels : public ngraph::op::util::FusedOp
            {
            public:
                static constexpr NodeTypeInfo type_info{"ShuffleChannels", 0};
                const NodeTypeInfo& get_type_info() const override { return type_info; }
                ShuffleChannels() = default;
                /// \brief Constructs a ShuffleChannels node.
                ///
                /// \param data - Node producing the input tensor
                /// \param axis - channel dimension index in the data tensor. A negative value means
                ///               that the index should be calculated from the back of the input
                ///               data
                ///               shape.
                /// \param group - number of groups the channel dimension specified by axis should
                /// be
                ///                 split into
                ShuffleChannels(const Output<Node>& data,
                                const int axis = 1,
                                const size_t group = 1UL);

                bool visit_attributes(AttributeVisitor& visitor) override;
                size_t get_zero_based_axis() const;

                virtual void pre_validate_and_infer_types() override;

                virtual NodeVector decompose_op() const override;

                virtual std::shared_ptr<Node>
                    clone_with_new_inputs(const OutputVector& new_args) const override;

                int get_axis() const { return m_axis; }
                size_t get_group() const { return m_group; }
<<<<<<< HEAD
                size_t get_groups() const { return m_group; }
=======
>>>>>>> 5ea17296
            private:
                /// \brief Generates a shape required to permute the data
                ///
                /// \param data_shape - Shape of the original input data tensor
                /// \return A 4D tensor to be used to reshape the input data before shuffling it
                Shape get_pre_shuffle_shape(const Shape& data_shape) const;

                int m_axis;
                size_t m_group;
            };
        }
        using v0::ShuffleChannels;
    }
}<|MERGE_RESOLUTION|>--- conflicted
+++ resolved
@@ -60,10 +60,6 @@
 
                 int get_axis() const { return m_axis; }
                 size_t get_group() const { return m_group; }
-<<<<<<< HEAD
-                size_t get_groups() const { return m_group; }
-=======
->>>>>>> 5ea17296
             private:
                 /// \brief Generates a shape required to permute the data
                 ///
