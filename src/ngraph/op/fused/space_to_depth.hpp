--- conflicted
+++ resolved
@@ -23,17 +23,7 @@
 {
     namespace op
     {
-<<<<<<< HEAD
         namespace v0
-=======
-        /// \brief SpaceToDepth permutes input tensor blocks of spatial data into depth dimension.
-        ///
-        /// \note  Values from the height and width dimensions are moved to the depth dimension.
-        ///
-        ///        Output node produces a tensor with shape:
-        ///        [N, C * blocksize * blocksize, H / blocksize, W / blocksize]
-        class NGRAPH_API SpaceToDepth : public ngraph::op::util::FusedOp
->>>>>>> 8fb151f4
         {
             /// \brief SpaceToDepth permutes input tensor blocks of spatial data into depth
             /// dimension.
@@ -42,7 +32,7 @@
             ///
             ///        Output node produces a tensor with shape:
             ///        [N, C * blocksize * blocksize, H / blocksize, W / blocksize]
-            class SpaceToDepth : public ngraph::op::util::FusedOp
+            class NGRAPH_API SpaceToDepth : public ngraph::op::util::FusedOp
             {
             public:
                 enum class SpaceToDepthMode
@@ -53,8 +43,6 @@
                     DEPTH_FIRST
                 };
 
-<<<<<<< HEAD
-                NGRAPH_API
                 static constexpr NodeTypeInfo type_info{"SpaceToDepth", 0};
                 const NodeTypeInfo& get_type_info() const override { return type_info; }
                 SpaceToDepth() = default;
@@ -67,20 +55,6 @@
                 SpaceToDepth(const Output<Node>& data,
                              const SpaceToDepthMode& mode,
                              std::size_t block_size = 1);
-=======
-            static constexpr NodeTypeInfo type_info{"SpaceToDepth", 0};
-            const NodeTypeInfo& get_type_info() const override { return type_info; }
-            SpaceToDepth() = default;
-            /// \brief Constructs a SpaceToDepth operation.
-            ///
-            /// \param data - Node producing the input tensor
-            /// \param mode Specifies how the output depth dimension is gathered
-            /// from block coordinates and the old depth dimension.
-            /// \param block_size - the size of the block of values to be moved
-            SpaceToDepth(const Output<Node>& data,
-                         const SpaceToDepthMode& mode,
-                         std::size_t block_size = 1);
->>>>>>> 8fb151f4
 
                 SpaceToDepth(const Output<Node>& data,
                              const std::string& mode,
