//*****************************************************************************
// Copyright 2017-2019 Intel Corporation
//
// Licensed under the Apache License, Version 2.0 (the "License");
// you may not use this file except in compliance with the License.
// You may obtain a copy of the License at
//
//     http://www.apache.org/licenses/LICENSE-2.0
//
// Unless required by applicable law or agreed to in writing, software
// distributed under the License is distributed on an "AS IS" BASIS,
// WITHOUT WARRANTIES OR CONDITIONS OF ANY KIND, either express or implied.
// See the License for the specific language governing permissions and
// limitations under the License.
//*****************************************************************************

#pragma once

#include "ngraph/node.hpp"
#include "ngraph/op/util/fused_op.hpp"

namespace ngraph
{
    namespace op
    {
        /// \brief SpaceToDepth permutes input tensor blocks of spatial data into depth dimension.
        ///
        /// \note  Values from the height and width dimensions are moved to the depth dimension.
        ///
        ///        Output node produces a tensor with shape:
        ///        [N, C * blocksize * blocksize, H / blocksize, W / blocksize]
        class NGRAPH_API SpaceToDepth : public ngraph::op::util::FusedOp
        {
        public:
<<<<<<< HEAD
=======
            enum class SpaceToDepthMode
            {
                // The output depth is gathered from [block_size, ..., block_size, C]
                BLOCKS_FIRST,
                // The output depth is gathered from [C, block_size, ..., block_size]
                DEPTH_FIRST
            };

            NGRAPH_API
>>>>>>> 4f38b098
            static constexpr NodeTypeInfo type_info{"SpaceToDepth", 0};
            const NodeTypeInfo& get_type_info() const override { return type_info; }
            SpaceToDepth() = default;
            /// \brief Constructs a SpaceToDepth operation.
            ///
            /// \param data - Node producing the input tensor
            /// \param mode Specifies how the output depth dimension is gathered
            /// from block coordinates and the old depth dimension.
            /// \param block_size - the size of the block of values to be moved
            SpaceToDepth(const Output<Node>& data,
                         const SpaceToDepthMode& mode,
                         std::size_t block_size = 1);

            SpaceToDepth(const Output<Node>& data,
                         const std::string& mode,
                         std::size_t block_size = 1);

            std::size_t get_block_size() const { return m_blocksize; }
            SpaceToDepthMode get_mode() const { return m_mode; }
            virtual NodeVector decompose_op() const override;

            virtual std::shared_ptr<Node>
                copy_with_new_args(const NodeVector& new_args) const override;

        protected:
            std::size_t m_blocksize;
            SpaceToDepthMode m_mode;
            SpaceToDepthMode mode_from_string(const std::string& mode) const;
        };
    }
}<|MERGE_RESOLUTION|>--- conflicted
+++ resolved
@@ -32,8 +32,6 @@
         class NGRAPH_API SpaceToDepth : public ngraph::op::util::FusedOp
         {
         public:
-<<<<<<< HEAD
-=======
             enum class SpaceToDepthMode
             {
                 // The output depth is gathered from [block_size, ..., block_size, C]
@@ -42,8 +40,6 @@
                 DEPTH_FIRST
             };
 
-            NGRAPH_API
->>>>>>> 4f38b098
             static constexpr NodeTypeInfo type_info{"SpaceToDepth", 0};
             const NodeTypeInfo& get_type_info() const override { return type_info; }
             SpaceToDepth() = default;
