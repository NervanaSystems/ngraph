//*****************************************************************************
// Copyright 2017-2019 Intel Corporation
//
// Licensed under the Apache License, Version 2.0 (the "License");
// you may not use this file except in compliance with the License.
// You may obtain a copy of the License at
//
//     http://www.apache.org/licenses/LICENSE-2.0
//
// Unless required by applicable law or agreed to in writing, software
// distributed under the License is distributed on an "AS IS" BASIS,
// WITHOUT WARRANTIES OR CONDITIONS OF ANY KIND, either express or implied.
// See the License for the specific language governing permissions and
// limitations under the License.
//*****************************************************************************
#include "ngraph/op/fused/elu.hpp"

#include "ngraph/builder/make_constant.hpp"
#include "ngraph/op/add.hpp"
#include "ngraph/op/exp.hpp"
#include "ngraph/op/maximum.hpp"
#include "ngraph/op/minimum.hpp"
#include "ngraph/op/multiply.hpp"
#include "ngraph/op/subtract.hpp"
#include "ngraph/op/util/broadcasting.hpp"

using namespace std;
using namespace ngraph;

<<<<<<< HEAD
op::Elu::Elu(const shared_ptr<Node>& data, const double alpha)
    : FusedOp("Elu", {data})
    , m_alpha{alpha}
=======
const string op::Elu::type_name{"Elu"};

op::Elu::Elu(const Output<Node>& data, const Output<Node>& alpha)
    : FusedOp({data, alpha})
>>>>>>> c101dcce
{
    constructor_validate_and_infer_types();
}

NodeVector op::Elu::decompose_op() const
{
<<<<<<< HEAD
    auto data = get_argument(0);
    shared_ptr<Node> alpha_node =
        make_shared<op::Constant>(data->get_element_type(), Shape{}, vector<double>{m_alpha});
=======
    auto data = input(0).get_source_output();
    auto alpha_node = input(1).get_source_output();
>>>>>>> c101dcce

    alpha_node = ngraph::op::numpy_style_broadcast(alpha_node, data.get_shape());

    shared_ptr<ngraph::Node> zero_node =
        builder::make_constant(data.get_element_type(), data.get_shape(), 0);

    return {make_shared<ngraph::op::Maximum>(data, zero_node) +
            alpha_node *
                make_shared<ngraph::op::Exp>(make_shared<ngraph::op::Minimum>(data, zero_node)) -
            alpha_node};
}

shared_ptr<Node> op::Elu::copy_with_new_args(const NodeVector& new_args) const
{
    check_new_args_count(this, new_args);
    return make_shared<Elu>(new_args.at(0), m_alpha);
}<|MERGE_RESOLUTION|>--- conflicted
+++ resolved
@@ -17,6 +17,7 @@
 
 #include "ngraph/builder/make_constant.hpp"
 #include "ngraph/op/add.hpp"
+#include "ngraph/op/constant.hpp"
 #include "ngraph/op/exp.hpp"
 #include "ngraph/op/maximum.hpp"
 #include "ngraph/op/minimum.hpp"
@@ -27,30 +28,20 @@
 using namespace std;
 using namespace ngraph;
 
-<<<<<<< HEAD
-op::Elu::Elu(const shared_ptr<Node>& data, const double alpha)
-    : FusedOp("Elu", {data})
-    , m_alpha{alpha}
-=======
 const string op::Elu::type_name{"Elu"};
 
-op::Elu::Elu(const Output<Node>& data, const Output<Node>& alpha)
-    : FusedOp({data, alpha})
->>>>>>> c101dcce
+op::Elu::Elu(const Output<Node>& data, const double alpha)
+    : FusedOp({data})
+    , m_alpha{alpha}
 {
     constructor_validate_and_infer_types();
 }
 
 NodeVector op::Elu::decompose_op() const
 {
-<<<<<<< HEAD
-    auto data = get_argument(0);
+    auto data = input(0).get_source_output();
     shared_ptr<Node> alpha_node =
-        make_shared<op::Constant>(data->get_element_type(), Shape{}, vector<double>{m_alpha});
-=======
-    auto data = input(0).get_source_output();
-    auto alpha_node = input(1).get_source_output();
->>>>>>> c101dcce
+        make_shared<op::Constant>(data.get_element_type(), Shape{}, vector<double>{m_alpha});
 
     alpha_node = ngraph::op::numpy_style_broadcast(alpha_node, data.get_shape());
 
