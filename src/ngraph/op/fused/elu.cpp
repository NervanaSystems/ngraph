//*****************************************************************************
// Copyright 2017-2019 Intel Corporation
//
// Licensed under the Apache License, Version 2.0 (the "License");
// you may not use this file except in compliance with the License.
// You may obtain a copy of the License at
//
//     http://www.apache.org/licenses/LICENSE-2.0
//
// Unless required by applicable law or agreed to in writing, software
// distributed under the License is distributed on an "AS IS" BASIS,
// WITHOUT WARRANTIES OR CONDITIONS OF ANY KIND, either express or implied.
// See the License for the specific language governing permissions and
// limitations under the License.
//*****************************************************************************
#include "ngraph/op/fused/elu.hpp"

#include "ngraph/builder/make_constant.hpp"
#include "ngraph/op/add.hpp"
#include "ngraph/op/constant.hpp"
#include "ngraph/op/exp.hpp"
#include "ngraph/op/maximum.hpp"
#include "ngraph/op/minimum.hpp"
#include "ngraph/op/multiply.hpp"
#include "ngraph/op/subtract.hpp"
#include "ngraph/op/util/broadcasting.hpp"

using namespace std;
using namespace ngraph;

const string op::Elu::type_name{"Elu"};

op::Elu::Elu(const Output<Node>& data, const double alpha)
    : FusedOp({data})
    , m_alpha{alpha}
{
    constructor_validate_and_infer_types();
}

NodeVector op::Elu::decompose_op() const
{
<<<<<<< HEAD
    auto data = input(0).get_source_output();
    shared_ptr<Node> alpha_node =
        make_shared<op::Constant>(data.get_element_type(), Shape{}, vector<double>{m_alpha});
=======
    auto data = input_value(0);
    auto alpha_node = input_value(1);
>>>>>>> 64e975c6

    alpha_node = ngraph::op::numpy_style_broadcast(alpha_node, data.get_shape());

    shared_ptr<ngraph::Node> zero_node =
        builder::make_constant(data.get_element_type(), data.get_shape(), 0);

    return {make_shared<ngraph::op::Maximum>(data, zero_node) +
            alpha_node *
                make_shared<ngraph::op::Exp>(make_shared<ngraph::op::Minimum>(data, zero_node)) -
            alpha_node};
}

shared_ptr<Node> op::Elu::copy_with_new_args(const NodeVector& new_args) const
{
    check_new_args_count(this, new_args);
    return make_shared<Elu>(new_args.at(0), m_alpha);
}<|MERGE_RESOLUTION|>--- conflicted
+++ resolved
@@ -39,14 +39,9 @@
 
 NodeVector op::Elu::decompose_op() const
 {
-<<<<<<< HEAD
-    auto data = input(0).get_source_output();
+    auto data = input_value(0);
     shared_ptr<Node> alpha_node =
         make_shared<op::Constant>(data.get_element_type(), Shape{}, vector<double>{m_alpha});
-=======
-    auto data = input_value(0);
-    auto alpha_node = input_value(1);
->>>>>>> 64e975c6
 
     alpha_node = ngraph::op::numpy_style_broadcast(alpha_node, data.get_shape());
 
