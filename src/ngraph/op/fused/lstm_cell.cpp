--- conflicted
+++ resolved
@@ -69,18 +69,6 @@
     , m_activation_h{get_activation_function(2)}
     , m_input_forget{input_forget}
 {
-<<<<<<< HEAD
-    // As default bias is all zeros, thus just initialize it with appropriate shape and zeros.
-    m_B = op::Constant::create(m_X->get_element_type(),
-                               Shape{2 * m_gates_count * get_hidden_size()},
-                               vector<float>(2 * m_gates_count * get_hidden_size(), 0.f));
-
-    m_P = op::Constant::create(m_X->get_element_type(),
-                               Shape{m_peepholes_count * get_hidden_size()},
-                               vector<float>(m_peepholes_count * get_hidden_size(), 0.f));
-
-=======
->>>>>>> 117d77bd
     constructor_validate_and_infer_types();
 }
 
@@ -99,16 +87,6 @@
                        bool input_forget)
     : FusedOp("LSTMCell", {X, W, R, H_t, C_t, B, P})
     , RNNCellBase(hidden_size, clip, activations, activation_alpha, activation_beta)
-<<<<<<< HEAD
-    , m_X{X}
-    , m_W{W}
-    , m_R{R}
-    , m_H_t{H_t}
-    , m_C_t{C_t}
-    , m_B{B}
-    , m_P{P}
-=======
->>>>>>> 117d77bd
     , m_activation_f{get_activation_function(0)}
     , m_activation_g{get_activation_function(1)}
     , m_activation_h{get_activation_function(2)}
@@ -177,11 +155,7 @@
                           w_shape,
                           ".");
 
-<<<<<<< HEAD
-    if (get_input_size() > 5)
-=======
     if (get_input_size() == 7)
->>>>>>> 117d77bd
     {
         const auto& b_pshape = get_input_partial_shape(5);
         const auto& p_pshape = get_input_partial_shape(6);
@@ -196,18 +170,11 @@
         NODE_VALIDATION_CHECK(this,
                               (b_shape == Shape{2 * m_gates_count * get_hidden_size()}),
                               "Input tensor B must have shape (",
-<<<<<<< HEAD
-                              2 * m_gates_count * get_hidden_size(),
-                              "). Actual shape is:",
-                              b_shape,
-                              ".");
-=======
                               8 * get_hidden_size(),
                               "). Actual shape is:",
                               b_shape,
                               ".");
 
->>>>>>> 117d77bd
         NODE_VALIDATION_CHECK(this,
                               (p_shape == Shape{m_peepholes_count * get_hidden_size()}),
                               "Input tensor P must have shape (",
@@ -258,12 +225,6 @@
     // Ht = ot (.) h(Ct)
     // --------------------
 
-<<<<<<< HEAD
-    NodeVector b_W_R = builder::split(m_B, 2);
-    auto bias = b_W_R.at(0) + b_W_R.at(1);
-
-    NodeVector p_iof = builder::split(m_P, m_peepholes_count);
-=======
     shared_ptr<Node> X = get_argument(0);
     shared_ptr<Node> W = get_argument(1);
     shared_ptr<Node> R = get_argument(2);
@@ -272,21 +233,14 @@
     shared_ptr<Node> bias = get_bias();
     NodeVector p_iof = get_peephole_weigths();
 
->>>>>>> 117d77bd
     const auto& p_i = p_iof.at(0);
     const auto& p_o = p_iof.at(1);
     const auto& p_f = p_iof.at(2);
 
     // Xt*(W^T) -- for [iofc] gates.
-<<<<<<< HEAD
-    auto Xt_W = make_shared<op::Dot>(m_X, op::util::transpose(m_W));
-    // Ht-1*(R^T)  -- for [iofc] gates.
-    auto Ht_R = make_shared<op::Dot>(m_H_t, op::util::transpose(m_R));
-=======
     auto Xt_W = make_shared<op::Dot>(X, op::util::transpose(W));
     // Ht-1*(R^T)  -- for [iofc] gates.
     auto Ht_R = make_shared<op::Dot>(H_t, op::util::transpose(R));
->>>>>>> 117d77bd
     // Xt*(W^T) + Ht-1*(R^T) + Wb + Rb  -- for [iofc] gates.
     auto gates = add(Xt_W, add(Ht_R, bias));
 
@@ -297,11 +251,7 @@
     auto c_t = split_gates.at(3);
 
     // f(Xt*(Wi^T) + Ht-1*(Ri^T) + Pi (.) Ct-1 + Wbi + Rbi)
-<<<<<<< HEAD
-    i_t = m_activation_f(clip(add(i_t, mul(p_i, m_C_t))));
-=======
-    i_t = m_activation_f(clip(add(i_t, mul(p_i, C_t)), get_clip()));
->>>>>>> 117d77bd
+    i_t = m_activation_f(clip(add(i_t, mul(p_i, C_t))));
     if (m_input_forget)
     {
         // Couple input with forget gate: 1 - i_t
@@ -313,58 +263,16 @@
     else
     {
         // f(Xt*(Wf^T) + Ht-1*(Rf^T) + Pf (.) Ct-1 + Wbf + Rbf)
-<<<<<<< HEAD
-        f_t = m_activation_f(clip(add(f_t, mul(p_f, m_C_t))));
+        f_t = m_activation_f(clip(add(f_t, mul(p_f, C_t))));
     }
     // ft (.) Ct-1 + it (.) ct
-    auto C = add(mul(f_t, m_C_t), mul(i_t, m_activation_g(clip(c_t))));
-=======
-        f_t = m_activation_f(clip(add(f_t, mul(p_f, C_t)), get_clip()));
-    }
-    // ft (.) Ct-1 + it (.) ct
-    auto C = add(mul(f_t, C_t), mul(i_t, m_activation_g(clip(c_t, get_clip()))));
->>>>>>> 117d77bd
+    auto C = add(mul(f_t, C_t), mul(i_t, m_activation_g(clip(c_t))));
     // f(Xt*(Wo^T) + Ht-1*(Ro^T) + Po (.) Ct + Wbo + Rbo)
     o_t = m_activation_f(clip(add(o_t, mul(p_o, C))));
     // ot (.) h(Ct)
     auto H = mul(o_t, m_activation_h(clip(C)));
 
     return {H, C};
-}
-
-shared_ptr<Node> op::LSTMCell::get_bias() const
-{
-    shared_ptr<Node> bias;
-    if (get_input_size() == 7)
-    {
-        // Split B onto Wb an Rb and add them.
-        NodeVector b_W_R = builder::split(get_argument(5), 2);
-        bias = b_W_R.at(0) + b_W_R.at(1);
-    }
-    else
-    {
-        // As default bias is all zeros, thus just initialize it with appropriate shape and zeros.
-        bias = op::Constant::create(input(0).get_element_type(),
-                                    Shape{m_gates_count * get_hidden_size()},
-                                    vector<float>(m_gates_count * get_hidden_size(), 0.f));
-    }
-    return std::move(bias);
-}
-
-NodeVector op::LSTMCell::get_peephole_weigths() const
-{
-    shared_ptr<Node> P;
-    if (get_input_size() == 7)
-    {
-        P = get_argument(6);
-    }
-    else
-    {
-        P = op::Constant::create(input(0).get_element_type(),
-                                 Shape{m_peepholes_count * get_hidden_size()},
-                                 vector<float>(m_peepholes_count * get_hidden_size(), 0.f));
-    }
-    return std::move(builder::split(P, m_peepholes_count));
 }
 
 shared_ptr<Node> op::LSTMCell::copy_with_new_args(const NodeVector& new_args) const
