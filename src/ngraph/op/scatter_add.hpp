--- conflicted
+++ resolved
@@ -22,30 +22,12 @@
 {
     namespace op
     {
-<<<<<<< HEAD
         namespace v0
         {
             /// \brief Add updates to slices from inputs addressed by indices
-            class ScatterAdd : public Op
-=======
-        /// \brief Add updates to slices from inputs addressed by indices
-        class NGRAPH_API ScatterAdd : public Op
-        {
-        public:
-            static constexpr NodeTypeInfo type_info{"ScatterAdd", 0};
-            const NodeTypeInfo& get_type_info() const override { return type_info; }
-            ScatterAdd() = default;
-            /// \param inputs Tensor
-            /// \param indices Index tensor: Data type must be `element::i32` or `element::i64`
-            /// \param updates Tensor: Must have same type as inputs
-            ScatterAdd(const Output<Node>& inputs,
-                       const Output<Node>& indices,
-                       const Output<Node>& updates)
-                : Op({inputs, indices, updates})
->>>>>>> 8fb151f4
+            class NGRAPH_API ScatterAdd : public Op
             {
             public:
-                NGRAPH_API
                 static constexpr NodeTypeInfo type_info{"ScatterAdd", 0};
                 const NodeTypeInfo& get_type_info() const override { return type_info; }
                 ScatterAdd() = default;
