--- conflicted
+++ resolved
@@ -24,17 +24,10 @@
 
 constexpr NodeTypeInfo op::v0::CumSum::type_info;
 
-<<<<<<< HEAD
-op::CumSum::CumSum(const NodeOutput& arg,
-                   const NodeOutput& axis,
-                   const bool exclusive,
-                   const bool reverse)
-=======
-op::v0::CumSum::CumSum(const Output<Node>& arg,
-                       const Output<Node>& axis,
+op::v0::CumSum::CumSum(const NodeOutput& arg,
+                       const NodeOutput& axis,
                        const bool exclusive,
                        const bool reverse)
->>>>>>> fa808c91
     : Op({arg, axis})
     , m_exclusive(exclusive)
     , m_reverse(reverse)
