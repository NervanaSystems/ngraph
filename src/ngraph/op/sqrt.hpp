//*****************************************************************************
// Copyright 2017-2019 Intel Corporation
//
// Licensed under the Apache License, Version 2.0 (the "License");
// you may not use this file except in compliance with the License.
// You may obtain a copy of the License at
//
//     http://www.apache.org/licenses/LICENSE-2.0
//
// Unless required by applicable law or agreed to in writing, software
// distributed under the License is distributed on an "AS IS" BASIS,
// WITHOUT WARRANTIES OR CONDITIONS OF ANY KIND, either express or implied.
// See the License for the specific language governing permissions and
// limitations under the License.
//*****************************************************************************

#pragma once

#include "ngraph/op/util/unary_elementwise_arithmetic.hpp"

namespace ngraph
{
    namespace op
    {
        namespace v0
        {
            // clang-format off
        /// \brief Elementwise square root operation.
        ///
        /// ## Inputs
        ///
        /// |       | Type                              | Description                                     |
        /// | ----- | --------------------------------- | ----------------------------------------------- |
        /// | `arg` | \f$N[d_1,\dots,d_n]~(n \geq 0)\f$ | A tensor of any shape and numeric element type. |
        ///
        /// ## Output
        ///
        /// | Type                   | Description                                                                           |
        /// | ---------------------- | ------------------------------------------------------------------------------------- |
        /// | \f$N[d_1,\dots,d_n]\f$ | The tensor \f$T\f$, where \f$T[i_1,\dots,i_n] = \sqrt{\texttt{arg}[i_1,\dots,i_n]}\f$ |
<<<<<<< HEAD
            // clang-format on
            class Sqrt : public util::UnaryElementwiseArithmetic
            {
            public:
                NGRAPH_API
                static constexpr NodeTypeInfo type_info{"Sqrt", 0};
                const NodeTypeInfo& get_type_info() const override { return type_info; }
                /// \brief Constructs a square operation.
                ///
                /// \param arg Node that produces the input tensor.
                Sqrt(const Output<Node>& arg);
                Sqrt() = default;
=======
        // clang-format on
        class NGRAPH_API Sqrt : public util::UnaryElementwiseArithmetic
        {
        public:
            static constexpr NodeTypeInfo type_info{"Sqrt", 0};
            const NodeTypeInfo& get_type_info() const override { return type_info; }
            /// \brief Constructs a square operation.
            ///
            /// \param arg Node that produces the input tensor.
            Sqrt(const Output<Node>& arg);
            Sqrt() = default;
>>>>>>> 8fb151f4

                virtual std::shared_ptr<Node>
                    copy_with_new_args(const NodeVector& new_args) const override;

            protected:
                virtual void generate_adjoints(autodiff::Adjoints& adjoints,
                                               const NodeVector& deltas) override;
            };
        }
        using v0::Sqrt;
    }
}<|MERGE_RESOLUTION|>--- conflicted
+++ resolved
@@ -38,12 +38,10 @@
         /// | Type                   | Description                                                                           |
         /// | ---------------------- | ------------------------------------------------------------------------------------- |
         /// | \f$N[d_1,\dots,d_n]\f$ | The tensor \f$T\f$, where \f$T[i_1,\dots,i_n] = \sqrt{\texttt{arg}[i_1,\dots,i_n]}\f$ |
-<<<<<<< HEAD
             // clang-format on
-            class Sqrt : public util::UnaryElementwiseArithmetic
+            class NGRAPH_API Sqrt : public util::UnaryElementwiseArithmetic
             {
             public:
-                NGRAPH_API
                 static constexpr NodeTypeInfo type_info{"Sqrt", 0};
                 const NodeTypeInfo& get_type_info() const override { return type_info; }
                 /// \brief Constructs a square operation.
@@ -51,19 +49,6 @@
                 /// \param arg Node that produces the input tensor.
                 Sqrt(const Output<Node>& arg);
                 Sqrt() = default;
-=======
-        // clang-format on
-        class NGRAPH_API Sqrt : public util::UnaryElementwiseArithmetic
-        {
-        public:
-            static constexpr NodeTypeInfo type_info{"Sqrt", 0};
-            const NodeTypeInfo& get_type_info() const override { return type_info; }
-            /// \brief Constructs a square operation.
-            ///
-            /// \param arg Node that produces the input tensor.
-            Sqrt(const Output<Node>& arg);
-            Sqrt() = default;
->>>>>>> 8fb151f4
 
                 virtual std::shared_ptr<Node>
                     copy_with_new_args(const NodeVector& new_args) const override;
