//*****************************************************************************
// Copyright 2017-2018 Intel Corporation
//
// Licensed under the Apache License, Version 2.0 (the "License");
// you may not use this file except in compliance with the License.
// You may obtain a copy of the License at
//
//     http://www.apache.org/licenses/LICENSE-2.0
//
// Unless required by applicable law or agreed to in writing, software
// distributed under the License is distributed on an "AS IS" BASIS,
// WITHOUT WARRANTIES OR CONDITIONS OF ANY KIND, either express or implied.
// See the License for the specific language governing permissions and
// limitations under the License.
//*****************************************************************************

#include "ngraph/op/allreduce.hpp"

using namespace std;
using namespace ngraph;

op::AllReduce::AllReduce(const shared_ptr<Node>& arg)
    : Op("AllReduce", check_single_output_args({arg}))
{
    constructor_validate_and_infer_types();
}

void op::AllReduce::validate_and_infer_types()
{
    set_output_type(0, get_input_element_type(0), get_input_shape(0));

<<<<<<< HEAD
    NODE_VALIDATION_ASSERT(
        this, arg->get_element_type() == element::f32 || arg->get_element_type() == element::f64)
        << "Only element types f32 and f64 are supported (argument element type: "
        << arg->get_element_type() << ")";
=======
    if ((get_input_element_type(0) != element::f32) && (get_input_element_type(0) != element::f64))
    {
        throw ngraph_error("Unsupported data type for AllReduce");
    }
>>>>>>> fff23a71
}

shared_ptr<Node> op::AllReduce::copy_with_new_args(const NodeVector& new_args) const
{
    check_new_args_count(this, new_args, 1);
    return make_shared<AllReduce>(new_args.at(0));
}<|MERGE_RESOLUTION|>--- conflicted
+++ resolved
@@ -27,19 +27,13 @@
 
 void op::AllReduce::validate_and_infer_types()
 {
+    NODE_VALIDATION_ASSERT(this,
+                           get_input_element_type(0) == element::f32 ||
+                               get_input_element_type(0) == element::f64)
+        << "Only element types f32 and f64 are supported (argument element type: "
+        << get_input_element_type(0) << ").";
+
     set_output_type(0, get_input_element_type(0), get_input_shape(0));
-
-<<<<<<< HEAD
-    NODE_VALIDATION_ASSERT(
-        this, arg->get_element_type() == element::f32 || arg->get_element_type() == element::f64)
-        << "Only element types f32 and f64 are supported (argument element type: "
-        << arg->get_element_type() << ")";
-=======
-    if ((get_input_element_type(0) != element::f32) && (get_input_element_type(0) != element::f64))
-    {
-        throw ngraph_error("Unsupported data type for AllReduce");
-    }
->>>>>>> fff23a71
 }
 
 shared_ptr<Node> op::AllReduce::copy_with_new_args(const NodeVector& new_args) const
