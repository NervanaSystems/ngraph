//*****************************************************************************
// Copyright 2017-2019 Intel Corporation
//
// Licensed under the Apache License, Version 2.0 (the "License");
// you may not use this file except in compliance with the License.
// You may obtain a copy of the License at
//
//     http://www.apache.org/licenses/LICENSE-2.0
//
// Unless required by applicable law or agreed to in writing, software
// distributed under the License is distributed on an "AS IS" BASIS,
// WITHOUT WARRANTIES OR CONDITIONS OF ANY KIND, either express or implied.
// See the License for the specific language governing permissions and
// limitations under the License.
//*****************************************************************************

#include <memory>

#include "ngraph/log.hpp"
#include "ngraph/op/convert.hpp"
#include "ngraph/op/multiply.hpp"
#include "ngraph/op/not.hpp"
#include "ngraph/op/select.hpp"

using namespace std;
using namespace ngraph;

constexpr NodeTypeInfo op::v1::Select::type_info;

op::v1::Select::Select(const Output<Node>& arg0,
                       const Output<Node>& arg1,
                       const Output<Node>& arg2,
                       const AutoBroadcastSpec& auto_broadcast)
    : Op({arg0, arg1, arg2})
    , m_auto_broadcast(auto_broadcast)
{
    constructor_validate_and_infer_types();
}

void op::v1::Select::validate_and_infer_types()
{
    // Condition element type check
    NODE_VALIDATION_CHECK(this,
                          get_input_element_type(0).is_dynamic() ||
                              get_input_element_type(0) == element::boolean,
                          "Argument 0 must have boolean element type (element type: ",
                          get_input_element_type(0),
                          ").");

    // Then/Else element type check
    element::Type result_et;
    NODE_VALIDATION_CHECK(
        this,
        element::Type::merge(result_et, get_input_element_type(1), get_input_element_type(2)),
        "Argument 1 and 2 element types must match.");

    PartialShape result_shape = get_input_partial_shape(2);
    for (int i = 1; i >= 0; i--)
    {
        if (get_auto_broadcast().m_type == op::AutoBroadcastType::NONE)
        {
            NODE_VALIDATION_CHECK(
                this,
                PartialShape::merge_into(result_shape, get_input_partial_shape(i)),
                "Argument shapes are inconsistent.");
        }
        else if (get_auto_broadcast().m_type == op::AutoBroadcastType::NUMPY ||
                 get_auto_broadcast().m_type == op::AutoBroadcastType::PDPD)
        {
            NODE_VALIDATION_CHECK(this,
                                  PartialShape::broadcast_merge_into(result_shape,
                                                                     get_input_partial_shape(i),
                                                                     get_auto_broadcast()),
                                  "Argument shapes are inconsistent.");
        }
        else
        {
            NODE_VALIDATION_CHECK(this, false, "Unsupported auto broadcast specification");
        }
    }
    set_output_type(0, result_et, result_shape);
}

shared_ptr<Node> op::v1::Select::copy_with_new_args(const NodeVector& new_args) const
{
    check_new_args_count(this, new_args);
    return make_shared<v1::Select>(
        new_args.at(0), new_args.at(1), new_args.at(2), m_auto_broadcast);
}

bool op::v1::Select::visit_attributes(AttributeVisitor& visitor)
{
    visitor.on_attribute("auto_broadcast", m_auto_broadcast);
    return true;
}

void op::v1::Select::generate_adjoints(autodiff::Adjoints& adjoints, const NodeVector& deltas)
{
    if (get_auto_broadcast().m_type != op::AutoBroadcastType::NONE)
    {
        throw ngraph_error("Autodiff not supported with auto broadcasting");
    }

    auto delta = deltas.at(0);

    auto p = input_value(0);
    auto x = input_value(1);
    auto y = input_value(2);

    auto p_as_x_type = make_shared<op::Convert>(p, x.get_element_type());
    auto not_p_as_y_type = make_shared<op::Convert>(make_shared<op::Not>(p), y.get_element_type());

    adjoints.add_delta(x, delta * p_as_x_type);
    adjoints.add_delta(y, delta * not_p_as_y_type);
}

constexpr NodeTypeInfo op::v0::Select::type_info;

op::v0::Select::Select(const Output<Node>& arg0, const Output<Node>& arg1, const Output<Node>& arg2)
    : Op({arg0, arg1, arg2})
{
    constructor_validate_and_infer_types();
}

void op::v0::Select::validate_and_infer_types()
{
    NODE_VALIDATION_CHECK(this,
                          get_input_element_type(0).is_dynamic() ||
                              get_input_element_type(0) == element::boolean,
                          "Argument 0 must have boolean element type (element type: ",
                          get_input_element_type(0),
                          ").");

    PartialShape result_shape = get_input_partial_shape(0);

    NODE_VALIDATION_CHECK(this,
                          PartialShape::merge_into(result_shape, get_input_partial_shape(1)),
                          "Argument shapes are inconsistent.");
    NODE_VALIDATION_CHECK(this,
                          PartialShape::merge_into(result_shape, get_input_partial_shape(2)),
                          "Argument shapes are inconsistent.");

    element::Type result_et;

    NODE_VALIDATION_CHECK(
        this,
        element::Type::merge(result_et, get_input_element_type(1), get_input_element_type(2)),
        "Argument 1 and 2 element types are inconsistent.");

    set_output_type(0, result_et, result_shape);
}

shared_ptr<Node> op::v0::Select::copy_with_new_args(const NodeVector& new_args) const
{
    check_new_args_count(this, new_args);
    return make_shared<v0::Select>(new_args.at(0), new_args.at(1), new_args.at(2));
}

<<<<<<< HEAD
void op::Select::generate_adjoints(autodiff::Adjoints& adjoints, const OutputVector& deltas)
=======
void op::v0::Select::generate_adjoints(autodiff::Adjoints& adjoints, const NodeVector& deltas)
>>>>>>> a9a3ae79
{
    auto delta = deltas.at(0);

    auto p = input_value(0);
    auto x = input_value(1);
    auto y = input_value(2);

    auto p_as_x_type = make_shared<op::Convert>(p, x.get_element_type());
    auto not_p_as_y_type = make_shared<op::Convert>(make_shared<op::Not>(p), y.get_element_type());

    adjoints.add_delta(x, delta * p_as_x_type);
    adjoints.add_delta(y, delta * not_p_as_y_type);
}<|MERGE_RESOLUTION|>--- conflicted
+++ resolved
@@ -94,7 +94,7 @@
     return true;
 }
 
-void op::v1::Select::generate_adjoints(autodiff::Adjoints& adjoints, const NodeVector& deltas)
+void op::v1::Select::generate_adjoints(autodiff::Adjoints& adjoints, const OutputVector& deltas)
 {
     if (get_auto_broadcast().m_type != op::AutoBroadcastType::NONE)
     {
@@ -156,11 +156,7 @@
     return make_shared<v0::Select>(new_args.at(0), new_args.at(1), new_args.at(2));
 }
 
-<<<<<<< HEAD
 void op::Select::generate_adjoints(autodiff::Adjoints& adjoints, const OutputVector& deltas)
-=======
-void op::v0::Select::generate_adjoints(autodiff::Adjoints& adjoints, const NodeVector& deltas)
->>>>>>> a9a3ae79
 {
     auto delta = deltas.at(0);
 
