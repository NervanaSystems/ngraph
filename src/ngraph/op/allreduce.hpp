--- conflicted
+++ resolved
@@ -23,27 +23,16 @@
 {
     namespace op
     {
-<<<<<<< HEAD
         namespace v0
         {
-            class AllReduce : public Op
+            class NGRAPH_API AllReduce : public Op
             {
             public:
-                NGRAPH_API
                 static constexpr NodeTypeInfo type_info{"AllReduce", 0};
                 const NodeTypeInfo& get_type_info() const override { return type_info; }
                 AllReduce() = default;
                 AllReduce(const Output<Node>& arg,
                           reduction::Type reduce_type = reduction::Type::SUM);
-=======
-        class NGRAPH_API AllReduce : public Op
-        {
-        public:
-            static constexpr NodeTypeInfo type_info{"AllReduce", 0};
-            const NodeTypeInfo& get_type_info() const override { return type_info; }
-            AllReduce() = default;
-            AllReduce(const Output<Node>& arg, reduction::Type reduce_type = reduction::Type::SUM);
->>>>>>> 8fb151f4
 
                 void validate_and_infer_types() override;
 
