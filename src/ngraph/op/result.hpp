--- conflicted
+++ resolved
@@ -30,11 +30,9 @@
             /// \brief Allows a value to be used as a function result.
             ///
             /// \param arg Node that produces the input tensor.
-<<<<<<< HEAD
-            Result(const std::shared_ptr<Node>& arg, bool can_double_buffer = false);
-=======
-            Result(const std::shared_ptr<Node>& arg, bool needs_default_layout = false);
->>>>>>> e21db881
+            Result(const std::shared_ptr<Node>& arg,
+                   bool needs_default_layout = false,
+                   bool can_double_buffer = false);
 
             void validate_and_infer_types() override;
 
