--- conflicted
+++ resolved
@@ -39,11 +39,7 @@
     }
 }
 
-<<<<<<< HEAD
-class ngraph::op::v0::Passthrough final : public Op
-=======
-class NGRAPH_API ngraph::op::Passthrough final : public Op
->>>>>>> 8fb151f4
+class NGRAPH_API ngraph::op::v0::Passthrough final : public Op
 {
 public:
     static constexpr NodeTypeInfo type_info{"Passthrough", 0};
