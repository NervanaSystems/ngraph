--- conflicted
+++ resolved
@@ -24,12 +24,6 @@
 {
     namespace op
     {
-<<<<<<< HEAD
-        namespace v0
-        {
-            /// \brief Elementwise logical-and operation.
-            ///
-=======
         namespace v1
         {
             /// \brief Elementwise logical-and operation.
@@ -67,7 +61,6 @@
         {
             /// \brief Elementwise logical-and operation.
             ///
->>>>>>> 2f69f86c
             class And : public util::BinaryElementwiseLogical
             {
             public:
@@ -92,18 +85,11 @@
                     const AutoBroadcastSpec& auto_broadcast = AutoBroadcastSpec());
 
                 std::shared_ptr<Node> copy_with_new_args(const NodeVector& new_args) const override;
-<<<<<<< HEAD
-
-                virtual bool is_commutative() const override { return true; }
-            };
-        }
-=======
                 bool visit_attributes(AttributeVisitor& visitor) override;
                 virtual bool is_commutative() const override { return true; }
             };
         }
 
->>>>>>> 2f69f86c
         using v0::And;
     }
 }