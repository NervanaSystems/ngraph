//*****************************************************************************
// Copyright 2017-2019 Intel Corporation
//
// Licensed under the Apache License, Version 2.0 (the "License");
// you may not use this file except in compliance with the License.
// You may obtain a copy of the License at
//
//     http://www.apache.org/licenses/LICENSE-2.0
//
// Unless required by applicable law or agreed to in writing, software
// distributed under the License is distributed on an "AS IS" BASIS,
// WITHOUT WARRANTIES OR CONDITIONS OF ANY KIND, either express or implied.
// See the License for the specific language governing permissions and
// limitations under the License.
//*****************************************************************************

#pragma once

#include <memory>

#include "ngraph/op/util/binary_elementwise_logical.hpp"

namespace ngraph
{
    namespace op
    {
        /// \brief Elementwise logical-and operation.
        ///
        class And : public util::BinaryElementwiseLogical
        {
        public:
            NGRAPH_API
            static const std::string type_name;
            const std::string& description() const override { return type_name; }
            /// \brief Constructs a logical-and operation.
            And();

            /// \brief Constructs a logical-and operation.
            ///
            /// \param arg0 Output that produces the first input tensor.<br>
            /// `[d0, ...]`
            /// \param arg1 Output that produces the second input tensor.<br>
            /// `[d0, ...]`
            /// \param autob Auto broadcast specification
            ///
            /// Output `[d0, ...]`
            ///
<<<<<<< HEAD
            And(const Output<Node>& arg0, const Output<Node>& arg1);
=======
            And(const std::shared_ptr<Node>& arg0,
                const std::shared_ptr<Node>& arg1,
                const AutoBroadcastSpec& autob = AutoBroadcastSpec());
>>>>>>> 0caefe7d

            std::shared_ptr<Node> copy_with_new_args(const NodeVector& new_args) const override;

        protected:
            virtual bool is_commutative() override { return true; }
        };
    }
}<|MERGE_RESOLUTION|>--- conflicted
+++ resolved
@@ -45,13 +45,9 @@
             ///
             /// Output `[d0, ...]`
             ///
-<<<<<<< HEAD
-            And(const Output<Node>& arg0, const Output<Node>& arg1);
-=======
-            And(const std::shared_ptr<Node>& arg0,
-                const std::shared_ptr<Node>& arg1,
+            And(const Output<Node>& arg0,
+                const Output<Node>& arg1,
                 const AutoBroadcastSpec& autob = AutoBroadcastSpec());
->>>>>>> 0caefe7d
 
             std::shared_ptr<Node> copy_with_new_args(const NodeVector& new_args) const override;
 
