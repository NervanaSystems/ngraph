//*****************************************************************************
// Copyright 2017-2019 Intel Corporation
//
// Licensed under the Apache License, Version 2.0 (the "License");
// you may not use this file except in compliance with the License.
// You may obtain a copy of the License at
//
//     http://www.apache.org/licenses/LICENSE-2.0
//
// Unless required by applicable law or agreed to in writing, software
// distributed under the License is distributed on an "AS IS" BASIS,
// WITHOUT WARRANTIES OR CONDITIONS OF ANY KIND, either express or implied.
// See the License for the specific language governing permissions and
// limitations under the License.
//*****************************************************************************

#pragma once

#include "ngraph/op/util/unary_elementwise_arithmetic.hpp"

namespace ngraph
{
    namespace op
    {
        namespace v0
        {
            // clang-format off
        /// \brief Elementwise tangent operation.
        ///
        /// ## Inputs
        ///
        /// |       | Type                              | Description                                     |
        /// | ----- | --------------------------------- | ----------------------------------------------- |
        /// | `arg` | \f$N[d_1,\dots,d_n]~(n \geq 0)\f$ | A tensor of any shape and numeric element type. |
        ///
        /// ## Output
        ///
        /// | Type                   | Description                                                                          |
        /// | ---------------------- | ------------------------------------------------------------------------------------ |
        /// | \f$N[d_1,\dots,d_n]\f$ | The tensor \f$T\f$, where \f$T[i_1,\dots,i_n] = \tan(\texttt{arg}[i_1,\dots,i_n])\f$ |
<<<<<<< HEAD
            // clang-format on
            class Tan : public util::UnaryElementwiseArithmetic
            {
            public:
                NGRAPH_API
                static constexpr NodeTypeInfo type_info{"Tan", 0};
                const NodeTypeInfo& get_type_info() const override { return type_info; }
                /// \brief Constructs a tangent operation.
                ///
                /// \param arg Node that produces the input tensor.
                Tan(const Output<Node>& arg);
                Tan() = default;
=======
        // clang-format on
        class NGRAPH_API Tan : public util::UnaryElementwiseArithmetic
        {
        public:
            static constexpr NodeTypeInfo type_info{"Tan", 0};
            const NodeTypeInfo& get_type_info() const override { return type_info; }
            /// \brief Constructs a tangent operation.
            ///
            /// \param arg Node that produces the input tensor.
            Tan(const Output<Node>& arg);
            Tan() = default;
>>>>>>> 8fb151f4

                virtual std::shared_ptr<Node>
                    copy_with_new_args(const NodeVector& new_args) const override;

            protected:
                virtual void generate_adjoints(autodiff::Adjoints& adjoints,
                                               const NodeVector& deltas) override;
            };
        }
        using v0::Tan;
    }
}<|MERGE_RESOLUTION|>--- conflicted
+++ resolved
@@ -38,12 +38,10 @@
         /// | Type                   | Description                                                                          |
         /// | ---------------------- | ------------------------------------------------------------------------------------ |
         /// | \f$N[d_1,\dots,d_n]\f$ | The tensor \f$T\f$, where \f$T[i_1,\dots,i_n] = \tan(\texttt{arg}[i_1,\dots,i_n])\f$ |
-<<<<<<< HEAD
             // clang-format on
-            class Tan : public util::UnaryElementwiseArithmetic
+            class NGRAPH_API Tan : public util::UnaryElementwiseArithmetic
             {
             public:
-                NGRAPH_API
                 static constexpr NodeTypeInfo type_info{"Tan", 0};
                 const NodeTypeInfo& get_type_info() const override { return type_info; }
                 /// \brief Constructs a tangent operation.
@@ -51,19 +49,6 @@
                 /// \param arg Node that produces the input tensor.
                 Tan(const Output<Node>& arg);
                 Tan() = default;
-=======
-        // clang-format on
-        class NGRAPH_API Tan : public util::UnaryElementwiseArithmetic
-        {
-        public:
-            static constexpr NodeTypeInfo type_info{"Tan", 0};
-            const NodeTypeInfo& get_type_info() const override { return type_info; }
-            /// \brief Constructs a tangent operation.
-            ///
-            /// \param arg Node that produces the input tensor.
-            Tan(const Output<Node>& arg);
-            Tan() = default;
->>>>>>> 8fb151f4
 
                 virtual std::shared_ptr<Node>
                     copy_with_new_args(const NodeVector& new_args) const override;
