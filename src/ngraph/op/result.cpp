//*****************************************************************************
// Copyright 2017-2018 Intel Corporation
//
// Licensed under the Apache License, Version 2.0 (the "License");
// you may not use this file except in compliance with the License.
// You may obtain a copy of the License at
//
//     http://www.apache.org/licenses/LICENSE-2.0
//
// Unless required by applicable law or agreed to in writing, software
// distributed under the License is distributed on an "AS IS" BASIS,
// WITHOUT WARRANTIES OR CONDITIONS OF ANY KIND, either express or implied.
// See the License for the specific language governing permissions and
// limitations under the License.
//*****************************************************************************

#include <memory>
#include <typeindex>
#include <typeinfo>

#include "ngraph/node.hpp"
#include "ngraph/op/result.hpp"

using namespace std;
using namespace ngraph;

op::Result::Result(const shared_ptr<Node>& arg)
    : Op("Result", check_single_output_args({arg}))
{
<<<<<<< HEAD
    NODE_VALIDATION_ASSERT(this, arg->get_outputs().size() == 1)
        << "Argument has " << arg->get_outputs().size() << " outputs (1 expected).";
=======
    constructor_validate_and_infer_types();
}

void op::Result::validate_and_infer_types()
{
    if (get_input_size() != 1)
    {
        throw ngraph_error("Result expected a single-output argument");
    }
>>>>>>> fff23a71

    // always borrow the placement conf even the default one
    set_placement(get_argument(0)->get_placement());
    set_output_type(0, get_input_element_type(0), get_input_shape(0));
}

shared_ptr<Node> op::Result::copy_with_new_args(const NodeVector& new_args) const
{
<<<<<<< HEAD
    check_new_args_count(this, new_args, 1);

    NODE_VALIDATION_ASSERT(this, new_args[0]->get_outputs().size() == 1)
        << "Argument has " << new_args[0]->get_outputs().size() << " outputs (1 expected).";
=======
    if (new_args.size() != 1)
    {
        throw ngraph_error("Incorrect number of new arguments");
    }

    if (new_args.at(0)->get_outputs().size() != 1)
    {
        throw ngraph_error("Result::copy_with_new_args expected a single-output argument");
    }
>>>>>>> fff23a71

    auto res = make_shared<Result>(new_args.at(0));
    if (res)
    {
        res->set_needs_copy(m_needs_copy);
        res->set_needs_default_layout(m_needs_default_layout);
    }
    return res;
}

void op::Result::generate_adjoints(autodiff::Adjoints& adjoints, const NodeVector& deltas)
{
    auto delta = deltas.at(0);

    adjoints.add_delta(get_argument(0), delta);
}<|MERGE_RESOLUTION|>--- conflicted
+++ resolved
@@ -27,20 +27,13 @@
 op::Result::Result(const shared_ptr<Node>& arg)
     : Op("Result", check_single_output_args({arg}))
 {
-<<<<<<< HEAD
-    NODE_VALIDATION_ASSERT(this, arg->get_outputs().size() == 1)
-        << "Argument has " << arg->get_outputs().size() << " outputs (1 expected).";
-=======
     constructor_validate_and_infer_types();
 }
 
 void op::Result::validate_and_infer_types()
 {
-    if (get_input_size() != 1)
-    {
-        throw ngraph_error("Result expected a single-output argument");
-    }
->>>>>>> fff23a71
+    NODE_VALIDATION_ASSERT(this, get_input_size() == 1) << "Argument has " << get_input_size()
+                                                        << " outputs (1 expected).";
 
     // always borrow the placement conf even the default one
     set_placement(get_argument(0)->get_placement());
@@ -49,22 +42,10 @@
 
 shared_ptr<Node> op::Result::copy_with_new_args(const NodeVector& new_args) const
 {
-<<<<<<< HEAD
     check_new_args_count(this, new_args, 1);
 
     NODE_VALIDATION_ASSERT(this, new_args[0]->get_outputs().size() == 1)
         << "Argument has " << new_args[0]->get_outputs().size() << " outputs (1 expected).";
-=======
-    if (new_args.size() != 1)
-    {
-        throw ngraph_error("Incorrect number of new arguments");
-    }
-
-    if (new_args.at(0)->get_outputs().size() != 1)
-    {
-        throw ngraph_error("Result::copy_with_new_args expected a single-output argument");
-    }
->>>>>>> fff23a71
 
     auto res = make_shared<Result>(new_args.at(0));
     if (res)
