//*****************************************************************************
// Copyright 2017-2018 Intel Corporation
//
// Licensed under the Apache License, Version 2.0 (the "License");
// you may not use this file except in compliance with the License.
// You may obtain a copy of the License at
//
//     http://www.apache.org/licenses/LICENSE-2.0
//
// Unless required by applicable law or agreed to in writing, software
// distributed under the License is distributed on an "AS IS" BASIS,
// WITHOUT WARRANTIES OR CONDITIONS OF ANY KIND, either express or implied.
// See the License for the specific language governing permissions and
// limitations under the License.
//*****************************************************************************

#include <memory>
#include <typeindex>
#include <typeinfo>
#include "ngraph/node.hpp"

#include "ngraph/op/result.hpp"

using namespace std;
using namespace ngraph;

op::Result::Result(const shared_ptr<Node>& arg)
    : RequiresTensorViewArgs("Result", {arg})
{
    if (arg->get_outputs().size() != 1)
    {
        throw ngraph_error("Expected a single-output argument");
    }

    // always borrow the placement conf even the default one
    set_placement(arg->get_placement());
    set_value_type_checked(arg->get_element_type(), arg->get_shape());
}

shared_ptr<Node> op::Result::copy_with_new_args(const NodeVector& new_args) const
{
    if (new_args.size() != 1)
    {
        throw ngraph_error("Incorrect number of new arguments");
    }

    if (new_args.at(0)->get_outputs().size() != 1)
    {
        throw ngraph_error("Expected a single-output argument");
    }

    auto res = make_shared<Result>(new_args.at(0));
<<<<<<< HEAD
    res->set_needs_default_layout(m_needs_default_layout);
=======
    if (res)
    {
        res->set_needs_copy(m_needs_copy);
        res->set_needs_default_layout(m_needs_default_layout);
    }
>>>>>>> 9779dc81
    return res;
}

void op::Result::generate_adjoints(autodiff::Adjoints& adjoints, const NodeVector& deltas)
{
    auto delta = deltas.at(0);

    adjoints.add_delta(get_argument(0), delta);
}<|MERGE_RESOLUTION|>--- conflicted
+++ resolved
@@ -50,15 +50,10 @@
     }
 
     auto res = make_shared<Result>(new_args.at(0));
-<<<<<<< HEAD
-    res->set_needs_default_layout(m_needs_default_layout);
-=======
     if (res)
     {
-        res->set_needs_copy(m_needs_copy);
         res->set_needs_default_layout(m_needs_default_layout);
     }
->>>>>>> 9779dc81
     return res;
 }
 
