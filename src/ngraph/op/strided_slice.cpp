--- conflicted
+++ resolved
@@ -18,11 +18,8 @@
 #include "ngraph/attribute_visitor.hpp"
 #include "ngraph/op/broadcast.hpp"
 #include "ngraph/op/constant.hpp"
-<<<<<<< HEAD
-=======
 #include "ngraph/op/experimental/shape_of.hpp"
 #include "ngraph/op/gather.hpp"
->>>>>>> a238681d
 #include "ngraph/util.hpp"
 #include "ngraph/validation_util.hpp"
 
@@ -57,34 +54,6 @@
     shared_ptr<Node> calculate_default_strides(const Output<Node>& begin, const Output<Node>& end)
     {
         const auto begin_pshape = begin.get_partial_shape();
-<<<<<<< HEAD
-        bool is_begin_length_static = false;
-        if (begin_pshape.rank().is_static() && begin_pshape.rank().get_length() == 1)
-        {
-            is_begin_length_static = begin_pshape[0].is_static();
-        }
-
-        const auto end_pshape = end.get_partial_shape();
-        bool is_end_length_static = false;
-        if (end_pshape.rank().is_static() && end_pshape.rank().get_length() == 1)
-        {
-            is_end_length_static = end_pshape[0].is_static();
-        }
-
-        NGRAPH_CHECK(is_begin_length_static || is_end_length_static,
-                     "First dimension of begin or end inputs must be static in order to "
-                     "calculate default strides value");
-
-        size_t strides_length = 0;
-        if (is_begin_length_static)
-        {
-            strides_length = begin_pshape[0].get_length();
-        }
-        else if (is_end_length_static)
-        {
-            strides_length = end_pshape[0].get_length();
-        }
-=======
         const auto end_pshape = end.get_partial_shape();
 
         size_t strides_length = 0;
@@ -105,7 +74,6 @@
             return std::make_shared<op::v1::Broadcast>(op::Constant::create(element::i64, {}, {1}),
                                                        std::make_shared<op::ShapeOf>(begin));
         }
->>>>>>> a238681d
 
         return op::Constant::create(
             element::i64, Shape{strides_length}, vector<int64_t>(strides_length, 1));
@@ -204,40 +172,19 @@
 
     auto begin_const = as_type_ptr<op::Constant>(input_value(1).get_node_shared_ptr());
     auto end_const = as_type_ptr<op::Constant>(input_value(2).get_node_shared_ptr());
-    auto strides_const = as_type_ptr<op::Constant>(input_value(3).get_node_shared_ptr());
-
-    if (begin_const && end_const && strides_const && data_rank.is_static())
-    {
-        auto begin = begin_const->cast_vector<int64_t>();
-        auto end = end_const->cast_vector<int64_t>();
-        auto strides = strides_const->cast_vector<int64_t>();
-        const auto begin_mask = convert_mask_to_axis_set(get_begin_mask());
-        const auto end_mask = convert_mask_to_axis_set(get_end_mask());
-
-        // Handle a case when begin/end/stride size is less than data rank
-        // and begin/end mask are passed
-        // Example:
-        // data_shape: {3, 3, 3, 3}
-        // begin_values: [1, 1] - after extending --> [0, 0, 1, 1]
-        // end_values: [2, 2] - after extending --> [0, 0, 2, 2]
-        // strides : [0, 1] - after extending --> [1, 1, 0, 1] (`1` is neutral as a strides value)
-        // begin_mask: [0, 1] - ignore 0 and 1 axes (apply begin slice values to 2 and 3 axes)
-        // end_mask: [0, 1] - ignore 0 and 1 axes (apply end slice values to 2 and 3 axes)
-        // expected_output_shape: {3, 3, 1, 1}
-        const auto data_rank_value = data_rank.get_length();
-        begin = extend_vector_by_value(begin, begin_mask, data_rank_value, 0);
-        strides = extend_vector_by_value(strides, begin_mask, data_rank_value, 1);
-        end = extend_vector_by_value(end, end_mask, data_rank_value, 0);
-
+    auto strides = as_type_ptr<op::Constant>(input_value(3).get_node_shared_ptr());
+
+    if (begin_const && end_const && strides)
+    {
         set_output_type(0,
                         get_input_element_type(0),
                         infer_slice_shape(this,
                                           get_input_partial_shape(0),
-                                          begin,
-                                          end,
-                                          strides,
-                                          begin_mask,
-                                          end_mask,
+                                          begin_const->cast_vector<int64_t>(),
+                                          end_const->cast_vector<int64_t>(),
+                                          strides->cast_vector<int64_t>(),
+                                          convert_mask_to_axis_set(get_begin_mask()),
+                                          convert_mask_to_axis_set(get_end_mask()),
                                           convert_mask_to_axis_set(get_new_axis_mask()),
                                           convert_mask_to_axis_set(get_shrink_axis_mask()),
                                           convert_mask_to_axis_set(get_ellipsis_mask())));
