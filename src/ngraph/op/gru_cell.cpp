//*****************************************************************************
// Copyright 2017-2020 Intel Corporation
//
// Licensed under the Apache License, Version 2.0 (the "License");
// you may not use this file except in compliance with the License.
// You may obtain a copy of the License at
//
//     http://www.apache.org/licenses/LICENSE-2.0
//
// Unless required by applicable law or agreed to in writing, software
// distributed under the License is distributed on an "AS IS" BASIS,
// WITHOUT WARRANTIES OR CONDITIONS OF ANY KIND, either express or implied.
// See the License for the specific language governing permissions and
// limitations under the License.
//*****************************************************************************

#include <cmath>
#include <functional>

#include "ngraph/builder/reshape.hpp"
#include "ngraph/builder/split.hpp"
#include "ngraph/op/constant.hpp"
#include "ngraph/op/dot.hpp"
#include "ngraph/op/gru_cell.hpp"
#include "ngraph/shape.hpp"
#include "ngraph/type/element_type.hpp"

using namespace std;
using namespace ngraph;

constexpr NodeTypeInfo op::v3::GRUCell::type_info;

op::v3::GRUCell::GRUCell()
    : m_linear_before_reset(false)
{
    m_activations = {"sigmoid", "tanh"};
    m_activation_f = get_activation_function(0);
    m_activation_g = get_activation_function(1);
}

op::v3::GRUCell::GRUCell(const Output<Node>& X,
                         const Output<Node>& initial_hidden_state,
                         const Output<Node>& W,
                         const Output<Node>& R,
                         size_t hidden_size)
    : GRUCell(X,
              initial_hidden_state,
              W,
              R,
              hidden_size,
              vector<string>{"sigmoid", "tanh"},
              vector<float>{},
              vector<float>{},
              0.f,
              false)
{
}

op::v3::GRUCell::GRUCell(const Output<Node>& X,
                         const Output<Node>& initial_hidden_state,
                         const Output<Node>& W,
                         const Output<Node>& R,
                         size_t hidden_size,
                         const vector<string>& activations,
                         const vector<float>& activations_alpha,
                         const vector<float>& activations_beta,
                         float clip,
                         bool linear_before_reset)
    : FusedOp({X, initial_hidden_state, W, R})
    , RNNCellBase(hidden_size, clip, activations, activations_alpha, activations_beta)
    , m_activation_f{get_activation_function(0)}
    , m_activation_g{get_activation_function(1)}
    , m_linear_before_reset{linear_before_reset}
{
    add_default_bias_input();
    constructor_validate_and_infer_types();
}

op::v3::GRUCell::GRUCell(const Output<Node>& X,
                         const Output<Node>& initial_hidden_state,
                         const Output<Node>& W,
                         const Output<Node>& R,
                         const Output<Node>& B,
                         size_t hidden_size,
                         const vector<string>& activations,
                         const vector<float>& activations_alpha,
                         const vector<float>& activations_beta,
                         float clip,
                         bool linear_before_reset)
    : FusedOp({X, initial_hidden_state, W, R, B})
    , RNNCellBase(hidden_size, clip, activations, activations_alpha, activations_beta)
    , m_activation_f{get_activation_function(0)}
    , m_activation_g{get_activation_function(1)}
    , m_linear_before_reset{linear_before_reset}
{
    constructor_validate_and_infer_types();
}

bool op::v3::GRUCell::visit_attributes(AttributeVisitor& visitor)
{
    visitor.on_attribute("linear_before_reset", m_linear_before_reset);
    return op::util::RNNCellBase::visit_attributes(visitor);
}

void op::v3::GRUCell::pre_validate_and_infer_types()
{
    const auto& x_pshape = get_input_partial_shape(0);
    const auto& ht_pshape = get_input_partial_shape(1);
    const auto& w_pshape = get_input_partial_shape(2);
    const auto& r_pshape = get_input_partial_shape(3);

    NODE_VALIDATION_CHECK(this,
                          (x_pshape.is_static() || w_pshape.is_static() || r_pshape.is_static() ||
                           ht_pshape.is_static()),
                          "GRUCell supports only static input tensors.");

    const Shape& x_shape{x_pshape.to_shape()};

    const size_t batch_size = x_shape.at(0);
    const size_t input_size = x_shape.at(1);

    const Shape& w_shape{w_pshape.to_shape()};
    const Shape& r_shape{r_pshape.to_shape()};
    const Shape& ht_shape{ht_pshape.to_shape()};

    NODE_VALIDATION_CHECK(this,
                          (w_shape == Shape{s_gates_count * get_hidden_size(), input_size}),
                          "Input tensor W must have shape (",
                          s_gates_count * get_hidden_size(),
                          ", ",
                          input_size,
                          "). Actual shape is:",
                          w_shape,
                          ".");
    NODE_VALIDATION_CHECK(this,
                          (r_shape == Shape{s_gates_count * get_hidden_size(), get_hidden_size()}),
                          "Input tensor R must have shape (",
                          s_gates_count * get_hidden_size(),
                          ", ",
                          get_hidden_size(),
                          "). Actual shape is:",
                          w_shape,
                          ".");
    NODE_VALIDATION_CHECK(this,
                          (ht_shape == Shape{batch_size, get_hidden_size()}),
                          "Input tensor initial_hidden_state must have shape (",
                          batch_size,
                          ", ",
                          get_hidden_size(),
                          "). Actual shape is:",
                          w_shape,
                          ".");

    const auto& b_pshape = get_input_partial_shape(4);

    NODE_VALIDATION_CHECK(
        this, b_pshape.is_static(), "GRUCell supports only static input tensors.");

    const Shape& b_shape{b_pshape.to_shape()};

    NODE_VALIDATION_CHECK(
        this,
        (b_shape == Shape{(s_gates_count + m_linear_before_reset) * get_hidden_size()}),
        "Input tensor B must have shape (",
        (s_gates_count + m_linear_before_reset) * get_hidden_size(),
        "). Actual shape is:",
        b_shape,
        ".");
}

OutputVector op::v3::GRUCell::decompose_op() const
{
    // ------ VARIABLE'S NAMES AND ACRONYM DEFINITIONS ------
    // The names used below are analogous to the one used in ONNX documentation.
    //
    // ------ ACRONYMS ------
    // z_t - update gate at current time step
    // r_t - reset gate at current time step
    // h_t - hidden gate at current time step
    // t - time step (t-1 means previous time step)
    // X        The input data tensor. Shape: [batch_size, input_size].
    // W[zrh] - The weight tensor for update, reset and hidden gates.
    //          Shape: [gates_count * hidden_size, input_size].
    // R[zrh] - The recurrence weight tensor for update, reset and hidden gates.
    //          Shape: [gates_count * hidden_size, hidden_size].
    // H_t    - The hidden state tensor at current time step. Shape: [batch_size, hidden_size].
    // B      - The sum of biases (weight and recurrence) for update, reset and hidden gates.
    //          If linear_before_reset := true then biases for hidden gates are placed separately
    //          (weight and recurrence).
    //          Shape: [gates_count * hidden_size] when linear_before_reset := false
    //          Shape: [(gates_count + 1) * hidden_size] when linear_before_reset := true
    // Wb[zrh] - W bias vectors for update, reset and hidden gates.
    // Rb[zrh] - R bias vectors for update, reset and hidden gates.

    // (.) - Denotes element-wise multiplication.
    // *   - Denotes dot product.

    // ---- Equations ----
    // f, g  - are activation functions
    // zt = f(Xt*(Wz^T) + Ht-1*(Rz^T) + Wbz + Rbz)
    // rt = f(Xt*(Wr^T) + Ht-1*(Rr^T) + Wbr + Rbr)
    // ht = g(Xt*(Wh^T) + (rt (.) Ht-1)*(Rh^T) + Rbh + Wbh) # when linear_before_reset := false
    //                                                      # (default)
    // ht = g(Xt*(Wh^T) + (rt (.) (Ht-1*(Rh^T) + Rbh)) + Wbh) # when linear_before_reset := true
    // Ht = (1 - zt) (.) ht + zt (.) Ht-1
    // -------------------

    Output<Node> X = input_value(0);
    Output<Node> H_t = input_value(1);
    Output<Node> W = input_value(2);
    Output<Node> R = input_value(3);
    Output<Node> B = input_value(4);

    // Xt*(W^T)
    auto Xt_W = make_shared<op::Dot>(X, builder::transpose(W));
    auto R_transpose = builder::transpose(R);
    // Ht-1*(R^T)
    auto Ht_R = make_shared<op::Dot>(H_t, R_transpose);

    // split to gates:
    OutputVector Xt_W_zrh = builder::split(Xt_W, 3, 1);
    OutputVector R_zrh = builder::split(R_transpose, 3, 1);
    OutputVector Ht_R_zrh = builder::split(Ht_R, 3, 1);
    OutputVector biases_zrh = m_linear_before_reset ? builder::split(B, 4) : builder::split(B, 3);

    // zt = f(Xt*(Wz^T) + Ht-1*(Rz^T) + Wbz + Rbz)
    auto z_t = m_activation_f(clip(add(Xt_W_zrh[0], add(Ht_R_zrh[0], biases_zrh[0]))));
    // rt = f(Xt*(Wr^T) + Ht-1*(Rr^T) + Wbr + Rbr)
    auto r_t = m_activation_f(clip(add(Xt_W_zrh[1], add(Ht_R_zrh[1], biases_zrh[1]))));

    Output<Node> h_t;
    if (m_linear_before_reset)
    {
        // ht = g(Xt*(Wh^T) + (rt (.) (Ht-1*(Rh^T) + Rbh)) + Wbh)
        auto Ht_Rh_Rbh = add(Ht_R_zrh[2], biases_zrh[3]);
        h_t = m_activation_g(clip(add(Xt_W_zrh[2], add(mul(r_t, Ht_Rh_Rbh), biases_zrh[2]))));
    }
    else
    {
        // ht = g(Xt*(Wh^T) + (rt (.) Ht-1)*(Rh^T) + Rbh + Wbh)
        auto rt_Ht = mul(r_t, H_t);
        auto rt_Ht_Rh = make_shared<op::Dot>(rt_Ht, R_zrh[2]);
        // Tensor shape: [batch_size, hidden_size]
        h_t = m_activation_g(clip(add(Xt_W_zrh[2], add(rt_Ht_Rh, biases_zrh[2]))));
    }

<<<<<<< HEAD
    auto one = op::Constant::create(z_t->get_output_element_type(0),
                                    z_t->get_shape(),
                                    vector<float>(shape_size(z_t->get_shape()), 1.f));
=======
    auto one = op::Constant::create(z_t->get_element_type(),
                                    z_t->get_output_shape(0),
                                    vector<float>(shape_size(z_t->get_output_shape(0)), 1.f));
>>>>>>> cbe47149
    // Ht = (1 - zt) (.) ht + zt (.) Ht-1
    H_t = add(mul(sub(one, z_t), h_t), mul(z_t, H_t));
    return {H_t.get_node_shared_ptr()};
}

void op::v3::GRUCell::add_default_bias_input()
{
    Output<Node> B = op::Constant::create(
        get_input_element_type(0),
        Shape{(s_gates_count + m_linear_before_reset) * get_hidden_size()},
        vector<float>((s_gates_count + m_linear_before_reset) * get_hidden_size(), 0.f));
    set_argument(4, B);
}

shared_ptr<Node> op::v3::GRUCell::clone_with_new_inputs(const OutputVector& new_args) const
{
    check_new_args_count(this, new_args);
    if (new_args.size() == 4)
    {
        return make_shared<GRUCell>(new_args.at(0),
                                    new_args.at(1),
                                    new_args.at(2),
                                    new_args.at(3),
                                    get_hidden_size(),
                                    get_activations(),
                                    get_activations_alpha(),
                                    get_activations_beta(),
                                    get_clip(),
                                    m_linear_before_reset);
    }
    else if (new_args.size() == 5)
    {
        return make_shared<GRUCell>(new_args.at(0),
                                    new_args.at(1),
                                    new_args.at(2),
                                    new_args.at(3),
                                    new_args.at(4),
                                    get_hidden_size(),
                                    get_activations(),
                                    get_activations_alpha(),
                                    get_activations_beta(),
                                    get_clip(),
                                    m_linear_before_reset);
    }
    else
    {
        throw ngraph_error("Incorrect number of new arguments");
    }
}<|MERGE_RESOLUTION|>--- conflicted
+++ resolved
@@ -244,15 +244,9 @@
         h_t = m_activation_g(clip(add(Xt_W_zrh[2], add(rt_Ht_Rh, biases_zrh[2]))));
     }
 
-<<<<<<< HEAD
     auto one = op::Constant::create(z_t->get_output_element_type(0),
-                                    z_t->get_shape(),
-                                    vector<float>(shape_size(z_t->get_shape()), 1.f));
-=======
-    auto one = op::Constant::create(z_t->get_element_type(),
                                     z_t->get_output_shape(0),
                                     vector<float>(shape_size(z_t->get_output_shape(0)), 1.f));
->>>>>>> cbe47149
     // Ht = (1 - zt) (.) ht + zt (.) Ht-1
     H_t = add(mul(sub(one, z_t), h_t), mul(z_t, H_t));
     return {H_t.get_node_shared_ptr()};
