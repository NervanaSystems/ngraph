--- conflicted
+++ resolved
@@ -76,12 +76,10 @@
                     m_all_elements_bitwise_identical = are_all_data_elements_bitwise_identical();
                 }
 
-<<<<<<< HEAD
                 /// \brief Create unitialized constant
                 Constant(const element::Type& type, const Shape& shape);
                 /// \brief Allocate a buffer and return a pointer to it
                 void* allocate_buffer();
-=======
                 /// \brief Constructs a uniform tensor constant.
                 ///
                 /// \param type The element type of the tensor constant.
@@ -178,7 +176,6 @@
                     constructor_validate_and_infer_types();
                     m_all_elements_bitwise_identical = true;
                 }
->>>>>>> f5f128c1
 
                 /// \brief Constructs a tensor constant
                 ///        This constructor is mainly to support deserialization of constants.
