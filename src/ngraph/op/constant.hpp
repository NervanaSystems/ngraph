//*****************************************************************************
// Copyright 2017-2020 Intel Corporation
//
// Licensed under the Apache License, Version 2.0 (the "License");
// you may not use this file except in compliance with the License.
// You may obtain a copy of the License at
//
//     http://www.apache.org/licenses/LICENSE-2.0
//
// Unless required by applicable law or agreed to in writing, software
// distributed under the License is distributed on an "AS IS" BASIS,
// WITHOUT WARRANTIES OR CONDITIONS OF ANY KIND, either express or implied.
// See the License for the specific language governing permissions and
// limitations under the License.
//*****************************************************************************

#pragma once

#include <cmath>
#include <cstring>
#include <sstream>

#include "ngraph/coordinate_diff.hpp"
#include "ngraph/node.hpp"
#include "ngraph/runtime/aligned_buffer.hpp"
#include "ngraph/type/element_type.hpp"
#include "ngraph/util.hpp"

namespace ngraph
{
    namespace op
    {
        namespace v0
        {
            /// \brief Class for constants.
            class NGRAPH_API Constant : public Op
            {
            public:
                static constexpr NodeTypeInfo type_info{"Constant", 0};
                const NodeTypeInfo& get_type_info() const override { return type_info; }
                Constant() = default;
                /// \brief Constructs a tensor constant.
                ///
                /// \param type The element type of the tensor constant.
                /// \param shape The shape of the tensor constant.
                /// \param values A vector of literals for initializing the tensor constant. The
                ///               size of values must match the size of the shape.
                template <typename T>
                Constant(const element::Type& type, Shape shape, const std::vector<T>& values)
                    : m_element_type(type)
                    , m_shape(shape)
                    , m_data(new runtime::AlignedBuffer(
                          std::ceil(shape_size(m_shape) * m_element_type.bitwidth() / 8.f),
                          host_alignment()))
                {
                    NODE_VALIDATION_CHECK(
                        this,
                        values.size() == 1 || values.size() == shape_size(m_shape),
                        "Did not get the expected number of literals for a constant of shape ",
                        m_shape,
                        " (got ",
                        values.size(),
                        ", expected ",
                        (shape_size(m_shape) == 1 ? "" : "1 or "),
                        shape_size(m_shape),
                        ").");

                    if (values.size() == 1)
                    {
                        write_values(std::vector<T>(shape_size(m_shape), values[0]));
                    }
                    else
                    {
                        write_values(values);
                    }
                    constructor_validate_and_infer_types();
                    m_all_elements_bitwise_identical = are_all_data_elements_bitwise_identical();
                }

                /// \brief Constructs a tensor constant
                ///        This constructor is mainly to support deserialization of constants.
                ///
                /// \param type The element type of the tensor constant.
                /// \param shape The shape of the tensor constant.
                /// \param values A list of string values to use as the constant data.
                Constant(const element::Type& type,
                         Shape shape,
                         const std::vector<std::string>& values);

                /// \brief Constructs a tensor constant with the same initialization value copied
                ///        across the tensor. This constructor is to support deserialization of
                ///        constants.
                ///
                /// \param type The element type of the tensor constant.
                /// \param shape The shape of the tensor constant.
                /// \param data A void* to constant data.
                Constant(const element::Type& type, const Shape& shape, const void* data);

                virtual ~Constant() override;

                void validate_and_infer_types() override
                {
                    infer_element_type();
                    set_output_type(0, m_element_type, m_shape);
                }

                /// \brief Returns the value of the constant node as a Shape object
                ///        Can only be used on element::i64 nodes and interprets
                ///        negative values as zeros.
                Shape get_shape_val() const;
                /// \brief Returns the value of the constant node as a Strides
                ///        object
                ///        Can only be used on element::i64 nodes and interprets
                ///        negative values as zeros.
                Strides get_strides_val() const;
                /// \brief Returns the value of the constant node as a Coordinate
                ///        object
                ///        Can only be used on element::i64 nodes and interprets
                ///        negative values as zeros.
                Coordinate get_coordinate_val() const;
                /// \brief Returns the value of the constant node as a
                ///        CoordinateDiff object
                ///        Can only be used on element::i64 nodes.
                CoordinateDiff get_coordinate_diff_val() const;
                /// \brief Returns the value of the constant node as an AxisVector
                ///        object
                ///        Can only be used on element::i64 nodes and interprets
                ///        negative values as zeros.
                AxisVector get_axis_vector_val() const;
                /// \brief Returns the value of the constant node as an AxisSet
                ///        object
                ///        Can only be used on element::i64 nodes and interprets
                ///        negative values as zeros.
                ///        Repeated values are allowed.
                AxisSet get_axis_set_val() const;

                /// \brief Wrapper around constructing a shared_ptr of a Constant
                ///
                /// \param type The element type of the tensor constant.
                /// \param shape The shape of the tensor constant.
                /// \param values A vector of values to use as the constant data.
                template <typename T>
                static std::shared_ptr<op::v0::Constant>
                    create(const element::Type& type, Shape shape, const std::vector<T> values)
                {
                    auto result = std::make_shared<op::v0::Constant>(type, shape, values);
                    result->validate_and_infer_types();
                    return result;
                }

                /// \brief Wrapper around constructing a shared_ptr of a Constant
                ///
                /// \param type The element type of the tensor constant.
                /// \param shape The shape of the tensor constant.
                /// \param values An initializer_list of values to use as the constant data.
                template <typename T>
                static std::shared_ptr<op::v0::Constant>
                    create(const element::Type& type, Shape shape, std::initializer_list<T> values)
                {
                    auto result =
                        std::make_shared<op::v0::Constant>(type, shape, std::vector<T>{values});
                    result->validate_and_infer_types();
                    return result;
                }

                virtual std::shared_ptr<Node>
                    copy_with_new_args(const NodeVector& new_args) const override;

                /// \return The initialization literals for the tensor constant.
                std::vector<std::string> get_value_strings() const;

                template <typename T>
                std::vector<T> get_vector() const
                {
                    if (sizeof(T) > m_element_type.size() && shape_size(m_shape) > 0)
                    {
                        throw ngraph_error("Buffer over-read");
                    }

                    std::vector<T> rc;
                    const T* p = reinterpret_cast<const T*>(m_data->get_ptr());
                    for (size_t i = 0; i < shape_size(m_shape); i++)
                    {
                        rc.push_back(p[i]);
                    }
                    return rc;
                }

                /// \brief Return the Constant's value as a vector cast to type T
                ///
                /// \tparam T  Type to which data vector's entries will be cast.
                /// \return    Constant's data vector.
                template <typename T>
                std::vector<T> cast_vector() const
                {
                    auto source_type = get_element_type();
                    switch (source_type)
                    {
                    case element::Type_t::boolean:
                    {
                        auto vector = get_vector<char>();
                        return std::vector<T>(vector.begin(), vector.end());
                    }
                    case element::Type_t::bf16:
                    {
                        auto vector = get_vector<bfloat16>();
                        return std::vector<T>(vector.begin(), vector.end());
                    }
                    case element::Type_t::f16:
                    {
                        auto vector = get_vector<float16>();
                        return std::vector<T>(vector.begin(), vector.end());
                    }
                    case element::Type_t::f32:
                    {
                        auto vector = get_vector<float>();
                        return std::vector<T>(vector.begin(), vector.end());
                    }
                    case element::Type_t::f64:
                    {
                        auto vector = get_vector<double>();
                        return std::vector<T>(vector.begin(), vector.end());
                    }
                    case element::Type_t::i8:
                    {
                        auto vector = get_vector<int8_t>();
                        return std::vector<T>(vector.begin(), vector.end());
                    }
                    case element::Type_t::i16:
                    {
                        auto vector = get_vector<int16_t>();
                        return std::vector<T>(vector.begin(), vector.end());
                    }
                    case element::Type_t::i32:
                    {
                        auto vector = get_vector<int32_t>();
                        return std::vector<T>(vector.begin(), vector.end());
                    }
                    case element::Type_t::i64:
                    {
                        auto vector = get_vector<int64_t>();
                        return std::vector<T>(vector.begin(), vector.end());
                    }
                    case element::Type_t::u8:
                    {
                        auto vector = get_vector<uint8_t>();
                        return std::vector<T>(vector.begin(), vector.end());
                    }
                    case element::Type_t::u16:
                    {
                        auto vector = get_vector<uint16_t>();
                        return std::vector<T>(vector.begin(), vector.end());
                    }
                    case element::Type_t::u32:
                    {
                        auto vector = get_vector<uint32_t>();
                        return std::vector<T>(vector.begin(), vector.end());
                    }
                    case element::Type_t::u64:
                    {
                        auto vector = get_vector<uint64_t>();
                        return std::vector<T>(vector.begin(), vector.end());
                    }
                    case element::Type_t::u1:
                    case element::Type_t::undefined:
                    case element::Type_t::dynamic: throw std::runtime_error("unsupported type");
                    }
                }

                const void* get_data_ptr() const { return (m_data ? m_data->get_ptr() : nullptr); }
                template <typename T>
                const T* get_data_ptr() const
                {
                    return reinterpret_cast<const T*>(get_data_ptr());
                }

                bool is_constant() const override { return true; }
                bool get_all_data_elements_bitwise_identical() const
                {
                    return m_all_elements_bitwise_identical;
                }
                std::string convert_value_to_string(size_t index) const;

            protected:
                void* get_data_ptr_nc() { return (m_data ? m_data->get_ptr() : nullptr); }
                Constant(const OutputVector& args)
                    : Op(args)
                    , m_shape({})
                {
                }

                virtual void infer_element_type() {}
                template <typename T>
                void write_values(const std::vector<T>& values)
                {
                    write_to_buffer(
                        m_element_type, m_shape, values, get_data_ptr_nc(), shape_size(m_shape));
                }

                template <typename T, typename U>
                void write_buffer(void* target, const std::vector<U>& source, size_t count)
                {
                    T* p = reinterpret_cast<T*>(target);
                    for (size_t i = 0; i < count; i++)
                    {
                        p[i] = static_cast<T>(source[i]);
                    }
                }

                template <typename T>
                void write_to_buffer(const element::Type& target_type,
                                     const Shape& /* target_shape */,
                                     const std::vector<T>& source,
                                     void* target,
                                     size_t target_element_count)
                {
                    if (source.size() != target_element_count)
                    {
                        throw std::runtime_error("Constant initializer does not match shape");
                    }
#pragma GCC diagnostic push
#pragma GCC diagnostic error "-Wswitch"
#pragma GCC diagnostic error "-Wswitch-enum"
                    switch (target_type)
                    {
                    case element::Type_t::boolean:
                        write_buffer<char, T>(target, source, target_element_count);
                        break;
                    case element::Type_t::bf16:
                        write_buffer<bfloat16, T>(target, source, target_element_count);
                        break;
                    case element::Type_t::f16:
                        write_buffer<float16, T>(target, source, target_element_count);
                        break;
                    case element::Type_t::f32:
                        write_buffer<float, T>(target, source, target_element_count);
                        break;
                    case element::Type_t::f64:
                        write_buffer<double, T>(target, source, target_element_count);
                        break;
                    case element::Type_t::i8:
                        write_buffer<int8_t, T>(target, source, target_element_count);
                        break;
                    case element::Type_t::i16:
                        write_buffer<int16_t, T>(target, source, target_element_count);
                        break;
                    case element::Type_t::i32:
                        write_buffer<int32_t, T>(target, source, target_element_count);
                        break;
                    case element::Type_t::i64:
                        write_buffer<int64_t, T>(target, source, target_element_count);
                        break;
                    case element::Type_t::u8:
                        write_buffer<uint8_t, T>(target, source, target_element_count);
                        break;
                    case element::Type_t::u16:
                        write_buffer<uint16_t, T>(target, source, target_element_count);
                        break;
                    case element::Type_t::u32:
                        write_buffer<uint32_t, T>(target, source, target_element_count);
                        break;
                    case element::Type_t::u64:
                        write_buffer<uint64_t, T>(target, source, target_element_count);
                        break;
                    case element::Type_t::u1: throw std::runtime_error("unsupported type");
                    case element::Type_t::undefined: throw std::runtime_error("unsupported type");
                    case element::Type_t::dynamic: throw std::runtime_error("unsupported type");
                    }
#pragma GCC diagnostic pop
                }

                static constexpr size_t host_alignment() { return 64; }
                element::Type m_element_type;
                Shape m_shape{};
                std::unique_ptr<runtime::AlignedBuffer> m_data;
                bool m_all_elements_bitwise_identical;
                bool are_all_data_elements_bitwise_identical() const;
                Constant(const Constant&) = delete;
                Constant operator=(const Constant&) = delete;
            };

<<<<<<< HEAD
            class NGRAPH_API ScalarConstantLikeBase : public Constant
            {
            public:
                std::shared_ptr<op::v0::Constant> as_constant() const;
                ScalarConstantLikeBase() = default;

            protected:
                ScalarConstantLikeBase(const OutputVector& args)
                    : Constant(args)
                {
                }
            };

            /// \brief A scalar constant whose element type is the same as like.
            class NGRAPH_API ScalarConstantLike : public ScalarConstantLikeBase
=======
        /// \brief A scalar constant whose element type is the same as like.
        class NGRAPH_API ScalarConstantLike : public Constant
        {
        public:
            static constexpr NodeTypeInfo type_info{"ScalarConstantLike", 0};
            const NodeTypeInfo& get_type_info() const override { return type_info; }
            /// \brief A scalar constant whose element type is the same as like.
            ///
            /// Once the element type is known, the dependency on like will be removed and
            /// this node will be replaced with an equivalent constant.
            ///
            /// \param like A tensor that will supply the element type.
            /// \param value The value of the scalar.
            template <typename T>
            ScalarConstantLike(const Output<Node>& like, T value)
                : Constant({like})
                , m_value(static_cast<double>(value))
>>>>>>> 5498a997
            {
            public:
                static constexpr NodeTypeInfo type_info{"ScalarConstantLike", 0};
                const NodeTypeInfo& get_type_info() const override { return type_info; }
                /// \brief A scalar constant whose element type is the same as like.
                ///
                /// Once the element type is known, the dependency on like will be removed and
                /// this node will be replaced with an equivalent constant.
                ///
                /// \param like A tensor that will supply the element type.
                /// \param value The value of the scalar.
                template <typename T>
                ScalarConstantLike(const Output<Node>& like, T value)
                    : ScalarConstantLikeBase({like})
                    , m_value(static_cast<double>(value))
                {
                    constructor_validate_and_infer_types();
                }

                ScalarConstantLike() = default;

<<<<<<< HEAD
                std::shared_ptr<Node> copy_with_new_args(const NodeVector& new_args) const override;
=======
            std::shared_ptr<Node> copy_with_new_args(const NodeVector& new_args) const override;
            std::shared_ptr<op::Constant> as_constant() const;
>>>>>>> 5498a997

            protected:
                void infer_element_type() override;

                double m_value;
            };
        }
        using v0::Constant;
        using v0::ScalarConstantLike;
        using v0::ScalarConstantLikeBase;
    }
}<|MERGE_RESOLUTION|>--- conflicted
+++ resolved
@@ -379,41 +379,8 @@
                 Constant operator=(const Constant&) = delete;
             };
 
-<<<<<<< HEAD
-            class NGRAPH_API ScalarConstantLikeBase : public Constant
-            {
-            public:
-                std::shared_ptr<op::v0::Constant> as_constant() const;
-                ScalarConstantLikeBase() = default;
-
-            protected:
-                ScalarConstantLikeBase(const OutputVector& args)
-                    : Constant(args)
-                {
-                }
-            };
-
             /// \brief A scalar constant whose element type is the same as like.
-            class NGRAPH_API ScalarConstantLike : public ScalarConstantLikeBase
-=======
-        /// \brief A scalar constant whose element type is the same as like.
-        class NGRAPH_API ScalarConstantLike : public Constant
-        {
-        public:
-            static constexpr NodeTypeInfo type_info{"ScalarConstantLike", 0};
-            const NodeTypeInfo& get_type_info() const override { return type_info; }
-            /// \brief A scalar constant whose element type is the same as like.
-            ///
-            /// Once the element type is known, the dependency on like will be removed and
-            /// this node will be replaced with an equivalent constant.
-            ///
-            /// \param like A tensor that will supply the element type.
-            /// \param value The value of the scalar.
-            template <typename T>
-            ScalarConstantLike(const Output<Node>& like, T value)
-                : Constant({like})
-                , m_value(static_cast<double>(value))
->>>>>>> 5498a997
+            class NGRAPH_API ScalarConstantLike : public Constant
             {
             public:
                 static constexpr NodeTypeInfo type_info{"ScalarConstantLike", 0};
@@ -427,7 +394,7 @@
                 /// \param value The value of the scalar.
                 template <typename T>
                 ScalarConstantLike(const Output<Node>& like, T value)
-                    : ScalarConstantLikeBase({like})
+                    : Constant({like})
                     , m_value(static_cast<double>(value))
                 {
                     constructor_validate_and_infer_types();
@@ -435,21 +402,16 @@
 
                 ScalarConstantLike() = default;
 
-<<<<<<< HEAD
                 std::shared_ptr<Node> copy_with_new_args(const NodeVector& new_args) const override;
-=======
-            std::shared_ptr<Node> copy_with_new_args(const NodeVector& new_args) const override;
-            std::shared_ptr<op::Constant> as_constant() const;
->>>>>>> 5498a997
+                std::shared_ptr<op::v0::Constant> as_constant() const;
 
             protected:
                 void infer_element_type() override;
 
                 double m_value;
             };
+            using v0::Constant;
+            using v0::ScalarConstantLike;
         }
-        using v0::Constant;
-        using v0::ScalarConstantLike;
-        using v0::ScalarConstantLikeBase;
     }
 }