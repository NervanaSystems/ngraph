--- conflicted
+++ resolved
@@ -22,26 +22,13 @@
 {
     namespace op
     {
-<<<<<<< HEAD
         namespace v0
         {
             /// \brief Elementwise sign operation.
-=======
-        /// \brief Elementwise sign operation.
-        ///
-        class NGRAPH_API Sign : public util::UnaryElementwiseArithmetic
-        {
-        public:
-            static constexpr NodeTypeInfo type_info{"Sign", 0};
-            const NodeTypeInfo& get_type_info() const override { return type_info; }
-            Sign() = default;
-            /// \brief Constructs an elementwise sign operation.
->>>>>>> 8fb151f4
             ///
-            class Sign : public util::UnaryElementwiseArithmetic
+            class NGRAPH_API Sign : public util::UnaryElementwiseArithmetic
             {
             public:
-                NGRAPH_API
                 static constexpr NodeTypeInfo type_info{"Sign", 0};
                 const NodeTypeInfo& get_type_info() const override { return type_info; }
                 Sign() = default;
