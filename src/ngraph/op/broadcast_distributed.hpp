--- conflicted
+++ resolved
@@ -24,30 +24,17 @@
 {
     namespace op
     {
-<<<<<<< HEAD
         namespace v0
         {
-            class BroadcastDistributed : public Op
+            class NGRAPH_API BroadcastDistributed : public Op
             {
             public:
-                NGRAPH_API
                 static constexpr NodeTypeInfo type_info{"BroadcastDistributed", 0};
                 const NodeTypeInfo& get_type_info() const override { return type_info; }
                 BroadcastDistributed() = default;
                 BroadcastDistributed(const Output<Node>& arg, int64_t root_id = 0);
                 bool visit_attributes(AttributeVisitor& visitor) override;
                 void validate_and_infer_types() override;
-=======
-        class NGRAPH_API BroadcastDistributed : public Op
-        {
-        public:
-            static constexpr NodeTypeInfo type_info{"BroadcastDistributed", 0};
-            const NodeTypeInfo& get_type_info() const override { return type_info; }
-            BroadcastDistributed() = default;
-            BroadcastDistributed(const Output<Node>& arg, int64_t root_id = 0);
-            bool visit_attributes(AttributeVisitor& visitor) override;
-            void validate_and_infer_types() override;
->>>>>>> 8fb151f4
 
                 virtual std::shared_ptr<Node>
                     copy_with_new_args(const NodeVector& new_args) const override;
