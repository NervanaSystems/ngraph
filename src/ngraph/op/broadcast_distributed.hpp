//*****************************************************************************
// Copyright 2017-2019 Intel Corporation
//
// Licensed under the Apache License, Version 2.0 (the "License");
// you may not use this file except in compliance with the License.
// You may obtain a copy of the License at
//
//     http://www.apache.org/licenses/LICENSE-2.0
//
// Unless required by applicable law or agreed to in writing, software
// distributed under the License is distributed on an "AS IS" BASIS,
// WITHOUT WARRANTIES OR CONDITIONS OF ANY KIND, either express or implied.
// See the License for the specific language governing permissions and
// limitations under the License.
//*****************************************************************************

#pragma once

#include <memory>

#include "ngraph/op/op.hpp"

namespace ngraph
{
    namespace op
    {
        namespace v0
        {
<<<<<<< HEAD
            class BroadcastDistributed : public Op
            {
            public:
                NGRAPH_API
                static constexpr NodeTypeInfo type_info{"BroadcastDistributed", 0};
                const NodeTypeInfo& get_type_info() const override { return type_info; }
                BroadcastDistributed() = default;
                BroadcastDistributed(const Output<Node>& arg, int root_id = 0);

                void validate_and_infer_types() override;

                virtual std::shared_ptr<Node>
                    copy_with_new_args(const NodeVector& new_args) const override;
                int get_root_id() const;
                void set_root_id(int root_id);

            private:
                int m_root_id;
            };
        }
        using v0::BroadcastDistributed;
=======
        public:
            NGRAPH_API
            static constexpr NodeTypeInfo type_info{"BroadcastDistributed", 0};
            const NodeTypeInfo& get_type_info() const override { return type_info; }
            BroadcastDistributed() = default;
            BroadcastDistributed(const Output<Node>& arg, int64_t root_id = 0);
            bool visit_attributes(AttributeVisitor& visitor) override;
            void validate_and_infer_types() override;

            virtual std::shared_ptr<Node>
                copy_with_new_args(const NodeVector& new_args) const override;
            int64_t get_root_id() const;
            void set_root_id(int64_t root_id);

        private:
            int64_t m_root_id;
        };
>>>>>>> 2f69f86c
    }
}<|MERGE_RESOLUTION|>--- conflicted
+++ resolved
@@ -26,7 +26,6 @@
     {
         namespace v0
         {
-<<<<<<< HEAD
             class BroadcastDistributed : public Op
             {
             public:
@@ -34,38 +33,19 @@
                 static constexpr NodeTypeInfo type_info{"BroadcastDistributed", 0};
                 const NodeTypeInfo& get_type_info() const override { return type_info; }
                 BroadcastDistributed() = default;
-                BroadcastDistributed(const Output<Node>& arg, int root_id = 0);
-
+                BroadcastDistributed(const Output<Node>& arg, int64_t root_id = 0);
+                bool visit_attributes(AttributeVisitor& visitor) override;
                 void validate_and_infer_types() override;
 
                 virtual std::shared_ptr<Node>
                     copy_with_new_args(const NodeVector& new_args) const override;
-                int get_root_id() const;
-                void set_root_id(int root_id);
+                int64_t get_root_id() const;
+                void set_root_id(int64_t root_id);
 
             private:
-                int m_root_id;
+                int64_t m_root_id;
             };
         }
         using v0::BroadcastDistributed;
-=======
-        public:
-            NGRAPH_API
-            static constexpr NodeTypeInfo type_info{"BroadcastDistributed", 0};
-            const NodeTypeInfo& get_type_info() const override { return type_info; }
-            BroadcastDistributed() = default;
-            BroadcastDistributed(const Output<Node>& arg, int64_t root_id = 0);
-            bool visit_attributes(AttributeVisitor& visitor) override;
-            void validate_and_infer_types() override;
-
-            virtual std::shared_ptr<Node>
-                copy_with_new_args(const NodeVector& new_args) const override;
-            int64_t get_root_id() const;
-            void set_root_id(int64_t root_id);
-
-        private:
-            int64_t m_root_id;
-        };
->>>>>>> 2f69f86c
     }
 }