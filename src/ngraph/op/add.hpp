//*****************************************************************************
// Copyright 2017-2019 Intel Corporation
//
// Licensed under the Apache License, Version 2.0 (the "License");
// you may not use this file except in compliance with the License.
// You may obtain a copy of the License at
//
//     http://www.apache.org/licenses/LICENSE-2.0
//
// Unless required by applicable law or agreed to in writing, software
// distributed under the License is distributed on an "AS IS" BASIS,
// WITHOUT WARRANTIES OR CONDITIONS OF ANY KIND, either express or implied.
// See the License for the specific language governing permissions and
// limitations under the License.
//*****************************************************************************

#pragma once

#include <memory>

#include "ngraph/op/util/binary_elementwise_arithmetic.hpp"

namespace ngraph
{
    namespace op
    {
        namespace v0
        {
            /// \brief Elementwise addition operation.
            ///
            class Add : public util::BinaryElementwiseArithmetic
            {
            public:
                NGRAPH_API
                static constexpr NodeTypeInfo type_info{"Add", 0};
                const NodeTypeInfo& get_type_info() const override { return type_info; }
                /// \brief Constructs an uninitialized addition operation
                Add() = default;

                /// \brief Constructs an addition operation.
                ///
                /// \param arg0 Output that produces the first input tensor.<br>
                /// `[d0, ...]`
                /// \param arg1 Output that produces the second input tensor.<br>
                /// `[d0, ...]`
                /// \param auto_broadcast Auto broadcast specification
                ///
                /// Output `[d0, ...]`
                ///
                Add(const Output<Node>& arg0,
                    const Output<Node>& arg1,
                    const AutoBroadcastSpec& auto_broadcast = AutoBroadcastSpec());

                std::shared_ptr<Node> copy_with_new_args(const NodeVector& new_args) const override;
<<<<<<< HEAD

                virtual bool is_commutative() const override { return true; }
=======
                bool visit_attributes(AttributeVisitor& visitor) override;
                virtual bool is_commutative() const override { return true; }
            protected:
                virtual void generate_adjoints(autodiff::Adjoints& adjoints,
                                               const NodeVector& deltas) override;
            };
        } // namespace v0

        namespace v1
        {
            /// \brief Elementwise addition operation.
            ///
            class Add : public util::BinaryElementwiseArithmetic
            {
            public:
                NGRAPH_API
                static constexpr NodeTypeInfo type_info{"Add", 1};
                const NodeTypeInfo& get_type_info() const override { return type_info; }
                /// \brief Constructs an uninitialized addition operation
                Add() = default;

                /// \brief Constructs an addition operation.
                ///
                /// \param arg0 Output that produces the first input tensor.<br>
                /// `[d0, ...]`
                /// \param arg1 Output that produces the second input tensor.<br>
                /// `[d0, ...]`
                /// \param auto_broadcast Auto broadcast specification. Default is Numpy-style
                ///                       implicit broadcasting.
                ///
                /// Output `[d0, ...]`
                ///
                Add(const Output<Node>& arg0,
                    const Output<Node>& arg1,
                    const AutoBroadcastSpec& auto_broadcast =
                        AutoBroadcastSpec(AutoBroadcastType::NUMPY));

                std::shared_ptr<Node> copy_with_new_args(const NodeVector& new_args) const override;
                bool visit_attributes(AttributeVisitor& visitor) override;
                virtual bool is_commutative() const override { return true; }
                size_t get_version() const override { return 1; }
>>>>>>> 2f69f86c
            protected:
                virtual void generate_adjoints(autodiff::Adjoints& adjoints,
                                               const NodeVector& deltas) override;
            };
<<<<<<< HEAD
        }

        using v0::Add;
    }
=======
        } // namespace v1

        using v0::Add;
    } // namespace op
>>>>>>> 2f69f86c

    std::shared_ptr<Node> operator+(const Output<Node>& arg0, const Output<Node>& arg1);
} // namespace ngraph<|MERGE_RESOLUTION|>--- conflicted
+++ resolved
@@ -52,10 +52,7 @@
                     const AutoBroadcastSpec& auto_broadcast = AutoBroadcastSpec());
 
                 std::shared_ptr<Node> copy_with_new_args(const NodeVector& new_args) const override;
-<<<<<<< HEAD
 
-                virtual bool is_commutative() const override { return true; }
-=======
                 bool visit_attributes(AttributeVisitor& visitor) override;
                 virtual bool is_commutative() const override { return true; }
             protected:
@@ -97,22 +94,14 @@
                 bool visit_attributes(AttributeVisitor& visitor) override;
                 virtual bool is_commutative() const override { return true; }
                 size_t get_version() const override { return 1; }
->>>>>>> 2f69f86c
             protected:
                 virtual void generate_adjoints(autodiff::Adjoints& adjoints,
                                                const NodeVector& deltas) override;
             };
-<<<<<<< HEAD
-        }
 
-        using v0::Add;
-    }
-=======
         } // namespace v1
-
         using v0::Add;
     } // namespace op
->>>>>>> 2f69f86c
 
     std::shared_ptr<Node> operator+(const Output<Node>& arg0, const Output<Node>& arg1);
 } // namespace ngraph