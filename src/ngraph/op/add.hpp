--- conflicted
+++ resolved
@@ -90,17 +90,7 @@
                         AutoBroadcastSpec(AutoBroadcastType::NUMPY));
 
                 std::shared_ptr<Node> copy_with_new_args(const NodeVector& new_args) const override;
-
-<<<<<<< HEAD
-            std::shared_ptr<Node> copy_with_new_args(const NodeVector& new_args) const override;
-            bool visit_attributes(AttributeVisitor& visitor) override;
-            virtual bool is_commutative() const override { return true; }
-        protected:
-            virtual void generate_adjoints(autodiff::Adjoints& adjoints,
-                                           const NodeVector& deltas) override;
-        };
-    }
-=======
+                bool visit_attributes(AttributeVisitor& visitor) override;
                 virtual bool is_commutative() const override { return true; }
                 size_t get_version() const override { return 1; }
             protected:
@@ -111,7 +101,6 @@
 
         using v0::Add;
     } // namespace op
->>>>>>> f5b322cf
 
     std::shared_ptr<Node> operator+(const Output<Node>& arg0, const Output<Node>& arg1);
 } // namespace ngraph