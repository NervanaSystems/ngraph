//*****************************************************************************
// Copyright 2017-2019 Intel Corporation
//
// Licensed under the Apache License, Version 2.0 (the "License");
// you may not use this file except in compliance with the License.
// You may obtain a copy of the License at
//
//     http://www.apache.org/licenses/LICENSE-2.0
//
// Unless required by applicable law or agreed to in writing, software
// distributed under the License is distributed on an "AS IS" BASIS,
// WITHOUT WARRANTIES OR CONDITIONS OF ANY KIND, either express or implied.
// See the License for the specific language governing permissions and
// limitations under the License.
//*****************************************************************************

#include "ngraph/op/softmax.hpp"

#include <algorithm>

#include "ngraph/builder/autobroadcast.hpp"
#include "ngraph/op/multiply.hpp"
#include "ngraph/op/reshape.hpp"
#include "ngraph/op/subtract.hpp"
#include "ngraph/op/sum.hpp"
#include "ngraph/util.hpp"

using namespace std;
using namespace ngraph;

<<<<<<< HEAD
constexpr NodeTypeInfo op::Softmax::type_info;
=======
// *** SOFTMAX OP SET 0 ***
const string op::Softmax::type_name{"Softmax"};
>>>>>>> 8e7d10df

op::v0::Softmax::Softmax(const Output<Node>& arg, const AxisSet& axes)
    : Op({arg})
    , m_axes(axes)
{
    constructor_validate_and_infer_types();

    const PartialShape& input_shape = get_input_partial_shape(0);
    NODE_VALIDATION_CHECK(this,
                          input_shape.rank().is_static(),
                          "Input node rank must be static (input_shape=",
                          input_shape,
                          ").");
    for (auto axis : m_axes)
    {
        NODE_VALIDATION_CHECK(this,
                              axis >= 0 && axis < static_cast<size_t>(input_shape.rank()),
                              "Reduction axis (",
                              axis,
                              ") is out of bounds (argument shape: ",
                              input_shape,
                              ").");
    }
    if (input_shape.is_static())
    {
        set_output_type(0, get_input_element_type(0), input_shape.to_shape());
    }
    else
    {
        set_output_type(0, get_input_element_type(0), PartialShape::dynamic());
    }

    // empty axes == all axes
    if (m_axes.size() == 0)
    {
        for (size_t i = 0; i < get_shape().size(); ++i)
        {
            m_axes.insert(i);
        }
    }
}

shared_ptr<Node> op::v0::Softmax::copy_with_new_args(const NodeVector& new_args) const
{
    check_new_args_count(this, new_args);
    return make_shared<Softmax>(new_args.at(0), m_axes);
}

void op::v0::Softmax::generate_adjoints(autodiff::Adjoints& adjoints, const NodeVector& deltas)
{
    auto delta = deltas.at(0);

    auto z = delta * shared_from_this();
    auto zsum = make_shared<op::Sum>(z, m_axes);

    Shape shape;
    for (size_t i = 0; i < get_shape().size(); ++i)
    {
        if (m_axes.find(i) == m_axes.end())
        {
            shape.push_back(get_shape()[i]);
        }
        else
        {
            shape.push_back(1);
        }
    }
    auto order = ngraph::get_default_order(zsum->get_shape());
    auto zreshape = make_shared<op::Reshape>(zsum, order, shape);

    auto adjoint = z - builder::make_with_numpy_broadcast<op::Multiply>(output(0), zreshape);

    auto x = input_value(0);
    adjoints.add_delta(x, adjoint);
}

// *** SOFTMAX OP SET V1 ***
const string op::v1::Softmax::type_name{"Softmax"};

op::v1::Softmax::Softmax(const Output<Node>& arg, const size_t axis)
    : Op({arg})
    , m_axis(axis)
{
    constructor_validate_and_infer_types();

    const PartialShape& input_shape = get_input_partial_shape(0);
    NODE_VALIDATION_CHECK(this,
                          input_shape.rank().is_static(),
                          "Input node rank must be static (input_shape=",
                          input_shape,
                          ").");
    NODE_VALIDATION_CHECK(this,
                          axis >= 0 && axis < static_cast<size_t>(input_shape.rank()),
                          "Reduction axis (",
                          axis,
                          ") is out of bounds (argument shape: ",
                          input_shape,
                          ").");

    if (input_shape.is_static())
        set_output_type(0, get_input_element_type(0), input_shape.to_shape());
    else
        set_output_type(0, get_input_element_type(0), PartialShape::dynamic());
}

shared_ptr<Node> op::v1::Softmax::copy_with_new_args(const NodeVector& new_args) const
{
    check_new_args_count(this, new_args);
    return make_shared<op::v1::Softmax>(new_args.at(0), m_axis);
}

void op::v1::Softmax::generate_adjoints(autodiff::Adjoints& adjoints, const NodeVector& deltas)
{
    throw ngraph_error("op::v1::Softmax::generate_adjoints function is not implemented yet");

    /* This might work, but as of this writing we have no way to test it, so we are being careful
    auto delta = deltas.at(0);

    auto z = delta * shared_from_this();

    std::vector<size_t> axes(get_shape().size() - m_axis);
    std::iota(std::begin(axes), std::end(axes), m_axis);
    AxisSet axes_set{axes};

    auto zsum = make_shared<op::Sum>(z, axes_set);

    Shape shape;
    for (size_t i = 0; i < get_shape().size(); ++i)
    {
        if (axes_set.find(i) == axes_set.end())
        {
            shape.push_back(get_shape()[i]);
        }
        else
        {
            shape.push_back(1);
        }
    }
    auto order = ngraph::get_default_order(zsum->get_shape());
    auto zreshape = make_shared<op::Reshape>(zsum, order, shape);

    auto adjoint = z - builder::make_with_numpy_broadcast<op::Multiply>(output(0), zreshape);

    auto x = input(0).get_source_output();
    adjoints.add_delta(x, adjoint);
    */
}<|MERGE_RESOLUTION|>--- conflicted
+++ resolved
@@ -28,12 +28,7 @@
 using namespace std;
 using namespace ngraph;
 
-<<<<<<< HEAD
 constexpr NodeTypeInfo op::Softmax::type_info;
-=======
-// *** SOFTMAX OP SET 0 ***
-const string op::Softmax::type_name{"Softmax"};
->>>>>>> 8e7d10df
 
 op::v0::Softmax::Softmax(const Output<Node>& arg, const AxisSet& axes)
     : Op({arg})
