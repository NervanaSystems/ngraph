//*****************************************************************************
// Copyright 2017-2019 Intel Corporation
//
// Licensed under the Apache License, Version 2.0 (the "License");
// you may not use this file except in compliance with the License.
// You may obtain a copy of the License at
//
//     http://www.apache.org/licenses/LICENSE-2.0
//
// Unless required by applicable law or agreed to in writing, software
// distributed under the License is distributed on an "AS IS" BASIS,
// WITHOUT WARRANTIES OR CONDITIONS OF ANY KIND, either express or implied.
// See the License for the specific language governing permissions and
// limitations under the License.
//*****************************************************************************

#include "ngraph/op/softmax.hpp"

#include <algorithm>

#include "ngraph/builder/autobroadcast.hpp"
#include "ngraph/op/multiply.hpp"
#include "ngraph/op/reshape.hpp"
#include "ngraph/op/subtract.hpp"
#include "ngraph/op/sum.hpp"
#include "ngraph/util.hpp"

using namespace std;
using namespace ngraph;

// *** SOFTMAX OP SET 0 ***
const string op::Softmax::type_name{"Softmax"};

op::v0::Softmax::Softmax(const Output<Node>& arg, const AxisSet& axes)
    : Op({arg})
    , m_axes(axes)
{
    constructor_validate_and_infer_types();

    const PartialShape& input_shape = get_input_partial_shape(0);
<<<<<<< HEAD
    for (auto axis : m_axes)
    {
        NODE_VALIDATION_CHECK(this,
                              axis < static_cast<size_t>(input_shape.rank()),
=======
    NODE_VALIDATION_CHECK(this,
                          input_shape.rank().is_static(),
                          "Input node rank must be static (input_shape=",
                          input_shape,
                          ").");
    for (auto axis : m_axes)
    {
        NODE_VALIDATION_CHECK(this,
                              axis >= 0 && axis < static_cast<size_t>(input_shape.rank()),
>>>>>>> 22af2395
                              "Reduction axis (",
                              axis,
                              ") is out of bounds (argument shape: ",
                              input_shape,
                              ").");
    }
    if (input_shape.is_static())
    {
        set_output_type(0, get_input_element_type(0), input_shape.to_shape());
    }
    else
    {
        set_output_type(0, get_input_element_type(0), PartialShape::dynamic());
    }

    if (input_shape.is_static())
    {
        set_output_type(0, get_input_element_type(0), input_shape.to_shape());
    }
    else
    {
        set_output_type(0, get_input_element_type(0), PartialShape::dynamic());
    }

    // empty axes == all axes
    if (m_axes.size() == 0)
    {
        for (size_t i = 0; i < get_shape().size(); ++i)
        {
            m_axes.insert(i);
        }
    }
}

shared_ptr<Node> op::v0::Softmax::copy_with_new_args(const NodeVector& new_args) const
{
    check_new_args_count(this, new_args);
    return make_shared<Softmax>(new_args.at(0), m_axes);
}

void op::v0::Softmax::generate_adjoints(autodiff::Adjoints& adjoints, const NodeVector& deltas)
{
    auto delta = deltas.at(0);

    auto z = delta * shared_from_this();
    auto zsum = make_shared<op::Sum>(z, m_axes);

    Shape shape;
    for (size_t i = 0; i < get_shape().size(); ++i)
    {
        if (m_axes.find(i) == m_axes.end())
        {
            shape.push_back(get_shape()[i]);
        }
        else
        {
            shape.push_back(1);
        }
    }
    auto order = ngraph::get_default_order(zsum->get_shape());
    auto zreshape = make_shared<op::Reshape>(zsum, order, shape);

    auto adjoint = z - builder::make_with_numpy_broadcast<op::Multiply>(output(0), zreshape);

    auto x = input_value(0);
    adjoints.add_delta(x, adjoint);
}

// *** SOFTMAX OP SET V1 ***
const string op::v1::Softmax::type_name{"Softmax"};

op::v1::Softmax::Softmax(const Output<Node>& arg, const size_t axis)
    : Op({arg})
    , m_axis(axis)
{
    constructor_validate_and_infer_types();

    const PartialShape& input_shape = get_input_partial_shape(0);
    NODE_VALIDATION_CHECK(this,
<<<<<<< HEAD
=======
                          input_shape.rank().is_static(),
                          "Input node rank must be static (input_shape=",
                          input_shape,
                          ").");
    NODE_VALIDATION_CHECK(this,
>>>>>>> 22af2395
                          axis >= 0 && axis < static_cast<size_t>(input_shape.rank()),
                          "Reduction axis (",
                          axis,
                          ") is out of bounds (argument shape: ",
                          input_shape,
                          ").");

    if (input_shape.is_static())
        set_output_type(0, get_input_element_type(0), input_shape.to_shape());
    else
        set_output_type(0, get_input_element_type(0), PartialShape::dynamic());
}

shared_ptr<Node> op::v1::Softmax::copy_with_new_args(const NodeVector& new_args) const
{
    check_new_args_count(this, new_args);
    return make_shared<op::v1::Softmax>(new_args.at(0), m_axis);
}

void op::v1::Softmax::generate_adjoints(autodiff::Adjoints& adjoints, const NodeVector& deltas)
{
    throw ngraph_error("op::v1::Softmax::generate_adjoints function is not implemented yet");

    /* This might work, but as of this writing we have no way to test it, so we are being careful
    auto delta = deltas.at(0);

    auto z = delta * shared_from_this();

    std::vector<size_t> axes(get_shape().size() - m_axis);
    std::iota(std::begin(axes), std::end(axes), m_axis);
    AxisSet axes_set{axes};

    auto zsum = make_shared<op::Sum>(z, axes_set);

    Shape shape;
    for (size_t i = 0; i < get_shape().size(); ++i)
    {
        if (axes_set.find(i) == axes_set.end())
        {
            shape.push_back(get_shape()[i]);
        }
        else
        {
            shape.push_back(1);
        }
    }
    auto order = ngraph::get_default_order(zsum->get_shape());
    auto zreshape = make_shared<op::Reshape>(zsum, order, shape);

    auto adjoint = z - builder::make_with_numpy_broadcast<op::Multiply>(output(0), zreshape);

    auto x = input(0).get_source_output();
    adjoints.add_delta(x, adjoint);
    */
}<|MERGE_RESOLUTION|>--- conflicted
+++ resolved
@@ -38,12 +38,6 @@
     constructor_validate_and_infer_types();
 
     const PartialShape& input_shape = get_input_partial_shape(0);
-<<<<<<< HEAD
-    for (auto axis : m_axes)
-    {
-        NODE_VALIDATION_CHECK(this,
-                              axis < static_cast<size_t>(input_shape.rank()),
-=======
     NODE_VALIDATION_CHECK(this,
                           input_shape.rank().is_static(),
                           "Input node rank must be static (input_shape=",
@@ -53,22 +47,12 @@
     {
         NODE_VALIDATION_CHECK(this,
                               axis >= 0 && axis < static_cast<size_t>(input_shape.rank()),
->>>>>>> 22af2395
                               "Reduction axis (",
                               axis,
                               ") is out of bounds (argument shape: ",
                               input_shape,
                               ").");
     }
-    if (input_shape.is_static())
-    {
-        set_output_type(0, get_input_element_type(0), input_shape.to_shape());
-    }
-    else
-    {
-        set_output_type(0, get_input_element_type(0), PartialShape::dynamic());
-    }
-
     if (input_shape.is_static())
     {
         set_output_type(0, get_input_element_type(0), input_shape.to_shape());
@@ -133,14 +117,11 @@
 
     const PartialShape& input_shape = get_input_partial_shape(0);
     NODE_VALIDATION_CHECK(this,
-<<<<<<< HEAD
-=======
                           input_shape.rank().is_static(),
                           "Input node rank must be static (input_shape=",
                           input_shape,
                           ").");
     NODE_VALIDATION_CHECK(this,
->>>>>>> 22af2395
                           axis >= 0 && axis < static_cast<size_t>(input_shape.rank()),
                           "Reduction axis (",
                           axis,
