//*****************************************************************************
// Copyright 2017-2019 Intel Corporation
//
// Licensed under the Apache License, Version 2.0 (the "License");
// you may not use this file except in compliance with the License.
// You may obtain a copy of the License at
//
//     http://www.apache.org/licenses/LICENSE-2.0
//
// Unless required by applicable law or agreed to in writing, software
// distributed under the License is distributed on an "AS IS" BASIS,
// WITHOUT WARRANTIES OR CONDITIONS OF ANY KIND, either express or implied.
// See the License for the specific language governing permissions and
// limitations under the License.
//*****************************************************************************

#pragma once

#include "ngraph/op/op.hpp"

namespace ngraph
{
    class Function;
    namespace op
    {
        /// \brief A function parameter.
        ///
        /// Parameters are nodes that represent the arguments that will be passed to user-defined
        /// functions. Function creation requires a sequence of parameters. Basic graph operations
        /// do not need parameters attached to a function.
        class Parameter : public op::Op
        {
        protected:
            virtual void generate_adjoints(autodiff::Adjoints& adjoints,
                                           const NodeVector& deltas) override;

        public:
            NGRAPH_API
            static constexpr NodeTypeInfo type_info{"Parameter", 0};
            const NodeTypeInfo& get_type_info() const override { return type_info; }
            /// \brief Constructions a tensor-typed parameter node.
            Parameter() = default;
            /// \brief Constructions a tensor-typed parameter node.
            ///
            /// \param element_type The element type of the parameter.
            /// \param pshape The partial shape of the parameter.
            /// \param cacheable True if the parameter is not expected to be frequently updated.
            Parameter(const ngraph::element::Type& element_type,
                      const PartialShape& pshape,
                      const bool cacheable = false);

<<<<<<< HEAD
            bool visit_attributes(AttributeVisitor& visitor) override;

=======
            bool is_parameter() const override { return true; }
>>>>>>> 0b1a386e
            void validate_and_infer_types() override;

            bool get_cacheable() const { return m_cacheable; }
            virtual std::shared_ptr<Node>
                copy_with_new_args(const NodeVector& new_args) const override;

            bool is_relevant_to_shapes() const;
            void set_is_relevant_to_shapes(bool is_relevant);

            const PartialShape& get_partial_shape() const { return m_partial_shape; }
            PartialShape& get_partial_shape() { return m_partial_shape; }
            void set_partial_shape(const PartialShape& partial_shape)
            {
                m_partial_shape = partial_shape;
            }

            const element::Type& get_element_type() const { return m_element_type; }
            void set_element_type(const element::Type& element_type)
            {
                m_element_type = element_type;
            }

        protected:
            bool m_cacheable;
            PartialShape m_partial_shape;
            element::Type m_element_type;
            bool m_is_relevant_to_shapes;
        };
    }
    using ParameterVector = std::vector<std::shared_ptr<op::Parameter>>;
}<|MERGE_RESOLUTION|>--- conflicted
+++ resolved
@@ -49,12 +49,9 @@
                       const PartialShape& pshape,
                       const bool cacheable = false);
 
-<<<<<<< HEAD
             bool visit_attributes(AttributeVisitor& visitor) override;
 
-=======
             bool is_parameter() const override { return true; }
->>>>>>> 0b1a386e
             void validate_and_infer_types() override;
 
             bool get_cacheable() const { return m_cacheable; }
