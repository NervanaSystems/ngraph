--- conflicted
+++ resolved
@@ -43,22 +43,6 @@
     , m_epsilon(eps)
 {
     set_output_size(3);
-<<<<<<< HEAD
-    constructor_validate_and_infer_types();
-}
-
-ngraph::op::BatchNormTraining::BatchNormTraining(double eps,
-                                                 std::shared_ptr<ngraph::Node> gamma,
-                                                 std::shared_ptr<ngraph::Node> beta,
-                                                 std::shared_ptr<ngraph::Node> input,
-                                                 std::shared_ptr<ngraph::Node> mean,
-                                                 std::shared_ptr<ngraph::Node> variance)
-    : Op("BatchNormTraining", check_single_output_args({gamma, beta, input, mean, variance}))
-    , m_epsilon(eps)
-{
-    set_output_size(3);
-=======
->>>>>>> 37dc586c
     constructor_validate_and_infer_types();
 }
 
