//*****************************************************************************
// Copyright 2017-2018 Intel Corporation
//
// Licensed under the Apache License, Version 2.0 (the "License");
// you may not use this file except in compliance with the License.
// You may obtain a copy of the License at
//
//     http://www.apache.org/licenses/LICENSE-2.0
//
// Unless required by applicable law or agreed to in writing, software
// distributed under the License is distributed on an "AS IS" BASIS,
// WITHOUT WARRANTIES OR CONDITIONS OF ANY KIND, either express or implied.
// See the License for the specific language governing permissions and
// limitations under the License.
//*****************************************************************************

#include <set>
#include <sstream>

#include "ngraph/op/batch_norm.hpp"
#include "ngraph/op/constant.hpp"
#include "ngraph/op/get_output_element.hpp"
<<<<<<< HEAD

ngraph::op::BatchNormBase::BatchNormBase(const std::string& node_type,
                                         double eps,
                                         const NodeVector& args,
                                         size_t output_size)
    : Op(node_type, check_single_output_args(args))
    , m_epsilon(eps)
{
    set_output_size(output_size);
    constructor_validate_and_infer_types();
}
=======
#include "ngraph/validation_util.hpp"
>>>>>>> b56c44fe

ngraph::op::BatchNormInference::BatchNormInference(double eps,
                                                   std::shared_ptr<ngraph::Node> gamma,
                                                   std::shared_ptr<ngraph::Node> beta,
                                                   std::shared_ptr<ngraph::Node> input,
                                                   std::shared_ptr<ngraph::Node> mean,
                                                   std::shared_ptr<ngraph::Node> variance)
<<<<<<< HEAD
    : BatchNormBase("BatchNormInference",
                    eps,
                    check_single_output_args({gamma, beta, input, mean, variance}),
                    1)
=======
    : Op("BatchNormInference", check_single_output_args({gamma, beta, input, mean, variance}))
    , m_epsilon(eps)
>>>>>>> b56c44fe
{
    constructor_validate_and_infer_types();
}

ngraph::op::BatchNormTraining::BatchNormTraining(double eps,
                                                 std::shared_ptr<ngraph::Node> gamma,
                                                 std::shared_ptr<ngraph::Node> beta,
                                                 std::shared_ptr<ngraph::Node> input)
<<<<<<< HEAD
    : BatchNormBase("BatchNormTraining", eps, check_single_output_args({gamma, beta, input}), 3)
=======
    : Op("BatchNormTraining", check_single_output_args({gamma, beta, input}))
    , m_epsilon(eps)
>>>>>>> b56c44fe
{
    constructor_validate_and_infer_types();
}

ngraph::op::BatchNormTraining::BatchNormTraining(double eps,
                                                 std::shared_ptr<ngraph::Node> gamma,
                                                 std::shared_ptr<ngraph::Node> beta,
                                                 std::shared_ptr<ngraph::Node> input,
                                                 std::shared_ptr<ngraph::Node> mean,
                                                 std::shared_ptr<ngraph::Node> variance)
<<<<<<< HEAD
    : BatchNormBase("BatchNormTraining",
                    eps,
                    check_single_output_args({gamma, beta, input, mean, variance}),
                    3)
=======
    : Op("BatchNormTraining", check_single_output_args({gamma, beta, input, mean, variance}))
    , m_epsilon(eps)
>>>>>>> b56c44fe
{
    constructor_validate_and_infer_types();
}

void ngraph::op::BatchNormInference::validate_and_infer_types()
{
    element::Type result_et;
    PartialShape result_batch_shape;
    PartialShape result_channel_shape; // unused here

    std::tie(result_et, result_batch_shape, result_channel_shape) =
        infer_batch_norm_forward(this,
                                 get_input_element_type(INPUT_DATA),
                                 get_input_element_type(INPUT_GAMMA),
                                 get_input_element_type(INPUT_BETA),
                                 get_input_element_type(INPUT_MEAN),
                                 get_input_element_type(INPUT_VARIANCE),
                                 get_input_partial_shape(INPUT_DATA),
                                 get_input_partial_shape(INPUT_GAMMA),
                                 get_input_partial_shape(INPUT_BETA),
                                 get_input_partial_shape(INPUT_MEAN),
                                 get_input_partial_shape(INPUT_VARIANCE));

<<<<<<< HEAD
    auto bn_input_shape = get_input_shape(INPUT);
    BatchNormBase::validate_and_infer_types();
    auto& et = get_input_element_type(INPUT);
    set_output_type(0, et, bn_input_shape);
=======
    set_output_size(1);
    set_output_type(0, result_et, result_batch_shape);
>>>>>>> b56c44fe
}

void ngraph::op::BatchNormTraining::validate_and_infer_types()
{
    element::Type result_et;
    PartialShape result_batch_shape;
    PartialShape result_channel_shape;

    std::tie(result_et, result_batch_shape, result_channel_shape) =
        infer_batch_norm_forward(this,
                                 get_input_element_type(INPUT_DATA),
                                 get_input_element_type(INPUT_GAMMA),
                                 get_input_element_type(INPUT_BETA),
                                 get_input_partial_shape(INPUT_DATA),
                                 get_input_partial_shape(INPUT_GAMMA),
                                 get_input_partial_shape(INPUT_BETA));

<<<<<<< HEAD
    auto bn_input_shape = get_input_shape(INPUT);
    BatchNormBase::validate_and_infer_types();
    auto& et = get_input_element_type(INPUT);
    Shape channel_shape{bn_input_shape[1]};
    set_output_type(0, et, bn_input_shape);
    set_output_type(1, et, channel_shape);
    set_output_type(2, et, channel_shape);
}

void ngraph::op::BatchNormBase::validate_and_infer_types()
{
    auto bn_input_shape = get_input_shape(INPUT);
    NODE_VALIDATION_ASSERT(this, bn_input_shape.size() >= 2)
        << "Input argument must have rank of at least 2 (input argument shape: " << bn_input_shape
        << ").";

    NODE_VALIDATION_ASSERT(this, bn_input_shape[1] != 0)
        << "Input argument's channel dimension must have size of at least 1 (input argument shape: "
        << bn_input_shape << ").";

    auto& et = get_input_element_type(INPUT);

    Shape channel_shape{bn_input_shape[1]};

    const char* input_names[]{"gamma", "beta", "input", "mean", "variance"};

    for (size_t i = 0; i < get_input_size(); i++)
    {
        if (i == INPUT)
        {
            continue;
        }

        NODE_VALIDATION_ASSERT(this, get_input_element_type(i) == et)
            << "Element type of " << input_names[i] << " (" << get_input_element_type(i)
            << ") is not equal to the element type of input (" << et << ").";

        NODE_VALIDATION_ASSERT(this, get_input_shape(i) == channel_shape)
            << "Shape of " << input_names[i] << " must match the channel dimension of the "
            << "input data (expected shape: " << channel_shape << ", actual shape of "
            << input_names[i] << ": " << get_input_shape(i)
            << ", shape of input: " << bn_input_shape << ").";
    }
=======
    set_output_size(3);
    set_output_type(0, result_et, result_batch_shape);
    set_output_type(1, result_et, result_channel_shape);
    set_output_type(2, result_et, result_channel_shape);
>>>>>>> b56c44fe
}

std::shared_ptr<ngraph::Node>
    ngraph::op::BatchNormInference::copy_with_new_args(const NodeVector& new_args) const
{
    check_new_args_count(this, new_args);
    return std::make_shared<BatchNormInference>(
        m_epsilon, new_args.at(0), new_args.at(1), new_args.at(2), new_args.at(3), new_args.at(4));
}

std::shared_ptr<ngraph::Node>
    ngraph::op::BatchNormTraining::copy_with_new_args(const NodeVector& new_args) const
{
    check_new_args_count(this, new_args);
    return std::make_shared<BatchNormTraining>(
        m_epsilon, new_args.at(0), new_args.at(1), new_args.at(2));
}

ngraph::op::BatchNormTrainingBackprop::BatchNormTrainingBackprop(
    double eps,
    std::shared_ptr<ngraph::Node> gamma,
    std::shared_ptr<ngraph::Node> beta,
    std::shared_ptr<ngraph::Node> input,
    std::shared_ptr<ngraph::Node> mean,
    std::shared_ptr<ngraph::Node> variance,
    std::shared_ptr<ngraph::Node> delta)
    : Op("BatchNormTrainingBackprop",
         check_single_output_args({gamma, beta, input, mean, variance, delta}))
    , m_epsilon(eps)

{
    set_output_size(3);
    constructor_validate_and_infer_types();
}

void ngraph::op::BatchNormTrainingBackprop::validate_and_infer_types()
{
<<<<<<< HEAD
    if (validate_punt_if_dynamic())
    {
        return;
    }

    NODE_VALIDATION_ASSERT(this, get_input_shape(INPUT).size() == 4)
        << "Input data shape is not a 4D tensor (input data shape: " << get_input_shape(INPUT)
=======
    PartialShape input_and_delta_shape{get_input_partial_shape(INPUT_DATA)};

    NODE_VALIDATION_ASSERT(
        this, PartialShape::merge_into(input_and_delta_shape, get_input_partial_shape(INPUT_DELTA)))
        << "Shape of delta does not match the shape of the input data (input data shape: "
        << get_input_partial_shape(INPUT_DATA)
        << ", delta shape: " << get_input_partial_shape(INPUT_DELTA) << ").";

    element::Type input_and_delta_et;

    NODE_VALIDATION_ASSERT(this,
                           element::Type::merge(input_and_delta_et,
                                                get_input_element_type(INPUT_DATA),
                                                get_input_element_type(INPUT_DELTA)))
        << "Element type for input (" << get_input_element_type(INPUT_DATA)
        << ") does not match element type for delta (" << get_input_element_type(INPUT_DATA)
>>>>>>> b56c44fe
        << ").";

    element::Type result_et;
    PartialShape result_batch_shape;
    PartialShape result_channel_shape;

    std::tie(result_et, result_batch_shape, result_channel_shape) =
        infer_batch_norm_forward(this,
                                 input_and_delta_et,
                                 get_input_element_type(INPUT_GAMMA),
                                 get_input_element_type(INPUT_BETA),
                                 get_input_element_type(INPUT_MEAN),
                                 get_input_element_type(INPUT_VARIANCE),
                                 input_and_delta_shape,
                                 get_input_partial_shape(INPUT_GAMMA),
                                 get_input_partial_shape(INPUT_BETA),
                                 get_input_partial_shape(INPUT_MEAN),
                                 get_input_partial_shape(INPUT_VARIANCE));

    set_output_size(3);
    set_output_type(0, result_et, result_batch_shape);
    set_output_type(1, result_et, result_channel_shape);
    set_output_type(2, result_et, result_channel_shape);
}

std::shared_ptr<ngraph::Node>
    ngraph::op::BatchNormTrainingBackprop::copy_with_new_args(const NodeVector& new_args) const
{
    check_new_args_count(this, new_args);
    return std::make_shared<op::BatchNormTrainingBackprop>(m_epsilon,
                                                           new_args.at(0),
                                                           new_args.at(1),
                                                           new_args.at(2),
                                                           new_args.at(3),
                                                           new_args.at(4),
                                                           new_args.at(5));
}

void ngraph::op::BatchNormTraining::generate_adjoints(autodiff::Adjoints& adjoints,
                                                      const NodeVector& deltas)
{
    auto gamma = get_argument(0);
    auto beta = get_argument(1);
    auto input = get_argument(2);
    std::shared_ptr<Node> mean = nullptr;
    std::shared_ptr<Node> var = nullptr;

    // Extract mean and variance outputs from BatchNormBase
    // as these are used by BatchNormTrainingBackprop.
    // The users of the outputs (GetOutputElements' Inputs) aren't sorted
    // and get_n() is used to sort the inputs in the same order as Batchnorm's outputs
    // Next, Mean and Variance (`at(1)` and `at(2)`) are extracted
    // Please see `add_output` in `BatchNormBase::BatchNormBase` for more details

    auto goes = op::get_output_elements(shared_from_this());
    mean = goes.at(1);
    var = goes.at(2);
    if (!mean)
    {
        throw ngraph_error("GetOutputElement for mean is missing");
    }

    if (!var)
    {
        throw ngraph_error("GetOutputElement for variance is missing");
    }

    auto bbn = std::make_shared<op::BatchNormTrainingBackprop>(
        get_eps_value(), gamma, beta, input, mean, var, deltas.at(0));
    auto dinput = std::make_shared<op::GetOutputElement>(bbn, 0);
    auto dgamma = std::make_shared<op::GetOutputElement>(bbn, 1);
    auto dbeta = std::make_shared<op::GetOutputElement>(bbn, 2);

    adjoints.add_delta(input, dinput);
    adjoints.add_delta(gamma, dgamma);
    adjoints.add_delta(beta, dbeta);
}<|MERGE_RESOLUTION|>--- conflicted
+++ resolved
@@ -20,21 +20,7 @@
 #include "ngraph/op/batch_norm.hpp"
 #include "ngraph/op/constant.hpp"
 #include "ngraph/op/get_output_element.hpp"
-<<<<<<< HEAD
-
-ngraph::op::BatchNormBase::BatchNormBase(const std::string& node_type,
-                                         double eps,
-                                         const NodeVector& args,
-                                         size_t output_size)
-    : Op(node_type, check_single_output_args(args))
-    , m_epsilon(eps)
-{
-    set_output_size(output_size);
-    constructor_validate_and_infer_types();
-}
-=======
 #include "ngraph/validation_util.hpp"
->>>>>>> b56c44fe
 
 ngraph::op::BatchNormInference::BatchNormInference(double eps,
                                                    std::shared_ptr<ngraph::Node> gamma,
@@ -42,16 +28,10 @@
                                                    std::shared_ptr<ngraph::Node> input,
                                                    std::shared_ptr<ngraph::Node> mean,
                                                    std::shared_ptr<ngraph::Node> variance)
-<<<<<<< HEAD
-    : BatchNormBase("BatchNormInference",
-                    eps,
-                    check_single_output_args({gamma, beta, input, mean, variance}),
-                    1)
-=======
     : Op("BatchNormInference", check_single_output_args({gamma, beta, input, mean, variance}))
     , m_epsilon(eps)
->>>>>>> b56c44fe
-{
+{
+    set_output_size(1);
     constructor_validate_and_infer_types();
 }
 
@@ -59,13 +39,10 @@
                                                  std::shared_ptr<ngraph::Node> gamma,
                                                  std::shared_ptr<ngraph::Node> beta,
                                                  std::shared_ptr<ngraph::Node> input)
-<<<<<<< HEAD
-    : BatchNormBase("BatchNormTraining", eps, check_single_output_args({gamma, beta, input}), 3)
-=======
     : Op("BatchNormTraining", check_single_output_args({gamma, beta, input}))
     , m_epsilon(eps)
->>>>>>> b56c44fe
-{
+{
+    set_output_size(3);
     constructor_validate_and_infer_types();
 }
 
@@ -75,16 +52,10 @@
                                                  std::shared_ptr<ngraph::Node> input,
                                                  std::shared_ptr<ngraph::Node> mean,
                                                  std::shared_ptr<ngraph::Node> variance)
-<<<<<<< HEAD
-    : BatchNormBase("BatchNormTraining",
-                    eps,
-                    check_single_output_args({gamma, beta, input, mean, variance}),
-                    3)
-=======
     : Op("BatchNormTraining", check_single_output_args({gamma, beta, input, mean, variance}))
     , m_epsilon(eps)
->>>>>>> b56c44fe
-{
+{
+    set_output_size(3);
     constructor_validate_and_infer_types();
 }
 
@@ -107,15 +78,8 @@
                                  get_input_partial_shape(INPUT_MEAN),
                                  get_input_partial_shape(INPUT_VARIANCE));
 
-<<<<<<< HEAD
-    auto bn_input_shape = get_input_shape(INPUT);
-    BatchNormBase::validate_and_infer_types();
-    auto& et = get_input_element_type(INPUT);
-    set_output_type(0, et, bn_input_shape);
-=======
     set_output_size(1);
     set_output_type(0, result_et, result_batch_shape);
->>>>>>> b56c44fe
 }
 
 void ngraph::op::BatchNormTraining::validate_and_infer_types()
@@ -133,56 +97,9 @@
                                  get_input_partial_shape(INPUT_GAMMA),
                                  get_input_partial_shape(INPUT_BETA));
 
-<<<<<<< HEAD
-    auto bn_input_shape = get_input_shape(INPUT);
-    BatchNormBase::validate_and_infer_types();
-    auto& et = get_input_element_type(INPUT);
-    Shape channel_shape{bn_input_shape[1]};
-    set_output_type(0, et, bn_input_shape);
-    set_output_type(1, et, channel_shape);
-    set_output_type(2, et, channel_shape);
-}
-
-void ngraph::op::BatchNormBase::validate_and_infer_types()
-{
-    auto bn_input_shape = get_input_shape(INPUT);
-    NODE_VALIDATION_ASSERT(this, bn_input_shape.size() >= 2)
-        << "Input argument must have rank of at least 2 (input argument shape: " << bn_input_shape
-        << ").";
-
-    NODE_VALIDATION_ASSERT(this, bn_input_shape[1] != 0)
-        << "Input argument's channel dimension must have size of at least 1 (input argument shape: "
-        << bn_input_shape << ").";
-
-    auto& et = get_input_element_type(INPUT);
-
-    Shape channel_shape{bn_input_shape[1]};
-
-    const char* input_names[]{"gamma", "beta", "input", "mean", "variance"};
-
-    for (size_t i = 0; i < get_input_size(); i++)
-    {
-        if (i == INPUT)
-        {
-            continue;
-        }
-
-        NODE_VALIDATION_ASSERT(this, get_input_element_type(i) == et)
-            << "Element type of " << input_names[i] << " (" << get_input_element_type(i)
-            << ") is not equal to the element type of input (" << et << ").";
-
-        NODE_VALIDATION_ASSERT(this, get_input_shape(i) == channel_shape)
-            << "Shape of " << input_names[i] << " must match the channel dimension of the "
-            << "input data (expected shape: " << channel_shape << ", actual shape of "
-            << input_names[i] << ": " << get_input_shape(i)
-            << ", shape of input: " << bn_input_shape << ").";
-    }
-=======
-    set_output_size(3);
     set_output_type(0, result_et, result_batch_shape);
     set_output_type(1, result_et, result_channel_shape);
     set_output_type(2, result_et, result_channel_shape);
->>>>>>> b56c44fe
 }
 
 std::shared_ptr<ngraph::Node>
@@ -220,15 +137,6 @@
 
 void ngraph::op::BatchNormTrainingBackprop::validate_and_infer_types()
 {
-<<<<<<< HEAD
-    if (validate_punt_if_dynamic())
-    {
-        return;
-    }
-
-    NODE_VALIDATION_ASSERT(this, get_input_shape(INPUT).size() == 4)
-        << "Input data shape is not a 4D tensor (input data shape: " << get_input_shape(INPUT)
-=======
     PartialShape input_and_delta_shape{get_input_partial_shape(INPUT_DATA)};
 
     NODE_VALIDATION_ASSERT(
@@ -245,7 +153,6 @@
                                                 get_input_element_type(INPUT_DELTA)))
         << "Element type for input (" << get_input_element_type(INPUT_DATA)
         << ") does not match element type for delta (" << get_input_element_type(INPUT_DATA)
->>>>>>> b56c44fe
         << ").";
 
     element::Type result_et;
@@ -265,7 +172,6 @@
                                  get_input_partial_shape(INPUT_MEAN),
                                  get_input_partial_shape(INPUT_VARIANCE));
 
-    set_output_size(3);
     set_output_type(0, result_et, result_batch_shape);
     set_output_type(1, result_et, result_channel_shape);
     set_output_type(2, result_et, result_channel_shape);
