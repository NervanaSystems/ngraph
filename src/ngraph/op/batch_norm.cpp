--- conflicted
+++ resolved
@@ -39,20 +39,8 @@
     : BatchNormBase(
           "BatchNormInference", eps, check_single_output_args({gamma, beta, input, mean, variance}))
 {
-<<<<<<< HEAD
-    constructor_validate_and_infer_types();
-}
-=======
-    if (validate_punt_if_dynamic())
-    {
-        return;
-    }
-
-    m_bn_input_shape = get_input_shape(INPUT);
-    NODE_VALIDATION_ASSERT(this, m_bn_input_shape.size() >= 2)
-        << "Input argument must have rank of at least 2 (input argument shape: " << m_bn_input_shape
-        << ").";
->>>>>>> a7f70651
+    constructor_validate_and_infer_types();
+}
 
 ngraph::op::BatchNormTraining::BatchNormTraining(double eps,
                                                  std::shared_ptr<ngraph::Node> gamma,
@@ -77,6 +65,11 @@
 
 void ngraph::op::BatchNormInference::validate_and_infer_types()
 {
+    if (validate_punt_if_dynamic())
+    {
+        return;
+    }
+
     auto bn_input_shape = get_input_shape(INPUT);
     BatchNormBase::validate_and_infer_types();
     auto in_size = get_input_size();
@@ -87,6 +80,11 @@
 
 void ngraph::op::BatchNormTraining::validate_and_infer_types()
 {
+    if (validate_punt_if_dynamic())
+    {
+        return;
+    }
+
     auto bn_input_shape = get_input_shape(INPUT);
     BatchNormBase::validate_and_infer_types();
     auto in_size = get_input_size();
