--- conflicted
+++ resolved
@@ -18,13 +18,10 @@
 #include "ngraph/op/constant.hpp"
 #include "ngraph/op/get_output_element.hpp"
 
-using namespace std;
-using namespace ngraph;
-
-op::BatchNorm::BatchNorm(double eps,
-                         shared_ptr<Node> gamma,
-                         shared_ptr<Node> beta,
-                         shared_ptr<Node> input)
+ngraph::op::BatchNorm::BatchNorm(double eps,
+                                 std::shared_ptr<ngraph::Node> gamma,
+                                 std::shared_ptr<ngraph::Node> beta,
+                                 std::shared_ptr<ngraph::Node> input)
     : RequiresTensorViewArgs("BatchNorm", {gamma, beta, input})
     , m_bn_input_shape(input->get_shape())
     , m_epsilon(eps)
@@ -79,7 +76,6 @@
     add_output(input->get_element_type(), m_bn_variance_shape);
 }
 
-<<<<<<< HEAD
 ngraph::op::BatchNorm::BatchNorm(double eps,
                                  std::shared_ptr<ngraph::Node> gamma,
                                  std::shared_ptr<ngraph::Node> beta,
@@ -167,24 +163,15 @@
                                            new_args.at(3),
                                            new_args.at(4));
     }
-=======
-shared_ptr<Node> op::BatchNorm::copy_with_new_args(const NodeVector& new_args) const
-{
-    if (new_args.size() != 3)
-    {
-        throw ngraph_error("Incorrect number of new arguments");
-    }
-    return make_shared<BatchNorm>(m_epsilon, new_args.at(0), new_args.at(1), new_args.at(2));
->>>>>>> cd7e3dbf
-}
-
-op::BatchNormBackprop::BatchNormBackprop(double eps,
-                                         shared_ptr<Node> gamma,
-                                         shared_ptr<Node> beta,
-                                         shared_ptr<Node> input,
-                                         shared_ptr<Node> mean,
-                                         shared_ptr<Node> variance,
-                                         shared_ptr<Node> delta)
+}
+
+ngraph::op::BatchNormBackprop::BatchNormBackprop(double eps,
+                                                 std::shared_ptr<ngraph::Node> gamma,
+                                                 std::shared_ptr<ngraph::Node> beta,
+                                                 std::shared_ptr<ngraph::Node> input,
+                                                 std::shared_ptr<ngraph::Node> mean,
+                                                 std::shared_ptr<ngraph::Node> variance,
+                                                 std::shared_ptr<ngraph::Node> delta)
     : RequiresTensorViewArgs("BatchNormBackprop", {gamma, beta, input, mean, variance, delta})
     , epsilon(eps)
 
@@ -201,7 +188,7 @@
     {
         if (get_input_op(i)->get_element_type() != et)
         {
-            auto err_msg = string("The element type of ") + input_names[i] +
+            auto err_msg = std::string("The element type of ") + input_names[i] +
                            " isn't equal to input data's type";
             throw ngraph_error(err_msg.c_str());
         }
@@ -218,8 +205,8 @@
 
         if (get_input_op(i)->get_shape() != channel_shape)
         {
-            auto err_msg =
-                string("The shape of ") + input_names[i] + " isn't equal to input channel's shape";
+            auto err_msg = std::string("The shape of ") + input_names[i] +
+                           " isn't equal to input channel's shape";
             throw ngraph_error(err_msg.c_str());
         }
     }
@@ -234,22 +221,24 @@
     add_output(beta->get_element_type(), beta->get_shape());
 }
 
-shared_ptr<Node> op::BatchNormBackprop::copy_with_new_args(const NodeVector& new_args) const
+std::shared_ptr<ngraph::Node>
+    ngraph::op::BatchNormBackprop::copy_with_new_args(const NodeVector& new_args) const
 {
     if (new_args.size() != 6)
     {
         throw ngraph_error("Incorrect number of new arguments");
     }
-    return make_shared<op::BatchNormBackprop>(epsilon,
-                                              new_args.at(0),
-                                              new_args.at(1),
-                                              new_args.at(2),
-                                              new_args.at(3),
-                                              new_args.at(4),
-                                              new_args.at(5));
-}
-
-void op::BatchNorm::generate_adjoints(autodiff::Adjoints& adjoints, const shared_ptr<Node>& delta)
+    return std::make_shared<op::BatchNormBackprop>(epsilon,
+                                                   new_args.at(0),
+                                                   new_args.at(1),
+                                                   new_args.at(2),
+                                                   new_args.at(3),
+                                                   new_args.at(4),
+                                                   new_args.at(5));
+}
+
+void ngraph::op::BatchNorm::generate_adjoints(autodiff::Adjoints& adjoints,
+                                              const std::shared_ptr<Node>& delta)
 {
     auto gamma = get_input_op(0);
     auto beta = get_input_op(1);
@@ -265,21 +254,21 @@
     //and get_n() is used to sort the inputs in the same order as Batchnorm's outputs
     //Next, Mean and Variance (`at(1)` and `at(2)`) are extracted
     //Please see `add_output` in `BatchNorm::BatchNorm` for more details
-    vector<shared_ptr<Node>> goes(get_outputs().size());
+    std::vector<std::shared_ptr<Node>> goes(get_outputs().size());
 
     for (auto _input : get_output_inputs(0))
     {
-        auto goe = dynamic_pointer_cast<op::GetOutputElement>(_input->get_node());
+        auto goe = std::dynamic_pointer_cast<op::GetOutputElement>(_input->get_node());
         goes.at(goe->get_n()) = _input->get_node();
     }
 
     auto mean = goes.at(1);
     auto var = goes.at(2);
-    auto bbn =
-        make_shared<op::BatchNormBackprop>(get_eps_value(), gamma, beta, input, mean, var, delta);
-    auto dinput = make_shared<op::GetOutputElement>(bbn, 0);
-    auto dgamma = make_shared<op::GetOutputElement>(bbn, 1);
-    auto dbeta = make_shared<op::GetOutputElement>(bbn, 2);
+    auto bbn = std::make_shared<op::BatchNormBackprop>(
+        get_eps_value(), gamma, beta, input, mean, var, delta);
+    auto dinput = std::make_shared<op::GetOutputElement>(bbn, 0);
+    auto dgamma = std::make_shared<op::GetOutputElement>(bbn, 1);
+    auto dbeta = std::make_shared<op::GetOutputElement>(bbn, 2);
 
     adjoints.add_delta(input, dinput);
     adjoints.add_delta(gamma, dgamma);
