--- conflicted
+++ resolved
@@ -32,12 +32,7 @@
                    size_t k,
                    bool compute_max,
                    SortType sort)
-<<<<<<< HEAD
-    : Op({arg, op::Constant::create(element::i64, Shape{1}, {k})->output(0)})
-    , m_top_k_axis(top_k_axis)
-=======
     : Op({arg})
->>>>>>> 89f1eeed
     , m_index_element_type(index_element_type)
     , m_compute_max(compute_max)
     , m_sort(sort)
@@ -215,17 +210,12 @@
 shared_ptr<Node> op::v0::TopK::copy_with_new_args(const NodeVector& new_args) const
 {
     check_new_args_count(this, new_args);
-<<<<<<< HEAD
-    return make_shared<v0::TopK>(
-        new_args.at(0), new_args.at(1), m_top_k_axis, m_index_element_type, m_compute_max, m_sort);
-=======
     return make_shared<TopK>(new_args.at(0),
                              new_args.at(1),
                              new_args.at(2),
                              m_index_element_type,
                              m_compute_max,
                              m_sort);
->>>>>>> 89f1eeed
 }
 
 void op::v0::TopK::generate_adjoints(autodiff::Adjoints& /* adjoints */,
