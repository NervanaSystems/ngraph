--- conflicted
+++ resolved
@@ -24,7 +24,6 @@
     {
         namespace v0
         {
-<<<<<<< HEAD
             /// \brief Elementwise ceiling operation.
             class Ceiling : public util::UnaryElementwiseArithmetic
             {
@@ -39,26 +38,11 @@
                 /// \param arg Node that produces the input tensor.
                 Ceiling(const Output<Node>& arg);
 
+                bool visit_attributes(AttributeVisitor& visitor) override { return true; }
                 virtual std::shared_ptr<Node>
                     copy_with_new_args(const NodeVector& new_args) const override;
             };
         }
         using v0::Ceiling;
-=======
-        public:
-            NGRAPH_API
-            static constexpr NodeTypeInfo type_info{"Ceiling", 0};
-            const NodeTypeInfo& get_type_info() const override { return type_info; }
-            /// \brief Constructs a ceiling operation.
-            Ceiling() = default;
-            /// \brief Constructs a ceiling operation.
-            ///
-            /// \param arg Node that produces the input tensor.
-            Ceiling(const Output<Node>& arg);
-            bool visit_attributes(AttributeVisitor& visitor) override { return true; }
-            virtual std::shared_ptr<Node>
-                copy_with_new_args(const NodeVector& new_args) const override;
-        };
->>>>>>> 2f69f86c
     }
 }