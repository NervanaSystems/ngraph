--- conflicted
+++ resolved
@@ -22,14 +22,12 @@
 {
     namespace op
     {
-<<<<<<< HEAD
         namespace v0
         {
             /// \brief Elementwise ceiling operation.
-            class Ceiling : public util::UnaryElementwiseArithmetic
+            class NGRAPH_API Ceiling : public util::UnaryElementwiseArithmetic
             {
             public:
-                NGRAPH_API
                 static constexpr NodeTypeInfo type_info{"Ceiling", 0};
                 const NodeTypeInfo& get_type_info() const override { return type_info; }
                 /// \brief Constructs a ceiling operation.
@@ -45,23 +43,5 @@
             };
         }
         using v0::Ceiling;
-=======
-        /// \brief Elementwise ceiling operation.
-        class NGRAPH_API Ceiling : public util::UnaryElementwiseArithmetic
-        {
-        public:
-            static constexpr NodeTypeInfo type_info{"Ceiling", 0};
-            const NodeTypeInfo& get_type_info() const override { return type_info; }
-            /// \brief Constructs a ceiling operation.
-            Ceiling() = default;
-            /// \brief Constructs a ceiling operation.
-            ///
-            /// \param arg Node that produces the input tensor.
-            Ceiling(const Output<Node>& arg);
-            bool visit_attributes(AttributeVisitor& visitor) override { return true; }
-            virtual std::shared_ptr<Node>
-                copy_with_new_args(const NodeVector& new_args) const override;
-        };
->>>>>>> 8fb151f4
     }
 }