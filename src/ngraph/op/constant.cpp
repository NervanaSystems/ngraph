--- conflicted
+++ resolved
@@ -55,10 +55,6 @@
     , m_data(new runtime::AlignedBuffer(
           std::ceil(shape_size(m_shape) * m_element_type.bitwidth() / 8.f), host_alignment()))
 {
-<<<<<<< HEAD
-    NGRAPH_INFO;
-=======
->>>>>>> 1e13ad94
     NODE_VALIDATION_CHECK(this,
                           values.size() == shape_size(m_shape) || values.size() == 1,
                           "Did not get the expected number of literals for a constant of shape ",
@@ -68,7 +64,6 @@
                           ", expected ",
                           shape_size(m_shape),
                           ".");
-<<<<<<< HEAD
 
     constructor_validate_and_infer_types();
 
@@ -183,13 +178,24 @@
     }
     else
     {
+        NGRAPH_INFO;
         switch (m_element_type)
         {
         case element::Type_t::boolean:
         {
+        NGRAPH_INFO;
             vector<char> value = parse_string<char>(values);
             bool* target = m_data->get_ptr<bool>();
-            std::copy(target, target + shape_size(m_shape), value.begin());
+            // std::copy(value.begin(), value.end(), target);
+            memcpy(target, value.data(), value.size()*sizeof(char));
+            for (auto x : value)
+            {
+                NGRAPH_INFO << static_cast<int32_t>(x);
+            }
+            for (size_t i=0; i<value.size(); i++)
+            {
+                NGRAPH_INFO << static_cast<int32_t>(target[i]);
+            }
             break;
         }
         case element::Type_t::bf16:
@@ -214,6 +220,7 @@
         }
         case element::Type_t::f32:
         {
+        NGRAPH_INFO;
             vector<float> value = parse_string<float>(values);
             float* target = m_data->get_ptr<float>();
             std::copy(value.begin(), value.end(), target);
@@ -295,43 +302,6 @@
         }
         m_all_elements_bitwise_identical = are_all_data_elements_bitwise_identical();
     }
-=======
-    if (values.size())
-    {
-        if (type.is_integral())
-        {
-            if (type.is_signed())
-            {
-                std::vector<int64_t> dvalues = parse_string<int64_t>(values);
-                if (values.size() == 1 && shape_size(m_shape) != 1)
-                {
-                    dvalues = std::vector<int64_t>(shape_size(m_shape), dvalues[0]);
-                }
-                write_values(dvalues);
-            }
-            else
-            {
-                std::vector<uint64_t> dvalues = parse_string<uint64_t>(values);
-                if (values.size() == 1 && shape_size(m_shape) != 1)
-                {
-                    dvalues = std::vector<uint64_t>(shape_size(m_shape), dvalues[0]);
-                }
-                write_values(dvalues);
-            }
-        }
-        else
-        {
-            std::vector<double> dvalues = parse_string<double>(values);
-            if (values.size() == 1 && shape_size(m_shape) != 1)
-            {
-                dvalues = std::vector<double>(shape_size(m_shape), dvalues[0]);
-            }
-            write_values(dvalues);
-        }
-    }
-    constructor_validate_and_infer_types();
-    m_all_elements_bitwise_identical = are_all_data_elements_bitwise_identical();
->>>>>>> 1e13ad94
 }
 
 op::Constant::Constant(const element::Type& type, const Shape& shape, const void* data)
