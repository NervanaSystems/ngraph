//*****************************************************************************
// Copyright 2017-2019 Intel Corporation
//
// Licensed under the Apache License, Version 2.0 (the "License");
// you may not use this file except in compliance with the License.
// You may obtain a copy of the License at
//
//     http://www.apache.org/licenses/LICENSE-2.0
//
// Unless required by applicable law or agreed to in writing, software
// distributed under the License is distributed on an "AS IS" BASIS,
// WITHOUT WARRANTIES OR CONDITIONS OF ANY KIND, either express or implied.
// See the License for the specific language governing permissions and
// limitations under the License.
//*****************************************************************************

#pragma once

#include "ngraph/node.hpp"
#include "ngraph/op/op.hpp"
#include "ngraph/op/util/binary_elementwise_arithmetic.hpp"
#include "ngraph/op/util/unary_elementwise_arithmetic.hpp"

#include <memory>

namespace ngraph
{
    namespace op
    {
<<<<<<< HEAD
        namespace v0
        {
            /// \brief Elementwise Relu operation.
=======
        /// \brief Elementwise Relu operation.
        ///
        class NGRAPH_API Relu : public ngraph::op::util::UnaryElementwiseArithmetic
        {
        public:
            static constexpr NodeTypeInfo type_info{"Relu", 0};
            const NodeTypeInfo& get_type_info() const override { return type_info; }
            Relu() = default;
            /// \brief Constructs a Relu operation.
>>>>>>> 8fb151f4
            ///
            class Relu : public ngraph::op::util::UnaryElementwiseArithmetic
            {
            public:
                NGRAPH_API
                static constexpr NodeTypeInfo type_info{"Relu", 0};
                const NodeTypeInfo& get_type_info() const override { return type_info; }
                Relu() = default;
                /// \brief Constructs a Relu operation.
                ///
                /// \param arg Node that produces the input tensor.
                Relu(const Output<ngraph::Node>& arg);

                virtual std::shared_ptr<Node>
                    copy_with_new_args(const NodeVector& new_args) const override;

                virtual void generate_adjoints(autodiff::Adjoints& adjoints,
                                               const NodeVector& deltas) override;
            };

<<<<<<< HEAD
            /// \brief Elementwise ReluBackprop operation.
=======
        /// \brief Elementwise ReluBackprop operation.
        ///
        class NGRAPH_API ReluBackprop : public ngraph::op::util::BinaryElementwiseArithmetic
        {
        public:
            static constexpr NodeTypeInfo type_info{"ReluBackprop", 0};
            const NodeTypeInfo& get_type_info() const override { return type_info; }
            ReluBackprop()
                : BinaryElementwiseArithmetic(AutoBroadcastSpec::NONE)
            {
            }
            /// \brief Constructs a ReluBackprop operation.
>>>>>>> 8fb151f4
            ///
            class ReluBackprop : public ngraph::op::util::BinaryElementwiseArithmetic
            {
            public:
                NGRAPH_API
                static constexpr NodeTypeInfo type_info{"ReluBackprop", 0};
                const NodeTypeInfo& get_type_info() const override { return type_info; }
                ReluBackprop()
                    : BinaryElementwiseArithmetic(AutoBroadcastSpec::NONE)
                {
                }
                /// \brief Constructs a ReluBackprop operation.
                ///
                /// \param arg Node that produces the relu forward input tensor.
                ReluBackprop(std::shared_ptr<ngraph::Node> arg,
                             std::shared_ptr<ngraph::Node> delta);

                virtual std::shared_ptr<Node>
                    copy_with_new_args(const NodeVector& new_args) const override;
            };
        }
        using v0::Relu;
        using v0::ReluBackprop;
    }
}<|MERGE_RESOLUTION|>--- conflicted
+++ resolved
@@ -27,26 +27,13 @@
 {
     namespace op
     {
-<<<<<<< HEAD
         namespace v0
         {
             /// \brief Elementwise Relu operation.
-=======
-        /// \brief Elementwise Relu operation.
-        ///
-        class NGRAPH_API Relu : public ngraph::op::util::UnaryElementwiseArithmetic
-        {
-        public:
-            static constexpr NodeTypeInfo type_info{"Relu", 0};
-            const NodeTypeInfo& get_type_info() const override { return type_info; }
-            Relu() = default;
-            /// \brief Constructs a Relu operation.
->>>>>>> 8fb151f4
             ///
-            class Relu : public ngraph::op::util::UnaryElementwiseArithmetic
+            class NGRAPH_API Relu : public ngraph::op::util::UnaryElementwiseArithmetic
             {
             public:
-                NGRAPH_API
                 static constexpr NodeTypeInfo type_info{"Relu", 0};
                 const NodeTypeInfo& get_type_info() const override { return type_info; }
                 Relu() = default;
@@ -62,27 +49,11 @@
                                                const NodeVector& deltas) override;
             };
 
-<<<<<<< HEAD
             /// \brief Elementwise ReluBackprop operation.
-=======
-        /// \brief Elementwise ReluBackprop operation.
-        ///
-        class NGRAPH_API ReluBackprop : public ngraph::op::util::BinaryElementwiseArithmetic
-        {
-        public:
-            static constexpr NodeTypeInfo type_info{"ReluBackprop", 0};
-            const NodeTypeInfo& get_type_info() const override { return type_info; }
-            ReluBackprop()
-                : BinaryElementwiseArithmetic(AutoBroadcastSpec::NONE)
-            {
-            }
-            /// \brief Constructs a ReluBackprop operation.
->>>>>>> 8fb151f4
             ///
-            class ReluBackprop : public ngraph::op::util::BinaryElementwiseArithmetic
+            class NGRAPH_API ReluBackprop : public ngraph::op::util::BinaryElementwiseArithmetic
             {
             public:
-                NGRAPH_API
                 static constexpr NodeTypeInfo type_info{"ReluBackprop", 0};
                 const NodeTypeInfo& get_type_info() const override { return type_info; }
                 ReluBackprop()
