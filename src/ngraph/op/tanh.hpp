--- conflicted
+++ resolved
@@ -22,14 +22,12 @@
 {
     namespace op
     {
-<<<<<<< HEAD
         namespace v0
         {
             /// \brief Elementwise hyperbolic tangent operation.
-            class Tanh : public util::UnaryElementwiseArithmetic
+            class NGRAPH_API Tanh : public util::UnaryElementwiseArithmetic
             {
             public:
-                NGRAPH_API
                 static constexpr NodeTypeInfo type_info{"Tanh", 0};
                 const NodeTypeInfo& get_type_info() const override { return type_info; }
                 /// \brief Constructs a hyperbolic tangent operation.
@@ -37,19 +35,6 @@
                 /// \param arg Node that produces the input tensor.
                 Tanh(const Output<Node>& arg);
                 Tanh() = default;
-=======
-        /// \brief Elementwise hyperbolic tangent operation.
-        class NGRAPH_API Tanh : public util::UnaryElementwiseArithmetic
-        {
-        public:
-            static constexpr NodeTypeInfo type_info{"Tanh", 0};
-            const NodeTypeInfo& get_type_info() const override { return type_info; }
-            /// \brief Constructs a hyperbolic tangent operation.
-            ///
-            /// \param arg Node that produces the input tensor.
-            Tanh(const Output<Node>& arg);
-            Tanh() = default;
->>>>>>> 8fb151f4
 
                 virtual std::shared_ptr<Node>
                     copy_with_new_args(const NodeVector& new_args) const override;
