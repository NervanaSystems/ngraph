//*****************************************************************************
// Copyright 2017-2019 Intel Corporation
//
// Licensed under the Apache License, Version 2.0 (the "License");
// you may not use this file except in compliance with the License.
// You may obtain a copy of the License at
//
//     http://www.apache.org/licenses/LICENSE-2.0
//
// Unless required by applicable law or agreed to in writing, software
// distributed under the License is distributed on an "AS IS" BASIS,
// WITHOUT WARRANTIES OR CONDITIONS OF ANY KIND, either express or implied.
// See the License for the specific language governing permissions and
// limitations under the License.
//*****************************************************************************

#pragma once

#include "ngraph/axis_set.hpp"
#include "ngraph/graph_util.hpp"
#include "ngraph/op/util/arithmetic_reduction.hpp"

namespace ngraph
{
    namespace op
    {
        // clang-format off
        /// \brief Tensor sum operation.
        ///
        /// Element-wise sums the input tensor, eliminating the specified reduction axes.
        /// For example:
        ///
        /// \f[
        ///     \mathit{sum}\left(\{0\},
        ///         \left[ \begin{array}{ccc}
        ///                1 & 2 \\ 3 & 4 \\ 5 & 6 \end{array} \right]\right) =
        ///     \left[ (1 + 3 + 5), (2 + 4 + 6) \right] =
        ///     \left[ 9, 12 \right]~~~\text{(dimension 0 (rows) is eliminated)}
        /// \f]
        ///
        /// \f[
        ///     \mathit{sum}\left(\{1\},
        ///         \left[ \begin{array}{ccc}
        ///                1 & 2 \\ 3 & 4 \\ 5 & 6 \end{array} \right]\right) =
        ///     \left[ (1 + 2), (3 + 4), (5 + 6) \right] =
        ///     \left[ 3, 7, 11 \right]~~~\text{(dimension 1 (columns) is eliminated)}
        /// \f]
        ///
        /// \f[
        ///     \mathit{sum}\left(\{0,1\},
        ///         \left[ \begin{array}{ccc}
        ///                1 & 2 \\ 3 & 4 \\ 5 & 6 \end{array} \right]\right) =
        ///      (1 + 2) + (3 + 4) + (5 + 6) =
        ///      21~~~\text{(both dimensions (rows and columns) are eliminated)}
        /// \f]
        ///
        /// ## Parameters
        ///
        /// |                      | Description                              |
        /// | -------------------- | ---------------------------------------- |
        /// | `reduction_axes`     | The axes to eliminate through summation. |
        ///
        /// ## Inputs
        ///
        /// |       | Type                              | Description                                            |
        /// | ----- | --------------------------------- | ------------------------------------------------------ |
        /// | `arg` | \f$N[d_1,\dots,d_n]~(n \geq 0)\f$ | An input tensor of any shape and numeric element type. |
        ///
        /// ## Output
        ///
        /// | Type                                      | Description                                                                                                      |
        /// | ----------------------------------------- | ---------------------------------------------------------------------------------------------------------------- |
        /// | \f$N[\textit{delete}(A,d_1,\dots,d_n)]\f$ | The tensor \f$T\f$, where \f$T\f$ is the input tensor with the `reduction_axes` \f$A\f$ eliminated by summation. |
        // clang-format off
        namespace v0
        {
<<<<<<< HEAD
            class Sum : public util::ArithmeticReduction
            {
            public:
                NGRAPH_API
                    static const std::string type_name;
                const std::string& description() const override { return type_name; }
                /// \brief Constructs a summation operation.
                Sum() = default;
                /// \brief Constructs a summation operation.
                ///
                /// \param arg The tensor to be summed.
                /// \param reduction_axes The axis positions (0-based) to be eliminated.
                Sum(const Output<Node>& arg, const AxisSet& reduction_axes);
                /// \brief Constructs a summation operation.
                ///
                /// \param arg The tensor to be summed.
                /// \param reduction_axes The axis positions (0-based) to be eliminated.
                Sum(const Output<Node>& arg, const Output<Node>& reduction_axes);
=======
        public:
            NGRAPH_API
            static constexpr NodeTypeInfo type_info{"Sum", 0};
            const NodeTypeInfo& get_type_info() const override { return type_info; }
            /// \brief Constructs a summation operation.
            Sum() = default;
            /// \brief Constructs a summation operation.
            ///
            /// \param arg The tensor to be summed.
            /// \param reduction_axes The axis positions (0-based) to be eliminated.
            Sum(const Output<Node>& arg, const AxisSet& reduction_axes);
            /// \brief Constructs a summation operation.
            ///
            /// \param arg The tensor to be summed.
            /// \param reduction_axes The axis positions (0-based) to be eliminated.
            Sum(const Output<Node>& arg, const Output<Node>& reduction_axes);
>>>>>>> bdeddbf8

                virtual std::shared_ptr<Node>
                    copy_with_new_args(const NodeVector& new_args) const override;

                /// \return The default value for Sum.
                virtual std::shared_ptr<Node> get_default_value() const override;

            protected:
                virtual void generate_adjoints(autodiff::Adjoints& adjoints,
                    const NodeVector& deltas) override;
            };
        }
        // default opset version
        using v0::Sum;
    }
}<|MERGE_RESOLUTION|>--- conflicted
+++ resolved
@@ -17,7 +17,7 @@
 #pragma once
 
 #include "ngraph/axis_set.hpp"
-#include "ngraph/graph_util.hpp"
+#include "ngraph/op/op.hpp"
 #include "ngraph/op/util/arithmetic_reduction.hpp"
 
 namespace ngraph
@@ -74,13 +74,12 @@
         // clang-format off
         namespace v0
         {
-<<<<<<< HEAD
             class Sum : public util::ArithmeticReduction
             {
             public:
                 NGRAPH_API
-                    static const std::string type_name;
-                const std::string& description() const override { return type_name; }
+                static constexpr NodeTypeInfo type_info{ "Sum", 0 };
+                const NodeTypeInfo& get_type_info() const override { return type_info; }
                 /// \brief Constructs a summation operation.
                 Sum() = default;
                 /// \brief Constructs a summation operation.
@@ -93,24 +92,6 @@
                 /// \param arg The tensor to be summed.
                 /// \param reduction_axes The axis positions (0-based) to be eliminated.
                 Sum(const Output<Node>& arg, const Output<Node>& reduction_axes);
-=======
-        public:
-            NGRAPH_API
-            static constexpr NodeTypeInfo type_info{"Sum", 0};
-            const NodeTypeInfo& get_type_info() const override { return type_info; }
-            /// \brief Constructs a summation operation.
-            Sum() = default;
-            /// \brief Constructs a summation operation.
-            ///
-            /// \param arg The tensor to be summed.
-            /// \param reduction_axes The axis positions (0-based) to be eliminated.
-            Sum(const Output<Node>& arg, const AxisSet& reduction_axes);
-            /// \brief Constructs a summation operation.
-            ///
-            /// \param arg The tensor to be summed.
-            /// \param reduction_axes The axis positions (0-based) to be eliminated.
-            Sum(const Output<Node>& arg, const Output<Node>& reduction_axes);
->>>>>>> bdeddbf8
 
                 virtual std::shared_ptr<Node>
                     copy_with_new_args(const NodeVector& new_args) const override;
