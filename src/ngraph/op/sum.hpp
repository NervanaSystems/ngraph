--- conflicted
+++ resolved
@@ -17,6 +17,7 @@
 #pragma once
 
 #include "ngraph/axis_set.hpp"
+#include "ngraph/graph_util.hpp"
 #include "ngraph/op/op.hpp"
 #include "ngraph/op/util/arithmetic_reduction.hpp"
 
@@ -97,10 +98,7 @@
                     copy_with_new_args(const NodeVector& new_args) const override;
 
                 /// \return The default value for Sum.
-                virtual std::shared_ptr<Node> get_default_value() const override
-                {
-                    return ngraph::make_constant_from_string("0", get_element_type(), get_shape());
-                }
+                virtual std::shared_ptr<Node> get_default_value() const override;
 
             protected:
                 virtual void generate_adjoints(autodiff::Adjoints& adjoints,
@@ -108,7 +106,6 @@
             };
         }
 
-<<<<<<< HEAD
         namespace v1
         {
             class ReduceSum : public util::ArithmeticReduction
@@ -142,10 +139,7 @@
                     copy_with_new_args(const NodeVector& new_args) const override;
 
                 /// \return The default value for Sum.
-                virtual std::shared_ptr<Node> get_default_value() const override
-                {
-                    return ngraph::make_constant_from_string("0", get_element_type(), get_shape());
-                }
+                virtual std::shared_ptr<Node> get_default_value() const override;
 
             protected:
                 virtual void generate_adjoints(autodiff::Adjoints& adjoints,
@@ -154,10 +148,6 @@
                 bool m_keep_dims;
             };
         }
-=======
-            /// \return The default value for Sum.
-            virtual std::shared_ptr<Node> get_default_value() const override;
->>>>>>> 3ff6460e
 
         // default opset version
         using v0::Sum;
