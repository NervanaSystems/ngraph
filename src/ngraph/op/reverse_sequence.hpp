--- conflicted
+++ resolved
@@ -22,13 +22,11 @@
 {
     namespace op
     {
-<<<<<<< HEAD
         namespace v0
         {
-            class ReverseSequence : public Op
+            class NGRAPH_API ReverseSequence : public Op
             {
             public:
-                NGRAPH_API
                 static constexpr NodeTypeInfo type_info{"ReverseSequence", 0};
                 const NodeTypeInfo& get_type_info() const override { return type_info; }
                 ReverseSequence() = default;
@@ -39,21 +37,6 @@
                                 const Output<Node>& seq_lengths,
                                 size_t batch_axis,
                                 size_t seq_axis);
-=======
-        class NGRAPH_API ReverseSequence : public Op
-        {
-        public:
-            static constexpr NodeTypeInfo type_info{"ReverseSequence", 0};
-            const NodeTypeInfo& get_type_info() const override { return type_info; }
-            ReverseSequence() = default;
-            /// \brief Constructs an arcsin operation.
-            ///
-            /// \param arg Node that produces the input tensor.
-            ReverseSequence(const Output<Node>& arg,
-                            const Output<Node>& seq_lengths,
-                            size_t batch_axis,
-                            size_t seq_axis);
->>>>>>> 8fb151f4
 
                 void validate_and_infer_types() override;
 
