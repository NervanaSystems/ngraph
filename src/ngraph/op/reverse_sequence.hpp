--- conflicted
+++ resolved
@@ -24,19 +24,6 @@
     {
         namespace v0
         {
-<<<<<<< HEAD
-        public:
-            static constexpr NodeTypeInfo type_info{"ReverseSequence", 0};
-            const NodeTypeInfo& get_type_info() const override { return type_info; }
-            ReverseSequence() = default;
-            /// \brief Constructs an arcsin operation.
-            ///
-            /// \param arg Node that produces the input tensor.
-            ReverseSequence(const Output<Node>& arg,
-                            const Output<Node>& seq_lengths,
-                            int64_t batch_axis,
-                            int64_t seq_axis);
-=======
             class NGRAPH_API ReverseSequence : public Op
             {
             public:
@@ -48,47 +35,31 @@
                 /// \param arg Node that produces the input tensor.
                 ReverseSequence(const Output<Node>& arg,
                                 const Output<Node>& seq_lengths,
-                                size_t batch_axis,
-                                size_t seq_axis);
->>>>>>> f6bddf08
+                                int64_t batch_axis,
+                                int64_t seq_axis);
 
                 void validate_and_infer_types() override;
 
                 virtual std::shared_ptr<Node>
                     copy_with_new_args(const NodeVector& new_args) const override;
 
-<<<<<<< HEAD
-            size_t get_batch_axis() const { return m_normalized_batch_axis; }
-            int64_t get_origin_batch_axis() const { return m_batch_axis; }
-            void set_batch_axis(int64_t batch_axis) { m_batch_axis = batch_axis; }
-            size_t get_sequence_axis() const { return m_normalized_seq_axis; }
-            int64_t get_origin_sequence_axis() const { return m_seq_axis; }
-            void set_sequence_axis(int64_t sequence_axis) { m_seq_axis = sequence_axis; }
-        protected:
-            virtual void generate_adjoints(autodiff::Adjoints& adjoints,
-                                           const NodeVector& deltas) override;
-
-        private:
-            int64_t m_batch_axis;
-            int64_t m_seq_axis;
-            size_t m_normalized_batch_axis;
-            size_t m_normalized_seq_axis;
-        };
-=======
-                size_t get_batch_axis() const { return m_batch_axis; }
-                void set_batch_axis(size_t batch_axis) { m_batch_axis = batch_axis; }
-                size_t get_sequence_axis() const { return m_seq_axis; }
-                void set_sequence_axis(size_t sequence_axis) { m_seq_axis = sequence_axis; }
+                size_t get_batch_axis() const { return m_normalized_batch_axis; }
+                int64_t get_origin_batch_axis() const { return m_batch_axis; }
+                void set_batch_axis(int64_t batch_axis) { m_batch_axis = batch_axis; }
+                size_t get_sequence_axis() const { return m_normalized_seq_axis; }
+                int64_t get_origin_sequence_axis() const { return m_seq_axis; }
+                void set_sequence_axis(int64_t sequence_axis) { m_seq_axis = sequence_axis; }
             protected:
                 virtual void generate_adjoints(autodiff::Adjoints& adjoints,
                                                const NodeVector& deltas) override;
 
             private:
-                size_t m_batch_axis{0};
-                size_t m_seq_axis{0};
+                int64_t m_batch_axis;
+                int64_t m_seq_axis;
+                size_t m_normalized_batch_axis;
+                size_t m_normalized_seq_axis;
             };
         }
         using v0::ReverseSequence;
->>>>>>> f6bddf08
     }
 }