//*****************************************************************************
// Copyright 2017-2020 Intel Corporation
//
// Licensed under the Apache License, Version 2.0 (the "License");
// you may not use this file except in compliance with the License.
// You may obtain a copy of the License at
//
//     http://www.apache.org/licenses/LICENSE-2.0
//
// Unless required by applicable law or agreed to in writing, software
// distributed under the License is distributed on an "AS IS" BASIS,
// WITHOUT WARRANTIES OR CONDITIONS OF ANY KIND, either express or implied.
// See the License for the specific language governing permissions and
// limitations under the License.
//*****************************************************************************

#pragma once

#include "ngraph/op/op.hpp"

namespace ngraph
{
    namespace op
    {
        namespace v3
        {
            /// \brief NonZero operation returning indices of non-zero elements in the input tensor.
            ///
            /// \note The indices are returned by-dimension in row-major order. For example
            ///       the following output contains 3 indices of a 3D input tensor elements:
            ///       [[0, 0, 2],
            ///        [0, 1, 1],
            ///        [0, 1, 2]]
            ///       The values point to input elements at [0,0,0], [0,1,1] and [2,1,2]
            class NGRAPH_API NonZero : public Op
            {
            public:
                static constexpr NodeTypeInfo type_info{"NonZero", 3};
                const NodeTypeInfo& get_type_info() const override { return type_info; }
                /// \brief Constructs a NonZero operation.
                NonZero() = default;
                /// \brief Constructs a NonZero operation.
                ///
                /// \note The output type is int64.
                ///
                /// \param arg Node that produces the input tensor.
                NonZero(const Output<Node>& arg);
                /// \brief Constructs a NonZero operation.
                ///
                /// \param arg Node that produces the input tensor.
                /// \param output_type produce indices. Currently, only 'int64' or 'int32'
                /// are
                ///                           supported
                NonZero(const Output<Node>& arg, const std::string& output_type);
                /// \brief Constructs a NonZero operation.
                ///
                /// \param arg Node that produces the input tensor.
                /// \param output_type produce indices. Currently, only int64 or int32 are
                ///                           supported
                NonZero(const Output<Node>& arg, const element::Type& output_type);

                bool visit_attributes(AttributeVisitor& visitor) override;
                void validate_and_infer_types() override;

                virtual std::shared_ptr<Node>
                    clone_with_new_inputs(const OutputVector& new_args) const override;

<<<<<<< HEAD
                bool evaluate(const EvaluatorTensorVector& outputs,
                              const EvaluatorTensorVector& inputs) override;
=======
                element::Type get_output_type() const { return m_output_type; }
                void set_output_type(element::Type output_type) { m_output_type = output_type; }
                // Overload collision with method on Node
                using Node::set_output_type;

            protected:
                element::Type m_output_type = element::i64;
>>>>>>> 2e5ae8a0
            };
        }
        using v3::NonZero;
    } // namespace op
} // namespace ngraph<|MERGE_RESOLUTION|>--- conflicted
+++ resolved
@@ -65,18 +65,16 @@
                 virtual std::shared_ptr<Node>
                     clone_with_new_inputs(const OutputVector& new_args) const override;
 
-<<<<<<< HEAD
-                bool evaluate(const EvaluatorTensorVector& outputs,
-                              const EvaluatorTensorVector& inputs) override;
-=======
                 element::Type get_output_type() const { return m_output_type; }
                 void set_output_type(element::Type output_type) { m_output_type = output_type; }
                 // Overload collision with method on Node
                 using Node::set_output_type;
 
+                bool evaluate(const EvaluatorTensorVector& outputs,
+                              const EvaluatorTensorVector& inputs) override;
+
             protected:
                 element::Type m_output_type = element::i64;
->>>>>>> 2e5ae8a0
             };
         }
         using v3::NonZero;
