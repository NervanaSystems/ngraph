--- conflicted
+++ resolved
@@ -24,28 +24,15 @@
 {
     namespace op
     {
-<<<<<<< HEAD
         namespace v0
         {
             /// \brief Quantize operation
             ///        Maps real input (r) to quantized output (q) using scale (s), zero point (z)
             ///        and
             ///        round mode: q = ROUND(r / s) + o
-            class Quantize : public ngraph::op::Op
-=======
-        /// \brief Quantize operation
-        ///        Maps real input (r) to quantized output (q) using scale (s), zero point (z) and
-        ///        round mode: q = ROUND(r / s) + o
-        class NGRAPH_API Quantize : public ngraph::op::Op
-        {
-        public:
-            static constexpr NodeTypeInfo type_info{"Quantize", 0};
-            const NodeTypeInfo& get_type_info() const override { return type_info; }
-            enum class RoundMode
->>>>>>> 8fb151f4
+            class NGRAPH_API Quantize : public ngraph::op::Op
             {
             public:
-                NGRAPH_API
                 static constexpr NodeTypeInfo type_info{"Quantize", 0};
                 const NodeTypeInfo& get_type_info() const override { return type_info; }
                 enum class RoundMode
