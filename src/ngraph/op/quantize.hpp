//*****************************************************************************
// Copyright 2017-2018 Intel Corporation
//
// Licensed under the Apache License, Version 2.0 (the "License");
// you may not use this file except in compliance with the License.
// You may obtain a copy of the License at
//
//     http://www.apache.org/licenses/LICENSE-2.0
//
// Unless required by applicable law or agreed to in writing, software
// distributed under the License is distributed on an "AS IS" BASIS,
// WITHOUT WARRANTIES OR CONDITIONS OF ANY KIND, either express or implied.
// See the License for the specific language governing permissions and
// limitations under the License.
//*****************************************************************************

#pragma once

#include "ngraph/axis_set.hpp"
#include "ngraph/op/op.hpp"
#include "ngraph/type/element_type.hpp"

namespace ngraph
{
    namespace op
    {
        /// \brief Quantize operation
        ///        Maps real input (r) to quantized output (q) using scale (s), offset (o) and round mode
        ///        q = ROUND(r / s) - o
        class Quantize : public ngraph::op::Op
        {
        public:
            enum class RoundMode
            {
<<<<<<< HEAD
                // std::round
                // x.5 to x+1
                // -x.5 to -(x+1)
                // everything else to nearest integer
                //  2.25 ->  2.0
                //  2.50 ->  3.0
                //  2.75 ->  3.0
                // -2.25 -> -2.0
                // -2.50 -> -3.0
                // -2.75 -> -3.0
                //  3.25 ->  3.0
                //  3.50 ->  4.0
                //  3.75 ->  4.0
                // -3.25 -> -3.0
                // -3.50 -> -4.0
                // -3.75 -> -4.0
                HALF_AWAY_FROM_ZERO,

                // std::nearbyint FE_TONEAREST
                // x.5 and -x.5 to nearest even integer
                // everything else to nearest integer
                //  2.25 ->  2.0
                //  2.50 ->  2.0
                //  2.75 ->  3.0
                // -2.25 -> -2.0
                // -2.50 -> -2.0
                // -2.75 -> -3.0
                //  3.25 ->  3.0
                //  3.50 ->  4.0
                //  3.75 ->  4.0
                // -3.25 -> -3.0
                // -3.50 -> -4.0
                // -3.75 -> -4.0
                HALF_TO_EVEN,

                // std::nearbyint FE_UPWARD
                // everything to next integer towards infinity
                //  2.25 ->  3.0
                //  2.50 ->  3.0
                //  2.75 ->  3.0
                // -2.25 -> -2.0
                // -2.50 -> -2.0
                // -2.75 -> -2.0
                //  3.25 ->  4.0
                //  3.50 ->  4.0
                //  3.75 ->  4.0
                // -3.25 -> -3.0
                // -3.50 -> -3.0
                // -3.75 -> -3.0
                ALL_TOWARD_POSITIVE_INFINITY,

                // std::nearbyint FE_DOWNWARD
                // everything to next integer towards -infinity
                //  2.25 ->  2.0
                //  2.50 ->  2.0
                //  2.75 ->  2.0
                // -2.25 -> -3.0
                // -2.50 -> -3.0
                // -2.75 -> -3.0
                //  3.25 ->  3.0
                //  3.50 ->  3.0
                //  3.75 ->  3.0
                // -3.25 -> -4.0
                // -3.50 -> -4.0
                // -3.75 -> -4.0
                ALL_TOWARD_NEGATIVE_INFINITY,

                // std::nearbyint FE_TOWARDZERO
                // everything to next integer towards zero
                //  2.25 ->  2.0
                //  2.50 ->  2.0
                //  2.75 ->  2.0
                // -2.25 -> -2.0
                // -2.50 -> -2.0
                // -2.75 -> -2.0
                //  3.25 ->  3.0
                //  3.50 ->  3.0
                //  3.75 ->  3.0
                // -3.25 -> -3.0
                // -3.50 -> -3.0
                // -3.75 -> -3.0
                ALL_TOWARD_ZERO
=======
                // -3.5 -> 4
                // 2.5 -> 3
                HALF_AWAY_FROM_ZERO,
                // -3.5 -> 4
                // 2.5 -> 2 (nearest even)
                HALF_TO_EVEN
>>>>>>> c4018000
            };

            /// \brief Constructs a Quantize operation
            /// \param input real input
            /// \param scale element type: same as `input`, shape: `input` shape projected along `axes`
            /// \param offset element type: same as `type`, shape: `input` shape projected along `axes`
            /// \param type output element type
            /// \param axes axis positions on which `scale` and `offset` are specified
            /// \param round_mode describes how to perform ROUND function
            Quantize(std::shared_ptr<Node> input,
                     std::shared_ptr<Node> scale,
                     std::shared_ptr<Node> offset,
                     const ngraph::element::Type& type,
                     const ngraph::AxisSet& axes,
                     RoundMode round_mode);

            void validate_and_infer_types() override;

            virtual std::shared_ptr<Node>
                copy_with_new_args(const NodeVector& new_args) const override;

            const ngraph::AxisSet& get_axes() const { return m_axes; }
            RoundMode get_round_mode() const { return m_round_mode; }
        protected:
            virtual void generate_adjoints(autodiff::Adjoints& adjoints,
                                           const NodeVector& deltas) override;

        private:
            ngraph::element::Type m_type;
            ngraph::AxisSet m_axes;
            RoundMode m_round_mode;
        };
    }
}<|MERGE_RESOLUTION|>--- conflicted
+++ resolved
@@ -32,7 +32,6 @@
         public:
             enum class RoundMode
             {
-<<<<<<< HEAD
                 // std::round
                 // x.5 to x+1
                 // -x.5 to -(x+1)
@@ -115,14 +114,6 @@
                 // -3.50 -> -3.0
                 // -3.75 -> -3.0
                 ALL_TOWARD_ZERO
-=======
-                // -3.5 -> 4
-                // 2.5 -> 3
-                HALF_AWAY_FROM_ZERO,
-                // -3.5 -> 4
-                // 2.5 -> 2 (nearest even)
-                HALF_TO_EVEN
->>>>>>> c4018000
             };
 
             /// \brief Constructs a Quantize operation
