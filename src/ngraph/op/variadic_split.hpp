//*****************************************************************************
// Copyright 2017-2020 Intel Corporation
//
// Licensed under the Apache License, Version 2.0 (the "License");
// you may not use this file except in compliance with the License.
// You may obtain a copy of the License at
//
//     http://www.apache.org/licenses/LICENSE-2.0
//
// Unless required by applicable law or agreed to in writing, software
// distributed under the License is distributed on an "AS IS" BASIS,
// WITHOUT WARRANTIES OR CONDITIONS OF ANY KIND, either express or implied.
// See the License for the specific language governing permissions and
// limitations under the License.
//*****************************************************************************

#pragma once

#include "ngraph/coordinate.hpp"
#include "ngraph/op/op.hpp"
#include "ngraph/strides.hpp"

namespace ngraph
{
    namespace op
    {
        namespace v1
        {
            /// \brief VariadicSplit operation splits an input tensor into pieces along some axis.
            /// The pieces may have variadic lengths depending on "split_lengths" attribute.
            class NGRAPH_API VariadicSplit : public Op
            {
            public:
                static constexpr NodeTypeInfo type_info{"VariadicSplit", 1};
                const NodeTypeInfo& get_type_info() const override { return type_info; }
                /// \brief Constructs a variadic split operation.
                VariadicSplit() = default;
                /// \brief Constructs a variadic split operation.
                ///
                /// \param data           The tensor to be split.
                /// \param axis           The index of an axis in "data" along which to perform the
                /// split.
                /// \param split_lengths  A list containing the sizes of each output tensor
                /// along the split "axis". Size of "split_lengths" should be equal to the number of
                ///
                /// outputs. The sum of split_lengths must match data.shape[axis]
                VariadicSplit(const Output<Node>& data,
                              const Output<Node>& axis,
                              const Output<Node>& split_lengths);

                bool visit_attributes(AttributeVisitor& visitor) override;

                void validate_and_infer_types() override;
                virtual std::shared_ptr<Node>
<<<<<<< HEAD
                    clone_with_new_inputs(const OutputVector& new_args) const override;
=======
                    copy_with_new_args(const NodeVector& new_args) const override;
                size_t get_default_output_index() const override { return no_default_index(); }
>>>>>>> 2a8487e4
            };
        } // namespace v1

        using v1::VariadicSplit;
    } // namespace op
} // namespace ngraph<|MERGE_RESOLUTION|>--- conflicted
+++ resolved
@@ -52,12 +52,8 @@
 
                 void validate_and_infer_types() override;
                 virtual std::shared_ptr<Node>
-<<<<<<< HEAD
                     clone_with_new_inputs(const OutputVector& new_args) const override;
-=======
-                    copy_with_new_args(const NodeVector& new_args) const override;
                 size_t get_default_output_index() const override { return no_default_index(); }
->>>>>>> 2a8487e4
             };
         } // namespace v1
 
