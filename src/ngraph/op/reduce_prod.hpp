//*****************************************************************************
// Copyright 2017-2019 Intel Corporation
//
// Licensed under the Apache License, Version 2.0 (the "License");
// you may not use this file except in compliance with the License.
// You may obtain a copy of the License at
//
//     http://www.apache.org/licenses/LICENSE-2.0
//
// Unless required by applicable law or agreed to in writing, software
// distributed under the License is distributed on an "AS IS" BASIS,
// WITHOUT WARRANTIES OR CONDITIONS OF ANY KIND, either express or implied.
// See the License for the specific language governing permissions and
// limitations under the License.
//*****************************************************************************

#pragma once

#include "ngraph/op/util/arithmetic_reductions_keep_dims.hpp"

namespace ngraph
{
    namespace op
    {
        namespace v1
        {
            /// \brief Product reduction operation.
            ///
            /// Reduces the tensor, eliminating the specified reduction axes by taking the product.
            class NGRAPH_API ReduceProd : public util::ArithmeticReductionKeepDims
            {
            public:
<<<<<<< HEAD
                NGRAPH_API
                static constexpr NodeTypeInfo type_info{"ReduceProd", 1};
=======
                static constexpr NodeTypeInfo type_info{"Product", 1};
>>>>>>> 8fb151f4
                const NodeTypeInfo& get_type_info() const override { return type_info; }
                /// \brief Constructs a product reduction operation.
                ReduceProd() = default;
                /// \brief Constructs a product reduction operation.
                ///
                /// \param arg The tensor to be reduced.
                /// \param reduction_axes The axis positions (0-based) to be eliminated.
                /// \param keep_dims If set to true it holds axes that are used for reduction.
                ReduceProd(const Output<Node>& arg,
                           const Output<Node>& reduction_axes,
                           bool keep_dims = false);

                size_t get_version() const override { return 1; }
                /// \return The default value for Product.
                virtual std::shared_ptr<Node> get_default_value() const override;

                virtual std::shared_ptr<Node>
                    copy_with_new_args(const NodeVector& new_args) const override;
            };
        }
    }
}<|MERGE_RESOLUTION|>--- conflicted
+++ resolved
@@ -30,12 +30,7 @@
             class NGRAPH_API ReduceProd : public util::ArithmeticReductionKeepDims
             {
             public:
-<<<<<<< HEAD
-                NGRAPH_API
                 static constexpr NodeTypeInfo type_info{"ReduceProd", 1};
-=======
-                static constexpr NodeTypeInfo type_info{"Product", 1};
->>>>>>> 8fb151f4
                 const NodeTypeInfo& get_type_info() const override { return type_info; }
                 /// \brief Constructs a product reduction operation.
                 ReduceProd() = default;
