--- conflicted
+++ resolved
@@ -66,12 +66,10 @@
     std::shared_ptr<Node> a_dot_b = std::make_shared<op::Dot>(A, B);
 
     // alpha
-    std::shared_ptr<Node> alpha_node = std::make_shared<op::Constant>(
-<<<<<<< HEAD
-        a_dot_b->get_output_element_type(0), a_dot_b->get_shape(), std::vector<double>{m_alpha});
-=======
-        a_dot_b->get_element_type(), a_dot_b->get_output_shape(0), std::vector<double>{m_alpha});
->>>>>>> cbe47149
+    std::shared_ptr<Node> alpha_node =
+        std::make_shared<op::Constant>(a_dot_b->get_output_element_type(0),
+                                       a_dot_b->get_output_shape(0),
+                                       std::vector<double>{m_alpha});
     // alpha * A' * B'
     a_dot_b = std::make_shared<op::Multiply>(alpha_node, a_dot_b);
 
