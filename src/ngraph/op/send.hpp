--- conflicted
+++ resolved
@@ -24,13 +24,11 @@
 {
     namespace op
     {
-<<<<<<< HEAD
         namespace v0
         {
-            class Send : public Op
+            class NGRAPH_API Send : public Op
             {
             public:
-                NGRAPH_API
                 static constexpr NodeTypeInfo type_info{"Send", 0};
                 const NodeTypeInfo& get_type_info() const override { return type_info; }
                 /// \brief Constructs an unitialized send operation.
@@ -40,20 +38,6 @@
                 /// \param arg The node for input tensor
                 /// \param dest_id the target id which could be rank of node id.
                 Send(const Output<Node>& arg, int dest_id);
-=======
-        class NGRAPH_API Send : public Op
-        {
-        public:
-            static constexpr NodeTypeInfo type_info{"Send", 0};
-            const NodeTypeInfo& get_type_info() const override { return type_info; }
-            /// \brief Constructs an unitialized send operation.
-            Send() = default;
-            /// \brief Constructs a send operation.
-            ///
-            /// \param arg The node for input tensor
-            /// \param dest_id the target id which could be rank of node id.
-            Send(const Output<Node>& arg, int dest_id);
->>>>>>> 8fb151f4
 
                 void validate_and_infer_types() override;
 
