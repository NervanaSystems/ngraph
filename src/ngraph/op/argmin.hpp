//*****************************************************************************
// Copyright 2017-2019 Intel Corporation
//
// Licensed under the Apache License, Version 2.0 (the "License");
// you may not use this file except in compliance with the License.
// You may obtain a copy of the License at
//
//     http://www.apache.org/licenses/LICENSE-2.0
//
// Unless required by applicable law or agreed to in writing, software
// distributed under the License is distributed on an "AS IS" BASIS,
// WITHOUT WARRANTIES OR CONDITIONS OF ANY KIND, either express or implied.
// See the License for the specific language governing permissions and
// limitations under the License.
//*****************************************************************************

#pragma once

#include "ngraph/op/util/index_reduction.hpp"

namespace ngraph
{
    namespace op
    {
<<<<<<< HEAD
        namespace v0
        {
            /// \brief Computes minimum index along a specified axis for a given tensor
            class ArgMin : public op::util::IndexReduction
            {
            public:
                NGRAPH_API
                static constexpr NodeTypeInfo type_info{"ArgMin", 0};
                const NodeTypeInfo& get_type_info() const override { return type_info; }
                /// \brief Constructs a ArgMin operation.
                ArgMin() = default;
=======
        /// \brief Computes minimum index along a specified axis for a given tensor
        class NGRAPH_API ArgMin : public op::util::IndexReduction
        {
        public:
            static constexpr NodeTypeInfo type_info{"ArgMin", 0};
            const NodeTypeInfo& get_type_info() const override { return type_info; }
            /// \brief Constructs a ArgMin operation.
            ArgMin() = default;
>>>>>>> 8fb151f4

                /// \brief Constructs a ArgMin operation.
                ///
                /// \param arg The input tensor
                /// \param axis The axis along which to compute an index for minimum
                /// \param index_element_type produce indices. Currently, only int64 or int32 are
                ///                           supported
                ArgMin(const Output<Node>& arg,
                       size_t axis,
                       const element::Type& index_element_type);

                virtual std::shared_ptr<Node>
                    copy_with_new_args(const NodeVector& new_args) const override;
                bool visit_attributes(AttributeVisitor& visitor) override;
                virtual std::shared_ptr<Node> get_default_value() const override;
            };
        }
        using v0::ArgMin;
    }
}<|MERGE_RESOLUTION|>--- conflicted
+++ resolved
@@ -22,28 +22,16 @@
 {
     namespace op
     {
-<<<<<<< HEAD
         namespace v0
         {
             /// \brief Computes minimum index along a specified axis for a given tensor
-            class ArgMin : public op::util::IndexReduction
+            class NGRAPH_API ArgMin : public op::util::IndexReduction
             {
             public:
-                NGRAPH_API
                 static constexpr NodeTypeInfo type_info{"ArgMin", 0};
                 const NodeTypeInfo& get_type_info() const override { return type_info; }
                 /// \brief Constructs a ArgMin operation.
                 ArgMin() = default;
-=======
-        /// \brief Computes minimum index along a specified axis for a given tensor
-        class NGRAPH_API ArgMin : public op::util::IndexReduction
-        {
-        public:
-            static constexpr NodeTypeInfo type_info{"ArgMin", 0};
-            const NodeTypeInfo& get_type_info() const override { return type_info; }
-            /// \brief Constructs a ArgMin operation.
-            ArgMin() = default;
->>>>>>> 8fb151f4
 
                 /// \brief Constructs a ArgMin operation.
                 ///
