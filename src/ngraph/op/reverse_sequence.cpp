--- conflicted
+++ resolved
@@ -38,32 +38,25 @@
 
 void op::ReverseSequence::validate_and_infer_types()
 {
-<<<<<<< HEAD
     auto indices_shape = get_input_partial_shape(1);
     auto indices_rank = indices_shape.rank();
-=======
-    if (validate_punt_if_dynamic())
-    {
-        return;
-    }
->>>>>>> 062b0934
 
-    NODE_VALIDATION_ASSERT(this, !indices_rank.is_determined() || size_t(indices_rank) == 1)
+    NODE_VALIDATION_ASSERT(this, indices_rank.is_dynamic() || size_t(indices_rank) == 1)
         << "Sequence indices must be a 1-dimensional tensor (sequence indices shape: "
         << get_input_shape(1) << ").";
 
     auto input_shape = get_input_partial_shape(0);
     auto input_rank = input_shape.rank();
 
-    NODE_VALIDATION_ASSERT(this, !input_rank.is_determined() || m_batch_axis < size_t(input_rank))
+    NODE_VALIDATION_ASSERT(this, input_rank.is_dynamic() || m_batch_axis < size_t(input_rank))
         << "Batch axis index (" << m_batch_axis
         << ") is out of bounds (argument shape: " << input_shape << ").";
 
-    NODE_VALIDATION_ASSERT(this, !input_rank.is_determined() || m_seq_axis < size_t(input_rank))
+    NODE_VALIDATION_ASSERT(this, input_rank.is_dynamic() || m_seq_axis < size_t(input_rank))
         << "Sequence axis index (" << m_seq_axis
         << ") is out of bounds (argument shape: " << input_shape << ").";
 
-    if (input_rank.is_determined() && indices_rank.is_determined())
+    if (input_rank.is_static() && indices_rank.is_static())
     {
         Dimension merged_sequence_length;
 
