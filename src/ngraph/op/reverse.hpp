--- conflicted
+++ resolved
@@ -117,11 +117,7 @@
                 /// \return The second input data interpretation mode.
                 Mode get_mode() const { return m_mode; }
                 void set_mode(const Mode mode) { m_mode = mode; }
-<<<<<<< HEAD
-=======
-                virtual size_t get_version() const override { return 1; }
 
->>>>>>> ff4f2061
             protected:
                 virtual void generate_adjoints(autodiff::Adjoints& adjoints,
                                                const OutputVector& deltas) override;
