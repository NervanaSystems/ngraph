--- conflicted
+++ resolved
@@ -29,14 +29,9 @@
                      const Shape& window_shape,
                      const Strides& window_movement_strides,
                      const Shape& padding_below,
-<<<<<<< HEAD
-                     const Shape& padding_above)
-    : Op("MaxPool", {arg})
-=======
                      const Shape& padding_above,
                      const PadType& pad_type)
-    : Op("MaxPool", check_single_output_args({arg}))
->>>>>>> c2e46149
+    : Op("MaxPool", {arg})
     , m_window_shape(window_shape)
     , m_window_movement_strides(window_movement_strides)
     , m_padding_below(padding_below)
