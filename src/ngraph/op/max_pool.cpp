//*****************************************************************************
// Copyright 2017-2019 Intel Corporation
//
// Licensed under the Apache License, Version 2.0 (the "License");
// you may not use this file except in compliance with the License.
// You may obtain a copy of the License at
//
//     http://www.apache.org/licenses/LICENSE-2.0
//
// Unless required by applicable law or agreed to in writing, software
// distributed under the License is distributed on an "AS IS" BASIS,
// WITHOUT WARRANTIES OR CONDITIONS OF ANY KIND, either express or implied.
// See the License for the specific language governing permissions and
// limitations under the License.
//*****************************************************************************

#include "ngraph/op/max_pool.hpp"
#include "ngraph/op/add.hpp"
#include "ngraph/op/constant.hpp"
#include "ngraph/validation_util.hpp"

using namespace std;
using namespace ngraph;

constexpr NodeTypeInfo op::MaxPool::type_info;

op::MaxPool::MaxPool(const Output<Node>& arg,
                     const Shape& window_shape,
                     const Strides& window_movement_strides,
                     const Shape& padding_below,
                     const Shape& padding_above,
                     const PadType& pad_type,
                     bool ceil_mode)
    : Op({arg})
    , m_window_shape(window_shape)
    , m_window_movement_strides(window_movement_strides)
    , m_padding_below(padding_below)
    , m_padding_above(padding_above)
    , m_pad_type(pad_type)
    , m_ceil_mode(ceil_mode)
{
    constructor_validate_and_infer_types();
}

op::MaxPool::MaxPool(const Output<Node>& arg,
                     const Shape& window_shape,
                     const Strides& window_movement_strides,
                     const Shape& padding_below,
                     const Shape& padding_above,
                     const PadType& pad_type)
    : MaxPool(
          arg, window_shape, window_movement_strides, padding_below, padding_above, pad_type, false)
{
}

op::MaxPool::MaxPool(const Output<Node>& arg,
                     const Shape& window_shape,
                     const Strides& window_movement_strides,
                     const Shape& padding_below,
                     const Shape& padding_above)
    : MaxPool(arg,
              window_shape,
              window_movement_strides,
              padding_below,
              padding_above,
              PadType::EXPLICIT)
{
}

void op::MaxPool::validate_and_infer_types()
{
    if (0 == m_window_movement_strides.size())
    {
        m_window_movement_strides = Strides(m_window_shape.size(), 1);
    }

    if (0 == m_padding_below.size())
    {
        m_padding_below = Shape(m_window_shape.size(), 0);
    }

    if (0 == m_padding_above.size())
    {
        m_padding_above = Shape(m_window_shape.size(), 0);
    }

    const PartialShape& arg_shape = get_input_partial_shape(0);

    if (m_pad_type == PadType::SAME_UPPER || m_pad_type == PadType::SAME_LOWER)
    {
        if (arg_shape.is_static())
        {
            CoordinateDiff padding_above, padding_below;
            infer_auto_padding(arg_shape.to_shape(),
                               m_window_shape,
                               m_window_movement_strides,
                               Strides(m_window_shape.size(), 1), // No dilation
                               m_pad_type,
                               padding_above,
                               padding_below);
            m_padding_above = Shape(padding_above.begin(), padding_above.end());
            m_padding_below = Shape(padding_below.begin(), padding_below.end());
        }
    }

    // infer_batched_forward_pooling wants CoordinateDiffs for these, while the pooling ops for
    // now still take Shape (no negative padding).
    CoordinateDiff padding_below(m_padding_below.begin(), m_padding_below.end());
    CoordinateDiff padding_above(m_padding_above.begin(), m_padding_above.end());

    set_output_type(0,
                    get_input_element_type(0),
                    infer_batched_pooling_forward(this,
                                                  arg_shape,
                                                  padding_below,
                                                  padding_above,
                                                  m_window_shape,
                                                  m_window_movement_strides,
                                                  true,
                                                  m_ceil_mode));
}

op::MaxPool::MaxPool(const Output<Node>& arg,
                     const Shape& window_shape,
                     const Strides& window_movement_strides)
    : MaxPool(arg, window_shape, window_movement_strides, Shape(), Shape())
{
}

op::MaxPool::MaxPool(const Output<Node>& arg, const Shape& window_shape)
    : MaxPool(arg, window_shape, Strides(), Shape(), Shape())
{
}

shared_ptr<Node> op::MaxPool::copy_with_new_args(const NodeVector& new_args) const
{
    check_new_args_count(this, new_args);
    return make_shared<MaxPool>(new_args.at(0),
                                m_window_shape,
                                m_window_movement_strides,
                                m_padding_below,
                                m_padding_above,
                                m_pad_type,
                                m_ceil_mode);
}

<<<<<<< HEAD
constexpr NodeTypeInfo op::MaxPoolBackprop::type_info;
=======
shared_ptr<Node> op::MaxPool::get_default_value() const
{
    return ngraph::make_constant_from_string("0", get_element_type(), get_shape());
}

const string op::MaxPoolBackprop::type_name{"MaxPoolBackprop"};
>>>>>>> 9035fb09

op::MaxPoolBackprop::MaxPoolBackprop(const Output<Node>& arg_forward,
                                     const Output<Node>& delta,
                                     const Shape& window_shape,
                                     const Strides& window_movement_strides,
                                     const Shape& padding_below,
                                     const Shape& padding_above)
    : Op({arg_forward, delta})
    , m_window_shape(window_shape)
    , m_window_movement_strides(window_movement_strides)
    , m_padding_below(padding_below)
    , m_padding_above(padding_above)
{
    constructor_validate_and_infer_types();
}

op::MaxPoolBackprop::MaxPoolBackprop(const Output<Node>& arg_forward,
                                     const Output<Node>& delta,
                                     const Output<Node>& result_forward,
                                     const Shape& window_shape,
                                     const Strides& window_movement_strides,
                                     const Shape& padding_below,
                                     const Shape& padding_above)
    : Op({arg_forward, delta, result_forward})
    , m_window_shape(window_shape)
    , m_window_movement_strides(window_movement_strides)
    , m_padding_below(padding_below)
    , m_padding_above(padding_above)
{
    constructor_validate_and_infer_types();
}

void op::MaxPoolBackprop::validate_and_infer_types()
{
    element::Type forward_arg_et = get_input_element_type(0);
    element::Type delta_et = get_input_element_type(1);

    element::Type result_et;

    NODE_VALIDATION_CHECK(this,
                          element::Type::merge(result_et, forward_arg_et, delta_et),
                          "Element types for forward argument (",
                          forward_arg_et,
                          ") and delta (",
                          delta_et,
                          ") do not match.");

    // infer_batched_forward_pooling wants CoordinateDiffs for these, while the pooling ops for
    // now still take Shape (no negative padding).
    CoordinateDiff padding_below(m_padding_below.begin(), m_padding_below.end());
    CoordinateDiff padding_above(m_padding_above.begin(), m_padding_above.end());

    const PartialShape& forward_arg_shape = get_input_partial_shape(0);

    PartialShape forward_result_shape = infer_batched_pooling_forward(this,
                                                                      forward_arg_shape,
                                                                      padding_below,
                                                                      padding_above,
                                                                      m_window_shape,
                                                                      m_window_movement_strides,
                                                                      true);

    const PartialShape& delta_shape = get_input_partial_shape(1);

    NODE_VALIDATION_CHECK(
        this,
        forward_result_shape.compatible(delta_shape),
        "Inferred forward output shape does not match delta shape (inferred forward output ",
        "shape: ",
        forward_result_shape,
        ", delta shape: ",
        delta_shape,
        ").");

    // TODO(amprocte): We may technically be able to infer some extra information from
    // forward_result_shape that was not present in the forward arg shape---namely batch size and
    // channel count. Merge that info in.
    set_output_type(0, get_input_element_type(0), forward_arg_shape);
}

shared_ptr<Node> op::MaxPoolBackprop::copy_with_new_args(const NodeVector& new_args) const
{
    check_new_args_count(this, new_args);
    if (this->get_input_size() == 3)
    {
        return make_shared<op::MaxPoolBackprop>(new_args.at(0),
                                                new_args.at(1),
                                                new_args.at(2),
                                                m_window_shape,
                                                m_window_movement_strides,
                                                m_padding_below,
                                                m_padding_above);
    }

    return make_shared<op::MaxPoolBackprop>(new_args.at(0),
                                            new_args.at(1),
                                            m_window_shape,
                                            m_window_movement_strides,
                                            m_padding_below,
                                            m_padding_above);
}

void op::MaxPool::generate_adjoints(autodiff::Adjoints& adjoints, const NodeVector& deltas)
{
    if (m_ceil_mode)
    {
        throw ngraph_error("Autodiff not supported on MaxPool with ceil_mode set");
    }

    auto delta = deltas.at(0);

    auto operand = input_value(0);
    auto backprop =
        make_shared<op::MaxPoolBackprop>(operand,
                                         delta,
                                         static_pointer_cast<op::MaxPool>(shared_from_this()),
                                         m_window_shape,
                                         m_window_movement_strides,
                                         m_padding_below,
                                         m_padding_above);

    adjoints.add_delta(operand, backprop);
}<|MERGE_RESOLUTION|>--- conflicted
+++ resolved
@@ -144,16 +144,11 @@
                                 m_ceil_mode);
 }
 
-<<<<<<< HEAD
 constexpr NodeTypeInfo op::MaxPoolBackprop::type_info;
-=======
 shared_ptr<Node> op::MaxPool::get_default_value() const
 {
     return ngraph::make_constant_from_string("0", get_element_type(), get_shape());
 }
-
-const string op::MaxPoolBackprop::type_name{"MaxPoolBackprop"};
->>>>>>> 9035fb09
 
 op::MaxPoolBackprop::MaxPoolBackprop(const Output<Node>& arg_forward,
                                      const Output<Node>& delta,
