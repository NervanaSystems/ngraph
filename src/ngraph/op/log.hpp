--- conflicted
+++ resolved
@@ -22,14 +22,12 @@
 {
     namespace op
     {
-<<<<<<< HEAD
         namespace v0
         {
             /// \brief Elementwise natural log operation.
-            class Log : public util::UnaryElementwiseArithmetic
+            class NGRAPH_API Log : public util::UnaryElementwiseArithmetic
             {
             public:
-                NGRAPH_API
                 static constexpr NodeTypeInfo type_info{"Log", 0};
                 const NodeTypeInfo& get_type_info() const override { return type_info; }
                 /// \brief Constructs a natural log operation.
@@ -38,20 +36,6 @@
                 ///
                 /// \param arg Node that produces the input tensor.
                 Log(const Output<Node>& arg);
-=======
-        /// \brief Elementwise natural log operation.
-        class NGRAPH_API Log : public util::UnaryElementwiseArithmetic
-        {
-        public:
-            static constexpr NodeTypeInfo type_info{"Log", 0};
-            const NodeTypeInfo& get_type_info() const override { return type_info; }
-            /// \brief Constructs a natural log operation.
-            Log() = default;
-            /// \brief Constructs a natural log operation.
-            ///
-            /// \param arg Node that produces the input tensor.
-            Log(const Output<Node>& arg);
->>>>>>> 8fb151f4
 
                 virtual std::shared_ptr<Node>
                     copy_with_new_args(const NodeVector& new_args) const override;
