--- conflicted
+++ resolved
@@ -38,11 +38,7 @@
     return make_shared<op::v0::Subtract>(new_args.at(0), new_args.at(1), this->get_autob());
 }
 
-<<<<<<< HEAD
 void op::Subtract::generate_adjoints(autodiff::Adjoints& adjoints, const OutputVector& deltas)
-=======
-void op::v0::Subtract::generate_adjoints(autodiff::Adjoints& adjoints, const NodeVector& deltas)
->>>>>>> a9a3ae79
 {
     if (get_autob().m_type != op::AutoBroadcastType::NONE)
     {
@@ -81,7 +77,7 @@
     return make_shared<op::v1::Subtract>(new_args.at(0), new_args.at(1), this->get_autob());
 }
 
-void op::v1::Subtract::generate_adjoints(autodiff::Adjoints& adjoints, const NodeVector& deltas)
+void op::v1::Subtract::generate_adjoints(autodiff::Adjoints& adjoints, const OutputVector& deltas)
 {
     if (get_autob().m_type != op::AutoBroadcastType::NONE)
     {
