//*****************************************************************************
// Copyright 2017-2020 Intel Corporation
//
// Licensed under the Apache License, Version 2.0 (the "License");
// you may not use this file except in compliance with the License.
// You may obtain a copy of the License at
//
//     http://www.apache.org/licenses/LICENSE-2.0
//
// Unless required by applicable law or agreed to in writing, software
// distributed under the License is distributed on an "AS IS" BASIS,
// WITHOUT WARRANTIES OR CONDITIONS OF ANY KIND, either express or implied.
// See the License for the specific language governing permissions and
// limitations under the License.
//*****************************************************************************

#include "ngraph/op/add.hpp"
#include "ngraph/runtime/host_tensor.hpp"
#include "ngraph/runtime/reference/add.hpp"

using namespace std;
using namespace ngraph;

// ------------------------------- v0 ------------------------------------------

constexpr NodeTypeInfo op::v0::Add::type_info;

op::v0::Add::Add(const Output<Node>& arg0,
                 const Output<Node>& arg1,
                 const AutoBroadcastSpec& auto_broadcast)
    : BinaryElementwiseArithmetic(arg0, arg1, auto_broadcast)
{
    constructor_validate_and_infer_types();
}

shared_ptr<Node> op::v0::Add::clone_with_new_inputs(const OutputVector& new_args) const
{
    check_new_args_count(this, new_args);
    return make_shared<op::v0::Add>(new_args.at(0), new_args.at(1), this->get_autob());
}

bool op::v0::Add::visit_attributes(AttributeVisitor& visitor)
{
    BinaryElementwiseArithmetic::visit_attributes(visitor);
    return true;
}

void op::v0::Add::generate_adjoints(autodiff::Adjoints& adjoints, const OutputVector& deltas)
{
    if (get_autob().m_type != op::AutoBroadcastType::NONE)
    {
        throw ngraph_error("Autodiff not supported with auto broadcasting");
    }

    auto delta = deltas.at(0);

    auto x = input_value(0);
    auto y = input_value(1);

    adjoints.add_delta(x, delta);
    adjoints.add_delta(y, delta);
}

shared_ptr<Node> ngraph::operator+(const Output<Node>& arg0, const Output<Node>& arg1)
{
    return make_shared<op::Add>(arg0, arg1);
}

namespace
{
    template <element::Type_t ET>
<<<<<<< HEAD
    bool evaluate(const EvaluatorTensorPtr& arg0,
                  const EvaluatorTensorPtr& arg1,
                  const EvaluatorTensorPtr& out,
                  const op::AutoBroadcastSpec& broadcast_spec)
    {
        runtime::reference::add(arg0->get_ptr<ET>(),
                                arg1->get_ptr<ET>(),
                                out->get_ptr<ET>(),
                                arg0->get_shape(),
                                arg1->get_shape(),
                                broadcast_spec);
        return true;
=======
    bool try_evaluate_add(const HostTensorPtr& arg0,
                          const HostTensorPtr& arg1,
                          const HostTensorPtr& out,
                          const op::AutoBroadcastSpec& broadcast_spec)
    {
        return (ET == arg0->get_element_type()) &&
               (runtime::reference::add(arg0->get_data_ptr<ET>(),
                                        arg1->get_data_ptr<ET>(),
                                        out->get_data_ptr<ET>(),
                                        arg0->get_shape(),
                                        arg1->get_shape(),
                                        broadcast_spec),
                true);
>>>>>>> 3730f5d9
    }

    bool evaluate_add(const HostTensorPtr& arg0,
                      const HostTensorPtr& arg1,
                      const HostTensorPtr& out,
                      const op::AutoBroadcastSpec& broadcast_spec)
    {
<<<<<<< HEAD
        bool rc = true;
        switch (arg0->get_element_type())
        {
            TYPE_CASE(i8)(arg0, arg1, out, broadcast_spec);
            break;
            TYPE_CASE(i16)(arg0, arg1, out, broadcast_spec);
            break;
            TYPE_CASE(i32)(arg0, arg1, out, broadcast_spec);
            break;
            TYPE_CASE(i64)(arg0, arg1, out, broadcast_spec);
            break;
            TYPE_CASE(u8)(arg0, arg1, out, broadcast_spec);
            break;
            TYPE_CASE(u16)(arg0, arg1, out, broadcast_spec);
            break;
            TYPE_CASE(u32)(arg0, arg1, out, broadcast_spec);
            break;
            TYPE_CASE(u64)(arg0, arg1, out, broadcast_spec);
            break;
            TYPE_CASE(f32)(arg0, arg1, out, broadcast_spec);
            break;
            TYPE_CASE(f64)(arg0, arg1, out, broadcast_spec);
            break;
        default: rc = false; break;
        }
        return rc;
=======
        out->set_broadcast(broadcast_spec, arg0, arg1);
        return try_evaluate_add<element::Type_t::i8>(arg0, arg1, out, broadcast_spec) ||
               try_evaluate_add<element::Type_t::i16>(arg0, arg1, out, broadcast_spec) ||
               try_evaluate_add<element::Type_t::i32>(arg0, arg1, out, broadcast_spec) ||
               try_evaluate_add<element::Type_t::i64>(arg0, arg1, out, broadcast_spec) ||
               try_evaluate_add<element::Type_t::u8>(arg0, arg1, out, broadcast_spec) ||
               try_evaluate_add<element::Type_t::u16>(arg0, arg1, out, broadcast_spec) ||
               try_evaluate_add<element::Type_t::u32>(arg0, arg1, out, broadcast_spec) ||
               try_evaluate_add<element::Type_t::u64>(arg0, arg1, out, broadcast_spec) ||
               try_evaluate_add<element::Type_t::f32>(arg0, arg1, out, broadcast_spec) ||
               try_evaluate_add<element::Type_t::f64>(arg0, arg1, out, broadcast_spec);
>>>>>>> 3730f5d9
    }
}

bool op::v0::Add::evaluate(const HostTensorVector& outputs, const HostTensorVector& inputs)
{
    return evaluate_add(inputs[0], inputs[1], outputs[0], get_autob());
}

// ------------------------------- v1 ------------------------------------------

constexpr NodeTypeInfo op::v1::Add::type_info;

op::v1::Add::Add(const Output<Node>& arg0,
                 const Output<Node>& arg1,
                 const AutoBroadcastSpec& auto_broadcast)
    : BinaryElementwiseArithmetic(arg0, arg1, auto_broadcast)
{
    constructor_validate_and_infer_types();
}

bool op::v1::Add::visit_attributes(AttributeVisitor& visitor)
{
    BinaryElementwiseArithmetic::visit_attributes(visitor);
    return true;
}

shared_ptr<Node> op::v1::Add::clone_with_new_inputs(const OutputVector& new_args) const
{
    check_new_args_count(this, new_args);
    return make_shared<op::v1::Add>(new_args.at(0), new_args.at(1), this->get_autob());
}

void op::v1::Add::generate_adjoints(autodiff::Adjoints& adjoints, const OutputVector& deltas)
{
    if (get_autob().m_type != op::AutoBroadcastType::NONE)
    {
        throw ngraph_error("Autodiff not supported with auto broadcasting");
    }

    auto delta = deltas.at(0);

    auto x = input_value(0);
    auto y = input_value(1);

    adjoints.add_delta(x, delta);
    adjoints.add_delta(y, delta);
}

bool op::v1::Add::evaluate(const HostTensorVector& outputs, const HostTensorVector& inputs)
{
    return evaluate_add(inputs[0], inputs[1], outputs[0], get_autob());
}<|MERGE_RESOLUTION|>--- conflicted
+++ resolved
@@ -69,7 +69,6 @@
 namespace
 {
     template <element::Type_t ET>
-<<<<<<< HEAD
     bool evaluate(const EvaluatorTensorPtr& arg0,
                   const EvaluatorTensorPtr& arg1,
                   const EvaluatorTensorPtr& out,
@@ -82,21 +81,6 @@
                                 arg1->get_shape(),
                                 broadcast_spec);
         return true;
-=======
-    bool try_evaluate_add(const HostTensorPtr& arg0,
-                          const HostTensorPtr& arg1,
-                          const HostTensorPtr& out,
-                          const op::AutoBroadcastSpec& broadcast_spec)
-    {
-        return (ET == arg0->get_element_type()) &&
-               (runtime::reference::add(arg0->get_data_ptr<ET>(),
-                                        arg1->get_data_ptr<ET>(),
-                                        out->get_data_ptr<ET>(),
-                                        arg0->get_shape(),
-                                        arg1->get_shape(),
-                                        broadcast_spec),
-                true);
->>>>>>> 3730f5d9
     }
 
     bool evaluate_add(const HostTensorPtr& arg0,
@@ -104,8 +88,8 @@
                       const HostTensorPtr& out,
                       const op::AutoBroadcastSpec& broadcast_spec)
     {
-<<<<<<< HEAD
         bool rc = true;
+        out->set_broadcast(broadcast_spec, arg0, arg1);
         switch (arg0->get_element_type())
         {
             TYPE_CASE(i8)(arg0, arg1, out, broadcast_spec);
@@ -131,19 +115,6 @@
         default: rc = false; break;
         }
         return rc;
-=======
-        out->set_broadcast(broadcast_spec, arg0, arg1);
-        return try_evaluate_add<element::Type_t::i8>(arg0, arg1, out, broadcast_spec) ||
-               try_evaluate_add<element::Type_t::i16>(arg0, arg1, out, broadcast_spec) ||
-               try_evaluate_add<element::Type_t::i32>(arg0, arg1, out, broadcast_spec) ||
-               try_evaluate_add<element::Type_t::i64>(arg0, arg1, out, broadcast_spec) ||
-               try_evaluate_add<element::Type_t::u8>(arg0, arg1, out, broadcast_spec) ||
-               try_evaluate_add<element::Type_t::u16>(arg0, arg1, out, broadcast_spec) ||
-               try_evaluate_add<element::Type_t::u32>(arg0, arg1, out, broadcast_spec) ||
-               try_evaluate_add<element::Type_t::u64>(arg0, arg1, out, broadcast_spec) ||
-               try_evaluate_add<element::Type_t::f32>(arg0, arg1, out, broadcast_spec) ||
-               try_evaluate_add<element::Type_t::f64>(arg0, arg1, out, broadcast_spec);
->>>>>>> 3730f5d9
     }
 }
 
