--- conflicted
+++ resolved
@@ -19,21 +19,14 @@
 using namespace std;
 using namespace ngraph;
 
-<<<<<<< HEAD
 const string op::Add::type_name{"Add"};
 
 op::Add::Add()
 {
 }
 
-op::Add::Add(const Output<Node>& arg0, const Output<Node>& arg1)
-    : BinaryElementwiseArithmetic(arg0, arg1)
-=======
-op::Add::Add(const shared_ptr<Node>& arg0,
-             const shared_ptr<Node>& arg1,
-             const AutoBroadcastSpec& autob)
-    : BinaryElementwiseArithmetic("Add", arg0, arg1, autob)
->>>>>>> 0caefe7d
+op::Add::Add(const Output<Node>& arg0, const Output<Node>& arg1, const AutoBroadcastSpec& autob)
+    : BinaryElementwiseArithmetic(arg0, arg1, autob)
 {
     constructor_validate_and_infer_types();
 }
