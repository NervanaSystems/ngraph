//*****************************************************************************
// Copyright 2017-2020 Intel Corporation
//
// Licensed under the Apache License, Version 2.0 (the "License");
// you may not use this file except in compliance with the License.
// You may obtain a copy of the License at
//
//     http://www.apache.org/licenses/LICENSE-2.0
//
// Unless required by applicable law or agreed to in writing, software
// distributed under the License is distributed on an "AS IS" BASIS,
// WITHOUT WARRANTIES OR CONDITIONS OF ANY KIND, either express or implied.
// See the License for the specific language governing permissions and
// limitations under the License.
//*****************************************************************************

#include "ngraph/op/add.hpp"
#include "ngraph/runtime/host_tensor.hpp"
#include "ngraph/runtime/reference/add.hpp"

using namespace std;
using namespace ngraph;

// ------------------------------- v0 ------------------------------------------

constexpr NodeTypeInfo op::v0::Add::type_info;

op::v0::Add::Add(const Output<Node>& arg0,
                 const Output<Node>& arg1,
                 const AutoBroadcastSpec& auto_broadcast)
    : BinaryElementwiseArithmetic(arg0, arg1, auto_broadcast)
{
    constructor_validate_and_infer_types();
}

shared_ptr<Node> op::v0::Add::clone_with_new_inputs(const OutputVector& new_args) const
{
    check_new_args_count(this, new_args);
    return make_shared<op::v0::Add>(new_args.at(0), new_args.at(1), this->get_autob());
}

bool op::v0::Add::visit_attributes(AttributeVisitor& visitor)
{
    BinaryElementwiseArithmetic::visit_attributes(visitor);
    return true;
}

void op::v0::Add::generate_adjoints(autodiff::Adjoints& adjoints, const OutputVector& deltas)
{
    if (get_autob().m_type != op::AutoBroadcastType::NONE)
    {
        throw ngraph_error("Autodiff not supported with auto broadcasting");
    }

    auto delta = deltas.at(0);

    auto x = input_value(0);
    auto y = input_value(1);

    adjoints.add_delta(x, delta);
    adjoints.add_delta(y, delta);
}

shared_ptr<Node> ngraph::operator+(const Output<Node>& arg0, const Output<Node>& arg1)
{
    return make_shared<op::Add>(arg0, arg1);
}

namespace
{
    template <element::Type_t ET>
    bool try_evaluate_add(const HostTensorPtr& arg0,
                          const HostTensorPtr& arg1,
                          const HostTensorPtr& out,
                          const op::AutoBroadcastSpec& broadcast_spec)
    {
        return (ET == arg0->get_element_type()) &&
               (runtime::reference::add(arg0->get_data_ptr<ET>(),
                                        arg1->get_data_ptr<ET>(),
                                        out->get_data_ptr<ET>(),
                                        arg0->get_shape(),
                                        arg1->get_shape(),
                                        broadcast_spec),
                true);
    }

<<<<<<< HEAD
    bool evaluate_add(Node* node,
                      const op::AutoBroadcastSpec& autob,
                      const EvaluatorTensorPtr& arg0,
                      const EvaluatorTensorPtr& arg1,
                      const EvaluatorTensorPtr& out,
=======
    bool evaluate_add(const HostTensorPtr& arg0,
                      const HostTensorPtr& arg1,
                      const HostTensorPtr& out,
>>>>>>> 9efd5bf2
                      const op::AutoBroadcastSpec& broadcast_spec)
    {
        out->set_broadcast(node, autob, arg0, arg1);
        return try_evaluate_add<element::Type_t::i8>(arg0, arg1, out, broadcast_spec) ||
               try_evaluate_add<element::Type_t::i16>(arg0, arg1, out, broadcast_spec) ||
               try_evaluate_add<element::Type_t::i32>(arg0, arg1, out, broadcast_spec) ||
               try_evaluate_add<element::Type_t::i64>(arg0, arg1, out, broadcast_spec) ||
               try_evaluate_add<element::Type_t::u8>(arg0, arg1, out, broadcast_spec) ||
               try_evaluate_add<element::Type_t::u16>(arg0, arg1, out, broadcast_spec) ||
               try_evaluate_add<element::Type_t::u32>(arg0, arg1, out, broadcast_spec) ||
               try_evaluate_add<element::Type_t::u64>(arg0, arg1, out, broadcast_spec) ||
               try_evaluate_add<element::Type_t::f32>(arg0, arg1, out, broadcast_spec) ||
               try_evaluate_add<element::Type_t::f64>(arg0, arg1, out, broadcast_spec);
    }
}

bool op::v0::Add::evaluate(const HostTensorVector& outputs, const HostTensorVector& inputs)
{
    return evaluate_add(this, get_autob(), inputs[0], inputs[1], outputs[0], get_autob());
}

// ------------------------------- v1 ------------------------------------------

constexpr NodeTypeInfo op::v1::Add::type_info;

op::v1::Add::Add(const Output<Node>& arg0,
                 const Output<Node>& arg1,
                 const AutoBroadcastSpec& auto_broadcast)
    : BinaryElementwiseArithmetic(arg0, arg1, auto_broadcast)
{
    constructor_validate_and_infer_types();
}

bool op::v1::Add::visit_attributes(AttributeVisitor& visitor)
{
    BinaryElementwiseArithmetic::visit_attributes(visitor);
    return true;
}

shared_ptr<Node> op::v1::Add::clone_with_new_inputs(const OutputVector& new_args) const
{
    check_new_args_count(this, new_args);
    return make_shared<op::v1::Add>(new_args.at(0), new_args.at(1), this->get_autob());
}

void op::v1::Add::generate_adjoints(autodiff::Adjoints& adjoints, const OutputVector& deltas)
{
    if (get_autob().m_type != op::AutoBroadcastType::NONE)
    {
        throw ngraph_error("Autodiff not supported with auto broadcasting");
    }

    auto delta = deltas.at(0);

    auto x = input_value(0);
    auto y = input_value(1);

    adjoints.add_delta(x, delta);
    adjoints.add_delta(y, delta);
}

bool op::v1::Add::evaluate(const HostTensorVector& outputs, const HostTensorVector& inputs)
{
    return evaluate_add(this, get_autob(), inputs[0], inputs[1], outputs[0], get_autob());
}<|MERGE_RESOLUTION|>--- conflicted
+++ resolved
@@ -84,20 +84,11 @@
                 true);
     }
 
-<<<<<<< HEAD
-    bool evaluate_add(Node* node,
-                      const op::AutoBroadcastSpec& autob,
-                      const EvaluatorTensorPtr& arg0,
-                      const EvaluatorTensorPtr& arg1,
-                      const EvaluatorTensorPtr& out,
-=======
     bool evaluate_add(const HostTensorPtr& arg0,
                       const HostTensorPtr& arg1,
                       const HostTensorPtr& out,
->>>>>>> 9efd5bf2
                       const op::AutoBroadcastSpec& broadcast_spec)
     {
-        out->set_broadcast(node, autob, arg0, arg1);
         return try_evaluate_add<element::Type_t::i8>(arg0, arg1, out, broadcast_spec) ||
                try_evaluate_add<element::Type_t::i16>(arg0, arg1, out, broadcast_spec) ||
                try_evaluate_add<element::Type_t::i32>(arg0, arg1, out, broadcast_spec) ||
@@ -113,7 +104,7 @@
 
 bool op::v0::Add::evaluate(const HostTensorVector& outputs, const HostTensorVector& inputs)
 {
-    return evaluate_add(this, get_autob(), inputs[0], inputs[1], outputs[0], get_autob());
+    return evaluate_add(inputs[0], inputs[1], outputs[0], get_autob());
 }
 
 // ------------------------------- v1 ------------------------------------------
@@ -158,5 +149,5 @@
 
 bool op::v1::Add::evaluate(const HostTensorVector& outputs, const HostTensorVector& inputs)
 {
-    return evaluate_add(this, get_autob(), inputs[0], inputs[1], outputs[0], get_autob());
+    return evaluate_add(inputs[0], inputs[1], outputs[0], get_autob());
 }