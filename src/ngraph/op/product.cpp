//*****************************************************************************
// Copyright 2017-2019 Intel Corporation
//
// Licensed under the Apache License, Version 2.0 (the "License");
// you may not use this file except in compliance with the License.
// You may obtain a copy of the License at
//
//     http://www.apache.org/licenses/LICENSE-2.0
//
// Unless required by applicable law or agreed to in writing, software
// distributed under the License is distributed on an "AS IS" BASIS,
// WITHOUT WARRANTIES OR CONDITIONS OF ANY KIND, either express or implied.
// See the License for the specific language governing permissions and
// limitations under the License.
//*****************************************************************************

#include "ngraph/op/product.hpp"
#include "ngraph/graph_util.hpp"

using namespace std;
using namespace ngraph;

const string op::v0::Product::type_name{"Product"};

op::v0::Product::Product(const Output<Node>& arg, const AxisSet& reduction_axes)
    : ArithmeticReduction(arg, reduction_axes)
{
    constructor_validate_and_infer_types();
}

op::v0::Product::Product(const Output<Node>& arg, const Output<Node>& reduction_axes)
    : ArithmeticReduction(arg, reduction_axes)
{
    constructor_validate_and_infer_types();
}

shared_ptr<Node> op::v0::Product::copy_with_new_args(const NodeVector& new_args) const
{
    check_new_args_count(this, new_args);
<<<<<<< HEAD
    return make_shared<op::v0::Product>(new_args.at(0), get_reduction_axes());
}

const string op::v1::ReduceProd::type_name{"Product"};

op::v1::ReduceProd::ReduceProd(const Output<Node>& arg,
                               const AxisSet& reduction_axes,
                               bool keep_dims)
    : ArithmeticReduction(arg, reduction_axes)
    , m_keep_dims{keep_dims}
{
    constructor_validate_and_infer_types();
}

op::v1::ReduceProd::ReduceProd(const Output<Node>& arg,
                               const Output<Node>& reduction_axes,
                               bool keep_dims)
    : ArithmeticReduction(arg, reduction_axes)
    , m_keep_dims{keep_dims}
{
    constructor_validate_and_infer_types();
}

shared_ptr<Node> op::v1::ReduceProd::copy_with_new_args(const NodeVector& new_args) const
{
    check_new_args_count(this, new_args);
    return make_shared<ReduceProd>(new_args.at(0), get_reduction_axes(), m_keep_dims);
=======
    return make_shared<Product>(new_args.at(0), get_reduction_axes());
}

shared_ptr<Node> op::Product::get_default_value() const
{
    return ngraph::make_constant_from_string("1", get_element_type(), get_shape());
>>>>>>> 3ff6460e
}<|MERGE_RESOLUTION|>--- conflicted
+++ resolved
@@ -34,10 +34,14 @@
     constructor_validate_and_infer_types();
 }
 
+shared_ptr<Node> op::v0::Product::get_default_value() const
+{
+    return ngraph::make_constant_from_string("1", get_element_type(), get_shape());
+}
+
 shared_ptr<Node> op::v0::Product::copy_with_new_args(const NodeVector& new_args) const
 {
     check_new_args_count(this, new_args);
-<<<<<<< HEAD
     return make_shared<op::v0::Product>(new_args.at(0), get_reduction_axes());
 }
 
@@ -61,16 +65,13 @@
     constructor_validate_and_infer_types();
 }
 
+shared_ptr<Node> op::v1::ReduceProd::get_default_value() const
+{
+    return ngraph::make_constant_from_string("1", get_element_type(), get_shape());
+}
+
 shared_ptr<Node> op::v1::ReduceProd::copy_with_new_args(const NodeVector& new_args) const
 {
     check_new_args_count(this, new_args);
     return make_shared<ReduceProd>(new_args.at(0), get_reduction_axes(), m_keep_dims);
-=======
-    return make_shared<Product>(new_args.at(0), get_reduction_axes());
-}
-
-shared_ptr<Node> op::Product::get_default_value() const
-{
-    return ngraph::make_constant_from_string("1", get_element_type(), get_shape());
->>>>>>> 3ff6460e
 }