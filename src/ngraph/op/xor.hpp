--- conflicted
+++ resolved
@@ -24,12 +24,6 @@
 {
     namespace op
     {
-<<<<<<< HEAD
-        namespace v0
-        {
-            /// \brief Elementwise logical-xor operation.
-            ///
-=======
         namespace v1
         {
             /// \brief Elementwise logical-xor operation.
@@ -65,7 +59,6 @@
         {
             /// \brief Elementwise logical-xor operation.
             ///
->>>>>>> 2f69f86c
             class Xor : public util::BinaryElementwiseLogical
             {
             public:
@@ -85,18 +78,6 @@
                 Xor(const Output<Node>& arg0,
                     const Output<Node>& arg1,
                     const AutoBroadcastSpec& auto_broadcast = AutoBroadcastSpec());
-<<<<<<< HEAD
-
-                virtual std::shared_ptr<Node>
-                    copy_with_new_args(const NodeVector& new_args) const override;
-
-                virtual bool is_commutative() const override { return true; }
-            };
-        }
-        using v0::Xor;
-    }
-}
-=======
 
                 virtual std::shared_ptr<Node>
                     copy_with_new_args(const NodeVector& new_args) const override;
@@ -108,5 +89,4 @@
         // default opset version
         using v0::Xor;
     } // namespace op
-} // namespace ngraph
->>>>>>> 2f69f86c
+} // namespace ngraph