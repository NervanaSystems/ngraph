//*****************************************************************************
// Copyright 2017-2018 Intel Corporation
//
// Licensed under the Apache License, Version 2.0 (the "License");
// you may not use this file except in compliance with the License.
// You may obtain a copy of the License at
//
//     http://www.apache.org/licenses/LICENSE-2.0
//
// Unless required by applicable law or agreed to in writing, software
// distributed under the License is distributed on an "AS IS" BASIS,
// WITHOUT WARRANTIES OR CONDITIONS OF ANY KIND, either express or implied.
// See the License for the specific language governing permissions and
// limitations under the License.
//*****************************************************************************

#pragma once

#include <memory>

#include "ngraph/node.hpp"
#include "ngraph/node_vector.hpp"
#include "ngraph/op/op.hpp"
#include "ngraph/util.hpp"

namespace ngraph
{
    namespace op
    {
<<<<<<< HEAD
        class BatchNormBase : public Op
        {
        public:
            BatchNormBase(const std::string& node_type,
                          double eps,
                          const NodeVector& args,
                          size_t output_size);

            void validate_and_infer_types() override;
            double get_eps_value() const { return m_epsilon; }
        protected:
            enum
            {
                GAMMA,
                BETA,
                INPUT,
                MEAN,
                VARIANCE,
                DELTA
            };

            double m_epsilon;
        };

        class BatchNormTraining : public BatchNormBase
=======
        class BatchNormTraining : public Op
>>>>>>> b56c44fe
        {
        public:
            // In this version of BatchNorm:
            //
            // MEAN AND VARIANCE: computed directly from the content of 'input'.
            //
            // OUTPUT VALUE: A tuple with the following structure:
            //   [0] - The normalization of 'input'.
            //   [1] - The per-channel means of (pre-normalized) 'input'.
            //   [2] - The per-channel variances of (pre-normalized) 'input'.
            //
            // AUTODIFF SUPPORT: yes: 'generate_adjoints(...)' works as expected.
            //
            // SHAPE DETAILS:
            //   gamma:     must have rank 1, with the same span as input's channel axis.
            //   beta:      must have rank 1, with the same span as input's channel axis.
            //   input:     must have rank >= 2.  The second dimension represents the channel axis
            //              and must have a span of at least 1.
            //   output[0]: shall have the same shape as 'input'.
            //   output[1]: shall have rank 1, with the same span as input's channel axis.
            //   output[2]: shall have rank 1, with the same span as input's channel axis.
            BatchNormTraining(double eps,
                              std::shared_ptr<Node> gamma,
                              std::shared_ptr<Node> beta,
                              std::shared_ptr<Node> input);

            // In this version of BatchNorm:
            //
            // MEAN AND VARIANCE: provided by the 'mean' and 'variance' parameters.
            //
            // OUTPUT VALUE: a single tensor with the normalized value of 'input'.
            // mean and variance will also be updated inplace
            //
            // AUTODIFF SUPPORT:
            //   'generate_adjoints(...)' works as expected.
            //
            // SHAPE DETAILS:
            //   gamma:    must have rank 1, with the same span as input's channel axis.
            //   beta:     must have rank 1, with the same span as input's channel axis.
            //   input:    must have rank >= 2. The second dimension represents the channel axis and
            //             must have a span of at least 1.
            //   mean:     must have rank 1, with the same span as input's channel axis.
            //   variance: must have rank 1, with the same span as input's channel axis.
            //   output:   shall have the same shape as 'input'.
            BatchNormTraining(double eps,
                              std::shared_ptr<ngraph::Node> gamma,
                              std::shared_ptr<ngraph::Node> beta,
                              std::shared_ptr<ngraph::Node> input,
                              std::shared_ptr<ngraph::Node> mean,
                              std::shared_ptr<ngraph::Node> variance);

            void validate_and_infer_types() override;

            double get_eps_value() const { return m_epsilon; }
            virtual std::shared_ptr<Node>
                copy_with_new_args(const NodeVector& new_args) const override;

        protected:
            virtual void generate_adjoints(autodiff::Adjoints& adjoints,
                                           const NodeVector& deltas) override;

        private:
            static constexpr size_t INPUT_GAMMA = 0;
            static constexpr size_t INPUT_BETA = 1;
            static constexpr size_t INPUT_DATA = 2;

            double m_epsilon;
        };

        class BatchNormInference : public Op
        {
        public:
            // In this version of BatchNorm:
            //
            // MEAN AND VARIANCE: provided by the 'mean' and 'variance' parameters.
            //
            // OUTPUT VALUE: a single tensor with the normalized value of 'input'.
            //
            // AUTODIFF SUPPORT:
            //   - 'generate_adjoints(...) may throw an exception.
            //
            // SHAPE DETAILS:
            //   gamma:    must have rank 1, with the same span as input's channel axis.
            //   beta:     must have rank 1, with the same span as input's channel axis.
            //   input:    must have rank >= 2. The second dimension represents the channel axis and
            //             must have a span of at least 1.
            //   mean:     must have rank 1, with the same span as input's channel axis.
            //   variance: must have rank 1, with the same span as input's channel axis.
            //   output:   shall have the same shape as 'input'.
            BatchNormInference(double eps,
                               std::shared_ptr<ngraph::Node> gamma,
                               std::shared_ptr<ngraph::Node> beta,
                               std::shared_ptr<ngraph::Node> input,
                               std::shared_ptr<ngraph::Node> mean,
                               std::shared_ptr<ngraph::Node> variance);

            void validate_and_infer_types() override;

            double get_eps_value() const { return m_epsilon; }
            virtual std::shared_ptr<Node>
                copy_with_new_args(const NodeVector& new_args) const override;

        protected:
            virtual void generate_adjoints(autodiff::Adjoints& adjoints,
                                           const NodeVector& deltas) override
            {
                throw ngraph_error("Invalid operation");
            }

        private:
            static constexpr size_t INPUT_GAMMA = 0;
            static constexpr size_t INPUT_BETA = 1;
            static constexpr size_t INPUT_DATA = 2;
            static constexpr size_t INPUT_MEAN = 3;
            static constexpr size_t INPUT_VARIANCE = 4;

            double m_epsilon;
        };

        class BatchNormTrainingBackprop : public Op
        {
        public:
            BatchNormTrainingBackprop(double eps,
                                      std::shared_ptr<Node> gamma,
                                      std::shared_ptr<Node> beta,
                                      std::shared_ptr<Node> input,
                                      std::shared_ptr<Node> mean,
                                      std::shared_ptr<Node> variance,
                                      std::shared_ptr<Node> delta);

            void validate_and_infer_types() override;

            double get_eps_value() const { return m_epsilon; }
            virtual std::shared_ptr<Node>
                copy_with_new_args(const NodeVector& new_args) const override;

        private:
            static constexpr size_t INPUT_GAMMA = 0;
            static constexpr size_t INPUT_BETA = 1;
            static constexpr size_t INPUT_DATA = 2;
            static constexpr size_t INPUT_MEAN = 3;
            static constexpr size_t INPUT_VARIANCE = 4;
            static constexpr size_t INPUT_DELTA = 5;

            double m_epsilon;
        };
    }
}<|MERGE_RESOLUTION|>--- conflicted
+++ resolved
@@ -27,35 +27,7 @@
 {
     namespace op
     {
-<<<<<<< HEAD
-        class BatchNormBase : public Op
-        {
-        public:
-            BatchNormBase(const std::string& node_type,
-                          double eps,
-                          const NodeVector& args,
-                          size_t output_size);
-
-            void validate_and_infer_types() override;
-            double get_eps_value() const { return m_epsilon; }
-        protected:
-            enum
-            {
-                GAMMA,
-                BETA,
-                INPUT,
-                MEAN,
-                VARIANCE,
-                DELTA
-            };
-
-            double m_epsilon;
-        };
-
-        class BatchNormTraining : public BatchNormBase
-=======
         class BatchNormTraining : public Op
->>>>>>> b56c44fe
         {
         public:
             // In this version of BatchNorm:
