--- conflicted
+++ resolved
@@ -77,11 +77,7 @@
 
                 double get_eps_value() const { return m_epsilon; }
                 void set_eps_value(double epsilon) { m_epsilon = epsilon; }
-<<<<<<< HEAD
-                virtual std::shared_ptr<Node>
-=======
                 std::shared_ptr<Node>
->>>>>>> 8ee374fc
                     clone_with_new_inputs(const OutputVector& new_args) const override;
 
             protected:
@@ -148,11 +144,7 @@
 
                 double get_eps_value() const { return m_epsilon; }
                 void set_eps_value(double epsilon) { m_epsilon = epsilon; }
-<<<<<<< HEAD
-                virtual std::shared_ptr<Node>
-=======
                 std::shared_ptr<Node>
->>>>>>> 8ee374fc
                     clone_with_new_inputs(const OutputVector& new_args) const override;
 
             protected:
@@ -202,11 +194,7 @@
 
                 double get_eps_value() const { return m_epsilon; }
                 void set_eps_value(double epsilon) { m_epsilon = epsilon; }
-<<<<<<< HEAD
-                virtual std::shared_ptr<Node>
-=======
                 std::shared_ptr<Node>
->>>>>>> 8ee374fc
                     clone_with_new_inputs(const OutputVector& new_args) const override;
 
             private:
