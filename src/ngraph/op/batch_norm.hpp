--- conflicted
+++ resolved
@@ -26,14 +26,12 @@
 {
     namespace op
     {
-<<<<<<< HEAD
         namespace v0
         {
             /// \brief Batchnorm for training operation
-            class BatchNormTraining : public Op
+            class NGRAPH_API BatchNormTraining : public Op
             {
             public:
-                NGRAPH_API
                 static constexpr NodeTypeInfo type_info{"BatchNormTraining", 0};
                 const NodeTypeInfo& get_type_info() const override { return type_info; }
                 BatchNormTraining() = default;
@@ -94,10 +92,9 @@
                 double m_epsilon;
             };
 
-            class BatchNormInference : public Op
+            class NGRAPH_API BatchNormInference : public Op
             {
             public:
-                NGRAPH_API
                 static constexpr NodeTypeInfo type_info{"BatchNormInference", 0};
                 const NodeTypeInfo& get_type_info() const override { return type_info; }
                 BatchNormInference() = default;
@@ -167,10 +164,9 @@
                 double m_epsilon;
             };
 
-            class BatchNormTrainingBackprop : public Op
+            class NGRAPH_API BatchNormTrainingBackprop : public Op
             {
             public:
-                NGRAPH_API
                 static constexpr NodeTypeInfo type_info{"BatchNormTrainingBackprop", 0};
                 const NodeTypeInfo& get_type_info() const override { return type_info; }
                 BatchNormTrainingBackprop() = default;
@@ -215,183 +211,5 @@
         using v0::BatchNormInference;
         using v0::BatchNormTraining;
         using v0::BatchNormTrainingBackprop;
-=======
-        /// \brief Batchnorm for training operation
-        class NGRAPH_API BatchNormTraining : public Op
-        {
-        public:
-            static constexpr NodeTypeInfo type_info{"BatchNormTraining", 0};
-            const NodeTypeInfo& get_type_info() const override { return type_info; }
-            BatchNormTraining() = default;
-            /// \param input Must have rank >= 2, [., C, ...]
-            /// \param gamma gamma scaling for normalized value. [C]
-            /// \param beta bias added to the scaled normalized value [C]
-            /// \param epsilon Avoids divsion by 0 if input has 0 variance
-            BatchNormTraining(const Output<Node>& input,
-                              const Output<Node>& gamma,
-                              const Output<Node>& beta,
-                              double epsilon);
-
-            bool visit_attributes(AttributeVisitor& visitor) override;
-
-            NGRAPH_DEPRECATED_DOC
-            /// In this version of BatchNorm:
-            ///
-            /// MEAN AND VARIANCE: computed directly from the content of 'input'.
-            ///
-            /// OUTPUT VALUE: A tuple with the following structure:
-            ///   [0] - The normalization of 'input'.
-            ///   [1] - The per-channel means of (pre-normalized) 'input'.
-            ///   [2] - The per-channel variances of (pre-normalized) 'input'.
-            ///
-            /// AUTODIFF SUPPORT: yes: 'generate_adjoints(...)' works as expected.
-            ///
-            /// SHAPE DETAILS:
-            ///   gamma:     must have rank 1, with the same span as input's channel axis.
-            ///   beta:      must have rank 1, with the same span as input's channel axis.
-            ///   input:     must have rank >= 2.  The second dimension represents the channel axis
-            ///              and must have a span of at least 1.
-            ///   output[0]: shall have the same shape as 'input'.
-            ///   output[1]: shall have rank 1, with the same span as input's channel axis.
-            ///   output[2]: shall have rank 1, with the same span as input's channel axis.
-            NGRAPH_DEPRECATED("Use another constructor")
-            BatchNormTraining(double eps,
-                              const Output<Node>& gamma,
-                              const Output<Node>& beta,
-                              const Output<Node>& input);
-
-            void validate_and_infer_types() override;
-
-            double get_eps_value() const { return m_epsilon; }
-            void set_eps_value(double epsilon) { m_epsilon = epsilon; }
-            virtual std::shared_ptr<Node>
-                copy_with_new_args(const NodeVector& new_args) const override;
-
-        protected:
-            virtual void generate_adjoints(autodiff::Adjoints& adjoints,
-                                           const NodeVector& deltas) override;
-
-            static constexpr size_t INPUT_GAMMA = 0;
-            static constexpr size_t INPUT_BETA = 1;
-            static constexpr size_t INPUT_DATA = 2;
-
-        private:
-            double m_epsilon;
-        };
-
-        class NGRAPH_API BatchNormInference : public Op
-        {
-        public:
-            static constexpr NodeTypeInfo type_info{"BatchNormInference", 0};
-            const NodeTypeInfo& get_type_info() const override { return type_info; }
-            BatchNormInference() = default;
-            /// \param input [., C, ...]
-            /// \param gamma gamma scaling for normalized value. [C]
-            /// \param beta bias added to the scaled normalized value [C]
-            /// \param mean value for mean normalization [C]
-            /// \param variance value for variance normalization [C]
-            /// \param epsilon Avoids divsion by 0 if input has 0 variance
-            BatchNormInference(const Output<Node>& input,
-                               const Output<Node>& gamma,
-                               const Output<Node>& beta,
-                               const Output<Node>& mean,
-                               const Output<Node>& variance,
-                               double epsilon);
-
-            bool visit_attributes(AttributeVisitor& visitor) override;
-
-            NGRAPH_DEPRECATED_DOC
-            /// In this version of BatchNorm:
-            ///
-            /// MEAN AND VARIANCE: provided by the 'mean' and 'variance' parameters.
-            ///
-            /// OUTPUT VALUE: a single tensor with the normalized value of 'input'.
-            ///
-            /// AUTODIFF SUPPORT:
-            ///   - 'generate_adjoints(...) may throw an exception.
-            ///
-            /// SHAPE DETAILS:
-            ///   gamma:    must have rank 1, with the same span as input's channel axis.
-            ///   beta:     must have rank 1, with the same span as input's channel axis.
-            ///   input:    must have rank >= 2. The second dimension represents the channel axis
-            ///             and must have a span of at least 1.
-            ///   mean:     must have rank 1, with the same span as input's channel axis.
-            ///   variance: must have rank 1, with the same span as input's channel axis.
-            ///   output:   shall have the same shape as 'input'.
-            NGRAPH_DEPRECATED("Use another constructor")
-            BatchNormInference(double eps,
-                               const Output<Node>& gamma,
-                               const Output<Node>& beta,
-                               const Output<Node>& input,
-                               const Output<Node>& mean,
-                               const Output<Node>& variance);
-
-            void validate_and_infer_types() override;
-
-            double get_eps_value() const { return m_epsilon; }
-            void set_eps_value(double epsilon) { m_epsilon = epsilon; }
-            virtual std::shared_ptr<Node>
-                copy_with_new_args(const NodeVector& new_args) const override;
-
-        protected:
-            virtual void generate_adjoints(autodiff::Adjoints& /* adjoints */,
-                                           const NodeVector& /* deltas */) override
-            {
-                throw ngraph_error("Invalid operation");
-            }
-
-        private:
-            static constexpr size_t INPUT_GAMMA = 0;
-            static constexpr size_t INPUT_BETA = 1;
-            static constexpr size_t INPUT_DATA = 2;
-            static constexpr size_t INPUT_MEAN = 3;
-            static constexpr size_t INPUT_VARIANCE = 4;
-
-            double m_epsilon;
-        };
-
-        class NGRAPH_API BatchNormTrainingBackprop : public Op
-        {
-        public:
-            static constexpr NodeTypeInfo type_info{"BatchNormTrainingBackprop", 0};
-            const NodeTypeInfo& get_type_info() const override { return type_info; }
-            BatchNormTrainingBackprop() = default;
-            BatchNormTrainingBackprop(const Output<Node>& input,
-                                      const Output<Node>& gamma,
-                                      const Output<Node>& beta,
-                                      const Output<Node>& mean,
-                                      const Output<Node>& variance,
-                                      const Output<Node>& delta,
-                                      double epsilon);
-
-            NGRAPH_DEPRECATED_DOC
-            NGRAPH_DEPRECATED("Use another constructor")
-            BatchNormTrainingBackprop(double epsilon,
-                                      const Output<Node>& gamma,
-                                      const Output<Node>& beta,
-                                      const Output<Node>& input,
-                                      const Output<Node>& mean,
-                                      const Output<Node>& variance,
-                                      const Output<Node>& delta);
-
-            void validate_and_infer_types() override;
-            bool visit_attributes(AttributeVisitor& visitor) override;
-
-            double get_eps_value() const { return m_epsilon; }
-            void set_eps_value(double epsilon) { m_epsilon = epsilon; }
-            virtual std::shared_ptr<Node>
-                copy_with_new_args(const NodeVector& new_args) const override;
-
-        private:
-            static constexpr size_t INPUT_GAMMA = 0;
-            static constexpr size_t INPUT_BETA = 1;
-            static constexpr size_t INPUT_DATA = 2;
-            static constexpr size_t INPUT_MEAN = 3;
-            static constexpr size_t INPUT_VARIANCE = 4;
-            static constexpr size_t INPUT_DELTA = 5;
-
-            double m_epsilon;
-        };
->>>>>>> 8fb151f4
     }
 }