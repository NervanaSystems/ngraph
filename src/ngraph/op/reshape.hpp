//*****************************************************************************
// Copyright 2017-2019 Intel Corporation
//
// Licensed under the Apache License, Version 2.0 (the "License");
// you may not use this file except in compliance with the License.
// You may obtain a copy of the License at
//
//     http://www.apache.org/licenses/LICENSE-2.0
//
// Unless required by applicable law or agreed to in writing, software
// distributed under the License is distributed on an "AS IS" BASIS,
// WITHOUT WARRANTIES OR CONDITIONS OF ANY KIND, either express or implied.
// See the License for the specific language governing permissions and
// limitations under the License.
//*****************************************************************************

#pragma once

#include "ngraph/axis_vector.hpp"
#include "ngraph/node.hpp"
#include "ngraph/op/op.hpp"

namespace ngraph
{
    namespace op
    {
        // clang-format off
        /// \brief Tensor reshape operation.
        ///
        /// "Converts" an input tensor into a new shape with the same number of elements.
        ///
        /// Given that the input tensor has shape \f$[d_1,\dots,d_n]\f$, the output may have any
        /// shape \f$[d'_1,\dots,d'_m]\f$ such that
        /// \f$\Pi_{0 \leq i \lt n}(d_i) = \Pi_{0 \leq i \lt m}(d'_i)\f$. For example, a
        /// \f$3\times{}4\f$ matrix can be reshaped into a 3-tensor of shape
        /// \f$3\times{}2\times{}2\f$, a matrix of shape \f$6\times{}2\f$, or a vector of size
        /// \f$12\f$, but not, for example, a matrix of size \f$4\times{}4\f$.
        ///
        /// The parameter `input_order` indicates the order in which to "walk" over the input axes.
        /// Given a tensor of shape \f$(d_1,\dots,d_n)\f$, an input order of
        /// \f$(a_0, a_1, \dots, a_{n-1})\f$ results in the coordinate for axis \f$a_{n-1}\f$ being
        /// varied most frequently, followed by axis \f$a-2\f$, and so on down to \f$a_0\f$.
        ///
        /// (TODO: example.)
        ///
        /// ## Parameters
        ///
        /// |                | Description                                                |
        /// | -------------- | ---------------------------------------------------------- |
        /// | `input_order`  | The order in which to walk over the input axes.            |
        /// | `output_shape` | The shape \f$[d'_1,\dots,d'_m]\f$ for the reshaped tensor. |
        ///
        /// ## Inputs
        ///
        /// |       | Type                              | Description                                                                                                  |
        /// | ----- | --------------------------------- | ------------------------------------------------------------------------------------------------------------ |
        /// | `arg` | \f$E[d_1,\dots,d_n]~(n \geq 0)\f$ | An input tensor of any type and shape, as long as the product of \f$d_i\f$ equals the product of \f$d'_i\f$. |
        ///
        /// ## Output
        ///
        /// | Type                     | Description                                                                                            |
        /// | ------------------------ | ------------------------------------------------------------------------------------------------------ |
        /// | \f$E[d'_1,\dots,d'_m]\f$ | The tensor \f$T\f$, where \f$T\f$ is the input tensor with its elements rearranged as described above. |
        // clang-format on
        class NGRAPH_API Reshape : public Op
        {
        public:
            static constexpr NodeTypeInfo type_info{"Reshape", 0};
            const NodeTypeInfo& get_type_info() const override { return type_info; }
            /// \brief Constructs a reshape operation.
            Reshape() = default;
            /// \brief Constructs a reshape operation.
            ///
            /// \param arg The tensor to be reshaped.
            /// \param input_order The order in which to iterate over input axes. This must be a
            ///                    permutation of the sequence \f$(0,\dots,n-1)\f$ where \f$n\f$ is
            ///                    the rank of the input tensor.
            /// \param output_shape The output shape. If the input shape is
            ///                     \f$(a_0,\dots,a_{k-1})\f$ then the output shape must
            ///                     be of the form \f$(b_0,\dots,b_{j-1})\f$ where
            ///                     \f$\Pi(a_i) = \Pi(b_i)\f$.
            Reshape(const Output<Node>& arg,
                    const AxisVector& input_order,
                    const Shape& output_shape);

            void validate_and_infer_types() override;

            virtual std::shared_ptr<Node>
                copy_with_new_args(const NodeVector& new_args) const override;

            /// \return The order in which to iterate over input axes.
            const AxisVector& get_input_order() const { return m_input_order; }
            void set_input_order(const AxisVector& input_order) { m_input_order = input_order; }
            /// \return The shape of the output tensor.
            const Shape& get_output_shape() const { return m_output_shape; }
            void set_output_shape(const Shape& output_shape) { m_output_shape = output_shape; }
            bool get_is_transpose() const { return m_is_transpose; }
            void set_is_transpose(bool is_transpose) { m_is_transpose = is_transpose; }
        protected:
            virtual void generate_adjoints(autodiff::Adjoints& adjoints,
                                           const NodeVector& deltas) override;

            AxisVector m_input_order;
            Shape m_output_shape;
            bool m_is_transpose{false};
        };

        namespace v1
        {
            /// \brief Tensor dynamic reshape operation.
            ///
            /// "Converts" an input tensor into a new shape with the same number of elements.
            /// This op does not touch the actual data. If needed, use Transpose for that purpose.
            ///
            class NGRAPH_API Reshape : public Op
            {
            public:
<<<<<<< HEAD
                static constexpr NodeTypeInfo type_info{"Reshape", 1};
=======
                NGRAPH_API
                static constexpr NodeTypeInfo type_info{"DynReshape", 1};
>>>>>>> 41a44f92
                const NodeTypeInfo& get_type_info() const override { return type_info; }
                Reshape() = default;
                /// \brief Constructs a dynamic reshape operation. This operation does not perform
                ///        transpose.
                ///
                /// \param arg The tensor to be reshaped.
                /// \param pattern The node that defines output shape pattern.
                ///        If the input shape is \f$(a_0,\dots,a_{k-1})\f$ then the output shape
                ///        must
                ///        be of the form \f$(b_0,\dots,b_{j-1})\f$ where \f$\Pi(a_i) = \Pi(b_i)\f$.
                ///        A value of -1 is allowed for at most one dimension, in which case the
                ///        dimension size is inferred based on element count of input tensor.
                /// \param zero_flag Treats zeros in `pattern` as wildcard flags indicating a copy
                /// from input shape at the same index.
                Reshape(const Output<Node>& arg,
                        const Output<Node>& pattern,
                        bool zero_flag = false);

                void validate_and_infer_types() override;

                size_t get_version() const override { return 1; }
                virtual std::shared_ptr<Node>
                    copy_with_new_args(const NodeVector& new_args) const override;

                bool get_zero_flag() const { return m_zero_flag; }
                void set_zero_flag(bool zero_flag) { m_zero_flag = zero_flag; }
            protected:
                virtual void generate_adjoints(autodiff::Adjoints& adjoints,
                                               const NodeVector& deltas) override;

            private:
                bool m_zero_flag;
            };
        }
    }
}<|MERGE_RESOLUTION|>--- conflicted
+++ resolved
@@ -115,12 +115,7 @@
             class NGRAPH_API Reshape : public Op
             {
             public:
-<<<<<<< HEAD
-                static constexpr NodeTypeInfo type_info{"Reshape", 1};
-=======
-                NGRAPH_API
                 static constexpr NodeTypeInfo type_info{"DynReshape", 1};
->>>>>>> 41a44f92
                 const NodeTypeInfo& get_type_info() const override { return type_info; }
                 Reshape() = default;
                 /// \brief Constructs a dynamic reshape operation. This operation does not perform
