//*****************************************************************************
// Copyright 2017-2020 Intel Corporation
//
// Licensed under the Apache License, Version 2.0 (the "License");
// you may not use this file except in compliance with the License.
// You may obtain a copy of the License at
//
//     http://www.apache.org/licenses/LICENSE-2.0
//
// Unless required by applicable law or agreed to in writing, software
// distributed under the License is distributed on an "AS IS" BASIS,
// WITHOUT WARRANTIES OR CONDITIONS OF ANY KIND, either express or implied.
// See the License for the specific language governing permissions and
// limitations under the License.
//*****************************************************************************

#pragma once

#include "ngraph/axis_vector.hpp"
#include "ngraph/node.hpp"
#include "ngraph/op/op.hpp"

namespace ngraph
{
    namespace op
    {
        namespace v0
        {
            // clang-format off
        /// \brief Tensor reshape operation.
        ///
        /// "Converts" an input tensor into a new shape with the same number of elements.
        ///
        /// Given that the input tensor has shape \f$[d_1,\dots,d_n]\f$, the output may have any
        /// shape \f$[d'_1,\dots,d'_m]\f$ such that
        /// \f$\Pi_{0 \leq i \lt n}(d_i) = \Pi_{0 \leq i \lt m}(d'_i)\f$. For example, a
        /// \f$3\times{}4\f$ matrix can be reshaped into a 3-tensor of shape
        /// \f$3\times{}2\times{}2\f$, a matrix of shape \f$6\times{}2\f$, or a vector of size
        /// \f$12\f$, but not, for example, a matrix of size \f$4\times{}4\f$.
        ///
        /// The parameter `input_order` indicates the order in which to "walk" over the input axes.
        /// Given a tensor of shape \f$(d_1,\dots,d_n)\f$, an input order of
        /// \f$(a_0, a_1, \dots, a_{n-1})\f$ results in the coordinate for axis \f$a_{n-1}\f$ being
        /// varied most frequently, followed by axis \f$a-2\f$, and so on down to \f$a_0\f$.
        ///
        /// (TODO: example.)
        ///
        /// ## Parameters
        ///
        /// |                | Description                                                |
        /// | -------------- | ---------------------------------------------------------- |
        /// | `input_order`  | The order in which to walk over the input axes.            |
        /// | `output_shape` | The shape \f$[d'_1,\dots,d'_m]\f$ for the reshaped tensor. |
        ///
        /// ## Inputs
        ///
        /// |       | Type                              | Description                                                                                                  |
        /// | ----- | --------------------------------- | ------------------------------------------------------------------------------------------------------------ |
        /// | `arg` | \f$E[d_1,\dots,d_n]~(n \geq 0)\f$ | An input tensor of any type and shape, as long as the product of \f$d_i\f$ equals the product of \f$d'_i\f$. |
        ///
        /// ## Output
        ///
        /// | Type                     | Description                                                                                            |
        /// | ------------------------ | ------------------------------------------------------------------------------------------------------ |
        /// | \f$E[d'_1,\dots,d'_m]\f$ | The tensor \f$T\f$, where \f$T\f$ is the input tensor with its elements rearranged as described above. |
            // clang-format on
            class NGRAPH_API Reshape : public Op
            {
            public:
                static constexpr NodeTypeInfo type_info{"Reshape", 0};
                const NodeTypeInfo& get_type_info() const override { return type_info; }
                /// \brief Constructs a reshape operation.
                Reshape() = default;
                /// \brief Constructs a reshape operation.
                ///
                /// \param arg The tensor to be reshaped.
                /// \param input_order The order in which to iterate over input axes. This must be a
                ///                    permutation of the sequence \f$(0,\dots,n-1)\f$ where \f$n\f$
                ///                    is
                ///                    the rank of the input tensor.
                /// \param output_shape The output shape. If the input shape is
                ///                     \f$(a_0,\dots,a_{k-1})\f$ then the output shape must
                ///                     be of the form \f$(b_0,\dots,b_{j-1})\f$ where
                ///                     \f$\Pi(a_i) = \Pi(b_i)\f$.
                Reshape(const Output<Node>& arg,
                        const AxisVector& input_order,
                        const Shape& output_shape);

                void validate_and_infer_types() override;

                virtual std::shared_ptr<Node>
                    copy_with_new_args(const NodeVector& new_args) const override;

                /// \return The order in which to iterate over input axes.
                const AxisVector& get_input_order() const { return m_input_order; }
                void set_input_order(const AxisVector& input_order) { m_input_order = input_order; }
                /// \return The shape of the output tensor.
                const Shape& get_reshape_output_shape() const { return m_output_shape; }
                void set_output_shape(const Shape& output_shape) { m_output_shape = output_shape; }
                bool get_is_transpose() const { return m_is_transpose; }
                void set_is_transpose(bool is_transpose) { m_is_transpose = is_transpose; }
            protected:
                virtual void generate_adjoints(autodiff::Adjoints& adjoints,
                                               const OutputVector& deltas) override;

                AxisVector m_input_order;
                Shape m_output_shape;
                bool m_is_transpose{false};
            };
        }

        namespace v1
        {
            /// \brief Tensor dynamic reshape operation.
            ///
            /// "Converts" an input tensor into a new shape with the same number of elements.
            /// This op does not touch the actual data. If needed, use Transpose for that purpose.
            ///
            class NGRAPH_API Reshape : public Op
            {
            public:
                static constexpr NodeTypeInfo type_info{"Reshape", 1};
                const NodeTypeInfo& get_type_info() const override { return type_info; }
                Reshape() = default;
                /// \brief Constructs a dynamic reshape operation. This operation does not perform
                ///        transpose.
                ///
                /// \param arg The tensor to be reshaped.
                /// \param pattern The node that defines output shape pattern.
                ///        If the input shape is \f$(a_0,\dots,a_{k-1})\f$ then the output shape
                ///        must
                ///        be of the form \f$(b_0,\dots,b_{j-1})\f$ where \f$\Pi(a_i) = \Pi(b_i)\f$.
                ///        A value of -1 is allowed for at most one dimension, in which case the
                ///        dimension size is inferred based on element count of input tensor.
                /// \param special_zero Treats zeros in `pattern` as wildcard flags indicating a
<<<<<<< HEAD
                /// copy
                /// from input shape at the same index.
                Reshape(const Output<Node>& arg,
                        const Output<Node>& pattern,
                        bool special_zero = true);
=======
                ///        copy from input shape at the same index.
                ///
                Reshape(const Output<Node>& arg, const Output<Node>& pattern, bool special_zero);
>>>>>>> 848253cc

                bool visit_attributes(AttributeVisitor& visitor) override;
                void validate_and_infer_types() override;

                size_t get_version() const override { return 1; }
                virtual std::shared_ptr<Node>
                    copy_with_new_args(const NodeVector& new_args) const override;

                bool get_special_zero() const { return m_special_zero; }
                void set_special_zero(bool special_zero) { m_special_zero = special_zero; }
            protected:
                virtual void generate_adjoints(autodiff::Adjoints& adjoints,
                                               const OutputVector& deltas) override;

            private:
                bool m_special_zero;
            };
        }
        using v0::Reshape;
    }
}<|MERGE_RESOLUTION|>--- conflicted
+++ resolved
@@ -133,17 +133,9 @@
                 ///        A value of -1 is allowed for at most one dimension, in which case the
                 ///        dimension size is inferred based on element count of input tensor.
                 /// \param special_zero Treats zeros in `pattern` as wildcard flags indicating a
-<<<<<<< HEAD
-                /// copy
-                /// from input shape at the same index.
-                Reshape(const Output<Node>& arg,
-                        const Output<Node>& pattern,
-                        bool special_zero = true);
-=======
                 ///        copy from input shape at the same index.
                 ///
                 Reshape(const Output<Node>& arg, const Output<Node>& pattern, bool special_zero);
->>>>>>> 848253cc
 
                 bool visit_attributes(AttributeVisitor& visitor) override;
                 void validate_and_infer_types() override;
