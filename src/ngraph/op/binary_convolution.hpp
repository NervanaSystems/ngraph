//*****************************************************************************
// Copyright 2017-2020 Intel Corporation
//
// Licensed under the Apache License, Version 2.0 (the "License");
// you may not use this file except in compliance with the License.
// You may obtain a copy of the License at
//
//     http://www.apache.org/licenses/LICENSE-2.0
//
// Unless required by applicable law or agreed to in writing, software
// distributed under the License is distributed on an "AS IS" BASIS,
// WITHOUT WARRANTIES OR CONDITIONS OF ANY KIND, either express or implied.
// See the License for the specific language governing permissions and
// limitations under the License.
//*****************************************************************************

#pragma once

#include "ngraph/coordinate_diff.hpp"
#include "ngraph/op/op.hpp"
#include "ngraph/op/util/attr_types.hpp"

namespace ngraph
{
    namespace op
    {
        namespace v1
        {
            class NGRAPH_API BinaryConvolution : public Op
            {
            public:
                enum class BinaryConvolutionMode
                {
                    // Interpret input data and kernel values: 0 as -1, 1 as 1
                    XNOR_POPCOUNT
                };

                static constexpr NodeTypeInfo type_info{"BinaryConvolution", 1};
                const NodeTypeInfo& get_type_info() const override { return type_info; }
                /// \brief Constructs a binary convolution operation.
                BinaryConvolution() = default;
                /// \brief Constructs a binary convolution operation.
                /// \param data The node producing the input data batch tensor.
                /// \param kernel The node producing the filters tensor.
                /// \param strides The strides.
                /// \param pads_begin The beginning of padding shape.
                /// \param pads_end The end of padding shape.
                /// \param dilations The dilations.
                /// \param mode Defines how input tensor 0/1 values and weights 0/1 are interpreted.
                /// \param pad_value Floating-point value used to fill pad area.
                /// \param auto_pad The pad type for automatically computing padding sizes.
                ///
                /// Output `[N, C_OUT, R1, ... Rf]`
                BinaryConvolution(const Output<Node>& data,
                                  const Output<Node>& kernel,
                                  const Strides& strides,
                                  const CoordinateDiff& pads_begin,
                                  const CoordinateDiff& pads_end,
                                  const Strides& dilations,
                                  const BinaryConvolutionMode& mode,
                                  float pad_value,
                                  const PadType& auto_pad = PadType::EXPLICIT);

                BinaryConvolution(const Output<Node>& data,
                                  const Output<Node>& kernel,
                                  const Strides& strides,
                                  const CoordinateDiff& pads_begin,
                                  const CoordinateDiff& pads_end,
                                  const Strides& dilations,
                                  const std::string& mode,
                                  float pad_value,
                                  const PadType& auto_pad = PadType::EXPLICIT);

                size_t get_version() const override { return 1; }
                void validate_and_infer_types() override;

                bool visit_attributes(AttributeVisitor& visitor) override;

<<<<<<< HEAD
                virtual std::shared_ptr<Node>
=======
                std::shared_ptr<Node>
>>>>>>> 8ee374fc
                    clone_with_new_inputs(const OutputVector& new_args) const override;
                void generate_adjoints(autodiff::Adjoints& adjoints,
                                       const OutputVector& deltas) override;

                /// \return The strides.
                const Strides& get_strides() const { return m_strides; }
                void set_strides(const Strides& strides) { m_strides = strides; }
                /// \return The dilations.
                const Strides& get_dilations() const { return m_dilations; }
                void set_dilations(const Strides& dilations) { m_dilations = dilations; }
                /// \return The padding-below sizes (possibly negative).
                const CoordinateDiff& get_pads_begin() const { return m_pads_begin; }
                void set_pads_begin(const CoordinateDiff& pads_begin) { m_pads_begin = pads_begin; }
                /// \return The padding-above sizes (possibly negative).
                const CoordinateDiff& get_pads_end() const { return m_pads_end; }
                void set_adding_above(const CoordinateDiff& pads_end) { m_pads_end = pads_end; }
                /// \return The pad type for convolution.
                const PadType& get_auto_pad() const { return m_auto_pad; }
                void set_auto_pad(const PadType& auto_pad) { m_auto_pad = auto_pad; }
                /// \return The mode of convolution.
                const BinaryConvolutionMode& get_mode() const { return m_mode; }
                void set_mode(const BinaryConvolutionMode& mode) { m_mode = mode; }
                /// \return The pad value.
                float get_pad_value() const { return m_pad_value; }
                void set_pad_value(float pad_value) { m_pad_value = pad_value; }
            protected:
                BinaryConvolutionMode mode_from_string(const std::string& mode) const;
                Strides m_strides;
                Strides m_dilations;
                CoordinateDiff m_pads_begin;
                CoordinateDiff m_pads_end;
                BinaryConvolutionMode m_mode;
                float m_pad_value;
                PadType m_auto_pad;
            };
        }
    } // namespace op

    std::ostream& operator<<(std::ostream& s,
                             const op::v1::BinaryConvolution::BinaryConvolutionMode& type);

    template <>
    class NGRAPH_API AttributeAdapter<op::v1::BinaryConvolution::BinaryConvolutionMode>
        : public EnumAttributeAdapterBase<op::v1::BinaryConvolution::BinaryConvolutionMode>
    {
    public:
        AttributeAdapter(op::v1::BinaryConvolution::BinaryConvolutionMode& value)
            : EnumAttributeAdapterBase<op::v1::BinaryConvolution::BinaryConvolutionMode>(value)
        {
        }

        static constexpr DiscreteTypeInfo type_info{
            "AttributeAdapter<op::v1::BinaryConvolution::BinaryConvolutionMode>", 0};
        const DiscreteTypeInfo& get_type_info() const override { return type_info; }
    };

} // namespace ngraph<|MERGE_RESOLUTION|>--- conflicted
+++ resolved
@@ -76,11 +76,7 @@
 
                 bool visit_attributes(AttributeVisitor& visitor) override;
 
-<<<<<<< HEAD
-                virtual std::shared_ptr<Node>
-=======
                 std::shared_ptr<Node>
->>>>>>> 8ee374fc
                     clone_with_new_inputs(const OutputVector& new_args) const override;
                 void generate_adjoints(autodiff::Adjoints& adjoints,
                                        const OutputVector& deltas) override;
