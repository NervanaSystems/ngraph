//*****************************************************************************
// Copyright 2017-2019 Intel Corporation
//
// Licensed under the Apache License, Version 2.0 (the "License");
// you may not use this file except in compliance with the License.
// You may obtain a copy of the License at
//
//     http://www.apache.org/licenses/LICENSE-2.0
//
// Unless required by applicable law or agreed to in writing, software
// distributed under the License is distributed on an "AS IS" BASIS,
// WITHOUT WARRANTIES OR CONDITIONS OF ANY KIND, either express or implied.
// See the License for the specific language governing permissions and
// limitations under the License.
//*****************************************************************************

#pragma once

#include <memory>

#include "ngraph/op/util/binary_elementwise_logical.hpp"

namespace ngraph
{
    namespace op
    {
<<<<<<< HEAD
        namespace v0
        {
            /// \brief Elementwise logical-or operation.
            ///
=======
        namespace v1
        {
            /// \brief Elementwise logical-or operation.
            ///
            class LogicalOr : public util::BinaryElementwiseLogical
            {
            public:
                NGRAPH_API
                static constexpr NodeTypeInfo type_info{"LogicalOr", 1};
                const NodeTypeInfo& get_type_info() const override { return type_info; }
                /// \brief Constructs a logical-or operation.
                ///
                /// \param arg0 Node that produces the first input tensor.<br>
                /// `[d0, ...]`
                /// \param arg1 Node that produces the second input tensor.<br>
                /// `[d0, ...]`
                /// \param auto_broadcast Auto broadcast specification
                ///
                /// Output `[d0, ...]`
                ///
                LogicalOr(const Output<Node>& arg0,
                          const Output<Node>& arg1,
                          const AutoBroadcastSpec& auto_broadcast =
                              AutoBroadcastSpec(AutoBroadcastType::NUMPY));

                virtual std::shared_ptr<Node>
                    copy_with_new_args(const NodeVector& new_args) const override;

                virtual bool is_commutative() const override { return true; }
            };
        } // namespace v1
        namespace v0
        {
            /// \brief Elementwise logical-or operation.
            ///
>>>>>>> 2f69f86c
            class Or : public util::BinaryElementwiseLogical
            {
            public:
                NGRAPH_API
                static constexpr NodeTypeInfo type_info{"Or", 0};
                const NodeTypeInfo& get_type_info() const override { return type_info; }
                /// \brief Constructs a logical-or operation.
                ///
                /// \param arg0 Node that produces the first input tensor.<br>
                /// `[d0, ...]`
                /// \param arg1 Node that produces the second input tensor.<br>
                /// `[d0, ...]`
                /// \param auto_broadcast Auto broadcast specification
                ///
                /// Output `[d0, ...]`
                ///
                Or(const Output<Node>& arg0,
                   const Output<Node>& arg1,
                   const AutoBroadcastSpec& auto_broadcast = AutoBroadcastSpec());
<<<<<<< HEAD

                virtual std::shared_ptr<Node>
                    copy_with_new_args(const NodeVector& new_args) const override;

                virtual bool is_commutative() const override { return true; }
            };
        }
        using v0::Or;
    }
}
=======

                virtual std::shared_ptr<Node>
                    copy_with_new_args(const NodeVector& new_args) const override;

                virtual bool is_commutative() const override { return true; }
            };
        } // namespace v0

        using v0::Or;
    } // namespace op
} // namespace ngraph
>>>>>>> 2f69f86c
<|MERGE_RESOLUTION|>--- conflicted
+++ resolved
@@ -24,12 +24,6 @@
 {
     namespace op
     {
-<<<<<<< HEAD
-        namespace v0
-        {
-            /// \brief Elementwise logical-or operation.
-            ///
-=======
         namespace v1
         {
             /// \brief Elementwise logical-or operation.
@@ -65,7 +59,6 @@
         {
             /// \brief Elementwise logical-or operation.
             ///
->>>>>>> 2f69f86c
             class Or : public util::BinaryElementwiseLogical
             {
             public:
@@ -85,18 +78,6 @@
                 Or(const Output<Node>& arg0,
                    const Output<Node>& arg1,
                    const AutoBroadcastSpec& auto_broadcast = AutoBroadcastSpec());
-<<<<<<< HEAD
-
-                virtual std::shared_ptr<Node>
-                    copy_with_new_args(const NodeVector& new_args) const override;
-
-                virtual bool is_commutative() const override { return true; }
-            };
-        }
-        using v0::Or;
-    }
-}
-=======
 
                 virtual std::shared_ptr<Node>
                     copy_with_new_args(const NodeVector& new_args) const override;
@@ -107,5 +88,4 @@
 
         using v0::Or;
     } // namespace op
-} // namespace ngraph
->>>>>>> 2f69f86c
+} // namespace ngraph