//*****************************************************************************
// Copyright 2017-2018 Intel Corporation
//
// Licensed under the Apache License, Version 2.0 (the "License");
// you may not use this file except in compliance with the License.
// You may obtain a copy of the License at
//
//     http://www.apache.org/licenses/LICENSE-2.0
//
// Unless required by applicable law or agreed to in writing, software
// distributed under the License is distributed on an "AS IS" BASIS,
// WITHOUT WARRANTIES OR CONDITIONS OF ANY KIND, either express or implied.
// See the License for the specific language governing permissions and
// limitations under the License.
//*****************************************************************************

#include "ngraph/op/avg_pool.hpp"
#include "ngraph/assertion.hpp"
#include "ngraph/util.hpp"

using namespace std;
using namespace ngraph;

op::AvgPool::AvgPool(const shared_ptr<Node>& arg,
                     const Shape& window_shape,
                     const Strides& window_movement_strides,
                     const Shape& padding_below,
                     const Shape& padding_above,
                     bool include_padding_in_avg_computation)
    : Op("AvgPool", check_single_output_args({arg}))
    , m_window_shape(window_shape)
    , m_window_movement_strides(window_movement_strides)
    , m_padding_below(padding_below)
    , m_padding_above(padding_above)
    , m_include_padding_in_avg_computation(include_padding_in_avg_computation)
{
    constructor_validate_and_infer_types();
}

void op::AvgPool::validate_and_infer_types()
{
    auto& arg_shape = get_input_shape(0);

    if (0 == m_window_movement_strides.size() && arg_shape.size() > 2)
    {
        m_window_movement_strides = Strides(arg_shape.size() - 2, 1);
    }

    if (0 == m_padding_below.size() && arg_shape.size() > 2)
    {
        m_padding_below = Shape(arg_shape.size() - 2, 0);
    }

    if (0 == m_padding_above.size() && arg_shape.size() > 2)
    {
        m_padding_above = Shape(arg_shape.size() - 2, 0);
    }

    //
    // Make sure batch size and channel count are not zero, and that we have at least one spatial
    // dimension (in other words, that arg has shape NCDi for some Di of rank>0, N != 0, C != 0).
    //
    NODE_VALIDATION_ASSERT(this, arg_shape.size() >= 3)
        << "Data input shape does not have rank of at least 3 (data input shape: " << arg_shape
        << ").";

    size_t batch_size = arg_shape[0];
    NODE_VALIDATION_ASSERT(this, batch_size != 0)
        << "Data batch size is zero (data input shape: " << arg_shape << ").";

    size_t channel_count = arg_shape[1];
    NODE_VALIDATION_ASSERT(this, channel_count != 0)
        << "Channel count is zero (data input shape: " << arg_shape << ").";

    size_t spatial_dimension_count = arg_shape.size() - 2;

    //
    // Make sure window shape, window movement strides, and padding have same rank as Di.
    //
<<<<<<< HEAD
    NODE_VALIDATION_ASSERT(this, window_shape.size() == spatial_dimension_count)
        << "Window shape rank does not match number of spatial dimensions (window shape: "
        << window_shape << ", data input shape: " << arg_shape << ").";
    NODE_VALIDATION_ASSERT(this, window_movement_strides.size() == spatial_dimension_count)
        << "Window movement stride rank does not match number of spatial dimensions (window "
           "movement strides: "
        << window_movement_strides << ", data input shape: " << arg_shape << ").";
    NODE_VALIDATION_ASSERT(this, padding_below.size() == spatial_dimension_count)
        << "Below-padding rank does not match number of spatial dimensions (padding below: "
        << padding_below << ", data input shape: " << arg_shape << ").";
    NODE_VALIDATION_ASSERT(this, padding_above.size() == spatial_dimension_count)
=======
    TYPE_CHECK_ASSERT(this, m_window_shape.size() == spatial_dimension_count)
        << "Window shape rank does not match number of spatial dimensions (window shape: "
        << m_window_shape << ", data input shape: " << arg_shape << ").";
    TYPE_CHECK_ASSERT(this, m_window_movement_strides.size() == spatial_dimension_count)
        << "Window movement stride rank does not match number of spatial dimensions (window "
           "movement strides: "
        << m_window_movement_strides << ", data input shape: " << arg_shape << ").";
    TYPE_CHECK_ASSERT(this, m_padding_below.size() == spatial_dimension_count)
        << "Below-padding rank does not match number of spatial dimensions (padding below: "
        << m_padding_below << ", data input shape: " << arg_shape << ").";
    TYPE_CHECK_ASSERT(this, m_padding_above.size() == spatial_dimension_count)
>>>>>>> fff23a71
        << "Above-padding rank does not match number of spatial dimensions (padding above: "
        << m_padding_above << ", data input shape: " << arg_shape << ").";

    //
    // Extract input item shape Di and make sure all dimensions are larger than 0.
    //
    Shape input_item_virtual_shape;

    for (size_t i = 0; i < spatial_dimension_count; i++)
    {
        size_t dim_size = arg_shape[1 + 1 + i];
        size_t virtual_dim_size = m_padding_below[i] + dim_size + m_padding_above[i];
        input_item_virtual_shape.push_back(virtual_dim_size);
    }

    for (size_t i = 0; i < spatial_dimension_count; i++)
    {
        NODE_VALIDATION_ASSERT(this, input_item_virtual_shape[i] != 0)
            << "Data input spatial dimension " << i
            << " has zero length even after padding (virtual shape of input item: "
            << input_item_virtual_shape << ").";
    }

    //
    // Make sure window shape dimensions are all larger than 0.
    //
    for (size_t i = 0; i < spatial_dimension_count; i++)
    {
<<<<<<< HEAD
        NODE_VALIDATION_ASSERT(this, window_shape[i] != 0)
            << "Window shape dimension " << i << " has zero length (window shape: " << window_shape
            << ").";
=======
        TYPE_CHECK_ASSERT(this, m_window_shape[i] != 0)
            << "Window shape dimension " << i
            << " has zero length (window shape: " << m_window_shape << ").";
>>>>>>> fff23a71
    }

    //
    // Make sure the pooling window fits within the spatial dimensions.
    //
    for (size_t i = 0; i < spatial_dimension_count; i++)
    {
<<<<<<< HEAD
        NODE_VALIDATION_ASSERT(this, window_shape[i] <= input_item_virtual_shape[i])
            << "Window shape after padding is larger than the spatial dimensions (window shape: "
            << window_shape << ", virtual shape of input item: " << input_item_virtual_shape
=======
        TYPE_CHECK_ASSERT(this, m_window_shape[i] <= input_item_virtual_shape[i])
            << "Window shape after padding is larger than the spatial dimensions (window "
               "shape: "
            << m_window_shape << ", virtual shape of input item: " << input_item_virtual_shape
>>>>>>> fff23a71
            << ").";
    }

    //
    // Compute output item shape Do, checking at the same time that all window movement strides are larger than 0.
    //
    Shape output_item_shape;

    for (size_t i = 0; i < spatial_dimension_count; i++)
    {
<<<<<<< HEAD
        NODE_VALIDATION_ASSERT(this, window_movement_strides[i] != 0)
=======
        TYPE_CHECK_ASSERT(this, m_window_movement_strides[i] != 0)
>>>>>>> fff23a71
            << "Window movement strides dimension " << i
            << " has zero length (window movement strides: " << m_window_movement_strides << ").";
        output_item_shape.push_back(ceil_div(input_item_virtual_shape[i] - m_window_shape[i] + 1,
                                             m_window_movement_strides[i]));
    }

    //
    // Make sure we're not going to have to compute average over an empty set of tensor elements.
    // That will happen if the sliding window ever resides entirely over the padding area AND
    // we're planning to disregard padding when computing the window's average.
    //
    if (!m_include_padding_in_avg_computation)
    {
        for (size_t i = 0; i < spatial_dimension_count; i++)
        {
            const size_t dim_virtual_size = input_item_virtual_shape[i];
            const size_t dim_window_size = m_window_shape[i];
            const size_t dim_stride = m_window_movement_strides[i];
            const size_t dim_padding_below = m_padding_below[i];
            const size_t dim_padding_above = m_padding_above[i];

            // Checking the lower edge of each dimension is easy, because there's no mystery
            // regarding the window's lower-edge placement...
            NODE_VALIDATION_ASSERT(this,
                                   dim_padding_below == 0 || dim_window_size > dim_padding_below)
                << "Window will sometimes reside entirely within the below-padding region, but"
                << " include_padding_in_avg_computation was not set (padding below: "
                << m_padding_below << ", window shape: " << m_window_shape << ").";

            // Now check the upper-bound...
            {
                const size_t dim_num_strides = (dim_virtual_size - dim_window_size) / dim_stride;
                const size_t dim_window_max_lower_offset = dim_num_strides * dim_stride;
                const size_t dim_padding_above_start_offset = dim_virtual_size - dim_padding_above;

<<<<<<< HEAD
                NODE_VALIDATION_ASSERT(this,
                                       dim_padding_above == 0 ||
                                           dim_window_max_lower_offset <
                                               dim_padding_above_start_offset)
                    << "Window will sometimes reside entirely within the above-padding region, but"
=======
                TYPE_CHECK_ASSERT(this,
                                  dim_padding_above == 0 ||
                                      dim_window_max_lower_offset < dim_padding_above_start_offset)
                    << "Window will sometimes reside entirely within the above-padding region, "
                       "but"
>>>>>>> fff23a71
                    << " include_padding_in_avg_computation was not set (padding above: "
                    << m_padding_above << ", window shape: " << m_window_shape << ").";
            }
        }
    }

    //
    // Construct result shape: NCDo.
    //
    Shape result_shape(1 + 1 + spatial_dimension_count);
    result_shape[0] = batch_size;
    result_shape[1] = channel_count;
    copy(output_item_shape.begin(), output_item_shape.end(), result_shape.begin() + 2);

    set_output_type(0, get_input_element_type(0), result_shape);
}

op::AvgPool::AvgPool(const shared_ptr<Node>& arg,
                     const Shape& window_shape,
                     const Strides& window_movement_strides)
    : AvgPool(arg, window_shape, window_movement_strides, Shape(), Shape(), false)
{
}

op::AvgPool::AvgPool(const shared_ptr<Node>& arg, const Shape& window_shape)
    : AvgPool(arg, window_shape, Strides(), Shape(), Shape(), false)
{
}

shared_ptr<Node> op::AvgPool::copy_with_new_args(const NodeVector& new_args) const
{
    check_new_args_count(this, new_args, 1);
    return make_shared<AvgPool>(new_args.at(0),
                                m_window_shape,
                                m_window_movement_strides,
                                m_padding_below,
                                m_padding_above,
                                m_include_padding_in_avg_computation);
}

op::AvgPoolBackprop::AvgPoolBackprop(const Shape& forward_arg_shape,
                                     const shared_ptr<Node>& delta,
                                     const Shape& window_shape,
                                     const Strides& window_movement_strides,
                                     const Shape& padding_below,
                                     const Shape& padding_above,
                                     bool include_padding_in_avg_computation)
    : Op("AvgPoolBackprop", check_single_output_args({delta}))
    , m_forward_arg_shape(forward_arg_shape)
    , m_window_shape(window_shape)
    , m_window_movement_strides(window_movement_strides)
    , m_padding_below(padding_below)
    , m_padding_above(padding_above)
    , m_include_padding_in_avg_computation(include_padding_in_avg_computation)
{
    constructor_validate_and_infer_types();
}

void op::AvgPoolBackprop::validate_and_infer_types()
{
    // --
    // TODO: de-duplicate this code from AvgPool::AvgPool.
    // --

    auto& delta_shape = get_input_shape(0);

    //
    // Make sure batch size and channel count are not zero, and that we have at least one spatial
    // dimension (in other words, that arg has shape NCDi for some Di of rank>0, N != 0, C != 0).
    //
<<<<<<< HEAD
    NODE_VALIDATION_ASSERT(this, forward_arg_shape.size() >= 3)
        << "Forward input shape does not have rank of at least 3 (forward input shape: "
        << forward_arg_shape << ").";

    size_t batch_size = forward_arg_shape[0];
    NODE_VALIDATION_ASSERT(this, batch_size != 0)
        << "Data batch size is zero (forward input shape: " << forward_arg_shape << ").";

    size_t channel_count = forward_arg_shape[1];
    NODE_VALIDATION_ASSERT(this, channel_count != 0)
        << "Channel count is zero (forward input shape: " << forward_arg_shape << ").";
=======
    if (m_forward_arg_shape.size() < 3)
    {
        throw ngraph_error(
            "Average-pool backprop: data batch shape must have rank of at least 3 (one batch "
            "axis, "
            "one channel axis, at least one spatial dimension).");
    }

    size_t batch_size = m_forward_arg_shape[0];
    if (batch_size == 0)
    {
        throw ngraph_error("Average-pool backprop: data batch size is zero.");
    }

    size_t channel_count = m_forward_arg_shape[1];
    if (channel_count == 0)
    {
        throw ngraph_error("Average-pool backprop: requires at least one feature channel.");
    }
>>>>>>> fff23a71

    size_t spatial_dimension_count = m_forward_arg_shape.size() - 2;

    //
    // Make sure window shape, window movement strides, and padding have same rank as Di.
    //
<<<<<<< HEAD
    NODE_VALIDATION_ASSERT(this, window_shape.size() == spatial_dimension_count)
        << "Window shape rank does not match number of spatial dimensions (window shape: "
        << window_shape << ", forward input shape: " << forward_arg_shape << ").";
    NODE_VALIDATION_ASSERT(this, window_movement_strides.size() == spatial_dimension_count)
        << "Window movement stride rank does not match number of spatial dimensions (window "
           "movement strides: "
        << window_movement_strides << ", forward input shape: " << forward_arg_shape << ").";
    NODE_VALIDATION_ASSERT(this, padding_below.size() == spatial_dimension_count)
        << "Below-padding rank does not match number of spatial dimensions (padding below: "
        << padding_below << ", forward_ input shape: " << forward_arg_shape << ").";
    NODE_VALIDATION_ASSERT(this, padding_above.size() == spatial_dimension_count)
        << "Above-padding rank does not match number of spatial dimensions (padding above: "
        << padding_above << ", forward input shape: " << forward_arg_shape << ").";
=======
    if (m_window_shape.size() != spatial_dimension_count)
    {
        throw ngraph_error(
            "Average-pool backprop: window shape rank does not match number of spatial "
            "dimensions.");
    }

    if (m_window_movement_strides.size() != spatial_dimension_count)
    {
        throw ngraph_error(
            "Average-pool backprop: window movement stride rank does not match number of "
            "spatial "
            "dimensions.");
    }

    if (m_padding_below.size() != spatial_dimension_count)
    {
        throw ngraph_error(
            "Average-pool backprop: below-padding rank does not match number of spatial "
            "dimensions.");
    }

    if (m_padding_above.size() != spatial_dimension_count)
    {
        throw ngraph_error(
            "Average-pool backprop: above-padding rank does not match number of spatial "
            "dimensions.");
    }
>>>>>>> fff23a71

    //
    // Extract input item shape Di and make sure all dimensions are larger than 0.
    //
    Shape input_item_virtual_shape;

    for (size_t i = 0; i < spatial_dimension_count; i++)
    {
        size_t dim_size = m_forward_arg_shape[1 + 1 + i];
        size_t virtual_dim_size = m_padding_below[i] + dim_size + m_padding_above[i];
        input_item_virtual_shape.push_back(virtual_dim_size);
    }

<<<<<<< HEAD
    for (size_t i = 0; i < spatial_dimension_count; i++)
    {
        NODE_VALIDATION_ASSERT(this, input_item_virtual_shape[i] != 0)
            << "Forward input spatial dimension " << i
            << " has zero length even after padding (virtual shape of input item: "
            << input_item_virtual_shape << ").";
=======
        if (virtual_dim_size == 0)
        {
            throw ngraph_error(
                "Average-pool backprop: data batch spatial dimension is zero even after "
                "padding.");
        }
>>>>>>> fff23a71
    }

    //
    // Make sure window shape dimensions are all larger than 0.
    //
    for (size_t i = 0; i < spatial_dimension_count; i++)
    {
<<<<<<< HEAD
        NODE_VALIDATION_ASSERT(this, window_shape[i] != 0)
            << "Window shape dimension " << i << " has zero length (window shape: " << window_shape
            << ").";
=======
        if (m_window_shape[i] == 0)
        {
            throw ngraph_error("Average-pool backprop: window shape has a zero-length axis.");
        }
>>>>>>> fff23a71
    }

    //
    // Make sure the pooling window fits within the spatial dimensions.
    //
    for (size_t i = 0; i < spatial_dimension_count; i++)
    {
<<<<<<< HEAD
        NODE_VALIDATION_ASSERT(this, window_shape[i] <= input_item_virtual_shape[i])
            << "Window shape after padding is larger than the spatial dimensions (window shape: "
            << window_shape << ", virtual shape of input item: " << input_item_virtual_shape
            << ").";
=======
        if (m_window_shape[i] > input_item_virtual_shape[i])
        {
            throw ngraph_error(
                "Average-pool backprop: window shape is larger than the spatial dimensions "
                "even "
                "after "
                "padding.");
        }
>>>>>>> fff23a71
    }

    //
    // Compute output item shape Do, checking at the same time that all window movement strides are larger than 0.
    //
    Shape output_item_shape;

    for (size_t i = 0; i < spatial_dimension_count; i++)
    {
<<<<<<< HEAD
        NODE_VALIDATION_ASSERT(this, window_movement_strides[i] != 0)
            << "Window movement strides dimension " << i
            << " has zero length (window movement strides: " << window_movement_strides << ").";
        output_item_shape.push_back(ceil_div(input_item_virtual_shape[i] - window_shape[i] + 1,
                                             window_movement_strides[i]));
=======
        if (m_window_movement_strides[i] == 0)
        {
            throw ngraph_error("Average-pool backprop: window axis movement stride is zero.");
        }
        output_item_shape.push_back(ceil_div(input_item_virtual_shape[i] - m_window_shape[i] + 1,
                                             m_window_movement_strides[i]));
>>>>>>> fff23a71
    }

    //
    // Make sure we're not going to have to compute average over an empty set of tensor elements.
    // That will happen if the sliding window ever resides entirely over the padding area AND
    // we're planning to disregard padding when computing the window's average.
    //
    if (!m_include_padding_in_avg_computation)
    {
        for (size_t i = 0; i < spatial_dimension_count; i++)
        {
            const size_t dim_virtual_size = input_item_virtual_shape[i];
            const size_t dim_window_size = m_window_shape[i];
            const size_t dim_stride = m_window_movement_strides[i];
            const size_t dim_padding_below = m_padding_below[i];
            const size_t dim_padding_above = m_padding_above[i];

            // Checking the lower edge of each dimension is easy, because there's no mystery
            // regarding the window's lower-edge placement...
            NODE_VALIDATION_ASSERT(this,
                                   dim_padding_below == 0 || dim_window_size > dim_padding_below)
                << "Window will sometimes reside entirely within the below-padding region, but"
                << " include_padding_in_avg_computation was not set (padding below: "
                << padding_below << ", window shape: " << window_shape << ").";

            // Now check the upper-bound...
            {
                const size_t dim_num_strides = (dim_virtual_size - dim_window_size) / dim_stride;
                const size_t dim_window_max_lower_offset = dim_num_strides * dim_stride;
                const size_t dim_padding_above_start_offset = dim_virtual_size - dim_padding_above;

                NODE_VALIDATION_ASSERT(this,
                                       dim_padding_above == 0 ||
                                           dim_window_max_lower_offset <
                                               dim_padding_above_start_offset)
                    << "Window will sometimes reside entirely within the above-padding region, but"
                    << " include_padding_in_avg_computation was not set (padding above: "
                    << padding_above << ", window shape: " << window_shape << ").";
            }
        }
    }

    //
    // Construct result shape: NCDo.
    //
    Shape forward_result_shape(1 + 1 + spatial_dimension_count);
    forward_result_shape[0] = batch_size;
    forward_result_shape[1] = channel_count;
    copy(output_item_shape.begin(), output_item_shape.end(), forward_result_shape.begin() + 2);

    NODE_VALIDATION_ASSERT(this, forward_result_shape == delta_shape)
        << "Inferred forward output shape does not match delta shape (inferred forward output "
           "shape: "
        << forward_result_shape << ", delta shape: " << delta_shape << ").";

    set_output_type(0, get_input_element_type(0), m_forward_arg_shape);
}

shared_ptr<Node> op::AvgPoolBackprop::copy_with_new_args(const NodeVector& new_args) const
{
    check_new_args_count(this, new_args, 1);
    AvgPoolBackprop* avpn = new AvgPoolBackprop(m_forward_arg_shape,
                                                new_args.at(0),
                                                m_window_shape,
                                                m_window_movement_strides,
                                                m_padding_below,
                                                m_padding_above,
                                                m_include_padding_in_avg_computation);
    return shared_ptr<op::AvgPoolBackprop>(avpn);
}

void op::AvgPool::generate_adjoints(autodiff::Adjoints& adjoints, const NodeVector& deltas)
{
    auto delta = deltas.at(0);

    auto operand = get_argument(0);
    auto& operand_shape = get_input_shape(0);
    auto backprop = make_shared<op::AvgPoolBackprop>(operand_shape,
                                                     delta,
                                                     m_window_shape,
                                                     m_window_movement_strides,
                                                     m_padding_below,
                                                     m_padding_above,
                                                     m_include_padding_in_avg_computation);
    adjoints.add_delta(operand, backprop);
}<|MERGE_RESOLUTION|>--- conflicted
+++ resolved
@@ -77,31 +77,17 @@
     //
     // Make sure window shape, window movement strides, and padding have same rank as Di.
     //
-<<<<<<< HEAD
-    NODE_VALIDATION_ASSERT(this, window_shape.size() == spatial_dimension_count)
-        << "Window shape rank does not match number of spatial dimensions (window shape: "
-        << window_shape << ", data input shape: " << arg_shape << ").";
-    NODE_VALIDATION_ASSERT(this, window_movement_strides.size() == spatial_dimension_count)
-        << "Window movement stride rank does not match number of spatial dimensions (window "
-           "movement strides: "
-        << window_movement_strides << ", data input shape: " << arg_shape << ").";
-    NODE_VALIDATION_ASSERT(this, padding_below.size() == spatial_dimension_count)
-        << "Below-padding rank does not match number of spatial dimensions (padding below: "
-        << padding_below << ", data input shape: " << arg_shape << ").";
-    NODE_VALIDATION_ASSERT(this, padding_above.size() == spatial_dimension_count)
-=======
-    TYPE_CHECK_ASSERT(this, m_window_shape.size() == spatial_dimension_count)
+    NODE_VALIDATION_ASSERT(this, m_window_shape.size() == spatial_dimension_count)
         << "Window shape rank does not match number of spatial dimensions (window shape: "
         << m_window_shape << ", data input shape: " << arg_shape << ").";
-    TYPE_CHECK_ASSERT(this, m_window_movement_strides.size() == spatial_dimension_count)
+    NODE_VALIDATION_ASSERT(this, m_window_movement_strides.size() == spatial_dimension_count)
         << "Window movement stride rank does not match number of spatial dimensions (window "
            "movement strides: "
         << m_window_movement_strides << ", data input shape: " << arg_shape << ").";
-    TYPE_CHECK_ASSERT(this, m_padding_below.size() == spatial_dimension_count)
+    NODE_VALIDATION_ASSERT(this, m_padding_below.size() == spatial_dimension_count)
         << "Below-padding rank does not match number of spatial dimensions (padding below: "
         << m_padding_below << ", data input shape: " << arg_shape << ").";
-    TYPE_CHECK_ASSERT(this, m_padding_above.size() == spatial_dimension_count)
->>>>>>> fff23a71
+    NODE_VALIDATION_ASSERT(this, m_padding_above.size() == spatial_dimension_count)
         << "Above-padding rank does not match number of spatial dimensions (padding above: "
         << m_padding_above << ", data input shape: " << arg_shape << ").";
 
@@ -130,15 +116,9 @@
     //
     for (size_t i = 0; i < spatial_dimension_count; i++)
     {
-<<<<<<< HEAD
-        NODE_VALIDATION_ASSERT(this, window_shape[i] != 0)
-            << "Window shape dimension " << i << " has zero length (window shape: " << window_shape
-            << ").";
-=======
-        TYPE_CHECK_ASSERT(this, m_window_shape[i] != 0)
+        NODE_VALIDATION_ASSERT(this, m_window_shape[i] != 0)
             << "Window shape dimension " << i
             << " has zero length (window shape: " << m_window_shape << ").";
->>>>>>> fff23a71
     }
 
     //
@@ -146,16 +126,9 @@
     //
     for (size_t i = 0; i < spatial_dimension_count; i++)
     {
-<<<<<<< HEAD
-        NODE_VALIDATION_ASSERT(this, window_shape[i] <= input_item_virtual_shape[i])
+        NODE_VALIDATION_ASSERT(this, m_window_shape[i] <= input_item_virtual_shape[i])
             << "Window shape after padding is larger than the spatial dimensions (window shape: "
-            << window_shape << ", virtual shape of input item: " << input_item_virtual_shape
-=======
-        TYPE_CHECK_ASSERT(this, m_window_shape[i] <= input_item_virtual_shape[i])
-            << "Window shape after padding is larger than the spatial dimensions (window "
-               "shape: "
             << m_window_shape << ", virtual shape of input item: " << input_item_virtual_shape
->>>>>>> fff23a71
             << ").";
     }
 
@@ -166,11 +139,7 @@
 
     for (size_t i = 0; i < spatial_dimension_count; i++)
     {
-<<<<<<< HEAD
-        NODE_VALIDATION_ASSERT(this, window_movement_strides[i] != 0)
-=======
-        TYPE_CHECK_ASSERT(this, m_window_movement_strides[i] != 0)
->>>>>>> fff23a71
+        NODE_VALIDATION_ASSERT(this, m_window_movement_strides[i] != 0)
             << "Window movement strides dimension " << i
             << " has zero length (window movement strides: " << m_window_movement_strides << ").";
         output_item_shape.push_back(ceil_div(input_item_virtual_shape[i] - m_window_shape[i] + 1,
@@ -206,19 +175,11 @@
                 const size_t dim_window_max_lower_offset = dim_num_strides * dim_stride;
                 const size_t dim_padding_above_start_offset = dim_virtual_size - dim_padding_above;
 
-<<<<<<< HEAD
                 NODE_VALIDATION_ASSERT(this,
                                        dim_padding_above == 0 ||
                                            dim_window_max_lower_offset <
                                                dim_padding_above_start_offset)
                     << "Window will sometimes reside entirely within the above-padding region, but"
-=======
-                TYPE_CHECK_ASSERT(this,
-                                  dim_padding_above == 0 ||
-                                      dim_window_max_lower_offset < dim_padding_above_start_offset)
-                    << "Window will sometimes reside entirely within the above-padding region, "
-                       "but"
->>>>>>> fff23a71
                     << " include_padding_in_avg_computation was not set (padding above: "
                     << m_padding_above << ", window shape: " << m_window_shape << ").";
             }
@@ -289,89 +250,36 @@
     // Make sure batch size and channel count are not zero, and that we have at least one spatial
     // dimension (in other words, that arg has shape NCDi for some Di of rank>0, N != 0, C != 0).
     //
-<<<<<<< HEAD
-    NODE_VALIDATION_ASSERT(this, forward_arg_shape.size() >= 3)
+    NODE_VALIDATION_ASSERT(this, m_forward_arg_shape.size() >= 3)
         << "Forward input shape does not have rank of at least 3 (forward input shape: "
-        << forward_arg_shape << ").";
-
-    size_t batch_size = forward_arg_shape[0];
+        << m_forward_arg_shape << ").";
+
+    size_t batch_size = m_forward_arg_shape[0];
     NODE_VALIDATION_ASSERT(this, batch_size != 0)
-        << "Data batch size is zero (forward input shape: " << forward_arg_shape << ").";
-
-    size_t channel_count = forward_arg_shape[1];
+        << "Data batch size is zero (forward input shape: " << m_forward_arg_shape << ").";
+
+    size_t channel_count = m_forward_arg_shape[1];
     NODE_VALIDATION_ASSERT(this, channel_count != 0)
-        << "Channel count is zero (forward input shape: " << forward_arg_shape << ").";
-=======
-    if (m_forward_arg_shape.size() < 3)
-    {
-        throw ngraph_error(
-            "Average-pool backprop: data batch shape must have rank of at least 3 (one batch "
-            "axis, "
-            "one channel axis, at least one spatial dimension).");
-    }
-
-    size_t batch_size = m_forward_arg_shape[0];
-    if (batch_size == 0)
-    {
-        throw ngraph_error("Average-pool backprop: data batch size is zero.");
-    }
-
-    size_t channel_count = m_forward_arg_shape[1];
-    if (channel_count == 0)
-    {
-        throw ngraph_error("Average-pool backprop: requires at least one feature channel.");
-    }
->>>>>>> fff23a71
+        << "Channel count is zero (forward input shape: " << m_forward_arg_shape << ").";
 
     size_t spatial_dimension_count = m_forward_arg_shape.size() - 2;
 
     //
     // Make sure window shape, window movement strides, and padding have same rank as Di.
     //
-<<<<<<< HEAD
-    NODE_VALIDATION_ASSERT(this, window_shape.size() == spatial_dimension_count)
+    NODE_VALIDATION_ASSERT(this, m_window_shape.size() == spatial_dimension_count)
         << "Window shape rank does not match number of spatial dimensions (window shape: "
-        << window_shape << ", forward input shape: " << forward_arg_shape << ").";
-    NODE_VALIDATION_ASSERT(this, window_movement_strides.size() == spatial_dimension_count)
+        << m_window_shape << ", forward input shape: " << m_forward_arg_shape << ").";
+    NODE_VALIDATION_ASSERT(this, m_window_movement_strides.size() == spatial_dimension_count)
         << "Window movement stride rank does not match number of spatial dimensions (window "
            "movement strides: "
-        << window_movement_strides << ", forward input shape: " << forward_arg_shape << ").";
-    NODE_VALIDATION_ASSERT(this, padding_below.size() == spatial_dimension_count)
+        << m_window_movement_strides << ", forward input shape: " << m_forward_arg_shape << ").";
+    NODE_VALIDATION_ASSERT(this, m_padding_below.size() == spatial_dimension_count)
         << "Below-padding rank does not match number of spatial dimensions (padding below: "
-        << padding_below << ", forward_ input shape: " << forward_arg_shape << ").";
-    NODE_VALIDATION_ASSERT(this, padding_above.size() == spatial_dimension_count)
+        << m_padding_below << ", forward input shape: " << m_forward_arg_shape << ").";
+    NODE_VALIDATION_ASSERT(this, m_padding_above.size() == spatial_dimension_count)
         << "Above-padding rank does not match number of spatial dimensions (padding above: "
-        << padding_above << ", forward input shape: " << forward_arg_shape << ").";
-=======
-    if (m_window_shape.size() != spatial_dimension_count)
-    {
-        throw ngraph_error(
-            "Average-pool backprop: window shape rank does not match number of spatial "
-            "dimensions.");
-    }
-
-    if (m_window_movement_strides.size() != spatial_dimension_count)
-    {
-        throw ngraph_error(
-            "Average-pool backprop: window movement stride rank does not match number of "
-            "spatial "
-            "dimensions.");
-    }
-
-    if (m_padding_below.size() != spatial_dimension_count)
-    {
-        throw ngraph_error(
-            "Average-pool backprop: below-padding rank does not match number of spatial "
-            "dimensions.");
-    }
-
-    if (m_padding_above.size() != spatial_dimension_count)
-    {
-        throw ngraph_error(
-            "Average-pool backprop: above-padding rank does not match number of spatial "
-            "dimensions.");
-    }
->>>>>>> fff23a71
+        << m_padding_above << ", forward input shape: " << m_forward_arg_shape << ").";
 
     //
     // Extract input item shape Di and make sure all dimensions are larger than 0.
@@ -385,21 +293,12 @@
         input_item_virtual_shape.push_back(virtual_dim_size);
     }
 
-<<<<<<< HEAD
     for (size_t i = 0; i < spatial_dimension_count; i++)
     {
         NODE_VALIDATION_ASSERT(this, input_item_virtual_shape[i] != 0)
             << "Forward input spatial dimension " << i
             << " has zero length even after padding (virtual shape of input item: "
             << input_item_virtual_shape << ").";
-=======
-        if (virtual_dim_size == 0)
-        {
-            throw ngraph_error(
-                "Average-pool backprop: data batch spatial dimension is zero even after "
-                "padding.");
-        }
->>>>>>> fff23a71
     }
 
     //
@@ -407,38 +306,20 @@
     //
     for (size_t i = 0; i < spatial_dimension_count; i++)
     {
-<<<<<<< HEAD
-        NODE_VALIDATION_ASSERT(this, window_shape[i] != 0)
-            << "Window shape dimension " << i << " has zero length (window shape: " << window_shape
+        NODE_VALIDATION_ASSERT(this, m_window_shape[i] != 0)
+            << "Window shape dimension " << i
+            << " has zero length (window shape: " << m_window_shape << ").";
+    }
+
+    //
+    // Make sure the pooling window fits within the spatial dimensions.
+    //
+    for (size_t i = 0; i < spatial_dimension_count; i++)
+    {
+        NODE_VALIDATION_ASSERT(this, m_window_shape[i] <= input_item_virtual_shape[i])
+            << "Window shape after padding is larger than the spatial dimensions (window shape: "
+            << m_window_shape << ", virtual shape of input item: " << input_item_virtual_shape
             << ").";
-=======
-        if (m_window_shape[i] == 0)
-        {
-            throw ngraph_error("Average-pool backprop: window shape has a zero-length axis.");
-        }
->>>>>>> fff23a71
-    }
-
-    //
-    // Make sure the pooling window fits within the spatial dimensions.
-    //
-    for (size_t i = 0; i < spatial_dimension_count; i++)
-    {
-<<<<<<< HEAD
-        NODE_VALIDATION_ASSERT(this, window_shape[i] <= input_item_virtual_shape[i])
-            << "Window shape after padding is larger than the spatial dimensions (window shape: "
-            << window_shape << ", virtual shape of input item: " << input_item_virtual_shape
-            << ").";
-=======
-        if (m_window_shape[i] > input_item_virtual_shape[i])
-        {
-            throw ngraph_error(
-                "Average-pool backprop: window shape is larger than the spatial dimensions "
-                "even "
-                "after "
-                "padding.");
-        }
->>>>>>> fff23a71
     }
 
     //
@@ -448,20 +329,11 @@
 
     for (size_t i = 0; i < spatial_dimension_count; i++)
     {
-<<<<<<< HEAD
-        NODE_VALIDATION_ASSERT(this, window_movement_strides[i] != 0)
+        NODE_VALIDATION_ASSERT(this, m_window_movement_strides[i] != 0)
             << "Window movement strides dimension " << i
-            << " has zero length (window movement strides: " << window_movement_strides << ").";
-        output_item_shape.push_back(ceil_div(input_item_virtual_shape[i] - window_shape[i] + 1,
-                                             window_movement_strides[i]));
-=======
-        if (m_window_movement_strides[i] == 0)
-        {
-            throw ngraph_error("Average-pool backprop: window axis movement stride is zero.");
-        }
+            << " has zero length (window movement strides: " << m_window_movement_strides << ").";
         output_item_shape.push_back(ceil_div(input_item_virtual_shape[i] - m_window_shape[i] + 1,
                                              m_window_movement_strides[i]));
->>>>>>> fff23a71
     }
 
     //
@@ -485,7 +357,7 @@
                                    dim_padding_below == 0 || dim_window_size > dim_padding_below)
                 << "Window will sometimes reside entirely within the below-padding region, but"
                 << " include_padding_in_avg_computation was not set (padding below: "
-                << padding_below << ", window shape: " << window_shape << ").";
+                << m_padding_below << ", window shape: " << m_window_shape << ").";
 
             // Now check the upper-bound...
             {
@@ -499,7 +371,7 @@
                                                dim_padding_above_start_offset)
                     << "Window will sometimes reside entirely within the above-padding region, but"
                     << " include_padding_in_avg_computation was not set (padding above: "
-                    << padding_above << ", window shape: " << window_shape << ").";
+                    << m_padding_above << ", window shape: " << m_window_shape << ").";
             }
         }
     }
