--- conflicted
+++ resolved
@@ -26,14 +26,9 @@
                      const Strides& window_movement_strides,
                      const Shape& padding_below,
                      const Shape& padding_above,
-<<<<<<< HEAD
-                     bool include_padding_in_avg_computation)
-    : Op("AvgPool", {arg})
-=======
                      bool include_padding_in_avg_computation,
                      const PadType& pad_type)
-    : Op("AvgPool", check_single_output_args({arg}))
->>>>>>> c2e46149
+    : Op("AvgPool", {arg})
     , m_window_shape(window_shape)
     , m_window_movement_strides(window_movement_strides)
     , m_padding_below(padding_below)
