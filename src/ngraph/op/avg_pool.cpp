--- conflicted
+++ resolved
@@ -21,9 +21,8 @@
 using namespace std;
 using namespace ngraph;
 
-<<<<<<< HEAD
 // *** AvgPool OP SET 0 ***
-const string op::v0::AvgPool::type_name{"AvgPool"};
+constexpr NodeTypeInfo op::v0::AvgPool::type_info;
 
 op::v0::AvgPool::AvgPool(const Output<Node>& arg,
                          const Shape& window_shape,
@@ -33,18 +32,6 @@
                          bool include_padding_in_avg_computation,
                          const PadType& pad_type,
                          bool ceil_mode)
-=======
-constexpr NodeTypeInfo op::AvgPool::type_info;
-
-op::AvgPool::AvgPool(const Output<Node>& arg,
-                     const Shape& window_shape,
-                     const Strides& window_movement_strides,
-                     const Shape& padding_below,
-                     const Shape& padding_above,
-                     bool include_padding_in_avg_computation,
-                     const PadType& pad_type,
-                     bool ceil_mode)
->>>>>>> bdeddbf8
     : Op({arg})
     , m_window_shape(window_shape)
     , m_window_movement_strides(window_movement_strides)
@@ -240,18 +227,11 @@
                                     m_ceil_mode);
 }
 
-<<<<<<< HEAD
+constexpr NodeTypeInfo op::v0::AvgPoolBackprop::type_info;
 shared_ptr<Node> op::v0::AvgPool::get_default_value() const
-=======
-constexpr NodeTypeInfo op::AvgPoolBackprop::type_info;
-shared_ptr<Node> op::AvgPool::get_default_value() const
->>>>>>> bdeddbf8
-{
-    return ngraph::make_constant_from_string("0", get_element_type(), get_shape());
-}
-
-<<<<<<< HEAD
-const string op::v0::AvgPoolBackprop::type_name("AvgPoolBackprop");
+{
+    return Constant::create(get_element_type(), get_shape(), {0});
+}
 
 op::v0::AvgPoolBackprop::AvgPoolBackprop(const Shape& forward_arg_shape,
                                          const shared_ptr<Node>& delta,
@@ -260,15 +240,6 @@
                                          const Shape& padding_below,
                                          const Shape& padding_above,
                                          bool include_padding_in_avg_computation)
-=======
-op::AvgPoolBackprop::AvgPoolBackprop(const Shape& forward_arg_shape,
-                                     const shared_ptr<Node>& delta,
-                                     const Shape& window_shape,
-                                     const Strides& window_movement_strides,
-                                     const Shape& padding_below,
-                                     const Shape& padding_above,
-                                     bool include_padding_in_avg_computation)
->>>>>>> bdeddbf8
     : Op(check_single_output_args({delta}))
     , m_forward_arg_shape(forward_arg_shape)
     , m_window_shape(window_shape)
@@ -378,14 +349,13 @@
 shared_ptr<Node> op::v0::AvgPoolBackprop::copy_with_new_args(const NodeVector& new_args) const
 {
     check_new_args_count(this, new_args);
-    AvgPoolBackprop* avpn = new AvgPoolBackprop(m_forward_arg_shape,
-                                                new_args.at(0),
-                                                m_window_shape,
-                                                m_window_movement_strides,
-                                                m_padding_below,
-                                                m_padding_above,
-                                                m_include_padding_in_avg_computation);
-    return shared_ptr<op::AvgPoolBackprop>(avpn);
+    return make_shared<v0::AvgPoolBackprop>(m_forward_arg_shape,
+                                            new_args.at(0),
+                                            m_window_shape,
+                                            m_window_movement_strides,
+                                            m_padding_below,
+                                            m_padding_above,
+                                            m_include_padding_in_avg_computation);
 }
 
 void op::v0::AvgPool::generate_adjoints(autodiff::Adjoints& adjoints, const NodeVector& deltas)
@@ -410,7 +380,7 @@
 }
 
 // *** AvgPool OP SET 1 ***
-const string op::v1::AvgPool::type_name{"AvgPool"};
+constexpr NodeTypeInfo op::v1::AvgPool::type_info;
 
 op::v1::AvgPool::AvgPool(const Output<Node>& arg,
                          const Strides& strides,
@@ -586,7 +556,7 @@
                                     m_auto_pad);
 }
 
-const string op::v1::AvgPoolBackprop::type_name("AvgPoolBackprop");
+constexpr NodeTypeInfo op::v1::AvgPoolBackprop::type_info;
 
 op::v1::AvgPoolBackprop::AvgPoolBackprop(const Shape& forward_arg_shape,
                                          const Output<Node>& delta,
@@ -694,14 +664,13 @@
 shared_ptr<Node> op::v1::AvgPoolBackprop::copy_with_new_args(const NodeVector& new_args) const
 {
     check_new_args_count(this, new_args);
-    AvgPoolBackprop* avpn = new AvgPoolBackprop(m_forward_arg_shape,
-                                                new_args.at(0),
-                                                m_strides,
-                                                m_pads_begin,
-                                                m_pads_end,
-                                                m_kernel,
-                                                m_exclude_pad);
-    return shared_ptr<op::v1::AvgPoolBackprop>(avpn);
+    return make_shared<v1::AvgPoolBackprop>(m_forward_arg_shape,
+                                            new_args.at(0),
+                                            m_strides,
+                                            m_pads_begin,
+                                            m_pads_end,
+                                            m_kernel,
+                                            m_exclude_pad);
 }
 
 void op::v1::AvgPool::generate_adjoints(autodiff::Adjoints& adjoints, const NodeVector& deltas)
