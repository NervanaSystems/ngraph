--- conflicted
+++ resolved
@@ -16,7 +16,6 @@
 
 #pragma once
 
-#include "ngraph/graph_util.hpp"
 #include "ngraph/op/util/arithmetic_reduction.hpp"
 
 namespace ngraph
@@ -25,25 +24,15 @@
     {
         namespace v0
         {
-<<<<<<< HEAD
             /// \brief Product reduction operation.
-=======
-        public:
-            NGRAPH_API
-            static constexpr NodeTypeInfo type_info{"Product", 0};
-            const NodeTypeInfo& get_type_info() const override { return type_info; }
-            /// \brief Constructs a product reduction operation.
-            Product() = default;
-            /// \brief Constructs a product reduction operation.
->>>>>>> bdeddbf8
             ///
             /// Reduces the tensor, eliminating the specified reduction axes by taking the product.
             class Product : public util::ArithmeticReduction
             {
             public:
                 NGRAPH_API
-                static const std::string type_name;
-                const std::string& description() const override { return type_name; }
+                static constexpr NodeTypeInfo type_info{"Product", 0};
+                const NodeTypeInfo& get_type_info() const override { return type_info; }
                 /// \brief Constructs a product reduction operation.
                 Product() = default;
                 /// \brief Constructs a product reduction operation.
