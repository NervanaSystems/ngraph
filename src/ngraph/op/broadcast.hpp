--- conflicted
+++ resolved
@@ -48,11 +48,7 @@
                 bool visit_attributes(AttributeVisitor& visitor) override;
                 void validate_and_infer_types() override;
 
-<<<<<<< HEAD
-                virtual std::shared_ptr<Node>
-=======
                 std::shared_ptr<Node>
->>>>>>> 8ee374fc
                     clone_with_new_inputs(const OutputVector& new_args) const override;
 
                 /// \return A set containing the indices of the broadcast axes (0-based).
@@ -97,11 +93,7 @@
                               const Output<Node>& like_arg,
                               const AxisSet& initial_broadcast_axes);
                 bool visit_attributes(AttributeVisitor& visitor) override;
-<<<<<<< HEAD
-                virtual std::shared_ptr<Node>
-=======
                 std::shared_ptr<Node>
->>>>>>> 8ee374fc
                     clone_with_new_inputs(const OutputVector& new_args) const override;
 
                 void infer_shape() override;
@@ -163,11 +155,7 @@
                 size_t get_version() const override { return 1; }
                 void validate_and_infer_types() override;
 
-<<<<<<< HEAD
-                virtual std::shared_ptr<Node>
-=======
                 std::shared_ptr<Node>
->>>>>>> 8ee374fc
                     clone_with_new_inputs(const OutputVector& new_args) const override;
 
                 /// \return Broadcast Specification.
