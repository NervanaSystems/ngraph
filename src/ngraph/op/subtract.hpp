--- conflicted
+++ resolved
@@ -22,24 +22,12 @@
 {
     namespace op
     {
-<<<<<<< HEAD
         namespace v0
         {
             /// \brief Elementwise subtraction operation.
-            class Subtract : public util::BinaryElementwiseArithmetic
-=======
-        /// \brief Elementwise subtraction operation.
-        class NGRAPH_API Subtract : public util::BinaryElementwiseArithmetic
-        {
-        public:
-            static constexpr NodeTypeInfo type_info{"Subtract", 0};
-            const NodeTypeInfo& get_type_info() const override { return type_info; }
-            Subtract()
-                : util::BinaryElementwiseArithmetic(AutoBroadcastSpec::NONE)
->>>>>>> 8fb151f4
+            class NGRAPH_API Subtract : public util::BinaryElementwiseArithmetic
             {
             public:
-                NGRAPH_API
                 static constexpr NodeTypeInfo type_info{"Subtract", 0};
                 const NodeTypeInfo& get_type_info() const override { return type_info; }
                 Subtract()
