--- conflicted
+++ resolved
@@ -27,16 +27,9 @@
     , m_bias(bias)
     , m_size(nsize)
 {
-<<<<<<< HEAD
+    constructor_validate_and_infer_types();
     NODE_VALIDATION_ASSERT(this, arg->get_shape().size() >= 3)
         << "Argument must have rank >= 3 (argument shape: " << arg->get_shape() << ").";
-=======
-    constructor_validate_and_infer_types();
-    if (arg->get_shape().size() < 3)
-    {
-        throw ngraph_error("LRN expects a tensor at least of rank of 3");
-    }
->>>>>>> fff23a71
 }
 
 shared_ptr<Node> op::LRN::copy_with_new_args(const NodeVector& new_args) const
