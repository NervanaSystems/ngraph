--- conflicted
+++ resolved
@@ -35,13 +35,7 @@
                 const NodeTypeInfo& get_type_info() const override { return type_info; }
                 /// \brief Constructs an uninitialized addition operation
                 FloorMod()
-<<<<<<< HEAD
-                    : util::BinaryElementwiseArithmetic(AutoBroadcastSpec::NONE)
-                {
-                }
-=======
                     : util::BinaryElementwiseArithmetic(AutoBroadcastSpec::NUMPY){};
->>>>>>> 2a75c961
 
                 /// \brief Constructs an Floor Mod operation.
                 ///
