//*****************************************************************************
// Copyright 2017-2019 Intel Corporation
//
// Licensed under the Apache License, Version 2.0 (the "License");
// you may not use this file except in compliance with the License.
// You may obtain a copy of the License at
//
//     http://www.apache.org/licenses/LICENSE-2.0
//
// Unless required by applicable law or agreed to in writing, software
// distributed under the License is distributed on an "AS IS" BASIS,
// WITHOUT WARRANTIES OR CONDITIONS OF ANY KIND, either express or implied.
// See the License for the specific language governing permissions and
// limitations under the License.
//*****************************************************************************

#include "ngraph/op/gather.hpp"
#include "ngraph/op/constant.hpp"
#include "ngraph/shape.hpp"

#include <limits>

using namespace std;
using namespace ngraph;

static const int PARAMS = 0;
static const int INDICES = 1;
static const int AXIS = 2;

static const int64_t AXIS_NOT_SET_VALUE = std::numeric_limits<int64_t>::max();

const string op::v0::Gather::type_name{"Gather"};

<<<<<<< HEAD
op::v0::Gather::Gather(const Output<Node>& params, const Output<Node>& indices, size_t axis)
    : Op({params, indices})
    , m_axis(axis)
{
    constructor_validate_and_infer_types();
}
=======
constexpr NodeTypeInfo op::Gather::type_info;
>>>>>>> 706e705e

shared_ptr<Node> op::v0::Gather::copy_with_new_args(const NodeVector& new_args) const
{
    check_new_args_count(this, new_args);
    return make_shared<v0::Gather>(new_args.at(PARAMS), new_args.at(INDICES), m_axis);
}

void op::v0::Gather::validate_and_infer_types()
{
    element::Type result_et = get_input_element_type(PARAMS);
    element::Type indices_et = get_input_element_type(INDICES);

    const PartialShape& params_shape = get_input_partial_shape(PARAMS);
    const PartialShape& indices_shape = get_input_partial_shape(INDICES);

    NODE_VALIDATION_CHECK(this,
                          indices_et == element::i32 || indices_et == element::i64,
                          "Indices element type must be i64 or i32");

    // params rank must be at least (axis + 1)
    // indices value must be in range [0, params.shape[axis]).
    // output rank is rank(params) + rank(indices) - 1
    NODE_VALIDATION_CHECK(this,
                          params_shape.rank().is_dynamic() ||
                              static_cast<size_t>(params_shape.rank()) >
                                  static_cast<size_t>(m_axis),
                          "params rank is expected to be at least axis + 1");

    PartialShape result_shape;
    if (params_shape.rank().is_static() && indices_shape.rank().is_static())
    {
        std::vector<Dimension> result_dims(static_cast<size_t>(params_shape.rank()) +
                                           static_cast<size_t>(indices_shape.rank()) - 1);
        size_t i = 0;
        for (; i < static_cast<size_t>(m_axis); i++)
        {
            result_dims[i] = params_shape[i];
        }
        for (size_t j = 0; j < static_cast<size_t>(indices_shape.rank()); i++, j++)
        {
            result_dims[i] = indices_shape[j];
        }
        for (size_t j = static_cast<size_t>(m_axis) + 1;
             j < static_cast<size_t>(params_shape.rank());
             i++, j++)
        {
            result_dims[i] = params_shape[j];
        }

        result_shape = PartialShape(result_dims);
    }
    else
    {
        result_shape = PartialShape::dynamic();
    }

    set_output_type(0, result_et, result_shape);
}

void op::v0::Gather::generate_adjoints(autodiff::Adjoints& adjoints, const NodeVector& deltas)
{
    throw ngraph_error("Not yet implemented");
}

const string op::v1::Gather::type_name{"Gather"};

op::v1::Gather::Gather(const Output<Node>& params,
                       const Output<Node>& indices,
                       const Output<Node>& axes)
    : Op({params, indices, axes})
{
    constructor_validate_and_infer_types();
}

void op::v1::Gather::validate_and_infer_types()
{
    const auto& input_rank = get_input_partial_shape(PARAMS).rank();
    const auto& axis_shape = get_input_partial_shape(AXIS);
    const auto& axis_rank = axis_shape.rank();

    if (axis_rank.is_static() && axis_shape.is_static())
    {
        const auto axis_is_scalar = static_cast<size_t>(axis_rank) == 0;
        const auto axis_has_one_elem =
            static_cast<size_t>(axis_rank) == 1 && static_cast<size_t>(axis_shape[0]) == 1;
        NODE_VALIDATION_CHECK(this,
                              axis_is_scalar || axis_has_one_elem,
                              "Axes input must be scalar or have 1 element (shape: ",
                              axis_shape,
                              ").");
    }

    auto axis = get_axis();
    if (input_rank.is_static() && axis != AXIS_NOT_SET_VALUE)
    {
        NODE_VALIDATION_CHECK(this,
                              axis >= 0 && axis < static_cast<size_t>(input_rank),
                              "The axis must => 0 and <= input_rank (axis: ",
                              axis,
                              ").");
    }

    element::Type result_et = get_input_element_type(PARAMS);
    element::Type indices_et = get_input_element_type(INDICES);

    const PartialShape& params_shape = get_input_partial_shape(PARAMS);
    const PartialShape& indices_shape = get_input_partial_shape(INDICES);

    PartialShape result_shape;
    if (params_shape.rank().is_static() && indices_shape.rank().is_static() &&
        axis != AXIS_NOT_SET_VALUE)
    {
        std::vector<Dimension> result_dims(static_cast<size_t>(params_shape.rank()) +
                                           static_cast<size_t>(indices_shape.rank()) - 1);
        size_t i = 0;
        for (; i < static_cast<size_t>(axis); i++)
        {
            result_dims[i] = params_shape[i];
        }
        for (size_t j = 0; j < static_cast<size_t>(indices_shape.rank()); i++, j++)
        {
            result_dims[i] = indices_shape[j];
        }
        for (size_t j = static_cast<size_t>(axis) + 1; j < static_cast<size_t>(params_shape.rank());
             i++, j++)
        {
            result_dims[i] = params_shape[j];
        }

        result_shape = PartialShape(result_dims);
    }
    else
    {
        result_shape = PartialShape::dynamic();
    }

    set_output_type(0, result_et, result_shape);
}

size_t op::v1::Gather::get_axis() const
{
    int64_t axis = AXIS_NOT_SET_VALUE;
    auto axes_input_node = input_value(AXIS).get_node_shared_ptr();
    if (auto const_op = dynamic_pointer_cast<op::Constant>(axes_input_node))
    {
        axis = const_op->get_vector<int64_t>()[0];
    }
    if (axis < 0)
    {
        const auto& input_rank = get_input_partial_shape(PARAMS).rank();
        if (input_rank.is_static())
        {
            axis += static_cast<size_t>(input_rank);
        }
    }
    return static_cast<size_t>(axis);
}

void op::v1::Gather::generate_adjoints(autodiff::Adjoints& adjoints, const NodeVector& deltas)
{
    throw ngraph_error("Not yet implemented");
}

shared_ptr<Node> op::v1::Gather::copy_with_new_args(const NodeVector& new_args) const
{
    check_new_args_count(this, new_args);
    return make_shared<v1::Gather>(new_args.at(PARAMS), new_args.at(INDICES), new_args.at(AXIS));
}<|MERGE_RESOLUTION|>--- conflicted
+++ resolved
@@ -29,18 +29,14 @@
 
 static const int64_t AXIS_NOT_SET_VALUE = std::numeric_limits<int64_t>::max();
 
-const string op::v0::Gather::type_name{"Gather"};
-
-<<<<<<< HEAD
+constexpr NodeTypeInfo op::v0::Gather::type_info;
+
 op::v0::Gather::Gather(const Output<Node>& params, const Output<Node>& indices, size_t axis)
     : Op({params, indices})
     , m_axis(axis)
 {
     constructor_validate_and_infer_types();
 }
-=======
-constexpr NodeTypeInfo op::Gather::type_info;
->>>>>>> 706e705e
 
 shared_ptr<Node> op::v0::Gather::copy_with_new_args(const NodeVector& new_args) const
 {
@@ -105,7 +101,7 @@
     throw ngraph_error("Not yet implemented");
 }
 
-const string op::v1::Gather::type_name{"Gather"};
+constexpr NodeTypeInfo op::v1::Gather::type_info;
 
 op::v1::Gather::Gather(const Output<Node>& params,
                        const Output<Node>& indices,
