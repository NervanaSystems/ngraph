--- conflicted
+++ resolved
@@ -25,96 +25,13 @@
     {
         namespace v0
         {
-<<<<<<< HEAD
             /// \brief Batched max pooling operation, with optional padding and window stride.
             class MaxPool : public Op
-=======
-        public:
-            NGRAPH_API
-            static constexpr NodeTypeInfo type_info{"MaxPool", 0};
-            const NodeTypeInfo& get_type_info() const override { return type_info; }
-            /// \brief Constructs a batched max pooling operation.
-            MaxPool() = default;
-
-            /// \brief Constructs a batched max pooling operation.
-            ///
-            /// \param arg The node producing the input data batch tensor.
-            /// \param window_shape The window shape.
-            /// \param window_movement_strides The window movement strides.
-            /// \param padding_below The below-padding shape.
-            /// \param padding_above The above-padding shape.
-            /// \param pad_type The pad type for automatically computing padding sizes
-            /// \param ceil_mode Whether to use ceiling while computing output shape.
-            MaxPool(const Output<Node>& arg,
-                    const Shape& window_shape,
-                    const Strides& window_movement_strides,
-                    const Shape& padding_below,
-                    const Shape& padding_above,
-                    const PadType& pad_type,
-                    bool ceil_mode);
-
-            /// \brief Constructs a batched max pooling operation.
-            ///
-            /// \param arg The node producing the input data batch tensor.
-            /// \param window_shape The window shape.
-            /// \param window_movement_strides The window movement strides.
-            /// \param padding_below The below-padding shape.
-            /// \param padding_above The above-padding shape.
-            /// \param pad_type The pad type for automatically computing padding sizes
-            MaxPool(const Output<Node>& arg,
-                    const Shape& window_shape,
-                    const Strides& window_movement_strides,
-                    const Shape& padding_below,
-                    const Shape& padding_above,
-                    const PadType& pad_type);
-
-            /// \brief Constructs a batched max pooling operation.
-            ///
-            /// \param arg The node producing the input data batch tensor.
-            /// \param window_shape The window shape.
-            /// \param window_movement_strides The window movement strides.
-            /// \param padding_below The below-padding shape.
-            /// \param padding_above The above-padding shape.
-            MaxPool(const Output<Node>& arg,
-                    const Shape& window_shape,
-                    const Strides& window_movement_strides,
-                    const Shape& padding_below,
-                    const Shape& padding_above);
-
-            void validate_and_infer_types() override;
-
-            /// \brief Constructs a batched, unpadded max pooling operation (i.e., all padding
-            ///        shapes are set to 0).
-            ///
-            /// \param arg The node producing the input data batch tensor.
-            /// \param window_shape The window shape.
-            /// \param window_movement_strides The window movement strides.
-            MaxPool(const Output<Node>& arg,
-                    const Shape& window_shape,
-                    const Strides& window_movement_strides);
-
-            /// \brief Constructs an unstrided batched max pooling operation (i.e., all window
-            ///        movement strides are 1 and all padding shapes are set to 0).
-            ///
-            /// \param arg The node producing the input data batch tensor.
-            /// \param window_shape The window shape.
-            MaxPool(const Output<Node>& arg, const Shape& window_shape);
-
-            virtual std::shared_ptr<Node>
-                copy_with_new_args(const NodeVector& new_args) const override;
-
-            /// \return The window shape.
-            const Shape& get_window_shape() const { return m_window_shape; }
-            void set_window_shape(const Shape& window_shape) { m_window_shape = window_shape; }
-            /// \return The window movement strides.
-            const Strides& get_window_movement_strides() const { return m_window_movement_strides; }
-            void set_window_movement_strides(const Strides& window_movement_strides)
->>>>>>> bdeddbf8
             {
             public:
                 NGRAPH_API
-                static const std::string type_name;
-                const std::string& description() const override { return type_name; }
+                static constexpr NodeTypeInfo type_info{"MaxPool", 0};
+                const NodeTypeInfo& get_type_info() const override { return type_info; }
                 /// \brief Constructs a batched max pooling operation.
                 MaxPool() = default;
 
@@ -234,8 +151,8 @@
             {
             public:
                 NGRAPH_API
-                static const std::string type_name;
-                const std::string& description() const override { return type_name; }
+                static constexpr NodeTypeInfo type_info{"MaxPoolBackprop", 0};
+                const NodeTypeInfo& get_type_info() const override { return type_info; }
                 MaxPoolBackprop() = default;
 
                 MaxPoolBackprop(const Output<Node>& arg_forward,
@@ -289,46 +206,13 @@
 
         namespace v1
         {
-<<<<<<< HEAD
             /// \brief Batched max pooling operation.
             class MaxPool : public Op
-=======
-        public:
-            NGRAPH_API
-            static constexpr NodeTypeInfo type_info{"MaxPoolBackprop", 0};
-            const NodeTypeInfo& get_type_info() const override { return type_info; }
-            MaxPoolBackprop() = default;
-
-            MaxPoolBackprop(const Output<Node>& arg_forward,
-                            const Output<Node>& delta,
-                            const Shape& window_shape,
-                            const Strides& window_movement_strides,
-                            const Shape& padding_below,
-                            const Shape& padding_above);
-
-            MaxPoolBackprop(const Output<Node>& arg_forward,
-                            const Output<Node>& delta,
-                            const Output<Node>& result_forward,
-                            const Shape& window_shape,
-                            const Strides& window_movement_strides,
-                            const Shape& padding_below,
-                            const Shape& padding_above);
-
-            virtual std::shared_ptr<Node>
-                copy_with_new_args(const NodeVector& new_args) const override;
-
-            void validate_and_infer_types() override;
-
-            const Shape& get_window_shape() const { return m_window_shape; }
-            void set_window_shape(const Shape& window_shape) { m_window_shape = window_shape; }
-            const Strides& get_window_movement_strides() const { return m_window_movement_strides; }
-            void set_window_movement_strides(const Strides& window_movement_strides)
->>>>>>> bdeddbf8
             {
             public:
                 NGRAPH_API
-                static const std::string type_name;
-                const std::string& description() const override { return type_name; }
+                static constexpr NodeTypeInfo type_info{"MaxPool", 1};
+                const NodeTypeInfo& get_type_info() const override { return type_info; }
                 /// \brief Constructs a batched max pooling operation.
                 MaxPool() = default;
 
@@ -411,8 +295,8 @@
             {
             public:
                 NGRAPH_API
-                static const std::string type_name;
-                const std::string& description() const override { return type_name; }
+                static constexpr NodeTypeInfo type_info{"MaxPoolBackprop", 1};
+                const NodeTypeInfo& get_type_info() const override { return type_info; }
                 MaxPoolBackprop() = default;
 
                 MaxPoolBackprop(const Output<Node>& arg_forward,
