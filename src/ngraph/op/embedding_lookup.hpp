//*****************************************************************************
// Copyright 2017-2019 Intel Corporation
//
// Licensed under the Apache License, Version 2.0 (the "License");
// you may not use this file except in compliance with the License.
// You may obtain a copy of the License at
//
//     http://www.apache.org/licenses/LICENSE-2.0
//
// Unless required by applicable law or agreed to in writing, software
// distributed under the License is distributed on an "AS IS" BASIS,
// WITHOUT WARRANTIES OR CONDITIONS OF ANY KIND, either express or implied.
// See the License for the specific language governing permissions and
// limitations under the License.
//*****************************************************************************

#pragma once

#include "ngraph/axis_set.hpp"
#include "ngraph/op/util/index_reduction.hpp"

namespace ngraph
{
    namespace op
    {
<<<<<<< HEAD
        namespace v0
        {
            /// \brief Returns embeddings for given indices
            class EmbeddingLookup : public Op
=======
        /// \brief Returns embeddings for given indices
        class NGRAPH_API EmbeddingLookup : public Op
        {
        public:
            static constexpr NodeTypeInfo type_info{"EmbeddingLookup", 0};
            const NodeTypeInfo& get_type_info() const override { return type_info; }
            /// \brief Constructs a EmbeddingLookup operation.
            EmbeddingLookup() = default;
            /// \brief Constructs a EmbeddingLookup operation.
            ///
            /// EmbeddingLookup constructs an output tensor by replacing every index in a given
            /// input tensor with a row (from the weights matrix) at that index
            ///
            /// \param data The input indices for tokens to be translated into embeddings
            /// \param weights is a dense matrix [N,M] where each row 0..N
            /// corresponds to an embedding (i.e. typically, a vector of real numbers) of length M
            EmbeddingLookup(const Output<Node>& data, const Output<Node>& weights)
                : Op({data, weights})
>>>>>>> 8fb151f4
            {
            public:
                NGRAPH_API
                static constexpr NodeTypeInfo type_info{"EmbeddingLookup", 0};
                const NodeTypeInfo& get_type_info() const override { return type_info; }
                /// \brief Constructs a EmbeddingLookup operation.
                EmbeddingLookup() = default;
                /// \brief Constructs a EmbeddingLookup operation.
                ///
                /// EmbeddingLookup constructs an output tensor by replacing every index in a given
                /// input tensor with a row (from the weights matrix) at that index
                ///
                /// \param data The input indices for tokens to be translated into embeddings
                /// \param weights is a dense matrix [N,M] where each row 0..N
                /// corresponds to an embedding (i.e. typically, a vector of real numbers) of length
                /// M
                EmbeddingLookup(const Output<Node>& data, const Output<Node>& weights)
                    : Op({data, weights})
                {
                    constructor_validate_and_infer_types();
                }

                void validate_and_infer_types() override;

                void generate_adjoints(autodiff::Adjoints& /* adjoints */,
                                       const NodeVector& /* deltas */) override
                {
                    throw ngraph_error("Not yet implemented");
                }

                virtual std::shared_ptr<Node>
                    copy_with_new_args(const NodeVector& new_args) const override;
            };
        }
        using v0::EmbeddingLookup;
    }
}<|MERGE_RESOLUTION|>--- conflicted
+++ resolved
@@ -23,34 +23,12 @@
 {
     namespace op
     {
-<<<<<<< HEAD
         namespace v0
         {
             /// \brief Returns embeddings for given indices
-            class EmbeddingLookup : public Op
-=======
-        /// \brief Returns embeddings for given indices
-        class NGRAPH_API EmbeddingLookup : public Op
-        {
-        public:
-            static constexpr NodeTypeInfo type_info{"EmbeddingLookup", 0};
-            const NodeTypeInfo& get_type_info() const override { return type_info; }
-            /// \brief Constructs a EmbeddingLookup operation.
-            EmbeddingLookup() = default;
-            /// \brief Constructs a EmbeddingLookup operation.
-            ///
-            /// EmbeddingLookup constructs an output tensor by replacing every index in a given
-            /// input tensor with a row (from the weights matrix) at that index
-            ///
-            /// \param data The input indices for tokens to be translated into embeddings
-            /// \param weights is a dense matrix [N,M] where each row 0..N
-            /// corresponds to an embedding (i.e. typically, a vector of real numbers) of length M
-            EmbeddingLookup(const Output<Node>& data, const Output<Node>& weights)
-                : Op({data, weights})
->>>>>>> 8fb151f4
+            class NGRAPH_API EmbeddingLookup : public Op
             {
             public:
-                NGRAPH_API
                 static constexpr NodeTypeInfo type_info{"EmbeddingLookup", 0};
                 const NodeTypeInfo& get_type_info() const override { return type_info; }
                 /// \brief Constructs a EmbeddingLookup operation.
