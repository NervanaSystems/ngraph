--- conflicted
+++ resolved
@@ -25,37 +25,11 @@
 {
     namespace op
     {
-<<<<<<< HEAD
         namespace v0
         {
-            class Sigmoid : public util::UnaryElementwiseArithmetic
-=======
-        class NGRAPH_API Sigmoid : public util::UnaryElementwiseArithmetic
-        {
-        public:
-            static constexpr NodeTypeInfo type_info{"Sigmoid", 0};
-            const NodeTypeInfo& get_type_info() const override { return type_info; }
-            Sigmoid(const Output<Node>& arg);
-            Sigmoid() = default;
-            virtual std::shared_ptr<Node>
-                copy_with_new_args(const NodeVector& new_args) const override;
-            virtual void generate_adjoints(autodiff::Adjoints& adjoints,
-                                           const NodeVector& deltas) override;
-        };
-
-        /// \brief Elementwise SigmoidBackprop operation.
-        ///
-        class NGRAPH_API SigmoidBackprop : public util::BinaryElementwiseArithmetic
-        {
-        public:
-            static constexpr NodeTypeInfo type_info{"SigmoidBackprop", 0};
-            const NodeTypeInfo& get_type_info() const override { return type_info; }
-            SigmoidBackprop()
-                : util::BinaryElementwiseArithmetic(AutoBroadcastSpec::NONE)
->>>>>>> 8fb151f4
+            class NGRAPH_API Sigmoid : public util::UnaryElementwiseArithmetic
             {
             public:
-                NGRAPH_API
                 static constexpr NodeTypeInfo type_info{"Sigmoid", 0};
                 const NodeTypeInfo& get_type_info() const override { return type_info; }
                 Sigmoid(const Output<Node>& arg);
@@ -68,10 +42,9 @@
 
             /// \brief Elementwise SigmoidBackprop operation.
             ///
-            class SigmoidBackprop : public util::BinaryElementwiseArithmetic
+            class NGRAPH_API SigmoidBackprop : public util::BinaryElementwiseArithmetic
             {
             public:
-                NGRAPH_API
                 static constexpr NodeTypeInfo type_info{"SigmoidBackprop", 0};
                 const NodeTypeInfo& get_type_info() const override { return type_info; }
                 SigmoidBackprop()
