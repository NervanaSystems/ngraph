--- conflicted
+++ resolved
@@ -41,24 +41,7 @@
                                                const NodeVector& deltas) override;
             };
 
-<<<<<<< HEAD
             /// \brief Elementwise SigmoidBackprop operation.
-=======
-        /// \brief Elementwise SigmoidBackprop operation.
-        ///
-        class SigmoidBackprop : public util::BinaryElementwiseArithmetic
-        {
-        public:
-            NGRAPH_API
-            static constexpr NodeTypeInfo type_info{"SigmoidBackprop", 0};
-            const NodeTypeInfo& get_type_info() const override { return type_info; }
-            SigmoidBackprop()
-                : util::BinaryElementwiseArithmetic(AutoBroadcastSpec::NONE)
-            {
-            }
-
-            /// \brief Constructs a SigmoidBackprop operation.
->>>>>>> f6a404eb
             ///
             class SigmoidBackprop : public util::BinaryElementwiseArithmetic
             {
@@ -66,7 +49,11 @@
                 NGRAPH_API
                 static constexpr NodeTypeInfo type_info{"SigmoidBackprop", 0};
                 const NodeTypeInfo& get_type_info() const override { return type_info; }
-                SigmoidBackprop() = default;
+                SigmoidBackprop()
+                    : util::BinaryElementwiseArithmetic(AutoBroadcastSpec::NONE)
+                {
+                }
+
                 /// \brief Constructs a SigmoidBackprop operation.
                 ///
                 /// \param arg Node that produces the Sigmoid forward input tensor.
