--- conflicted
+++ resolved
@@ -37,7 +37,6 @@
 op::SigmoidBackprop::SigmoidBackprop(shared_ptr<Node> arg, shared_ptr<Node> delta)
     : Op("SigmoidBackprop", check_single_output_args({arg, delta}))
 {
-<<<<<<< HEAD
     NODE_VALIDATION_ASSERT(this, arg->get_element_type() == delta->get_element_type())
         << "Argument and delta element types do not match (argument element type: "
         << arg->get_element_type() << ", delta element type: " << delta->get_element_type() << ").";
@@ -46,18 +45,7 @@
         << "Argument and delta shapes do not match (argument shape: " << arg->get_shape()
         << ", delta shape: " << delta->get_shape() << ").";
 
-    set_value_type_checked(delta->get_element_type(), delta->get_shape());
-=======
-    if (arg->get_element_type() != delta->get_element_type())
-    {
-        throw ngraph_error("Argument and delta element types for Sigmoid backprop do not match");
-    }
-    if (arg->get_shape() != delta->get_shape())
-    {
-        throw ngraph_error("Argument and delta shape for Sigmoid backprop do not match");
-    }
     set_output_type(0, delta->get_element_type(), delta->get_shape());
->>>>>>> fff23a71
 }
 
 shared_ptr<Node> op::SigmoidBackprop::copy_with_new_args(const NodeVector& new_args) const
