//*****************************************************************************
// Copyright 2017-2019 Intel Corporation
//
// Licensed under the Apache License, Version 2.0 (the "License");
// you may not use this file except in compliance with the License.
// You may obtain a copy of the License at
//
//     http://www.apache.org/licenses/LICENSE-2.0
//
// Unless required by applicable law or agreed to in writing, software
// distributed under the License is distributed on an "AS IS" BASIS,
// WITHOUT WARRANTIES OR CONDITIONS OF ANY KIND, either express or implied.
// See the License for the specific language governing permissions and
// limitations under the License.
//*****************************************************************************

#pragma once

#include "ngraph/op/util/logical_reduction.hpp"

namespace ngraph
{
    namespace op
    {
<<<<<<< HEAD
        namespace v0
        {
            /// \brief Logical "all" reduction operation.
            class All : public util::LogicalReduction
            {
            public:
                NGRAPH_API
                static constexpr NodeTypeInfo type_info{"All", 0};
                const NodeTypeInfo& get_type_info() const override { return type_info; }
                /// \brief Constructs an "all" reduction operation.
                All() = default;
                /// \brief Constructs an "all" reduction operation.
                ///
                /// \param arg The tensor to be reduced.
                /// \param reduction_axes The axis positions (0-based) to be eliminated.
                All(const Output<Node>& arg, const AxisSet& reduction_axes);
                /// \brief Constructs an "all" reduction operation.
                ///
                /// \param arg The tensor to be reduced.
                /// \param reduction_axes The axis positions (0-based) to be eliminated.
                All(const Output<Node>& arg, const Output<Node>& reduction_axes);
                bool visit_attributes(AttributeVisitor& visitor) override { return true; }
                std::shared_ptr<Node> copy_with_new_args(const NodeVector& new_args) const override;
=======
        /// \brief Logical "all" reduction operation.
        class NGRAPH_API All : public util::LogicalReduction
        {
        public:
            static constexpr NodeTypeInfo type_info{"All", 0};
            const NodeTypeInfo& get_type_info() const override { return type_info; }
            /// \brief Constructs an "all" reduction operation.
            All() = default;
            /// \brief Constructs an "all" reduction operation.
            ///
            /// \param arg The tensor to be reduced.
            /// \param reduction_axes The axis positions (0-based) to be eliminated.
            All(const Output<Node>& arg, const AxisSet& reduction_axes);
            /// \brief Constructs an "all" reduction operation.
            ///
            /// \param arg The tensor to be reduced.
            /// \param reduction_axes The axis positions (0-based) to be eliminated.
            All(const Output<Node>& arg, const Output<Node>& reduction_axes);
            bool visit_attributes(AttributeVisitor& visitor) override { return true; }
            std::shared_ptr<Node> copy_with_new_args(const NodeVector& new_args) const override;
>>>>>>> 8fb151f4

                /// \return The default value for All.
                virtual std::shared_ptr<Node> get_default_value() const override;
            };
        }
        using v0::All;
    }
}<|MERGE_RESOLUTION|>--- conflicted
+++ resolved
@@ -22,14 +22,12 @@
 {
     namespace op
     {
-<<<<<<< HEAD
         namespace v0
         {
             /// \brief Logical "all" reduction operation.
-            class All : public util::LogicalReduction
+            class NGRAPH_API All : public util::LogicalReduction
             {
             public:
-                NGRAPH_API
                 static constexpr NodeTypeInfo type_info{"All", 0};
                 const NodeTypeInfo& get_type_info() const override { return type_info; }
                 /// \brief Constructs an "all" reduction operation.
@@ -46,28 +44,6 @@
                 All(const Output<Node>& arg, const Output<Node>& reduction_axes);
                 bool visit_attributes(AttributeVisitor& visitor) override { return true; }
                 std::shared_ptr<Node> copy_with_new_args(const NodeVector& new_args) const override;
-=======
-        /// \brief Logical "all" reduction operation.
-        class NGRAPH_API All : public util::LogicalReduction
-        {
-        public:
-            static constexpr NodeTypeInfo type_info{"All", 0};
-            const NodeTypeInfo& get_type_info() const override { return type_info; }
-            /// \brief Constructs an "all" reduction operation.
-            All() = default;
-            /// \brief Constructs an "all" reduction operation.
-            ///
-            /// \param arg The tensor to be reduced.
-            /// \param reduction_axes The axis positions (0-based) to be eliminated.
-            All(const Output<Node>& arg, const AxisSet& reduction_axes);
-            /// \brief Constructs an "all" reduction operation.
-            ///
-            /// \param arg The tensor to be reduced.
-            /// \param reduction_axes The axis positions (0-based) to be eliminated.
-            All(const Output<Node>& arg, const Output<Node>& reduction_axes);
-            bool visit_attributes(AttributeVisitor& visitor) override { return true; }
-            std::shared_ptr<Node> copy_with_new_args(const NodeVector& new_args) const override;
->>>>>>> 8fb151f4
 
                 /// \return The default value for All.
                 virtual std::shared_ptr<Node> get_default_value() const override;
