--- conflicted
+++ resolved
@@ -28,7 +28,6 @@
         {
             /// \brief Elementwise inverse cosine (arccos) operation.
             ///
-<<<<<<< HEAD
             class Acos : public util::UnaryElementwiseArithmetic
             {
             public:
@@ -45,18 +44,8 @@
                 /// Output `[d1, ...]`
                 ///
                 Acos(const Output<Node>& arg);
-
+                bool visit_attributes(AttributeVisitor& visitor) override { return true; }
                 std::shared_ptr<Node> copy_with_new_args(const NodeVector& new_args) const override;
-=======
-            /// \param arg Output that produces the input tensor.<br>
-            /// `[d1, ...]`
-            ///
-            /// Output `[d1, ...]`
-            ///
-            Acos(const Output<Node>& arg);
-            bool visit_attributes(AttributeVisitor& visitor) override { return true; }
-            std::shared_ptr<Node> copy_with_new_args(const NodeVector& new_args) const override;
->>>>>>> 2f69f86c
 
             protected:
                 virtual void generate_adjoints(autodiff::Adjoints& adjoints,
