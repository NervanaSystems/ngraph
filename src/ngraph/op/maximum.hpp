//*****************************************************************************
// Copyright 2017-2019 Intel Corporation
//
// Licensed under the Apache License, Version 2.0 (the "License");
// you may not use this file except in compliance with the License.
// You may obtain a copy of the License at
//
//     http://www.apache.org/licenses/LICENSE-2.0
//
// Unless required by applicable law or agreed to in writing, software
// distributed under the License is distributed on an "AS IS" BASIS,
// WITHOUT WARRANTIES OR CONDITIONS OF ANY KIND, either express or implied.
// See the License for the specific language governing permissions and
// limitations under the License.
//*****************************************************************************

#pragma once

#include "ngraph/op/util/binary_elementwise_arithmetic.hpp"

namespace ngraph
{
    namespace op
    {
        namespace v0
        {
            /// \brief Elementwise maximum operation.
            class Maximum : public util::BinaryElementwiseArithmetic
            {
            public:
                NGRAPH_API
                static constexpr NodeTypeInfo type_info{"Maximum", 0};
                const NodeTypeInfo& get_type_info() const override { return type_info; }
                /// \brief Constructs a maximum operation.
                Maximum() = default;
                /// \brief Constructs a maximum operation.
                ///
                /// \param arg0 Node that produces the first input tensor.
                /// \param arg1 Node that produces the second input tensor.
                /// \param auto_broadcast Auto broadcast specification
                Maximum(const Output<Node>& arg0,
                        const Output<Node>& arg1,
                        const AutoBroadcastSpec& auto_broadcast = AutoBroadcastSpec());

                virtual std::shared_ptr<Node>
                    copy_with_new_args(const NodeVector& new_args) const override;

                virtual bool is_commutative() const override { return true; }
            protected:
                virtual void generate_adjoints(autodiff::Adjoints& adjoints,
                                               const NodeVector& deltas) override;
            };
<<<<<<< HEAD
        }
=======
        } // namespace v0

        namespace v1
        {
            /// \brief Elementwise maximum operation.
            class Maximum : public util::BinaryElementwiseArithmetic
            {
            public:
                NGRAPH_API
                static constexpr NodeTypeInfo type_info{"Maximum", 1};
                const NodeTypeInfo& get_type_info() const override { return type_info; }
                /// \brief Constructs a maximum operation.
                Maximum() = default;
                /// \brief Constructs a maximum operation.
                ///
                /// \param arg0 Node that produces the first input tensor.
                /// \param arg1 Node that produces the second input tensor.
                /// \param auto_broadcast Auto broadcast specification
                Maximum(const Output<Node>& arg0,
                        const Output<Node>& arg1,
                        const AutoBroadcastSpec& auto_broadcast =
                            AutoBroadcastSpec(AutoBroadcastType::NUMPY));

                virtual std::shared_ptr<Node>
                    copy_with_new_args(const NodeVector& new_args) const override;

                virtual bool is_commutative() const override { return true; }
                size_t get_version() const override { return 1; }
            protected:
                virtual void generate_adjoints(autodiff::Adjoints& adjoints,
                                               const NodeVector& deltas) override;
            };
        } // namespace v1

>>>>>>> 2f69f86c
        using v0::Maximum;
    }
}<|MERGE_RESOLUTION|>--- conflicted
+++ resolved
@@ -50,9 +50,6 @@
                 virtual void generate_adjoints(autodiff::Adjoints& adjoints,
                                                const NodeVector& deltas) override;
             };
-<<<<<<< HEAD
-        }
-=======
         } // namespace v0
 
         namespace v1
@@ -87,7 +84,6 @@
             };
         } // namespace v1
 
->>>>>>> 2f69f86c
         using v0::Maximum;
     }
 }