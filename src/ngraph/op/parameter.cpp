--- conflicted
+++ resolved
@@ -40,17 +40,9 @@
 
 shared_ptr<Node> op::Parameter::copy_with_new_args(const NodeVector& new_args) const
 {
-<<<<<<< HEAD
     check_new_args_count(this, new_args, 0);
     const descriptor::Output& output = get_outputs().at(0);
-    return make_shared<Parameter>(output.get_element_type(), output.get_shape());
-=======
-    if (new_args.size() != 0)
-    {
-        throw ngraph_error("Incorrect number of new arguments");
-    }
     return make_shared<Parameter>(m_element_type, m_shape);
->>>>>>> fff23a71
 }
 
 void op::Parameter::generate_adjoints(autodiff::Adjoints& adjoints, const NodeVector& deltas)
