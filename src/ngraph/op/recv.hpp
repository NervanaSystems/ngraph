//*****************************************************************************
// Copyright 2017-2019 Intel Corporation
//
// Licensed under the Apache License, Version 2.0 (the "License");
// you may not use this file except in compliance with the License.
// You may obtain a copy of the License at
//
//     http://www.apache.org/licenses/LICENSE-2.0
//
// Unless required by applicable law or agreed to in writing, software
// distributed under the License is distributed on an "AS IS" BASIS,
// WITHOUT WARRANTIES OR CONDITIONS OF ANY KIND, either express or implied.
// See the License for the specific language governing permissions and
// limitations under the License.
//*****************************************************************************

#pragma once

#include <memory>

#include "ngraph/op/op.hpp"

namespace ngraph
{
    namespace op
    {
<<<<<<< HEAD
        namespace v0
        {
            class Recv : public Op
            {
            public:
                NGRAPH_API
                static constexpr NodeTypeInfo type_info{"Recv", 0};
                const NodeTypeInfo& get_type_info() const override { return type_info; }
                /// \brief Constructs an unitialized recv operation.
                Recv() = default;
                /// \brief Constructs a Recv operation.
                ///
                /// \param arg The node for tensor to receive data
                /// \param src_id the source id which could be rank or node id.
                Recv(const Output<Node>& arg, int src_id);
=======
        class NGRAPH_API Recv : public Op
        {
        public:
            static constexpr NodeTypeInfo type_info{"Recv", 0};
            const NodeTypeInfo& get_type_info() const override { return type_info; }
            /// \brief Constructs an unitialized recv operation.
            Recv() = default;
            /// \brief Constructs a Recv operation.
            ///
            /// \param arg The node for tensor to receive data
            /// \param src_id the source id which could be rank or node id.
            Recv(const Output<Node>& arg, int src_id);
>>>>>>> 8fb151f4

                void validate_and_infer_types() override;

                virtual std::shared_ptr<Node>
                    copy_with_new_args(const NodeVector& new_args) const override;
                int get_src_id() const;

            private:
                int m_src_id;
            };
        }
        using v0::Recv;
    }
}<|MERGE_RESOLUTION|>--- conflicted
+++ resolved
@@ -24,13 +24,11 @@
 {
     namespace op
     {
-<<<<<<< HEAD
         namespace v0
         {
-            class Recv : public Op
+            class NGRAPH_API Recv : public Op
             {
             public:
-                NGRAPH_API
                 static constexpr NodeTypeInfo type_info{"Recv", 0};
                 const NodeTypeInfo& get_type_info() const override { return type_info; }
                 /// \brief Constructs an unitialized recv operation.
@@ -40,20 +38,6 @@
                 /// \param arg The node for tensor to receive data
                 /// \param src_id the source id which could be rank or node id.
                 Recv(const Output<Node>& arg, int src_id);
-=======
-        class NGRAPH_API Recv : public Op
-        {
-        public:
-            static constexpr NodeTypeInfo type_info{"Recv", 0};
-            const NodeTypeInfo& get_type_info() const override { return type_info; }
-            /// \brief Constructs an unitialized recv operation.
-            Recv() = default;
-            /// \brief Constructs a Recv operation.
-            ///
-            /// \param arg The node for tensor to receive data
-            /// \param src_id the source id which could be rank or node id.
-            Recv(const Output<Node>& arg, int src_id);
->>>>>>> 8fb151f4
 
                 void validate_and_infer_types() override;
 
