//*****************************************************************************
// Copyright 2017-2018 Intel Corporation
//
// Licensed under the Apache License, Version 2.0 (the "License");
// you may not use this file except in compliance with the License.
// You may obtain a copy of the License at
//
//     http://www.apache.org/licenses/LICENSE-2.0
//
// Unless required by applicable law or agreed to in writing, software
// distributed under the License is distributed on an "AS IS" BASIS,
// WITHOUT WARRANTIES OR CONDITIONS OF ANY KIND, either express or implied.
// See the License for the specific language governing permissions and
// limitations under the License.
//*****************************************************************************

#include "ngraph/op/quantize.hpp"
#include "ngraph/shape_util.hpp"

using namespace std;
using namespace ngraph;

op::Quantize::Quantize(shared_ptr<Node> input,
                       shared_ptr<Node> scale,
                       shared_ptr<Node> offset,
                       const element::Type& type,
                       const AxisSet& axes,
                       RoundMode round_mode)

    : Op("Quantize", check_single_output_args({input, scale, offset}))
    , m_type(type)
    , m_axes(axes)
    , m_round_mode(round_mode)
{
    constructor_validate_and_infer_types();
}

void op::Quantize::validate_and_infer_types()
{
    enum
    {
        INPUT,
        SCALE,
        OFFSET
    };

    NODE_VALIDATION_ASSERT(this, m_round_mode == RoundMode::HALF_AWAY_FROM_ZERO)
        << "Only RoundMode = HALF_AWAY_FROM_ZERO is supported, for now";

    NODE_VALIDATION_ASSERT(this, m_type.is_static()) << "Output element type must not be dynamic";

    NODE_VALIDATION_ASSERT(this, m_type.is_quantized()) << "Output element type (" << m_type
                                                        << ") must be a quantized type";

    element::Type unquantized_type;

    NODE_VALIDATION_ASSERT(this,
                           element::Type::merge(unquantized_type,
                                                get_input_element_type(INPUT),
                                                get_input_element_type(SCALE)))
        << "Scale element type (" << get_input_element_type(SCALE)
        << ") must match input element type (" << get_input_element_type(INPUT) << ")";

    NODE_VALIDATION_ASSERT(this, unquantized_type.is_dynamic() || unquantized_type.is_real())
        << "Scale/input element type (" << unquantized_type << ") must be a floating point number";

    element::Type quantized_type;

    NODE_VALIDATION_ASSERT(
        this, element::Type::merge(quantized_type, get_input_element_type(OFFSET), m_type))
        << "Offset element type (" << get_input_element_type(OFFSET)
        << ") must match output element type (" << m_type << ")";

    PartialShape input_shape = get_input_partial_shape(0);
    Dimension input_rank = input_shape.rank();

    for (auto axis : m_axes)
    {
        NODE_VALIDATION_ASSERT(this, input_rank.is_dynamic() || axis < size_t(input_rank))
            << "Quantization axis (" << axis << ") must be less than input shape rank ("
            << input_rank << ")";
    }

    PartialShape scale_offset_shape = get_input_partial_shape(SCALE);

    NODE_VALIDATION_ASSERT(
        this, PartialShape::merge_into(scale_offset_shape, get_input_partial_shape(OFFSET)))
        << "Scale shape (" << get_input_partial_shape(SCALE) << ") and offset shape ("
        << get_input_partial_shape(OFFSET) << ") must match";

<<<<<<< HEAD
    NODE_VALIDATION_ASSERT(this, get_input_shape(OFFSET) == projected_shape)
        << "Offset shape (" << get_input_shape(OFFSET)
        << ") must match input shape projected along the quantization axes (" << projected_shape
        << ")";
=======
    NODE_VALIDATION_ASSERT(this, scale_offset_shape.rank().compatible(m_axes.size()))
        << "Scale/offset rank (" << scale_offset_shape.rank() << ") does not match the number of "
        << "quantization axes (" << m_axes.size() << ")";

    set_output_size(1);

    if (input_shape.rank().is_static() && scale_offset_shape.rank().is_static())
    {
        size_t i = 0;

        std::vector<Dimension> injected_scale_offset_dims;

        for (size_t j = 0; j < size_t(input_shape.rank()); j++)
        {
            if (m_axes.count(j) != 0)
            {
                injected_scale_offset_dims.push_back(scale_offset_shape[i++]);
            }
            else
            {
                injected_scale_offset_dims.push_back(Dimension::dynamic());
            }
        }

        PartialShape result_shape = input_shape;
        NODE_VALIDATION_ASSERT(
            this, PartialShape::merge_into(result_shape, PartialShape{injected_scale_offset_dims}))
            << "Scale/offset shape (" << scale_offset_shape << ") must match input shape ("
            << input_shape << ") at the quantization axes (" << m_axes << ")";
        set_output_type(0, quantized_type, result_shape);
    }
    else
    {
        set_output_type(0, quantized_type, PartialShape::dynamic());
    }
>>>>>>> e571009d
}

shared_ptr<Node> op::Quantize::copy_with_new_args(const NodeVector& new_args) const
{
    check_new_args_count(this, new_args);
    return make_shared<Quantize>(
        new_args.at(0), new_args.at(1), new_args.at(2), m_type, m_axes, m_round_mode);
}

void op::Quantize::generate_adjoints(autodiff::Adjoints& adjoints, const NodeVector& deltas)
{
    throw ngraph_error("Forward-propagation-only operation");
}<|MERGE_RESOLUTION|>--- conflicted
+++ resolved
@@ -44,9 +44,6 @@
         OFFSET
     };
 
-    NODE_VALIDATION_ASSERT(this, m_round_mode == RoundMode::HALF_AWAY_FROM_ZERO)
-        << "Only RoundMode = HALF_AWAY_FROM_ZERO is supported, for now";
-
     NODE_VALIDATION_ASSERT(this, m_type.is_static()) << "Output element type must not be dynamic";
 
     NODE_VALIDATION_ASSERT(this, m_type.is_quantized()) << "Output element type (" << m_type
@@ -88,12 +85,6 @@
         << "Scale shape (" << get_input_partial_shape(SCALE) << ") and offset shape ("
         << get_input_partial_shape(OFFSET) << ") must match";
 
-<<<<<<< HEAD
-    NODE_VALIDATION_ASSERT(this, get_input_shape(OFFSET) == projected_shape)
-        << "Offset shape (" << get_input_shape(OFFSET)
-        << ") must match input shape projected along the quantization axes (" << projected_shape
-        << ")";
-=======
     NODE_VALIDATION_ASSERT(this, scale_offset_shape.rank().compatible(m_axes.size()))
         << "Scale/offset rank (" << scale_offset_shape.rank() << ") does not match the number of "
         << "quantization axes (" << m_axes.size() << ")";
@@ -129,7 +120,6 @@
     {
         set_output_type(0, quantized_type, PartialShape::dynamic());
     }
->>>>>>> e571009d
 }
 
 shared_ptr<Node> op::Quantize::copy_with_new_args(const NodeVector& new_args) const
