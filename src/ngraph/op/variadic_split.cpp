//*****************************************************************************
// Copyright 2017-2020 Intel Corporation
//
// Licensed under the Apache License, Version 2.0 (the "License");
// you may not use this file except in compliance with the License.
// You may obtain a copy of the License at
//
//     http://www.apache.org/licenses/LICENSE-2.0
//
// Unless required by applicable law or agreed to in writing, software
// distributed under the License is distributed on an "AS IS" BASIS,
// WITHOUT WARRANTIES OR CONDITIONS OF ANY KIND, either express or implied.
// See the License for the specific language governing permissions and
// limitations under the License.
//*****************************************************************************

#include <numeric>

#include "ngraph/op/constant.hpp"
#include "ngraph/op/variadic_split.hpp"
#include "ngraph/validation_util.hpp"

using namespace std;
using namespace ngraph;

constexpr NodeTypeInfo op::v1::VariadicSplit::type_info;

op::v1::VariadicSplit::VariadicSplit(const Output<Node>& data,
                                     const Output<Node>& axis,
                                     const Output<Node>& split_lengths)
    : Op({data, axis, split_lengths})
{
    constructor_validate_and_infer_types();
}

bool ngraph::op::v1::VariadicSplit::visit_attributes(AttributeVisitor& visitor)
{
    return true;
}

void ngraph::op::v1::VariadicSplit::validate_and_infer_types()
{
    set_input_is_relevant_to_value(0);
    set_input_is_relevant_to_value(1);
    set_input_is_relevant_to_value(2);

    auto split_lengths_pshape = get_input_partial_shape(2);

    if (split_lengths_pshape.is_static())
    {
        NODE_VALIDATION_CHECK(this,
                              split_lengths_pshape.rank().get_length() == 1,
                              "Split lengths should be a 1-D tensor. Got ",
                              split_lengths_pshape.rank(),
                              " instead.");

        auto num_outputs = split_lengths_pshape[0].get_length();
        auto data = input_value(0);
        auto axis_input = input_value(1).get_node_shared_ptr();
        auto split_lengths_input = input_value(2).get_node_shared_ptr();
        auto data_shape = data.get_partial_shape();
        const auto& data_type = data.get_element_type();

        set_output_size(num_outputs);
        if (data_shape.rank().is_static() && axis_input->is_constant() &&
            split_lengths_input->is_constant())
        {
            const auto axis_input_constant = as_type_ptr<op::Constant>(axis_input);
            auto axis_val = axis_input_constant->cast_vector<int64_t>()[0];

            // Adjust split axis in case of negatives
            int64_t axis = ngraph::normalize_axis(this, axis_val, data_shape.rank());

            auto split_lengths =
                as_type_ptr<op::Constant>(split_lengths_input)->cast_vector<int64_t>();
            // Adjust split lengths in case of negatives
            size_t sum_of_splits = 0;
            int64_t negative_one = -1;
            for (size_t i = 0; i < split_lengths.size(); i++)
            {
                NODE_VALIDATION_CHECK(this,
                                      split_lengths[i] >= -1,
                                      "Invalid value ",
                                      split_lengths[i],
                                      " in split lengths input. Should be >= -1.");

                if (split_lengths[i] == -1)
                {
                    NODE_VALIDATION_CHECK(this,
                                          negative_one == -1,
                                          "Cannot infer split with multiple -1 values at ",
                                          negative_one,
                                          " and ",
                                          i);
                    negative_one = i;
                }
                else
                {
                    sum_of_splits += split_lengths[i];
                }
            }
            auto data_shape_dims = vector<Dimension>{data.get_partial_shape()};
<<<<<<< HEAD
            if (negative_one > 0 && data_shape_dims[axis].is_static())
=======
            auto dimension_at_axis = data_shape_dims.at(axis);

            if (negative_one >= 0 && dimension_at_axis.is_static())
>>>>>>> 4a5d123f
            {
                split_lengths[negative_one] = dimension_at_axis.get_length() - sum_of_splits;
                sum_of_splits += split_lengths[negative_one];
            }
            if (data_shape[axis].is_static())
            {
                NODE_VALIDATION_CHECK(this,
                                      sum_of_splits == data_shape[axis].get_length(),
                                      "Total length of splits: ",
                                      sum_of_splits,
                                      " must match the length of the chosen axis: ",
                                      data_shape[axis]);
            }

            for (size_t output{0}; output < num_outputs; ++output)
            {
                auto output_split_dim = split_lengths.at(output) == -1 ? Dimension::dynamic()
                                                                       : split_lengths.at(output);
                auto tmp_shape = data_shape_dims;
                tmp_shape.at(axis) = output_split_dim;
                set_output_type(output, data_type, PartialShape{tmp_shape});
            }
        }
        else
        {
            for (size_t output{0}; output < num_outputs; ++output)
            {
                set_output_type(output, data_type, PartialShape::dynamic());
            }
        }
    }
}

shared_ptr<Node> op::v1::VariadicSplit::copy_with_new_args(const NodeVector& new_args) const
{
    check_new_args_count(this, new_args);
    return make_shared<v1::VariadicSplit>(new_args.at(0), new_args.at(1), new_args.at(2));
}<|MERGE_RESOLUTION|>--- conflicted
+++ resolved
@@ -100,13 +100,9 @@
                 }
             }
             auto data_shape_dims = vector<Dimension>{data.get_partial_shape()};
-<<<<<<< HEAD
-            if (negative_one > 0 && data_shape_dims[axis].is_static())
-=======
             auto dimension_at_axis = data_shape_dims.at(axis);
 
             if (negative_one >= 0 && dimension_at_axis.is_static())
->>>>>>> 4a5d123f
             {
                 split_lengths[negative_one] = dimension_at_axis.get_length() - sum_of_splits;
                 sum_of_splits += split_lengths[negative_one];
