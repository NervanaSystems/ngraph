//*****************************************************************************
// Copyright 2017-2019 Intel Corporation
//
// Licensed under the Apache License, Version 2.0 (the "License");
// you may not use this file except in compliance with the License.
// You may obtain a copy of the License at
//
//     http://www.apache.org/licenses/LICENSE-2.0
//
// Unless required by applicable law or agreed to in writing, software
// distributed under the License is distributed on an "AS IS" BASIS,
// WITHOUT WARRANTIES OR CONDITIONS OF ANY KIND, either express or implied.
// See the License for the specific language governing permissions and
// limitations under the License.
//*****************************************************************************

#pragma once

#include "ngraph/op/op.hpp"

namespace ngraph
{
    namespace op
    {
        // base_size       Anchor sizes
        // pre_nms_topn    Number of boxes before nms
        // post_nms_topn   Number of boxes after nms
        // nms_thresh      Threshold for nms
        // feat_stride     Feature stride
        // min_size        Minimum box size
        // ratio   Ratios for anchor generation
        // scale   Scales for anchor generation
        // clip_before_nms Clip before NMs
        // clip_after_nms  Clip after NMs
        // normalize       Normalize boxes to [0,1]
        // box_size_scale  Scale factor for scaling box size logits
        // box_coordinate_scale Scale factor for scaling box coordiate logits
        // framework            Calculation frameworkrithm to use
        struct ProposalAttrs
        {
            size_t base_size;
            size_t pre_nms_topn;
            size_t post_nms_topn;
            float nms_thresh = 0.0f;
            size_t feat_stride = 1;
            size_t min_size = 1;
            std::vector<float> ratio;
            std::vector<float> scale;
            bool clip_before_nms = false;
            bool clip_after_nms = false;
            bool normalize = false;
            float box_size_scale = 1.0f;
            float box_coordinate_scale = 1.0f;
            std::string framework;
        };

<<<<<<< HEAD
        namespace v0
        {
            class Proposal : public Op
            {
            public:
                NGRAPH_API
                static constexpr NodeTypeInfo type_info{"Proposal", 0};
                const NodeTypeInfo& get_type_info() const override { return type_info; }
                Proposal() = default;
                /// \brief Constructs a Proposal operation
                ///
                /// \param class_probs     Class probability scores
                /// \param class_logits    Class prediction logits
                /// \param image_shape     Shape of image
                /// \param attrs           Proposal op attributes
                Proposal(const Output<Node>& class_probs,
                         const Output<Node>& class_logits,
                         const Output<Node>& image_shape,
                         const ProposalAttrs& attrs);
=======
        class NGRAPH_API Proposal : public Op
        {
        public:
            static constexpr NodeTypeInfo type_info{"Proposal", 0};
            const NodeTypeInfo& get_type_info() const override { return type_info; }
            Proposal() = default;
            /// \brief Constructs a Proposal operation
            ///
            /// \param class_probs     Class probability scores
            /// \param class_logits    Class prediction logits
            /// \param image_shape     Shape of image
            /// \param attrs           Proposal op attributes
            Proposal(const Output<Node>& class_probs,
                     const Output<Node>& class_logits,
                     const Output<Node>& image_shape,
                     const ProposalAttrs& attrs);
>>>>>>> 8fb151f4

                void validate_and_infer_types() override;

                virtual std::shared_ptr<Node>
                    copy_with_new_args(const NodeVector& new_args) const override;

                const ProposalAttrs& get_attrs() const { return m_attrs; }
            private:
                ProposalAttrs m_attrs;
            };
        }
        using v0::Proposal;
    }
}<|MERGE_RESOLUTION|>--- conflicted
+++ resolved
@@ -54,13 +54,11 @@
             std::string framework;
         };
 
-<<<<<<< HEAD
         namespace v0
         {
-            class Proposal : public Op
+            class NGRAPH_API Proposal : public Op
             {
             public:
-                NGRAPH_API
                 static constexpr NodeTypeInfo type_info{"Proposal", 0};
                 const NodeTypeInfo& get_type_info() const override { return type_info; }
                 Proposal() = default;
@@ -74,24 +72,6 @@
                          const Output<Node>& class_logits,
                          const Output<Node>& image_shape,
                          const ProposalAttrs& attrs);
-=======
-        class NGRAPH_API Proposal : public Op
-        {
-        public:
-            static constexpr NodeTypeInfo type_info{"Proposal", 0};
-            const NodeTypeInfo& get_type_info() const override { return type_info; }
-            Proposal() = default;
-            /// \brief Constructs a Proposal operation
-            ///
-            /// \param class_probs     Class probability scores
-            /// \param class_logits    Class prediction logits
-            /// \param image_shape     Shape of image
-            /// \param attrs           Proposal op attributes
-            Proposal(const Output<Node>& class_probs,
-                     const Output<Node>& class_logits,
-                     const Output<Node>& image_shape,
-                     const ProposalAttrs& attrs);
->>>>>>> 8fb151f4
 
                 void validate_and_infer_types() override;
 
