//*****************************************************************************
// Copyright 2017-2019 Intel Corporation
//
// Licensed under the Apache License, Version 2.0 (the "License");
// you may not use this file except in compliance with the License.
// You may obtain a copy of the License at
//
//     http://www.apache.org/licenses/LICENSE-2.0
//
// Unless required by applicable law or agreed to in writing, software
// distributed under the License is distributed on an "AS IS" BASIS,
// WITHOUT WARRANTIES OR CONDITIONS OF ANY KIND, either express or implied.
// See the License for the specific language governing permissions and
// limitations under the License.
//*****************************************************************************

#pragma once

#include "ngraph/op/op.hpp"

namespace ngraph
{
    namespace op
    {
<<<<<<< HEAD
        namespace v0
        {
            class PSROIPooling : public Op
            {
            public:
                NGRAPH_API
                static constexpr NodeTypeInfo type_info{"PSROIPooling", 0};
                const NodeTypeInfo& get_type_info() const override { return type_info; }
                PSROIPooling() = default;
                /// \brief Constructs a PSROIPooling operation
                ///
                /// \param input          Input feature map {N, C, ...}
                /// \param coords         Coordinates of bounding boxes
                /// \param output_dim     Output channel number
                /// \param group_size     Number of groups to encode position-sensitive scores
                /// \param spatial_scale  Ratio of input feature map over input image size
                /// \param spatial_bins_x Numbers of bins to divide the input feature maps over
                /// width
                /// \param spatial_bins_y Numbers of bins to divide the input feature maps over
                /// height
                /// \param mode           Mode of pooling - Avg or Bilinear
                PSROIPooling(const Output<Node>& input,
                             const Output<Node>& coords,
                             const size_t output_dim,
                             const size_t group_size,
                             const float spatial_scale,
                             int spatial_bins_x,
                             int spatial_bins_y,
                             const std::string& mode);
=======
        class NGRAPH_API PSROIPooling : public Op
        {
        public:
            static constexpr NodeTypeInfo type_info{"PSROIPooling", 0};
            const NodeTypeInfo& get_type_info() const override { return type_info; }
            PSROIPooling() = default;
            /// \brief Constructs a PSROIPooling operation
            ///
            /// \param input          Input feature map {N, C, ...}
            /// \param coords         Coordinates of bounding boxes
            /// \param output_dim     Output channel number
            /// \param group_size     Number of groups to encode position-sensitive scores
            /// \param spatial_scale  Ratio of input feature map over input image size
            /// \param spatial_bins_x Numbers of bins to divide the input feature maps over width
            /// \param spatial_bins_y Numbers of bins to divide the input feature maps over height
            /// \param mode           Mode of pooling - Avg or Bilinear
            PSROIPooling(const Output<Node>& input,
                         const Output<Node>& coords,
                         const size_t output_dim,
                         const size_t group_size,
                         const float spatial_scale,
                         int spatial_bins_x,
                         int spatial_bins_y,
                         const std::string& mode);
>>>>>>> 8fb151f4

                void validate_and_infer_types() override;

                virtual std::shared_ptr<Node>
                    copy_with_new_args(const NodeVector& new_args) const override;

                size_t get_output_dim() const { return m_output_dim; }
                size_t get_group_size() const { return m_group_size; }
                float get_spatial_scale() const { return m_spatial_scale; }
                int get_spatial_bins_x() const { return m_spatial_bins_x; }
                int get_spatial_bins_y() const { return m_spatial_bins_y; }
                const std::string& get_mode() const { return m_mode; }
            private:
                size_t m_output_dim;
                size_t m_group_size;
                float m_spatial_scale;
                int m_spatial_bins_x;
                int m_spatial_bins_y;
                std::string m_mode;
            };
        }
        using v0::PSROIPooling;
    }
}<|MERGE_RESOLUTION|>--- conflicted
+++ resolved
@@ -22,13 +22,11 @@
 {
     namespace op
     {
-<<<<<<< HEAD
         namespace v0
         {
-            class PSROIPooling : public Op
+            class NGRAPH_API PSROIPooling : public Op
             {
             public:
-                NGRAPH_API
                 static constexpr NodeTypeInfo type_info{"PSROIPooling", 0};
                 const NodeTypeInfo& get_type_info() const override { return type_info; }
                 PSROIPooling() = default;
@@ -52,32 +50,6 @@
                              int spatial_bins_x,
                              int spatial_bins_y,
                              const std::string& mode);
-=======
-        class NGRAPH_API PSROIPooling : public Op
-        {
-        public:
-            static constexpr NodeTypeInfo type_info{"PSROIPooling", 0};
-            const NodeTypeInfo& get_type_info() const override { return type_info; }
-            PSROIPooling() = default;
-            /// \brief Constructs a PSROIPooling operation
-            ///
-            /// \param input          Input feature map {N, C, ...}
-            /// \param coords         Coordinates of bounding boxes
-            /// \param output_dim     Output channel number
-            /// \param group_size     Number of groups to encode position-sensitive scores
-            /// \param spatial_scale  Ratio of input feature map over input image size
-            /// \param spatial_bins_x Numbers of bins to divide the input feature maps over width
-            /// \param spatial_bins_y Numbers of bins to divide the input feature maps over height
-            /// \param mode           Mode of pooling - Avg or Bilinear
-            PSROIPooling(const Output<Node>& input,
-                         const Output<Node>& coords,
-                         const size_t output_dim,
-                         const size_t group_size,
-                         const float spatial_scale,
-                         int spatial_bins_x,
-                         int spatial_bins_y,
-                         const std::string& mode);
->>>>>>> 8fb151f4
 
                 void validate_and_infer_types() override;
 
