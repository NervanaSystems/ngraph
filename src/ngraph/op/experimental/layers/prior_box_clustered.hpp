//*****************************************************************************
// Copyright 2017-2019 Intel Corporation
//
// Licensed under the Apache License, Version 2.0 (the "License");
// you may not use this file except in compliance with the License.
// You may obtain a copy of the License at
//
//     http://www.apache.org/licenses/LICENSE-2.0
//
// Unless required by applicable law or agreed to in writing, software
// distributed under the License is distributed on an "AS IS" BASIS,
// WITHOUT WARRANTIES OR CONDITIONS OF ANY KIND, either express or implied.
// See the License for the specific language governing permissions and
// limitations under the License.
//*****************************************************************************

#pragma once

#include "ngraph/op/op.hpp"

namespace ngraph
{
    namespace op
    {
        struct NGRAPH_API PriorBoxClusteredAttrs
        {
            // widths         Desired widths of prior boxes
            // heights        Desired heights of prior boxes
            // clip           Clip output to [0,1]
            // step_widths    Distance between prior box centers
            // step_heights   Distance between prior box centers
            // offset         Box offset relative to top center of image
            // variances      Values to adjust prior boxes with
            std::vector<float> widths;
            std::vector<float> heights;
            bool clip = false;
            float step_widths = 1.0f;
            float step_heights = 1.0f;
            float offset = 0.0f;
            std::vector<float> variances;
        };

<<<<<<< HEAD
        namespace v0
        {
            /// \brief Layer which generates prior boxes of specified sizes
            /// normalized to input image size
            class PriorBoxClustered : public Op
            {
            public:
                NGRAPH_API
                static constexpr NodeTypeInfo type_info{"PriorBoxClustered", 0};
                const NodeTypeInfo& get_type_info() const override { return type_info; }
                PriorBoxClustered() = default;
                /// \brief Constructs a PriorBoxClustered operation
                ///
                /// \param layer_shape    Shape of layer for which prior boxes are computed
                /// \param image_shape    Shape of image to which prior boxes are scaled
                /// \param attrs          PriorBoxClustered attributes
                PriorBoxClustered(const Output<Node>& layer_shape,
                                  const Output<Node>& image_shape,
                                  const PriorBoxClusteredAttrs& attrs);
=======
        /// \brief Layer which generates prior boxes of specified sizes
        /// normalized to input image size
        class NGRAPH_API PriorBoxClustered : public Op
        {
        public:
            static constexpr NodeTypeInfo type_info{"PriorBoxClustered", 0};
            const NodeTypeInfo& get_type_info() const override { return type_info; }
            PriorBoxClustered() = default;
            /// \brief Constructs a PriorBoxClustered operation
            ///
            /// \param layer_shape    Shape of layer for which prior boxes are computed
            /// \param image_shape    Shape of image to which prior boxes are scaled
            /// \param attrs          PriorBoxClustered attributes
            PriorBoxClustered(const Output<Node>& layer_shape,
                              const Output<Node>& image_shape,
                              const PriorBoxClusteredAttrs& attrs);
>>>>>>> 8fb151f4

                void validate_and_infer_types() override;

                virtual std::shared_ptr<Node>
                    copy_with_new_args(const NodeVector& new_args) const override;

                const PriorBoxClusteredAttrs& get_attrs() const { return m_attrs; }
            private:
                PriorBoxClusteredAttrs m_attrs;
            };
        }
        using v0::PriorBoxClustered;
    }
}<|MERGE_RESOLUTION|>--- conflicted
+++ resolved
@@ -40,15 +40,13 @@
             std::vector<float> variances;
         };
 
-<<<<<<< HEAD
         namespace v0
         {
             /// \brief Layer which generates prior boxes of specified sizes
             /// normalized to input image size
-            class PriorBoxClustered : public Op
+            class NGRAPH_API PriorBoxClustered : public Op
             {
             public:
-                NGRAPH_API
                 static constexpr NodeTypeInfo type_info{"PriorBoxClustered", 0};
                 const NodeTypeInfo& get_type_info() const override { return type_info; }
                 PriorBoxClustered() = default;
@@ -60,24 +58,6 @@
                 PriorBoxClustered(const Output<Node>& layer_shape,
                                   const Output<Node>& image_shape,
                                   const PriorBoxClusteredAttrs& attrs);
-=======
-        /// \brief Layer which generates prior boxes of specified sizes
-        /// normalized to input image size
-        class NGRAPH_API PriorBoxClustered : public Op
-        {
-        public:
-            static constexpr NodeTypeInfo type_info{"PriorBoxClustered", 0};
-            const NodeTypeInfo& get_type_info() const override { return type_info; }
-            PriorBoxClustered() = default;
-            /// \brief Constructs a PriorBoxClustered operation
-            ///
-            /// \param layer_shape    Shape of layer for which prior boxes are computed
-            /// \param image_shape    Shape of image to which prior boxes are scaled
-            /// \param attrs          PriorBoxClustered attributes
-            PriorBoxClustered(const Output<Node>& layer_shape,
-                              const Output<Node>& image_shape,
-                              const PriorBoxClusteredAttrs& attrs);
->>>>>>> 8fb151f4
 
                 void validate_and_infer_types() override;
 
