//*****************************************************************************
// Copyright 2017-2019 Intel Corporation
//
// Licensed under the Apache License, Version 2.0 (the "License");
// you may not use this file except in compliance with the License.
// You may obtain a copy of the License at
//
//     http://www.apache.org/licenses/LICENSE-2.0
//
// Unless required by applicable law or agreed to in writing, software
// distributed under the License is distributed on an "AS IS" BASIS,
// WITHOUT WARRANTIES OR CONDITIONS OF ANY KIND, either express or implied.
// See the License for the specific language governing permissions and
// limitations under the License.
//*****************************************************************************

#pragma once

#include "ngraph/op/op.hpp"

namespace ngraph
{
    namespace op
    {
<<<<<<< HEAD
        namespace v0
        {
            class RegionYolo : public Op
            {
            public:
                NGRAPH_API
                static constexpr NodeTypeInfo type_info{"RegionYolo", 0};
                const NodeTypeInfo& get_type_info() const override { return type_info; }
                RegionYolo() = default;
                ///
                /// \brief      Constructs a RegionYolo operation
                ///
                /// \param[in]  input        Input
                /// \param[in]  num_coords   Number of coordinates for each region
                /// \param[in]  num_classes  Number of classes for each region
                /// \param[in]  num_regions  Number of regions
                /// \param[in]  do_softmax   Compute softmax
                /// \param[in]  mask         Mask
                /// \param[in]  axis         Axis to begin softmax on
                /// \param[in]  end_axis     Axis to end softmax on
                /// \param[in]  anchors      A flattened list of pairs `[width, height]` that
                /// describes
                ///                          prior box sizes.
                ///
                RegionYolo(const Output<Node>& input,
                           const size_t num_coords,
                           const size_t num_classes,
                           const size_t num_regions,
                           const bool do_softmax,
                           const std::vector<int64_t>& mask,
                           const int axis,
                           const int end_axis,
                           const std::vector<float>& anchors = std::vector<float>{});
=======
        class NGRAPH_API RegionYolo : public Op
        {
        public:
            static constexpr NodeTypeInfo type_info{"RegionYolo", 0};
            const NodeTypeInfo& get_type_info() const override { return type_info; }
            RegionYolo() = default;
            ///
            /// \brief      Constructs a RegionYolo operation
            ///
            /// \param[in]  input        Input
            /// \param[in]  num_coords   Number of coordinates for each region
            /// \param[in]  num_classes  Number of classes for each region
            /// \param[in]  num_regions  Number of regions
            /// \param[in]  do_softmax   Compute softmax
            /// \param[in]  mask         Mask
            /// \param[in]  axis         Axis to begin softmax on
            /// \param[in]  end_axis     Axis to end softmax on
            /// \param[in]  anchors      A flattened list of pairs `[width, height]` that describes
            ///                          prior box sizes.
            ///
            RegionYolo(const Output<Node>& input,
                       const size_t num_coords,
                       const size_t num_classes,
                       const size_t num_regions,
                       const bool do_softmax,
                       const std::vector<int64_t>& mask,
                       const int axis,
                       const int end_axis,
                       const std::vector<float>& anchors = std::vector<float>{});
>>>>>>> 8fb151f4

                void validate_and_infer_types() override;

                virtual std::shared_ptr<Node>
                    copy_with_new_args(const NodeVector& new_args) const override;

                size_t get_num_coords() const { return m_num_coords; }
                size_t get_num_classes() const { return m_num_classes; }
                size_t get_num_regions() const { return m_num_regions; }
                bool get_do_softmax() const { return m_do_softmax; }
                const std::vector<int64_t>& get_mask() const { return m_mask; }
                const std::vector<float>& get_anchors() const { return m_anchors; }
                int get_axis() const { return m_axis; }
                int get_end_axis() const { return m_end_axis; }
            private:
                size_t m_num_coords;
                size_t m_num_classes;
                size_t m_num_regions;
                bool m_do_softmax;
                std::vector<int64_t> m_mask;
                std::vector<float> m_anchors{};
                int m_axis;
                int m_end_axis;
            };
        }
        using v0::RegionYolo;
    }
}<|MERGE_RESOLUTION|>--- conflicted
+++ resolved
@@ -22,13 +22,11 @@
 {
     namespace op
     {
-<<<<<<< HEAD
         namespace v0
         {
-            class RegionYolo : public Op
+            class NGRAPH_API RegionYolo : public Op
             {
             public:
-                NGRAPH_API
                 static constexpr NodeTypeInfo type_info{"RegionYolo", 0};
                 const NodeTypeInfo& get_type_info() const override { return type_info; }
                 RegionYolo() = default;
@@ -56,37 +54,6 @@
                            const int axis,
                            const int end_axis,
                            const std::vector<float>& anchors = std::vector<float>{});
-=======
-        class NGRAPH_API RegionYolo : public Op
-        {
-        public:
-            static constexpr NodeTypeInfo type_info{"RegionYolo", 0};
-            const NodeTypeInfo& get_type_info() const override { return type_info; }
-            RegionYolo() = default;
-            ///
-            /// \brief      Constructs a RegionYolo operation
-            ///
-            /// \param[in]  input        Input
-            /// \param[in]  num_coords   Number of coordinates for each region
-            /// \param[in]  num_classes  Number of classes for each region
-            /// \param[in]  num_regions  Number of regions
-            /// \param[in]  do_softmax   Compute softmax
-            /// \param[in]  mask         Mask
-            /// \param[in]  axis         Axis to begin softmax on
-            /// \param[in]  end_axis     Axis to end softmax on
-            /// \param[in]  anchors      A flattened list of pairs `[width, height]` that describes
-            ///                          prior box sizes.
-            ///
-            RegionYolo(const Output<Node>& input,
-                       const size_t num_coords,
-                       const size_t num_classes,
-                       const size_t num_regions,
-                       const bool do_softmax,
-                       const std::vector<int64_t>& mask,
-                       const int axis,
-                       const int end_axis,
-                       const std::vector<float>& anchors = std::vector<float>{});
->>>>>>> 8fb151f4
 
                 void validate_and_infer_types() override;
 
