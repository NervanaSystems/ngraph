//*****************************************************************************
// Copyright 2017-2019 Intel Corporation
//
// Licensed under the Apache License, Version 2.0 (the "License");
// you may not use this file except in compliance with the License.
// You may obtain a copy of the License at
//
//     http://www.apache.org/licenses/LICENSE-2.0
//
// Unless required by applicable law or agreed to in writing, software
// distributed under the License is distributed on an "AS IS" BASIS,
// WITHOUT WARRANTIES OR CONDITIONS OF ANY KIND, either express or implied.
// See the License for the specific language governing permissions and
// limitations under the License.
//*****************************************************************************

#include "roi_pooling.hpp"

using namespace std;
using namespace ngraph;

const string op::ROIPooling::type_name{"ROIPooling"};

op::ROIPooling::ROIPooling(const shared_ptr<Node>& input,
                           const shared_ptr<Node>& coords,
                           const Shape& output_size,
                           const float spatial_scale,
<<<<<<< HEAD
                           const string& method)
    : Op("ROIPooling", check_single_output_args({input, coords}))
=======
                           const std::string& kind)
    : Op(check_single_output_args({input, coords}))
>>>>>>> 23f838e5
    , m_output_size(output_size)
    , m_spatial_scale(spatial_scale)
    , m_method(method)
{
    constructor_validate_and_infer_types();
}

void op::ROIPooling::validate_and_infer_types()
{
    auto input_et = get_input_element_type(0);
    if (get_input_partial_shape(0).is_static() && get_input_partial_shape(1).is_static())
    {
        Shape input_shape = get_input_partial_shape(0).to_shape();
        Shape coords_shape = get_input_partial_shape(1).to_shape();
        NODE_VALIDATION_CHECK(this,
                              input_shape.size() >= 3,
                              "ROIPooling expects 3 or higher dimensions for input. Got ",
                              input_shape.size());
        NODE_VALIDATION_CHECK(this,
                              coords_shape.size() == 2,
                              "ROIPooling expects 2 dimensions for box coordinates. Got ",
                              coords_shape.size());
        NODE_VALIDATION_CHECK(this,
                              input_shape.size() - 2 == m_output_size.size(),
                              "Spatial dimensions on input: ",
                              input_shape.size() - 2,
                              " doesn't match dimensions on requested output_size: ",
                              m_output_size.size());
        Shape output_shape{coords_shape[0], input_shape[1]};
        output_shape.insert(output_shape.end(), m_output_size.begin(), m_output_size.end());
        set_output_type(0, input_et, output_shape);
    }
    else
    {
        set_output_type(0, input_et, PartialShape::dynamic());
    }
}

shared_ptr<Node> op::ROIPooling::copy_with_new_args(const NodeVector& new_args) const
{
    check_new_args_count(this, new_args);
    return make_shared<ROIPooling>(
        new_args.at(0), new_args.at(1), m_output_size, m_spatial_scale, m_method);
}<|MERGE_RESOLUTION|>--- conflicted
+++ resolved
@@ -25,13 +25,8 @@
                            const shared_ptr<Node>& coords,
                            const Shape& output_size,
                            const float spatial_scale,
-<<<<<<< HEAD
                            const string& method)
-    : Op("ROIPooling", check_single_output_args({input, coords}))
-=======
-                           const std::string& kind)
     : Op(check_single_output_args({input, coords}))
->>>>>>> 23f838e5
     , m_output_size(output_size)
     , m_spatial_scale(spatial_scale)
     , m_method(method)
