--- conflicted
+++ resolved
@@ -32,14 +32,12 @@
             std::vector<size_t> pads_end;
         } InterpolateAttrs;
 
-<<<<<<< HEAD
         namespace v0
         {
             /// \brief Layer which performs bilinear interpolation
-            class Interpolate : public Op
+            class NGRAPH_API Interpolate : public Op
             {
             public:
-                NGRAPH_API
                 static constexpr NodeTypeInfo type_info{"Interpolate", 0};
                 const NodeTypeInfo& get_type_info() const override { return type_info; }
                 Interpolate() = default;
@@ -51,23 +49,6 @@
                 Interpolate(const Output<Node>& image,
                             const Output<Node>& output_shape,
                             const InterpolateAttrs& attrs);
-=======
-        /// \brief Layer which performs bilinear interpolation
-        class NGRAPH_API Interpolate : public Op
-        {
-        public:
-            static constexpr NodeTypeInfo type_info{"Interpolate", 0};
-            const NodeTypeInfo& get_type_info() const override { return type_info; }
-            Interpolate() = default;
-            /// \brief Constructs a Interpolate operation
-            ///
-            /// \param image	    Input image
-            /// \param output_shape Output shape of spatial axes
-            /// \param attrs        Interpolation attributes
-            Interpolate(const Output<Node>& image,
-                        const Output<Node>& output_shape,
-                        const InterpolateAttrs& attrs);
->>>>>>> 8fb151f4
 
                 void validate_and_infer_types() override;
 
