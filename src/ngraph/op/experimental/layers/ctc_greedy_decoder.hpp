//*****************************************************************************
// Copyright 2017-2019 Intel Corporation
//
// Licensed under the Apache License, Version 2.0 (the "License");
// you may not use this file except in compliance with the License.
// You may obtain a copy of the License at
//
//     http://www.apache.org/licenses/LICENSE-2.0
//
// Unless required by applicable law or agreed to in writing, software
// distributed under the License is distributed on an "AS IS" BASIS,
// WITHOUT WARRANTIES OR CONDITIONS OF ANY KIND, either express or implied.
// See the License for the specific language governing permissions and
// limitations under the License.
//*****************************************************************************

#pragma once

#include "ngraph/op/op.hpp"

namespace ngraph
{
    namespace op
    {
<<<<<<< HEAD
        namespace v0
        {
            class CTCGreedyDecoder : public Op
            {
            public:
                NGRAPH_API
                static constexpr NodeTypeInfo type_info{"CTCGreedyDecoder", 0};
                const NodeTypeInfo& get_type_info() const override { return type_info; }
                CTCGreedyDecoder() = default;
                /// \brief Constructs a CTCGreedyDecoder operation
                ///
                /// \param input              Logits on which greedy decoding is performed
                /// \param seq_len            Sequence lengths
                /// \param ctc_merge_repeated Whether to merge repeated labels
                CTCGreedyDecoder(const Output<Node>& input,
                                 const Output<Node>& seq_len,
                                 const bool ctc_merge_repeated);
=======
        class NGRAPH_API CTCGreedyDecoder : public Op
        {
        public:
            static constexpr NodeTypeInfo type_info{"CTCGreedyDecoder", 0};
            const NodeTypeInfo& get_type_info() const override { return type_info; }
            CTCGreedyDecoder() = default;
            /// \brief Constructs a CTCGreedyDecoder operation
            ///
            /// \param input              Logits on which greedy decoding is performed
            /// \param seq_len            Sequence lengths
            /// \param ctc_merge_repeated Whether to merge repeated labels
            CTCGreedyDecoder(const Output<Node>& input,
                             const Output<Node>& seq_len,
                             const bool ctc_merge_repeated);
>>>>>>> 8fb151f4

                void validate_and_infer_types() override;

                virtual std::shared_ptr<Node>
                    copy_with_new_args(const NodeVector& new_args) const override;

                bool get_ctc_merge_repeated() const { return m_ctc_merge_repeated; }
            private:
                bool m_ctc_merge_repeated;
            };
        }
        using v0::CTCGreedyDecoder;
    }
}<|MERGE_RESOLUTION|>--- conflicted
+++ resolved
@@ -22,13 +22,11 @@
 {
     namespace op
     {
-<<<<<<< HEAD
         namespace v0
         {
-            class CTCGreedyDecoder : public Op
+            class NGRAPH_API CTCGreedyDecoder : public Op
             {
             public:
-                NGRAPH_API
                 static constexpr NodeTypeInfo type_info{"CTCGreedyDecoder", 0};
                 const NodeTypeInfo& get_type_info() const override { return type_info; }
                 CTCGreedyDecoder() = default;
@@ -40,22 +38,6 @@
                 CTCGreedyDecoder(const Output<Node>& input,
                                  const Output<Node>& seq_len,
                                  const bool ctc_merge_repeated);
-=======
-        class NGRAPH_API CTCGreedyDecoder : public Op
-        {
-        public:
-            static constexpr NodeTypeInfo type_info{"CTCGreedyDecoder", 0};
-            const NodeTypeInfo& get_type_info() const override { return type_info; }
-            CTCGreedyDecoder() = default;
-            /// \brief Constructs a CTCGreedyDecoder operation
-            ///
-            /// \param input              Logits on which greedy decoding is performed
-            /// \param seq_len            Sequence lengths
-            /// \param ctc_merge_repeated Whether to merge repeated labels
-            CTCGreedyDecoder(const Output<Node>& input,
-                             const Output<Node>& seq_len,
-                             const bool ctc_merge_repeated);
->>>>>>> 8fb151f4
 
                 void validate_and_infer_types() override;
 
