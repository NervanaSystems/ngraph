//*****************************************************************************
// Copyright 2017-2019 Intel Corporation
//
// Licensed under the Apache License, Version 2.0 (the "License");
// you may not use this file except in compliance with the License.
// You may obtain a copy of the License at
//
//     http://www.apache.org/licenses/LICENSE-2.0
//
// Unless required by applicable law or agreed to in writing, software
// distributed under the License is distributed on an "AS IS" BASIS,
// WITHOUT WARRANTIES OR CONDITIONS OF ANY KIND, either express or implied.
// See the License for the specific language governing permissions and
// limitations under the License.
//*****************************************************************************

#pragma once

#include "ngraph/op/op.hpp"

namespace ngraph
{
    namespace op
    {
        typedef struct
        {
            int num_classes;
            int background_label_id = 0;
            int top_k = -1;
            bool variance_encoded_in_target = false;
            std::vector<int> keep_top_k = {1};
            std::string code_type = std::string{"caffe.PriorBoxParameter.CORNER"};
            bool share_location = true;
            float nms_threshold;
            float confidence_threshold = std::numeric_limits<float>::min();
            bool clip_after_nms = false;
            bool clip_before_nms = false;
            bool decrease_label_id = false;
            bool normalized = false;
            size_t input_height = 1;
            size_t input_width = 1;
            float objectness_score = 0;
        } DetectionOutputAttrs;

<<<<<<< HEAD
        namespace v0
        {
            /// \brief Layer which performs non-max suppression to
            /// generate detection output using location and confidence predictions
            class DetectionOutput : public Op
            {
            public:
                NGRAPH_API
                static constexpr NodeTypeInfo type_info{"DetectionOutput", 0};
                const NodeTypeInfo& get_type_info() const override { return type_info; }
                DetectionOutput() = default;
                /// \brief Constructs a DetectionOutput operation
                ///
                /// \param box_logits			Box logits
                /// \param class_preds			Class predictions
                /// \param proposals			Proposals
                /// \param aux_class_preds		Auxilary class predictions
                /// \param aux_box_preds		Auxilary box predictions
                /// \param attrs				Detection Output attributes
                DetectionOutput(const Output<Node>& box_logits,
                                const Output<Node>& class_preds,
                                const Output<Node>& proposals,
                                const Output<Node>& aux_class_preds,
                                const Output<Node>& aux_box_preds,
                                const DetectionOutputAttrs& attrs);
=======
        /// \brief Layer which performs non-max suppression to
        /// generate detection output using location and confidence predictions
        class NGRAPH_API DetectionOutput : public Op
        {
        public:
            static constexpr NodeTypeInfo type_info{"DetectionOutput", 0};
            const NodeTypeInfo& get_type_info() const override { return type_info; }
            DetectionOutput() = default;
            /// \brief Constructs a DetectionOutput operation
            ///
            /// \param box_logits			Box logits
            /// \param class_preds			Class predictions
            /// \param proposals			Proposals
            /// \param aux_class_preds		Auxilary class predictions
            /// \param aux_box_preds		Auxilary box predictions
            /// \param attrs				Detection Output attributes
            DetectionOutput(const Output<Node>& box_logits,
                            const Output<Node>& class_preds,
                            const Output<Node>& proposals,
                            const Output<Node>& aux_class_preds,
                            const Output<Node>& aux_box_preds,
                            const DetectionOutputAttrs& attrs);
>>>>>>> 8fb151f4

                void validate_and_infer_types() override;

                virtual std::shared_ptr<Node>
                    copy_with_new_args(const NodeVector& new_args) const override;

                const DetectionOutputAttrs& get_attrs() const { return m_attrs; }
            private:
                DetectionOutputAttrs m_attrs;
            };
        }
        using v0::DetectionOutput;
    }
}<|MERGE_RESOLUTION|>--- conflicted
+++ resolved
@@ -42,15 +42,13 @@
             float objectness_score = 0;
         } DetectionOutputAttrs;
 
-<<<<<<< HEAD
         namespace v0
         {
             /// \brief Layer which performs non-max suppression to
             /// generate detection output using location and confidence predictions
-            class DetectionOutput : public Op
+            class NGRAPH_API DetectionOutput : public Op
             {
             public:
-                NGRAPH_API
                 static constexpr NodeTypeInfo type_info{"DetectionOutput", 0};
                 const NodeTypeInfo& get_type_info() const override { return type_info; }
                 DetectionOutput() = default;
@@ -68,30 +66,6 @@
                                 const Output<Node>& aux_class_preds,
                                 const Output<Node>& aux_box_preds,
                                 const DetectionOutputAttrs& attrs);
-=======
-        /// \brief Layer which performs non-max suppression to
-        /// generate detection output using location and confidence predictions
-        class NGRAPH_API DetectionOutput : public Op
-        {
-        public:
-            static constexpr NodeTypeInfo type_info{"DetectionOutput", 0};
-            const NodeTypeInfo& get_type_info() const override { return type_info; }
-            DetectionOutput() = default;
-            /// \brief Constructs a DetectionOutput operation
-            ///
-            /// \param box_logits			Box logits
-            /// \param class_preds			Class predictions
-            /// \param proposals			Proposals
-            /// \param aux_class_preds		Auxilary class predictions
-            /// \param aux_box_preds		Auxilary box predictions
-            /// \param attrs				Detection Output attributes
-            DetectionOutput(const Output<Node>& box_logits,
-                            const Output<Node>& class_preds,
-                            const Output<Node>& proposals,
-                            const Output<Node>& aux_class_preds,
-                            const Output<Node>& aux_box_preds,
-                            const DetectionOutputAttrs& attrs);
->>>>>>> 8fb151f4
 
                 void validate_and_infer_types() override;
 
