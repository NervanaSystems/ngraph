//*****************************************************************************
// Copyright 2017-2019 Intel Corporation
//
// Licensed under the Apache License, Version 2.0 (the "License");
// you may not use this file except in compliance with the License.
// You may obtain a copy of the License at
//
//     http://www.apache.org/licenses/LICENSE-2.0
//
// Unless required by applicable law or agreed to in writing, software
// distributed under the License is distributed on an "AS IS" BASIS,
// WITHOUT WARRANTIES OR CONDITIONS OF ANY KIND, either express or implied.
// See the License for the specific language governing permissions and
// limitations under the License.
//*****************************************************************************

#pragma once

#include "ngraph/op/op.hpp"

namespace ngraph
{
    namespace op
    {
<<<<<<< HEAD
        namespace v0
        {
            /// \brief Dynamic Tiling operation which repeats a tensor multiple times
            ///        along each dimension
            class Tile : public Op
            {
            public:
                NGRAPH_API
                static constexpr NodeTypeInfo type_info{"Tile", 0};
                const NodeTypeInfo& get_type_info() const override { return type_info; }
                Tile() = default;
                /// \brief Perform dynamic padding of a tensor
                ///
                /// \param data The node producing input tensor to be padded.
                /// \param repeats The node producing the per-dimension replication factor
                Tile(const Output<Node>& data, const Output<Node>& repeats);
=======
        /// \brief Dynamic Tiling operation which repeats a tensor multiple times
        ///        along each dimension
        class NGRAPH_API Tile : public Op
        {
        public:
            static constexpr NodeTypeInfo type_info{"Tile", 0};
            const NodeTypeInfo& get_type_info() const override { return type_info; }
            Tile() = default;
            /// \brief Perform dynamic padding of a tensor
            ///
            /// \param data The node producing input tensor to be padded.
            /// \param repeats The node producing the per-dimension replication factor
            Tile(const Output<Node>& data, const Output<Node>& repeats);
>>>>>>> 8fb151f4

                void validate_and_infer_types() override;

                virtual std::shared_ptr<Node>
                    copy_with_new_args(const NodeVector& new_args) const override;

            protected:
                virtual void generate_adjoints(autodiff::Adjoints& adjoints,
                                               const NodeVector& deltas) override;
            };
        }
        using v0::Tile;
    }
}<|MERGE_RESOLUTION|>--- conflicted
+++ resolved
@@ -22,15 +22,13 @@
 {
     namespace op
     {
-<<<<<<< HEAD
         namespace v0
         {
             /// \brief Dynamic Tiling operation which repeats a tensor multiple times
             ///        along each dimension
-            class Tile : public Op
+            class NGRAPH_API Tile : public Op
             {
             public:
-                NGRAPH_API
                 static constexpr NodeTypeInfo type_info{"Tile", 0};
                 const NodeTypeInfo& get_type_info() const override { return type_info; }
                 Tile() = default;
@@ -39,21 +37,6 @@
                 /// \param data The node producing input tensor to be padded.
                 /// \param repeats The node producing the per-dimension replication factor
                 Tile(const Output<Node>& data, const Output<Node>& repeats);
-=======
-        /// \brief Dynamic Tiling operation which repeats a tensor multiple times
-        ///        along each dimension
-        class NGRAPH_API Tile : public Op
-        {
-        public:
-            static constexpr NodeTypeInfo type_info{"Tile", 0};
-            const NodeTypeInfo& get_type_info() const override { return type_info; }
-            Tile() = default;
-            /// \brief Perform dynamic padding of a tensor
-            ///
-            /// \param data The node producing input tensor to be padded.
-            /// \param repeats The node producing the per-dimension replication factor
-            Tile(const Output<Node>& data, const Output<Node>& repeats);
->>>>>>> 8fb151f4
 
                 void validate_and_infer_types() override;
 
