//*****************************************************************************
// Copyright 2017-2019 Intel Corporation
//
// Licensed under the Apache License, Version 2.0 (the "License");
// you may not use this file except in compliance with the License.
// You may obtain a copy of the License at
//
//     http://www.apache.org/licenses/LICENSE-2.0
//
// Unless required by applicable law or agreed to in writing, software
// distributed under the License is distributed on an "AS IS" BASIS,
// WITHOUT WARRANTIES OR CONDITIONS OF ANY KIND, either express or implied.
// See the License for the specific language governing permissions and
// limitations under the License.
//*****************************************************************************

#pragma once

#include "ngraph/node.hpp"
#include "ngraph/op/op.hpp"

namespace ngraph
{
    namespace op
    {
<<<<<<< HEAD
        namespace v0
        {
            /// \brief Range operation, analogous to `range()` in Python.
            class Range : public Op
            {
            public:
                NGRAPH_API
                static constexpr NodeTypeInfo type_info{"Range", 0};
                const NodeTypeInfo& get_type_info() const override { return type_info; }
                /// \brief Constructs an unitialized range operation.
                Range() = default;
=======
        /// \brief Range operation, analogous to `range()` in Python.
        class NGRAPH_API Range : public Op
        {
        public:
            static constexpr NodeTypeInfo type_info{"Range", 0};
            const NodeTypeInfo& get_type_info() const override { return type_info; }
            /// \brief Constructs an unitialized range operation.
            Range() = default;
>>>>>>> 8fb151f4

                /// \brief Constructs a range operation.
                ///
                /// \param start The tensor producing the start value. Must be a scalar of integer
                ///              element type, and same element type as `stop` and `step`.
                /// \param stop The tensor producing the stop value. Must be a scalar of integer
                ///             element type, and same element type as `start` and `step`.
                /// \param step The tensor producing the step value. Must be a scalar of integer
                ///             element type, and same element type as `start` and `stop`.
                Range(const Output<Node>& start,
                      const Output<Node>& stop,
                      const Output<Node>& step);

                void validate_and_infer_types() override;

                virtual std::shared_ptr<Node>
                    copy_with_new_args(const NodeVector& new_args) const override;
            };
        }
        using v0::Range;
    }
}<|MERGE_RESOLUTION|>--- conflicted
+++ resolved
@@ -23,28 +23,16 @@
 {
     namespace op
     {
-<<<<<<< HEAD
         namespace v0
         {
             /// \brief Range operation, analogous to `range()` in Python.
-            class Range : public Op
+            class NGRAPH_API Range : public Op
             {
             public:
-                NGRAPH_API
                 static constexpr NodeTypeInfo type_info{"Range", 0};
                 const NodeTypeInfo& get_type_info() const override { return type_info; }
                 /// \brief Constructs an unitialized range operation.
                 Range() = default;
-=======
-        /// \brief Range operation, analogous to `range()` in Python.
-        class NGRAPH_API Range : public Op
-        {
-        public:
-            static constexpr NodeTypeInfo type_info{"Range", 0};
-            const NodeTypeInfo& get_type_info() const override { return type_info; }
-            /// \brief Constructs an unitialized range operation.
-            Range() = default;
->>>>>>> 8fb151f4
 
                 /// \brief Constructs a range operation.
                 ///
