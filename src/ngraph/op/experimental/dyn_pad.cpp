--- conflicted
+++ resolved
@@ -21,22 +21,13 @@
 
 const string op::DynPad::type_name{"DynPad"};
 
-<<<<<<< HEAD
 op::DynPad::DynPad(const Output<Node>& arg,
                    const Output<Node>& padding_below,
                    const Output<Node>& padding_above,
                    const Output<Node>& padding_value,
                    op::PadMode pad_mode)
     : Op({arg, padding_below, padding_above, padding_value})
-=======
-op::DynPad::DynPad(const std::shared_ptr<Node>& arg,
-                   const std::shared_ptr<Node>& padding_below,
-                   const std::shared_ptr<Node>& padding_above,
-                   const std::shared_ptr<Node>& padding_value,
-                   PadMode pad_mode)
-    : Op(check_single_output_args({arg, padding_below, padding_above, padding_value}))
     , m_pad_mode(pad_mode)
->>>>>>> b2e436cd
 {
     constructor_validate_and_infer_types();
 }
