--- conflicted
+++ resolved
@@ -24,14 +24,12 @@
 {
     namespace op
     {
-<<<<<<< HEAD
         namespace v0
         {
             /// \brief Tensor transpose operation.
-            class Transpose : public Op
+            class NGRAPH_API Transpose : public Op
             {
             public:
-                NGRAPH_API
                 static constexpr NodeTypeInfo type_info{"Transpose", 0};
                 const NodeTypeInfo& get_type_info() const override { return type_info; }
                 Transpose() = default;
@@ -43,23 +41,6 @@
                 ///                    with shape [n], where n is the rank of arg. The tensor's
                 ///                    value must contain every integer in the range [0,n-1].
                 Transpose(const Output<Node>& arg, const Output<Node>& input_order);
-=======
-        /// \brief Tensor transpose operation.
-        class NGRAPH_API Transpose : public Op
-        {
-        public:
-            static constexpr NodeTypeInfo type_info{"Transpose", 0};
-            const NodeTypeInfo& get_type_info() const override { return type_info; }
-            Transpose() = default;
-            /// \brief Constructs a transpose operation.
-            ///
-            /// \param arg Node producing the tensor to be transposed.
-            /// \param input_order Node producing the permutation to apply to the axes of the
-            ///                    input shape. Must be a vector of element type element::i64,
-            ///                    with shape [n], where n is the rank of arg. The tensor's
-            ///                    value must contain every integer in the range [0,n-1].
-            Transpose(const Output<Node>& arg, const Output<Node>& input_order);
->>>>>>> 8fb151f4
 
                 void validate_and_infer_types() override;
 
