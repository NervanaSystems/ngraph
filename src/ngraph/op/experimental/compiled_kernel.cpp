--- conflicted
+++ resolved
@@ -81,11 +81,7 @@
 ngraph::op::CompiledKernel::CompiledKernel(const NodeVector& node_list,
                                            const OutputVector& outputs,
                                            const OutputVector& args)
-<<<<<<< HEAD
-    : Op({args})
-=======
     : Op(args)
->>>>>>> e9fecb38
     , m_node_list(node_list)
     , m_outputs(outputs)
 {
