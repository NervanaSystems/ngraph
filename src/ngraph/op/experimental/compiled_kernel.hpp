--- conflicted
+++ resolved
@@ -24,25 +24,6 @@
     {
         namespace v0
         {
-<<<<<<< HEAD
-        public:
-            static constexpr NodeTypeInfo type_info{"CompiledKernel", 0};
-            const NodeTypeInfo& get_type_info() const override { return type_info; }
-            CompiledKernel() = default;
-            CompiledKernel(const NodeVector& node_list,
-                           const OutputVector& outputs,
-                           const OutputVector& args);
-            virtual std::shared_ptr<Node>
-                copy_with_new_args(const NodeVector& new_args) const override;
-
-            const NodeVector& get_node_list() const { return m_node_list; }
-            const OutputVector& get_kernel_outputs() const { return m_output_nodes; }
-            // For node B inside CompiledKernel ck such that A->B and A is outside of ck:
-            // replace input to B with a dummy Parameter Op and add an entry to ck's
-            // m_input_map.
-            void encapsulate_nodes();
-            const std::unordered_map<std::shared_ptr<Node>, size_t>& get_input_map() const
-=======
             /// \brief CompiledKernel represents a sub-graph that can be compiled and executed
             /// independently.
             ///
@@ -50,7 +31,6 @@
             /// within a function. For example, we currently use it to delimit sub-graphs that will
             /// be independently compiled and executed by MLIR backend.
             class NGRAPH_API CompiledKernel : public Op
->>>>>>> 412f5f7b
             {
             public:
                 static constexpr NodeTypeInfo type_info{"CompiledKernel", 0};
@@ -77,15 +57,6 @@
                 }
                 void insert_to_input_map(std::shared_ptr<Node>, size_t);
 
-<<<<<<< HEAD
-        private:
-            NodeVector m_node_list;
-            OutputVector m_output_nodes;
-            // Used to store the information of internal nodes that have input coming from outside
-            // of CK
-            std::unordered_map<std::shared_ptr<Node>, size_t> m_input_map;
-        };
-=======
             private:
                 NodeVector m_node_list;
                 NodeVector m_output_nodes;
@@ -95,6 +66,5 @@
             };
         }
         using v0::CompiledKernel;
->>>>>>> 412f5f7b
     }
 }