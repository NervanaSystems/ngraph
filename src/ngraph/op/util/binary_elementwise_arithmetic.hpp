/*******************************************************************************
* Copyright 2017-2018 Intel Corporation
*
* Licensed under the Apache License, Version 2.0 (the "License");
* you may not use this file except in compliance with the License.
* You may obtain a copy of the License at
*
*     http://www.apache.org/licenses/LICENSE-2.0
*
* Unless required by applicable law or agreed to in writing, software
* distributed under the License is distributed on an "AS IS" BASIS,
* WITHOUT WARRANTIES OR CONDITIONS OF ANY KIND, either express or implied.
* See the License for the specific language governing permissions and
* limitations under the License.
*******************************************************************************/

#pragma once

#include "ngraph/op/util/binary_elementwise.hpp"

namespace ngraph
{
    namespace op
    {
        namespace util
        {
            /// \brief Abstract base class for elementwise binary arithmetic operations, i.e., operations where the same
            ///        scalar binary arithmetic operation is applied to each corresponding pair of elements in two same-shaped
            ///        input tensors.
            ///
            /// For example, if the underlying arithmetic operation (determined by the subclass) is \f$\mathit{op}(x,y)\f$, the input tensors
            /// \f$[[x_0,y_0],[z_0,w_0]]\f$ and \f$[[x_1,y_1],[z_1,w_1]]\f$ will be mapped to \f$[[\mathit{op}(x_0,x_1),\mathit{op}(y_0,y_1)],[\mathit{op}(z_0,z_1),\mathit{op}(w_0,w_1)]]\f$.
            ///
            /// ## Inputs
            ///
            /// |        | Type                              | Description                                                              |
            /// | ------ | --------------------------------- | ------------------------------------------------------------------------ |
            /// | `arg0` | \f$N[d_1,\dots,d_n]~(n \geq 0)\f$ | A tensor of any shape. The element type \f$N\f$ may be any numeric type. |
            /// | `arg1` | \f$N[d_1,\dots,d_n]~(n \geq 0)\f$ | A tensor of the same shape and element type as `arg0`.                   |
            ///
            /// ## Output
            ///
            /// | Type                   | Description                                                                                                                                                                                            |
            /// | ---------------------- | ------------------------------------------------------------------------------------------------------------------------------------------------------------------------------------------------------ |
            /// | \f$N[d_1,\dots,d_n]\f$ | The tensor \f$T\f$, where \f$T[i_1,\dots,i_n] = \mathit{op}(\texttt{arg0}[i_1,\dots,i_n],\texttt{arg1}[i_1,\dots,i_n])\f$. This will always have the same shape and element type as the input tensors. |
            class BinaryElementwiseArithmetic : public BinaryElementwise
            {
            public:
                /// \brief Constructs a binary elementwise arithmetic operation.
                ///
                /// \param arg0 Node that produces the first input tensor.
                /// \param arg1 Node that produces the second input tensor.
                BinaryElementwiseArithmetic(const std::string& node_type,
                                            const std::shared_ptr<Node>& arg0,
                                            const std::shared_ptr<Node>& arg1);
<<<<<<< HEAD
                BinaryElementwiseArithmetic(const BinaryElementwiseArithmetic&,
                                            const NodeVector& new_args);
=======
                BinaryElementwiseArithmetic(const BinaryElementwiseArithmetic&, const NodeVector& new_args);
>>>>>>> cd7e3dbf
            };
        }
    }
}<|MERGE_RESOLUTION|>--- conflicted
+++ resolved
@@ -53,12 +53,6 @@
                 BinaryElementwiseArithmetic(const std::string& node_type,
                                             const std::shared_ptr<Node>& arg0,
                                             const std::shared_ptr<Node>& arg1);
-<<<<<<< HEAD
-                BinaryElementwiseArithmetic(const BinaryElementwiseArithmetic&,
-                                            const NodeVector& new_args);
-=======
-                BinaryElementwiseArithmetic(const BinaryElementwiseArithmetic&, const NodeVector& new_args);
->>>>>>> cd7e3dbf
             };
         }
     }
