--- conflicted
+++ resolved
@@ -176,11 +176,7 @@
 {
     namespace op
     {
-<<<<<<< HEAD
-        OutputVector numpy_style_broadcast(const OutputVector& values)
-=======
         OutputVector numpy_style_broadcast_values(const OutputVector& values)
->>>>>>> 14a20a68
         {
             if (values.size() <= 1)
             {
@@ -262,13 +258,8 @@
         }
 
         OutputVector
-<<<<<<< HEAD
-            numpy_style_value_broadcast_for_matmul_operation(const Output<ngraph::Node>& left,
-                                                             const Output<ngraph::Node>& right)
-=======
             numpy_style_broadcast_values_for_matmul_operation(const Output<ngraph::Node>& left,
                                                               const Output<ngraph::Node>& right)
->>>>>>> 14a20a68
         {
             const auto& left_shape = left.get_shape();
             const auto& right_shape = right.get_shape();
@@ -363,16 +354,10 @@
             return {left, broadcast_right};
         }
 
-<<<<<<< HEAD
-        OutputVector legacy_style_broadcast_for_binary_operation(const Output<ngraph::Node>& left,
-                                                                 const Output<ngraph::Node>& right,
-                                                                 size_t start_match_axis)
-=======
         OutputVector
             legacy_style_broadcast_values_for_binary_operation(const Output<ngraph::Node>& left,
                                                                const Output<ngraph::Node>& right,
                                                                size_t start_match_axis)
->>>>>>> 14a20a68
         {
             const auto& left_shape = left.get_shape();
             const auto& right_shape = right.get_shape();
