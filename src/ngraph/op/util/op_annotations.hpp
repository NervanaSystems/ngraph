/*******************************************************************************
* Copyright 2017-2018 Intel Corporation
*
* Licensed under the Apache License, Version 2.0 (the "License");
* you may not use this file except in compliance with the License.
* You may obtain a copy of the License at
*
*     http://www.apache.org/licenses/LICENSE-2.0
*
* Unless required by applicable law or agreed to in writing, software
* distributed under the License is distributed on an "AS IS" BASIS,
* WITHOUT WARRANTIES OR CONDITIONS OF ANY KIND, either express or implied.
* See the License for the specific language governing permissions and
* limitations under the License.
*******************************************************************************/

#pragma once

namespace ngraph
{
    namespace op
    {
        namespace util
        {
            /// \brief Abstract base class for annotations added to graph ops
            class OpAnnotations
            {
            public:
                void set_in_place_oi_pairs(const std::map<size_t, size_t>& oi_pairs)
                {
                    m_in_place_oi_pairs = oi_pairs;
                }

                const std::map<size_t, size_t>& get_in_place_oi_pairs() const
                {
                    return m_in_place_oi_pairs;
                }

            private:
<<<<<<< HEAD
=======
                //map of output-input pairs for which in-place computation is valid
>>>>>>> 88aa9e9c
                std::map<size_t, size_t> m_in_place_oi_pairs;
            };
        }
    }
}<|MERGE_RESOLUTION|>--- conflicted
+++ resolved
@@ -37,10 +37,7 @@
                 }
 
             private:
-<<<<<<< HEAD
-=======
                 //map of output-input pairs for which in-place computation is valid
->>>>>>> 88aa9e9c
                 std::map<size_t, size_t> m_in_place_oi_pairs;
             };
         }
