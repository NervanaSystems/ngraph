--- conflicted
+++ resolved
@@ -53,12 +53,6 @@
                 BinaryElementwiseComparison(const std::string& node_type,
                                             const std::shared_ptr<Node>& arg0,
                                             const std::shared_ptr<Node>& arg1);
-<<<<<<< HEAD
-                BinaryElementwiseComparison(const BinaryElementwiseComparison&,
-                                            const NodeVector& new_args);
-=======
-                BinaryElementwiseComparison(const BinaryElementwiseComparison&, const NodeVector& new_args);
->>>>>>> cd7e3dbf
             };
         }
     }
