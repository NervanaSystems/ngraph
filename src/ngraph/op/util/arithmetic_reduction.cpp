--- conflicted
+++ resolved
@@ -29,17 +29,8 @@
 
 void op::util::ArithmeticReduction::validate_and_infer_types()
 {
-<<<<<<< HEAD
-    if (validate_punt_if_dynamic())
-    {
-        return;
-    }
-
-    auto input_shape = get_input_shape(0);
-=======
     auto input_shape = get_input_partial_shape(0);
     auto input_rank = input_shape.rank();
->>>>>>> a0d55b7c
 
     PartialShape result_shape{PartialShape::dynamic()};
 
