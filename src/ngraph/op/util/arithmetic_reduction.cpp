--- conflicted
+++ resolved
@@ -26,7 +26,10 @@
 
 op::util::ArithmeticReduction::ArithmeticReduction(const std::shared_ptr<Node>& arg,
                                                    const AxisSet& reduction_axes)
-    : Op(check_single_output_args({arg}))
+    : Op(check_single_output_args({arg,
+                                   op::Constant::create(element::i64,
+                                                        Shape{reduction_axes.size()},
+                                                        reduction_axes.to_vector())}))
 {
     set_reduction_axes(reduction_axes);
 }
@@ -34,7 +37,6 @@
 op::util::ArithmeticReduction::ArithmeticReduction(const std::string& node_type,
                                                    const std::shared_ptr<Node>& arg,
                                                    const AxisSet& reduction_axes)
-<<<<<<< HEAD
     : Op(node_type,
          check_single_output_args({arg,
                                    op::Constant::create(element::i64,
@@ -47,11 +49,7 @@
                                                    const std::shared_ptr<Node>& arg,
                                                    const std::shared_ptr<Node>& reduction_axes)
     : Op(node_type, check_single_output_args({arg, reduction_axes}))
-=======
-    : Op(node_type, check_single_output_args({arg}))
->>>>>>> a073c39e
 {
-    set_reduction_axes(reduction_axes);
 }
 
 void op::util::ArithmeticReduction::set_reduction_axes(const AxisSet& reduction_axes)
