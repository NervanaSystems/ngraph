--- conflicted
+++ resolved
@@ -196,7 +196,6 @@
             MAX
         };
 
-<<<<<<< HEAD
         std::ostream& operator<<(std::ostream& s, const EpsMode& type);
     }
 
@@ -216,7 +215,6 @@
 
     namespace op
     {
-=======
         enum class TopKSortType
         {
             // Returned values are not sorted
@@ -226,8 +224,25 @@
             // Sort result based on element values
             SORT_VALUES,
         };
-
->>>>>>> 5fa5854c
+        std::ostream& operator<<(std::ostream& s, const TopKSortType& type);
+    }
+
+    template <>
+    class AttributeAdapter<op::TopKSortType> : public EnumAttributeAdapterBase<op::TopKSortType>
+    {
+    public:
+        AttributeAdapter(op::TopKSortType& value)
+            : EnumAttributeAdapterBase<op::TopKSortType>(value)
+        {
+        }
+
+        NGRAPH_API
+        static constexpr DiscreteTypeInfo type_info{"AttributeAdapter<op::TopKSortType>", 0};
+        const DiscreteTypeInfo& get_type_info() const override { return type_info; }
+    };
+
+    namespace op
+    {
         /// \brief Implicit broadcast specification
         struct AutoBroadcastSpec
         {
