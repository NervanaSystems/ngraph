--- conflicted
+++ resolved
@@ -263,13 +263,8 @@
     {
         enum class TopKSortType
         {
-<<<<<<< HEAD
             // Returned values are not sorted
             none,
-=======
-            // Returned values are not sorte
-            NONE,
->>>>>>> 5ea17296
             // Sort result based on element indices
             index,
             // Sort result based on element values
