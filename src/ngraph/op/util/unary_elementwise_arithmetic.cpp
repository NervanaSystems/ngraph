--- conflicted
+++ resolved
@@ -22,15 +22,9 @@
                                                                  const std::shared_ptr<Node>& arg)
     : Op(node_type, check_single_output_args({arg}))
 {
-<<<<<<< HEAD
-    NODE_VALIDATION_ASSERT(this, arg->get_element_type() != element::boolean)
-        << "Argument cannot have boolean element type (argument element type: "
-        << arg->get_element_type() << ")";
-=======
 }
 
 void op::util::UnaryElementwiseArithmetic::validate_and_infer_types()
 {
     validate_and_infer_elementwise_arithmetic();
->>>>>>> fff23a71
 }