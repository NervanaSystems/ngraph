--- conflicted
+++ resolved
@@ -32,7 +32,10 @@
 
 op::util::LogicalReduction::LogicalReduction(const std::shared_ptr<Node>& arg,
                                              const AxisSet& reduction_axes)
-    : Op(check_single_output_args({arg}))
+    : Op(check_single_output_args({arg,
+                                   op::Constant::create(element::i64,
+                                                        Shape{reduction_axes.size()},
+                                                        reduction_axes.to_vector())}))
 {
     set_reduction_axes(reduction_axes);
 }
@@ -40,7 +43,6 @@
 op::util::LogicalReduction::LogicalReduction(const std::string& node_type,
                                              const std::shared_ptr<Node>& arg,
                                              const AxisSet& reduction_axes)
-<<<<<<< HEAD
     : Op(node_type,
          check_single_output_args({arg,
                                    op::Constant::create(element::i64,
@@ -53,11 +55,7 @@
                                              const std::shared_ptr<Node>& arg,
                                              const std::shared_ptr<Node>& reduction_axes)
     : Op(node_type, check_single_output_args({arg, reduction_axes}))
-=======
-    : Op(node_type, check_single_output_args({arg}))
->>>>>>> a073c39e
 {
-    set_reduction_axes(reduction_axes);
 }
 
 const AxisSet& op::util::LogicalReduction::get_reduction_axes() const
