--- conflicted
+++ resolved
@@ -25,19 +25,9 @@
     const std::shared_ptr<Node>& arg1)
     : Op(node_type, check_single_output_args({arg0, arg1}))
 {
-<<<<<<< HEAD
-    NODE_VALIDATION_ASSERT(this, arg0->get_element_type() == arg1->get_element_type())
-        << "Arguments must have the same element type (arg0 element type: "
-        << arg0->get_element_type() << ", arg1 element type: " << arg1->get_element_type() << ")";
-
-    NODE_VALIDATION_ASSERT(this, arg0->get_element_type() != element::boolean)
-        << "Arguments cannot have boolean element type (argument element type: "
-        << arg0->get_element_type() << ")";
-=======
 }
 
 void op::util::BinaryElementwiseArithmetic::validate_and_infer_types()
 {
     validate_and_infer_elementwise_arithmetic();
->>>>>>> fff23a71
 }