--- conflicted
+++ resolved
@@ -233,18 +233,17 @@
         filters_et,
         ").");
 
-<<<<<<< HEAD
     if (input_value(2).get_node_shared_ptr()->is_constant())
     {
-        forward_result_shape =
-            infer_convolution_forward(this,
-                                      data_batch_shape,
-                                      Strides(static_cast<size_t>(get_data_batch_shape().size()) - 2, 1),
-                                      m_pads_begin,
-                                      m_pads_end,
-                                      filters_shape,
-                                      m_strides,
-                                      m_dilations);
+        forward_result_shape = infer_convolution_forward(
+            this,
+            data_batch_shape,
+            Strides(static_cast<size_t>(get_data_batch_shape().size()) - 2, 1),
+            m_pads_begin,
+            m_pads_end,
+            filters_shape,
+            m_strides,
+            m_dilations);
 
         NODE_VALIDATION_CHECK(this,
                               forward_result_shape.compatible(delta_shape),
@@ -257,27 +256,6 @@
     }
     set_input_is_relevant_to_shape(2);
     set_output_type(0, forward_result_et, data_batch_shape);
-=======
-    forward_result_shape = infer_convolution_forward(this,
-                                                     m_data_batch_shape,
-                                                     Strides(m_data_batch_shape.size() - 2, 1),
-                                                     m_pads_begin,
-                                                     m_pads_end,
-                                                     filters_shape,
-                                                     m_strides,
-                                                     m_dilations);
-
-    NODE_VALIDATION_CHECK(this,
-                          forward_result_shape.compatible(delta_shape),
-                          "Inferred forward output shape (",
-                          forward_result_shape,
-                          ") does not match shape of ",
-                          "delta (",
-                          delta_shape,
-                          ").");
-
-    set_output_type(0, forward_result_et, m_data_batch_shape);
->>>>>>> d2e652f6
 }
 
 void op::v1::ConvolutionBackpropData::generate_adjoints(autodiff::Adjoints& adjoints,
