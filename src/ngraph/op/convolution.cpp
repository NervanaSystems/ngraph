//*****************************************************************************
// Copyright 2017-2019 Intel Corporation
//
// Licensed under the Apache License, Version 2.0 (the "License");
// you may not use this file except in compliance with the License.
// You may obtain a copy of the License at
//
//     http://www.apache.org/licenses/LICENSE-2.0
//
// Unless required by applicable law or agreed to in writing, software
// distributed under the License is distributed on an "AS IS" BASIS,
// WITHOUT WARRANTIES OR CONDITIONS OF ANY KIND, either express or implied.
// See the License for the specific language governing permissions and
// limitations under the License.
//*****************************************************************************

#include <numeric>

#include "ngraph/axis_vector.hpp"
#include "ngraph/coordinate_diff.hpp"
#include "ngraph/op/convolution.hpp"
#include "ngraph/op/reshape.hpp"
#include "ngraph/op/reverse.hpp"
#include "ngraph/util.hpp"
#include "ngraph/validation_util.hpp"

using namespace std;
using namespace ngraph;

op::Convolution::Convolution(const Output<Node>& data_batch,
                             const Output<Node>& filters,
                             const Strides& window_movement_strides,
                             const Strides& window_dilation_strides,
                             const CoordinateDiff& padding_below,
                             const CoordinateDiff& padding_above,
                             const Strides& data_dilation_strides)
    : Op("Convolution", {data_batch, filters})
    , m_window_movement_strides(window_movement_strides)
    , m_window_dilation_strides(window_dilation_strides)
    , m_padding_below(padding_below)
    , m_padding_above(padding_above)
    , m_data_dilation_strides(data_dilation_strides)
{
    constructor_validate_and_infer_types();
}

void op::Convolution::validate_and_infer_types()
{
    const PartialShape& data_batch_shape = get_input_partial_shape(0);
    element::Type data_batch_et = get_input_element_type(0);
    const PartialShape& filters_shape = get_input_partial_shape(1);
    element::Type filters_et = get_input_element_type(1);

    if (m_data_dilation_strides.size() == 0)
    {
        m_data_dilation_strides = conv_default_strides(this, data_batch_shape, filters_shape);
    }

    if (m_window_movement_strides.size() == 0)
    {
        m_window_movement_strides = conv_default_strides(this, data_batch_shape, filters_shape);
    }

    if (m_window_dilation_strides.size() == 0)
    {
        m_window_dilation_strides = conv_default_strides(this, data_batch_shape, filters_shape);
    }

    if (m_padding_below.size() == 0)
    {
        m_padding_below = conv_default_padding(this, data_batch_shape, filters_shape);
    }

    if (m_padding_above.size() == 0)
    {
        m_padding_above = conv_default_padding(this, data_batch_shape, filters_shape);
    }

    element::Type result_et;
    PartialShape result_shape;

    std::tie(result_et, result_shape) = infer_convolution_forward(this,
                                                                  data_batch_et,
                                                                  filters_et,
                                                                  data_batch_shape,
                                                                  m_data_dilation_strides,
                                                                  m_padding_below,
                                                                  m_padding_above,
                                                                  filters_shape,
                                                                  m_window_movement_strides,
                                                                  m_window_dilation_strides);

    set_output_type(0, result_et, result_shape);
}

<<<<<<< HEAD
Strides op::Convolution::default_strides(const Node* node,
                                         const PartialShape& data_batch_shape,
                                         const PartialShape& filters_shape)
{
    size_t rank;

    if (data_batch_shape.rank().is_static() && static_cast<size_t>(data_batch_shape.rank()) >= 2)
    {
        rank = static_cast<size_t>(data_batch_shape.rank()) - 2;
    }
    else if (filters_shape.rank().is_static() && static_cast<size_t>(filters_shape.rank()) >= 2)
    {
        rank = static_cast<size_t>(filters_shape.rank()) - 2;
    }
    else
    {
        rank = 0;
    }

    return Strides(rank, 1);
}

op::Convolution::Convolution(const Output<Node>& data_batch,
                             const Output<Node>& filters,
=======
op::Convolution::Convolution(const shared_ptr<Node>& data_batch,
                             const shared_ptr<Node>& filters,
>>>>>>> a2829ba2
                             const Strides& window_movement_strides,
                             const Strides& window_dilation_strides,
                             const CoordinateDiff& padding_below,
                             const CoordinateDiff& padding_above)
    : Convolution(data_batch,
                  filters,
                  window_movement_strides,
                  window_dilation_strides,
                  padding_below,
                  padding_above,
                  Strides())
{
}

<<<<<<< HEAD
CoordinateDiff op::Convolution::default_padding(const Node* node,
                                                const PartialShape& data_batch_shape,
                                                const PartialShape& filters_shape)
{
    size_t rank;

    if (data_batch_shape.rank().is_static() && static_cast<size_t>(data_batch_shape.rank()) >= 2)
    {
        rank = static_cast<size_t>(data_batch_shape.rank()) - 2;
    }
    else if (filters_shape.rank().is_static() && static_cast<size_t>(filters_shape.rank()) >= 2)
    {
        rank = static_cast<size_t>(filters_shape.rank()) - 2;
    }
    else
    {
        rank = 0;
    }

    return CoordinateDiff(rank, 0);
}

op::Convolution::Convolution(const Output<Node>& data_batch,
                             const Output<Node>& filters,
=======
op::Convolution::Convolution(const shared_ptr<Node>& data_batch,
                             const shared_ptr<Node>& filters,
>>>>>>> a2829ba2
                             const Strides& window_movement_strides,
                             const Strides& window_dilation_strides)
    : Convolution(data_batch,
                  filters,
                  window_movement_strides,
                  window_dilation_strides,
                  CoordinateDiff(),
                  CoordinateDiff())
{
}

op::Convolution::Convolution(const Output<Node>& data_batch,
                             const Output<Node>& filters,
                             const Strides& window_movement_strides)
    : Convolution(data_batch,
                  filters,
                  window_movement_strides,
                  Strides(),
                  CoordinateDiff(),
                  CoordinateDiff())
{
}

op::Convolution::Convolution(const Output<Node>& data_batch, const Output<Node>& filters)
    : Convolution(data_batch, filters, Strides(), Strides(), CoordinateDiff(), CoordinateDiff())
{
}

shared_ptr<Node> op::Convolution::copy_with_new_args(const NodeVector& new_args) const
{
    check_new_args_count(this, new_args);
    return make_shared<Convolution>(new_args.at(0),
                                    new_args.at(1),
                                    m_window_movement_strides,
                                    m_window_dilation_strides,
                                    m_padding_below,
                                    m_padding_above,
                                    m_data_dilation_strides);
}

void op::Convolution::generate_adjoints(autodiff::Adjoints& adjoints, const NodeVector& deltas)
{
    auto delta = deltas.at(0);

    auto x = get_argument(0);
    const auto x_shape = x->get_shape();

    auto f = get_argument(1);
    const auto f_shape = f->get_shape();

    adjoints.add_delta(x,
                       make_shared<op::ConvolutionBackpropData>(x_shape,
                                                                f,
                                                                delta,
                                                                m_window_movement_strides,
                                                                m_window_dilation_strides,
                                                                m_padding_below,
                                                                m_padding_above,
                                                                m_data_dilation_strides));

    adjoints.add_delta(f,
                       make_shared<op::ConvolutionBackpropFilters>(x,
                                                                   f_shape,
                                                                   delta,
                                                                   m_window_movement_strides,
                                                                   m_window_dilation_strides,
                                                                   m_padding_below,
                                                                   m_padding_above,
                                                                   m_data_dilation_strides));
}

op::ConvolutionBackpropData::ConvolutionBackpropData(const Shape& data_batch_shape,
                                                     const Output<Node>& filters,
                                                     const Output<Node>& output_delta,
                                                     const Strides& window_movement_strides_forward,
                                                     const Strides& window_dilation_strides_forward,
                                                     const CoordinateDiff& padding_below_forward,
                                                     const CoordinateDiff& padding_above_forward,
                                                     const Strides& data_dilation_strides_forward)
    : Op("ConvolutionBackpropData", {filters, output_delta})
    , m_data_batch_shape(data_batch_shape)
    , m_window_movement_strides_forward(window_movement_strides_forward)
    , m_window_dilation_strides_forward(window_dilation_strides_forward)
    , m_padding_below_forward(padding_below_forward)
    , m_padding_above_forward(padding_above_forward)
    , m_data_dilation_strides_forward(data_dilation_strides_forward)
{
    constructor_validate_and_infer_types();
}

void op::ConvolutionBackpropData::validate_and_infer_types()
{
    // Backprop to data is itself convolution, with inputs/outputs/attributes transmogrified as
    // follows.
    //
    //                          Forward   Backward
    // "N" axis for data batch  0         0
    // "C" axis for data batch  1         1
    // "Co" axis for filters    0         0
    // "Ci" axis for filters    1         1
    // "N" axis for output      0         0
    // "C" axis for output      1         1
    // Data batch               x         delta
    // Data batch shape         S_x       S_o
    // Filters                  f         reverse(f) [on spatial axes]
    // Filters shape            S_f       S_f
    // Window movement strides  q_x       p_x
    // Window dilation strides  p_f       p_f
    // Padding below            a_x       (S_f - 1)p_f - a_x
    // Padding above            b_x       (S_f - 1)p_f + ((a_x + (S_x - 1)p_x + b_x - (S_f - 1)p_f) % q_x) - b_x
    // Data dilation strides    p_x       q_x
    // Output shape             S_o       S_x
    //
    // To _validate_, we simply need to check/infer the output shape of the forward convolution,
    // then check to make sure that the incoming delta has the same shape as the forward output.
    const PartialShape& filters_shape = get_input_partial_shape(0);
    element::Type filters_et = get_input_element_type(0);
    const PartialShape& delta_shape = get_input_partial_shape(1);
    element::Type delta_et = get_input_element_type(1);

    element::Type forward_result_et;
    PartialShape forward_result_shape;

    std::tie(forward_result_et, forward_result_shape) =
        infer_convolution_forward(this,
                                  delta_et,
                                  filters_et,
                                  m_data_batch_shape,
                                  m_data_dilation_strides_forward,
                                  m_padding_below_forward,
                                  m_padding_above_forward,
                                  filters_shape,
                                  m_window_movement_strides_forward,
                                  m_window_dilation_strides_forward);

    NODE_VALIDATION_CHECK(this,
                          forward_result_shape.compatible(delta_shape),
                          "Inferred forward output shape (",
                          forward_result_shape,
                          ") does not match shape of ",
                          "delta (",
                          delta_shape,
                          ").");

    set_output_type(0, forward_result_et, m_data_batch_shape);
}

void op::ConvolutionBackpropData::generate_adjoints(autodiff::Adjoints& adjoints,
                                                    const NodeVector& deltas)
{
    auto delta = deltas.at(0);

    auto x = get_argument(1);
    const auto x_shape = x->get_shape();

    auto f = get_argument(0);
    const auto f_shape = f->get_shape();

    auto data_conv = make_shared<op::Convolution>(delta,
                                                  f,
                                                  m_window_movement_strides_forward,
                                                  m_window_dilation_strides_forward,
                                                  m_padding_below_forward,
                                                  m_padding_above_forward,
                                                  m_data_dilation_strides_forward);

    adjoints.add_delta(x, data_conv);

    Strides window_movement_strides = m_window_dilation_strides_forward;
    Strides window_dilation_strides = m_data_dilation_strides_forward;
    Strides data_dilation_strides = m_window_movement_strides_forward;
    CoordinateDiff padding_below;
    CoordinateDiff padding_above;
    const Shape& filters_shape = get_input_shape(0);
    for (size_t i = 0; i < f_shape.size() - 2; i++)
    {
        ptrdiff_t padding_below_backward =
            (static_cast<ptrdiff_t>(filters_shape[i + 2]) - 1) * window_dilation_strides[i] -
            m_padding_below_forward[i];
        padding_below.push_back(padding_below_backward);

        ptrdiff_t padding_above_backward =
            (static_cast<ptrdiff_t>(filters_shape[i + 2]) - 1) *
                m_window_dilation_strides_forward[i] +
            ((m_padding_below_forward[i] +
              ((m_data_batch_shape[i + 2]) - 1) * m_data_dilation_strides_forward[i] +
              m_padding_above_forward[i] -
              (static_cast<ptrdiff_t>(filters_shape[i + 2]) - 1) *
                  m_window_dilation_strides_forward[i]) %
             m_window_movement_strides_forward[i]) -
            m_padding_above_forward[i];

        padding_above.push_back(
            padding_above_backward -
            (padding_below_backward + (x_shape[i + 2] - 1) * m_window_movement_strides_forward[i] +
             padding_above_backward - (f_shape[i + 2] - 1) * m_window_dilation_strides_forward[i]) %
                m_data_dilation_strides_forward[i]);
    }

    auto swap_NC = [](const shared_ptr<Node> n) {
        AxisVector ax_order = ngraph::get_default_order(n->get_shape());
        ax_order[0] = 1;
        ax_order[1] = 0;

        auto new_shape = n->get_shape();
        new_shape[0] = n->get_shape()[1];
        new_shape[1] = n->get_shape()[0];

        return make_shared<op::Reshape>(n, ax_order, new_shape);
    };

    delta = swap_NC(delta);
    x = swap_NC(x);

    shared_ptr<Node> filter_deconv_bprop = make_shared<op::Convolution>(x,
                                                                        delta,
                                                                        window_movement_strides,
                                                                        window_dilation_strides,
                                                                        padding_below,
                                                                        padding_above,
                                                                        data_dilation_strides);
    AxisSet axes;
    for (size_t i = 2; i < filter_deconv_bprop->get_shape().size(); ++i)
    {
        axes.insert(i);
    }
    filter_deconv_bprop = make_shared<ngraph::op::Reverse>(filter_deconv_bprop, axes);
    adjoints.add_delta(f, filter_deconv_bprop);
}

shared_ptr<Node> op::ConvolutionBackpropData::copy_with_new_args(const NodeVector& new_args) const
{
    check_new_args_count(this, new_args);
    return make_shared<ConvolutionBackpropData>(m_data_batch_shape,
                                                new_args.at(0),
                                                new_args.at(1),
                                                m_window_movement_strides_forward,
                                                m_window_dilation_strides_forward,
                                                m_padding_below_forward,
                                                m_padding_above_forward,
                                                m_data_dilation_strides_forward);
}

CoordinateDiff op::ConvolutionBackpropData::compute_backward_delta_out_pad_below() const
{
    auto& in_shape = get_data_batch_shape();
    auto& filter_dilation = get_window_dilation_strides_forward();
    auto& filter_shape = get_input_shape(0);
    auto& in_pad_below = get_padding_below_forward();
    size_t spatial_dim_count = static_cast<size_t>(in_shape.size()) - 2;

    CoordinateDiff backward_delta_out_pad_below;
    backward_delta_out_pad_below.resize(spatial_dim_count);

    for (size_t i = 0; i < spatial_dim_count; i++)
    {
        backward_delta_out_pad_below[i] =
            (static_cast<ptrdiff_t>(filter_shape[i + 2]) - 1) * filter_dilation[i] -
            in_pad_below[i];
    }
    return backward_delta_out_pad_below;
}

CoordinateDiff op::ConvolutionBackpropData::compute_backward_delta_out_pad_above() const
{
    auto& in_shape = get_data_batch_shape();
    auto& filter_dilation = get_window_dilation_strides_forward();
    auto& filter_shape = get_input_shape(0);
    auto& in_pad_below = get_padding_below_forward();
    auto& in_pad_above = get_padding_above_forward();
    auto& in_dilation = get_data_dilation_strides_forward();
    auto& stride = get_window_movement_strides_forward();
    size_t spatial_dim_count = static_cast<size_t>(in_shape.size()) - 2;

    CoordinateDiff backward_delta_out_pad_above;
    backward_delta_out_pad_above.resize(spatial_dim_count);

    for (size_t i = 0; i < spatial_dim_count; i++)
    {
        backward_delta_out_pad_above[i] =
            (static_cast<ptrdiff_t>(filter_shape[i + 2]) - 1) * filter_dilation[i] +
            ((in_pad_below[i] + ((in_shape[i + 2]) - 1) * in_dilation[i] + in_pad_above[i] -
              (static_cast<ptrdiff_t>(filter_shape[i + 2]) - 1) * filter_dilation[i]) %
             stride[i]) -
            in_pad_above[i];
    }
    return backward_delta_out_pad_above;
}

op::ConvolutionBackpropFilters::ConvolutionBackpropFilters(
    const Output<Node>& data_batch,
    const Shape& filters_shape,
    const Output<Node>& output_delta,
    const Strides& window_movement_strides_forward,
    const Strides& window_dilation_strides_forward,
    const CoordinateDiff& padding_below_forward,
    const CoordinateDiff& padding_above_forward,
    const Strides& data_dilation_strides_forward)
    : Op("ConvolutionBackpropFilters", {data_batch, output_delta})
    , m_filters_shape(filters_shape)
    , m_window_movement_strides_forward(window_movement_strides_forward)
    , m_window_dilation_strides_forward(window_dilation_strides_forward)
    , m_padding_below_forward(padding_below_forward)
    , m_padding_above_forward(padding_above_forward)
    , m_data_dilation_strides_forward(data_dilation_strides_forward)
{
    constructor_validate_and_infer_types();
}

void op::ConvolutionBackpropFilters::validate_and_infer_types()
{
    // Backprop to filters is itself convolution, with inputs/outputs/attributes transmogrified as
    // follows.
    //
    //                          Forward   Backward
    // "N" axis for data batch  0         1
    // "C" axis for data batch  1         0
    // "Co" axis for filters    0         0
    // "Ci" axis for filters    1         1
    // "N" axis for output      0         1
    // "C" axis for output      1         0
    // Data batch               x         x
    // Data batch shape         S_x       S_x
    // Filters                  f         delta
    // Filters shape            S_f       S_f
    // Window movement strides  q_x       p_f
    // Window dilation strides  p_f       q_x
    // Padding below            a_x       a_x
    // Padding above            b_x       b_x - (a_x + (S_x - 1)p_x + b_x - (S_f - 1)p_f) % q_x
    // Data dilation strides    p_x       p_x
    // Output shape             S_o       S_f
    //
    // To _validate_, we simply need to check/infer the output shape of the forward convolution,
    // then check to make sure that the incoming delta has the same shape as the forward output.
    //
    // We will also compute and store the various parameters in the "backward" column above, since
    // some backends need them. (TODO(amprocte): Is it just because of the way the reference works
    // that this stuff is needed? If so, we can probably get rid of it and have conv_backprop
    // reference kernels that do the calculations of the backward parameters internally, or supply
    // utility functions to do it.)

    const PartialShape& data_batch_shape = get_input_partial_shape(0);
    element::Type data_batch_et = get_input_element_type(0);
    const PartialShape& delta_shape = get_input_partial_shape(1);
    element::Type delta_et = get_input_element_type(1);

    element::Type forward_result_et;
    PartialShape forward_result_shape;

    std::tie(forward_result_et, forward_result_shape) =
        infer_convolution_forward(this,
                                  data_batch_et,
                                  delta_et,
                                  data_batch_shape,
                                  m_data_dilation_strides_forward,
                                  m_padding_below_forward,
                                  m_padding_above_forward,
                                  m_filters_shape,
                                  m_window_movement_strides_forward,
                                  m_window_dilation_strides_forward);

    NODE_VALIDATION_CHECK(this,
                          forward_result_shape.compatible(delta_shape),
                          "Inferred forward output shape (",
                          forward_result_shape,
                          ") does not match shape of ",
                          "delta (",
                          delta_shape,
                          ").");

    set_output_type(0, forward_result_et, m_filters_shape);
}

shared_ptr<Node>
    op::ConvolutionBackpropFilters::copy_with_new_args(const NodeVector& new_args) const
{
    check_new_args_count(this, new_args);
    return make_shared<ConvolutionBackpropFilters>(new_args.at(0),
                                                   m_filters_shape,
                                                   new_args.at(1),
                                                   m_window_movement_strides_forward,
                                                   m_window_dilation_strides_forward,
                                                   m_padding_below_forward,
                                                   m_padding_above_forward,
                                                   m_data_dilation_strides_forward);
}

CoordinateDiff op::ConvolutionBackpropFilters::compute_backward_in_pad_above() const
{
    const auto& in_shape = get_input_shape(0);
    const auto& out_shape = get_input_shape(1);
    const auto& filter_shape = get_filters_shape();
    const auto& in_pad_above = get_padding_above_forward();
    const auto& in_pad_below = get_padding_below_forward();
    const auto& in_dilation = get_data_dilation_strides_forward();
    const auto& filter_dilation = get_window_dilation_strides_forward();
    const auto& stride = get_window_movement_strides_forward();
    size_t spatial_dim_count = static_cast<size_t>(out_shape.size()) - 2;
    CoordinateDiff backward_in_pad_above;
    backward_in_pad_above.resize(spatial_dim_count);

    for (size_t i = 0; i < spatial_dim_count; i++)
    {
        backward_in_pad_above[i] =
            in_pad_above[i] -
            (in_pad_below[i] + (static_cast<ptrdiff_t>(in_shape[i + 2]) - 1) * in_dilation[i] +
             in_pad_above[i] - (filter_shape[i + 2] - 1) * filter_dilation[i]) %
                stride[i];
    }
    return backward_in_pad_above;
}

//
// This is a legacy function, retained because the CPU backend uses it for now.
// TODO(amprocte): Update CPU backend to use the new stuff in validation_util.hpp, and remove this
// function.
//
Shape op::util::infer_convolution_output_shape(const Node* node,
                                               const Shape& data_batch_shape,
                                               const Shape& filters_shape,
                                               const Strides& window_movement_strides,
                                               const Strides& window_dilation_strides,
                                               const CoordinateDiff& padding_below,
                                               const CoordinateDiff& padding_above,
                                               const Strides& data_dilation_strides,
                                               size_t batch_axis_data,
                                               size_t input_channel_axis_data,
                                               size_t input_channel_axis_filters,
                                               size_t output_channel_axis_filters,
                                               size_t batch_axis_result,
                                               size_t output_channel_axis_result)
{
    NODE_VALIDATION_CHECK(node, batch_axis_data <= 1, "(This is an internal nGraph error)");
    NODE_VALIDATION_CHECK(node, input_channel_axis_data <= 1, "(This is an internal nGraph error)");
    NODE_VALIDATION_CHECK(
        node, input_channel_axis_filters <= 1, "(This is an internal nGraph error)");
    NODE_VALIDATION_CHECK(
        node, output_channel_axis_filters <= 1, "(This is an internal nGraph error)");
    NODE_VALIDATION_CHECK(node, batch_axis_result <= 1, "(This is an internal nGraph error)");
    NODE_VALIDATION_CHECK(
        node, output_channel_axis_result <= 1, "(This is an internal nGraph error)");

    //
    // Make sure data_batch: NCiDi for some Di of rank>0, N != 0, Ci != 0.
    //
    NODE_VALIDATION_CHECK(node,
                          data_batch_shape.size() >= 3,
                          "Data batch input must have rank of at least 3 (one batch axis, ",
                          "one input-channel axis, and at least one spatial dimension) ",
                          "(data batch shape: ",
                          data_batch_shape,
                          ").");

    size_t batch_size = data_batch_shape[batch_axis_data];
    NODE_VALIDATION_CHECK(node,
                          batch_size != 0,
                          "Data batch size is zero (data batch shape: ",
                          data_batch_shape,
                          ", ",
                          "batch axis is axis ",
                          batch_axis_data,
                          ").");

    size_t input_channel_count = data_batch_shape[input_channel_axis_data];
    NODE_VALIDATION_CHECK(node,
                          input_channel_count != 0,
                          "Input channel count is zero (data batch shape: ",
                          data_batch_shape,
                          ", ",
                          "channel axis is axis ",
                          input_channel_axis_data,
                          ").");

    size_t spatial_dimension_count = data_batch_shape.size() - 2;

    //
    // Make sure filters: CoCiWv for some Co>0, rank of W = rank of Di.
    //
    NODE_VALIDATION_CHECK(
        node,
        filters_shape.size() == 2 + spatial_dimension_count,
        "Filter input must have rank equal to the data batch (one axis for output ",
        "channels, one axis for input channels, and the same number of spatial ",
        "dimensions as the data batch (filter input shape: ",
        filters_shape,
        ", ",
        "data batch shape: ",
        data_batch_shape,
        ").");

    size_t output_channel_count = filters_shape[output_channel_axis_filters];
    NODE_VALIDATION_CHECK(node,
                          output_channel_count != 0,
                          "Output channel count for filters is zero (filters shape: ",
                          filters_shape,
                          ", ",
                          "output channels on axis ",
                          output_channel_axis_filters,
                          ").");

    NODE_VALIDATION_CHECK(node,
                          filters_shape[input_channel_axis_filters] == input_channel_count,
                          "Input channel count for filters (",
                          filters_shape[input_channel_axis_filters],
                          ") ",
                          "does not match the number of channels in the data batch (",
                          input_channel_count,
                          ") ",
                          "(filter input shape: ",
                          filters_shape,
                          ", filter input channels on axis ",
                          input_channel_axis_filters,
                          "; data batch shape: ",
                          data_batch_shape,
                          ", data batch channels on axis ",
                          batch_axis_data,
                          ").");

    //
    // Make sure window movement strides, window dilation strides, and data dilation strides
    // have same rank as Di.
    //
    NODE_VALIDATION_CHECK(
        node,
        window_movement_strides.size() == spatial_dimension_count,
        "Rank of window movement strides does not match the number of spatial dimensions (",
        spatial_dimension_count,
        ") in the data batch (window movement strides: ",
        window_movement_strides,
        ", data batch shape: ",
        data_batch_shape,
        ").");

    NODE_VALIDATION_CHECK(
        node,
        window_dilation_strides.size() == spatial_dimension_count,
        "Rank of window dilation strides does not match the number of spatial dimensions (",
        spatial_dimension_count,
        ") in the data batch (window dilation strides: ",
        window_dilation_strides,
        ", data batch shape: ",
        data_batch_shape,
        ").");

    NODE_VALIDATION_CHECK(
        node,
        data_dilation_strides.size() == spatial_dimension_count,
        "Rank of data dilation strides does not match the number of spatial dimensions (",
        spatial_dimension_count,
        ") in the data batch (data dilation strides: ",
        data_dilation_strides,
        ", data batch shape: ",
        data_batch_shape,
        ").");

    //
    // Make sure padding-below and padding-above shapes have same rank as Di.
    //
    NODE_VALIDATION_CHECK(
        node,
        padding_below.size() == spatial_dimension_count,
        "Rank of the padding below does not match the number of spatial dimensions (",
        spatial_dimension_count,
        ") in the data batch (padding below: ",
        padding_below,
        ", data batch shape: ",
        data_batch_shape,
        ").");

    NODE_VALIDATION_CHECK(
        node,
        padding_above.size() == spatial_dimension_count,
        "Rank of the padding above does not match the number of spatial dimensions (",
        spatial_dimension_count,
        ") in the data batch (padding above: ",
        padding_above,
        ", data batch shape: ",
        data_batch_shape,
        ").");

    //
    // Extract input item shape Di and make sure all dimensions are larger than 0 after padding and dilation.
    //
    std::vector<ptrdiff_t> input_item_virtual_shape_signed;

    for (size_t i = 0; i < spatial_dimension_count; i++)
    {
        NODE_VALIDATION_CHECK(node,
                              data_dilation_strides[i] != 0,
                              "Data dilation stride at spatial dimension ",
                              i,
                              " is zero ",
                              "(data dilation strides: ",
                              data_dilation_strides,
                              ").");

        size_t dim_size = data_batch_shape[1 + 1 + i];
        size_t dilated_dim_size = (dim_size - 1) * data_dilation_strides[i] + 1;

        ptrdiff_t padded_dilated_dim_size = padding_below[i] + dilated_dim_size + padding_above[i];

        input_item_virtual_shape_signed.push_back(padded_dilated_dim_size);
    }

    Shape input_item_virtual_shape;

    for (size_t i = 0; i < spatial_dimension_count; i++)
    {
        NODE_VALIDATION_CHECK(node,
                              input_item_virtual_shape_signed[i] > 0,
                              "Input dimension after padding and dilation is non-positive ",
                              "at spatial axis ",
                              i,
                              " (post-padding/dilation input item shape: ",
                              input_item_virtual_shape,
                              ", data batch shape: ",
                              data_batch_shape,
                              ", data dilation strides: ",
                              data_dilation_strides,
                              ", padding below: ",
                              padding_below,
                              ", padding above: ",
                              padding_above,
                              ").");

        input_item_virtual_shape.push_back(size_t(input_item_virtual_shape_signed[i]));
    }

    //
    // Extract the physical shape Wp of the convolution window, *not* including dilation, from the filter dimensions.
    // At the same time, make sure window shape dimensions are all larger than 0.
    //
    Shape window_physical_shape;

    for (size_t i = 0; i < spatial_dimension_count; i++)
    {
        window_physical_shape.push_back(filters_shape[1 + 1 + i]);
        NODE_VALIDATION_CHECK(node,
                              window_physical_shape[i] != 0,
                              "Filters shape at spatial dimension ",
                              i,
                              " is zero ",
                              "(filters shape: ",
                              filters_shape,
                              ").");
    }

    //
    // Compute virtual shape Wp of the convolution window, *including* dilation. At the same time, make sure all
    // window dilation strides are larger than 0, and that the dilated filter fits within the spatial dimensions.
    //
    Shape window_virtual_shape;

    for (size_t i = 0; i < spatial_dimension_count; i++)
    {
        NODE_VALIDATION_CHECK(node,
                              window_dilation_strides[i] != 0,
                              "Window dilation stride at spatial dimension ",
                              i,
                              " is zero ",
                              "(window dilation strides: ",
                              window_dilation_strides,
                              ").");

        window_virtual_shape.push_back((window_physical_shape[i] - 1) * window_dilation_strides[i] +
                                       1);

        NODE_VALIDATION_CHECK(
            node,
            window_virtual_shape[i] <= input_item_virtual_shape[i],
            "Post-dilation window shape is smaller than the post-padding/dilation ",
            "input item shape at spatial dimension ",
            i,
            " (post-padding/dilation ",
            "input item shape: ",
            input_item_virtual_shape,
            ", data batch shape: ",
            data_batch_shape,
            ", data dilation strides: ",
            data_dilation_strides,
            ", padding below: ",
            padding_below,
            ", padding above: ",
            padding_above,
            ", post-dilation window shape: ",
            window_virtual_shape,
            ", filters shape: ",
            filters_shape,
            ", window dilation strides: ",
            window_dilation_strides);
    }

    //
    // Construct result shape: NCoDo or CoNDo (depending on *_axis_result), checking at the same
    // time that all window movement strides are larger than 0.
    //
    Shape result_shape(spatial_dimension_count + 2);
    result_shape[batch_axis_result] = batch_size;
    result_shape[output_channel_axis_result] = output_channel_count;

    for (size_t i = 0; i < spatial_dimension_count; i++)
    {
        NODE_VALIDATION_CHECK(node,
                              window_movement_strides[i] != 0,
                              "Window movement stride at spatial dimension ",
                              i,
                              " is zero ",
                              "(window movement strides: ",
                              window_movement_strides,
                              ").");

        result_shape[i + 2] = ceil_div(input_item_virtual_shape[i] - window_virtual_shape[i] + 1,
                                       window_movement_strides[i]);
    }

    return result_shape;
}<|MERGE_RESOLUTION|>--- conflicted
+++ resolved
@@ -93,35 +93,8 @@
     set_output_type(0, result_et, result_shape);
 }
 
-<<<<<<< HEAD
-Strides op::Convolution::default_strides(const Node* node,
-                                         const PartialShape& data_batch_shape,
-                                         const PartialShape& filters_shape)
-{
-    size_t rank;
-
-    if (data_batch_shape.rank().is_static() && static_cast<size_t>(data_batch_shape.rank()) >= 2)
-    {
-        rank = static_cast<size_t>(data_batch_shape.rank()) - 2;
-    }
-    else if (filters_shape.rank().is_static() && static_cast<size_t>(filters_shape.rank()) >= 2)
-    {
-        rank = static_cast<size_t>(filters_shape.rank()) - 2;
-    }
-    else
-    {
-        rank = 0;
-    }
-
-    return Strides(rank, 1);
-}
-
 op::Convolution::Convolution(const Output<Node>& data_batch,
                              const Output<Node>& filters,
-=======
-op::Convolution::Convolution(const shared_ptr<Node>& data_batch,
-                             const shared_ptr<Node>& filters,
->>>>>>> a2829ba2
                              const Strides& window_movement_strides,
                              const Strides& window_dilation_strides,
                              const CoordinateDiff& padding_below,
@@ -136,35 +109,8 @@
 {
 }
 
-<<<<<<< HEAD
-CoordinateDiff op::Convolution::default_padding(const Node* node,
-                                                const PartialShape& data_batch_shape,
-                                                const PartialShape& filters_shape)
-{
-    size_t rank;
-
-    if (data_batch_shape.rank().is_static() && static_cast<size_t>(data_batch_shape.rank()) >= 2)
-    {
-        rank = static_cast<size_t>(data_batch_shape.rank()) - 2;
-    }
-    else if (filters_shape.rank().is_static() && static_cast<size_t>(filters_shape.rank()) >= 2)
-    {
-        rank = static_cast<size_t>(filters_shape.rank()) - 2;
-    }
-    else
-    {
-        rank = 0;
-    }
-
-    return CoordinateDiff(rank, 0);
-}
-
 op::Convolution::Convolution(const Output<Node>& data_batch,
                              const Output<Node>& filters,
-=======
-op::Convolution::Convolution(const shared_ptr<Node>& data_batch,
-                             const shared_ptr<Node>& filters,
->>>>>>> a2829ba2
                              const Strides& window_movement_strides,
                              const Strides& window_dilation_strides)
     : Convolution(data_batch,
