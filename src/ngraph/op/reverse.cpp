//*****************************************************************************
// Copyright 2017-2018 Intel Corporation
//
// Licensed under the Apache License, Version 2.0 (the "License");
// you may not use this file except in compliance with the License.
// You may obtain a copy of the License at
//
//     http://www.apache.org/licenses/LICENSE-2.0
//
// Unless required by applicable law or agreed to in writing, software
// distributed under the License is distributed on an "AS IS" BASIS,
// WITHOUT WARRANTIES OR CONDITIONS OF ANY KIND, either express or implied.
// See the License for the specific language governing permissions and
// limitations under the License.
//*****************************************************************************

#include <algorithm>
#include <sstream>

#include "ngraph/function.hpp"
#include "ngraph/op/reverse.hpp"

using namespace std;
using namespace ngraph;

op::Reverse::Reverse(const shared_ptr<Node>& arg, const AxisSet& reversed_axes)
    : Op("Reverse", check_single_output_args({arg}))
    , m_reversed_axes(reversed_axes)
{
    constructor_validate_and_infer_types();
}

void op::Reverse::validate_and_infer_types()
{
<<<<<<< HEAD
    auto input_shape = get_input_partial_shape(0);
    Dimension input_rank = input_shape.rank();
=======
    if (validate_punt_if_dynamic())
    {
        return;
    }

    auto input_shape = get_input_shape(0);
    auto input_rank = input_shape.size();
>>>>>>> 062b0934

    if (input_rank.is_determined())
    {
        // Make sure all reversed axis indices are valid.
        for (size_t axis : m_reversed_axes)
        {
            NODE_VALIDATION_ASSERT(this, axis < size_t(input_rank))
                << "Reverse axis (" << axis << ") is out of bounds (argument shape: " << input_shape
                << ").";
        }
    }

    set_output_type(0, get_input_element_type(0), input_shape);
}

shared_ptr<Node> op::Reverse::copy_with_new_args(const NodeVector& new_args) const
{
    check_new_args_count(this, new_args);
    return make_shared<Reverse>(new_args.at(0), m_reversed_axes);
}

void op::Reverse::generate_adjoints(autodiff::Adjoints& adjoints, const NodeVector& deltas)
{
    auto delta = deltas.at(0);

    auto x = get_argument(0);

    adjoints.add_delta(x, make_shared<op::Reverse>(delta, m_reversed_axes));
}<|MERGE_RESOLUTION|>--- conflicted
+++ resolved
@@ -32,20 +32,10 @@
 
 void op::Reverse::validate_and_infer_types()
 {
-<<<<<<< HEAD
     auto input_shape = get_input_partial_shape(0);
     Dimension input_rank = input_shape.rank();
-=======
-    if (validate_punt_if_dynamic())
-    {
-        return;
-    }
 
-    auto input_shape = get_input_shape(0);
-    auto input_rank = input_shape.size();
->>>>>>> 062b0934
-
-    if (input_rank.is_determined())
+    if (input_rank.is_static())
     {
         // Make sure all reversed axis indices are valid.
         for (size_t axis : m_reversed_axes)
