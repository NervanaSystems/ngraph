--- conflicted
+++ resolved
@@ -32,18 +32,8 @@
 
 void op::Reverse::validate_and_infer_types()
 {
-<<<<<<< HEAD
-    if (validate_punt_if_dynamic())
-    {
-        return;
-    }
-
-    auto input_shape = get_input_shape(0);
-    auto input_rank = input_shape.size();
-=======
     auto input_shape = get_input_partial_shape(0);
     Dimension input_rank = input_shape.rank();
->>>>>>> a0d55b7c
 
     if (input_rank.is_static())
     {
