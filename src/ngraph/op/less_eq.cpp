//*****************************************************************************
// Copyright 2017-2019 Intel Corporation
//
// Licensed under the Apache License, Version 2.0 (the "License");
// you may not use this file except in compliance with the License.
// You may obtain a copy of the License at
//
//     http://www.apache.org/licenses/LICENSE-2.0
//
// Unless required by applicable law or agreed to in writing, software
// distributed under the License is distributed on an "AS IS" BASIS,
// WITHOUT WARRANTIES OR CONDITIONS OF ANY KIND, either express or implied.
// See the License for the specific language governing permissions and
// limitations under the License.
//*****************************************************************************

#include "ngraph/op/less_eq.hpp"

using namespace std;
using namespace ngraph;

<<<<<<< HEAD
// ---------------------------------- v0 ---------------------------------------

constexpr NodeTypeInfo op::v0::LessEq::type_info;

op::v0::LessEq::LessEq(const Output<Node>& arg0,
                       const Output<Node>& arg1,
                       const AutoBroadcastSpec& auto_broadcast)
    : BinaryElementwiseComparison(arg0, arg1, auto_broadcast)
{
    constructor_validate_and_infer_types();
}

shared_ptr<Node> op::v0::LessEq::copy_with_new_args(const NodeVector& new_args) const
{
    check_new_args_count(this, new_args);
    return make_shared<op::v0::LessEq>(new_args.at(0), new_args.at(1), this->get_autob());
}

// ---------------------------------- v1 ---------------------------------------

constexpr NodeTypeInfo op::v1::LessEq::type_info;

op::v1::LessEq::LessEq(const Output<Node>& arg0,
                       const Output<Node>& arg1,
                       const AutoBroadcastSpec& auto_broadcast)
=======
constexpr NodeTypeInfo op::v1::LessEqual::type_info;

op::v1::LessEqual::LessEqual(const Output<Node>& arg0,
                             const Output<Node>& arg1,
                             const AutoBroadcastSpec& auto_broadcast)
>>>>>>> 3d57b025
    : BinaryElementwiseComparison(arg0, arg1, auto_broadcast)
{
    constructor_validate_and_infer_types();
}

<<<<<<< HEAD
shared_ptr<Node> op::v1::LessEq::copy_with_new_args(const NodeVector& new_args) const
{
    check_new_args_count(this, new_args);
    return make_shared<op::v1::LessEq>(new_args.at(0), new_args.at(1), this->get_autob());
=======
shared_ptr<Node> op::v1::LessEqual::copy_with_new_args(const NodeVector& new_args) const
{
    check_new_args_count(this, new_args);
    return make_shared<v1::LessEqual>(new_args.at(0), new_args.at(1), this->get_autob());
}

constexpr NodeTypeInfo op::v0::LessEq::type_info;

op::v0::LessEq::LessEq(const Output<Node>& arg0,
                       const Output<Node>& arg1,
                       const AutoBroadcastSpec& auto_broadcast)
    : BinaryElementwiseComparison(arg0, arg1, auto_broadcast)
{
    constructor_validate_and_infer_types();
}

shared_ptr<Node> op::v0::LessEq::copy_with_new_args(const NodeVector& new_args) const
{
    check_new_args_count(this, new_args);
    return make_shared<v0::LessEq>(new_args.at(0), new_args.at(1), this->get_autob());
>>>>>>> 3d57b025
}<|MERGE_RESOLUTION|>--- conflicted
+++ resolved
@@ -19,7 +19,24 @@
 using namespace std;
 using namespace ngraph;
 
-<<<<<<< HEAD
+// ---------------------------------- v1 ---------------------------------------
+
+constexpr NodeTypeInfo op::v1::LessEqual::type_info;
+
+op::v1::LessEqual::LessEqual(const Output<Node>& arg0,
+                             const Output<Node>& arg1,
+                             const AutoBroadcastSpec& auto_broadcast)
+    : BinaryElementwiseComparison(arg0, arg1, auto_broadcast)
+{
+    constructor_validate_and_infer_types();
+}
+
+shared_ptr<Node> op::v1::LessEqual::copy_with_new_args(const NodeVector& new_args) const
+{
+    check_new_args_count(this, new_args);
+    return make_shared<v1::LessEqual>(new_args.at(0), new_args.at(1), this->get_autob());
+}
+
 // ---------------------------------- v0 ---------------------------------------
 
 constexpr NodeTypeInfo op::v0::LessEq::type_info;
@@ -35,53 +52,5 @@
 shared_ptr<Node> op::v0::LessEq::copy_with_new_args(const NodeVector& new_args) const
 {
     check_new_args_count(this, new_args);
-    return make_shared<op::v0::LessEq>(new_args.at(0), new_args.at(1), this->get_autob());
-}
-
-// ---------------------------------- v1 ---------------------------------------
-
-constexpr NodeTypeInfo op::v1::LessEq::type_info;
-
-op::v1::LessEq::LessEq(const Output<Node>& arg0,
-                       const Output<Node>& arg1,
-                       const AutoBroadcastSpec& auto_broadcast)
-=======
-constexpr NodeTypeInfo op::v1::LessEqual::type_info;
-
-op::v1::LessEqual::LessEqual(const Output<Node>& arg0,
-                             const Output<Node>& arg1,
-                             const AutoBroadcastSpec& auto_broadcast)
->>>>>>> 3d57b025
-    : BinaryElementwiseComparison(arg0, arg1, auto_broadcast)
-{
-    constructor_validate_and_infer_types();
-}
-
-<<<<<<< HEAD
-shared_ptr<Node> op::v1::LessEq::copy_with_new_args(const NodeVector& new_args) const
-{
-    check_new_args_count(this, new_args);
-    return make_shared<op::v1::LessEq>(new_args.at(0), new_args.at(1), this->get_autob());
-=======
-shared_ptr<Node> op::v1::LessEqual::copy_with_new_args(const NodeVector& new_args) const
-{
-    check_new_args_count(this, new_args);
-    return make_shared<v1::LessEqual>(new_args.at(0), new_args.at(1), this->get_autob());
-}
-
-constexpr NodeTypeInfo op::v0::LessEq::type_info;
-
-op::v0::LessEq::LessEq(const Output<Node>& arg0,
-                       const Output<Node>& arg1,
-                       const AutoBroadcastSpec& auto_broadcast)
-    : BinaryElementwiseComparison(arg0, arg1, auto_broadcast)
-{
-    constructor_validate_and_infer_types();
-}
-
-shared_ptr<Node> op::v0::LessEq::copy_with_new_args(const NodeVector& new_args) const
-{
-    check_new_args_count(this, new_args);
     return make_shared<v0::LessEq>(new_args.at(0), new_args.at(1), this->get_autob());
->>>>>>> 3d57b025
 }