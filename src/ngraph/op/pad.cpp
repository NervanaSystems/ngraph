//*****************************************************************************
// Copyright 2017-2018 Intel Corporation
//
// Licensed under the Apache License, Version 2.0 (the "License");
// you may not use this file except in compliance with the License.
// You may obtain a copy of the License at
//
//     http://www.apache.org/licenses/LICENSE-2.0
//
// Unless required by applicable law or agreed to in writing, software
// distributed under the License is distributed on an "AS IS" BASIS,
// WITHOUT WARRANTIES OR CONDITIONS OF ANY KIND, either express or implied.
// See the License for the specific language governing permissions and
// limitations under the License.
//*****************************************************************************

#include "ngraph/op/pad.hpp"
#include "ngraph/op/broadcast.hpp"
#include "ngraph/util.hpp"

using namespace std;
using namespace ngraph;

op::Pad::Pad(const shared_ptr<Node>& arg,
             const shared_ptr<Node>& arg_pad_value,
             const Shape& padding_below,
             const Shape& padding_above,
             const Shape& padding_interior)
    : Op("Pad", check_single_output_args({arg, arg_pad_value}))
    , m_padding_below(padding_below)
    , m_padding_above(padding_above)
    , m_padding_interior(padding_interior)
{
<<<<<<< HEAD
    NODE_VALIDATION_ASSERT(this, get_input_element_type(0) == get_input_element_type(1))
        << "Argument element types do not match (arg0 element type: " << get_input_element_type(0)
        << ", arg1 element type: " << get_input_element_type(1) << ").";
=======
    constructor_validate_and_infer_types();

    if (get_input_element_type(0) != get_input_element_type(1))
    {
        throw ngraph_error("Pad argument tensor and padding value element types do not match");
    }
>>>>>>> fff23a71

    NODE_VALIDATION_ASSERT(this, get_input_shape(1) == Shape{})
        << "Argument for padding value is not a scalar (shape: " << get_input_shape(1) << ").";

    auto arg_shape = get_input_shape(0);

    NODE_VALIDATION_ASSERT(this, arg_shape.size() == padding_below.size())
        << "Rank for padding below does not match the rank of the data argument (padding below: "
        << padding_below << ", data argument shape: " << arg_shape << ").";

    NODE_VALIDATION_ASSERT(this, arg_shape.size() == padding_above.size())
        << "Rank for padding above does not match the rank of the data argument (padding above: "
        << padding_above << ", data argument shape: " << arg_shape << ").";

    NODE_VALIDATION_ASSERT(this, arg_shape.size() == padding_interior.size())
        << "Rank for interior padding does not match the rank of the data argument (interior "
           "padding: "
        << padding_interior << ", data argument shape: " << arg_shape << ").";

    Shape result_shape;

    for (size_t i = 0; i < arg_shape.size(); i++)
    {
        result_shape.push_back(
            padding_below[i] +
            subtract_or_zero(arg_shape[i] * (padding_interior[i] + 1), padding_interior[i]) +
            padding_above[i]);
    }

    set_output_type(0, get_input_element_type(0), result_shape);
}

shared_ptr<Node> op::Pad::copy_with_new_args(const NodeVector& new_args) const
{
    check_new_args_count(this, new_args, 2);
    return make_shared<Pad>(
        new_args.at(0), new_args.at(1), m_padding_below, m_padding_above, m_padding_interior);
}

/* The "y" half of this is going to be a bit tricky... best way to handle it, I think,
   is to ReplaceSlice the non-padded values in the incoming delta tensor with a zero
   broadcasted to x's shape; then sum that and backprop the result to y.

   For example, let's say we are padding a 2x2 with 1 above, below, and interior, and
   the deltas coming back are:

   d00 d01 d02 d03 d04
   d10 d11 d12 d13 d14
   d20 d21 d22 d23 d24
   d30 d31 d32 d33 d34
   d40 d41 d42 d43 d44

   We know that everything but d11, d13, d31, and d33 on the forward prop is just "y".
   So we mask that off (using the forward-prop padding values to determine start, end,
   and slice stride):

   d00 d01 d02 d03 d04
   d10   0 d12   0 d14
   d20 d21 d22 d23 d24
   d30   0 d32   0 d34
   d40 d41 d42 d43 d44

   Then sum that up:

   d00 + d01 + d02 + d03 + d04 +
   d10 +   0 + d12 +   0 + d14 +
   d20 + d21 + d22 + d23 + d24 +
   d30 +   0 + d32 +   0 + d34 +
   d40 + d41 + d42 + d43 + d44

   For the "x" backprop it's sort of the opposite; just slice out:

   d11 d13
   d31 d33

   and push that back.
*/
void op::Pad::generate_adjoints(autodiff::Adjoints& adjoints, const NodeVector& deltas)
{
    throw invalid_argument("Autodiff is not yet implemented for Pad");
}

std::shared_ptr<Node> op::Pad::get_default_value() const
{
    AxisSet axes{};
    for (size_t i = 0; i < get_shape().size(); i++)
    {
        axes.insert(i);
    }
    return std::make_shared<op::Broadcast>(
        m_inputs.at(1).get_output().get_node(), get_shape(), axes);
}<|MERGE_RESOLUTION|>--- conflicted
+++ resolved
@@ -31,18 +31,11 @@
     , m_padding_above(padding_above)
     , m_padding_interior(padding_interior)
 {
-<<<<<<< HEAD
+    constructor_validate_and_infer_types();
+
     NODE_VALIDATION_ASSERT(this, get_input_element_type(0) == get_input_element_type(1))
         << "Argument element types do not match (arg0 element type: " << get_input_element_type(0)
         << ", arg1 element type: " << get_input_element_type(1) << ").";
-=======
-    constructor_validate_and_infer_types();
-
-    if (get_input_element_type(0) != get_input_element_type(1))
-    {
-        throw ngraph_error("Pad argument tensor and padding value element types do not match");
-    }
->>>>>>> fff23a71
 
     NODE_VALIDATION_ASSERT(this, get_input_shape(1) == Shape{})
         << "Argument for padding value is not a scalar (shape: " << get_input_shape(1) << ").";
