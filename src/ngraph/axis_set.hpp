//*****************************************************************************
// Copyright 2017-2019 Intel Corporation
//
// Licensed under the Apache License, Version 2.0 (the "License");
// you may not use this file except in compliance with the License.
// You may obtain a copy of the License at
//
//     http://www.apache.org/licenses/LICENSE-2.0
//
// Unless required by applicable law or agreed to in writing, software
// distributed under the License is distributed on an "AS IS" BASIS,
// WITHOUT WARRANTIES OR CONDITIONS OF ANY KIND, either express or implied.
// See the License for the specific language governing permissions and
// limitations under the License.
//*****************************************************************************

#pragma once

#include <cstddef>
#include <ostream>
#include <set>
#include <vector>

<<<<<<< HEAD
#include "ngraph/ngraph_visibility.hpp"
=======
#include "ngraph/attribute_adapter.hpp"
>>>>>>> 4dc9aa46

namespace ngraph
{
    /// \brief A set of axes.
    class AxisSet : public std::set<size_t>
    {
    public:
        NGRAPH_API AxisSet();

        NGRAPH_API AxisSet(const std::initializer_list<size_t>& axes);

        NGRAPH_API AxisSet(const std::set<size_t>& axes);

        NGRAPH_API AxisSet(const std::vector<size_t>& axes);

        NGRAPH_API AxisSet(const AxisSet& axes);

        NGRAPH_API AxisSet& operator=(const AxisSet& v);

        NGRAPH_API AxisSet& operator=(AxisSet&& v) noexcept;

        NGRAPH_API std::vector<int64_t> to_vector() const;
    };

    template <>
    class AttributeAdapter<AxisSet> : public ValueReference<AxisSet>,
                                      public ValueAccessor<std::vector<int64_t>>
    {
    public:
        AttributeAdapter(AxisSet& value)
            : ValueReference<AxisSet>(value)
        {
        }
        NGRAPH_API
        static constexpr DiscreteTypeInfo type_info{"AttributeAdapter<AxisSet>", 0};
        const DiscreteTypeInfo& get_type_info() const override { return type_info; }
        const std::vector<int64_t>& get() override;
        void set(const std::vector<int64_t>& value) override;
    };

    std::ostream& operator<<(std::ostream& s, const AxisSet& axis_set);
}<|MERGE_RESOLUTION|>--- conflicted
+++ resolved
@@ -21,11 +21,8 @@
 #include <set>
 #include <vector>
 
-<<<<<<< HEAD
+#include "ngraph/attribute_adapter.hpp"
 #include "ngraph/ngraph_visibility.hpp"
-=======
-#include "ngraph/attribute_adapter.hpp"
->>>>>>> 4dc9aa46
 
 namespace ngraph
 {
@@ -51,15 +48,15 @@
     };
 
     template <>
-    class AttributeAdapter<AxisSet> : public ValueReference<AxisSet>,
-                                      public ValueAccessor<std::vector<int64_t>>
+    class NGRAPH_API AttributeAdapter<AxisSet> : public ValueReference<AxisSet>,
+                                                 public ValueAccessor<std::vector<int64_t>>
     {
     public:
         AttributeAdapter(AxisSet& value)
             : ValueReference<AxisSet>(value)
         {
         }
-        NGRAPH_API
+
         static constexpr DiscreteTypeInfo type_info{"AttributeAdapter<AxisSet>", 0};
         const DiscreteTypeInfo& get_type_info() const override { return type_info; }
         const std::vector<int64_t>& get() override;
