//*****************************************************************************
// Copyright 2017-2020 Intel Corporation
//
// Licensed under the Apache License, Version 2.0 (the "License");
// you may not use this file except in compliance with the License.
// You may obtain a copy of the License at
//
//     http://www.apache.org/licenses/LICENSE-2.0
//
// Unless required by applicable law or agreed to in writing, software
// distributed under the License is distributed on an "AS IS" BASIS,
// WITHOUT WARRANTIES OR CONDITIONS OF ANY KIND, either express or implied.
// See the License for the specific language governing permissions and
// limitations under the License.
//*****************************************************************************

#include <algorithm>
#include <unordered_set>

#include "ngraph/pass/core_fusion.hpp"

#include "ngraph/graph_util.hpp"
#include "ngraph/log.hpp"
#include "ngraph/op/add.hpp"
#include "ngraph/op/batch_norm.hpp"
#include "ngraph/op/broadcast.hpp"
#include "ngraph/op/constant.hpp"
#include "ngraph/op/conv_fused.hpp"
#include "ngraph/op/convert.hpp"
#include "ngraph/op/convolution.hpp"
#include "ngraph/op/divide.hpp"
#include "ngraph/op/exp.hpp"
#include "ngraph/op/log.hpp"
#include "ngraph/op/max.hpp"
#include "ngraph/op/max_pool.hpp"
#include "ngraph/op/maximum.hpp"
#include "ngraph/op/multiply.hpp"
#include "ngraph/op/negative.hpp"
#include "ngraph/op/not_equal.hpp"
#include "ngraph/op/one_hot.hpp"
#include "ngraph/op/pad.hpp"
#include "ngraph/op/parameter.hpp"
#include "ngraph/op/relu.hpp"
#include "ngraph/op/reshape.hpp"
#include "ngraph/op/sigmoid.hpp"
#include "ngraph/op/softmax.hpp"
#include "ngraph/op/softmax_crossentropy.hpp"
#include "ngraph/op/sqrt.hpp"
#include "ngraph/op/subtract.hpp"
#include "ngraph/op/sum.hpp"
#include "ngraph/pass/graph_rewrite.hpp"
#include "ngraph/pass/manager.hpp"
#include "ngraph/pattern/matcher.hpp"
#include "ngraph/pattern/op/label.hpp"
#include "ngraph/pattern/op/skip.hpp"

using namespace ngraph;
using namespace std;

static shared_ptr<Node> construct_constant_node(int n)
{
    return op::Constant::create(element::f32, Shape{}, {n});
}

void pass::CoreFusion::construct_softmax_cross_entropy_fprop()
{
    auto param_1 = std::make_shared<pattern::op::Label>(element::f32, Shape{41, 37});
    auto softmax = std::make_shared<ngraph::op::Softmax>(param_1, AxisSet{1});

    // parameter with one-hot encoded values
    auto param_2 = std::make_shared<pattern::op::Label>(element::f32, Shape{41, 37});
    auto log = std::make_shared<ngraph::op::Log>(softmax);
    auto multiply = std::make_shared<ngraph::op::Multiply>(param_2, log);

    auto reduction_axes = ngraph::op::Constant::create(element::i64, Shape{}, {1});
    auto reduction_axes_label = std::make_shared<pattern::op::Label>(reduction_axes);
    auto sum = std::make_shared<ngraph::op::Sum>(multiply, reduction_axes_label);
    auto negative = std::make_shared<ngraph::op::Negative>(sum);
    auto reshape = std::make_shared<ngraph::op::Reshape>(negative, AxisVector{0}, Shape{41, 1});

    auto callback = [reduction_axes_label, param_1, param_2](pattern::Matcher& m) {
        NGRAPH_DEBUG << "In a callback for construct_softmax_cross_entropy_fprop against "
                     << m.get_match_root()->get_name();

        auto pattern_map = m.get_pattern_map();
        auto input_to_normalize = pattern_map[param_1];
        auto labels = pattern_map[param_2];
        auto softmax_crossentropy =
            std::make_shared<ngraph::op::SoftmaxCrossEntropy>(input_to_normalize, labels, true);
        ngraph::replace_node(m.get_match_root(), softmax_crossentropy);

        return true;
    };
    auto m = std::make_shared<pattern::Matcher>(reshape, "CoreFusion.SoftmaxCrossEntropy");
    this->add_matcher(m, callback);
}

void pass::CoreFusion::construct_softmax_cross_entropy_bprop_with_soft_labels()
{
    // Softmax bprop
    auto input_x = std::make_shared<pattern::op::Label>(element::f32, Shape{41, 37});
    auto constant_1 = ngraph::op::Constant::create(element::i64, Shape{1}, {1});
    auto max_x = std::make_shared<ngraph::op::Max>(input_x, constant_1);
    auto broadcast_max_x =
        std::make_shared<ngraph::op::Broadcast>(max_x, Shape{41, 37}, AxisSet{1});
    auto subtract_input_x = std::make_shared<ngraph::op::Subtract>(input_x, broadcast_max_x);
    auto constant_2 = ngraph::op::Constant::create(element::f32, Shape{41, 37}, {1});
    auto maximum = std::make_shared<ngraph::op::Maximum>(constant_2, subtract_input_x);
    auto softmax_axes = ngraph::op::Constant::create(element::i64, Shape{1}, {1});
    auto softmax = std::make_shared<ngraph::op::Softmax>(maximum, softmax_axes);
    auto softmax_label =
        std::make_shared<pattern::op::Label>(softmax, nullptr, NodeVector{softmax});

    // Cross Entropy Bprop
    auto delta_label = std::make_shared<pattern::op::Label>(element::f32, Shape{41, 37});
    // if soft_label = true, we will not have one hot encoding on the labels,
    // instead we will get labels has 2d floating point tensor
    auto labels_y = std::make_shared<pattern::op::Label>(
        element::f32, Shape{41, 37}, pattern::has_class<op::Parameter>());
    auto negative_y = std::make_shared<ngraph::op::Negative>(labels_y);
    auto multiply_ce = std::make_shared<ngraph::op::Multiply>(negative_y, delta_label);

    // summation
    auto divide_sm_ce = std::make_shared<ngraph::op::Divide>(multiply_ce, softmax_label);
    auto multiply_sm_ce = std::make_shared<ngraph::op::Multiply>(softmax_label, divide_sm_ce);
    auto reduction_axes_label = std::make_shared<pattern::op::Label>(element::i64, Shape{1});
    auto summation = std::make_shared<ngraph::op::Sum>(multiply_sm_ce, reduction_axes_label);
    auto broadcast_summation =
        std::make_shared<ngraph::op::Broadcast>(summation, Shape{41, 37}, AxisSet{1});

    auto subtract = std::make_shared<ngraph::op::Subtract>(divide_sm_ce, broadcast_summation);
    auto multiply = std::make_shared<ngraph::op::Multiply>(softmax_label, subtract);

    auto callback = [input_x, delta_label, labels_y, reduction_axes_label, softmax_label](
        pattern::Matcher& m) {
        NGRAPH_DEBUG << "In a callback for construct_softmax_cross_entropy_bprop against "
                     << m.get_match_root()->get_name();

        auto pattern_map = m.get_pattern_map();
        auto input = pattern_map[input_x];
        auto labels = pattern_map[labels_y];
        auto delta = pattern_map[delta_label];
        auto softmax = pattern_map[softmax_label];

        auto sm_ce_bprop =
            std::make_shared<ngraph::op::SoftmaxCrossEntropyBackprop>(delta, softmax, labels, true);
        ngraph::replace_node(m.get_match_root(), sm_ce_bprop);
        return true;
    };
    auto m = std::make_shared<pattern::Matcher>(multiply, "CoreFusion.SoftmaxCrossEntropyBprop");
    this->add_matcher(m, callback);
}

void pass::CoreFusion::construct_softmax_cross_entropy_bprop_with_ignore_mask()
{
    // Softmax bprop
    auto input_x = std::make_shared<pattern::op::Label>(element::f64, Shape{41, 37});
    auto constant_1 = ngraph::op::Constant::create(element::i64, Shape{1}, {1});
    auto max_x = std::make_shared<ngraph::op::Max>(input_x, constant_1);
    auto broadcast_max_x =
        std::make_shared<ngraph::op::Broadcast>(max_x, Shape{41, 37}, AxisSet{1});
    auto subtract_input_x = std::make_shared<ngraph::op::Subtract>(input_x, broadcast_max_x);
    auto constant_2 = ngraph::op::Constant::create(element::f64, Shape{41, 37}, {1});
    auto maximum = std::make_shared<ngraph::op::Maximum>(constant_2, subtract_input_x);
    auto softmax_axes = ngraph::op::Constant::create(element::i64, Shape{1}, {1});
    auto softmax = std::make_shared<ngraph::op::Softmax>(maximum, softmax_axes);
    auto softmax_label =
        std::make_shared<pattern::op::Label>(softmax, nullptr, NodeVector{softmax});

    // labels
    auto labels_y = std::make_shared<pattern::op::Label>(
        element::i64, Shape{41, 1}, pattern::has_class<op::Parameter>());
    // ignore_mask
    auto mask_constant = ngraph::op::Constant::create(element::i64, Shape{41, 1}, {1});
    auto mask_label = std::make_shared<pattern::op::Label>(mask_constant);
    auto not_equal = std::make_shared<ngraph::op::NotEqual>(labels_y, mask_label);
    auto convert = std::make_shared<ngraph::op::Convert>(not_equal, element::f64);
    auto reshape = std::make_shared<ngraph::op::Reshape>(
        convert, AxisVector{0, 1}, Shape{convert->get_output_shape(0).at(0)});
    auto broadcast_mask =
        std::make_shared<ngraph::op::Broadcast>(reshape, Shape{41, 37}, AxisSet{1});

    // Cross Entropy Bprop
    auto delta_label = std::make_shared<pattern::op::Label>(element::f64, Shape{41, 37});
    // if ignore_mask is enabled, we will have one hot encoding on the labels,
    auto reshape_labels = make_shared<op::Reshape>(labels_y, AxisVector{0, 1}, Shape{41});
    auto one_hot = std::make_shared<ngraph::op::OneHot>(reshape_labels, Shape{41, 37}, size_t(1));
    auto convert_one_hot = std::make_shared<ngraph::op::Convert>(one_hot, element::f64);
    auto negative_y = std::make_shared<ngraph::op::Negative>(convert_one_hot);
    auto multiply_ce = std::make_shared<ngraph::op::Multiply>(negative_y, delta_label);

    // summation
    auto divide_sm_ce = std::make_shared<ngraph::op::Divide>(multiply_ce, softmax_label);
    auto multiply_mask = std::make_shared<ngraph::op::Multiply>(divide_sm_ce, broadcast_mask);
    auto multiply_sm_ce = std::make_shared<ngraph::op::Multiply>(softmax_label, multiply_mask);
    auto reduction_axes_label = std::make_shared<pattern::op::Label>(element::i64, Shape{1});
    auto summation = std::make_shared<ngraph::op::Sum>(multiply_sm_ce, reduction_axes_label);
    auto broadcast_summation =
        std::make_shared<ngraph::op::Broadcast>(summation, Shape{41, 37}, AxisSet{1});

    auto subtract = std::make_shared<ngraph::op::Subtract>(multiply_mask, broadcast_summation);
    auto multiply = std::make_shared<ngraph::op::Multiply>(softmax_label, subtract);

    auto callback = [input_x,
                     delta_label,
                     labels_y,
                     reduction_axes_label,
                     softmax_label,
                     mask_label](pattern::Matcher& m) {
        NGRAPH_DEBUG
            << "In a callback for construct_softmax_cross_entropy_bprop_with_ignore_mask against "
            << m.get_match_root()->get_name();

        auto pattern_map = m.get_pattern_map();
        auto input = pattern_map[input_x];
        auto labels = pattern_map[labels_y];
        auto delta = pattern_map[delta_label];
        auto softmax = pattern_map[softmax_label];

        auto mask_constant_op =
            std::static_pointer_cast<ngraph::op::Constant>(pattern_map[mask_label]);
        auto ignore_index = *(static_cast<size_t const*>(mask_constant_op->get_data_ptr()));
        auto sm_ce_bprop = std::make_shared<ngraph::op::SoftmaxCrossEntropyBackprop>(
            delta, softmax, labels, false, ignore_index);
        ngraph::replace_node(m.get_match_root(), sm_ce_bprop);
        return true;
    };
    auto m = std::make_shared<pattern::Matcher>(multiply, "CoreFusion.SoftmaxCrossEntropyBprop");
    this->add_matcher(m, callback);
}

void pass::CoreFusion::construct_relu()
{
    auto iconst0 = construct_constant_node(0);
    auto val = make_shared<pattern::op::Label>(iconst0);
    auto zero = make_shared<pattern::op::Label>(iconst0, nullptr, NodeVector{iconst0});

    auto skip_broadcast = make_shared<pattern::op::Skip>(zero, pattern::has_class<op::Broadcast>());
    auto max = make_shared<op::Maximum>(skip_broadcast, val);

    auto callback = [val, zero](pattern::Matcher& m) {
        NGRAPH_DEBUG << "In a callback for construct_relu against "
                     << m.get_match_root()->get_name();

        auto pattern_map = m.get_pattern_map();
        auto mzero = m.get_pattern_map()[zero];
        if (!is_zero(mzero))
        {
            NGRAPH_DEBUG << "zero constant = " << mzero->get_name() << " not equal to 0\n";
            return false;
        }
        auto mpattern = m.get_match_root();

        auto cg = shared_ptr<Node>(new op::Relu(pattern_map[val]));
        replace_node(m.get_match_root(), cg);
        return true;
    };

    auto m = make_shared<pattern::Matcher>(max, "CoreFusion.Relu");
    this->add_matcher(m, callback, all_pass_property_off);
}

void pass::CoreFusion::construct_sigmoid()
{
    // construct variance
    auto input = make_shared<pattern::op::Label>(element::f32, Shape{3, 4});
    auto neg_input = make_shared<op::Negative>(input);
    auto exp_neg_input = make_shared<op::Exp>(neg_input);

    auto constant = make_shared<pattern::op::Label>(element::f32, Shape{3, 4});
    auto skip_broadcast =
        make_shared<pattern::op::Skip>(constant, pattern::has_class<op::Broadcast>());

    auto add_exp = make_shared<op::Add>(exp_neg_input, skip_broadcast);
    auto divide_1_over_exp = make_shared<op::Divide>(skip_broadcast, add_exp);

    // Define a call back that needs to called once the DFG matches the pattern
    auto callback = [input, constant](pattern::Matcher& m) {
        NGRAPH_DEBUG << "In a callback for construct_fprop_sigmoid pattern against "
                     << m.get_match_root()->get_name();
        auto pattern_map = m.get_pattern_map();

        if (m.get_match_root()->get_output_element_type(0) != element::f32)
        {
            NGRAPH_DEBUG << "mpattern = " << m.get_match_root()->get_name()
                         << " type is not float!";
            return false;
        }

        if (m.get_match_root()->get_output_size() != pattern_map[input]->get_output_size())
        {
            NGRAPH_DEBUG << "mpattern = " << m.get_match_root()->get_name()
                         << "input= " << pattern_map[input]->get_name() << "size dont match!";
            return false;
        }

        if (!is_one(pattern_map[constant]))
        {
            NGRAPH_DEBUG << "Node not constant or not 1";
            return false;
        }
        auto sigmoid_node = make_shared<op::Sigmoid>(pattern_map[input]);
        replace_node(m.get_match_root(), sigmoid_node);
        return true;
    };

    auto m = std::make_shared<ngraph::pattern::Matcher>(divide_1_over_exp, "CoreFusion.Sigmoid");
    this->add_matcher(m, callback, all_pass_property_off);
}

void pass::CoreFusion::construct_sigmoid_bprop()
{
    // construct variance
    auto input = make_shared<pattern::op::Label>(element::f32, Shape{3, 4});
    auto neg_input = make_shared<op::Negative>(input);
    auto exp_neg_input = make_shared<op::Exp>(neg_input);

    // broadcast input
    auto constant = make_shared<pattern::op::Label>(element::f32, Shape{});
    auto broadcast_constant = make_shared<op::Broadcast>(constant, Shape{3, 4}, AxisSet{0, 1});

    auto add_exp = make_shared<op::Add>(exp_neg_input, broadcast_constant);
    // auto divide_1_over_exp = make_shared<op::Divide>(broadcast_constant, add_exp);
    auto sigmoid_fwd = make_shared<pattern::op::Label>(element::f32, Shape{3, 4});

    auto delta = make_shared<pattern::op::Label>(element::f32, Shape{3, 4});
    auto neg_delta = make_shared<op::Negative>(delta);

    auto multiply_sigmoid_delta = make_shared<op::Multiply>(sigmoid_fwd, neg_delta);
    auto divide_2 = make_shared<op::Divide>(multiply_sigmoid_delta, add_exp);

    auto multiply_2 = make_shared<op::Multiply>(divide_2, exp_neg_input);
    auto negative_2 = make_shared<op::Negative>(multiply_2);

    // Define a call back that needs to called once the DFG matches the pattern
    auto callback = [input, delta](pattern::Matcher& m) {
        NGRAPH_DEBUG << "In a callback for construct_bprop_sigmoid pattern against "
                     << m.get_match_root()->get_name();
        auto pattern_map = m.get_pattern_map();
        if (m.get_match_root()->get_output_element_type(0) != element::f32)
        {
            NGRAPH_DEBUG << "mpattern = " << m.get_match_root()->get_name()
                         << " type is not float!";
            return false;
        }

        if (m.get_match_root()->get_output_shape(0).size() !=
            pattern_map[input]->get_output_shape(0).size())
        {
            NGRAPH_DEBUG << "mpattern = " << m.get_match_root()->get_name()
                         << "input= " << pattern_map[input]->get_name() << "size dont match!";
            return false;
        }
        auto dsigmoid = make_shared<op::SigmoidBackprop>(pattern_map[input], pattern_map[delta]);
        replace_node(m.get_match_root(), dsigmoid);
        return true;
    };

    auto m = std::make_shared<ngraph::pattern::Matcher>(negative_2, "CoreFusion.SigmoidBprop");
    this->add_matcher(m, callback, PassProperty::REQUIRE_STATIC_SHAPE);
}

void pass::CoreFusion::construct_folded_batch_norm()
{
    Shape shape{2, 2, 1, 1};
    auto input = make_shared<pattern::op::Label>(element::f32, shape);
    auto filters = make_shared<pattern::op::Label>(element::f32, shape);

    auto pconv = make_shared<op::Convolution>(input,
                                              filters,
                                              Strides{1, 1},
                                              Strides{1, 1},
                                              CoordinateDiff{0, 0},
                                              CoordinateDiff{0, 0},
                                              Strides{1, 1});
    auto mean_shape = Shape{2};
    auto mean = make_shared<pattern::op::Label>(element::f32, mean_shape);
    auto var_shape = Shape{2};
    auto var = make_shared<pattern::op::Label>(element::f32, var_shape);
    auto gamma_shape = Shape{2};
    auto gamma = make_shared<pattern::op::Label>(element::f32, gamma_shape);
    auto beta_shape = Shape{2};
    auto beta = make_shared<pattern::op::Label>(element::f32, beta_shape);
    double eps = 0.001;
    auto shape_r = Shape{1, 2, 2, 2};
    auto bn = make_shared<op::BatchNormInference>(eps, gamma, beta, pconv, mean, var);

    auto callback = [input, filters, mean, var, gamma, beta](pattern::Matcher& m) {
        NGRAPH_DEBUG << "In callback for folded batch norm against node = "
                     << m.get_match_root()->get_name();
        auto pattern_map = m.get_pattern_map();

        auto m_bn = static_pointer_cast<op::BatchNormInference>(m.get_match_root());
        auto m_conv = static_pointer_cast<op::Convolution>(m_bn->get_argument(2));

        if (m_conv->get_users().size() > 1)
        {
            return false;
        }

        if (m_conv->get_output_shape(0).size() != 4)
        {
            return false;
        }

        // new weights = old weights * gamma / sqrt(variance + epsilon)
        // new biases = -mean * gamma / sqrt(variance + epsilon) + beta

        auto bn_eps = op::Constant::create(element::f32, Shape{}, {m_bn->get_eps_value()});
        auto var_eps = make_shared<op::Add>(
            pattern_map[var],
            make_shared<op::Broadcast>(bn_eps, pattern_map[var]->get_output_shape(0), AxisSet{0}));
        auto sqrt_var_eps = make_shared<op::Sqrt>(var_eps);

        auto mean_gamma = make_shared<op::Multiply>(pattern_map[mean], pattern_map[gamma]);
        auto new_biases = make_shared<op::Subtract>(
            pattern_map[beta], make_shared<op::Divide>(mean_gamma, sqrt_var_eps));
        auto weight_scaling = make_shared<op::Divide>(pattern_map[gamma], sqrt_var_eps);
        auto new_weights = make_shared<op::Multiply>(
            pattern_map[filters],
            make_shared<op::Broadcast>(
                weight_scaling, pattern_map[filters]->get_output_shape(0), AxisSet{1, 2, 3}));

        auto conv = make_shared<op::Convolution>(pattern_map[input],
                                                 new_weights,
                                                 m_conv->get_window_movement_strides(),
                                                 m_conv->get_window_dilation_strides(),
                                                 m_conv->get_padding_below(),
                                                 m_conv->get_padding_above(),
                                                 m_conv->get_data_dilation_strides());
        auto conv_bias = conv + make_shared<op::Broadcast>(
                                    new_biases, conv->get_output_shape(0), AxisSet{0, 2, 3});
        replace_node(m.get_match_root(), conv_bias);

        return true;

    };

    auto m = std::make_shared<ngraph::pattern::Matcher>(bn, "CoreFusion.FoldedBatchNorm");
    this->add_matcher(m, callback, PassProperty::REQUIRE_STATIC_SHAPE);
}

void pass::CoreFusion::construct_conv_affine_folding()
{
    // A * Conv (input, filters) + B -> ConvBias (input, filters * A_c, B_c)
    Shape shape{2, 2, 1, 1};
    auto input = make_shared<pattern::op::Label>(element::f32, shape);
    auto filters = make_shared<pattern::op::Label>(element::f32, shape);

    auto conv = make_shared<op::Convolution>(input,
                                             filters,
                                             Strides{1, 1},
                                             Strides{1, 1},
                                             CoordinateDiff{0, 0},
                                             CoordinateDiff{0, 0},
                                             Strides{1, 1});
    auto conv_label = make_shared<pattern::op::Label>(conv, nullptr, NodeVector{conv});

    auto Ac = make_shared<pattern::op::Label>(element::f32, Shape{2});
    auto A = make_shared<op::Broadcast>(Ac, Shape{2, 2, 1, 1}, AxisSet{0, 2, 3});
    auto A_label = make_shared<pattern::op::Label>(A, nullptr, NodeVector{A});
    auto Bc = make_shared<pattern::op::Label>(element::f32, Shape{2});
    auto B = make_shared<op::Broadcast>(Bc, Shape{2, 2, 1, 1}, AxisSet{0, 2, 3});
    auto B_label = make_shared<pattern::op::Label>(B, nullptr, NodeVector{B});
    auto multiply = make_shared<op::Multiply>(conv_label, A_label);
    auto add = make_shared<op::Add>(multiply, B_label);

    auto callback = [input, filters, conv_label, A_label, B_label](pattern::Matcher& m) {
        NGRAPH_DEBUG << "In callback for conv affine folding against node = "
                     << m.get_match_root()->get_name();
        auto pattern_map = m.get_pattern_map();

        auto conv_m = static_pointer_cast<op::Convolution>(pattern_map[conv_label]);

        if (conv_m->get_users().size() > 1)
        {
            return false;
        }

        if (conv_m->get_output_shape(0).size() != 4)
        {
            return false;
        }

        auto A_m = static_pointer_cast<op::Broadcast>(pattern_map[A_label]);
        auto B_m = static_pointer_cast<op::Broadcast>(pattern_map[B_label]);

        // Check if values are being broadcast along channel (2nd) dimension
        auto is_channel_bcast = [](const shared_ptr<op::Broadcast>& bcast) {

            if (bcast->get_input_shape(0).size() == 1 &&
                bcast->get_broadcast_axes() == AxisSet{0, 2, 3})
            {
                return true;
            }

            if (bcast->get_input_shape(0).size() == 2)
            {
                auto input_shape = bcast->get_input_shape(0);
                if (input_shape[0] == 1 && bcast->get_broadcast_axes() == AxisSet{2, 3})
                    return true;
            }
            return false;
        };

        if (!is_channel_bcast(A_m) || !is_channel_bcast(B_m))
        {
            return false;
        }

        auto get_bcast_input = [](const shared_ptr<op::Broadcast>& bcast) {
            if (bcast->get_input_shape(0).size() == 1)
            {
                return bcast->get_argument(0);
            }
            if (bcast->get_input_shape(0).size() == 2)
            {
                Shape bshape{bcast->get_input_shape(0)[1]};
                return static_pointer_cast<Node>(
                    make_shared<op::Reshape>(bcast->get_argument(0), AxisVector{0, 1}, bshape));
            }
            throw ngraph_error("Unexpected shape for bcast input");
        };

        auto Ac_m = get_bcast_input(A_m);

        // new weights = old weights * Ac_m
        // new biases = Bc_m

        auto filters_n = make_shared<op::Multiply>(
            pattern_map[filters],
            make_shared<op::Broadcast>(
                Ac_m, pattern_map[filters]->get_output_shape(0), AxisSet{1, 2, 3}));

        auto conv_n = make_shared<op::Convolution>(pattern_map[input],
                                                   filters_n,
                                                   conv_m->get_window_movement_strides(),
                                                   conv_m->get_window_dilation_strides(),
                                                   conv_m->get_padding_below(),
                                                   conv_m->get_padding_above(),
                                                   conv_m->get_data_dilation_strides());
        auto convbias_n = conv_n + B_m;
        replace_node(m.get_match_root(), convbias_n);

        return true;

    };

    auto m = make_shared<pattern::Matcher>(add, "CoreFusion.ConvAffineFolding");
    this->add_matcher(m, callback, PassProperty::REQUIRE_STATIC_SHAPE);
}

static bool is_trivial_convolution(shared_ptr<op::Convolution> conv, bool skip_pad_checks = false)
{
    Strides stride_1{1, 1};
    CoordinateDiff pad_0{0, 0};

    return conv->get_window_dilation_strides() == stride_1 &&
           conv->get_data_dilation_strides() == stride_1 &&
           (skip_pad_checks ||
            (conv->get_padding_above() == pad_0 && conv->get_padding_below() == pad_0));
}

static bool are_img_dims_equal(Shape conv_shape, Shape image_shape)
{
    if (conv_shape.size() != 4)
    {
        return false;
    }

    return conv_shape[2] == image_shape[0] && conv_shape[3] == image_shape[1];
}

static shared_ptr<Node> reduce_broadcast(shared_ptr<Node> broadcast)
{
    const size_t H = 2;
    const size_t W = 3;
    auto matched_broadcast_w1 = static_pointer_cast<op::Broadcast>(broadcast);
    Shape shape_w1{matched_broadcast_w1->get_output_shape(0)};
    shape_w1[H] /= 2;
    shape_w1[W] /= 2;
    auto new_broadcast_w1 =
        std::make_shared<op::Broadcast>(matched_broadcast_w1->get_argument(0),
                                        shape_w1,
                                        matched_broadcast_w1->get_broadcast_axes());
    return move(new_broadcast_w1);
}

static size_t shape_to_index(Shape shape)
{
    if (shape.size() != 4)
    {
        return 0;
    }
    const size_t HEIGHT_DIM = 2;
    const size_t WIDTH_DIM = 3;

    if (shape.at(HEIGHT_DIM) != shape.at(WIDTH_DIM))
    {
        return 0;
    }

    switch (shape.at(HEIGHT_DIM))
    {
    case 28: return 1;
    case 14: return 2;
    case 7: return 3;
    default: return 0;
    }
}

void pass::CoreFusion::construct_reshape_broadcast()
{
    Shape input_shape{10};
    auto input = make_shared<pattern::op::Label>(element::f32, input_shape);
    auto reshape1 = make_shared<op::Reshape>(input, AxisVector{0}, Shape{10, 1});
    auto broadcast = make_shared<op::Broadcast>(reshape1, Shape{10, 1, 20}, AxisSet{2});

    auto callback = [input](pattern::Matcher& m) {
        NGRAPH_DEBUG << "In a callback for construct_reshape_broadcast against "
                     << m.get_match_root()->get_name();

        auto pattern_map = m.get_pattern_map();
        auto broadcast_m = static_pointer_cast<op::Broadcast>(m.get_match_root());
        auto reshape1_m = static_pointer_cast<op::Reshape>(broadcast_m->get_argument(0));
        auto input_m = m.get_pattern_value_map()[input];

        // it doesn't seem to make sense to support shapes : [0] or [1]
        if (input_m.get_shape().size() != 1 || input_m.get_shape().at(0) < 2)
        {
            NGRAPH_DEBUG << "input_m isn't a scalar or contains zero dimension";
            return false;
        }

        size_t dim = input_m.get_shape().at(0);

        // We are going to support the most common case where broadcast doesn't add 1-dimensions
        // since it's also very simple to implement
        size_t dim_one_count = 0;
        for (auto d : reshape1_m->get_output_shape(0))
        {
            if (d != 1 && d != dim)
            {
                NGRAPH_DEBUG << "Input is reshaped in a way we can't directly broadcast ( shape = "
                             << vector_to_string(reshape1_m->get_output_shape(0)) << ")";
                return false;
            }

            if (d == 1)
            {
                dim_one_count++;
            }
        }

        AxisSet new_axes = broadcast_m->get_broadcast_axes();
        auto broadcast_shape = broadcast_m->get_output_shape(0);
        for (size_t i = 0; i < broadcast_shape.size(); i++)
        {
            if (broadcast_shape[i] == 1)
            {
                dim_one_count--;
                new_axes.insert(i);
            }
        }

        if (dim_one_count != 0)
        {
            NGRAPH_DEBUG << "Broadcast adds 1-dimensions";
            return false;
        }

        auto new_broadcast =
            make_shared<op::Broadcast>(input_m, broadcast_m->get_output_shape(0), new_axes);
        replace_node(m.get_match_root(), new_broadcast);
        return true;
    };

    auto m = make_shared<pattern::Matcher>(broadcast, "CoreFusion.ReshapeBroadcast");
    this->add_matcher(m, callback, PassProperty::REQUIRE_STATIC_SHAPE);
}

//   conv(56w3s1)                       conv(28w3s2)
//	      |                                |
//   conv(56w1s1)              ==>      conv(28w1s1)
//       |                                 |
// elt------------56               elt------------pool(28s2)
//   |            |                  |               |
// conv(28w1s2) conv(28w1s2)     conv(28w1s1)  conv(28w1s1)
void pass::CoreFusion::construct_optimized_strided_conv()
{
    Shape win_size_1{1, 1, 1, 1};
    auto is_bc = pattern::has_class<op::Broadcast>();
    auto data_stride3 = make_shared<pattern::op::Label>(element::f32, Shape{1, 1, 128, 128});
    auto weights_stride3 = make_shared<pattern::op::Label>(element::f32, win_size_1);

    auto conv_stride3 = make_shared<op::Convolution>(data_stride3, weights_stride3);

    auto conv_stride3_label =
        make_shared<pattern::op::Label>(conv_stride3, nullptr, NodeVector{conv_stride3});

    auto broadcast_w3_label = make_shared<pattern::op::Label>(conv_stride3_label, is_bc);
    auto add_w3 = make_shared<op::Add>(conv_stride3_label, broadcast_w3_label);
    auto relu_w3 = make_shared<op::Relu>(add_w3);

    auto weights_stride1 = make_shared<pattern::op::Label>(element::f32, win_size_1);
    auto conv_stride1 = make_shared<op::Convolution>(relu_w3, weights_stride1);
    auto conv_stride1_label =
        make_shared<pattern::op::Label>(conv_stride1, nullptr, NodeVector{conv_stride1});
    auto broadcast_w1_label = make_shared<pattern::op::Label>(conv_stride1_label, is_bc);
    auto add_w1 = make_shared<op::Add>(conv_stride1_label, broadcast_w1_label);

    auto eltwise_arg_label =
        make_shared<pattern::op::Label>(element::f32, conv_stride1->get_output_shape(0));
    auto add_two_convs = make_shared<op::Add>(add_w1, eltwise_arg_label);

    auto relu_two_convs = make_shared<op::Relu>(add_two_convs);

    auto eltwise_label =
        make_shared<pattern::op::Label>(relu_two_convs, nullptr, NodeVector{relu_two_convs});

    auto weights_eltwise = make_shared<pattern::op::Label>(element::f32, win_size_1);
    auto eltwise_conv = make_shared<op::Convolution>(eltwise_label, weights_eltwise);

    auto callback = [win_size_1,
                     eltwise_label,
                     conv_stride1_label,
                     conv_stride3_label,
                     eltwise_arg_label,
                     broadcast_w3_label,
                     broadcast_w1_label](pattern::Matcher& m) {
        NGRAPH_DEBUG << "In a callback for construct_conv_skip against "
                     << m.get_match_root()->get_name();

        if (m.get_match_root()->get_users().empty())
        {
            NGRAPH_DEBUG << m.get_match_root()
                         << " has already been replaced by a preceding callback";
            return false;
        }

        auto pattern_map = m.get_pattern_map();
        auto m_eltwise = pattern_map[eltwise_label];

        vector<shared_ptr<Node>> strided_convs;
        for (auto n : m_eltwise->get_users())
        {
            if (is_used(n.get()))
            {
                if (!is_type<op::Convolution>(n))
                {
                    NGRAPH_DEBUG << "Not all live users of element wise operation are Convolution";
                    return false;
                }
                strided_convs.push_back(n);
            }
        }

        if (strided_convs.size() != 2)
        {
            NGRAPH_DEBUG << "Number of live users of element wise operation isn't equal to 2";
            return false;
        }

        Shape supported_shapes[] = {Shape{56, 56}, Shape{28, 28}, Shape{14, 14}, Shape{7, 7}};
        Shape shape_1{1, 1};
        Shape shape_3{3, 3};
        Strides stride_2{2, 2};
        Strides stride_1{1, 1};
        CoordinateDiff pad_0{0, 0};
        CoordinateDiff pad_1{1, 1};
        Shape win_size_3{1, 1, 3, 3};

        size_t sparse_shape_index = 0;
        NodeVector sconvs;
        for (auto sc : strided_convs)
        {
            if (sc->get_argument(0) != m_eltwise)
            {
                NGRAPH_DEBUG << "element-wise isn't data";
                return false;
            }
            auto sconv = static_pointer_cast<op::Convolution>(sc);
            sparse_shape_index = shape_to_index(sconv->get_output_shape(0));
            if (sparse_shape_index == 0)
            {
                NGRAPH_DEBUG << "Unsupported shape of " << sconv->get_name();
                return false;
            }
            if (!are_img_dims_equal(sconv->get_output_shape(0),
                                    supported_shapes[sparse_shape_index]) ||
                !are_img_dims_equal(sconv->get_input_shape(1), shape_1) ||
                sconv->get_window_movement_strides() != stride_2 || !is_trivial_convolution(sconv))
            {
                NGRAPH_DEBUG << sconv->get_name() << " and its weights are of the wrong shape (not "
                             << vector_to_string(supported_shapes[sparse_shape_index])
                             << " and 1x1) and strides (2x2)";
                return false;
            }
            sconvs.push_back(sconv);
        }

        const size_t full_shape_index = sparse_shape_index - 1;

        auto m_conv_stride1 = static_pointer_cast<op::Convolution>(pattern_map[conv_stride1_label]);

        if (!are_img_dims_equal(m_conv_stride1->get_output_shape(0),
                                supported_shapes[full_shape_index]) ||
            !are_img_dims_equal(m_conv_stride1->get_input_shape(1), win_size_1) ||
            m_conv_stride1->get_window_movement_strides() != stride_1 ||
            !is_trivial_convolution(m_conv_stride1))
        {
            NGRAPH_DEBUG << m_conv_stride1->get_name()
                         << " and its weights are of the wrong shape (not "
                         << vector_to_string(supported_shapes[full_shape_index])
                         << " and 1x1) and strides (1x1)";
            return false;
        }

        auto m_conv_stride3 = static_pointer_cast<op::Convolution>(pattern_map[conv_stride3_label]);

        if (!are_img_dims_equal(m_conv_stride3->get_output_shape(0),
                                supported_shapes[full_shape_index]) ||
            !are_img_dims_equal(m_conv_stride3->get_input_shape(1), shape_3) ||
            m_conv_stride3->get_window_movement_strides() != stride_1 ||
            !is_trivial_convolution(m_conv_stride3, true))
        {
            NGRAPH_DEBUG << m_conv_stride3->get_name()
                         << " and its weights are of the wrong shape (not "
                         << vector_to_string(supported_shapes[full_shape_index])
                         << " and 3x3) and strides (1x1)";
            return false;
        }

        auto conv_28w3s2 = make_shared<op::Convolution>(m_conv_stride3->get_argument(0),
                                                        m_conv_stride3->get_argument(1),
                                                        stride_2,
                                                        stride_1,
                                                        pad_1,
                                                        pad_1);

        auto new_add_conv_28w3s2 =
            make_shared<op::Add>(conv_28w3s2, reduce_broadcast(pattern_map[broadcast_w3_label]));
        auto new_relu_28w3s2 = make_shared<op::Relu>(new_add_conv_28w3s2);

        auto conv_28w1s1 = make_shared<op::Convolution>(
            new_relu_28w3s2, m_conv_stride1->get_argument(1), stride_1, stride_1);

        auto new_add_conv28s1 =
            make_shared<op::Add>(conv_28w1s1, reduce_broadcast(pattern_map[broadcast_w1_label]));

        auto maxpool =
            make_shared<op::MaxPool>(pattern_map[eltwise_arg_label], Shape{1, 1}, stride_2);
        auto new_add_two_convs = make_shared<op::Add>(new_add_conv28s1, maxpool);
        auto new_relu_two_convs = make_shared<op::Relu>(new_add_two_convs);

        for (auto sconv : sconvs)
        {
            auto sconv_28w1s1 = make_shared<op::Convolution>(
                new_relu_two_convs, sconv->get_argument(1), stride_1, stride_1);
            NGRAPH_DEBUG << "Replacing " << sconv->get_name() << " with "
                         << sconv_28w1s1->get_name();
            replace_node(sconv, sconv_28w1s1);
        }
        return true;
    };

    auto m = make_shared<pattern::Matcher>(eltwise_conv, "CoreFusion.OptimizedStridedConv");
    this->add_matcher(m, callback, PassProperty::REQUIRE_STATIC_SHAPE);
}

void pass::CoreFusion::construct_reshape_softmax_reshape()
{
    Shape input_shape{10, 20};
    AxisVector io{1, 0};
    auto input = make_shared<pattern::op::Label>(element::f32, input_shape);
    auto reshape1 = make_shared<op::Reshape>(input, io, Shape{20, 10});
    auto softmax = make_shared<op::Softmax>(reshape1, AxisSet{1});
    auto reshape2 = make_shared<op::Reshape>(softmax, io, input_shape);

    auto callback = [input](pattern::Matcher& m) {
        NGRAPH_DEBUG << "In a callback for construct_reshape_softmax_reshape against "
                     << m.get_match_root()->get_name();

        auto pattern_map = m.get_pattern_map();
        auto reshape2_m = static_pointer_cast<op::Reshape>(m.get_match_root());
        auto softmax_m = static_pointer_cast<op::Softmax>(reshape2_m->get_argument(0));
        auto reshape1_m = static_pointer_cast<op::Reshape>(softmax_m->get_argument(0));
        auto input_m = m.get_pattern_map()[input];

        if (!reshape2_m->get_is_transpose() || !reshape1_m->get_is_transpose())
        {
            NGRAPH_DEBUG << "we expect reshape2 and reshape1 both be dimshuffles";
            return false;
        }

        if (input_m->get_output_shape(0) != reshape2_m->get_output_shape(0))
        {
            NGRAPH_DEBUG << "input and reshape2's shape are different";
            return false;
        }

        AxisSet new_axes;
        const auto& axis_order = reshape2_m->get_input_order();
        for (auto axis : softmax_m->get_axes())
        {
            new_axes.insert(axis_order.at(axis));
        }

        auto new_softmax = make_shared<op::Softmax>(input_m, new_axes);
        replace_node(m.get_match_root(), new_softmax);
        return true;
    };

    auto m = make_shared<pattern::Matcher>(reshape2, "CoreFusion.ReshapeSoftmaxReshape");
    this->add_matcher(m, callback, PassProperty::REQUIRE_STATIC_SHAPE);
}

static bool
    zero_padded_conv_consistency_check(const std::shared_ptr<ngraph::Node>& match_root,
                                       const std::shared_ptr<ngraph::op::Constant>& pad_value_op,
                                       const std::shared_ptr<ngraph::Node>& pad_input,
                                       const std::shared_ptr<ngraph::op::Pad>& matched_pad,
                                       const ngraph::CoordinateDiff& padding_below,
                                       const ngraph::CoordinateDiff& padding_above,
                                       size_t batch_index,
                                       size_t channel_index)
{
    // Only match float32 convolutions
    if (match_root->get_output_element_type(0) != ngraph::element::f32)
    {
        return false;
    }

    // Only match zero padding
    if (pad_value_op->get_vector<float>().at(0) != 0.0f)
    {
        return false;
    }

    // Only match 4D tensors
    if (pad_input->get_output_shape(0).size() != 4)
    {
        return false;
    }

    // Only match convolutions with no padding specification
    if (padding_below != ngraph::CoordinateDiff(2) || padding_above != ngraph::CoordinateDiff(2))
    {
        return false;
    }

    // Only match constant padding
    if (matched_pad->get_pad_mode() != ngraph::op::PadMode::CONSTANT)
    {
        return false;
    }

    // Only match no padding in the batch dimension
    if (matched_pad->get_padding_above().at(batch_index) != 0 ||
        matched_pad->get_padding_below().at(batch_index) != 0)
    {
        return false;
    }

    // Only match no padding in the channel dimension
    if (matched_pad->get_padding_above().at(channel_index) != 0 ||
        matched_pad->get_padding_below().at(channel_index) != 0)
    {
        return false;
    }

    return true;
}

void pass::CoreFusion::construct_zero_padded_reshaped_conv()
{
    auto pad_input = std::make_shared<pattern::op::Label>(element::f32, Shape{});
    auto pad_value = std::make_shared<pattern::op::Label>(element::f32, Shape{});
    auto pad =
        std::make_shared<ngraph::op::Pad>(pad_input, pad_value, CoordinateDiff{}, CoordinateDiff{});
    auto pad_label = std::make_shared<pattern::op::Label>(pad, nullptr, NodeVector{pad});

    auto reshape =
        std::make_shared<ngraph::op::Reshape>(pad_label, AxisVector{}, Shape{1, 1, 1, 1});
    auto reshape_label =
        std::make_shared<pattern::op::Label>(reshape, nullptr, NodeVector{reshape});

    auto conv_filter = std::make_shared<pattern::op::Label>(element::f32, Shape{1, 1, 1, 1});

    auto conv = std::make_shared<ngraph::op::Convolution>(reshape_label,
                                                          conv_filter,
                                                          Strides{1, 1},
                                                          Strides{1, 1},
                                                          CoordinateDiff{1, 1},
                                                          CoordinateDiff{1, 1},
                                                          Strides{1, 1});
    auto conv_label = std::make_shared<pattern::op::Label>(conv, nullptr, NodeVector{conv});

    auto callback = [pad_input, pad_value, pad_label, reshape_label, conv_filter, conv_label](
        pattern::Matcher& m) {
        auto pattern_map = m.get_pattern_map();

        auto pad_value_op = as_type_ptr<ngraph::op::Constant>(pattern_map[pad_value]);
        if (!pad_value_op)
        {
            NGRAPH_DEBUG << "Pad value must be a constant";
            return false;
        }

        const auto& matched_conv = as_type_ptr<ngraph::op::Convolution>(pattern_map[conv_label]);
        const auto& matched_pad = as_type_ptr<ngraph::op::Pad>(pattern_map[pad_label]);
        const auto& matched_reshape =
            std::static_pointer_cast<ngraph::op::Reshape>(pattern_map[reshape_label]);

        const auto& input_order = matched_reshape->get_input_order();
        auto hoisted_reshape_output_shape = ngraph::apply_permutation<Shape>(
            pattern_map[pad_input]->get_output_shape(0), input_order);

        auto hoisted_reshape = std::make_shared<ngraph::op::Reshape>(
            pattern_map[pad_input],
            input_order,
            Shape(hoisted_reshape_output_shape.begin(), hoisted_reshape_output_shape.end()));

        if (!zero_padded_conv_consistency_check(m.get_match_root(),
                                                pad_value_op,
                                                pattern_map[pad_input],
                                                matched_pad,
                                                matched_conv->get_padding_below(),
                                                matched_conv->get_padding_above(),
                                                input_order[0],
                                                input_order[1]))
        {
            return false;
        }

        CoordinateDiff padding_below{static_cast<CoordinateDiff::value_type>(
                                         matched_pad->get_padding_below().at(input_order[2])),
                                     static_cast<CoordinateDiff::value_type>(
                                         matched_pad->get_padding_below().at(input_order[3]))};
        CoordinateDiff padding_above{static_cast<CoordinateDiff::value_type>(
                                         matched_pad->get_padding_above().at(input_order[2])),
                                     static_cast<CoordinateDiff::value_type>(
                                         matched_pad->get_padding_above().at(input_order[3]))};

        auto zero_padded_conv =
            std::make_shared<ngraph::op::Convolution>(hoisted_reshape,
                                                      pattern_map[conv_filter],
                                                      matched_conv->get_window_movement_strides(),
                                                      matched_conv->get_window_dilation_strides(),
                                                      padding_below,
                                                      padding_above,
                                                      matched_conv->get_data_dilation_strides());

        ngraph::replace_node(m.get_match_root(), zero_padded_conv);
        return true;
    };

    auto m =
        std::make_shared<ngraph::pattern::Matcher>(conv_label, "CoreFusion.ZeroPaddedReshapedConv");
    this->add_matcher(m, callback);
}

void pass::CoreFusion::construct_zero_padded_conv()
{
    auto pad_input = std::make_shared<pattern::op::Label>(element::f32, Shape{1, 1, 1, 1});
    auto pad_value = std::make_shared<pattern::op::Label>(element::f32, Shape{});
    auto pad = std::make_shared<ngraph::op::Pad>(
        pad_input, pad_value, CoordinateDiff{0, 0, 0, 0}, CoordinateDiff{0, 0, 0, 0});
    auto pad_label = std::make_shared<pattern::op::Label>(pad, nullptr, NodeVector{pad});

    auto conv_filter = std::make_shared<pattern::op::Label>(element::f32, Shape{1, 1, 1, 1});

    auto conv = std::make_shared<ngraph::op::Convolution>(pad_label,
                                                          conv_filter,
                                                          Strides{1, 1},
                                                          Strides{1, 1},
                                                          CoordinateDiff{1, 1},
                                                          CoordinateDiff{1, 1},
                                                          Strides{1, 1});
    auto conv_label = std::make_shared<pattern::op::Label>(conv, nullptr, NodeVector{conv});

    auto callback = [pad_input, pad_value, pad_label, conv_filter, conv_label](
        pattern::Matcher& m) {
        auto pattern_map = m.get_pattern_map();

        auto pad_value_op = as_type_ptr<ngraph::op::Constant>(pattern_map[pad_value]);
        if (!pad_value_op)
        {
            NGRAPH_DEBUG << "Pad value must be a constant";
            return false;
        }

        const auto& matched_conv =
            std::static_pointer_cast<ngraph::op::Convolution>(pattern_map[conv_label]);
        const auto& matched_pad = std::static_pointer_cast<ngraph::op::Pad>(pattern_map[pad_label]);

        if (!zero_padded_conv_consistency_check(m.get_match_root(),
                                                pad_value_op,
                                                pattern_map[pad_input],
                                                matched_pad,
                                                matched_conv->get_padding_below(),
                                                matched_conv->get_padding_above(),
                                                0,
                                                1))
        {
            return false;
        }

        CoordinateDiff padding_below{
            static_cast<CoordinateDiff::value_type>(matched_pad->get_padding_below().at(2)),
            static_cast<CoordinateDiff::value_type>(matched_pad->get_padding_below().at(3))};
        CoordinateDiff padding_above{
            static_cast<CoordinateDiff::value_type>(matched_pad->get_padding_above().at(2)),
            static_cast<CoordinateDiff::value_type>(matched_pad->get_padding_above().at(3))};

        auto zero_padded_conv =
            std::make_shared<ngraph::op::Convolution>(pattern_map[pad_input],
                                                      pattern_map[conv_filter],
                                                      matched_conv->get_window_movement_strides(),
                                                      matched_conv->get_window_dilation_strides(),
                                                      padding_below,
                                                      padding_above,
                                                      matched_conv->get_data_dilation_strides());

        ngraph::replace_node(m.get_match_root(), zero_padded_conv);
        return true;
    };

    auto m = std::make_shared<ngraph::pattern::Matcher>(conv_label, "CoreFusion.ZeroPaddedConv");
    this->add_matcher(m, callback);
}

void pass::CoreFusion::construct_zero_padded_conv_backprop_filters()
{
    auto pad_input = std::make_shared<pattern::op::Label>(element::f32, Shape{1, 1, 1, 1});
    auto pad_value = std::make_shared<pattern::op::Label>(element::f32, Shape{});
    auto pad = std::make_shared<ngraph::op::Pad>(
        pad_input, pad_value, CoordinateDiff{0, 0, 0, 0}, CoordinateDiff{0, 0, 0, 0});
    auto pad_label = std::make_shared<pattern::op::Label>(pad, nullptr, NodeVector{pad});

    auto output_delta = std::make_shared<pattern::op::Label>(element::f32, Shape{1, 1, 1, 1});

    auto conv = std::make_shared<ngraph::op::ConvolutionBackpropFilters>(pad_label,
                                                                         Shape{1, 1, 3, 3},
                                                                         output_delta,
                                                                         Strides{1, 1},
                                                                         Strides{1, 1},
                                                                         CoordinateDiff{1, 1},
                                                                         CoordinateDiff{1, 1},
                                                                         Strides{1, 1});
    auto conv_label = std::make_shared<pattern::op::Label>(conv, nullptr, NodeVector{conv});

    auto callback = [pad_input, pad_value, pad_label, output_delta, conv_label](
        pattern::Matcher& m) {
        auto pattern_map = m.get_pattern_map();

        auto pad_value_op = as_type_ptr<ngraph::op::Constant>(pattern_map[pad_value]);
        if (!pad_value_op)
        {
            NGRAPH_DEBUG << "Pad value must be a constant";
            return false;
        }

        const auto& matched_conv = std::static_pointer_cast<ngraph::op::ConvolutionBackpropFilters>(
            pattern_map[conv_label]);
        const auto& matched_pad = std::static_pointer_cast<ngraph::op::Pad>(pattern_map[pad_label]);

        if (!zero_padded_conv_consistency_check(m.get_match_root(),
                                                pad_value_op,
                                                pattern_map[pad_input],
                                                matched_pad,
                                                matched_conv->get_padding_below_forward(),
                                                matched_conv->get_padding_above_forward(),
                                                0,
                                                1))
        {
            return false;
        }

        CoordinateDiff padding_below{
            static_cast<CoordinateDiff::value_type>(matched_pad->get_padding_below().at(2)),
            static_cast<CoordinateDiff::value_type>(matched_pad->get_padding_below().at(3))};
        CoordinateDiff padding_above{
            static_cast<CoordinateDiff::value_type>(matched_pad->get_padding_above().at(2)),
            static_cast<CoordinateDiff::value_type>(matched_pad->get_padding_above().at(3))};

        auto zero_padded_conv_backprop_filters =
            std::make_shared<ngraph::op::ConvolutionBackpropFilters>(
                pattern_map[pad_input],
                matched_conv->get_filters_shape(),
                pattern_map[output_delta],
                matched_conv->get_window_movement_strides_forward(),
                matched_conv->get_window_dilation_strides_forward(),
                padding_below,
                padding_above,
                matched_conv->get_data_dilation_strides_forward());

        ngraph::replace_node(m.get_match_root(), zero_padded_conv_backprop_filters);
        return true;
    };

    auto m = std::make_shared<ngraph::pattern::Matcher>(conv_label,
                                                        "CoreFusion.ZeroPaddedConvBackpropFilters");
    this->add_matcher(m, callback);
}

void pass::CoreFusion::construct_conv_bias()
{
    Shape shape{2, 2, 1, 1};
    auto data_batch = make_shared<pattern::op::Label>(element::f32, shape);
    auto filters = make_shared<pattern::op::Label>(element::f32, shape);
    auto pbias = make_shared<pattern::op::Label>(element::f32, Shape{});

    auto pbcast = make_shared<op::Broadcast>(pbias, shape, AxisSet{0, 1, 2, 3});
    auto pbcast_label = make_shared<pattern::op::Label>(pbcast, nullptr, NodeVector{pbcast});
    auto reshape_pred = [](shared_ptr<Node> node) -> bool {
        if (auto reshape = as_type_ptr<op::Reshape>(node))
        {
            auto ishape = reshape->get_input_shape(0);
            auto oshape = reshape->get_output_shape(0);
            // Callback will check that broadcast happens along channel (1) dimension.
            // Reshape should not alter that
            if (!reshape->get_is_transpose() && ishape.size() > 1 && oshape.size() > 1 &&
                ishape[0] == oshape[0] && ishape[1] == oshape[1])
            {
                return true;
            }
        }
        return false;
    };
    auto pskip = make_shared<pattern::op::Skip>(pbcast_label, reshape_pred);

    auto pconv1 = make_shared<op::Convolution>(data_batch,
                                               filters,
                                               Strides{1, 1},
                                               Strides{1, 1},
                                               CoordinateDiff{0, 0},
                                               CoordinateDiff{0, 0},
                                               Strides{1, 1});
    auto p_conv_bias = pskip + pconv1;

    auto callback = [pbcast_label](pattern::Matcher& m) {
        NGRAPH_DEBUG << "In callback for construct_conv_bias against node = "
                     << m.get_match_root()->get_name();
        auto pattern_map = m.get_pattern_map();

        auto conv_m = as_type_ptr<op::Convolution>(m.get_match_root()->get_argument(0));

        if (conv_m == nullptr)
        {
            conv_m = static_pointer_cast<op::Convolution>(m.get_match_root()->get_argument(1));
        }

<<<<<<< HEAD
        if (conv_m->get_shape().size() > 5 || conv_m->get_output_element_type(0) != element::f32)
=======
        if (conv_m->get_output_shape(0).size() > 5 || conv_m->get_element_type() != element::f32)
>>>>>>> cbe47149
        {
            // Most backends are unlikely to efficiently support these convolutions. Skip fusion
            return false;
        }

        auto bcast_m = static_pointer_cast<op::Broadcast>(pattern_map[pbcast_label]);
        // Except for the 2nd axis (channel dimension), we should either be broadcasting
        // to it or the dimension size should be 1.
        auto bcast_axes = bcast_m->get_broadcast_axes();
        for (size_t i = 0; i < bcast_m->get_output_shape(0).size(); i++)
        {
            if (i != 1 && bcast_axes.find(i) == bcast_axes.end() &&
                bcast_m->get_output_shape(0)[i] != 1)
            {
                return false;
            }
        }

        auto bias = bcast_m->get_argument(0);
        if (bias->get_output_shape(0).size() > 1)
        {
            NGRAPH_DEBUG << "mpattern = " << m.get_match_root()->get_name()
                         << "conv_bias bias shape != 1, requires reshape to match filter count.";
            auto order = get_default_order(bias->get_output_shape(0));
            auto bias_reshape =
                make_shared<op::Reshape>(bias, order, Shape{conv_m->get_input_shape(1)[0]});
            auto conv_bias = shared_ptr<Node>(new op::ConvolutionBias(conv_m, bias_reshape));
            replace_node(m.get_match_root(), conv_bias);
        }
        else
        {
            auto conv_bias = shared_ptr<Node>(new op::ConvolutionBias(conv_m, bias));
            replace_node(m.get_match_root(), conv_bias);
        }
        return true;
    };

    auto m = std::make_shared<ngraph::pattern::Matcher>(p_conv_bias, "CoreFusion.ConvBias");
    this->add_matcher(m, callback, PassProperty::REQUIRE_STATIC_SHAPE);
}

void pass::CoreFusion::construct_conv_bias_add()
{
    Shape shape{2, 2, 1, 1};
    auto data_batch = make_shared<pattern::op::Label>(element::f32, shape);
    auto filters = make_shared<pattern::op::Label>(element::f32, shape);
    auto bias = make_shared<pattern::op::Label>(element::f32, Shape{shape[0]});

    auto pconv = make_shared<op::ConvolutionBias>(data_batch,
                                                  filters,
                                                  bias,
                                                  Strides{1, 1},
                                                  Strides{1, 1},
                                                  CoordinateDiff{0, 0},
                                                  CoordinateDiff{0, 0},
                                                  Strides{1, 1});
    auto add_input = make_shared<pattern::op::Label>(element::f32, pconv->get_output_shape(0));
    auto padd = make_shared<op::Add>(add_input, pconv);

    auto callback = [data_batch, filters](pattern::Matcher& m) {
        NGRAPH_DEBUG << "In a callback for construct_conv_sum against "
                     << m.get_match_root()->get_name();

        auto add_m = m.get_match_root();
        auto pattern_map = m.get_pattern_map();
        auto conv_m = as_type_ptr<op::ConvolutionBias>(add_m->get_argument(1));
        auto add_input_m = add_m->get_argument(0);

        if (!conv_m)
        {
            conv_m = static_pointer_cast<op::ConvolutionBias>(add_m->get_argument(0));
            add_input_m = add_m->get_argument(1);
        }

        if (get_user_count(conv_m.get()) > 1)
        {
            NGRAPH_DEBUG << "Convolution has more than one user";
            return false;
        }

        auto conv_add = shared_ptr<Node>(new op::ConvolutionBiasAdd(conv_m, add_input_m, false));
        replace_node(m.get_match_root(), conv_add);
        return true;
    };

    auto m = std::make_shared<pattern::Matcher>(padd, "CoreFusion.ConvBiasAdd");
    this->add_matcher(m, callback, all_pass_property_off);
}<|MERGE_RESOLUTION|>--- conflicted
+++ resolved
@@ -1251,11 +1251,8 @@
             conv_m = static_pointer_cast<op::Convolution>(m.get_match_root()->get_argument(1));
         }
 
-<<<<<<< HEAD
-        if (conv_m->get_shape().size() > 5 || conv_m->get_output_element_type(0) != element::f32)
-=======
-        if (conv_m->get_output_shape(0).size() > 5 || conv_m->get_element_type() != element::f32)
->>>>>>> cbe47149
+        if (conv_m->get_output_shape(0).size() > 5 ||
+            conv_m->get_output_element_type(0) != element::f32)
         {
             // Most backends are unlikely to efficiently support these convolutions. Skip fusion
             return false;
