//*****************************************************************************
// Copyright 2017-2020 Intel Corporation
//
// Licensed under the Apache License, Version 2.0 (the "License");
// you may not use this file except in compliance with the License.
// You may obtain a copy of the License at
//
//     http://www.apache.org/licenses/LICENSE-2.0
//
// Unless required by applicable law or agreed to in writing, software
// distributed under the License is distributed on an "AS IS" BASIS,
// WITHOUT WARRANTIES OR CONDITIONS OF ANY KIND, either express or implied.
// See the License for the specific language governing permissions and
// limitations under the License.
//*****************************************************************************

#include <algorithm>
#include <unordered_set>

#include "ngraph/pass/core_fusion.hpp"

#include "ngraph/graph_util.hpp"
#include "ngraph/log.hpp"
#include "ngraph/op/add.hpp"
#include "ngraph/op/batch_norm.hpp"
#include "ngraph/op/broadcast.hpp"
#include "ngraph/op/constant.hpp"
#include "ngraph/op/convert.hpp"
#include "ngraph/op/convolution.hpp"
#include "ngraph/op/divide.hpp"
#include "ngraph/op/exp.hpp"
#include "ngraph/op/fused/conv_fused.hpp"
#include "ngraph/op/fused/softmax_crossentropy.hpp"
#include "ngraph/op/log.hpp"
#include "ngraph/op/max.hpp"
#include "ngraph/op/max_pool.hpp"
#include "ngraph/op/maximum.hpp"
#include "ngraph/op/multiply.hpp"
#include "ngraph/op/negative.hpp"
#include "ngraph/op/not_equal.hpp"
#include "ngraph/op/one_hot.hpp"
#include "ngraph/op/pad.hpp"
#include "ngraph/op/parameter.hpp"
#include "ngraph/op/relu.hpp"
#include "ngraph/op/reshape.hpp"
#include "ngraph/op/sigmoid.hpp"
#include "ngraph/op/softmax.hpp"
#include "ngraph/op/sqrt.hpp"
#include "ngraph/op/subtract.hpp"
#include "ngraph/op/sum.hpp"
#include "ngraph/pass/graph_rewrite.hpp"
#include "ngraph/pass/manager.hpp"
#include "ngraph/pattern/matcher.hpp"
#include "ngraph/pattern/op/label.hpp"
#include "ngraph/pattern/op/skip.hpp"

using namespace ngraph;
using namespace std;

static shared_ptr<Node> construct_constant_node(int n)
{
    return op::Constant::create(element::f32, Shape{}, {n});
}

void pass::CoreFusion::construct_softmax_cross_entropy_fprop()
{
    auto param_1 = std::make_shared<pattern::op::Label>(element::f32, Shape{41, 37});
    auto softmax = std::make_shared<ngraph::op::Softmax>(param_1, AxisSet{1});

    // parameter with one-hot encoded values
    auto param_2 = std::make_shared<pattern::op::Label>(element::f32, Shape{41, 37});
    auto log = std::make_shared<ngraph::op::Log>(softmax);
    auto multiply = std::make_shared<ngraph::op::Multiply>(param_2, log);

    auto reduction_axes = ngraph::op::Constant::create(element::i64, Shape{}, {1});
    auto reduction_axes_label = std::make_shared<pattern::op::Label>(reduction_axes);
    auto sum = std::make_shared<ngraph::op::Sum>(multiply, reduction_axes_label);
    auto negative = std::make_shared<ngraph::op::Negative>(sum);
    auto reshape = std::make_shared<ngraph::op::Reshape>(negative, AxisVector{0}, Shape{41, 1});

    auto callback = [reduction_axes_label, param_1, param_2](pattern::Matcher& m) {
        NGRAPH_DEBUG << "In a callback for construct_softmax_cross_entropy_fprop against "
                     << m.get_match_root()->get_name();

        auto pattern_map = m.get_pattern_map();
        auto input_to_normalize = pattern_map[param_1];
        auto labels = pattern_map[param_2];
        auto softmax_crossentropy =
            std::make_shared<ngraph::op::SoftmaxCrossEntropy>(input_to_normalize, labels, true);
        ngraph::replace_node(m.get_match_root(), softmax_crossentropy);

        return true;
    };
    auto m = std::make_shared<pattern::Matcher>(reshape, "CoreFusion.SoftmaxCrossEntropy");
    this->add_matcher(m, callback);
}

void pass::CoreFusion::construct_softmax_cross_entropy_bprop_with_soft_labels()
{
    // Softmax bprop
    auto input_x = std::make_shared<pattern::op::Label>(element::f32, Shape{41, 37});
    auto constant_1 = ngraph::op::Constant::create(element::i64, Shape{1}, {1});
    auto max_x = std::make_shared<ngraph::op::Max>(input_x, constant_1);
    auto broadcast_max_x =
        std::make_shared<ngraph::op::Broadcast>(max_x, Shape{41, 37}, AxisSet{1});
    auto subtract_input_x = std::make_shared<ngraph::op::Subtract>(input_x, broadcast_max_x);
    auto constant_2 = ngraph::op::Constant::create(element::f32, Shape{41, 37}, {1});
    auto maximum = std::make_shared<ngraph::op::Maximum>(constant_2, subtract_input_x);
    auto softmax_axes = ngraph::op::Constant::create(element::i64, Shape{1}, {1});
    auto softmax = std::make_shared<ngraph::op::Softmax>(maximum, softmax_axes);
    auto softmax_label =
        std::make_shared<pattern::op::Label>(softmax, nullptr, NodeVector{softmax});

    // Cross Entropy Bprop
    auto delta_label = std::make_shared<pattern::op::Label>(element::f32, Shape{41, 37});
    // if soft_label = true, we will not have one hot encoding on the labels,
    // instead we will get labels has 2d floating point tensor
    auto labels_y = std::make_shared<pattern::op::Label>(
        element::f32, Shape{41, 37}, pattern::has_class<op::Parameter>());
    auto negative_y = std::make_shared<ngraph::op::Negative>(labels_y);
    auto multiply_ce = std::make_shared<ngraph::op::Multiply>(negative_y, delta_label);

    // summation
    auto divide_sm_ce = std::make_shared<ngraph::op::Divide>(multiply_ce, softmax_label);
    auto multiply_sm_ce = std::make_shared<ngraph::op::Multiply>(softmax_label, divide_sm_ce);
    auto reduction_axes_label = std::make_shared<pattern::op::Label>(element::i64, Shape{1});
    auto summation = std::make_shared<ngraph::op::Sum>(multiply_sm_ce, reduction_axes_label);
    auto broadcast_summation =
        std::make_shared<ngraph::op::Broadcast>(summation, Shape{41, 37}, AxisSet{1});

    auto subtract = std::make_shared<ngraph::op::Subtract>(divide_sm_ce, broadcast_summation);
    auto multiply = std::make_shared<ngraph::op::Multiply>(softmax_label, subtract);

    auto callback = [input_x, delta_label, labels_y, reduction_axes_label, softmax_label](
        pattern::Matcher& m) {
        NGRAPH_DEBUG << "In a callback for construct_softmax_cross_entropy_bprop against "
                     << m.get_match_root()->get_name();

        auto pattern_map = m.get_pattern_map();
        auto input = pattern_map[input_x];
        auto labels = pattern_map[labels_y];
        auto delta = pattern_map[delta_label];
        auto softmax = pattern_map[softmax_label];

        auto sm_ce_bprop =
            std::make_shared<ngraph::op::SoftmaxCrossEntropyBackprop>(delta, softmax, labels, true);
        ngraph::replace_node(m.get_match_root(), sm_ce_bprop);
        return true;
    };
    auto m = std::make_shared<pattern::Matcher>(multiply, "CoreFusion.SoftmaxCrossEntropyBprop");
    this->add_matcher(m, callback);
}

void pass::CoreFusion::construct_softmax_cross_entropy_bprop_with_ignore_mask()
{
    // Softmax bprop
    auto input_x = std::make_shared<pattern::op::Label>(element::f64, Shape{41, 37});
    auto constant_1 = ngraph::op::Constant::create(element::i64, Shape{1}, {1});
    auto max_x = std::make_shared<ngraph::op::Max>(input_x, constant_1);
    auto broadcast_max_x =
        std::make_shared<ngraph::op::Broadcast>(max_x, Shape{41, 37}, AxisSet{1});
    auto subtract_input_x = std::make_shared<ngraph::op::Subtract>(input_x, broadcast_max_x);
    auto constant_2 = ngraph::op::Constant::create(element::f64, Shape{41, 37}, {1});
    auto maximum = std::make_shared<ngraph::op::Maximum>(constant_2, subtract_input_x);
    auto softmax_axes = ngraph::op::Constant::create(element::i64, Shape{1}, {1});
    auto softmax = std::make_shared<ngraph::op::Softmax>(maximum, softmax_axes);
    auto softmax_label =
        std::make_shared<pattern::op::Label>(softmax, nullptr, NodeVector{softmax});

    // labels
    auto labels_y = std::make_shared<pattern::op::Label>(
        element::i64, Shape{41, 1}, pattern::has_class<op::Parameter>());
    // ignore_mask
    auto mask_constant = ngraph::op::Constant::create(element::i64, Shape{41, 1}, {1});
    auto mask_label = std::make_shared<pattern::op::Label>(mask_constant);
    auto not_equal = std::make_shared<ngraph::op::NotEqual>(labels_y, mask_label);
    auto convert = std::make_shared<ngraph::op::Convert>(not_equal, element::f64);
    auto reshape = std::make_shared<ngraph::op::Reshape>(
        convert, AxisVector{0, 1}, Shape{convert->get_shape().at(0)});
    auto broadcast_mask =
        std::make_shared<ngraph::op::Broadcast>(reshape, Shape{41, 37}, AxisSet{1});

    // Cross Entropy Bprop
    auto delta_label = std::make_shared<pattern::op::Label>(element::f64, Shape{41, 37});
    // if ignore_mask is enabled, we will have one hot encoding on the labels,
    auto reshape_labels = make_shared<op::Reshape>(labels_y, AxisVector{0, 1}, Shape{41});
    auto one_hot = std::make_shared<ngraph::op::OneHot>(reshape_labels, Shape{41, 37}, size_t(1));
    auto convert_one_hot = std::make_shared<ngraph::op::Convert>(one_hot, element::f64);
    auto negative_y = std::make_shared<ngraph::op::Negative>(convert_one_hot);
    auto multiply_ce = std::make_shared<ngraph::op::Multiply>(negative_y, delta_label);

    // summation
    auto divide_sm_ce = std::make_shared<ngraph::op::Divide>(multiply_ce, softmax_label);
    auto multiply_mask = std::make_shared<ngraph::op::Multiply>(divide_sm_ce, broadcast_mask);
    auto multiply_sm_ce = std::make_shared<ngraph::op::Multiply>(softmax_label, multiply_mask);
    auto reduction_axes_label = std::make_shared<pattern::op::Label>(element::i64, Shape{1});
    auto summation = std::make_shared<ngraph::op::Sum>(multiply_sm_ce, reduction_axes_label);
    auto broadcast_summation =
        std::make_shared<ngraph::op::Broadcast>(summation, Shape{41, 37}, AxisSet{1});

    auto subtract = std::make_shared<ngraph::op::Subtract>(multiply_mask, broadcast_summation);
    auto multiply = std::make_shared<ngraph::op::Multiply>(softmax_label, subtract);

    auto callback = [input_x,
                     delta_label,
                     labels_y,
                     reduction_axes_label,
                     softmax_label,
                     mask_label](pattern::Matcher& m) {
        NGRAPH_DEBUG
            << "In a callback for construct_softmax_cross_entropy_bprop_with_ignore_mask against "
            << m.get_match_root()->get_name();

        auto pattern_map = m.get_pattern_map();
        auto input = pattern_map[input_x];
        auto labels = pattern_map[labels_y];
        auto delta = pattern_map[delta_label];
        auto softmax = pattern_map[softmax_label];

        auto mask_constant_op =
            std::static_pointer_cast<ngraph::op::Constant>(pattern_map[mask_label]);
        auto ignore_index = *(static_cast<size_t const*>(mask_constant_op->get_data_ptr()));
        auto sm_ce_bprop = std::make_shared<ngraph::op::SoftmaxCrossEntropyBackprop>(
            delta, softmax, labels, false, ignore_index);
        ngraph::replace_node(m.get_match_root(), sm_ce_bprop);
        return true;
    };
    auto m = std::make_shared<pattern::Matcher>(multiply, "CoreFusion.SoftmaxCrossEntropyBprop");
    this->add_matcher(m, callback);
}

void pass::CoreFusion::construct_relu()
{
    auto iconst0 = construct_constant_node(0);
    auto val = make_shared<pattern::op::Label>(iconst0);
    auto zero = make_shared<pattern::op::Label>(iconst0, nullptr, NodeVector{iconst0});

    auto skip_broadcast = make_shared<pattern::op::Skip>(zero, pattern::has_class<op::Broadcast>());
    auto max = make_shared<op::Maximum>(skip_broadcast, val);

    auto callback = [val, zero](pattern::Matcher& m) {
        NGRAPH_DEBUG << "In a callback for construct_relu against "
                     << m.get_match_root()->get_name();

        auto pattern_map = m.get_pattern_map();
        auto mzero = m.get_pattern_map()[zero];
        if (!is_zero(mzero))
        {
            NGRAPH_DEBUG << "zero constant = " << mzero->get_name() << " not equal to 0\n";
            return false;
        }
        auto mpattern = m.get_match_root();

        auto cg = shared_ptr<Node>(new op::Relu(pattern_map[val]));
        replace_node(m.get_match_root(), cg);
        return true;
    };

    auto m = make_shared<pattern::Matcher>(max, "CoreFusion.Relu");
    this->add_matcher(m, callback, all_pass_property_off);
}

void pass::CoreFusion::construct_sigmoid()
{
    // construct variance
    auto input = make_shared<pattern::op::Label>(element::f32, Shape{3, 4});
    auto neg_input = make_shared<op::Negative>(input);
    auto exp_neg_input = make_shared<op::Exp>(neg_input);

    auto constant = make_shared<pattern::op::Label>(element::f32, Shape{3, 4});
    auto skip_broadcast =
        make_shared<pattern::op::Skip>(constant, pattern::has_class<op::Broadcast>());

    auto add_exp = make_shared<op::Add>(exp_neg_input, skip_broadcast);
    auto divide_1_over_exp = make_shared<op::Divide>(skip_broadcast, add_exp);

    // Define a call back that needs to called once the DFG matches the pattern
    auto callback = [input, constant](pattern::Matcher& m) {
        NGRAPH_DEBUG << "In a callback for construct_fprop_sigmoid pattern against "
                     << m.get_match_root()->get_name();
        auto pattern_map = m.get_pattern_map();

        if (m.get_match_root()->get_element_type() != element::f32)
        {
            NGRAPH_DEBUG << "mpattern = " << m.get_match_root()->get_name()
                         << " type is not float!";
            return false;
        }

        if (m.get_match_root()->get_output_size() != pattern_map[input]->get_output_size())
        {
            NGRAPH_DEBUG << "mpattern = " << m.get_match_root()->get_name()
                         << "input= " << pattern_map[input]->get_name() << "size dont match!";
            return false;
        }

        if (!is_one(pattern_map[constant]))
        {
            NGRAPH_DEBUG << "Node not constant or not 1";
            return false;
        }
        auto sigmoid_node = make_shared<op::Sigmoid>(pattern_map[input]);
        replace_node(m.get_match_root(), sigmoid_node);
        return true;
    };

    auto m = std::make_shared<ngraph::pattern::Matcher>(divide_1_over_exp, "CoreFusion.Sigmoid");
    this->add_matcher(m, callback, all_pass_property_off);
}

void pass::CoreFusion::construct_sigmoid_bprop()
{
    // construct variance
    auto input = make_shared<pattern::op::Label>(element::f32, Shape{3, 4});
    auto neg_input = make_shared<op::Negative>(input);
    auto exp_neg_input = make_shared<op::Exp>(neg_input);

    // broadcast input
    auto constant = make_shared<pattern::op::Label>(element::f32, Shape{});
    auto broadcast_constant = make_shared<op::Broadcast>(constant, Shape{3, 4}, AxisSet{0, 1});

    auto add_exp = make_shared<op::Add>(exp_neg_input, broadcast_constant);
    // auto divide_1_over_exp = make_shared<op::Divide>(broadcast_constant, add_exp);
    auto sigmoid_fwd = make_shared<pattern::op::Label>(element::f32, Shape{3, 4});

    auto delta = make_shared<pattern::op::Label>(element::f32, Shape{3, 4});
    auto neg_delta = make_shared<op::Negative>(delta);

    auto multiply_sigmoid_delta = make_shared<op::Multiply>(sigmoid_fwd, neg_delta);
    auto divide_2 = make_shared<op::Divide>(multiply_sigmoid_delta, add_exp);

    auto multiply_2 = make_shared<op::Multiply>(divide_2, exp_neg_input);
    auto negative_2 = make_shared<op::Negative>(multiply_2);

    // Define a call back that needs to called once the DFG matches the pattern
    auto callback = [input, delta](pattern::Matcher& m) {
        NGRAPH_DEBUG << "In a callback for construct_bprop_sigmoid pattern against "
                     << m.get_match_root()->get_name();
        auto pattern_map = m.get_pattern_map();
        if (m.get_match_root()->get_element_type() != element::f32)
        {
            NGRAPH_DEBUG << "mpattern = " << m.get_match_root()->get_name()
                         << " type is not float!";
            return false;
        }

        if (m.get_match_root()->get_shape().get_rank() !=
            pattern_map[input]->get_shape().get_rank())
        {
            NGRAPH_DEBUG << "mpattern = " << m.get_match_root()->get_name()
                         << "input= " << pattern_map[input]->get_name() << "size dont match!";
            return false;
        }
        auto dsigmoid = make_shared<op::SigmoidBackprop>(pattern_map[input], pattern_map[delta]);
        replace_node(m.get_match_root(), dsigmoid);
        return true;
    };

    auto m = std::make_shared<ngraph::pattern::Matcher>(negative_2, "CoreFusion.SigmoidBprop");
    this->add_matcher(m, callback, PassProperty::REQUIRE_STATIC_SHAPE);
}

void pass::CoreFusion::construct_folded_batch_norm()
{
    Shape shape{2, 2, 1, 1};
    auto input = make_shared<pattern::op::Label>(element::f32, shape);
    auto filters = make_shared<pattern::op::Label>(element::f32, shape);

    auto pconv = make_shared<op::Convolution>(input,
                                              filters,
                                              Strides{1, 1},
                                              Strides{1, 1},
                                              CoordinateDiff{0, 0},
                                              CoordinateDiff{0, 0},
                                              Strides{1, 1});
    auto mean_shape = Shape{2};
    auto mean = make_shared<pattern::op::Label>(element::f32, mean_shape);
    auto var_shape = Shape{2};
    auto var = make_shared<pattern::op::Label>(element::f32, var_shape);
    auto gamma_shape = Shape{2};
    auto gamma = make_shared<pattern::op::Label>(element::f32, gamma_shape);
    auto beta_shape = Shape{2};
    auto beta = make_shared<pattern::op::Label>(element::f32, beta_shape);
    double eps = 0.001;
    auto shape_r = Shape{1, 2, 2, 2};
    auto bn = make_shared<op::BatchNormInference>(eps, gamma, beta, pconv, mean, var);

    auto callback = [input, filters, mean, var, gamma, beta](pattern::Matcher& m) {
        NGRAPH_DEBUG << "In callback for folded batch norm against node = "
                     << m.get_match_root()->get_name();
        auto pattern_map = m.get_pattern_map();

        auto m_bn = static_pointer_cast<op::BatchNormInference>(m.get_match_root());
        auto m_conv = static_pointer_cast<op::Convolution>(m_bn->get_argument(2));

        if (m_conv->get_users().size() > 1)
        {
            return false;
        }

        if (m_conv->get_shape().get_rank() != 4)
        {
            return false;
        }

        // new weights = old weights * gamma / sqrt(variance + epsilon)
        // new biases = -mean * gamma / sqrt(variance + epsilon) + beta

        auto bn_eps = op::Constant::create(element::f32, Shape{}, {m_bn->get_eps_value()});
        auto var_eps = make_shared<op::Add>(
            pattern_map[var],
            make_shared<op::Broadcast>(bn_eps, pattern_map[var]->get_shape(), AxisSet{0}));
        auto sqrt_var_eps = make_shared<op::Sqrt>(var_eps);

        auto mean_gamma = make_shared<op::Multiply>(pattern_map[mean], pattern_map[gamma]);
        auto new_biases = make_shared<op::Subtract>(
            pattern_map[beta], make_shared<op::Divide>(mean_gamma, sqrt_var_eps));
        auto weight_scaling = make_shared<op::Divide>(pattern_map[gamma], sqrt_var_eps);
        auto new_weights = make_shared<op::Multiply>(
            pattern_map[filters],
            make_shared<op::Broadcast>(
                weight_scaling, pattern_map[filters]->get_shape(), AxisSet{1, 2, 3}));

        auto conv = make_shared<op::Convolution>(pattern_map[input],
                                                 new_weights,
                                                 m_conv->get_window_movement_strides(),
                                                 m_conv->get_window_dilation_strides(),
                                                 m_conv->get_padding_below(),
                                                 m_conv->get_padding_above(),
                                                 m_conv->get_data_dilation_strides());
        auto conv_bias =
            conv + make_shared<op::Broadcast>(new_biases, conv->get_shape(), AxisSet{0, 2, 3});
        replace_node(m.get_match_root(), conv_bias);

        return true;

    };

    auto m = std::make_shared<ngraph::pattern::Matcher>(bn, "CoreFusion.FoldedBatchNorm");
    this->add_matcher(m, callback, PassProperty::REQUIRE_STATIC_SHAPE);
}

void pass::CoreFusion::construct_conv_affine_folding()
{
    // A * Conv (input, filters) + B -> ConvBias (input, filters * A_c, B_c)
    Shape shape{2, 2, 1, 1};
    auto input = make_shared<pattern::op::Label>(element::f32, shape);
    auto filters = make_shared<pattern::op::Label>(element::f32, shape);

    auto conv = make_shared<op::Convolution>(input,
                                             filters,
                                             Strides{1, 1},
                                             Strides{1, 1},
                                             CoordinateDiff{0, 0},
                                             CoordinateDiff{0, 0},
                                             Strides{1, 1});
    auto conv_label = make_shared<pattern::op::Label>(conv, nullptr, NodeVector{conv});

    auto Ac = make_shared<pattern::op::Label>(element::f32, Shape{2});
    auto A = make_shared<op::Broadcast>(Ac, Shape{2, 2, 1, 1}, AxisSet{0, 2, 3});
    auto A_label = make_shared<pattern::op::Label>(A, nullptr, NodeVector{A});
    auto Bc = make_shared<pattern::op::Label>(element::f32, Shape{2});
    auto B = make_shared<op::Broadcast>(Bc, Shape{2, 2, 1, 1}, AxisSet{0, 2, 3});
    auto B_label = make_shared<pattern::op::Label>(B, nullptr, NodeVector{B});
    auto multiply = make_shared<op::Multiply>(conv_label, A_label);
    auto add = make_shared<op::Add>(multiply, B_label);

    auto callback = [input, filters, conv_label, A_label, B_label](pattern::Matcher& m) {
        NGRAPH_DEBUG << "In callback for conv affine folding against node = "
                     << m.get_match_root()->get_name();
        auto pattern_map = m.get_pattern_map();

        auto conv_m = static_pointer_cast<op::Convolution>(pattern_map[conv_label]);

        if (conv_m->get_users().size() > 1)
        {
            return false;
        }

        if (conv_m->get_shape().get_rank() != 4)
        {
            return false;
        }

        auto A_m = static_pointer_cast<op::Broadcast>(pattern_map[A_label]);
        auto B_m = static_pointer_cast<op::Broadcast>(pattern_map[B_label]);

        // Check if values are being broadcast along channel (2nd) dimension
        auto is_channel_bcast = [](const shared_ptr<op::Broadcast>& bcast) {

            if (bcast->get_argument(0)->get_shape().get_rank() == 1 &&
                bcast->get_broadcast_axes() == AxisSet{0, 2, 3})
            {
                return true;
            }

            if (bcast->get_argument(0)->get_shape().get_rank() == 2)
            {
                auto input_shape = bcast->get_argument(0)->get_shape();
                if (input_shape[0] == 1 && bcast->get_broadcast_axes() == AxisSet{2, 3})
                    return true;
            }
            return false;
        };

        if (!is_channel_bcast(A_m) || !is_channel_bcast(B_m))
        {
            return false;
        }

        auto get_bcast_input = [](const shared_ptr<op::Broadcast>& bcast) {
            if (bcast->get_argument(0)->get_shape().get_rank() == 1)
            {
                return bcast->get_argument(0);
            }
            if (bcast->get_argument(0)->get_shape().get_rank() == 2)
            {
                Shape bshape{bcast->get_argument(0)->get_shape()[1]};
                return static_pointer_cast<Node>(
                    make_shared<op::Reshape>(bcast->get_argument(0), AxisVector{0, 1}, bshape));
            }
            throw ngraph_error("Unexpected shape for bcast input");
        };

        auto Ac_m = get_bcast_input(A_m);

        // new weights = old weights * Ac_m
        // new biases = Bc_m

        auto filters_n = make_shared<op::Multiply>(
            pattern_map[filters],
            make_shared<op::Broadcast>(Ac_m, pattern_map[filters]->get_shape(), AxisSet{1, 2, 3}));

        auto conv_n = make_shared<op::Convolution>(pattern_map[input],
                                                   filters_n,
                                                   conv_m->get_window_movement_strides(),
                                                   conv_m->get_window_dilation_strides(),
                                                   conv_m->get_padding_below(),
                                                   conv_m->get_padding_above(),
                                                   conv_m->get_data_dilation_strides());
        auto convbias_n = conv_n + B_m;
        replace_node(m.get_match_root(), convbias_n);

        return true;

    };

    auto m = make_shared<pattern::Matcher>(add, "CoreFusion.ConvAffineFolding");
    this->add_matcher(m, callback, PassProperty::REQUIRE_STATIC_SHAPE);
}

static bool is_trivial_convolution(shared_ptr<op::Convolution> conv, bool skip_pad_checks = false)
{
    Strides stride_1{1, 1};
    CoordinateDiff pad_0{0, 0};

    return conv->get_window_dilation_strides() == stride_1 &&
           conv->get_data_dilation_strides() == stride_1 &&
           (skip_pad_checks ||
            (conv->get_padding_above() == pad_0 && conv->get_padding_below() == pad_0));
}

static bool are_img_dims_equal(Shape conv_shape, Shape image_shape)
{
    if (conv_shape.get_rank() != 4)
    {
        return false;
    }

    return conv_shape[2] == image_shape[0] && conv_shape[3] == image_shape[1];
}

static shared_ptr<Node> reduce_broadcast(shared_ptr<Node> broadcast)
{
    const size_t H = 2;
    const size_t W = 3;
    auto matched_broadcast_w1 = static_pointer_cast<op::Broadcast>(broadcast);
    Shape shape_w1{matched_broadcast_w1->get_shape()};
    shape_w1[H] /= 2;
    shape_w1[W] /= 2;
    auto new_broadcast_w1 =
        std::make_shared<op::Broadcast>(matched_broadcast_w1->get_argument(0),
                                        shape_w1,
                                        matched_broadcast_w1->get_broadcast_axes());
    return move(new_broadcast_w1);
}

static size_t shape_to_index(Shape shape)
{
    if (shape.get_rank() != 4)
    {
        return 0;
    }
    const size_t HEIGHT_DIM = 2;
    const size_t WIDTH_DIM = 3;

    if (shape.at(HEIGHT_DIM) != shape.at(WIDTH_DIM))
    {
        return 0;
    }

    switch (shape.at(HEIGHT_DIM))
    {
    case 28: return 1;
    case 14: return 2;
    case 7: return 3;
    default: return 0;
    }
}

void pass::CoreFusion::construct_reshape_broadcast()
{
    Shape input_shape{10};
    auto input = make_shared<pattern::op::Label>(element::f32, input_shape);
    auto reshape1 = make_shared<op::Reshape>(input, AxisVector{0}, Shape{10, 1});
    auto broadcast = make_shared<op::Broadcast>(reshape1, Shape{10, 1, 20}, AxisSet{2});

    auto callback = [input](pattern::Matcher& m) {
        NGRAPH_DEBUG << "In a callback for construct_reshape_broadcast against "
                     << m.get_match_root()->get_name();

        auto pattern_map = m.get_pattern_map();
        auto broadcast_m = static_pointer_cast<op::Broadcast>(m.get_match_root());
        auto reshape1_m = static_pointer_cast<op::Reshape>(broadcast_m->get_argument(0));
        auto input_m = m.get_pattern_value_map()[input];

        // it doesn't seem to make sense to support shapes : [0] or [1]
<<<<<<< HEAD
        if (input_m->get_shape().get_rank() != 1 || input_m->get_shape().at(0) < 2)
=======
        if (input_m.get_shape().size() != 1 || input_m.get_shape().at(0) < 2)
>>>>>>> 0af33226
        {
            NGRAPH_DEBUG << "input_m isn't a scalar or contains zero dimension";
            return false;
        }

        size_t dim = input_m.get_shape().at(0);

        // We are going to support the most common case where broadcast doesn't add 1-dimensions
        // since it's also very simple to implement
        size_t dim_one_count = 0;
        for (auto d : reshape1_m->get_shape())
        {
            if (d != 1 && d != dim)
            {
                NGRAPH_DEBUG << "Input is reshaped in a way we can't directly broadcast ( shape = "
                             << vector_to_string(reshape1_m->get_shape()) << ")";
                return false;
            }

            if (d == 1)
            {
                dim_one_count++;
            }
        }

        AxisSet new_axes = broadcast_m->get_broadcast_axes();
        auto broadcast_shape = broadcast_m->get_shape();
        for (size_t i = 0; i < broadcast_shape.get_rank(); i++)
        {
            if (broadcast_shape[i] == 1)
            {
                dim_one_count--;
                new_axes.insert(i);
            }
        }

        if (dim_one_count != 0)
        {
            NGRAPH_DEBUG << "Broadcast adds 1-dimensions";
            return false;
        }

        auto new_broadcast =
            make_shared<op::Broadcast>(input_m, broadcast_m->get_shape(), new_axes);
        replace_node(m.get_match_root(), new_broadcast);
        return true;
    };

    auto m = make_shared<pattern::Matcher>(broadcast, "CoreFusion.ReshapeBroadcast");
    this->add_matcher(m, callback, PassProperty::REQUIRE_STATIC_SHAPE);
}

//   conv(56w3s1)                       conv(28w3s2)
//	      |                                |
//   conv(56w1s1)              ==>      conv(28w1s1)
//       |                                 |
// elt------------56               elt------------pool(28s2)
//   |            |                  |               |
// conv(28w1s2) conv(28w1s2)     conv(28w1s1)  conv(28w1s1)
void pass::CoreFusion::construct_optimized_strided_conv()
{
    Shape win_size_1{1, 1, 1, 1};
    auto is_bc = pattern::has_class<op::Broadcast>();
    auto data_stride3 = make_shared<pattern::op::Label>(element::f32, Shape{1, 1, 128, 128});
    auto weights_stride3 = make_shared<pattern::op::Label>(element::f32, win_size_1);

    auto conv_stride3 = make_shared<op::Convolution>(data_stride3, weights_stride3);

    auto conv_stride3_label =
        make_shared<pattern::op::Label>(conv_stride3, nullptr, NodeVector{conv_stride3});

    auto broadcast_w3_label = make_shared<pattern::op::Label>(conv_stride3_label, is_bc);
    auto add_w3 = make_shared<op::Add>(conv_stride3_label, broadcast_w3_label);
    auto relu_w3 = make_shared<op::Relu>(add_w3);

    auto weights_stride1 = make_shared<pattern::op::Label>(element::f32, win_size_1);
    auto conv_stride1 = make_shared<op::Convolution>(relu_w3, weights_stride1);
    auto conv_stride1_label =
        make_shared<pattern::op::Label>(conv_stride1, nullptr, NodeVector{conv_stride1});
    auto broadcast_w1_label = make_shared<pattern::op::Label>(conv_stride1_label, is_bc);
    auto add_w1 = make_shared<op::Add>(conv_stride1_label, broadcast_w1_label);

    auto eltwise_arg_label =
        make_shared<pattern::op::Label>(element::f32, conv_stride1->get_shape());
    auto add_two_convs = make_shared<op::Add>(add_w1, eltwise_arg_label);

    auto relu_two_convs = make_shared<op::Relu>(add_two_convs);

    auto eltwise_label =
        make_shared<pattern::op::Label>(relu_two_convs, nullptr, NodeVector{relu_two_convs});

    auto weights_eltwise = make_shared<pattern::op::Label>(element::f32, win_size_1);
    auto eltwise_conv = make_shared<op::Convolution>(eltwise_label, weights_eltwise);

    auto callback = [win_size_1,
                     eltwise_label,
                     conv_stride1_label,
                     conv_stride3_label,
                     eltwise_arg_label,
                     broadcast_w3_label,
                     broadcast_w1_label](pattern::Matcher& m) {
        NGRAPH_DEBUG << "In a callback for construct_conv_skip against "
                     << m.get_match_root()->get_name();

        if (m.get_match_root()->get_users().empty())
        {
            NGRAPH_DEBUG << m.get_match_root()
                         << " has already been replaced by a preceding callback";
            return false;
        }

        auto pattern_map = m.get_pattern_map();
        auto m_eltwise = pattern_map[eltwise_label];

        vector<shared_ptr<Node>> strided_convs;
        for (auto n : m_eltwise->get_users())
        {
            if (is_used(n.get()))
            {
                if (!is_type<op::Convolution>(n))
                {
                    NGRAPH_DEBUG << "Not all live users of element wise operation are Convolution";
                    return false;
                }
                strided_convs.push_back(n);
            }
        }

        if (strided_convs.size() != 2)
        {
            NGRAPH_DEBUG << "Number of live users of element wise operation isn't equal to 2";
            return false;
        }

        Shape supported_shapes[] = {Shape{56, 56}, Shape{28, 28}, Shape{14, 14}, Shape{7, 7}};
        Shape shape_1{1, 1};
        Shape shape_3{3, 3};
        Strides stride_2{2, 2};
        Strides stride_1{1, 1};
        CoordinateDiff pad_0{0, 0};
        CoordinateDiff pad_1{1, 1};
        Shape win_size_3{1, 1, 3, 3};

        size_t sparse_shape_index = 0;
        NodeVector sconvs;
        for (auto sc : strided_convs)
        {
            if (sc->get_argument(0) != m_eltwise)
            {
                NGRAPH_DEBUG << "element-wise isn't data";
                return false;
            }
            auto sconv = static_pointer_cast<op::Convolution>(sc);
            sparse_shape_index = shape_to_index(sconv->get_shape());
            if (sparse_shape_index == 0)
            {
                NGRAPH_DEBUG << "Unsupported shape of " << sconv->get_name();
                return false;
            }
            if (!are_img_dims_equal(sconv->get_shape(), supported_shapes[sparse_shape_index]) ||
                !are_img_dims_equal(sconv->get_argument(1)->get_shape(), shape_1) ||
                sconv->get_window_movement_strides() != stride_2 || !is_trivial_convolution(sconv))
            {
                NGRAPH_DEBUG << sconv->get_name() << " and its weights are of the wrong shape (not "
                             << vector_to_string(supported_shapes[sparse_shape_index])
                             << " and 1x1) and strides (2x2)";
                return false;
            }
            sconvs.push_back(sconv);
        }

        const size_t full_shape_index = sparse_shape_index - 1;

        auto m_conv_stride1 = static_pointer_cast<op::Convolution>(pattern_map[conv_stride1_label]);

        if (!are_img_dims_equal(m_conv_stride1->get_shape(), supported_shapes[full_shape_index]) ||
            !are_img_dims_equal(m_conv_stride1->get_argument(1)->get_shape(), win_size_1) ||
            m_conv_stride1->get_window_movement_strides() != stride_1 ||
            !is_trivial_convolution(m_conv_stride1))
        {
            NGRAPH_DEBUG << m_conv_stride1->get_name()
                         << " and its weights are of the wrong shape (not "
                         << vector_to_string(supported_shapes[full_shape_index])
                         << " and 1x1) and strides (1x1)";
            return false;
        }

        auto m_conv_stride3 = static_pointer_cast<op::Convolution>(pattern_map[conv_stride3_label]);

        if (!are_img_dims_equal(m_conv_stride3->get_shape(), supported_shapes[full_shape_index]) ||
            !are_img_dims_equal(m_conv_stride3->get_argument(1)->get_shape(), shape_3) ||
            m_conv_stride3->get_window_movement_strides() != stride_1 ||
            !is_trivial_convolution(m_conv_stride3, true))
        {
            NGRAPH_DEBUG << m_conv_stride3->get_name()
                         << " and its weights are of the wrong shape (not "
                         << vector_to_string(supported_shapes[full_shape_index])
                         << " and 3x3) and strides (1x1)";
            return false;
        }

        auto conv_28w3s2 = make_shared<op::Convolution>(m_conv_stride3->get_argument(0),
                                                        m_conv_stride3->get_argument(1),
                                                        stride_2,
                                                        stride_1,
                                                        pad_1,
                                                        pad_1);

        auto new_add_conv_28w3s2 =
            make_shared<op::Add>(conv_28w3s2, reduce_broadcast(pattern_map[broadcast_w3_label]));
        auto new_relu_28w3s2 = make_shared<op::Relu>(new_add_conv_28w3s2);

        auto conv_28w1s1 = make_shared<op::Convolution>(
            new_relu_28w3s2, m_conv_stride1->get_argument(1), stride_1, stride_1);

        auto new_add_conv28s1 =
            make_shared<op::Add>(conv_28w1s1, reduce_broadcast(pattern_map[broadcast_w1_label]));

        auto maxpool =
            make_shared<op::MaxPool>(pattern_map[eltwise_arg_label], Shape{1, 1}, stride_2);
        auto new_add_two_convs = make_shared<op::Add>(new_add_conv28s1, maxpool);
        auto new_relu_two_convs = make_shared<op::Relu>(new_add_two_convs);

        for (auto sconv : sconvs)
        {
            auto sconv_28w1s1 = make_shared<op::Convolution>(
                new_relu_two_convs, sconv->get_argument(1), stride_1, stride_1);
            NGRAPH_DEBUG << "Replacing " << sconv->get_name() << " with "
                         << sconv_28w1s1->get_name();
            replace_node(sconv, sconv_28w1s1);
        }
        return true;
    };

    auto m = make_shared<pattern::Matcher>(eltwise_conv, "CoreFusion.OptimizedStridedConv");
    this->add_matcher(m, callback, PassProperty::REQUIRE_STATIC_SHAPE);
}

void pass::CoreFusion::construct_reshape_softmax_reshape()
{
    Shape input_shape{10, 20};
    AxisVector io{1, 0};
    auto input = make_shared<pattern::op::Label>(element::f32, input_shape);
    auto reshape1 = make_shared<op::Reshape>(input, io, Shape{20, 10});
    auto softmax = make_shared<op::Softmax>(reshape1, AxisSet{1});
    auto reshape2 = make_shared<op::Reshape>(softmax, io, input_shape);

    auto callback = [input](pattern::Matcher& m) {
        NGRAPH_DEBUG << "In a callback for construct_reshape_softmax_reshape against "
                     << m.get_match_root()->get_name();

        auto pattern_map = m.get_pattern_map();
        auto reshape2_m = static_pointer_cast<op::Reshape>(m.get_match_root());
        auto softmax_m = static_pointer_cast<op::Softmax>(reshape2_m->get_argument(0));
        auto reshape1_m = static_pointer_cast<op::Reshape>(softmax_m->get_argument(0));
        auto input_m = m.get_pattern_map()[input];

        if (!reshape2_m->get_is_transpose() || !reshape1_m->get_is_transpose())
        {
            NGRAPH_DEBUG << "we expect reshape2 and reshape1 both be dimshuffles";
            return false;
        }

        if (input_m->get_shape() != reshape2_m->get_shape())
        {
            NGRAPH_DEBUG << "input and reshape2's shape are different";
            return false;
        }

        AxisSet new_axes;
        const auto& axis_order = reshape2_m->get_input_order();
        for (auto axis : softmax_m->get_axes())
        {
            new_axes.insert(axis_order.at(axis));
        }

        auto new_softmax = make_shared<op::Softmax>(input_m, new_axes);
        replace_node(m.get_match_root(), new_softmax);
        return true;
    };

    auto m = make_shared<pattern::Matcher>(reshape2, "CoreFusion.ReshapeSoftmaxReshape");
    this->add_matcher(m, callback, PassProperty::REQUIRE_STATIC_SHAPE);
}

static bool
    zero_padded_conv_consistency_check(const std::shared_ptr<ngraph::Node>& match_root,
                                       const std::shared_ptr<ngraph::op::Constant>& pad_value_op,
                                       const std::shared_ptr<ngraph::Node>& pad_input,
                                       const std::shared_ptr<ngraph::op::Pad>& matched_pad,
                                       const ngraph::CoordinateDiff& padding_below,
                                       const ngraph::CoordinateDiff& padding_above,
                                       size_t batch_index,
                                       size_t channel_index)
{
    // Only match float32 convolutions
    if (match_root->get_element_type() != ngraph::element::f32)
    {
        return false;
    }

    // Only match zero padding
    if (pad_value_op->get_vector<float>().at(0) != 0.0f)
    {
        return false;
    }

    // Only match 4D tensors
    if (pad_input->get_shape().get_rank() != 4)
    {
        return false;
    }

    // Only match convolutions with no padding specification
    if (padding_below != ngraph::CoordinateDiff(2) || padding_above != ngraph::CoordinateDiff(2))
    {
        return false;
    }

    // Only match constant padding
    if (matched_pad->get_pad_mode() != ngraph::op::PadMode::CONSTANT)
    {
        return false;
    }

    // Only match no padding in the batch dimension
    if (matched_pad->get_padding_above().at(batch_index) != 0 ||
        matched_pad->get_padding_below().at(batch_index) != 0)
    {
        return false;
    }

    // Only match no padding in the channel dimension
    if (matched_pad->get_padding_above().at(channel_index) != 0 ||
        matched_pad->get_padding_below().at(channel_index) != 0)
    {
        return false;
    }

    return true;
}

void pass::CoreFusion::construct_zero_padded_reshaped_conv()
{
    auto pad_input = std::make_shared<pattern::op::Label>(element::f32, Shape{});
    auto pad_value = std::make_shared<pattern::op::Label>(element::f32, Shape{});
    auto pad =
        std::make_shared<ngraph::op::Pad>(pad_input, pad_value, CoordinateDiff{}, CoordinateDiff{});
    auto pad_label = std::make_shared<pattern::op::Label>(pad, nullptr, NodeVector{pad});

    auto reshape =
        std::make_shared<ngraph::op::Reshape>(pad_label, AxisVector{}, Shape{1, 1, 1, 1});
    auto reshape_label =
        std::make_shared<pattern::op::Label>(reshape, nullptr, NodeVector{reshape});

    auto conv_filter = std::make_shared<pattern::op::Label>(element::f32, Shape{1, 1, 1, 1});

    auto conv = std::make_shared<ngraph::op::Convolution>(reshape_label,
                                                          conv_filter,
                                                          Strides{1, 1},
                                                          Strides{1, 1},
                                                          CoordinateDiff{1, 1},
                                                          CoordinateDiff{1, 1},
                                                          Strides{1, 1});
    auto conv_label = std::make_shared<pattern::op::Label>(conv, nullptr, NodeVector{conv});

    auto callback = [pad_input, pad_value, pad_label, reshape_label, conv_filter, conv_label](
        pattern::Matcher& m) {
        auto pattern_map = m.get_pattern_map();

        auto pad_value_op = as_type_ptr<ngraph::op::Constant>(pattern_map[pad_value]);
        if (!pad_value_op)
        {
            NGRAPH_DEBUG << "Pad value must be a constant";
            return false;
        }

        const auto& matched_conv = as_type_ptr<ngraph::op::Convolution>(pattern_map[conv_label]);
        const auto& matched_pad = as_type_ptr<ngraph::op::Pad>(pattern_map[pad_label]);
        const auto& matched_reshape =
            std::static_pointer_cast<ngraph::op::Reshape>(pattern_map[reshape_label]);

        const auto& input_order = matched_reshape->get_input_order();
        auto hoisted_reshape_output_shape =
            ngraph::apply_permutation<Shape>(pattern_map[pad_input]->get_shape(), input_order);

        auto hoisted_reshape = std::make_shared<ngraph::op::Reshape>(
            pattern_map[pad_input],
            input_order,
            Shape(hoisted_reshape_output_shape.begin(), hoisted_reshape_output_shape.end()));

        if (!zero_padded_conv_consistency_check(m.get_match_root(),
                                                pad_value_op,
                                                pattern_map[pad_input],
                                                matched_pad,
                                                matched_conv->get_padding_below(),
                                                matched_conv->get_padding_above(),
                                                input_order[0],
                                                input_order[1]))
        {
            return false;
        }

        CoordinateDiff padding_below{static_cast<CoordinateDiff::value_type>(
                                         matched_pad->get_padding_below().at(input_order[2])),
                                     static_cast<CoordinateDiff::value_type>(
                                         matched_pad->get_padding_below().at(input_order[3]))};
        CoordinateDiff padding_above{static_cast<CoordinateDiff::value_type>(
                                         matched_pad->get_padding_above().at(input_order[2])),
                                     static_cast<CoordinateDiff::value_type>(
                                         matched_pad->get_padding_above().at(input_order[3]))};

        auto zero_padded_conv =
            std::make_shared<ngraph::op::Convolution>(hoisted_reshape,
                                                      pattern_map[conv_filter],
                                                      matched_conv->get_window_movement_strides(),
                                                      matched_conv->get_window_dilation_strides(),
                                                      padding_below,
                                                      padding_above,
                                                      matched_conv->get_data_dilation_strides());

        ngraph::replace_node(m.get_match_root(), zero_padded_conv);
        return true;
    };

    auto m =
        std::make_shared<ngraph::pattern::Matcher>(conv_label, "CoreFusion.ZeroPaddedReshapedConv");
    this->add_matcher(m, callback);
}

void pass::CoreFusion::construct_zero_padded_conv()
{
    auto pad_input = std::make_shared<pattern::op::Label>(element::f32, Shape{1, 1, 1, 1});
    auto pad_value = std::make_shared<pattern::op::Label>(element::f32, Shape{});
    auto pad = std::make_shared<ngraph::op::Pad>(
        pad_input, pad_value, CoordinateDiff{0, 0, 0, 0}, CoordinateDiff{0, 0, 0, 0});
    auto pad_label = std::make_shared<pattern::op::Label>(pad, nullptr, NodeVector{pad});

    auto conv_filter = std::make_shared<pattern::op::Label>(element::f32, Shape{1, 1, 1, 1});

    auto conv = std::make_shared<ngraph::op::Convolution>(pad_label,
                                                          conv_filter,
                                                          Strides{1, 1},
                                                          Strides{1, 1},
                                                          CoordinateDiff{1, 1},
                                                          CoordinateDiff{1, 1},
                                                          Strides{1, 1});
    auto conv_label = std::make_shared<pattern::op::Label>(conv, nullptr, NodeVector{conv});

    auto callback = [pad_input, pad_value, pad_label, conv_filter, conv_label](
        pattern::Matcher& m) {
        auto pattern_map = m.get_pattern_map();

        auto pad_value_op = as_type_ptr<ngraph::op::Constant>(pattern_map[pad_value]);
        if (!pad_value_op)
        {
            NGRAPH_DEBUG << "Pad value must be a constant";
            return false;
        }

        const auto& matched_conv =
            std::static_pointer_cast<ngraph::op::Convolution>(pattern_map[conv_label]);
        const auto& matched_pad = std::static_pointer_cast<ngraph::op::Pad>(pattern_map[pad_label]);

        if (!zero_padded_conv_consistency_check(m.get_match_root(),
                                                pad_value_op,
                                                pattern_map[pad_input],
                                                matched_pad,
                                                matched_conv->get_padding_below(),
                                                matched_conv->get_padding_above(),
                                                0,
                                                1))
        {
            return false;
        }

        CoordinateDiff padding_below{
            static_cast<CoordinateDiff::value_type>(matched_pad->get_padding_below().at(2)),
            static_cast<CoordinateDiff::value_type>(matched_pad->get_padding_below().at(3))};
        CoordinateDiff padding_above{
            static_cast<CoordinateDiff::value_type>(matched_pad->get_padding_above().at(2)),
            static_cast<CoordinateDiff::value_type>(matched_pad->get_padding_above().at(3))};

        auto zero_padded_conv =
            std::make_shared<ngraph::op::Convolution>(pattern_map[pad_input],
                                                      pattern_map[conv_filter],
                                                      matched_conv->get_window_movement_strides(),
                                                      matched_conv->get_window_dilation_strides(),
                                                      padding_below,
                                                      padding_above,
                                                      matched_conv->get_data_dilation_strides());

        ngraph::replace_node(m.get_match_root(), zero_padded_conv);
        return true;
    };

    auto m = std::make_shared<ngraph::pattern::Matcher>(conv_label, "CoreFusion.ZeroPaddedConv");
    this->add_matcher(m, callback);
}

void pass::CoreFusion::construct_zero_padded_conv_backprop_filters()
{
    auto pad_input = std::make_shared<pattern::op::Label>(element::f32, Shape{1, 1, 1, 1});
    auto pad_value = std::make_shared<pattern::op::Label>(element::f32, Shape{});
    auto pad = std::make_shared<ngraph::op::Pad>(
        pad_input, pad_value, CoordinateDiff{0, 0, 0, 0}, CoordinateDiff{0, 0, 0, 0});
    auto pad_label = std::make_shared<pattern::op::Label>(pad, nullptr, NodeVector{pad});

    auto output_delta = std::make_shared<pattern::op::Label>(element::f32, Shape{1, 1, 1, 1});

    auto conv = std::make_shared<ngraph::op::ConvolutionBackpropFilters>(pad_label,
                                                                         Shape{1, 1, 3, 3},
                                                                         output_delta,
                                                                         Strides{1, 1},
                                                                         Strides{1, 1},
                                                                         CoordinateDiff{1, 1},
                                                                         CoordinateDiff{1, 1},
                                                                         Strides{1, 1});
    auto conv_label = std::make_shared<pattern::op::Label>(conv, nullptr, NodeVector{conv});

    auto callback = [pad_input, pad_value, pad_label, output_delta, conv_label](
        pattern::Matcher& m) {
        auto pattern_map = m.get_pattern_map();

        auto pad_value_op = as_type_ptr<ngraph::op::Constant>(pattern_map[pad_value]);
        if (!pad_value_op)
        {
            NGRAPH_DEBUG << "Pad value must be a constant";
            return false;
        }

        const auto& matched_conv = std::static_pointer_cast<ngraph::op::ConvolutionBackpropFilters>(
            pattern_map[conv_label]);
        const auto& matched_pad = std::static_pointer_cast<ngraph::op::Pad>(pattern_map[pad_label]);

        if (!zero_padded_conv_consistency_check(m.get_match_root(),
                                                pad_value_op,
                                                pattern_map[pad_input],
                                                matched_pad,
                                                matched_conv->get_padding_below_forward(),
                                                matched_conv->get_padding_above_forward(),
                                                0,
                                                1))
        {
            return false;
        }

        CoordinateDiff padding_below{
            static_cast<CoordinateDiff::value_type>(matched_pad->get_padding_below().at(2)),
            static_cast<CoordinateDiff::value_type>(matched_pad->get_padding_below().at(3))};
        CoordinateDiff padding_above{
            static_cast<CoordinateDiff::value_type>(matched_pad->get_padding_above().at(2)),
            static_cast<CoordinateDiff::value_type>(matched_pad->get_padding_above().at(3))};

        auto zero_padded_conv_backprop_filters =
            std::make_shared<ngraph::op::ConvolutionBackpropFilters>(
                pattern_map[pad_input],
                matched_conv->get_filters_shape(),
                pattern_map[output_delta],
                matched_conv->get_window_movement_strides_forward(),
                matched_conv->get_window_dilation_strides_forward(),
                padding_below,
                padding_above,
                matched_conv->get_data_dilation_strides_forward());

        ngraph::replace_node(m.get_match_root(), zero_padded_conv_backprop_filters);
        return true;
    };

    auto m = std::make_shared<ngraph::pattern::Matcher>(conv_label,
                                                        "CoreFusion.ZeroPaddedConvBackpropFilters");
    this->add_matcher(m, callback);
}

void pass::CoreFusion::construct_conv_bias()
{
    Shape shape{2, 2, 1, 1};
    auto data_batch = make_shared<pattern::op::Label>(element::f32, shape);
    auto filters = make_shared<pattern::op::Label>(element::f32, shape);
    auto pbias = make_shared<pattern::op::Label>(element::f32, Shape{});

    auto pbcast = make_shared<op::Broadcast>(pbias, shape, AxisSet{0, 1, 2, 3});
    auto pbcast_label = make_shared<pattern::op::Label>(pbcast, nullptr, NodeVector{pbcast});
    auto reshape_pred = [](shared_ptr<Node> node) -> bool {
        if (auto reshape = as_type_ptr<op::Reshape>(node))
        {
            auto ishape = reshape->get_input_shape(0);
            auto oshape = reshape->get_shape();
            // Callback will check that broadcast happens along channel (1) dimension.
            // Reshape should not alter that
            if (!reshape->get_is_transpose() && ishape.get_rank() > 1 && oshape.get_rank() > 1 &&
                ishape[0] == oshape[0] && ishape[1] == oshape[1])
            {
                return true;
            }
        }
        return false;
    };
    auto pskip = make_shared<pattern::op::Skip>(pbcast_label, reshape_pred);

    auto pconv1 = make_shared<op::Convolution>(data_batch,
                                               filters,
                                               Strides{1, 1},
                                               Strides{1, 1},
                                               CoordinateDiff{0, 0},
                                               CoordinateDiff{0, 0},
                                               Strides{1, 1});
    auto p_conv_bias = pskip + pconv1;

    auto callback = [pbcast_label](pattern::Matcher& m) {
        NGRAPH_DEBUG << "In callback for construct_conv_bias against node = "
                     << m.get_match_root()->get_name();
        auto pattern_map = m.get_pattern_map();

        auto conv_m = as_type_ptr<op::Convolution>(m.get_match_root()->get_argument(0));

        if (conv_m == nullptr)
        {
            conv_m = static_pointer_cast<op::Convolution>(m.get_match_root()->get_argument(1));
        }

        if (conv_m->get_shape().get_rank() > 5 || conv_m->get_element_type() != element::f32)
        {
            // Most backends are unlikely to efficiently support these convolutions. Skip fusion
            return false;
        }

        auto bcast_m = static_pointer_cast<op::Broadcast>(pattern_map[pbcast_label]);
        // Except for the 2nd axis (channel dimension), we should either be broadcasting
        // to it or the dimension size should be 1.
        auto bcast_axes = bcast_m->get_broadcast_axes();
        for (size_t i = 0; i < bcast_m->get_shape().get_rank(); i++)
        {
            if (i != 1 && bcast_axes.find(i) == bcast_axes.end() && bcast_m->get_shape()[i] != 1)
            {
                return false;
            }
        }

        auto bias = bcast_m->get_argument(0);
        if (bias->get_shape().get_rank() > 1)
        {
            NGRAPH_DEBUG << "mpattern = " << m.get_match_root()->get_name()
                         << "conv_bias bias shape != 1, requires reshape to match filter count.";
            auto order = get_default_order(bias->get_shape());
            auto bias_reshape =
                make_shared<op::Reshape>(bias, order, Shape{conv_m->get_input_shape(1)[0]});
            auto conv_bias = shared_ptr<Node>(new op::ConvolutionBias(conv_m, bias_reshape));
            replace_node(m.get_match_root(), conv_bias);
        }
        else
        {
            auto conv_bias = shared_ptr<Node>(new op::ConvolutionBias(conv_m, bias));
            replace_node(m.get_match_root(), conv_bias);
        }
        return true;
    };

    auto m = std::make_shared<ngraph::pattern::Matcher>(p_conv_bias, "CoreFusion.ConvBias");
    this->add_matcher(m, callback, PassProperty::REQUIRE_STATIC_SHAPE);
}

void pass::CoreFusion::construct_conv_bias_add()
{
    Shape shape{2, 2, 1, 1};
    auto data_batch = make_shared<pattern::op::Label>(element::f32, shape);
    auto filters = make_shared<pattern::op::Label>(element::f32, shape);
    auto bias = make_shared<pattern::op::Label>(element::f32, Shape{shape[0]});

    auto pconv = make_shared<op::ConvolutionBias>(data_batch,
                                                  filters,
                                                  bias,
                                                  Strides{1, 1},
                                                  Strides{1, 1},
                                                  CoordinateDiff{0, 0},
                                                  CoordinateDiff{0, 0},
                                                  Strides{1, 1});
    auto add_input = make_shared<pattern::op::Label>(element::f32, pconv->get_shape());
    auto padd = make_shared<op::Add>(add_input, pconv);

    auto callback = [data_batch, filters](pattern::Matcher& m) {
        NGRAPH_DEBUG << "In a callback for construct_conv_sum against "
                     << m.get_match_root()->get_name();

        auto add_m = m.get_match_root();
        auto pattern_map = m.get_pattern_map();
        auto conv_m = as_type_ptr<op::ConvolutionBias>(add_m->get_argument(1));
        auto add_input_m = add_m->get_argument(0);

        if (!conv_m)
        {
            conv_m = static_pointer_cast<op::ConvolutionBias>(add_m->get_argument(0));
            add_input_m = add_m->get_argument(1);
        }

        if (get_user_count(conv_m.get()) > 1)
        {
            NGRAPH_DEBUG << "Convolution has more than one user";
            return false;
        }

        auto conv_add = shared_ptr<Node>(new op::ConvolutionBiasAdd(conv_m, add_input_m, false));
        replace_node(m.get_match_root(), conv_add);
        return true;
    };

    auto m = std::make_shared<pattern::Matcher>(padd, "CoreFusion.ConvBiasAdd");
    this->add_matcher(m, callback, all_pass_property_off);
}<|MERGE_RESOLUTION|>--- conflicted
+++ resolved
@@ -625,11 +625,7 @@
         auto input_m = m.get_pattern_value_map()[input];
 
         // it doesn't seem to make sense to support shapes : [0] or [1]
-<<<<<<< HEAD
-        if (input_m->get_shape().get_rank() != 1 || input_m->get_shape().at(0) < 2)
-=======
-        if (input_m.get_shape().size() != 1 || input_m.get_shape().at(0) < 2)
->>>>>>> 0af33226
+        if (input_m.get_shape().get_rank() != 1 || input_m.get_shape().at(0) < 2)
         {
             NGRAPH_DEBUG << "input_m isn't a scalar or contains zero dimension";
             return false;
