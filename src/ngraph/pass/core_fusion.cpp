//*****************************************************************************
// Copyright 2017-2019 Intel Corporation
//
// Licensed under the Apache License, Version 2.0 (the "License");
// you may not use this file except in compliance with the License.
// You may obtain a copy of the License at
//
//     http://www.apache.org/licenses/LICENSE-2.0
//
// Unless required by applicable law or agreed to in writing, software
// distributed under the License is distributed on an "AS IS" BASIS,
// WITHOUT WARRANTIES OR CONDITIONS OF ANY KIND, either express or implied.
// See the License for the specific language governing permissions and
// limitations under the License.
//*****************************************************************************

#include <algorithm>
#include <unordered_set>

#include "ngraph/pass/core_fusion.hpp"

#include "ngraph/graph_util.hpp"
#include "ngraph/log.hpp"
#include "ngraph/op/add.hpp"
#include "ngraph/op/batch_norm.hpp"
#include "ngraph/op/broadcast.hpp"
#include "ngraph/op/constant.hpp"
#include "ngraph/op/convolution.hpp"
#include "ngraph/op/divide.hpp"
#include "ngraph/op/exp.hpp"
#include "ngraph/op/fused/conv_fused.hpp"
#include "ngraph/op/max_pool.hpp"
#include "ngraph/op/maximum.hpp"
#include "ngraph/op/multiply.hpp"
#include "ngraph/op/negative.hpp"
#include "ngraph/op/parameter.hpp"
#include "ngraph/op/relu.hpp"
#include "ngraph/op/reshape.hpp"
#include "ngraph/op/sigmoid.hpp"
#include "ngraph/op/softmax.hpp"
#include "ngraph/op/sqrt.hpp"
#include "ngraph/op/subtract.hpp"
#include "ngraph/pass/graph_rewrite.hpp"
#include "ngraph/pass/manager.hpp"
#include "ngraph/pattern/matcher.hpp"
#include "ngraph/pattern/op/label.hpp"
#include "ngraph/pattern/op/skip.hpp"

using namespace ngraph;
using namespace std;

static shared_ptr<Node> construct_constant_node(int n)
{
    return op::Constant::create(element::f32, Shape{}, {n});
}

void pass::CoreFusion::construct_relu()
{
    auto iconst0 = construct_constant_node(0);
    auto val = make_shared<pattern::op::Label>(iconst0);
    auto zero = make_shared<pattern::op::Label>(iconst0, nullptr, NodeVector{iconst0});

    auto skip_broadcast =
        std::make_shared<pattern::op::Skip>(zero, pattern::has_class<op::Broadcast>());
    auto max = make_shared<op::Maximum>(skip_broadcast, val);

    auto callback = [val, zero](pattern::Matcher& m) {
        NGRAPH_DEBUG << "In a callback for construct_relu against "
                     << m.get_match_root()->get_name();

        auto pattern_map = m.get_pattern_map();
        auto mzero = m.get_pattern_map()[zero];
        if (!is_zero(mzero))
        {
            NGRAPH_DEBUG << "zero constant = " << mzero->get_name() << " not equal to 0\n";
            return false;
        }
        auto mpattern = m.get_match_root();

        auto cg = shared_ptr<Node>(new op::Relu(pattern_map[val]));
        replace_node(m.get_match_root(), cg);
        return true;
    };

    auto m = make_shared<pattern::Matcher>(max, "CoreFusion.Relu");
    this->add_matcher(m, callback);
}

void pass::CoreFusion::construct_sigmoid()
{
    // construct variance
    auto input = std::make_shared<pattern::op::Label>(element::f32, Shape{3, 4});
    auto neg_input = std::make_shared<op::Negative>(input);
    auto exp_neg_input = std::make_shared<op::Exp>(neg_input);

    auto constant = std::make_shared<pattern::op::Label>(element::f32, Shape{3, 4});
    auto skip_broadcast =
        std::make_shared<pattern::op::Skip>(constant, pattern::has_class<op::Broadcast>());

    auto add_exp = std::make_shared<op::Add>(exp_neg_input, skip_broadcast);
    auto divide_1_over_exp = std::make_shared<op::Divide>(skip_broadcast, add_exp);

    // Define a call back that needs to called once the DFG matches the pattern
<<<<<<< HEAD
    auto callback = [input, constant](pattern::Matcher& m) {
=======
    pattern::graph_rewrite_callback callback = [input, constant](pattern::Matcher& m) {
>>>>>>> 870f5000
        NGRAPH_DEBUG << "In a callback for construct_fprop_sigmoid pattern against "
                     << m.get_match_root()->get_name();
        auto pattern_map = m.get_pattern_map();

        if (m.get_match_root()->get_element_type() != element::f32)
        {
            NGRAPH_DEBUG << "mpattern = " << m.get_match_root()->get_name()
                         << " type is not float!";
            return false;
        }

        if (m.get_match_root()->get_output_size() != pattern_map[input]->get_output_size())
        {
            NGRAPH_DEBUG << "mpattern = " << m.get_match_root()->get_name()
                         << "input= " << pattern_map[input]->get_name() << "size dont match!";
            return false;
        }

        if (!is_one(pattern_map[constant]))
        {
            NGRAPH_DEBUG << "Node not constant or not 1";
            return false;
        }
        auto sigmoid_node = std::make_shared<op::Sigmoid>(pattern_map[input]);
        replace_node(m.get_match_root(), sigmoid_node);
        return true;
    };

<<<<<<< HEAD
    auto m = std::make_shared<ngraph::pattern::Matcher>(divide_1_over_exp, "CoreFusion.Sigmoid");
    this->add_matcher(m, callback);
=======
    auto m = std::make_shared<pattern::Matcher>(divide_1_over_exp, callback, "CoreFusion.Sigmoid");
    this->add_matcher(m);
>>>>>>> 870f5000
}

void pass::CoreFusion::construct_sigmoid_bprop()
{
    // construct variance
    auto input = std::make_shared<pattern::op::Label>(element::f32, Shape{3, 4});
    auto neg_input = std::make_shared<op::Negative>(input);
    auto exp_neg_input = std::make_shared<op::Exp>(neg_input);

    // broadcast input
    auto constant = std::make_shared<pattern::op::Label>(element::f32, Shape{});
    auto broadcast_constant = std::make_shared<op::Broadcast>(constant, Shape{3, 4}, AxisSet{0, 1});

    auto add_exp = std::make_shared<op::Add>(exp_neg_input, broadcast_constant);
    // auto divide_1_over_exp = std::make_shared<op::Divide>(broadcast_constant, add_exp);
    auto sigmoid_fwd = std::make_shared<pattern::op::Label>(element::f32, Shape{3, 4});

    auto delta = std::make_shared<pattern::op::Label>(element::f32, Shape{3, 4});
    auto neg_delta = std::make_shared<op::Negative>(delta);

    auto multiply_sigmoid_delta = std::make_shared<op::Multiply>(sigmoid_fwd, neg_delta);
    auto divide_2 = std::make_shared<op::Divide>(multiply_sigmoid_delta, add_exp);

    auto multiply_2 = std::make_shared<op::Multiply>(divide_2, exp_neg_input);
    auto negative_2 = std::make_shared<op::Negative>(multiply_2);

    // Define a call back that needs to called once the DFG matches the pattern
<<<<<<< HEAD
    auto callback = [input, delta](pattern::Matcher& m) {
=======
    pattern::graph_rewrite_callback callback = [input, delta](pattern::Matcher& m) {
>>>>>>> 870f5000
        NGRAPH_DEBUG << "In a callback for construct_bprop_sigmoid pattern against "
                     << m.get_match_root()->get_name();
        auto pattern_map = m.get_pattern_map();
        if (m.get_match_root()->get_element_type() != element::f32)
        {
            NGRAPH_DEBUG << "mpattern = " << m.get_match_root()->get_name()
                         << " type is not float!";
            return false;
        }

        if (m.get_match_root()->get_shape().size() != pattern_map[input]->get_shape().size())
        {
            NGRAPH_DEBUG << "mpattern = " << m.get_match_root()->get_name()
                         << "input= " << pattern_map[input]->get_name() << "size dont match!";
            return false;
        }
        auto dsigmoid =
            std::make_shared<op::SigmoidBackprop>(pattern_map[input], pattern_map[delta]);
        replace_node(m.get_match_root(), dsigmoid);
        return true;
    };

<<<<<<< HEAD
    auto m = std::make_shared<ngraph::pattern::Matcher>(negative_2, "CoreFusion.SigmoidBprop");
    this->add_matcher(m, callback);
=======
    auto m = std::make_shared<pattern::Matcher>(negative_2, callback, "CoreFusion.SigmoidBprop");
    this->add_matcher(m);
>>>>>>> 870f5000
}

void pass::CoreFusion::construct_folded_batch_norm()
{
    Shape shape{2, 2, 1, 1};
    auto input = std::make_shared<pattern::op::Label>(element::f32, shape);
    auto filters = std::make_shared<pattern::op::Label>(element::f32, shape);

    auto pconv = std::make_shared<op::Convolution>(input,
                                                   filters,
                                                   Strides{1, 1},
                                                   Strides{1, 1},
                                                   CoordinateDiff{0, 0},
                                                   CoordinateDiff{0, 0},
                                                   Strides{1, 1});
    auto mean_shape = Shape{2};
    auto mean = std::make_shared<pattern::op::Label>(element::f32, mean_shape);
    auto var_shape = Shape{2};
    auto var = std::make_shared<pattern::op::Label>(element::f32, var_shape);
    auto gamma_shape = Shape{2};
    auto gamma = std::make_shared<pattern::op::Label>(element::f32, gamma_shape);
    auto beta_shape = Shape{2};
    auto beta = std::make_shared<pattern::op::Label>(element::f32, beta_shape);
    double eps = 0.001;
    auto shape_r = Shape{1, 2, 2, 2};
    auto bn = std::make_shared<op::BatchNormInference>(eps, gamma, beta, pconv, mean, var);

<<<<<<< HEAD
    auto callback = [input, filters, mean, var, gamma, beta](pattern::Matcher& m) {
=======
    pattern::graph_rewrite_callback callback = [input, filters, mean, var, gamma, beta](
        pattern::Matcher& m) {
>>>>>>> 870f5000
        NGRAPH_DEBUG << "In callback for folded batch norm against node = "
                     << m.get_match_root()->get_name();
        auto pattern_map = m.get_pattern_map();

        auto m_bn = std::static_pointer_cast<op::BatchNormInference>(m.get_match_root());
        auto m_conv = std::static_pointer_cast<op::Convolution>(m_bn->get_argument(2));

        if (m_conv->get_users().size() > 1)
        {
            return false;
        }

        if (m_conv->get_shape().size() != 4)
        {
            return false;
        }

        // new weights = old weights * gamma / sqrt(variance + epsilon)
        // new biases = -mean * gamma / sqrt(variance + epsilon) + beta

        auto bn_eps = op::Constant::create(element::f32, Shape{}, {m_bn->get_eps_value()});
        auto var_eps = std::make_shared<op::Add>(
            pattern_map[var],
            std::make_shared<op::Broadcast>(bn_eps, pattern_map[var]->get_shape(), AxisSet{0}));
        auto sqrt_var_eps = std::make_shared<op::Sqrt>(var_eps);

        auto mean_gamma = std::make_shared<op::Multiply>(pattern_map[mean], pattern_map[gamma]);
        auto new_biases = std::make_shared<op::Subtract>(
            pattern_map[beta], std::make_shared<op::Divide>(mean_gamma, sqrt_var_eps));
        auto weight_scaling = std::make_shared<op::Divide>(pattern_map[gamma], sqrt_var_eps);
        auto new_weights = std::make_shared<op::Multiply>(
            pattern_map[filters],
            std::make_shared<op::Broadcast>(
                weight_scaling, pattern_map[filters]->get_shape(), AxisSet{1, 2, 3}));

        auto conv = std::make_shared<op::Convolution>(pattern_map[input],
                                                      new_weights,
                                                      m_conv->get_window_movement_strides(),
                                                      m_conv->get_window_dilation_strides(),
                                                      m_conv->get_padding_below(),
                                                      m_conv->get_padding_above(),
                                                      m_conv->get_data_dilation_strides());
        auto conv_bias =
            conv + std::make_shared<op::Broadcast>(new_biases, conv->get_shape(), AxisSet{0, 2, 3});
        replace_node(m.get_match_root(), conv_bias);

        return true;

    };

<<<<<<< HEAD
    auto m = std::make_shared<ngraph::pattern::Matcher>(bn, "CoreFusion.FoldedBatchNorm");
    this->add_matcher(m, callback);
=======
    auto m = std::make_shared<pattern::Matcher>(bn, callback, "CoreFusion.FoldedBatchNorm");
    this->add_matcher(m);
>>>>>>> 870f5000
}

void pass::CoreFusion::construct_conv_affine_folding()
{
    // A * Conv (input, filters) + B -> ConvBias (input, filters * A_c, B_c)
    Shape shape{2, 2, 1, 1};
    auto input = std::make_shared<pattern::op::Label>(element::f32, shape);
    auto filters = std::make_shared<pattern::op::Label>(element::f32, shape);

    auto conv = std::make_shared<op::Convolution>(input,
                                                  filters,
                                                  Strides{1, 1},
                                                  Strides{1, 1},
                                                  CoordinateDiff{0, 0},
                                                  CoordinateDiff{0, 0},
                                                  Strides{1, 1});
    auto conv_label = std::make_shared<pattern::op::Label>(conv, nullptr, NodeVector{conv});

    auto Ac = std::make_shared<pattern::op::Label>(element::f32, Shape{2});
    auto A = std::make_shared<op::Broadcast>(Ac, Shape{2, 2, 1, 1}, AxisSet{0, 2, 3});
    auto A_label = std::make_shared<pattern::op::Label>(A, nullptr, NodeVector{A});
    auto Bc = std::make_shared<pattern::op::Label>(element::f32, Shape{2});
    auto B = std::make_shared<op::Broadcast>(Bc, Shape{2, 2, 1, 1}, AxisSet{0, 2, 3});
    auto B_label = std::make_shared<pattern::op::Label>(B, nullptr, NodeVector{B});
    auto multiply = std::make_shared<op::Multiply>(conv_label, A_label);
    auto add = std::make_shared<op::Add>(multiply, B_label);

<<<<<<< HEAD
    auto callback = [input, filters, conv_label, A_label, B_label](pattern::Matcher& m) {
        NGRAPH_DEBUG << "In callback for conv affine folding against node = "
                     << m.get_match_root()->get_name();
        auto pattern_map = m.get_pattern_map();
=======
    pattern::graph_rewrite_callback callback =
        [input, filters, conv_label, A_label, B_label](pattern::Matcher& m) {
            NGRAPH_DEBUG << "In callback for conv affine folding against node = "
                         << m.get_match_root()->get_name();
            auto pattern_map = m.get_pattern_map();

            auto conv_m = std::static_pointer_cast<op::Convolution>(pattern_map[conv_label]);
>>>>>>> 870f5000

        auto conv_m = std::static_pointer_cast<op::Convolution>(pattern_map[conv_label]);

        if (conv_m->get_users().size() > 1)
        {
            return false;
        }

        if (conv_m->get_shape().size() != 4)
        {
            return false;
        }

        auto A_m = std::static_pointer_cast<op::Broadcast>(pattern_map[A_label]);
        auto B_m = std::static_pointer_cast<op::Broadcast>(pattern_map[B_label]);

        // Check if values are being broadcast along channel (2nd) dimension
        auto is_channel_bcast = [](const shared_ptr<op::Broadcast>& bcast) {

            if (bcast->get_argument(0)->get_shape().size() == 1 &&
                bcast->get_broadcast_axes() == AxisSet{0, 2, 3})
            {
                return true;
            }

            if (bcast->get_argument(0)->get_shape().size() == 2)
            {
                auto input_shape = bcast->get_argument(0)->get_shape();
                if (input_shape[0] == 1 && bcast->get_broadcast_axes() == AxisSet{2, 3})
                    return true;
            }
            return false;
        };

<<<<<<< HEAD
        if (!is_channel_bcast(A_m) || !is_channel_bcast(B_m))
        {
            return false;
        }
=======
            auto get_bcast_input = [](const shared_ptr<op::Broadcast>& bcast) {
                if (bcast->get_argument(0)->get_shape().size() == 1)
                {
                    return bcast->get_argument(0);
                }
                if (bcast->get_argument(0)->get_shape().size() == 2)
                {
                    Shape bshape{bcast->get_argument(0)->get_shape()[1]};
                    return static_pointer_cast<Node>(std::make_shared<op::Reshape>(
                        bcast->get_argument(0), AxisVector{0, 1}, bshape));
                }
                throw ngraph_error("Unexpected shape for bcast input");
            };
>>>>>>> 870f5000

        auto get_bcast_input = [](const shared_ptr<op::Broadcast>& bcast) {
            if (bcast->get_argument(0)->get_shape().size() == 1)
            {
                return bcast->get_argument(0);
            }
            if (bcast->get_argument(0)->get_shape().size() == 2)
            {
                Shape bshape{bcast->get_argument(0)->get_shape()[1]};
                return static_pointer_cast<ngraph::Node>(std::make_shared<op::Reshape>(
                    bcast->get_argument(0), AxisVector{0, 1}, bshape));
            }
            throw ngraph_error("Unexpected shape for bcast input");
        };

        auto Ac_m = get_bcast_input(A_m);

        // new weights = old weights * Ac_m
        // new biases = Bc_m

<<<<<<< HEAD
        auto filters_n = std::make_shared<op::Multiply>(
            pattern_map[filters],
            std::make_shared<op::Broadcast>(
                Ac_m, pattern_map[filters]->get_shape(), AxisSet{1, 2, 3}));

        auto conv_n = std::make_shared<op::Convolution>(pattern_map[input],
                                                        filters_n,
                                                        conv_m->get_window_movement_strides(),
                                                        conv_m->get_window_dilation_strides(),
                                                        conv_m->get_padding_below(),
                                                        conv_m->get_padding_above(),
                                                        conv_m->get_data_dilation_strides());
        auto convbias_n = conv_n + B_m;
        ngraph::replace_node(m.get_match_root(), convbias_n);
=======
            auto conv_n = std::make_shared<op::Convolution>(pattern_map[input],
                                                            filters_n,
                                                            conv_m->get_window_movement_strides(),
                                                            conv_m->get_window_dilation_strides(),
                                                            conv_m->get_padding_below(),
                                                            conv_m->get_padding_above(),
                                                            conv_m->get_data_dilation_strides());
            auto convbias_n = conv_n + B_m;
            replace_node(m.get_match_root(), convbias_n);
>>>>>>> 870f5000

        return true;

    };

<<<<<<< HEAD
    auto m = std::make_shared<ngraph::pattern::Matcher>(add, "CoreFusion.ConvAffineFolding");
    this->add_matcher(m, callback);
=======
    auto m = std::make_shared<pattern::Matcher>(add, callback, "CoreFusion.ConvAffineFolding");
    this->add_matcher(m);
>>>>>>> 870f5000
}

static bool is_trivial_convolution(std::shared_ptr<op::Convolution> conv,
                                   bool skip_pad_checks = false)
{
    Strides stride_1{1, 1};
    CoordinateDiff pad_0{0, 0};

    return conv->get_window_dilation_strides() == stride_1 &&
           conv->get_data_dilation_strides() == stride_1 &&
           (skip_pad_checks ||
            (conv->get_padding_above() == pad_0 && conv->get_padding_below() == pad_0));
}

static bool are_img_dims_equal(Shape conv_shape, Shape image_shape)
{
    if (conv_shape.size() != 4)
    {
        return false;
    }

    return conv_shape[2] == image_shape[0] && conv_shape[3] == image_shape[1];
}

static std::shared_ptr<Node> reduce_broadcast(std::shared_ptr<Node> broadcast)
{
    const size_t H = 2;
    const size_t W = 3;
    auto matched_broadcast_w1 = std::static_pointer_cast<op::Broadcast>(broadcast);
    Shape shape_w1{matched_broadcast_w1->get_shape()};
    shape_w1[H] /= 2;
    shape_w1[W] /= 2;
    auto new_broadcast_w1 =
        std::make_shared<op::Broadcast>(matched_broadcast_w1->get_argument(0),
                                        shape_w1,
                                        matched_broadcast_w1->get_broadcast_axes());
    return new_broadcast_w1;
}

static size_t shape_to_index(Shape shape)
{
    if (shape.size() != 4)
    {
        return 0;
    }
    const size_t HEIGHT_DIM = 2;
    const size_t WIDTH_DIM = 3;

    if (shape.at(HEIGHT_DIM) != shape.at(WIDTH_DIM))
    {
        return 0;
    }

    switch (shape.at(HEIGHT_DIM))
    {
    case 28: return 1;
    case 14: return 2;
    case 7: return 3;
    default: return 0;
    }
}

void pass::CoreFusion::construct_reshape_broadcast()
{
    Shape input_shape{10};
    auto input = make_shared<pattern::op::Label>(element::f32, input_shape);
    auto reshape1 = make_shared<op::Reshape>(input, AxisVector{0}, Shape{10, 1});
    auto broadcast = make_shared<op::Broadcast>(reshape1, Shape{10, 1, 20}, AxisSet{2});

    auto callback = [input](pattern::Matcher& m) {
        NGRAPH_DEBUG << "In a callback for construct_reshape_broadcast against "
                     << m.get_match_root()->get_name();

        auto pattern_map = m.get_pattern_map();
        auto broadcast_m = std::static_pointer_cast<op::Broadcast>(m.get_match_root());
        auto reshape1_m = std::static_pointer_cast<op::Reshape>(broadcast_m->get_argument(0));
        auto input_m = m.get_pattern_map()[input];

        //it doesn't seem to make sense to support shapes : [0] or [1]
        if (input_m->get_shape().size() != 1 || input_m->get_shape().at(0) < 2)
        {
            NGRAPH_DEBUG << "input_m isn't a scalar or contains zero dimension";
            return false;
        }

        size_t dim = input_m->get_shape().at(0);

        //We are going to support the most common case where broadcast doesn't add 1-dimensions
        //since it's also very simple to implement
        size_t dim_one_count = 0;
        for (auto d : reshape1_m->get_shape())
        {
            if (d != 1 && d != dim)
            {
                NGRAPH_DEBUG << "Input is reshaped in a way we can't directly broadcast ( shape = "
                             << vector_to_string(reshape1_m->get_shape()) << ")";
                return false;
            }

            if (d == 1)
            {
                dim_one_count++;
            }
        }

        AxisSet new_axes = broadcast_m->get_broadcast_axes();
        auto broadcast_shape = broadcast_m->get_shape();
        for (size_t i = 0; i < broadcast_shape.size(); i++)
        {
            if (broadcast_shape[i] == 1)
            {
                dim_one_count--;
                new_axes.insert(i);
            }
        }

        if (dim_one_count != 0)
        {
            NGRAPH_DEBUG << "Broadcast adds 1-dimensions";
            return false;
        }

        auto new_broadcast =
            make_shared<op::Broadcast>(input_m, broadcast_m->get_shape(), new_axes);
        replace_node(m.get_match_root(), new_broadcast);
        return true;
    };

    auto m = make_shared<pattern::Matcher>(broadcast, "CoreFusion.ReshapeBroadcast");
    this->add_matcher(m, callback);
}

//   conv(56w3s1)                        conv(28w3s2)
//	      |                           	    |
//   conv(56w1s1)              ==>      conv(28w1s1)
//       |                                 |
//elt------------56               elt------------pool(28s2)
// |            |                  |               |
//conv(28w1s2) conv(28w1s2)     conv(28w1s1)  conv(28w1s1)
void pass::CoreFusion::construct_optimized_strided_conv()
{
    Shape win_size_1{1, 1, 1, 1};
    auto is_bc = pattern::has_class<op::Broadcast>();
    auto data_stride3 = std::make_shared<pattern::op::Label>(element::f32, Shape{1, 1, 128, 128});
    auto weights_stride3 = std::make_shared<pattern::op::Label>(element::f32, win_size_1);

    auto conv_stride3 = std::make_shared<op::Convolution>(data_stride3, weights_stride3);

    auto conv_stride3_label =
        std::make_shared<pattern::op::Label>(conv_stride3, nullptr, NodeVector{conv_stride3});

    auto broadcast_w3_label = std::make_shared<pattern::op::Label>(conv_stride3_label, is_bc);
    auto add_w3 = std::make_shared<op::Add>(conv_stride3_label, broadcast_w3_label);
    auto relu_w3 = std::make_shared<op::Relu>(add_w3);

    auto weights_stride1 = std::make_shared<pattern::op::Label>(element::f32, win_size_1);
    auto conv_stride1 = std::make_shared<op::Convolution>(relu_w3, weights_stride1);
    auto conv_stride1_label =
        std::make_shared<pattern::op::Label>(conv_stride1, nullptr, NodeVector{conv_stride1});
    auto broadcast_w1_label = std::make_shared<pattern::op::Label>(conv_stride1_label, is_bc);
    auto add_w1 = std::make_shared<op::Add>(conv_stride1_label, broadcast_w1_label);

    auto eltwise_arg_label =
        std::make_shared<pattern::op::Label>(element::f32, conv_stride1->get_shape());
    auto add_two_convs = std::make_shared<op::Add>(add_w1, eltwise_arg_label);

    auto relu_two_convs = std::make_shared<op::Relu>(add_two_convs);

    auto eltwise_label =
        std::make_shared<pattern::op::Label>(relu_two_convs, nullptr, NodeVector{relu_two_convs});

    auto weights_eltwise = std::make_shared<pattern::op::Label>(element::f32, win_size_1);
    auto eltwise_conv = std::make_shared<op::Convolution>(eltwise_label, weights_eltwise);

    auto callback = [win_size_1,
                     eltwise_label,
                     conv_stride1_label,
                     conv_stride3_label,
                     eltwise_arg_label,
                     broadcast_w3_label,
                     broadcast_w1_label](pattern::Matcher& m) {
        NGRAPH_DEBUG << "In a callback for construct_conv_skip against "
                     << m.get_match_root()->get_name();

        if (m.get_match_root()->get_users().empty())
        {
            NGRAPH_DEBUG << m.get_match_root()
                         << " has already been replaced by a preceding callback";
            return false;
        }

        auto pattern_map = m.get_pattern_map();
        auto m_eltwise = pattern_map[eltwise_label];

        std::vector<std::shared_ptr<Node>> strided_convs;
        for (auto n : m_eltwise->get_users())
        {
            if (is_used(n.get()))
            {
                if (std::dynamic_pointer_cast<op::Convolution>(n) == nullptr)
                {
                    NGRAPH_DEBUG << "Not all live users of element wise operation are Convolution";
                    return false;
                }
                strided_convs.push_back(n);
            }
        }

        if (strided_convs.size() != 2)
        {
            NGRAPH_DEBUG << "Number of live users of element wise operation isn't equal to 2";
            return false;
        }

        Shape supported_shapes[] = {Shape{56, 56}, Shape{28, 28}, Shape{14, 14}, Shape{7, 7}};
        Shape shape_1{1, 1};
        Shape shape_3{3, 3};
        Strides stride_2{2, 2};
        Strides stride_1{1, 1};
        CoordinateDiff pad_0{0, 0};
        CoordinateDiff pad_1{1, 1};
        Shape win_size_3{1, 1, 3, 3};

        size_t sparse_shape_index = 0;
        NodeVector sconvs;
        for (auto sc : strided_convs)
        {
            if (sc->get_argument(0) != m_eltwise)
            {
                NGRAPH_DEBUG << "element-wise isn't data";
                return false;
            }
            auto sconv = std::static_pointer_cast<op::Convolution>(sc);
            sparse_shape_index = shape_to_index(sconv->get_shape());
            if (sparse_shape_index == 0)
            {
                NGRAPH_DEBUG << "Unsupported shape of " << sconv->get_name();
                return false;
            }
            if (!are_img_dims_equal(sconv->get_shape(), supported_shapes[sparse_shape_index]) ||
                !are_img_dims_equal(sconv->get_argument(1)->get_shape(), shape_1) ||
                sconv->get_window_movement_strides() != stride_2 || !is_trivial_convolution(sconv))
            {
                NGRAPH_DEBUG << sconv->get_name() << " and its weights are of the wrong shape (not "
                             << vector_to_string(supported_shapes[sparse_shape_index])
                             << " and 1x1) and strides (2x2)";
                return false;
            }
            sconvs.push_back(sconv);
        }

        const size_t full_shape_index = sparse_shape_index - 1;

        auto m_conv_stride1 =
            std::static_pointer_cast<op::Convolution>(pattern_map[conv_stride1_label]);

        if (!are_img_dims_equal(m_conv_stride1->get_shape(), supported_shapes[full_shape_index]) ||
            !are_img_dims_equal(m_conv_stride1->get_argument(1)->get_shape(), win_size_1) ||
            m_conv_stride1->get_window_movement_strides() != stride_1 ||
            !is_trivial_convolution(m_conv_stride1))
        {
            NGRAPH_DEBUG << m_conv_stride1->get_name()
                         << " and its weights are of the wrong shape (not "
                         << vector_to_string(supported_shapes[full_shape_index])
                         << " and 1x1) and strides (1x1)";
            return false;
        }

        auto m_conv_stride3 =
            std::static_pointer_cast<op::Convolution>(pattern_map[conv_stride3_label]);

        if (!are_img_dims_equal(m_conv_stride3->get_shape(), supported_shapes[full_shape_index]) ||
            !are_img_dims_equal(m_conv_stride3->get_argument(1)->get_shape(), shape_3) ||
            m_conv_stride3->get_window_movement_strides() != stride_1 ||
            !is_trivial_convolution(m_conv_stride3, true))
        {
            NGRAPH_DEBUG << m_conv_stride3->get_name()
                         << " and its weights are of the wrong shape (not "
                         << vector_to_string(supported_shapes[full_shape_index])
                         << " and 3x3) and strides (1x1)";
            return false;
        }

        auto conv_28w3s2 = std::make_shared<op::Convolution>(m_conv_stride3->get_argument(0),
                                                             m_conv_stride3->get_argument(1),
                                                             stride_2,
                                                             stride_1,
                                                             pad_1,
                                                             pad_1);

        auto new_add_conv_28w3s2 = std::make_shared<op::Add>(
            conv_28w3s2, reduce_broadcast(pattern_map[broadcast_w3_label]));
        auto new_relu_28w3s2 = std::make_shared<op::Relu>(new_add_conv_28w3s2);

        auto conv_28w1s1 = std::make_shared<op::Convolution>(
            new_relu_28w3s2, m_conv_stride1->get_argument(1), stride_1, stride_1);

        auto new_add_conv28s1 = std::make_shared<op::Add>(
            conv_28w1s1, reduce_broadcast(pattern_map[broadcast_w1_label]));

        auto maxpool =
            std::make_shared<op::MaxPool>(pattern_map[eltwise_arg_label], Shape{1, 1}, stride_2);
        auto new_add_two_convs = std::make_shared<op::Add>(new_add_conv28s1, maxpool);
        auto new_relu_two_convs = std::make_shared<op::Relu>(new_add_two_convs);

        for (auto sconv : sconvs)
        {
            auto sconv_28w1s1 = std::make_shared<op::Convolution>(
                new_relu_two_convs, sconv->get_argument(1), stride_1, stride_1);
            NGRAPH_DEBUG << "Replacing " << sconv->get_name() << " with "
                         << sconv_28w1s1->get_name();
            replace_node(sconv, sconv_28w1s1);
        }
        return true;
    };

    auto m = make_shared<pattern::Matcher>(eltwise_conv, "CoreFusion.OptimizedStridedConv");
    this->add_matcher(m, callback);
}

void pass::CoreFusion::construct_reshape_softmax_reshape()
{
    Shape input_shape{10, 20};
    AxisVector io{1, 0};
    auto input = make_shared<pattern::op::Label>(element::f32, input_shape);
    auto reshape1 = make_shared<op::Reshape>(input, io, Shape{20, 10});
    auto softmax = make_shared<op::Softmax>(reshape1, AxisSet{1});
    auto reshape2 = make_shared<op::Reshape>(softmax, io, input_shape);

    auto callback = [input](pattern::Matcher& m) {
        NGRAPH_DEBUG << "In a callback for construct_reshape_softmax_reshape against "
                     << m.get_match_root()->get_name();

        auto pattern_map = m.get_pattern_map();
        auto reshape2_m = std::static_pointer_cast<op::Reshape>(m.get_match_root());
        auto softmax_m = std::static_pointer_cast<op::Softmax>(reshape2_m->get_argument(0));
        auto reshape1_m = std::static_pointer_cast<op::Reshape>(softmax_m->get_argument(0));
        auto input_m = m.get_pattern_map()[input];

        if (!reshape2_m->get_is_transpose() || !reshape1_m->get_is_transpose())
        {
            NGRAPH_DEBUG << "we expect reshape2 and reshape1 both be dimshuffles";
            return false;
        }

        if (input_m->get_shape() != reshape2_m->get_shape())
        {
            NGRAPH_DEBUG << "input and reshape2's shape are different";
            return false;
        }

        AxisSet new_axes;
        const auto& axis_order = reshape2_m->get_input_order();
        for (auto axis : softmax_m->get_axes())
        {
            new_axes.insert(axis_order.at(axis));
        }

        auto new_softmax = make_shared<op::Softmax>(input_m, new_axes);
        replace_node(m.get_match_root(), new_softmax);
        return true;
    };

<<<<<<< HEAD
    auto m = make_shared<pattern::Matcher>(reshape2, "CoreFusion.ReshapeSoftmaxReshape");
    this->add_matcher(m, callback);
=======
    auto m = make_shared<pattern::Matcher>(reshape2, callback, "CoreFusion.ReshapeSoftmaxReshape");
    this->add_matcher(m);
}

void ngraph::pass::CoreFusion::construct_conv_bias()
{
    Shape shape{2, 2, 1, 1};
    auto data_batch = std::make_shared<pattern::op::Label>(element::f32, shape);
    auto filters = std::make_shared<pattern::op::Label>(element::f32, shape);
    auto pbias = std::make_shared<pattern::op::Label>(element::f32, Shape{});

    auto pbroadcast = std::make_shared<ngraph::op::Broadcast>(pbias, shape, AxisSet{0, 1, 2, 3});

    auto pconv1 = std::make_shared<ngraph::op::Convolution>(data_batch,
                                                            filters,
                                                            Strides{1, 1},
                                                            Strides{1, 1},
                                                            CoordinateDiff{0, 0},
                                                            CoordinateDiff{0, 0},
                                                            Strides{1, 1});
    auto p_conv_bias = pbroadcast + pconv1;

    ngraph::pattern::graph_rewrite_callback callback = [](pattern::Matcher& m) {
        NGRAPH_DEBUG << "In callback for construct_conv_bias against node = "
                     << m.get_match_root()->get_name();
        auto pattern_map = m.get_pattern_map();

        auto conv_m =
            std::dynamic_pointer_cast<ngraph::op::Convolution>(m.get_match_root()->get_argument(0));
        auto bcast_m =
            std::dynamic_pointer_cast<op::Broadcast>(m.get_match_root()->get_argument(1));

        if (conv_m == nullptr)
        {
            conv_m = std::dynamic_pointer_cast<ngraph::op::Convolution>(
                m.get_match_root()->get_argument(1));
            bcast_m = std::dynamic_pointer_cast<op::Broadcast>(m.get_match_root()->get_argument(0));
        }

        if (conv_m->get_shape().size() > 5 || conv_m->get_element_type() != element::f32)
        {
            // Most backends are unlikely to efficiently support these convolutions. Skip fusion
            return false;
        }

        // Except for the 2nd axis (channel dimension), we should either be broadcasting
        // to it or the dimension size should be 1.
        auto bcast_axes = bcast_m->get_broadcast_axes();
        for (size_t i = 0; i < bcast_m->get_shape().size(); i++)
        {
            if (i != 1 && bcast_axes.find(i) == bcast_axes.end() && bcast_m->get_shape()[i] != 1)
            {
                return false;
            }
        }

        auto bias = bcast_m->get_argument(0);
        if (bias->get_shape().size() > 1)
        {
            NGRAPH_DEBUG << "mpattern = " << m.get_match_root()->get_name()
                         << "conv_bias bias shape != 1, requires reshape to match filter count.";
            auto order = ngraph::get_default_order(bias->get_shape());
            auto bias_reshape = std::make_shared<ngraph::op::Reshape>(
                bias, order, Shape{conv_m->get_input_shape(1)[0]});
            auto conv_bias =
                std::shared_ptr<Node>(new ngraph::op::ConvolutionBias(conv_m, bias_reshape));
            ngraph::replace_node(m.get_match_root(), conv_bias);
        }
        else
        {
            auto conv_bias = std::shared_ptr<Node>(new ngraph::op::ConvolutionBias(conv_m, bias));
            ngraph::replace_node(m.get_match_root(), conv_bias);
        }
        return true;
    };

    auto m =
        std::make_shared<ngraph::pattern::Matcher>(p_conv_bias, callback, "CoreFusion.ConvBias");
    this->add_matcher(m);
}

void ngraph::pass::CoreFusion::construct_conv_bias_add()
{
    Shape shape{2, 2, 1, 1};
    auto data_batch = std::make_shared<pattern::op::Label>(element::f32, shape);
    auto filters = std::make_shared<pattern::op::Label>(element::f32, shape);
    auto bias = std::make_shared<pattern::op::Label>(element::f32, Shape{shape[0]});

    auto pconv = std::make_shared<ngraph::op::ConvolutionBias>(data_batch,
                                                               filters,
                                                               bias,
                                                               Strides{1, 1},
                                                               Strides{1, 1},
                                                               CoordinateDiff{0, 0},
                                                               CoordinateDiff{0, 0},
                                                               Strides{1, 1});
    auto add_input = std::make_shared<pattern::op::Label>(element::f32, pconv->get_shape());
    auto padd = std::make_shared<ngraph::op::Add>(add_input, pconv);

    pattern::graph_rewrite_callback callback = [data_batch, filters](pattern::Matcher& m) {
        NGRAPH_DEBUG << "In a callback for construct_conv_sum against "
                     << m.get_match_root()->get_name();

        auto add_m = m.get_match_root();
        auto pattern_map = m.get_pattern_map();
        auto conv_m =
            std::dynamic_pointer_cast<ngraph::op::ConvolutionBias>(add_m->get_argument(1));
        auto add_input_m = add_m->get_argument(0);

        if (!conv_m)
        {
            conv_m = std::dynamic_pointer_cast<ngraph::op::ConvolutionBias>(add_m->get_argument(0));
            add_input_m = add_m->get_argument(1);
        }

        if (get_user_count(conv_m.get()) > 1)
        {
            NGRAPH_DEBUG << "Convolution has more than one user";
            return false;
        }

        auto conv_add =
            std::shared_ptr<Node>(new ngraph::op::ConvolutionBiasAdd(conv_m, add_input_m, false));
        ngraph::replace_node(m.get_match_root(), conv_add);
        return true;
    };

    auto m = std::make_shared<pattern::Matcher>(padd, callback, "CoreFusion.ConvBiasAdd");
    this->add_matcher(m);
>>>>>>> 870f5000
}<|MERGE_RESOLUTION|>--- conflicted
+++ resolved
@@ -101,11 +101,7 @@
     auto divide_1_over_exp = std::make_shared<op::Divide>(skip_broadcast, add_exp);
 
     // Define a call back that needs to called once the DFG matches the pattern
-<<<<<<< HEAD
     auto callback = [input, constant](pattern::Matcher& m) {
-=======
-    pattern::graph_rewrite_callback callback = [input, constant](pattern::Matcher& m) {
->>>>>>> 870f5000
         NGRAPH_DEBUG << "In a callback for construct_fprop_sigmoid pattern against "
                      << m.get_match_root()->get_name();
         auto pattern_map = m.get_pattern_map();
@@ -134,13 +130,8 @@
         return true;
     };
 
-<<<<<<< HEAD
     auto m = std::make_shared<ngraph::pattern::Matcher>(divide_1_over_exp, "CoreFusion.Sigmoid");
     this->add_matcher(m, callback);
-=======
-    auto m = std::make_shared<pattern::Matcher>(divide_1_over_exp, callback, "CoreFusion.Sigmoid");
-    this->add_matcher(m);
->>>>>>> 870f5000
 }
 
 void pass::CoreFusion::construct_sigmoid_bprop()
@@ -168,11 +159,7 @@
     auto negative_2 = std::make_shared<op::Negative>(multiply_2);
 
     // Define a call back that needs to called once the DFG matches the pattern
-<<<<<<< HEAD
     auto callback = [input, delta](pattern::Matcher& m) {
-=======
-    pattern::graph_rewrite_callback callback = [input, delta](pattern::Matcher& m) {
->>>>>>> 870f5000
         NGRAPH_DEBUG << "In a callback for construct_bprop_sigmoid pattern against "
                      << m.get_match_root()->get_name();
         auto pattern_map = m.get_pattern_map();
@@ -195,13 +182,8 @@
         return true;
     };
 
-<<<<<<< HEAD
     auto m = std::make_shared<ngraph::pattern::Matcher>(negative_2, "CoreFusion.SigmoidBprop");
     this->add_matcher(m, callback);
-=======
-    auto m = std::make_shared<pattern::Matcher>(negative_2, callback, "CoreFusion.SigmoidBprop");
-    this->add_matcher(m);
->>>>>>> 870f5000
 }
 
 void pass::CoreFusion::construct_folded_batch_norm()
@@ -229,12 +211,7 @@
     auto shape_r = Shape{1, 2, 2, 2};
     auto bn = std::make_shared<op::BatchNormInference>(eps, gamma, beta, pconv, mean, var);
 
-<<<<<<< HEAD
     auto callback = [input, filters, mean, var, gamma, beta](pattern::Matcher& m) {
-=======
-    pattern::graph_rewrite_callback callback = [input, filters, mean, var, gamma, beta](
-        pattern::Matcher& m) {
->>>>>>> 870f5000
         NGRAPH_DEBUG << "In callback for folded batch norm against node = "
                      << m.get_match_root()->get_name();
         auto pattern_map = m.get_pattern_map();
@@ -285,13 +262,8 @@
 
     };
 
-<<<<<<< HEAD
     auto m = std::make_shared<ngraph::pattern::Matcher>(bn, "CoreFusion.FoldedBatchNorm");
     this->add_matcher(m, callback);
-=======
-    auto m = std::make_shared<pattern::Matcher>(bn, callback, "CoreFusion.FoldedBatchNorm");
-    this->add_matcher(m);
->>>>>>> 870f5000
 }
 
 void pass::CoreFusion::construct_conv_affine_folding()
@@ -319,20 +291,10 @@
     auto multiply = std::make_shared<op::Multiply>(conv_label, A_label);
     auto add = std::make_shared<op::Add>(multiply, B_label);
 
-<<<<<<< HEAD
     auto callback = [input, filters, conv_label, A_label, B_label](pattern::Matcher& m) {
         NGRAPH_DEBUG << "In callback for conv affine folding against node = "
                      << m.get_match_root()->get_name();
         auto pattern_map = m.get_pattern_map();
-=======
-    pattern::graph_rewrite_callback callback =
-        [input, filters, conv_label, A_label, B_label](pattern::Matcher& m) {
-            NGRAPH_DEBUG << "In callback for conv affine folding against node = "
-                         << m.get_match_root()->get_name();
-            auto pattern_map = m.get_pattern_map();
-
-            auto conv_m = std::static_pointer_cast<op::Convolution>(pattern_map[conv_label]);
->>>>>>> 870f5000
 
         auto conv_m = std::static_pointer_cast<op::Convolution>(pattern_map[conv_label]);
 
@@ -367,26 +329,10 @@
             return false;
         };
 
-<<<<<<< HEAD
         if (!is_channel_bcast(A_m) || !is_channel_bcast(B_m))
         {
             return false;
         }
-=======
-            auto get_bcast_input = [](const shared_ptr<op::Broadcast>& bcast) {
-                if (bcast->get_argument(0)->get_shape().size() == 1)
-                {
-                    return bcast->get_argument(0);
-                }
-                if (bcast->get_argument(0)->get_shape().size() == 2)
-                {
-                    Shape bshape{bcast->get_argument(0)->get_shape()[1]};
-                    return static_pointer_cast<Node>(std::make_shared<op::Reshape>(
-                        bcast->get_argument(0), AxisVector{0, 1}, bshape));
-                }
-                throw ngraph_error("Unexpected shape for bcast input");
-            };
->>>>>>> 870f5000
 
         auto get_bcast_input = [](const shared_ptr<op::Broadcast>& bcast) {
             if (bcast->get_argument(0)->get_shape().size() == 1)
@@ -396,7 +342,7 @@
             if (bcast->get_argument(0)->get_shape().size() == 2)
             {
                 Shape bshape{bcast->get_argument(0)->get_shape()[1]};
-                return static_pointer_cast<ngraph::Node>(std::make_shared<op::Reshape>(
+                    return static_pointer_cast<Node>(std::make_shared<op::Reshape>(
                     bcast->get_argument(0), AxisVector{0, 1}, bshape));
             }
             throw ngraph_error("Unexpected shape for bcast input");
@@ -407,7 +353,6 @@
         // new weights = old weights * Ac_m
         // new biases = Bc_m
 
-<<<<<<< HEAD
         auto filters_n = std::make_shared<op::Multiply>(
             pattern_map[filters],
             std::make_shared<op::Broadcast>(
@@ -421,30 +366,14 @@
                                                         conv_m->get_padding_above(),
                                                         conv_m->get_data_dilation_strides());
         auto convbias_n = conv_n + B_m;
-        ngraph::replace_node(m.get_match_root(), convbias_n);
-=======
-            auto conv_n = std::make_shared<op::Convolution>(pattern_map[input],
-                                                            filters_n,
-                                                            conv_m->get_window_movement_strides(),
-                                                            conv_m->get_window_dilation_strides(),
-                                                            conv_m->get_padding_below(),
-                                                            conv_m->get_padding_above(),
-                                                            conv_m->get_data_dilation_strides());
-            auto convbias_n = conv_n + B_m;
             replace_node(m.get_match_root(), convbias_n);
->>>>>>> 870f5000
-
-        return true;
-
-    };
-
-<<<<<<< HEAD
-    auto m = std::make_shared<ngraph::pattern::Matcher>(add, "CoreFusion.ConvAffineFolding");
-    this->add_matcher(m, callback);
-=======
-    auto m = std::make_shared<pattern::Matcher>(add, callback, "CoreFusion.ConvAffineFolding");
-    this->add_matcher(m);
->>>>>>> 870f5000
+
+        return true;
+
+    };
+
+    auto m = make_shared<pattern::Matcher>(add, "CoreFusion.ConvAffineFolding");
+    this->add_matcher(m, callback);
 }
 
 static bool is_trivial_convolution(std::shared_ptr<op::Convolution> conv,
@@ -808,12 +737,8 @@
         return true;
     };
 
-<<<<<<< HEAD
     auto m = make_shared<pattern::Matcher>(reshape2, "CoreFusion.ReshapeSoftmaxReshape");
     this->add_matcher(m, callback);
-=======
-    auto m = make_shared<pattern::Matcher>(reshape2, callback, "CoreFusion.ReshapeSoftmaxReshape");
-    this->add_matcher(m);
 }
 
 void ngraph::pass::CoreFusion::construct_conv_bias()
@@ -889,8 +814,8 @@
     };
 
     auto m =
-        std::make_shared<ngraph::pattern::Matcher>(p_conv_bias, callback, "CoreFusion.ConvBias");
-    this->add_matcher(m);
+        std::make_shared<ngraph::pattern::Matcher>(p_conv_bias, "CoreFusion.ConvBias");
+    this->add_matcher(m, callback);
 }
 
 void ngraph::pass::CoreFusion::construct_conv_bias_add()
@@ -939,7 +864,6 @@
         return true;
     };
 
-    auto m = std::make_shared<pattern::Matcher>(padd, callback, "CoreFusion.ConvBiasAdd");
-    this->add_matcher(m);
->>>>>>> 870f5000
+    auto m = std::make_shared<pattern::Matcher>(padd, "CoreFusion.ConvBiasAdd");
+    this->add_matcher(m, callback);
 }