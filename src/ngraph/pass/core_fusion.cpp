//*****************************************************************************
// Copyright 2017-2018 Intel Corporation
//
// Licensed under the Apache License, Version 2.0 (the "License");
// you may not use this file except in compliance with the License.
// You may obtain a copy of the License at
//
//     http://www.apache.org/licenses/LICENSE-2.0
//
// Unless required by applicable law or agreed to in writing, software
// distributed under the License is distributed on an "AS IS" BASIS,
// WITHOUT WARRANTIES OR CONDITIONS OF ANY KIND, either express or implied.
// See the License for the specific language governing permissions and
// limitations under the License.
//*****************************************************************************

#include <algorithm>
#include <unordered_set>

#include "ngraph/pass/core_fusion.hpp"

#include "ngraph/graph_util.hpp"
#include "ngraph/log.hpp"
#include "ngraph/op/add.hpp"
#include "ngraph/op/batch_norm.hpp"
#include "ngraph/op/broadcast.hpp"
#include "ngraph/op/constant.hpp"
#include "ngraph/op/convolution.hpp"
#include "ngraph/op/divide.hpp"
#include "ngraph/op/exp.hpp"
#include "ngraph/op/max_pool.hpp"
#include "ngraph/op/maximum.hpp"
#include "ngraph/op/multiply.hpp"
#include "ngraph/op/negative.hpp"
#include "ngraph/op/parameter.hpp"
#include "ngraph/op/relu.hpp"
#include "ngraph/op/reshape.hpp"
#include "ngraph/op/sigmoid.hpp"
#include "ngraph/op/sqrt.hpp"
#include "ngraph/op/subtract.hpp"
#include "ngraph/pass/graph_rewrite.hpp"
#include "ngraph/pass/manager.hpp"
#include "ngraph/pattern/matcher.hpp"
#include "ngraph/pattern/op/label.hpp"
#include "ngraph/pattern/op/skip.hpp"

using namespace ngraph;
using namespace std;

static shared_ptr<Node> construct_constant_node(int n)
{
    return op::Constant::create(element::f32, Shape{}, {n});
}

void pass::CoreFusion::construct_relu()
{
    auto iconst0 = construct_constant_node(0);
    auto val = make_shared<pattern::op::Label>(iconst0);
    auto zero = make_shared<pattern::op::Label>(iconst0, nullptr, NodeVector{iconst0});

    auto skip_broadcast =
        std::make_shared<pattern::op::Skip>(zero, pattern::has_class<op::Broadcast>());
    auto max = make_shared<op::Maximum>(skip_broadcast, val);

    pattern::graph_rewrite_callback callback = [val, zero](pattern::Matcher& m) {
        NGRAPH_DEBUG << "In a callback for construct_relu against "
                     << m.get_match_root()->get_name();

        auto pattern_map = m.get_pattern_map();
        auto mzero = m.get_pattern_map()[zero];
        if (!ngraph::is_zero(mzero))
        {
            NGRAPH_DEBUG << "zero constant = " << mzero->get_name() << " not equal to 0\n";
            return false;
        }
        auto mpattern = m.get_match_root();

        auto cg = shared_ptr<Node>(new op::Relu(pattern_map[val]));
        ngraph::replace_node(m.get_match_root(), cg);
        return true;
    };

    auto m = make_shared<pattern::Matcher>(max, callback);
    this->add_matcher(m);
}

void pass::CoreFusion::construct_sigmoid()
{
    // construct variance
    auto input = std::make_shared<pattern::op::Label>(element::f32, Shape{3, 4});
    auto neg_input = std::make_shared<op::Negative>(input);
    auto exp_neg_input = std::make_shared<op::Exp>(neg_input);

    // broadcast input
    auto constant = std::make_shared<pattern::op::Label>(element::f32, Shape{});
    auto broadcast_constant = std::make_shared<op::Broadcast>(constant, Shape{3, 4}, AxisSet{0, 1});

    auto add_exp = std::make_shared<op::Add>(exp_neg_input, broadcast_constant);
    auto divide_1_over_exp = std::make_shared<op::Divide>(broadcast_constant, add_exp);

    // Define a call back that needs to called once the DFG matches the pattern
    ngraph::pattern::graph_rewrite_callback callback = [input](pattern::Matcher& m) {
        NGRAPH_DEBUG << "In a callback for construct_fprop_sigmoid pattern against "
                     << m.get_match_root()->get_name();
        auto pattern_map = m.get_pattern_map();

        if (m.get_match_root()->get_element_type() != element::f32)
        {
            NGRAPH_DEBUG << "mpattern = " << m.get_match_root()->get_name()
                         << " type is not float!";
            return false;
        }

        if (m.get_match_root()->get_outputs().size() != pattern_map[input]->get_outputs().size())
        {
            NGRAPH_DEBUG << "mpattern = " << m.get_match_root()->get_name()
                         << "input= " << pattern_map[input]->get_name() << "size dont match!";
            return false;
        }

        auto sigmoid_node = std::make_shared<op::Sigmoid>(pattern_map[input]);
        ngraph::replace_node(m.get_match_root(), sigmoid_node);
        return true;
    };

    auto m = std::make_shared<ngraph::pattern::Matcher>(divide_1_over_exp, callback);
    this->add_matcher(m);
}

void pass::CoreFusion::construct_sigmoid_bprop()
{
    // construct variance
    auto input = std::make_shared<pattern::op::Label>(element::f32, Shape{3, 4});
    auto neg_input = std::make_shared<op::Negative>(input);
    auto exp_neg_input = std::make_shared<op::Exp>(neg_input);

    // broadcast input
    auto constant = std::make_shared<pattern::op::Label>(element::f32, Shape{});
    auto broadcast_constant = std::make_shared<op::Broadcast>(constant, Shape{3, 4}, AxisSet{0, 1});

    auto add_exp = std::make_shared<op::Add>(exp_neg_input, broadcast_constant);
    // auto divide_1_over_exp = std::make_shared<op::Divide>(broadcast_constant, add_exp);
    auto sigmoid_fwd = std::make_shared<pattern::op::Label>(element::f32, Shape{3, 4});

    auto delta = std::make_shared<pattern::op::Label>(element::f32, Shape{3, 4});
    auto neg_delta = std::make_shared<op::Negative>(delta);

    auto multiply_sigmoid_delta = std::make_shared<op::Multiply>(sigmoid_fwd, neg_delta);
    auto divide_2 = std::make_shared<op::Divide>(multiply_sigmoid_delta, add_exp);

    auto multiply_2 = std::make_shared<op::Multiply>(divide_2, exp_neg_input);
    auto negtive_2 = std::make_shared<op::Negative>(multiply_2);

    // Define a call back that needs to called once the DFG matches the pattern
    ngraph::pattern::graph_rewrite_callback callback = [input, delta](pattern::Matcher& m) {
        NGRAPH_DEBUG << "In a callback for construct_fprop_sigmoid pattern against "
                     << m.get_match_root()->get_name();
        auto pattern_map = m.get_pattern_map();
        if (m.get_match_root()->get_element_type() != element::f32)
        {
            NGRAPH_DEBUG << "mpattern = " << m.get_match_root()->get_name()
                         << " type is not float!";
            return false;
        }

        if (m.get_match_root()->get_shape().size() != pattern_map[input]->get_shape().size())
        {
            NGRAPH_DEBUG << "mpattern = " << m.get_match_root()->get_name()
                         << "input= " << pattern_map[input]->get_name() << "size dont match!";
            return false;
        }
        auto dsigmoid =
            std::make_shared<op::SigmoidBackprop>(pattern_map[input], pattern_map[delta]);
        ngraph::replace_node(m.get_match_root(), dsigmoid);
        return true;
    };

    auto m = std::make_shared<ngraph::pattern::Matcher>(negtive_2, callback);
    this->add_matcher(m);
}

void pass::CoreFusion::construct_folded_batch_norm()
{
    Shape shape{2, 2, 1, 1};
    auto input = std::make_shared<pattern::op::Label>(element::f32, shape);
    auto filters = std::make_shared<pattern::op::Label>(element::f32, shape);

    auto pconv = std::make_shared<op::Convolution>(input,
                                                   filters,
                                                   Strides{1, 1},
                                                   Strides{1, 1},
                                                   CoordinateDiff{0, 0},
                                                   CoordinateDiff{0, 0},
                                                   Strides{1, 1});
    auto mean_shape = Shape{2};
    auto mean = std::make_shared<pattern::op::Label>(element::f32, mean_shape);
    auto var_shape = Shape{2};
    auto var = std::make_shared<pattern::op::Label>(element::f32, var_shape);
    auto gamma_shape = Shape{2};
    auto gamma = std::make_shared<pattern::op::Label>(element::f32, gamma_shape);
    auto beta_shape = Shape{2};
    auto beta = std::make_shared<pattern::op::Label>(element::f32, beta_shape);
    double eps = 0.001;
    auto shape_r = Shape{1, 2, 2, 2};
    auto bn = std::make_shared<op::BatchNormInference>(eps, gamma, beta, pconv, mean, var);

    ngraph::pattern::graph_rewrite_callback callback = [input, filters, mean, var, gamma, beta](
        pattern::Matcher& m) {
        NGRAPH_DEBUG << "In callback for folded batch norm against node = "
                     << m.get_match_root()->get_name();
        auto pattern_map = m.get_pattern_map();

<<<<<<< HEAD
        auto m_bn = std::dynamic_pointer_cast<op::BatchNormInference>(m.get_match_root());
        auto m_conv = std::dynamic_pointer_cast<op::Convolution>(m_bn->get_argument(2));
=======
        auto m_bn = std::static_pointer_cast<op::BatchNorm>(m.get_match_root());
        auto m_conv = std::static_pointer_cast<op::Convolution>(m_bn->get_argument(2));
>>>>>>> f30910c6

        if (m_conv->get_users().size() > 1)
        {
            return false;
        }

        if (m_conv->get_shape().size() != 4)
        {
            return false;
        }

        // new weights = old weights * gamma / sqrt(variance + epsilon)
        // new biases = -mean * gamma / sqrt(variance + epsilon) + beta

        auto bn_eps = op::Constant::create(element::f32, Shape{}, {m_bn->get_eps_value()});
        auto var_eps = std::make_shared<op::Add>(
            pattern_map[var],
            std::make_shared<op::Broadcast>(bn_eps, pattern_map[var]->get_shape(), AxisSet{0}));
        auto sqrt_var_eps = std::make_shared<op::Sqrt>(var_eps);

        auto mean_gamma = std::make_shared<op::Multiply>(pattern_map[mean], pattern_map[gamma]);
        auto new_biases = std::make_shared<op::Subtract>(
            pattern_map[beta], std::make_shared<op::Divide>(mean_gamma, sqrt_var_eps));
        auto weight_scaling = std::make_shared<op::Divide>(pattern_map[gamma], sqrt_var_eps);
        auto new_weights = std::make_shared<op::Multiply>(
            pattern_map[filters],
            std::make_shared<op::Broadcast>(
                weight_scaling, pattern_map[filters]->get_shape(), AxisSet{1, 2, 3}));

        auto conv = std::make_shared<op::Convolution>(pattern_map[input],
                                                      new_weights,
                                                      m_conv->get_window_movement_strides(),
                                                      m_conv->get_window_dilation_strides(),
                                                      m_conv->get_padding_below(),
                                                      m_conv->get_padding_above(),
                                                      m_conv->get_data_dilation_strides());
        auto conv_bias =
            conv + std::make_shared<op::Broadcast>(new_biases, conv->get_shape(), AxisSet{0, 2, 3});
        ngraph::replace_node(m.get_match_root(), conv_bias);

        return true;

    };

    auto m = std::make_shared<ngraph::pattern::Matcher>(bn, callback);
    this->add_matcher(m);
}

void pass::CoreFusion::construct_conv_affine_folding()
{
    // A * Conv (input, filters) + B -> ConvBias (input, filters * A_c, B_c)
    Shape shape{2, 2, 1, 1};
    auto input = std::make_shared<pattern::op::Label>(element::f32, shape);
    auto filters = std::make_shared<pattern::op::Label>(element::f32, shape);

    auto conv = std::make_shared<op::Convolution>(input,
                                                  filters,
                                                  Strides{1, 1},
                                                  Strides{1, 1},
                                                  CoordinateDiff{0, 0},
                                                  CoordinateDiff{0, 0},
                                                  Strides{1, 1});
    auto conv_label = std::make_shared<pattern::op::Label>(conv, nullptr, NodeVector{conv});

    auto Ac = std::make_shared<pattern::op::Label>(element::f32, Shape{2});
    auto A = std::make_shared<op::Broadcast>(Ac, Shape{2, 2, 1, 1}, AxisSet{0, 2, 3});
    auto A_label = std::make_shared<pattern::op::Label>(A, nullptr, NodeVector{A});
    auto Bc = std::make_shared<pattern::op::Label>(element::f32, Shape{2});
    auto B = std::make_shared<op::Broadcast>(Bc, Shape{2, 2, 1, 1}, AxisSet{0, 2, 3});
    auto B_label = std::make_shared<pattern::op::Label>(B, nullptr, NodeVector{B});
    auto multiply = std::make_shared<op::Multiply>(conv_label, A_label);
    auto add = std::make_shared<op::Add>(multiply, B_label);

    ngraph::pattern::graph_rewrite_callback callback =
        [input, filters, conv_label, A_label, B_label](pattern::Matcher& m) {
            NGRAPH_DEBUG << "In callback for conv affine folding against node = "
                         << m.get_match_root()->get_name();
            auto pattern_map = m.get_pattern_map();

            auto conv_m = std::static_pointer_cast<op::Convolution>(pattern_map[conv_label]);

            if (conv_m->get_users().size() > 1)
            {
                return false;
            }

            if (conv_m->get_shape().size() != 4)
            {
                return false;
            }

            auto A_m = std::static_pointer_cast<op::Broadcast>(pattern_map[A_label]);
            auto B_m = std::static_pointer_cast<op::Broadcast>(pattern_map[B_label]);

            // Check if values are being broadcast along channel (2nd) dimension
            auto is_channel_bcast = [](const shared_ptr<op::Broadcast>& bcast) {

                if (bcast->get_argument(0)->get_shape().size() == 1 &&
                    bcast->get_broadcast_axes() == AxisSet{0, 2, 3})
                {
                    return true;
                }

                if (bcast->get_argument(0)->get_shape().size() == 2)
                {
                    auto input_shape = bcast->get_argument(0)->get_shape();
                    if (input_shape[0] == 1 && bcast->get_broadcast_axes() == AxisSet{2, 3})
                        return true;
                }
                return false;
            };

            if (!is_channel_bcast(A_m) || !is_channel_bcast(B_m))
            {
                return false;
            }

            auto get_bcast_input = [](const shared_ptr<op::Broadcast>& bcast) {
                if (bcast->get_argument(0)->get_shape().size() == 1)
                {
                    return bcast->get_argument(0);
                }
                if (bcast->get_argument(0)->get_shape().size() == 2)
                {
                    Shape bshape{bcast->get_argument(0)->get_shape()[1]};
                    return static_pointer_cast<ngraph::Node>(std::make_shared<op::Reshape>(
                        bcast->get_argument(0), AxisVector{0, 1}, bshape));
                }
                throw ngraph_error("Unexpected shape for bcast input");
            };

            auto Ac_m = get_bcast_input(A_m);

            // new weights = old weights * Ac_m
            // new biases = Bc_m

            auto filters_n = std::make_shared<op::Multiply>(
                pattern_map[filters],
                std::make_shared<op::Broadcast>(
                    Ac_m, pattern_map[filters]->get_shape(), AxisSet{1, 2, 3}));

            auto conv_n = std::make_shared<op::Convolution>(pattern_map[input],
                                                            filters_n,
                                                            conv_m->get_window_movement_strides(),
                                                            conv_m->get_window_dilation_strides(),
                                                            conv_m->get_padding_below(),
                                                            conv_m->get_padding_above(),
                                                            conv_m->get_data_dilation_strides());
            auto convbias_n = conv_n + B_m;
            ngraph::replace_node(m.get_match_root(), convbias_n);

            return true;

        };

    auto m = std::make_shared<ngraph::pattern::Matcher>(add, callback);
    this->add_matcher(m);
}

static bool is_trivial_convolution(std::shared_ptr<op::Convolution> conv,
                                   bool skip_pad_checks = false)
{
    Strides stride_1{1, 1};
    CoordinateDiff pad_0{0, 0};

    return conv->get_window_dilation_strides() == stride_1 &&
           conv->get_data_dilation_strides() == stride_1 &&
           (skip_pad_checks ||
            (conv->get_padding_above() == pad_0 && conv->get_padding_below() == pad_0));
}

static bool are_img_dims_equal(Shape conv_shape, Shape image_shape)
{
    if (conv_shape.size() != 4)
    {
        return false;
    }

    return conv_shape[2] == image_shape[0] && conv_shape[3] == image_shape[1];
}

static std::shared_ptr<Node> reduce_broadcast(std::shared_ptr<Node> broadcast)
{
    const size_t H = 2;
    const size_t W = 3;
    auto matched_broadcast_w1 = std::static_pointer_cast<op::Broadcast>(broadcast);
    Shape shape_w1{matched_broadcast_w1->get_shape()};
    shape_w1[H] /= 2;
    shape_w1[W] /= 2;
    auto new_broadcast_w1 =
        std::make_shared<op::Broadcast>(matched_broadcast_w1->get_argument(0),
                                        shape_w1,
                                        matched_broadcast_w1->get_broadcast_axes());
    return new_broadcast_w1;
}

static size_t shape_to_index(Shape shape)
{
    if (shape.size() != 4)
    {
        return 0;
    }
    const size_t HEIGHT_DIM = 2;
    const size_t WIDTH_DIM = 3;

    if (shape.at(HEIGHT_DIM) != shape.at(WIDTH_DIM))
    {
        return 0;
    }

    switch (shape.at(HEIGHT_DIM))
    {
    case 28: return 1;
    case 14: return 2;
    case 7: return 3;
    default: return 0;
    }
}

//   conv(56w3s1)                        conv(28w3s2)
//	      |                           	    |
//   conv(56w1s1)              ==>      conv(28w1s1)
//       |                                 |
//elt------------56               elt------------pool(28s2)
// |            |                  |               |
//conv(28w1s2) conv(28w1s2)     conv(28w1s1)  conv(28w1s1)
void pass::CoreFusion::construct_optimized_strided_conv()
{
    Shape win_size_1{1, 1, 1, 1};
    auto is_bc = ngraph::pattern::has_class<op::Broadcast>();
    auto data_stride3 = std::make_shared<pattern::op::Label>(element::f32, Shape{1, 1, 128, 128});
    auto weights_stride3 = std::make_shared<pattern::op::Label>(element::f32, win_size_1);

    auto conv_stride3 = std::make_shared<op::Convolution>(data_stride3, weights_stride3);

    auto conv_stride3_label =
        std::make_shared<pattern::op::Label>(conv_stride3, nullptr, NodeVector{conv_stride3});

    auto broadcast_w3_label = std::make_shared<pattern::op::Label>(conv_stride3_label, is_bc);
    auto add_w3 = std::make_shared<op::Add>(conv_stride3_label, broadcast_w3_label);
    auto relu_w3 = std::make_shared<op::Relu>(add_w3);

    auto weights_stride1 = std::make_shared<pattern::op::Label>(element::f32, win_size_1);
    auto conv_stride1 = std::make_shared<op::Convolution>(relu_w3, weights_stride1);
    auto conv_stride1_label =
        std::make_shared<pattern::op::Label>(conv_stride1, nullptr, NodeVector{conv_stride1});
    auto broadcast_w1_label = std::make_shared<pattern::op::Label>(conv_stride1_label, is_bc);
    auto add_w1 = std::make_shared<op::Add>(conv_stride1_label, broadcast_w1_label);

    auto eltwise_arg_label =
        std::make_shared<pattern::op::Label>(element::f32, conv_stride1->get_shape());
    auto add_two_convs = std::make_shared<op::Add>(add_w1, eltwise_arg_label);

    auto relu_two_convs = std::make_shared<op::Relu>(add_two_convs);

    auto eltwise_label =
        std::make_shared<pattern::op::Label>(relu_two_convs, nullptr, NodeVector{relu_two_convs});

    auto weights_eltwise = std::make_shared<pattern::op::Label>(element::f32, win_size_1);
    auto eltwise_conv = std::make_shared<op::Convolution>(eltwise_label, weights_eltwise);

    pattern::graph_rewrite_callback callback = [win_size_1,
                                                eltwise_label,
                                                conv_stride1_label,
                                                conv_stride3_label,
                                                eltwise_arg_label,
                                                broadcast_w3_label,
                                                broadcast_w1_label](pattern::Matcher& m) {
        NGRAPH_DEBUG << "In a callback for construct_conv_skip against "
                     << m.get_match_root()->get_name();

        if (m.get_match_root()->get_users().empty())
        {
            NGRAPH_DEBUG << m.get_match_root()
                         << " has already been replaced by a preceding callback";
            return false;
        }

        auto pattern_map = m.get_pattern_map();
        auto m_eltwise = pattern_map[eltwise_label];

        std::vector<std::shared_ptr<Node>> strided_convs;
        for (auto n : m_eltwise->get_users())
        {
            if (is_used(n.get()))
            {
                if (std::dynamic_pointer_cast<op::Convolution>(n) == nullptr)
                {
                    NGRAPH_DEBUG << "Not all live users of element wise operation are Convolution";
                    return false;
                }
                strided_convs.push_back(n);
            }
        }

        if (strided_convs.size() != 2)
        {
            NGRAPH_DEBUG << "Number of live users of element wise operation isn't equal to 2";
            return false;
        }

        Shape supported_shapes[] = {Shape{56, 56}, Shape{28, 28}, Shape{14, 14}, Shape{7, 7}};
        Shape shape_1{1, 1};
        Shape shape_3{3, 3};
        Strides stride_2{2, 2};
        Strides stride_1{1, 1};
        CoordinateDiff pad_0{0, 0};
        CoordinateDiff pad_1{1, 1};
        Shape win_size_3{1, 1, 3, 3};

        size_t sparse_shape_index = 0;
        NodeVector sconvs;
        for (auto sc : strided_convs)
        {
            if (sc->get_argument(0) != m_eltwise)
            {
                NGRAPH_DEBUG << "element-wise isn't data";
                return false;
            }
            auto sconv = std::static_pointer_cast<op::Convolution>(sc);
            sparse_shape_index = shape_to_index(sconv->get_shape());
            if (sparse_shape_index == 0)
            {
                NGRAPH_DEBUG << "Unsupported shape of " << sconv->get_name();
                return false;
            }
            if (!are_img_dims_equal(sconv->get_shape(), supported_shapes[sparse_shape_index]) ||
                !are_img_dims_equal(sconv->get_argument(1)->get_shape(), shape_1) ||
                sconv->get_window_movement_strides() != stride_2 || !is_trivial_convolution(sconv))
            {
                NGRAPH_DEBUG << sconv->get_name() << " and its weights are of the wrong shape (not "
                             << vector_to_string(supported_shapes[sparse_shape_index])
                             << " and 1x1) and strides (2x2)";
                return false;
            }
            sconvs.push_back(sconv);
        }

        const size_t full_shape_index = sparse_shape_index - 1;

        auto m_conv_stride1 =
            std::static_pointer_cast<op::Convolution>(pattern_map[conv_stride1_label]);

        if (!are_img_dims_equal(m_conv_stride1->get_shape(), supported_shapes[full_shape_index]) ||
            !are_img_dims_equal(m_conv_stride1->get_argument(1)->get_shape(), win_size_1) ||
            m_conv_stride1->get_window_movement_strides() != stride_1 ||
            !is_trivial_convolution(m_conv_stride1))
        {
            NGRAPH_DEBUG << m_conv_stride1->get_name()
                         << " and its weights are of the wrong shape (not "
                         << vector_to_string(supported_shapes[full_shape_index])
                         << " and 1x1) and strides (1x1)";
            return false;
        }

        auto m_conv_stride3 =
            std::static_pointer_cast<op::Convolution>(pattern_map[conv_stride3_label]);

        if (!are_img_dims_equal(m_conv_stride3->get_shape(), supported_shapes[full_shape_index]) ||
            !are_img_dims_equal(m_conv_stride3->get_argument(1)->get_shape(), shape_3) ||
            m_conv_stride3->get_window_movement_strides() != stride_1 ||
            !is_trivial_convolution(m_conv_stride3, true))
        {
            NGRAPH_DEBUG << m_conv_stride3->get_name()
                         << " and its weights are of the wrong shape (not "
                         << vector_to_string(supported_shapes[full_shape_index])
                         << " and 3x3) and strides (1x1)";
            return false;
        }

        auto conv_28w3s2 = std::make_shared<op::Convolution>(m_conv_stride3->get_argument(0),
                                                             m_conv_stride3->get_argument(1),
                                                             stride_2,
                                                             stride_1,
                                                             pad_1,
                                                             pad_1);

        auto new_add_conv_28w3s2 = std::make_shared<op::Add>(
            conv_28w3s2, reduce_broadcast(pattern_map[broadcast_w3_label]));
        auto new_relu_28w3s2 = std::make_shared<op::Relu>(new_add_conv_28w3s2);

        auto conv_28w1s1 = std::make_shared<op::Convolution>(
            new_relu_28w3s2, m_conv_stride1->get_argument(1), stride_1, stride_1);

        auto new_add_conv28s1 = std::make_shared<op::Add>(
            conv_28w1s1, reduce_broadcast(pattern_map[broadcast_w1_label]));

        auto maxpool =
            std::make_shared<op::MaxPool>(pattern_map[eltwise_arg_label], Shape{1, 1}, stride_2);
        auto new_add_two_convs = std::make_shared<op::Add>(new_add_conv28s1, maxpool);
        auto new_relu_two_convs = std::make_shared<op::Relu>(new_add_two_convs);

        for (auto sconv : sconvs)
        {
            auto sconv_28w1s1 = std::make_shared<op::Convolution>(
                new_relu_two_convs, sconv->get_argument(1), stride_1, stride_1);
            NGRAPH_DEBUG << "Replacing " << sconv->get_name() << " with "
                         << sconv_28w1s1->get_name();
            ngraph::replace_node(sconv, sconv_28w1s1);
        }
        return true;
    };

    auto m = make_shared<pattern::Matcher>(eltwise_conv, callback);
    this->add_matcher(m);
}<|MERGE_RESOLUTION|>--- conflicted
+++ resolved
@@ -210,13 +210,8 @@
                      << m.get_match_root()->get_name();
         auto pattern_map = m.get_pattern_map();
 
-<<<<<<< HEAD
-        auto m_bn = std::dynamic_pointer_cast<op::BatchNormInference>(m.get_match_root());
-        auto m_conv = std::dynamic_pointer_cast<op::Convolution>(m_bn->get_argument(2));
-=======
-        auto m_bn = std::static_pointer_cast<op::BatchNorm>(m.get_match_root());
+        auto m_bn = std::static_pointer_cast<op::BatchNormInference>(m.get_match_root());
         auto m_conv = std::static_pointer_cast<op::Convolution>(m_bn->get_argument(2));
->>>>>>> f30910c6
 
         if (m_conv->get_users().size() > 1)
         {
