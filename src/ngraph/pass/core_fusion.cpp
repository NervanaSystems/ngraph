//*****************************************************************************
// Copyright 2017-2019 Intel Corporation
//
// Licensed under the Apache License, Version 2.0 (the "License");
// you may not use this file except in compliance with the License.
// You may obtain a copy of the License at
//
//     http://www.apache.org/licenses/LICENSE-2.0
//
// Unless required by applicable law or agreed to in writing, software
// distributed under the License is distributed on an "AS IS" BASIS,
// WITHOUT WARRANTIES OR CONDITIONS OF ANY KIND, either express or implied.
// See the License for the specific language governing permissions and
// limitations under the License.
//*****************************************************************************

#include <algorithm>
#include <unordered_set>

#include "ngraph/pass/core_fusion.hpp"

#include "ngraph/graph_util.hpp"
#include "ngraph/log.hpp"
#include "ngraph/op/add.hpp"
#include "ngraph/op/batch_norm.hpp"
#include "ngraph/op/broadcast.hpp"
#include "ngraph/op/constant.hpp"
#include "ngraph/op/convolution.hpp"
#include "ngraph/op/divide.hpp"
#include "ngraph/op/exp.hpp"
#include "ngraph/op/fused/conv_fused.hpp"
#include "ngraph/op/max_pool.hpp"
#include "ngraph/op/maximum.hpp"
#include "ngraph/op/multiply.hpp"
#include "ngraph/op/negative.hpp"
#include "ngraph/op/parameter.hpp"
#include "ngraph/op/relu.hpp"
#include "ngraph/op/reshape.hpp"
#include "ngraph/op/sigmoid.hpp"
#include "ngraph/op/softmax.hpp"
#include "ngraph/op/sqrt.hpp"
#include "ngraph/op/subtract.hpp"
#include "ngraph/pass/graph_rewrite.hpp"
#include "ngraph/pass/manager.hpp"
#include "ngraph/pattern/matcher.hpp"
#include "ngraph/pattern/op/label.hpp"
#include "ngraph/pattern/op/skip.hpp"

using namespace ngraph;
using namespace std;

static shared_ptr<Node> construct_constant_node(int n)
{
    return op::Constant::create(element::f32, Shape{}, {n});
}

void pass::CoreFusion::construct_relu()
{
    auto iconst0 = construct_constant_node(0);
    auto val = make_shared<pattern::op::Label>(iconst0);
    auto zero = make_shared<pattern::op::Label>(iconst0, nullptr, NodeVector{iconst0});

    auto skip_broadcast = make_shared<pattern::op::Skip>(zero, pattern::has_class<op::Broadcast>());
    auto max = make_shared<op::Maximum>(skip_broadcast, val);

    auto callback = [val, zero](pattern::Matcher& m) {
        NGRAPH_DEBUG << "In a callback for construct_relu against "
                     << m.get_match_root()->get_name();

        auto pattern_map = m.get_pattern_map();
        auto mzero = m.get_pattern_map()[zero];
        if (!is_zero(mzero))
        {
            NGRAPH_DEBUG << "zero constant = " << mzero->get_name() << " not equal to 0\n";
            return false;
        }
        auto mpattern = m.get_match_root();

        auto cg = shared_ptr<Node>(new op::Relu(pattern_map[val]));
        replace_node(m.get_match_root(), cg);
        return true;
    };

    auto m = make_shared<pattern::Matcher>(max, "CoreFusion.Relu");
    this->add_matcher(m, callback, all_pass_property_off);
}

void pass::CoreFusion::construct_sigmoid()
{
    // construct variance
    auto input = make_shared<pattern::op::Label>(element::f32, Shape{3, 4});
    auto neg_input = make_shared<op::Negative>(input);
    auto exp_neg_input = make_shared<op::Exp>(neg_input);

    auto constant = make_shared<pattern::op::Label>(element::f32, Shape{3, 4});
    auto skip_broadcast =
        make_shared<pattern::op::Skip>(constant, pattern::has_class<op::Broadcast>());

    auto add_exp = make_shared<op::Add>(exp_neg_input, skip_broadcast);
    auto divide_1_over_exp = make_shared<op::Divide>(skip_broadcast, add_exp);

    // Define a call back that needs to called once the DFG matches the pattern
    auto callback = [input, constant](pattern::Matcher& m) {
        NGRAPH_DEBUG << "In a callback for construct_fprop_sigmoid pattern against "
                     << m.get_match_root()->get_name();
        auto pattern_map = m.get_pattern_map();

        if (m.get_match_root()->get_element_type() != element::f32)
        {
            NGRAPH_DEBUG << "mpattern = " << m.get_match_root()->get_name()
                         << " type is not float!";
            return false;
        }

        if (m.get_match_root()->get_output_size() != pattern_map[input]->get_output_size())
        {
            NGRAPH_DEBUG << "mpattern = " << m.get_match_root()->get_name()
                         << "input= " << pattern_map[input]->get_name() << "size dont match!";
            return false;
        }

        if (!is_one(pattern_map[constant]))
        {
            NGRAPH_DEBUG << "Node not constant or not 1";
            return false;
        }
        auto sigmoid_node = make_shared<op::Sigmoid>(pattern_map[input]);
        replace_node(m.get_match_root(), sigmoid_node);
        return true;
    };

<<<<<<< HEAD
    auto m = make_shared<pattern::Matcher>(divide_1_over_exp, "CoreFusion.Sigmoid");
    this->add_matcher(m, callback);
=======
    auto m = std::make_shared<ngraph::pattern::Matcher>(divide_1_over_exp, "CoreFusion.Sigmoid");
    this->add_matcher(m, callback, all_pass_property_off);
>>>>>>> 72bf9831
}

void pass::CoreFusion::construct_sigmoid_bprop()
{
    // construct variance
    auto input = make_shared<pattern::op::Label>(element::f32, Shape{3, 4});
    auto neg_input = make_shared<op::Negative>(input);
    auto exp_neg_input = make_shared<op::Exp>(neg_input);

    // broadcast input
    auto constant = make_shared<pattern::op::Label>(element::f32, Shape{});
    auto broadcast_constant = make_shared<op::Broadcast>(constant, Shape{3, 4}, AxisSet{0, 1});

    auto add_exp = make_shared<op::Add>(exp_neg_input, broadcast_constant);
    // auto divide_1_over_exp = make_shared<op::Divide>(broadcast_constant, add_exp);
    auto sigmoid_fwd = make_shared<pattern::op::Label>(element::f32, Shape{3, 4});

    auto delta = make_shared<pattern::op::Label>(element::f32, Shape{3, 4});
    auto neg_delta = make_shared<op::Negative>(delta);

    auto multiply_sigmoid_delta = make_shared<op::Multiply>(sigmoid_fwd, neg_delta);
    auto divide_2 = make_shared<op::Divide>(multiply_sigmoid_delta, add_exp);

    auto multiply_2 = make_shared<op::Multiply>(divide_2, exp_neg_input);
    auto negative_2 = make_shared<op::Negative>(multiply_2);

    // Define a call back that needs to called once the DFG matches the pattern
    auto callback = [input, delta](pattern::Matcher& m) {
        NGRAPH_DEBUG << "In a callback for construct_bprop_sigmoid pattern against "
                     << m.get_match_root()->get_name();
        auto pattern_map = m.get_pattern_map();
        if (m.get_match_root()->get_element_type() != element::f32)
        {
            NGRAPH_DEBUG << "mpattern = " << m.get_match_root()->get_name()
                         << " type is not float!";
            return false;
        }

        if (m.get_match_root()->get_shape().size() != pattern_map[input]->get_shape().size())
        {
            NGRAPH_DEBUG << "mpattern = " << m.get_match_root()->get_name()
                         << "input= " << pattern_map[input]->get_name() << "size dont match!";
            return false;
        }
        auto dsigmoid = make_shared<op::SigmoidBackprop>(pattern_map[input], pattern_map[delta]);
        replace_node(m.get_match_root(), dsigmoid);
        return true;
    };

<<<<<<< HEAD
    auto m = make_shared<pattern::Matcher>(negative_2, "CoreFusion.SigmoidBprop");
    this->add_matcher(m, callback);
=======
    auto m = std::make_shared<ngraph::pattern::Matcher>(negative_2, "CoreFusion.SigmoidBprop");
    this->add_matcher(m, callback, PassProperty::REQUIRE_STATIC_SHAPE);
>>>>>>> 72bf9831
}

void pass::CoreFusion::construct_folded_batch_norm()
{
    Shape shape{2, 2, 1, 1};
    auto input = make_shared<pattern::op::Label>(element::f32, shape);
    auto filters = make_shared<pattern::op::Label>(element::f32, shape);

    auto pconv = make_shared<op::Convolution>(input,
                                              filters,
                                              Strides{1, 1},
                                              Strides{1, 1},
                                              CoordinateDiff{0, 0},
                                              CoordinateDiff{0, 0},
                                              Strides{1, 1});
    auto mean_shape = Shape{2};
    auto mean = make_shared<pattern::op::Label>(element::f32, mean_shape);
    auto var_shape = Shape{2};
    auto var = make_shared<pattern::op::Label>(element::f32, var_shape);
    auto gamma_shape = Shape{2};
    auto gamma = make_shared<pattern::op::Label>(element::f32, gamma_shape);
    auto beta_shape = Shape{2};
    auto beta = make_shared<pattern::op::Label>(element::f32, beta_shape);
    double eps = 0.001;
    auto shape_r = Shape{1, 2, 2, 2};
    auto bn = make_shared<op::BatchNormInference>(eps, gamma, beta, pconv, mean, var);

    auto callback = [input, filters, mean, var, gamma, beta](pattern::Matcher& m) {
        NGRAPH_DEBUG << "In callback for folded batch norm against node = "
                     << m.get_match_root()->get_name();
        auto pattern_map = m.get_pattern_map();

        auto m_bn = static_pointer_cast<op::BatchNormInference>(m.get_match_root());
        auto m_conv = static_pointer_cast<op::Convolution>(m_bn->get_argument(2));

        if (m_conv->get_users().size() > 1)
        {
            return false;
        }

        if (m_conv->get_shape().size() != 4)
        {
            return false;
        }

        // new weights = old weights * gamma / sqrt(variance + epsilon)
        // new biases = -mean * gamma / sqrt(variance + epsilon) + beta

        auto bn_eps = op::Constant::create(element::f32, Shape{}, {m_bn->get_eps_value()});
        auto var_eps = make_shared<op::Add>(
            pattern_map[var],
            make_shared<op::Broadcast>(bn_eps, pattern_map[var]->get_shape(), AxisSet{0}));
        auto sqrt_var_eps = make_shared<op::Sqrt>(var_eps);

        auto mean_gamma = make_shared<op::Multiply>(pattern_map[mean], pattern_map[gamma]);
        auto new_biases = make_shared<op::Subtract>(
            pattern_map[beta], make_shared<op::Divide>(mean_gamma, sqrt_var_eps));
        auto weight_scaling = make_shared<op::Divide>(pattern_map[gamma], sqrt_var_eps);
        auto new_weights = make_shared<op::Multiply>(
            pattern_map[filters],
            make_shared<op::Broadcast>(
                weight_scaling, pattern_map[filters]->get_shape(), AxisSet{1, 2, 3}));

        auto conv = make_shared<op::Convolution>(pattern_map[input],
                                                 new_weights,
                                                 m_conv->get_window_movement_strides(),
                                                 m_conv->get_window_dilation_strides(),
                                                 m_conv->get_padding_below(),
                                                 m_conv->get_padding_above(),
                                                 m_conv->get_data_dilation_strides());
        auto conv_bias =
            conv + make_shared<op::Broadcast>(new_biases, conv->get_shape(), AxisSet{0, 2, 3});
        replace_node(m.get_match_root(), conv_bias);

        return true;

    };

<<<<<<< HEAD
    auto m = make_shared<pattern::Matcher>(bn, "CoreFusion.FoldedBatchNorm");
    this->add_matcher(m, callback);
=======
    auto m = std::make_shared<ngraph::pattern::Matcher>(bn, "CoreFusion.FoldedBatchNorm");
    this->add_matcher(m, callback, PassProperty::REQUIRE_STATIC_SHAPE);
>>>>>>> 72bf9831
}

void pass::CoreFusion::construct_conv_affine_folding()
{
    // A * Conv (input, filters) + B -> ConvBias (input, filters * A_c, B_c)
    Shape shape{2, 2, 1, 1};
    auto input = make_shared<pattern::op::Label>(element::f32, shape);
    auto filters = make_shared<pattern::op::Label>(element::f32, shape);

    auto conv = make_shared<op::Convolution>(input,
                                             filters,
                                             Strides{1, 1},
                                             Strides{1, 1},
                                             CoordinateDiff{0, 0},
                                             CoordinateDiff{0, 0},
                                             Strides{1, 1});
    auto conv_label = make_shared<pattern::op::Label>(conv, nullptr, NodeVector{conv});

    auto Ac = make_shared<pattern::op::Label>(element::f32, Shape{2});
    auto A = make_shared<op::Broadcast>(Ac, Shape{2, 2, 1, 1}, AxisSet{0, 2, 3});
    auto A_label = make_shared<pattern::op::Label>(A, nullptr, NodeVector{A});
    auto Bc = make_shared<pattern::op::Label>(element::f32, Shape{2});
    auto B = make_shared<op::Broadcast>(Bc, Shape{2, 2, 1, 1}, AxisSet{0, 2, 3});
    auto B_label = make_shared<pattern::op::Label>(B, nullptr, NodeVector{B});
    auto multiply = make_shared<op::Multiply>(conv_label, A_label);
    auto add = make_shared<op::Add>(multiply, B_label);

    auto callback = [input, filters, conv_label, A_label, B_label](pattern::Matcher& m) {
        NGRAPH_DEBUG << "In callback for conv affine folding against node = "
                     << m.get_match_root()->get_name();
        auto pattern_map = m.get_pattern_map();

        auto conv_m = static_pointer_cast<op::Convolution>(pattern_map[conv_label]);

        if (conv_m->get_users().size() > 1)
        {
            return false;
        }

        if (conv_m->get_shape().size() != 4)
        {
            return false;
        }

        auto A_m = static_pointer_cast<op::Broadcast>(pattern_map[A_label]);
        auto B_m = static_pointer_cast<op::Broadcast>(pattern_map[B_label]);

        // Check if values are being broadcast along channel (2nd) dimension
        auto is_channel_bcast = [](const shared_ptr<op::Broadcast>& bcast) {

            if (bcast->get_argument(0)->get_shape().size() == 1 &&
                bcast->get_broadcast_axes() == AxisSet{0, 2, 3})
            {
                return true;
            }

            if (bcast->get_argument(0)->get_shape().size() == 2)
            {
                auto input_shape = bcast->get_argument(0)->get_shape();
                if (input_shape[0] == 1 && bcast->get_broadcast_axes() == AxisSet{2, 3})
                    return true;
            }
            return false;
        };

        if (!is_channel_bcast(A_m) || !is_channel_bcast(B_m))
        {
            return false;
        }

        auto get_bcast_input = [](const shared_ptr<op::Broadcast>& bcast) {
            if (bcast->get_argument(0)->get_shape().size() == 1)
            {
                return bcast->get_argument(0);
            }
            if (bcast->get_argument(0)->get_shape().size() == 2)
            {
                Shape bshape{bcast->get_argument(0)->get_shape()[1]};
                return static_pointer_cast<Node>(
                    make_shared<op::Reshape>(bcast->get_argument(0), AxisVector{0, 1}, bshape));
            }
            throw ngraph_error("Unexpected shape for bcast input");
        };

        auto Ac_m = get_bcast_input(A_m);

        // new weights = old weights * Ac_m
        // new biases = Bc_m

        auto filters_n = make_shared<op::Multiply>(
            pattern_map[filters],
            make_shared<op::Broadcast>(Ac_m, pattern_map[filters]->get_shape(), AxisSet{1, 2, 3}));

        auto conv_n = make_shared<op::Convolution>(pattern_map[input],
                                                   filters_n,
                                                   conv_m->get_window_movement_strides(),
                                                   conv_m->get_window_dilation_strides(),
                                                   conv_m->get_padding_below(),
                                                   conv_m->get_padding_above(),
                                                   conv_m->get_data_dilation_strides());
        auto convbias_n = conv_n + B_m;
        replace_node(m.get_match_root(), convbias_n);

        return true;

    };

    auto m = make_shared<pattern::Matcher>(add, "CoreFusion.ConvAffineFolding");
    this->add_matcher(m, callback, PassProperty::REQUIRE_STATIC_SHAPE);
}

static bool is_trivial_convolution(shared_ptr<op::Convolution> conv, bool skip_pad_checks = false)
{
    Strides stride_1{1, 1};
    CoordinateDiff pad_0{0, 0};

    return conv->get_window_dilation_strides() == stride_1 &&
           conv->get_data_dilation_strides() == stride_1 &&
           (skip_pad_checks ||
            (conv->get_padding_above() == pad_0 && conv->get_padding_below() == pad_0));
}

static bool are_img_dims_equal(Shape conv_shape, Shape image_shape)
{
    if (conv_shape.size() != 4)
    {
        return false;
    }

    return conv_shape[2] == image_shape[0] && conv_shape[3] == image_shape[1];
}

static shared_ptr<Node> reduce_broadcast(shared_ptr<Node> broadcast)
{
    const size_t H = 2;
    const size_t W = 3;
    auto matched_broadcast_w1 = static_pointer_cast<op::Broadcast>(broadcast);
    Shape shape_w1{matched_broadcast_w1->get_shape()};
    shape_w1[H] /= 2;
    shape_w1[W] /= 2;
    auto new_broadcast_w1 =
        std::make_shared<op::Broadcast>(matched_broadcast_w1->get_argument(0),
                                        shape_w1,
                                        matched_broadcast_w1->get_broadcast_axes());
    return move(new_broadcast_w1);
}

static size_t shape_to_index(Shape shape)
{
    if (shape.size() != 4)
    {
        return 0;
    }
    const size_t HEIGHT_DIM = 2;
    const size_t WIDTH_DIM = 3;

    if (shape.at(HEIGHT_DIM) != shape.at(WIDTH_DIM))
    {
        return 0;
    }

    switch (shape.at(HEIGHT_DIM))
    {
    case 28: return 1;
    case 14: return 2;
    case 7: return 3;
    default: return 0;
    }
}

void pass::CoreFusion::construct_reshape_broadcast()
{
    Shape input_shape{10};
    auto input = make_shared<pattern::op::Label>(element::f32, input_shape);
    auto reshape1 = make_shared<op::Reshape>(input, AxisVector{0}, Shape{10, 1});
    auto broadcast = make_shared<op::Broadcast>(reshape1, Shape{10, 1, 20}, AxisSet{2});

    auto callback = [input](pattern::Matcher& m) {
        NGRAPH_DEBUG << "In a callback for construct_reshape_broadcast against "
                     << m.get_match_root()->get_name();

        auto pattern_map = m.get_pattern_map();
        auto broadcast_m = static_pointer_cast<op::Broadcast>(m.get_match_root());
        auto reshape1_m = static_pointer_cast<op::Reshape>(broadcast_m->get_argument(0));
        auto input_m = m.get_pattern_map()[input];

        //it doesn't seem to make sense to support shapes : [0] or [1]
        if (input_m->get_shape().size() != 1 || input_m->get_shape().at(0) < 2)
        {
            NGRAPH_DEBUG << "input_m isn't a scalar or contains zero dimension";
            return false;
        }

        size_t dim = input_m->get_shape().at(0);

        //We are going to support the most common case where broadcast doesn't add 1-dimensions
        //since it's also very simple to implement
        size_t dim_one_count = 0;
        for (auto d : reshape1_m->get_shape())
        {
            if (d != 1 && d != dim)
            {
                NGRAPH_DEBUG << "Input is reshaped in a way we can't directly broadcast ( shape = "
                             << vector_to_string(reshape1_m->get_shape()) << ")";
                return false;
            }

            if (d == 1)
            {
                dim_one_count++;
            }
        }

        AxisSet new_axes = broadcast_m->get_broadcast_axes();
        auto broadcast_shape = broadcast_m->get_shape();
        for (size_t i = 0; i < broadcast_shape.size(); i++)
        {
            if (broadcast_shape[i] == 1)
            {
                dim_one_count--;
                new_axes.insert(i);
            }
        }

        if (dim_one_count != 0)
        {
            NGRAPH_DEBUG << "Broadcast adds 1-dimensions";
            return false;
        }

        auto new_broadcast =
            make_shared<op::Broadcast>(input_m, broadcast_m->get_shape(), new_axes);
        replace_node(m.get_match_root(), new_broadcast);
        return true;
    };

    auto m = make_shared<pattern::Matcher>(broadcast, "CoreFusion.ReshapeBroadcast");
    this->add_matcher(m, callback, PassProperty::REQUIRE_STATIC_SHAPE);
}

//   conv(56w3s1)                        conv(28w3s2)
//	      |                           	    |
//   conv(56w1s1)              ==>      conv(28w1s1)
//       |                                 |
//elt------------56               elt------------pool(28s2)
// |            |                  |               |
//conv(28w1s2) conv(28w1s2)     conv(28w1s1)  conv(28w1s1)
void pass::CoreFusion::construct_optimized_strided_conv()
{
    Shape win_size_1{1, 1, 1, 1};
    auto is_bc = pattern::has_class<op::Broadcast>();
    auto data_stride3 = make_shared<pattern::op::Label>(element::f32, Shape{1, 1, 128, 128});
    auto weights_stride3 = make_shared<pattern::op::Label>(element::f32, win_size_1);

    auto conv_stride3 = make_shared<op::Convolution>(data_stride3, weights_stride3);

    auto conv_stride3_label =
        make_shared<pattern::op::Label>(conv_stride3, nullptr, NodeVector{conv_stride3});

    auto broadcast_w3_label = make_shared<pattern::op::Label>(conv_stride3_label, is_bc);
    auto add_w3 = make_shared<op::Add>(conv_stride3_label, broadcast_w3_label);
    auto relu_w3 = make_shared<op::Relu>(add_w3);

    auto weights_stride1 = make_shared<pattern::op::Label>(element::f32, win_size_1);
    auto conv_stride1 = make_shared<op::Convolution>(relu_w3, weights_stride1);
    auto conv_stride1_label =
        make_shared<pattern::op::Label>(conv_stride1, nullptr, NodeVector{conv_stride1});
    auto broadcast_w1_label = make_shared<pattern::op::Label>(conv_stride1_label, is_bc);
    auto add_w1 = make_shared<op::Add>(conv_stride1_label, broadcast_w1_label);

    auto eltwise_arg_label =
        make_shared<pattern::op::Label>(element::f32, conv_stride1->get_shape());
    auto add_two_convs = make_shared<op::Add>(add_w1, eltwise_arg_label);

    auto relu_two_convs = make_shared<op::Relu>(add_two_convs);

    auto eltwise_label =
        make_shared<pattern::op::Label>(relu_two_convs, nullptr, NodeVector{relu_two_convs});

    auto weights_eltwise = make_shared<pattern::op::Label>(element::f32, win_size_1);
    auto eltwise_conv = make_shared<op::Convolution>(eltwise_label, weights_eltwise);

    auto callback = [win_size_1,
                     eltwise_label,
                     conv_stride1_label,
                     conv_stride3_label,
                     eltwise_arg_label,
                     broadcast_w3_label,
                     broadcast_w1_label](pattern::Matcher& m) {
        NGRAPH_DEBUG << "In a callback for construct_conv_skip against "
                     << m.get_match_root()->get_name();

        if (m.get_match_root()->get_users().empty())
        {
            NGRAPH_DEBUG << m.get_match_root()
                         << " has already been replaced by a preceding callback";
            return false;
        }

        auto pattern_map = m.get_pattern_map();
        auto m_eltwise = pattern_map[eltwise_label];

        vector<shared_ptr<Node>> strided_convs;
        for (auto n : m_eltwise->get_users())
        {
            if (is_used(n.get()))
            {
                if (dynamic_pointer_cast<op::Convolution>(n) == nullptr)
                {
                    NGRAPH_DEBUG << "Not all live users of element wise operation are Convolution";
                    return false;
                }
                strided_convs.push_back(n);
            }
        }

        if (strided_convs.size() != 2)
        {
            NGRAPH_DEBUG << "Number of live users of element wise operation isn't equal to 2";
            return false;
        }

        Shape supported_shapes[] = {Shape{56, 56}, Shape{28, 28}, Shape{14, 14}, Shape{7, 7}};
        Shape shape_1{1, 1};
        Shape shape_3{3, 3};
        Strides stride_2{2, 2};
        Strides stride_1{1, 1};
        CoordinateDiff pad_0{0, 0};
        CoordinateDiff pad_1{1, 1};
        Shape win_size_3{1, 1, 3, 3};

        size_t sparse_shape_index = 0;
        NodeVector sconvs;
        for (auto sc : strided_convs)
        {
            if (sc->get_argument(0) != m_eltwise)
            {
                NGRAPH_DEBUG << "element-wise isn't data";
                return false;
            }
            auto sconv = static_pointer_cast<op::Convolution>(sc);
            sparse_shape_index = shape_to_index(sconv->get_shape());
            if (sparse_shape_index == 0)
            {
                NGRAPH_DEBUG << "Unsupported shape of " << sconv->get_name();
                return false;
            }
            if (!are_img_dims_equal(sconv->get_shape(), supported_shapes[sparse_shape_index]) ||
                !are_img_dims_equal(sconv->get_argument(1)->get_shape(), shape_1) ||
                sconv->get_window_movement_strides() != stride_2 || !is_trivial_convolution(sconv))
            {
                NGRAPH_DEBUG << sconv->get_name() << " and its weights are of the wrong shape (not "
                             << vector_to_string(supported_shapes[sparse_shape_index])
                             << " and 1x1) and strides (2x2)";
                return false;
            }
            sconvs.push_back(sconv);
        }

        const size_t full_shape_index = sparse_shape_index - 1;

        auto m_conv_stride1 = static_pointer_cast<op::Convolution>(pattern_map[conv_stride1_label]);

        if (!are_img_dims_equal(m_conv_stride1->get_shape(), supported_shapes[full_shape_index]) ||
            !are_img_dims_equal(m_conv_stride1->get_argument(1)->get_shape(), win_size_1) ||
            m_conv_stride1->get_window_movement_strides() != stride_1 ||
            !is_trivial_convolution(m_conv_stride1))
        {
            NGRAPH_DEBUG << m_conv_stride1->get_name()
                         << " and its weights are of the wrong shape (not "
                         << vector_to_string(supported_shapes[full_shape_index])
                         << " and 1x1) and strides (1x1)";
            return false;
        }

        auto m_conv_stride3 = static_pointer_cast<op::Convolution>(pattern_map[conv_stride3_label]);

        if (!are_img_dims_equal(m_conv_stride3->get_shape(), supported_shapes[full_shape_index]) ||
            !are_img_dims_equal(m_conv_stride3->get_argument(1)->get_shape(), shape_3) ||
            m_conv_stride3->get_window_movement_strides() != stride_1 ||
            !is_trivial_convolution(m_conv_stride3, true))
        {
            NGRAPH_DEBUG << m_conv_stride3->get_name()
                         << " and its weights are of the wrong shape (not "
                         << vector_to_string(supported_shapes[full_shape_index])
                         << " and 3x3) and strides (1x1)";
            return false;
        }

        auto conv_28w3s2 = make_shared<op::Convolution>(m_conv_stride3->get_argument(0),
                                                        m_conv_stride3->get_argument(1),
                                                        stride_2,
                                                        stride_1,
                                                        pad_1,
                                                        pad_1);

        auto new_add_conv_28w3s2 =
            make_shared<op::Add>(conv_28w3s2, reduce_broadcast(pattern_map[broadcast_w3_label]));
        auto new_relu_28w3s2 = make_shared<op::Relu>(new_add_conv_28w3s2);

        auto conv_28w1s1 = make_shared<op::Convolution>(
            new_relu_28w3s2, m_conv_stride1->get_argument(1), stride_1, stride_1);

        auto new_add_conv28s1 =
            make_shared<op::Add>(conv_28w1s1, reduce_broadcast(pattern_map[broadcast_w1_label]));

        auto maxpool =
            make_shared<op::MaxPool>(pattern_map[eltwise_arg_label], Shape{1, 1}, stride_2);
        auto new_add_two_convs = make_shared<op::Add>(new_add_conv28s1, maxpool);
        auto new_relu_two_convs = make_shared<op::Relu>(new_add_two_convs);

        for (auto sconv : sconvs)
        {
            auto sconv_28w1s1 = make_shared<op::Convolution>(
                new_relu_two_convs, sconv->get_argument(1), stride_1, stride_1);
            NGRAPH_DEBUG << "Replacing " << sconv->get_name() << " with "
                         << sconv_28w1s1->get_name();
            replace_node(sconv, sconv_28w1s1);
        }
        return true;
    };

    auto m = make_shared<pattern::Matcher>(eltwise_conv, "CoreFusion.OptimizedStridedConv");
    this->add_matcher(m, callback, PassProperty::REQUIRE_STATIC_SHAPE);
}

void pass::CoreFusion::construct_reshape_softmax_reshape()
{
    Shape input_shape{10, 20};
    AxisVector io{1, 0};
    auto input = make_shared<pattern::op::Label>(element::f32, input_shape);
    auto reshape1 = make_shared<op::Reshape>(input, io, Shape{20, 10});
    auto softmax = make_shared<op::Softmax>(reshape1, AxisSet{1});
    auto reshape2 = make_shared<op::Reshape>(softmax, io, input_shape);

    auto callback = [input](pattern::Matcher& m) {
        NGRAPH_DEBUG << "In a callback for construct_reshape_softmax_reshape against "
                     << m.get_match_root()->get_name();

        auto pattern_map = m.get_pattern_map();
        auto reshape2_m = static_pointer_cast<op::Reshape>(m.get_match_root());
        auto softmax_m = static_pointer_cast<op::Softmax>(reshape2_m->get_argument(0));
        auto reshape1_m = static_pointer_cast<op::Reshape>(softmax_m->get_argument(0));
        auto input_m = m.get_pattern_map()[input];

        if (!reshape2_m->get_is_transpose() || !reshape1_m->get_is_transpose())
        {
            NGRAPH_DEBUG << "we expect reshape2 and reshape1 both be dimshuffles";
            return false;
        }

        if (input_m->get_shape() != reshape2_m->get_shape())
        {
            NGRAPH_DEBUG << "input and reshape2's shape are different";
            return false;
        }

        AxisSet new_axes;
        const auto& axis_order = reshape2_m->get_input_order();
        for (auto axis : softmax_m->get_axes())
        {
            new_axes.insert(axis_order.at(axis));
        }

        auto new_softmax = make_shared<op::Softmax>(input_m, new_axes);
        replace_node(m.get_match_root(), new_softmax);
        return true;
    };

    auto m = make_shared<pattern::Matcher>(reshape2, "CoreFusion.ReshapeSoftmaxReshape");
    this->add_matcher(m, callback, PassProperty::REQUIRE_STATIC_SHAPE);
}

void pass::CoreFusion::construct_conv_bias()
{
    Shape shape{2, 2, 1, 1};
    auto data_batch = make_shared<pattern::op::Label>(element::f32, shape);
    auto filters = make_shared<pattern::op::Label>(element::f32, shape);
    auto pbias = make_shared<pattern::op::Label>(element::f32, Shape{});

    auto pbcast = make_shared<op::Broadcast>(pbias, shape, AxisSet{0, 1, 2, 3});
    auto pbcast_label = make_shared<pattern::op::Label>(pbcast, nullptr, NodeVector{pbcast});
    auto reshape_pred = [](shared_ptr<Node> node) -> bool {
        if (auto reshape = dynamic_pointer_cast<op::Reshape>(node))
        {
            auto ishape = reshape->get_input_shape(0);
            auto oshape = reshape->get_shape();
            // Callback will check that broadcast happens along channel (1) dimension.
            // Reshape should not alter that
            if (!reshape->get_is_transpose() && ishape.size() > 1 && oshape.size() > 1 &&
                ishape[0] == oshape[0] && ishape[1] == oshape[1])
            {
                return true;
            }
        }
        return false;
    };
    auto pskip = make_shared<pattern::op::Skip>(pbcast_label, reshape_pred);

    auto pconv1 = make_shared<op::Convolution>(data_batch,
                                               filters,
                                               Strides{1, 1},
                                               Strides{1, 1},
                                               CoordinateDiff{0, 0},
                                               CoordinateDiff{0, 0},
                                               Strides{1, 1});
    auto p_conv_bias = pskip + pconv1;

    auto callback = [pbcast_label](pattern::Matcher& m) {
        NGRAPH_DEBUG << "In callback for construct_conv_bias against node = "
                     << m.get_match_root()->get_name();
        auto pattern_map = m.get_pattern_map();

        auto conv_m = dynamic_pointer_cast<op::Convolution>(m.get_match_root()->get_argument(0));

        if (conv_m == nullptr)
        {
            conv_m = static_pointer_cast<op::Convolution>(m.get_match_root()->get_argument(1));
        }

        if (conv_m->get_shape().size() > 5 || conv_m->get_element_type() != element::f32)
        {
            // Most backends are unlikely to efficiently support these convolutions. Skip fusion
            return false;
        }

        auto bcast_m = static_pointer_cast<op::Broadcast>(pattern_map[pbcast_label]);
        // Except for the 2nd axis (channel dimension), we should either be broadcasting
        // to it or the dimension size should be 1.
        auto bcast_axes = bcast_m->get_broadcast_axes();
        for (size_t i = 0; i < bcast_m->get_shape().size(); i++)
        {
            if (i != 1 && bcast_axes.find(i) == bcast_axes.end() && bcast_m->get_shape()[i] != 1)
            {
                return false;
            }
        }

        auto bias = bcast_m->get_argument(0);
        if (bias->get_shape().size() > 1)
        {
            NGRAPH_DEBUG << "mpattern = " << m.get_match_root()->get_name()
                         << "conv_bias bias shape != 1, requires reshape to match filter count.";
            auto order = get_default_order(bias->get_shape());
            auto bias_reshape =
                make_shared<op::Reshape>(bias, order, Shape{conv_m->get_input_shape(1)[0]});
            auto conv_bias = shared_ptr<Node>(new op::ConvolutionBias(conv_m, bias_reshape));
            replace_node(m.get_match_root(), conv_bias);
        }
        else
        {
            auto conv_bias = shared_ptr<Node>(new op::ConvolutionBias(conv_m, bias));
            replace_node(m.get_match_root(), conv_bias);
        }
        return true;
    };

<<<<<<< HEAD
    auto m = make_shared<pattern::Matcher>(p_conv_bias, "CoreFusion.ConvBias");
    this->add_matcher(m, callback);
=======
    auto m = std::make_shared<ngraph::pattern::Matcher>(p_conv_bias, "CoreFusion.ConvBias");
    this->add_matcher(m, callback, PassProperty::REQUIRE_STATIC_SHAPE);
>>>>>>> 72bf9831
}

void pass::CoreFusion::construct_conv_bias_add()
{
    Shape shape{2, 2, 1, 1};
    auto data_batch = make_shared<pattern::op::Label>(element::f32, shape);
    auto filters = make_shared<pattern::op::Label>(element::f32, shape);
    auto bias = make_shared<pattern::op::Label>(element::f32, Shape{shape[0]});

    auto pconv = make_shared<op::ConvolutionBias>(data_batch,
                                                  filters,
                                                  bias,
                                                  Strides{1, 1},
                                                  Strides{1, 1},
                                                  CoordinateDiff{0, 0},
                                                  CoordinateDiff{0, 0},
                                                  Strides{1, 1});
    auto add_input = make_shared<pattern::op::Label>(element::f32, pconv->get_shape());
    auto padd = make_shared<op::Add>(add_input, pconv);

    auto callback = [data_batch, filters](pattern::Matcher& m) {
        NGRAPH_DEBUG << "In a callback for construct_conv_sum against "
                     << m.get_match_root()->get_name();

        auto add_m = m.get_match_root();
        auto pattern_map = m.get_pattern_map();
        auto conv_m = dynamic_pointer_cast<op::ConvolutionBias>(add_m->get_argument(1));
        auto add_input_m = add_m->get_argument(0);

        if (!conv_m)
        {
            conv_m = static_pointer_cast<op::ConvolutionBias>(add_m->get_argument(0));
            add_input_m = add_m->get_argument(1);
        }

        if (get_user_count(conv_m.get()) > 1)
        {
            NGRAPH_DEBUG << "Convolution has more than one user";
            return false;
        }

        auto conv_add = shared_ptr<Node>(new op::ConvolutionBiasAdd(conv_m, add_input_m, false));
        replace_node(m.get_match_root(), conv_add);
        return true;
    };

<<<<<<< HEAD
    auto m = make_shared<pattern::Matcher>(padd, "CoreFusion.ConvBiasAdd");
    this->add_matcher(m, callback);
=======
    auto m = std::make_shared<pattern::Matcher>(padd, "CoreFusion.ConvBiasAdd");
    this->add_matcher(m, callback, all_pass_property_off);
>>>>>>> 72bf9831
}<|MERGE_RESOLUTION|>--- conflicted
+++ resolved
@@ -129,13 +129,8 @@
         return true;
     };
 
-<<<<<<< HEAD
-    auto m = make_shared<pattern::Matcher>(divide_1_over_exp, "CoreFusion.Sigmoid");
-    this->add_matcher(m, callback);
-=======
     auto m = std::make_shared<ngraph::pattern::Matcher>(divide_1_over_exp, "CoreFusion.Sigmoid");
     this->add_matcher(m, callback, all_pass_property_off);
->>>>>>> 72bf9831
 }
 
 void pass::CoreFusion::construct_sigmoid_bprop()
@@ -185,13 +180,8 @@
         return true;
     };
 
-<<<<<<< HEAD
-    auto m = make_shared<pattern::Matcher>(negative_2, "CoreFusion.SigmoidBprop");
-    this->add_matcher(m, callback);
-=======
     auto m = std::make_shared<ngraph::pattern::Matcher>(negative_2, "CoreFusion.SigmoidBprop");
     this->add_matcher(m, callback, PassProperty::REQUIRE_STATIC_SHAPE);
->>>>>>> 72bf9831
 }
 
 void pass::CoreFusion::construct_folded_batch_norm()
@@ -270,13 +260,8 @@
 
     };
 
-<<<<<<< HEAD
-    auto m = make_shared<pattern::Matcher>(bn, "CoreFusion.FoldedBatchNorm");
-    this->add_matcher(m, callback);
-=======
     auto m = std::make_shared<ngraph::pattern::Matcher>(bn, "CoreFusion.FoldedBatchNorm");
     this->add_matcher(m, callback, PassProperty::REQUIRE_STATIC_SHAPE);
->>>>>>> 72bf9831
 }
 
 void pass::CoreFusion::construct_conv_affine_folding()
@@ -834,13 +819,8 @@
         return true;
     };
 
-<<<<<<< HEAD
-    auto m = make_shared<pattern::Matcher>(p_conv_bias, "CoreFusion.ConvBias");
-    this->add_matcher(m, callback);
-=======
     auto m = std::make_shared<ngraph::pattern::Matcher>(p_conv_bias, "CoreFusion.ConvBias");
     this->add_matcher(m, callback, PassProperty::REQUIRE_STATIC_SHAPE);
->>>>>>> 72bf9831
 }
 
 void pass::CoreFusion::construct_conv_bias_add()
@@ -887,11 +867,6 @@
         return true;
     };
 
-<<<<<<< HEAD
-    auto m = make_shared<pattern::Matcher>(padd, "CoreFusion.ConvBiasAdd");
-    this->add_matcher(m, callback);
-=======
     auto m = std::make_shared<pattern::Matcher>(padd, "CoreFusion.ConvBiasAdd");
     this->add_matcher(m, callback, all_pass_property_off);
->>>>>>> 72bf9831
 }