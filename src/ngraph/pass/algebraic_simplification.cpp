//*****************************************************************************
// Copyright 2017-2020 Intel Corporation
//
// Licensed under the Apache License, Version 2.0 (the "License");
// you may not use this file except in compliance with the License.
// You may obtain a copy of the License at
//
//     http://www.apache.org/licenses/LICENSE-2.0
//
// Unless required by applicable law or agreed to in writing, software
// distributed under the License is distributed on an "AS IS" BASIS,
// WITHOUT WARRANTIES OR CONDITIONS OF ANY KIND, either express or implied.
// See the License for the specific language governing permissions and
// limitations under the License.
//*****************************************************************************

#include <memory>
#include <set>

#include "algebraic_simplification.hpp"
#include "ngraph/axis_vector.hpp"
#include "ngraph/graph_util.hpp"
#include "ngraph/log.hpp"
#include "ngraph/op/add.hpp"
#include "ngraph/op/broadcast.hpp"
#include "ngraph/op/concat.hpp"
#include "ngraph/op/constant.hpp"
#include "ngraph/op/divide.hpp"
#include "ngraph/op/exp.hpp"
#include "ngraph/op/log.hpp"
#include "ngraph/op/multiply.hpp"
#include "ngraph/op/product.hpp"
#include "ngraph/op/reshape.hpp"
#include "ngraph/op/slice.hpp"
#include "ngraph/op/subtract.hpp"
#include "ngraph/op/sum.hpp"
#include "ngraph/pattern/matcher.hpp"
#include "ngraph/util.hpp"

using namespace std;
using namespace ngraph;

bool is_uniform_constant(const Input<Node>& input)
{
    bool rc = false;
    auto node = input.get_source_output().get_node();
    if (node->get_type_info() == op::Constant::type_info)
    {
        auto constant = as_type<op::Constant>(node);
        rc = constant->get_all_data_elements_bitwise_identical();
    }
    return rc;
}

extern template Shape ngraph::apply_permutation<Shape>(Shape input, AxisVector order);
template <typename T>
static shared_ptr<pattern::Matcher>
    create_binary_matcher(shared_ptr<pattern::op::Label> label,
                          shared_ptr<pattern::op::Label> const_label)
{
    auto bcst = make_shared<pattern::op::Skip>(const_label, pattern::has_class<op::Broadcast>());
    auto bcst_label = make_shared<pattern::op::Label>(bcst, nullptr, NodeVector{bcst});
    auto matcher = make_shared<pattern::Matcher>(make_shared<T>(label, bcst_label));
    return matcher;
}

//`simplify_concat` identifies slices-concat sequences
// that cancel each other. Namely it replaces subgraphs
// similar to the one below with `arg`
//
//                 +----------+
//            +----+slice(n/2..n)---+
// +-------+  |    +----------+    |  +-----------+
// |  arg  +--+                    +--+  concat   |
// +-------+  |    +----------+    |  +-----------+
//            +----+slice(0..n/2)---+
//                 +----------+
static bool simplify_concat(shared_ptr<Node> n)
{
    NGRAPH_DEBUG << "In simplify_concat for " << n->get_name();

    Output<Node> branch_tip;

    auto ltip = make_shared<pattern::op::Label>(element::i32, Shape{2, 1});

    auto pslice = make_shared<op::Slice>(ltip, Coordinate{0, 0}, Coordinate{2, 1}, Strides{1, 1});

    auto lslice = make_shared<pattern::op::Label>(pslice, nullptr, NodeVector{pslice});

    auto skip_reshape = make_shared<pattern::op::Skip>(lslice, pattern::has_class<op::Reshape>());

    auto matcher = make_shared<pattern::Matcher>(skip_reshape);

    Coordinate prev_lower_bounds;
    Shape prev_slice_shape;

    for (auto carg : n->input_values())
    {
        if (!matcher->match(carg))
        {
            NGRAPH_DEBUG << carg << " doesn't match";
            return false;
        }

        auto& pattern_value_map = matcher->get_pattern_value_map();
        auto slice = as_type_ptr<op::Slice>(pattern_value_map[lslice].get_node_shared_ptr());
        if (branch_tip != Output<Node>())
        {
            if (branch_tip != pattern_value_map[ltip])
            {
                NGRAPH_DEBUG << branch_tip << " doesn't match " << pattern_value_map[ltip];
                return false;
            }

            // slice chunks should be slice in the same order as slice nodes in concat's argument
            // list
            auto cur_lower_bounds = slice->get_lower_bounds();
            if (cur_lower_bounds < prev_lower_bounds)
            {
                NGRAPH_DEBUG << slice << " is in the wrong order";
                return false;
            }
            prev_lower_bounds.assign(cur_lower_bounds.begin(), cur_lower_bounds.end());

            // slice shapes need to match
            if (slice->get_shape() != prev_slice_shape)
            {
                NGRAPH_DEBUG << slice << " doesn't match the shape of the previous slice";
                return false;
            }
        }
        else
        {
            branch_tip = pattern_value_map[ltip];
            prev_lower_bounds.assign(slice->get_lower_bounds().begin(),
                                     slice->get_lower_bounds().end());
            prev_slice_shape.assign(slice->get_shape().begin(), slice->get_shape().end());
            NGRAPH_DEBUG << "setting branch_tip to " << branch_tip;
        }

        if (slice->get_users(true).size() > 1)
        {
            NGRAPH_DEBUG << slice << " has more than one user";
            return false;
        }

        if (shape_size(slice->get_strides()) != 1)
        {
            NGRAPH_DEBUG << slice << " is strided";
            return false;
        }

        // check that no other node uses slices and reshapes
        if (auto rcarg = as_type_ptr<op::Reshape>(carg.get_node_shared_ptr()))
        {
            auto default_shape = get_default_order(rcarg->input_value(0).get_shape());
            if (default_shape != rcarg->get_input_order())
            {
                NGRAPH_DEBUG << carg << " reshape also does transposes";
                return false;
            }

            if (rcarg->get_users(true).size() > 1)
            {
                NGRAPH_DEBUG << rcarg << " has more than one user";
                return false;
            }
        }
    }

    auto concat = static_pointer_cast<op::Concat>(n);
    auto concat_axis = concat->get_concatenation_axis();

    auto slice_shape = branch_tip.get_node_shared_ptr()->get_users(true).at(0)->get_shape();
    size_t slice_axis = numeric_limits<size_t>::max();

    auto btip_shape = branch_tip.get_shape();

    // slices should cover all elements
    if (shape_size(btip_shape) != shape_size(n->get_shape()))
    {
        NGRAPH_DEBUG << "The number of elements in Concat (" << shape_size(n->get_shape())
                     << ")  and the total of elements in slices (" << shape_size(btip_shape)
                     << ") don't match";
        return false;
    }

    for (size_t i = 0; i < btip_shape.size(); i++)
    {
        if (btip_shape[i] != slice_shape[i])
        {
            if (slice_axis != numeric_limits<size_t>::max())
            {
                // multi-axis slice + concat do not cancel
                return false;
            }
            slice_axis = i;
        }
    }

    if (slice_axis == numeric_limits<size_t>::max())
    {
        return false;
    }
    auto replacement = branch_tip;
    if (btip_shape != n->get_shape())
    {
        auto default_order = get_default_order(btip_shape);
        if (concat_axis == slice_axis)
        {
            // logical reshape only
            replacement = make_shared<op::Reshape>(branch_tip, default_order, concat->get_shape());
        }
        else
        {
            // axis reordering required
            auto transposed_shape = n->get_shape();

            if (btip_shape.size() >= transposed_shape.size())
            {
                AxisVector order = get_default_order(btip_shape);
                auto ax = order[slice_axis];
                order[slice_axis] = order[concat_axis];
                order[concat_axis] = ax;
                replacement = make_shared<op::Reshape>(branch_tip, order, transposed_shape);
            }
            else if (btip_shape.size() < transposed_shape.size())
            {
                // intermediate logical reshape
                AxisVector order = get_default_order(transposed_shape);
                auto ax = order[slice_axis];
                order[slice_axis] = order[concat_axis];
                order[concat_axis] = ax;
                auto output_shape = apply_permutation(transposed_shape, order);
                auto logical_reshape =
                    make_shared<op::Reshape>(branch_tip, default_order, output_shape);
                // transpose to final concatenated shape
                replacement = make_shared<op::Reshape>(logical_reshape, order, transposed_shape);
            }
        }
    }
    n->output(0).replace(replacement);
    return true;
}

static bool is_uniform_constant(const op::Constant* constant, int value)
{
    bool rc = false;
    if (constant && constant->get_all_data_elements_bitwise_identical())
    {
        switch (constant->get_element_type())
        {
        case ngraph::element::Type_t::undefined:
        {
            throw runtime_error("is_value type not supported");
        }
        case ngraph::element::Type_t::dynamic: { throw runtime_error("is_value type not supported");
        }
        case ngraph::element::Type_t::boolean: break;
        case ngraph::element::Type_t::bf16:
            rc = *static_cast<const bfloat16*>(constant->get_data_ptr()) ==
                 bfloat16(static_cast<float>(value));
            break;
        case ngraph::element::Type_t::f16:
            rc = *static_cast<const float16*>(constant->get_data_ptr()) ==
                 float16(static_cast<float>(value));
            break;
        case ngraph::element::Type_t::f32:
            rc = *static_cast<const float*>(constant->get_data_ptr()) == static_cast<float>(value);
            break;
        case ngraph::element::Type_t::f64:
            rc =
                *static_cast<const double*>(constant->get_data_ptr()) == static_cast<double>(value);
            break;
        case ngraph::element::Type_t::i8:
            rc =
                *static_cast<const int8_t*>(constant->get_data_ptr()) == static_cast<int8_t>(value);
            break;
        case ngraph::element::Type_t::i16:
            rc = *static_cast<const int16_t*>(constant->get_data_ptr()) ==
                 static_cast<int16_t>(value);
            break;
        case ngraph::element::Type_t::i32:
            rc = *static_cast<const int32_t*>(constant->get_data_ptr()) ==
                 static_cast<int32_t>(value);
            break;
        case ngraph::element::Type_t::i64:
            rc = *static_cast<const int64_t*>(constant->get_data_ptr()) ==
                 static_cast<int64_t>(value);
            break;
        case ngraph::element::Type_t::u1: throw runtime_error("is_value type not supported");
        case ngraph::element::Type_t::u8:
            rc = *static_cast<const uint8_t*>(constant->get_data_ptr()) ==
                 static_cast<uint8_t>(value);
            break;
        case ngraph::element::Type_t::u16:
            rc = *static_cast<const uint16_t*>(constant->get_data_ptr()) ==
                 static_cast<uint16_t>(value);
            break;
        case ngraph::element::Type_t::u32:
            rc = *static_cast<const uint32_t*>(constant->get_data_ptr()) ==
                 static_cast<uint32_t>(value);
            break;
        case ngraph::element::Type_t::u64:
            rc = *static_cast<const uint64_t*>(constant->get_data_ptr()) ==
                 static_cast<uint64_t>(value);
            break;
        }
    }
    return rc;
}

static shared_ptr<op::Constant> get_constant(shared_ptr<Node> op)
{
    set<Node::type_info_t> nomath = {op::Broadcast::type_info, op::Reshape::type_info};
    while (nomath.find(op->get_type_info()) != nomath.end())
    {
        op = op->get_input_node_shared_ptr(0);
    }
    return as_type_ptr<op::Constant>(op);
}

static bool is_input_uniform_constant(shared_ptr<Node> op,
                                      int constant_value,
                                      shared_ptr<Node>& constant,
                                      Output<Node>& value)
{
    bool rc = false;
    auto c = get_constant(op->get_input_node_shared_ptr(0));
    if (is_uniform_constant(c.get(), constant_value))
    {
<<<<<<< HEAD
        constant = op->input(0).get_source_output().get_node_shared_ptr();
        value = op->input(1).get_source_output();
=======
        constant = op->get_input_node_shared_ptr(0);
        value = op->get_input_node_shared_ptr(1);
>>>>>>> d0d63c30
        rc = true;
    }
    else
    {
        c = get_constant(op->get_input_node_shared_ptr(1));
        if (is_uniform_constant(c.get(), constant_value))
        {
<<<<<<< HEAD
            constant = op->input(1).get_source_output().get_node_shared_ptr();
            value = op->input(0).get_source_output();
=======
            constant = op->get_input_node_shared_ptr(1);
            value = op->get_input_node_shared_ptr(0);
>>>>>>> d0d63c30
            rc = true;
        }
    }
    return rc;
}

//`simplify_multiply` optimizes the following 4 *base* cases
//(8 cases in total including variants due to commutativity)
//
// a * 0 -> 0
// a * broadcast(0) -> broadcast(0)
// a * 1 -> a
// a * broadcast(1) -> a
static bool simplify_multiply(shared_ptr<Node> n)
{
    bool rc = false;
    auto multiply = as_type_ptr<op::Multiply>(n);
    if (multiply)
    {
        shared_ptr<Node> constant;
        Output<Node> value;
        if (is_input_uniform_constant(multiply, 0, constant, value))
        {
            replace_node(multiply, constant);
            rc = true;
        }
        else
        {
            if (is_input_uniform_constant(multiply, 1, constant, value))
            {
                multiply->output(0).replace(value);
                rc = true;
            }
        }
    }

    return rc;
}

//`simplify_add` optimizes the following 2 *base* cases
//(4 cases in total including variants due to commutativity)
//
// a + 0 -> a
// a + broadcast(0) -> a
static bool simplify_add(shared_ptr<Node> n)
{
    bool rc = false;
    auto add = as_type_ptr<op::Add>(n);
    if (add)
    {
        shared_ptr<Node> constant;
        Output<Node> value;
        if (is_input_uniform_constant(add, 0, constant, value))
        {
            add->output(0).replace(value);
            rc = true;
        }
    }

    return rc;
}

//`simplify_log` optimizes `log(exp(x)/y)` into `x - log(y)`
static bool simplify_log(shared_ptr<Node> n)
{
    if (auto div = as_type_ptr<op::Divide>(n->input_value(0).get_node_shared_ptr()))
    {
        if (auto exp = as_type_ptr<op::Exp>(div->input_value(0).get_node_shared_ptr()))
        {
            auto denom = div->get_argument(1);
            auto diff =
                make_shared<op::Subtract>(exp->get_argument(0), make_shared<op::Log>(denom));
            replace_node(n, diff);
            return true;
        }
    }

    return false;
}

static size_t reduction_shape_size(const AxisSet& axes, const Shape& shape)
{
    size_t prod = 1;
    for (auto axis : axes)
    {
        prod *= shape.at(axis);
    }

    return prod;
}

template <typename T>
static shared_ptr<Node>
    multiply_by(element::Type type, size_t multiplier, shared_ptr<op::Constant> cnst)
{
    T sum_cnst = static_cast<T>(cnst->get_vector<T>().at(0) * multiplier);
    return op::Constant::create<T>(type, Shape{}, {sum_cnst});
}

template <typename T>
static shared_ptr<Node> pow_by(element::Type type, size_t multiplier, shared_ptr<op::Constant> cnst)
{
    T prod = static_cast<T>(1);
    T val = cnst->get_vector<T>().at(0);
    for (size_t i = 0; i < multiplier; i++)
    {
        prod *= val;
    }
    return op::Constant::create<T>(type, Shape{}, {prod});
}

static shared_ptr<Node> get_sum_constant(shared_ptr<op::Constant> cnst, size_t multiplier)
{
    if (cnst->get_element_type() == element::i32)
    {
        return multiply_by<int>(cnst->get_element_type(), multiplier, cnst);
    }
    else if (cnst->get_element_type() == element::i8)
    {
        return multiply_by<signed char>(cnst->get_element_type(), multiplier, cnst);
    }
    else if (cnst->get_element_type() == element::f32)
    {
        return multiply_by<float>(cnst->get_element_type(), multiplier, cnst);
    }
    else if (cnst->get_element_type() == element::f64)
    {
        return multiply_by<double>(cnst->get_element_type(), multiplier, cnst);
    }

    return nullptr;
}

static shared_ptr<Node> get_prod_constant(shared_ptr<op::Constant> cnst, size_t multiplier)
{
    if (cnst->get_element_type() == element::i32)
    {
        return pow_by<int>(cnst->get_element_type(), multiplier, cnst);
    }
    else if (cnst->get_element_type() == element::i8)
    {
        return pow_by<signed char>(cnst->get_element_type(), multiplier, cnst);
    }
    else if (cnst->get_element_type() == element::f32)
    {
        return pow_by<float>(cnst->get_element_type(), multiplier, cnst);
    }
    else if (cnst->get_element_type() == element::f64)
    {
        return pow_by<double>(cnst->get_element_type(), multiplier, cnst);
    }

    return nullptr;
}

//`simplify_reduction` optimizes the following case:
// sum(broadcast(scalar_constant), reduction_axes = ...) -> constant2 (or scalar constant)
// where constant2's values are equal to scalar_constant * shape_size(reduction_axes)
// product(broadcast(scalar_constant), reduction_axes = ...) -> constant2 (or scalar constant)
// where constant2's values are equal to scalar_constant ^ shape_size(reduction_axes)
template <typename T, shared_ptr<Node> (*F)(shared_ptr<op::Constant> cnst, size_t multiplier)>
static bool simplify_reduction(shared_ptr<Node> n)
{
    NGRAPH_DEBUG << "In simplify_reduction for " << n->get_name();
    auto reduction = static_pointer_cast<T>(n);

    auto broadcast = as_type_ptr<op::Broadcast>(n->input_value(0).get_node_shared_ptr());
    if (!broadcast)
    {
        NGRAPH_DEBUG << n->get_name() << " isn't Broadcast";
        return false;
    }

    auto cnst = as_type_ptr<op::Constant>(broadcast->input_value(0).get_node_shared_ptr());
    if (!cnst || cnst->get_shape().size() > 0 /*not a scalar*/)
    {
        NGRAPH_DEBUG << broadcast->get_argument(0)->get_name() << " isn't a scalar constant";
        return false;
    }

    auto multiplier = reduction_shape_size(reduction->get_reduction_axes(), broadcast->get_shape());
    auto reduction_cnst = F(cnst, multiplier);

    // Unsupported type
    if (!reduction_cnst)
    {
        NGRAPH_DEBUG << "unsupported type";
        return false;
    }

    if (reduction->get_shape().size() > 0)
    {
        AxisSet axes{};
        for (size_t i = 0; i < reduction->get_shape().size(); i++)
        {
            axes.insert(i);
        }
        reduction_cnst = make_shared<op::Broadcast>(reduction_cnst, reduction->get_shape(), axes);
    }

    replace_node(n, reduction_cnst);
    return true;
}

static unordered_map<NodeTypeInfo, function<bool(shared_ptr<Node>)>> initialize_ops_to_simplifiers()
{
    return unordered_map<NodeTypeInfo, function<bool(shared_ptr<Node>)>>(
        {{op::Add::type_info, simplify_add},
         {op::Multiply::type_info, simplify_multiply},
         {op::Concat::type_info, simplify_concat},
         {op::Sum::type_info,
          function<bool(shared_ptr<Node>)>{simplify_reduction<op::Sum, get_sum_constant>}},
         {op::Product::type_info,
          function<bool(shared_ptr<Node>)>{simplify_reduction<op::Product, get_prod_constant>}},
         {op::Log::type_info, simplify_log}});
}

static unordered_map<NodeTypeInfo, function<bool(shared_ptr<Node>)>> ops_to_simplifiers =
    initialize_ops_to_simplifiers();

bool pass::AlgebraicSimplification::run_on_function(shared_ptr<Function> f)
{
    bool replaced = false;
    for (auto n : f->get_ordered_ops())
    {
        if (n->is_output() || n->is_parameter())
        {
            continue;
        }

        auto eh = ops_to_simplifiers.find(n->get_type_info());
        if (eh != ops_to_simplifiers.end())
        {
            replaced |= eh->second(n);
        }
    }
    return replaced;
}<|MERGE_RESOLUTION|>--- conflicted
+++ resolved
@@ -329,13 +329,8 @@
     auto c = get_constant(op->get_input_node_shared_ptr(0));
     if (is_uniform_constant(c.get(), constant_value))
     {
-<<<<<<< HEAD
-        constant = op->input(0).get_source_output().get_node_shared_ptr();
+        constant = op->get_input_node_shared_ptr(0);
         value = op->input(1).get_source_output();
-=======
-        constant = op->get_input_node_shared_ptr(0);
-        value = op->get_input_node_shared_ptr(1);
->>>>>>> d0d63c30
         rc = true;
     }
     else
@@ -343,13 +338,8 @@
         c = get_constant(op->get_input_node_shared_ptr(1));
         if (is_uniform_constant(c.get(), constant_value))
         {
-<<<<<<< HEAD
-            constant = op->input(1).get_source_output().get_node_shared_ptr();
+            constant = op->get_input_node_shared_ptr(1);
             value = op->input(0).get_source_output();
-=======
-            constant = op->get_input_node_shared_ptr(1);
-            value = op->get_input_node_shared_ptr(0);
->>>>>>> d0d63c30
             rc = true;
         }
     }
