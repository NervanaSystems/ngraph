--- conflicted
+++ resolved
@@ -149,14 +149,7 @@
     auto replacement = goe;
     if (goe->get_shape().size() != n->get_shape().size())
     {
-<<<<<<< HEAD
-        Shape default_shape(goe->get_shape().size());
-        std::iota(begin(default_shape), end(default_shape), 0);
-        auto reshape = std::make_shared<op::Reshape>(goe, default_shape, n->get_shape());
-        replacement = reshape;
-=======
         return false;
->>>>>>> ead0c4c1
     }
 
     ngraph::replace_node(n, replacement);
