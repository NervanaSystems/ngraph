--- conflicted
+++ resolved
@@ -59,7 +59,7 @@
                           shared_ptr<pattern::op::Label> const_label)
 {
     auto bcst = make_shared<pattern::op::Skip>(const_label, pattern::has_class<op::Broadcast>());
-    auto bcst_label = make_shared<pattern::op::Label>(bcst, nullptr, OutputVector{bcst});
+    auto bcst_label = make_shared<pattern::op::Label>(bcst, nullptr, NodeVector{bcst});
     auto matcher = make_shared<pattern::Matcher>(make_shared<T>(label, bcst_label));
     return matcher;
 }
@@ -85,7 +85,7 @@
 
     auto pslice = make_shared<op::Slice>(ltip, Coordinate{0, 0}, Coordinate{2, 1}, Strides{1, 1});
 
-    auto lslice = make_shared<pattern::op::Label>(pslice, nullptr, OutputVector{pslice});
+    auto lslice = make_shared<pattern::op::Label>(pslice, nullptr, NodeVector{pslice});
 
     auto skip_reshape = make_shared<pattern::op::Skip>(lslice, pattern::has_class<op::Reshape>());
 
@@ -93,7 +93,6 @@
 
     Coordinate prev_lower_bounds;
     Shape prev_slice_shape;
-    Shape slice_shape;
 
     for (auto carg : n->input_values())
     {
@@ -109,12 +108,7 @@
         {
             if (branch_tip != pattern_value_map[ltip])
             {
-<<<<<<< HEAD
-                NGRAPH_DEBUG << *branch_tip << " doesn't match "
-                             << *matcher->get_pattern_map()[ltip];
-=======
                 NGRAPH_DEBUG << branch_tip << " doesn't match " << pattern_value_map[ltip];
->>>>>>> f36fb6c7
                 return false;
             }
 
@@ -123,11 +117,7 @@
             auto cur_lower_bounds = slice->get_lower_bounds();
             if (cur_lower_bounds < prev_lower_bounds)
             {
-<<<<<<< HEAD
-                NGRAPH_DEBUG << *slice << " is in the wrong order";
-=======
                 NGRAPH_DEBUG << slice << " is in the wrong order";
->>>>>>> f36fb6c7
                 return false;
             }
             prev_lower_bounds.assign(cur_lower_bounds.begin(), cur_lower_bounds.end());
@@ -135,11 +125,7 @@
             // slice shapes need to match
             if (slice->get_shape() != prev_slice_shape)
             {
-<<<<<<< HEAD
-                NGRAPH_DEBUG << *slice << " doesn't match the shape of the previous slice";
-=======
                 NGRAPH_DEBUG << slice << " doesn't match the shape of the previous slice";
->>>>>>> f36fb6c7
                 return false;
             }
         }
@@ -149,12 +135,7 @@
             prev_lower_bounds.assign(slice->get_lower_bounds().begin(),
                                      slice->get_lower_bounds().end());
             prev_slice_shape.assign(slice->get_shape().begin(), slice->get_shape().end());
-<<<<<<< HEAD
-            slice_shape = prev_slice_shape;
-            NGRAPH_DEBUG << "setting branch_tip to " << *branch_tip;
-=======
             NGRAPH_DEBUG << "setting branch_tip to " << branch_tip;
->>>>>>> f36fb6c7
         }
 
         if (slice->get_users(true).size() > 1)
@@ -190,10 +171,7 @@
     auto concat = static_pointer_cast<op::Concat>(n);
     auto concat_axis = concat->get_concatenation_axis();
 
-<<<<<<< HEAD
-=======
     auto slice_shape = branch_tip.get_node_shared_ptr()->get_users(true).at(0)->get_shape();
->>>>>>> f36fb6c7
     size_t slice_axis = numeric_limits<size_t>::max();
 
     auto btip_shape = branch_tip.get_shape();
