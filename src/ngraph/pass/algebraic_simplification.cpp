--- conflicted
+++ resolved
@@ -478,15 +478,9 @@
     {
         if (auto exp = as_type_ptr<op::v0::Exp>(div->input_value(0).get_node_shared_ptr()))
         {
-<<<<<<< HEAD
-            auto denom = div->get_argument(1);
-            auto diff = make_shared<op::v0::Subtract>(exp->get_argument(0),
-                                                      make_shared<op::v0::Log>(denom));
-=======
             auto denom = div->get_input_source_output(1);
-            auto diff = make_shared<op::Subtract>(exp->get_input_source_output(0),
-                                                  make_shared<op::Log>(denom));
->>>>>>> 19ec0c48
+            auto diff = make_shared<op::v0::Subtract>(exp->get_input_source_output(0),
+                                                  make_shared<op::v0::Log>(denom));
             replace_node(n, diff);
             return true;
         }
