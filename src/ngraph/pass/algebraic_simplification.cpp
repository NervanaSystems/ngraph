--- conflicted
+++ resolved
@@ -117,12 +117,7 @@
         {
             if (auto rcarg = std::dynamic_pointer_cast<op::Reshape>(carg))
             {
-<<<<<<< HEAD
-                Shape default_shape(rcarg->get_argument(0)->get_shape().size());
-                std::iota(default_shape.begin(), default_shape.end(), 0);
-=======
                 auto default_shape = ngraph::get_default_order(rcarg->get_argument(0)->get_shape());
->>>>>>> 497e5d39
                 if (default_shape != rcarg->get_input_order())
                 {
                     NGRAPH_DEBUG << carg->get_name() << " reshape also does transposes";
