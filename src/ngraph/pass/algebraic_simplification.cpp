--- conflicted
+++ resolved
@@ -185,16 +185,11 @@
 static std::unordered_map<std::type_index, std::function<bool(std::shared_ptr<Node>)>>
     initialize_const_values_to_ops()
 {
-<<<<<<< HEAD
-    return std::unordered_map<std::type_index, std::function<bool(std::shared_ptr<Node>)>>(
-        {{TI(op::Add), simplify_add}, {TI(op::Multiply), simplify_multiply}});
-=======
     return std::unordered_map<std::type_index, std::function<bool(std::shared_ptr<Node>)>>({
         {TI(op::Add), simplify_add},
         {TI(op::Multiply), simplify_multiply},
         {TI(op::Sum), simplify_sum},
     });
->>>>>>> 2be55e02
 }
 
 static std::unordered_map<std::type_index, std::function<bool(std::shared_ptr<Node>)>>
