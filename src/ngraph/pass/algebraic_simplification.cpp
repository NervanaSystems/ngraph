/*******************************************************************************
* Copyright 2017-2018 Intel Corporation
*
* Licensed under the Apache License, Version 2.0 (the "License");
* you may not use this file except in compliance with the License.
* You may obtain a copy of the License at
*
*     http://www.apache.org/licenses/LICENSE-2.0
*
* Unless required by applicable law or agreed to in writing, software
* distributed under the License is distributed on an "AS IS" BASIS,
* WITHOUT WARRANTIES OR CONDITIONS OF ANY KIND, either express or implied.
* See the License for the specific language governing permissions and
* limitations under the License.
*******************************************************************************/

#include <memory>
#include <set>

#include "algebraic_simplification.hpp"
#include "ngraph/axis_vector.hpp"
#include "ngraph/graph_util.hpp"
#include "ngraph/log.hpp"
#include "ngraph/op/add.hpp"
#include "ngraph/op/broadcast.hpp"
#include "ngraph/op/constant.hpp"
#include "ngraph/op/divide.hpp"
#include "ngraph/op/exp.hpp"
#include "ngraph/op/log.hpp"
#include "ngraph/op/multiply.hpp"
#include "ngraph/op/product.hpp"
#include "ngraph/op/subtract.hpp"
#include "ngraph/op/sum.hpp"
#include "ngraph/pattern/matcher.hpp"

using namespace ngraph;

#define TI(x) std::type_index(typeid(x))

template <typename T>
static std::shared_ptr<pattern::Matcher>
    create_binary_matcher(std::shared_ptr<pattern::op::Label> label,
                          std::shared_ptr<pattern::op::Label> const_label)
{
    auto bcst_pred = [](std::shared_ptr<Node> n) {
        return std::dynamic_pointer_cast<op::Broadcast>(n) != nullptr;
    };

    auto bcst = std::make_shared<pattern::op::Skip>(const_label, bcst_pred);
    auto bcst_label = std::make_shared<pattern::op::Label>(bcst, nullptr, NodeVector{bcst});
    auto matcher =
        std::make_shared<pattern::Matcher>(std::make_shared<T>(label, bcst_label), nullptr);
    return matcher;
}

static std::shared_ptr<pattern::op::Label>
    get_broadcast_label(std::shared_ptr<pattern::Matcher> matcher)
{
    return std::dynamic_pointer_cast<pattern::op::Label>(matcher->get_pattern()->get_argument(1));
}

//`simplify_multiply` optimizes the following 4 *base* cases
//(8 cases in total including variants due to commutativity)
//
//a * 0 -> 0
//a * broadcast(0) -> broadcast(0)
//a * 1 -> a
//a * broadcast(1) -> a
static bool simplify_multiply(std::shared_ptr<Node> n)
{
    NGRAPH_DEBUG << "In simplify_multiply for " << n->get_name();
    auto iconst = ngraph::make_zero(element::i32, Shape{});
    auto label = std::make_shared<pattern::op::Label>(iconst);
    auto const_label_zero =
        std::make_shared<pattern::op::Label>(iconst, ngraph::is_zero, NodeVector{iconst});
    auto const_label_one =
        std::make_shared<pattern::op::Label>(iconst, ngraph::is_one, NodeVector{iconst});

    auto matcher_const_zero = create_binary_matcher<op::Multiply>(label, const_label_zero);
    auto matcher_const_one = create_binary_matcher<op::Multiply>(label, const_label_one);

    if (matcher_const_zero->match(n))
    {
        auto bcst_label = get_broadcast_label(matcher_const_zero);
        auto bcst_or_cnst = matcher_const_zero->get_pattern_map()[bcst_label];
        NGRAPH_DEBUG << " Replacing " << n->get_name() << " with " << bcst_or_cnst->get_name();
        ngraph::replace_node(n, bcst_or_cnst);
        return true;
    }

    if (matcher_const_one->match(n))
    {
        auto x = matcher_const_one->get_pattern_map()[label];
        NGRAPH_DEBUG << " Replacing " << n->get_name() << " with " << x->get_name();
        ngraph::replace_node(n, x);
        return true;
    }

    return false;
}

//`simplify_multiply` optimizes the following 2 *base* cases
//(4 cases in total including variants due to commutativity)
//
//a + 0 -> a
//a + broadcast(0) -> a
static bool simplify_add(std::shared_ptr<Node> n)
{
    NGRAPH_DEBUG << "In simplify_add for " << n->get_name();
    auto iconst = ngraph::make_zero(element::i32, Shape{});
    auto label = std::make_shared<pattern::op::Label>(iconst);
    auto const_label = std::make_shared<pattern::op::Label>(iconst, nullptr, NodeVector{iconst});
    auto matcher = create_binary_matcher<op::Add>(label, const_label);

    if (matcher->match(n))
    {
        auto pattern_map = matcher->get_pattern_map();
        auto x = pattern_map[label];
        auto cnst = pattern_map[const_label];
        NGRAPH_DEBUG << "Node " << n->get_name() << " matched \" arg + 0 \" \n"
                     << " arg : " << x->get_name() << " , const : " << cnst->get_name();

        if (ngraph::is_zero(cnst))
        {
            NGRAPH_DEBUG << " Replacing " << n->get_name() << " with " << x->get_name();
            ngraph::replace_node(n, x);
            return true;
        }
        else
        {
            NGRAPH_DEBUG << cnst->get_name() << " not equal to 0 ";
        }
    }
    return false;
}

//`simplify_log` optimizes `log(exp(x)/y)` into `x - log(y)`
static bool simplify_log(std::shared_ptr<Node> n)
{
    if (auto div = std::dynamic_pointer_cast<op::Divide>(n->get_argument(0)))
    {
        if (auto exp = std::dynamic_pointer_cast<op::Exp>(div->get_argument(0)))
        {
            auto denom = div->get_argument(1);
            auto diff = std::make_shared<op::Subtract>(exp->get_argument(0),
                                                       std::make_shared<op::Log>(denom));
            ngraph::replace_node(n, diff);
            return true;
        }
    }

    return false;
}

static size_t reduction_shape_size(const AxisSet& axes, const Shape& shape)
{
    size_t prod = 1;
    for (auto axis : axes)
    {
        prod *= shape.at(axis);
    }

    return prod;
}

template <typename T>
static std::shared_ptr<Node>
    multiply_by(element::Type type, size_t multiplier, std::shared_ptr<op::Constant> cnst)
{
    T sum_cnst = static_cast<T>(cnst->get_vector<T>().at(0) * multiplier);
    return op::Constant::create<T>(type, Shape{}, {sum_cnst});
}

template <typename T>
static std::shared_ptr<Node>
    pow_by(element::Type type, size_t multiplier, std::shared_ptr<op::Constant> cnst)
{
    T prod = static_cast<T>(1);
    T val = cnst->get_vector<T>().at(0);
    for (size_t i = 0; i < multiplier; i++)
    {
        prod *= val;
    }
    return op::Constant::create<T>(type, Shape{}, {prod});
}

static std::shared_ptr<Node> get_sum_constant(std::shared_ptr<op::Constant> cnst, size_t multiplier)
{
    if (cnst->get_element_type() == element::i32)
    {
        return multiply_by<int>(cnst->get_element_type(), multiplier, cnst);
    }
    else if (cnst->get_element_type() == element::i8)
    {
        return multiply_by<signed char>(cnst->get_element_type(), multiplier, cnst);
    }
    else if (cnst->get_element_type() == element::f32)
    {
        return multiply_by<float>(cnst->get_element_type(), multiplier, cnst);
    }
    else if (cnst->get_element_type() == element::f64)
    {
        return multiply_by<double>(cnst->get_element_type(), multiplier, cnst);
    }

    return nullptr;
}

static std::shared_ptr<Node> get_prod_constant(std::shared_ptr<op::Constant> cnst,
                                               size_t multiplier)
{
    if (cnst->get_element_type() == element::i32)
    {
        return pow_by<int>(cnst->get_element_type(), multiplier, cnst);
    }
    else if (cnst->get_element_type() == element::i8)
    {
        return pow_by<signed char>(cnst->get_element_type(), multiplier, cnst);
    }
    else if (cnst->get_element_type() == element::f32)
    {
        return pow_by<float>(cnst->get_element_type(), multiplier, cnst);
    }
    else if (cnst->get_element_type() == element::f64)
    {
        return pow_by<double>(cnst->get_element_type(), multiplier, cnst);
    }

    return nullptr;
}

//`simplify_reduction` optimizes the following case:
//sum(broadcast(scalar_constant), reduction_axes = ...) -> constant2 (or scalar constant)
//where constant2's values are equal to scalar_constant * shape_size(reduction_axes)
//product(broadcast(scalar_constant), reduction_axes = ...) -> constant2 (or scalar constant)
//where constant2's values are equal to scalar_constant ^ shape_size(reduction_axes)
template <typename T,
          std::shared_ptr<Node> (*F)(std::shared_ptr<op::Constant> cnst, size_t multiplier)>
static bool simplify_reduction(std::shared_ptr<Node> n)
{
    NGRAPH_DEBUG << "In simplify_reduction for " << n->get_name();
    auto reduction = std::dynamic_pointer_cast<T>(n);

    auto broadcast = std::dynamic_pointer_cast<op::Broadcast>(n->get_argument(0));
    if (!broadcast)
    {
        NGRAPH_DEBUG << n->get_name() << " isn't Broadcast";
        return false;
    }

    auto cnst = std::dynamic_pointer_cast<op::Constant>(broadcast->get_argument(0));
    if (!cnst || cnst->get_shape().size() > 0 /*not a scalar*/)
    {
        NGRAPH_DEBUG << broadcast->get_argument(0)->get_name() << " isn't a scalar constant";
        return false;
    }

    auto multiplier = reduction_shape_size(reduction->get_reduction_axes(), broadcast->get_shape());
    auto reduction_cnst = F(cnst, multiplier);

    //Unsupported type
    if (!reduction_cnst)
    {
        NGRAPH_DEBUG << "unsupported type";
        return false;
    }

    if (reduction->get_shape().size() > 0)
    {
        ngraph::AxisSet axes{};
        for (size_t i = 0; i < reduction->get_shape().size(); i++)
        {
            axes.insert(i);
        }
        reduction_cnst =
            std::make_shared<op::Broadcast>(reduction_cnst, reduction->get_shape(), axes);
    }

    ngraph::replace_node(n, reduction_cnst);
    return true;
}

static std::unordered_map<std::type_index, std::function<bool(std::shared_ptr<Node>)>>
    initialize_ops_to_simplifiers()
{
    return std::unordered_map<std::type_index, std::function<bool(std::shared_ptr<Node>)>>({
        {TI(op::Add), simplify_add},
        {TI(op::Multiply), simplify_multiply},
<<<<<<< HEAD
        {TI(op::Sum),
         std::function<bool(std::shared_ptr<Node>)>{simplify_reduction<op::Sum, get_sum_constant>}},
        {TI(op::Product),
         std::function<bool(std::shared_ptr<Node>)>{
             simplify_reduction<op::Product, get_prod_constant>}},
=======
        {TI(op::Sum), simplify_sum},
        {TI(op::Log), simplify_log},
>>>>>>> 1c2b0dc9
    });
}

static std::unordered_map<std::type_index, std::function<bool(std::shared_ptr<Node>)>>
    ops_to_simplifiers = initialize_ops_to_simplifiers();

bool ngraph::pass::AlgebraicSimplification::run_on_function(std::shared_ptr<ngraph::Function> f)
{
    bool replaced = false;
    for (auto n : f->get_ordered_ops())
    {
        if (n->is_output() || n->is_parameter())
        {
            continue;
        }

        const Node& node = *n;
        auto eh = ops_to_simplifiers.find(TI(node));
        if (eh == ops_to_simplifiers.end())
        {
            continue;
        }

        replaced = eh->second(n) || replaced;
    }
    return replaced;
}<|MERGE_RESOLUTION|>--- conflicted
+++ resolved
@@ -283,20 +283,16 @@
 static std::unordered_map<std::type_index, std::function<bool(std::shared_ptr<Node>)>>
     initialize_ops_to_simplifiers()
 {
-    return std::unordered_map<std::type_index, std::function<bool(std::shared_ptr<Node>)>>({
-        {TI(op::Add), simplify_add},
-        {TI(op::Multiply), simplify_multiply},
-<<<<<<< HEAD
-        {TI(op::Sum),
-         std::function<bool(std::shared_ptr<Node>)>{simplify_reduction<op::Sum, get_sum_constant>}},
-        {TI(op::Product),
-         std::function<bool(std::shared_ptr<Node>)>{
-             simplify_reduction<op::Product, get_prod_constant>}},
-=======
-        {TI(op::Sum), simplify_sum},
-        {TI(op::Log), simplify_log},
->>>>>>> 1c2b0dc9
-    });
+    return std::unordered_map<std::type_index, std::function<bool(std::shared_ptr<Node>)>>(
+        {{TI(op::Add), simplify_add},
+         {TI(op::Multiply), simplify_multiply},
+         {TI(op::Sum),
+          std::function<bool(std::shared_ptr<Node>)>{
+              simplify_reduction<op::Sum, get_sum_constant>}},
+         {TI(op::Product),
+          std::function<bool(std::shared_ptr<Node>)>{
+              simplify_reduction<op::Product, get_prod_constant>}},
+         {TI(op::Log), simplify_log}});
 }
 
 static std::unordered_map<std::type_index, std::function<bool(std::shared_ptr<Node>)>>
