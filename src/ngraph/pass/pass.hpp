--- conflicted
+++ resolved
@@ -53,11 +53,7 @@
             // Pass requires node shapes to be static
             REQUIRE_STATIC_SHAPE = 0x1,
             // Pass transformation will change the function's dynamic state
-<<<<<<< HEAD
-            CHANGE_FUNCTION_STATE = 1 << 1
-=======
             CHANGE_DYNAMIC_STATE = 1 << 1
->>>>>>> f027eddf
         };
         typedef EnumMask<PassProperty> PassPropertyMask;
         constexpr PassPropertyMask all_pass_property_off;
