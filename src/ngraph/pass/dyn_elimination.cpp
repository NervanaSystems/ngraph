//*****************************************************************************
// Copyright 2017-2019 Intel Corporation
//
// Licensed under the Apache License, Version 2.0 (the "License");
// you may not use this file except in compliance with the License.
// You may obtain a copy of the License at
//
//     http://www.apache.org/licenses/LICENSE-2.0
//
// Unless required by applicable law or agreed to in writing, software
// distributed under the License is distributed on an "AS IS" BASIS,
// WITHOUT WARRANTIES OR CONDITIONS OF ANY KIND, either express or implied.
// See the License for the specific language governing permissions and
// limitations under the License.
//*****************************************************************************

#include "dyn_elimination.hpp"
<<<<<<< HEAD
#include "ngraph/op/broadcast.hpp"
#include "ngraph/op/experimental/dyn_broadcast.hpp"
=======
#include "ngraph/op/experimental/dyn_slice.hpp"
>>>>>>> 694024ee
#include "ngraph/op/experimental/transpose.hpp"
#include "ngraph/op/reshape.hpp"
#include "ngraph/op/reverse.hpp"
#include "ngraph/op/slice.hpp"
#include "ngraph/pattern/matcher.hpp"
#include "ngraph/pattern/op/label.hpp"

using namespace std;
using namespace ngraph;

pass::DynElimination::DynElimination()
    : GraphRewrite()
{
    construct_transpose();
<<<<<<< HEAD
    construct_broadcast();
=======
    construct_dyn_reshape();
>>>>>>> 694024ee
}

void pass::DynElimination::construct_transpose()
{
    auto data_arg_label = make_shared<pattern::op::Label>(element::f32, Shape{1, 2, 3});
    auto perm_arg_label =
        make_shared<pattern::op::Label>(element::i64, Shape{3}, pattern::has_class<op::Constant>());

    auto transpose = make_shared<op::Transpose>(data_arg_label, perm_arg_label);

    auto transpose_callback = [data_arg_label, perm_arg_label](pattern::Matcher& m) {
        auto pattern_map = m.get_pattern_map();

        auto data_arg = pattern_map[data_arg_label];
        auto perm_arg = static_pointer_cast<op::Constant>(pattern_map[perm_arg_label]);

        // TODO(amprocte): Can't handle the case where data shape is dynamic, because static
        // Reshape requries the exact output shape to be declared. See if we can come up with a
        // workaround.
        if (data_arg->get_output_partial_shape(0).is_dynamic())
        {
            return false;
        }

        auto& data_shape = data_arg->get_output_shape(0);

        // TODO(amprocte): These should be redundant if the graph is validated. Necessary?
        if (perm_arg->get_element_type() != element::i64 ||
            perm_arg->get_output_partial_shape(0).is_dynamic() ||
            perm_arg->get_output_shape(0).size() != 1)
        {
            return false;
        }

        auto perm = perm_arg->get_axis_vector_val();

        auto output_shape = ngraph::apply_permutation(data_shape, perm);

        auto replacement = std::make_shared<op::Reshape>(data_arg, perm, output_shape);

        replace_node(m.get_match_root(), replacement);
        return true;
    };

    auto transpose_matcher = make_shared<pattern::Matcher>(transpose, "DynElimination.Transpose");
    add_matcher(transpose_matcher, transpose_callback, all_pass_property_off);
}

<<<<<<< HEAD
void pass::DynElimination::construct_broadcast()
{
    auto data_arg_label = make_shared<pattern::op::Label>(element::f32, Shape{1, 2, 3});
    auto shape_arg_label =
        make_shared<pattern::op::Label>(element::i64, Shape{3}, pattern::has_class<op::Constant>());
    auto axes_arg_label =
        make_shared<pattern::op::Label>(element::i64, Shape{0}, pattern::has_class<op::Constant>());

    auto dyn_broadcast =
        make_shared<op::DynBroadcast>(data_arg_label, shape_arg_label, axes_arg_label);

    auto dyn_broadcast_callback =
        [data_arg_label, shape_arg_label, axes_arg_label](pattern::Matcher& m) {
            auto pattern_map = m.get_pattern_map();

            auto data_arg = pattern_map[data_arg_label];
            auto shape_arg = static_pointer_cast<op::Constant>(pattern_map[shape_arg_label]);
            auto axes_arg = static_pointer_cast<op::Constant>(pattern_map[axes_arg_label]);

            // TODO(amprocte): These should be redundant if the graph is validated. Necessary?
            if (shape_arg->get_element_type() != element::i64 ||
                shape_arg->get_output_partial_shape(0).is_dynamic() ||
                shape_arg->get_output_shape(0).size() != 1 ||
                axes_arg->get_element_type() != element::i64 ||
                axes_arg->get_output_partial_shape(0).is_dynamic() ||
                axes_arg->get_output_shape(0).size() != 1)
            {
                return false;
            }

            auto shape = shape_arg->get_shape_val();
            auto axes = axes_arg->get_axis_vector_val();

            auto replacement = std::make_shared<op::Broadcast>(data_arg, shape, axes);

            replace_node(m.get_match_root(), replacement);
            return true;
        };

    auto dyn_broadcast_matcher =
        make_shared<pattern::Matcher>(dyn_broadcast, "DynElimination.DynBroadcast");
    add_matcher(dyn_broadcast_matcher, dyn_broadcast_callback, all_pass_property_off);
=======
//
// We eliminate DynSlice by converting it to a sequence of ops:
//
//      Slice    (to do the basic slicing)
//        |
//        v
//     Reshape   (non-transposing, to handle shrinks)
//        |
//        v
//     Reverse   (to emulate backwards stride)
//
// (The Reshape, Reverse, or both may be omitted if they would just be identities.)
//
// A SlicePlan is used to collect parameters for these ops.
//
struct SlicePlan
{
    // Parameters for the Slice
    std::vector<int64_t> begins;
    std::vector<int64_t> ends;
    std::vector<int64_t> strides;

    // Shapes coming into, and going out of, the Reshape.
    Shape reshape_in_shape;
    Shape reshape_out_shape;

    // Parameters for the Reverse
    std::set<size_t> reverse_axes;
};

static SlicePlan make_plan(const Shape& input_shape,
                           const std::vector<int64_t>& begins,
                           const std::vector<int64_t>& ends,
                           const std::vector<int64_t>& strides,
                           const AxisSet& lower_bounds_mask,
                           const AxisSet& upper_bounds_mask,
                           const AxisSet& new_axis_mask,
                           const AxisSet& shrink_axis_mask,
                           const AxisSet& ellipsis_mask)
{
    NGRAPH_CHECK(begins.size() == ends.size());
    NGRAPH_CHECK(ends.size() == strides.size());
    size_t num_slice_indices = begins.size();

    size_t num_real_axes = 0;
    size_t num_shrink_axes = 0;
    size_t num_new_axes = 0;
    bool ellipsis_found = false;

    // Make a pass over the original slices to make sure there is at most one
    // ellipsis, and to count up the number of shrink axes, the number of
    // "newaxis"es, and the number of "real" axes (axes that are not newaxis
    // and are not the ellipsis).
    for (size_t i = 0; i < num_slice_indices; i++)
    {
        if (ellipsis_mask.count(i))
        {
            NGRAPH_CHECK(!ellipsis_found);
            ellipsis_found = true;
        }
        else if (new_axis_mask.count(i))
        {
            num_new_axes++;
        }
        else
        {
            if (shrink_axis_mask.count(i))
            {
                num_shrink_axes++;
            }
            num_real_axes++;
        }
    }

    NGRAPH_CHECK(num_real_axes <= input_shape.size(),
                 "num_real_axes=",
                 num_real_axes,
                 ", input_shape=",
                 input_shape);

    // Figure out how many axes need to be inserted when the ellipsis (which
    // may be an implicit ellipsis at the end) is expanded.
    size_t ellipsis_size = input_shape.size() - num_real_axes;

    // Initialize our slice plan.
    SlicePlan p;
    p.begins = std::vector<int64_t>(num_real_axes + ellipsis_size);
    p.ends = std::vector<int64_t>(num_real_axes + ellipsis_size);
    p.strides = std::vector<int64_t>(num_real_axes + ellipsis_size);
    p.reshape_in_shape = Shape(num_real_axes + ellipsis_size);
    p.reshape_out_shape = Shape(num_new_axes + num_real_axes + ellipsis_size - num_shrink_axes);
    p.reverse_axes = AxisSet{};

    // Begin a maddeningly delicate loop to desugar the original slice.
    //
    // * i_in is iterating over the axes of the input shape, which are also the axes of
    //     p.reshape_in_shape.
    // * i_out is iterating over the axes of p.reshape_out_shape
    size_t i_in = 0;
    size_t i_out = 0;

    // If no actual ellipsis exists, there is an "implicit" one at the end,
    // which we will handle after the loop. So the logic is wrapped up here,
    // allowing it to be used both during and after the loop.
    auto expand_ellipsis = [&]() {
        for (size_t i = 0; i < ellipsis_size; i++)
        {
            p.begins[i_in] = 0;
            p.ends[i_in] = int64_t(input_shape[i_in]);
            p.strides[i_in] = 1;
            p.reshape_in_shape[i_in] = input_shape[i_in];
            p.reshape_out_shape[i_out] = input_shape[i_in];

            i_in++;
            i_out++;
        }
    };

    for (size_t i = 0; i < num_slice_indices; i++)
    {
        // If this is a "newaxis", then reshape_out_shape will have a 1 here,
        // but reshape_in_shape will not.
        if (new_axis_mask.count(i))
        {
            p.reshape_out_shape[i_out] = 1;
            i_out++;
        }
        // If this is a "shrunken" axis, then reshape_in_shape will have a 1
        // here, but reshape_out_shape will not.
        else if (shrink_axis_mask.count(i))
        {
            int64_t begin = begins[i];

            // Note that clipping is not used for "shrunken" axes: an
            // out-of-bounds index is an error.
            NGRAPH_CHECK(begin >= -(int64_t(input_shape[i_in])) &&
                         begin < int64_t(input_shape[i_in]));

            if (begin < 0)
            {
                begin += int64_t(input_shape[i_in]);
            }
            p.begins[i_in] = begin;
            p.ends[i_in] = begin + 1;
            p.strides[i_in] = 1;
            p.reshape_in_shape[i_in] = 1;
            i_in++;
        }
        // If this is the ellipsis, expand it.
        else if (ellipsis_mask.count(i))
        {
            expand_ellipsis();
        }
        // In other cases, we have a nice, ordinary (begin:end:stride) slice.
        // We need to adjust for begin/end being masked, and begin/end/stride
        // being negative or out of bounds.
        else
        {
            bool is_reverse = strides[i] < 0;

            // Adjust the beginning for from-the-right indexing, and clip.
            int64_t real_begin = begins[i];
            if (lower_bounds_mask.count(i))
            {
                real_begin = (is_reverse ? int64_t(input_shape[i_in] - 1) : 0);
            }
            else if (real_begin < 0)
            {
                real_begin += int64_t(input_shape[i_in]);
            }
            int64_t max_real_begin = int64_t(input_shape[i_in]) - (is_reverse ? 1 : 0);
            real_begin = std::max(int64_t(0), std::min(max_real_begin, real_begin));

            // Adjust the ending for from-the-right indexing, and clip.
            int64_t real_end = ends[i];
            if (upper_bounds_mask.count(i))
            {
                real_end = (is_reverse ? -1 : int64_t(input_shape[i_in]));
            }
            else if (real_end < 0)
            {
                real_end += int64_t(input_shape[i_in]);
            }
            int64_t min_real_end = (is_reverse ? -1 : 0);
            real_end = std::max(min_real_end, std::min(int64_t(input_shape[i_in]), real_end));

            // Ensure stride is not zero, and adjust it for backwards slicing.
            NGRAPH_CHECK(strides[i] != 0);
            int64_t real_stride = std::abs(strides[i]);

            // Adjust for reversal if needed. This isn't quite as simple as swapping begin and
            // end, due to striding; we have to adjust the end point to be the _actual_ leftmost
            // element, in cases where the stride does not evenly divide the span between begin
            // and end.
            if (is_reverse)
            {
                real_end += std::max(int64_t(0), real_begin - real_end - 1) % real_stride;
                std::swap(real_begin, real_end);
                real_begin++;
                real_end++;
                p.reverse_axes.insert(i_out);
            }

            // nGraph's slice op does not like it when end < begin, so we truncate for that case
            // here.
            if (real_end < real_begin)
            {
                real_end = real_begin;
            }

            // Compute output dimension.
            size_t dim = (real_end <= real_begin
                              ? 0
                              : size_t(real_end - real_begin - 1) / size_t(real_stride) + 1);
            p.reshape_in_shape[i_in] = dim;
            p.reshape_out_shape[i_out] = dim;

            // Set up the begin/end/stride.
            p.begins[i_in] = real_begin;
            p.ends[i_in] = real_end;
            p.strides[i_in] = real_stride;

            i_in++;
            i_out++;
        }
    }

    // If there was no ellipsis explicitly given, there is an implicit one at
    // the end (it might encompass zero axes, but that's fine).
    if (!ellipsis_found)
    {
        expand_ellipsis();
    }
    return p;
}

void pass::DynElimination::construct_dyn_reshape()
{
    auto data_arg_label = make_shared<pattern::op::Label>(element::f32, Shape{1, 2, 3});
    auto begins_arg_label =
        make_shared<pattern::op::Label>(element::i64, Shape{3}, pattern::has_class<op::Constant>());
    auto ends_arg_label =
        make_shared<pattern::op::Label>(element::i64, Shape{3}, pattern::has_class<op::Constant>());
    auto strides_arg_label =
        make_shared<pattern::op::Label>(element::i64, Shape{3}, pattern::has_class<op::Constant>());

    auto dyn_slice_pat = make_shared<op::DynSlice>(data_arg_label,
                                                   begins_arg_label,
                                                   ends_arg_label,
                                                   strides_arg_label,
                                                   AxisSet{},
                                                   AxisSet{},
                                                   AxisSet{},
                                                   AxisSet{},
                                                   AxisSet{});
    auto dyn_slice_callback = [data_arg_label, begins_arg_label, ends_arg_label, strides_arg_label](
        pattern::Matcher& m) {
        auto pattern_map = m.get_pattern_map();

        auto data_arg = pattern_map[data_arg_label];
        auto begins_arg = static_pointer_cast<op::Constant>(pattern_map[begins_arg_label]);
        auto ends_arg = static_pointer_cast<op::Constant>(pattern_map[ends_arg_label]);
        auto strides_arg = static_pointer_cast<op::Constant>(pattern_map[strides_arg_label]);
        auto dyn_slice = static_pointer_cast<op::DynSlice>(m.get_match_root());

        if (data_arg->get_output_partial_shape(0).is_dynamic() ||
            begins_arg->get_element_type() != element::i64 ||
            ends_arg->get_element_type() != element::i64 ||
            strides_arg->get_element_type() != element::i64)
        {
            return false;
        }

        SlicePlan p = make_plan(data_arg->get_output_shape(0),
                                begins_arg->get_vector<int64_t>(),
                                ends_arg->get_vector<int64_t>(),
                                strides_arg->get_vector<int64_t>(),
                                dyn_slice->get_lower_bounds_mask(),
                                dyn_slice->get_upper_bounds_mask(),
                                dyn_slice->get_new_axis(),
                                dyn_slice->get_shrink_axis(),
                                dyn_slice->get_ellipsis_mask());

        shared_ptr<Node> replacement =
            make_shared<op::Slice>(data_arg,
                                   Coordinate(p.begins.begin(), p.begins.end()),
                                   Coordinate(p.ends.begin(), p.ends.end()),
                                   Strides(p.strides.begin(), p.strides.end()));

        if (p.reshape_in_shape != p.reshape_out_shape)
        {
            replacement = make_shared<op::Reshape>(
                replacement, ngraph::get_default_order(p.reshape_in_shape), p.reshape_out_shape);
        }

        if (!p.reverse_axes.empty())
        {
            replacement = make_shared<op::Reverse>(replacement, p.reverse_axes);
        }

        replace_node(m.get_match_root(), replacement);
        return true;
    };

    auto dyn_slice_matcher =
        make_shared<pattern::Matcher>(dyn_slice_pat, "DynElimination.DynShape");
    add_matcher(dyn_slice_matcher, dyn_slice_callback, all_pass_property_off);
>>>>>>> 694024ee
}<|MERGE_RESOLUTION|>--- conflicted
+++ resolved
@@ -15,12 +15,9 @@
 //*****************************************************************************
 
 #include "dyn_elimination.hpp"
-<<<<<<< HEAD
 #include "ngraph/op/broadcast.hpp"
 #include "ngraph/op/experimental/dyn_broadcast.hpp"
-=======
 #include "ngraph/op/experimental/dyn_slice.hpp"
->>>>>>> 694024ee
 #include "ngraph/op/experimental/transpose.hpp"
 #include "ngraph/op/reshape.hpp"
 #include "ngraph/op/reverse.hpp"
@@ -35,11 +32,8 @@
     : GraphRewrite()
 {
     construct_transpose();
-<<<<<<< HEAD
     construct_broadcast();
-=======
     construct_dyn_reshape();
->>>>>>> 694024ee
 }
 
 void pass::DynElimination::construct_transpose()
@@ -88,7 +82,6 @@
     add_matcher(transpose_matcher, transpose_callback, all_pass_property_off);
 }
 
-<<<<<<< HEAD
 void pass::DynElimination::construct_broadcast()
 {
     auto data_arg_label = make_shared<pattern::op::Label>(element::f32, Shape{1, 2, 3});
@@ -131,7 +124,8 @@
     auto dyn_broadcast_matcher =
         make_shared<pattern::Matcher>(dyn_broadcast, "DynElimination.DynBroadcast");
     add_matcher(dyn_broadcast_matcher, dyn_broadcast_callback, all_pass_property_off);
-=======
+}
+
 //
 // We eliminate DynSlice by converting it to a sequence of ops:
 //
@@ -439,5 +433,4 @@
     auto dyn_slice_matcher =
         make_shared<pattern::Matcher>(dyn_slice_pat, "DynElimination.DynShape");
     add_matcher(dyn_slice_matcher, dyn_slice_callback, all_pass_property_off);
->>>>>>> 694024ee
 }