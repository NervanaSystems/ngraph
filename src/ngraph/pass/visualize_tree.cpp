--- conflicted
+++ resolved
@@ -98,10 +98,6 @@
         out.close();
 
         stringstream ss;
-<<<<<<< HEAD
-        ss << "dot -Tpdf " << tmp_file << " -o " << m_name;
-=======
-
         const char* format = std::getenv("NGRAPH_VISUALIZE_TREE_OUTPUT_FORMAT");
         if (!format)
         {
@@ -109,7 +105,6 @@
         }
 
         ss << "dot -T" << format << " " << tmp_file << " -o " << m_name;
->>>>>>> 05d80db3
         auto cmd = ss.str();
         auto stream = popen(cmd.c_str(), "r");
         pclose(stream);
