//*****************************************************************************
// Copyright 2017-2020 Intel Corporation
//
// Licensed under the Apache License, Version 2.0 (the "License");
// you may not use this file except in compliance with the License.
// You may obtain a copy of the License at
//
//     http://www.apache.org/licenses/LICENSE-2.0
//
// Unless required by applicable law or agreed to in writing, software
// distributed under the License is distributed on an "AS IS" BASIS,
// WITHOUT WARRANTIES OR CONDITIONS OF ANY KIND, either express or implied.
// See the License for the specific language governing permissions and
// limitations under the License.
//*****************************************************************************
#include "ngraph/pass/opset1_upgrade.hpp"

#include <functional>
#include <iterator>
#include <limits>
#include <numeric>

#include "ngraph/builder/autobroadcast.hpp"
#include "ngraph/builder/reshape.hpp"
#include "ngraph/graph_util.hpp"
#include "ngraph/ops.hpp"
#include "ngraph/provenance.hpp"

using namespace std;
using namespace ngraph;

namespace
{
    template <typename OpV0, typename OpV1>
    shared_ptr<Node> op_cast_binary_elementwise_node(const shared_ptr<OpV0>& node)
    {
        const auto autob = node->get_autob();
        auto replacement_node =
            make_shared<OpV1>(node->input_value(0), node->input_value(1), autob);
        replace_node(node, replacement_node);
        return replacement_node;
    }

    // Default is that we didn nothing
    shared_ptr<Node> op_cast(shared_ptr<Node> node) { return nullptr; }
    shared_ptr<Node> op_cast(shared_ptr<op::Add> node)
    {
        return op_cast_binary_elementwise_node<op::v0::Add, op::v1::Add>(node);
    }

    shared_ptr<Node> op_cast(shared_ptr<op::And> node)
    {
        return op_cast_binary_elementwise_node<op::v0::And, op::v1::LogicalAnd>(node);
    }

    shared_ptr<Node> op_cast(shared_ptr<op::AvgPool> node)
    {
        auto rounding_mode =
            node->get_ceil_mode() ? op::RoundingType::CEIL : op::RoundingType::FLOOR;
        auto exclude_pad = !node->get_include_padding_in_avg_computation();
        auto auto_pad = node->get_pad_type();
        auto pads_begin = node->get_padding_below();
        auto pads_end = node->get_padding_above();
        auto strides = node->get_window_movement_strides();
        auto kernel = node->get_window_shape();

        auto replacement_node = make_shared<op::v1::AvgPool>(node->input_value(0),
                                                             strides,
                                                             pads_begin,
                                                             pads_end,
                                                             kernel,
                                                             exclude_pad,
                                                             rounding_mode,
                                                             auto_pad);
#if defined(__clang__) && __clang_major__ == 3
        // There are some really by clang 3.9 bugs
        if (node->get_ceil_mode())
        {
            replacement_node->set_rounding_type(op::RoundingType::CEIL);
        }
        else
        {
            replacement_node->set_rounding_type(op::RoundingType::FLOOR);
        }
#endif
        replace_node(node, replacement_node);
        return replacement_node;
    }

    shared_ptr<Node> op_cast(shared_ptr<op::AvgPoolBackprop> node)
    {
        auto exclude_pad = !node->get_include_padding_in_avg_computation();
        auto pads_begin = node->get_padding_below();
        auto pads_end = node->get_padding_above();
        auto strides = node->get_window_movement_strides();
        auto kernel = node->get_window_shape();

        auto replacement_node = make_shared<op::v1::AvgPoolBackprop>(node->input_value(0),
                                                                     node->input_value(1),
                                                                     strides,
                                                                     pads_begin,
                                                                     pads_end,
                                                                     kernel,
                                                                     exclude_pad);
        replace_node(node, replacement_node);
        return replacement_node;
    }

    shared_ptr<Node> op_cast(shared_ptr<op::Broadcast> node)
    {
        auto replacement_node = ngraph::builder::opset1::make_broadcast(
            node->input_value(0), node->get_broadcast_shape(), node->get_broadcast_axes());
        replace_node(node, replacement_node.get_node_shared_ptr());
        return replacement_node.get_node_shared_ptr();
    }

    shared_ptr<Node> op_cast(shared_ptr<op::BroadcastLike> node) { return nullptr; }
    shared_ptr<Node> op_cast(shared_ptr<op::Convolution> node)
    {
        auto strides = node->get_window_movement_strides();
        auto dilations = node->get_window_dilation_strides();
        auto pads_begin = node->get_padding_below();
        auto pads_end = node->get_padding_above();
        auto data_dilation_strides = node->get_data_dilation_strides();
        auto auto_pad = node->get_pad_type();

        bool is_dds_valid = all_of(data_dilation_strides.begin(),
                                   data_dilation_strides.end(),
                                   [](size_t value) { return value == 1; });

        NGRAPH_CHECK(is_dds_valid,
                     "Unable to convert Convolution:0 to Convolution:1 with data dilation strides "
                     "other than `1`. Node: ",
                     *node);

        auto replacement_node = make_shared<op::v1::Convolution>(node->input_value(0),
                                                                 node->input_value(1),
                                                                 strides,
                                                                 pads_begin,
                                                                 pads_end,
                                                                 dilations,
                                                                 auto_pad);
        replace_node(node, replacement_node);
        return replacement_node;
    }

    shared_ptr<Node> op_cast(shared_ptr<op::ConvolutionBackpropData> node)
    {
        auto data_batch_shape = node->get_data_batch_shape();
        auto strides = node->get_window_movement_strides_forward();
        auto dilations = node->get_window_dilation_strides_forward();
        auto pads_begin = node->get_padding_below_forward();
        auto pads_end = node->get_padding_above_forward();
        auto data_dilation_strides = node->get_data_dilation_strides_forward();

        bool is_dds_valid = all_of(data_dilation_strides.begin(),
                                   data_dilation_strides.end(),
                                   [](size_t value) { return value == 1; });

        NGRAPH_CHECK(is_dds_valid,
                     "Unable to convert ConvolutionBackpropData:0 to ConvolutionBackpropData:1 "
                     "with data dilation strides "
                     "other than `1`. Node: ",
                     *node);

        auto replacement_node = make_shared<op::v1::ConvolutionBackpropData>(
            node->input_value(1), // data
            node->input_value(0), // filters
            op::Constant::create(
                element::i64,
                Shape{data_batch_shape.size() - 2},
                vector<size_t>(data_batch_shape.begin() + 2, data_batch_shape.end())),
            strides,
            pads_begin,
            pads_end,
            dilations);
        replace_node(node, replacement_node);
        return replacement_node;
    }

    shared_ptr<Node> op_cast(shared_ptr<op::ConvolutionBackpropFilters> node)
    {
        auto filters_shape = node->get_filters_shape();
        auto strides = node->get_window_movement_strides_forward();
        auto dilations = node->get_window_dilation_strides_forward();
        auto pads_begin = node->get_padding_below_forward();
        auto pads_end = node->get_padding_above_forward();
        auto data_dilation_strides = node->get_data_dilation_strides_forward();

        bool is_dds_valid = all_of(data_dilation_strides.begin(),
                                   data_dilation_strides.end(),
                                   [](size_t value) { return value == 1; });

        NGRAPH_CHECK(
            is_dds_valid,
            "Unable to convert ConvolutionBackpropFilters:0 to ConvolutionBackpropFilters:1 "
            "with data dilation strides "
            "other than `1`. Node: ",
            *node);

        auto replacement_node =
            make_shared<op::v1::ConvolutionBackpropFilters>(node->input_value(0),
                                                            node->input_value(1),
                                                            node->input_value(2),
                                                            strides,
                                                            dilations,
                                                            pads_begin,
                                                            pads_end);
        replace_node(node, replacement_node);
        return replacement_node;
    }

    shared_ptr<Node> op_cast(shared_ptr<op::Divide> node)
    {
        const auto autob = node->get_autob();
        const bool pydiv = node->is_pythondiv();
        auto replacement_node =
            make_shared<op::v1::Divide>(node->input_value(0), node->input_value(1), pydiv, autob);
        replace_node(node, replacement_node);
        return replacement_node;
    }

<<<<<<< HEAD
    bool op_cast(shared_ptr<op::Equal> node)
=======
    shared_ptr<Node> op_cast(shared_ptr<op::DynReshape> node)
    {
        auto zero_flag = false;
        auto replacement_node =
            make_shared<op::v1::Reshape>(node->input_value(0), node->input_value(1), zero_flag);
        replace_node(node, replacement_node);
        return replacement_node;
    }

    shared_ptr<Node> op_cast(shared_ptr<op::Equal> node)
>>>>>>> b95c25f6
    {
        return op_cast_binary_elementwise_node<op::v0::Equal, op::v1::Equal>(node);
    }

    shared_ptr<Node> op_cast(shared_ptr<op::Gather> node)
    {
        int64_t axis = node->get_axis();

        auto axis_node = make_shared<op::Constant>(element::i64, Shape{}, vector<int64_t>{axis});
        auto replacement_node =
            make_shared<op::v1::Gather>(node->input_value(0), node->input_value(1), axis_node);
        replace_node(node, replacement_node);
        return replacement_node;
    }

    shared_ptr<Node> op_cast(shared_ptr<op::Greater> node)
    {
        return op_cast_binary_elementwise_node<op::v0::Greater, op::v1::Greater>(node);
    }

    shared_ptr<Node> op_cast(shared_ptr<op::GreaterEq> node)
    {
        return op_cast_binary_elementwise_node<op::v0::GreaterEq, op::v1::GreaterEqual>(node);
    }

    shared_ptr<Node> op_cast(shared_ptr<op::v0::GroupConvolution> node)
    {
        auto strides = node->get_window_movement_strides();
        auto dilations = node->get_window_dilation_strides();
        auto pads_begin = node->get_padding_below();
        auto pads_end = node->get_padding_above();
        auto data_dilation_strides = node->get_data_dilation_strides();
        auto auto_pad = node->get_pad_type();

        bool is_dds_valid = all_of(data_dilation_strides.begin(),
                                   data_dilation_strides.end(),
                                   [](size_t value) { return value == 1; });

        NGRAPH_CHECK(is_dds_valid,
                     "Unable to convert GroupConvolution:0 to GroupConvolution:1"
                     "with data dilation strides other than `1`. Node: ",
                     *node);

        shared_ptr<Node> replacement_node;
        if (node->has_groups_in_filters())
        {
            replacement_node = make_shared<op::v1::GroupConvolution>(node->input_value(0),
                                                                     node->input_value(1),
                                                                     strides,
                                                                     pads_begin,
                                                                     pads_end,
                                                                     dilations,
                                                                     auto_pad);
        }
        else
        {
            NGRAPH_CHECK(node->get_input_partial_shape(1).is_static(),
                         "Unable to convert GroupConvolution:0 to GroupConvolution:1"
                         "with dynamic filters shape. Node: ",
                         *node);

            auto filters_shape = node->get_input_shape(1);
            auto groups = node->get_groups();
            filters_shape[0] /= groups;
            filters_shape.insert(filters_shape.begin(), groups);

            auto reshaped_filters = builder::reshape(node->input_value(1), filters_shape);

            replacement_node =
                make_shared<op::v1::GroupConvolution>(node->input(0).get_source_output(),
                                                      reshaped_filters,
                                                      strides,
                                                      pads_begin,
                                                      pads_end,
                                                      dilations,
                                                      auto_pad);
        }
        replace_node(node, replacement_node);
        return replacement_node;
    }

    shared_ptr<Node> op_cast(shared_ptr<op::v0::GroupConvolutionBackpropData> node)
    {
        const auto strides = node->get_window_movement_strides();
        const auto dilations = node->get_window_dilation_strides();
        const auto pads_begin = node->get_padding_below();
        const auto pads_end = node->get_padding_above();

        const auto data_batch_pshape = node->get_input_partial_shape(0);
        const auto filters_pshape = node->get_input_partial_shape(1);

        NGRAPH_CHECK(data_batch_pshape.is_static(),
                     "Unable to convert GroupConvolutionBackpropData:0 to "
                     "GroupConvolutionBackpropData:1 with dynamic data_batch shape. Node: ",
                     *node);
        NGRAPH_CHECK(filters_pshape.is_static(),
                     "Unable to convert GroupConvolutionBackpropData:0 to "
                     "GroupConvolutionBackpropData:1 with dynamic filters shape. Node: ",
                     *node);

        auto data_batch_shape = data_batch_pshape.to_shape();
        // Remove N, C from output shape to preserve only spatial dimentions.
        data_batch_shape.erase(std::begin(data_batch_shape),
                               std::next(std::begin(data_batch_shape), 2));
        auto filters_shape = filters_pshape.to_shape();
        auto groups = node->get_groups();

        filters_shape[0] /= groups;
        filters_shape.insert(filters_shape.begin(), groups);
        auto reshaped_filters = builder::reshape(node->input_value(1), filters_shape);

        auto replacement_node = make_shared<op::v1::GroupConvolutionBackpropData>(
            node->input_value(2),
            reshaped_filters,
            op::Constant::create(element::i64, Shape{data_batch_shape.size()}, data_batch_shape),
            strides,
            pads_begin,
            pads_end,
            dilations);
        replace_node(node, replacement_node);
        return replacement_node;
    }

    shared_ptr<Node> op_cast(shared_ptr<op::Less> node)
    {
        return op_cast_binary_elementwise_node<op::v0::Less, op::v1::Less>(node);
    }

    shared_ptr<Node> op_cast(shared_ptr<op::LessEq> node)
    {
        return op_cast_binary_elementwise_node<op::v0::LessEq, op::v1::LessEqual>(node);
    }

    shared_ptr<Node> op_cast(shared_ptr<op::Max> node)
    {
        bool keep_dims = false;
        auto replacement_node =
            make_shared<op::v1::ReduceMax>(node->input_value(0), node->input_value(1), keep_dims);
        replace_node(node, replacement_node);
        return replacement_node;
    }

    shared_ptr<Node> op_cast(shared_ptr<op::Maximum> node)
    {
        return op_cast_binary_elementwise_node<op::v0::Maximum, op::v1::Maximum>(node);
    }

    shared_ptr<Node> op_cast(shared_ptr<op::MaxPool> node)
    {
        auto rounding_type =
            node->get_ceil_mode() ? op::RoundingType::CEIL : op::RoundingType::FLOOR;
        auto auto_pad = node->get_pad_type();
        auto pads_begin = node->get_padding_below();
        auto pads_end = node->get_padding_above();
        auto strides = node->get_window_movement_strides();
        auto kernel = node->get_window_shape();

        auto replacement_node = make_shared<op::v1::MaxPool>(
            node->input_value(0), strides, pads_begin, pads_end, kernel, rounding_type, auto_pad);
#if defined(__clang__) && __clang_major__ == 3
        // There are some really by clang 3.9 bugs
        if (node->get_ceil_mode())
        {
            replacement_node->set_rounding_type(op::RoundingType::CEIL);
        }
        else
        {
            replacement_node->set_rounding_type(op::RoundingType::FLOOR);
        }
#endif
        replace_node(node, replacement_node);
        return replacement_node;
    }

    shared_ptr<Node> op_cast(shared_ptr<op::MaxPoolBackprop> node)
    {
        auto pads_begin = node->get_padding_below();
        auto pads_end = node->get_padding_above();
        auto strides = node->get_window_movement_strides();
        auto kernel = node->get_window_shape();

        shared_ptr<Node> replacement_node;
        if (node->get_input_size() == 3)
        {
            replacement_node = make_shared<op::v1::MaxPoolBackprop>(node->input_value(0),
                                                                    node->input_value(1),
                                                                    node->input_value(2),
                                                                    strides,
                                                                    pads_begin,
                                                                    pads_end,
                                                                    kernel);
        }
        else
        {
            replacement_node = make_shared<op::v1::MaxPoolBackprop>(
                node->input_value(0), node->input_value(1), strides, pads_begin, pads_end, kernel);
        }
        replace_node(node, replacement_node);
        return replacement_node;
    }

    shared_ptr<Node> op_cast(shared_ptr<op::Min> node)
    {
        bool keep_dims = false;
        auto replacement_node =
            make_shared<op::v1::ReduceMin>(node->input_value(0), node->input_value(1), keep_dims);
        replace_node(node, replacement_node);
        return replacement_node;
    }

    shared_ptr<Node> op_cast(shared_ptr<op::Minimum> node)
    {
        return op_cast_binary_elementwise_node<op::v0::Minimum, op::v1::Minimum>(node);
    }

    shared_ptr<Node> op_cast(shared_ptr<op::Multiply> node)
    {
        return op_cast_binary_elementwise_node<op::v0::Multiply, op::v1::Multiply>(node);
    }

    shared_ptr<Node> op_cast(shared_ptr<op::Not> node)
    {
        auto replacement_node = make_shared<op::v1::LogicalNot>(node->input_value(0));
        replace_node(node, replacement_node);
        return replacement_node;
    }

    shared_ptr<Node> op_cast(shared_ptr<op::NotEqual> node)
    {
        return op_cast_binary_elementwise_node<op::v0::NotEqual, op::v1::NotEqual>(node);
    }

    shared_ptr<Node> op_cast(shared_ptr<op::OneHot> node)
    {
        const auto indices = node->input_value(0).get_node_shared_ptr();
        const auto one_hot_axis = node->get_one_hot_axis();

        const auto output_pshape = node->get_output_partial_shape(0);
        NGRAPH_CHECK(output_pshape[one_hot_axis].is_static(),
                     "OneHot:v0 one hot axis dimension must be static ",
                     *node);
        const auto depth = static_cast<int64_t>(output_pshape[one_hot_axis]);
        const auto depth_node = op::Constant::create(element::i64, Shape{}, {depth});

        const auto on_value = op::Constant::create(element::i64, Shape{}, {1});
        const auto off_value = op::Constant::create(element::i64, Shape{}, {0});

        auto replacement_node =
            make_shared<op::v1::OneHot>(indices, depth_node, on_value, off_value, one_hot_axis);
        replace_node(node, replacement_node);
        return replacement_node;
    }

    shared_ptr<Node> op_cast(shared_ptr<op::Or> node)
    {
        return op_cast_binary_elementwise_node<op::v0::Or, op::v1::LogicalOr>(node);
    }

    shared_ptr<Node> op_cast(shared_ptr<op::Pad> node)
    {
        auto padding_below = node->get_padding_below();
        auto pads_begin_node =
            make_shared<op::Constant>(element::i64, Shape{padding_below.size()}, padding_below);
        auto padding_above = node->get_padding_above();
        auto pads_end_node =
            make_shared<op::Constant>(element::i64, Shape{padding_above.size()}, padding_above);

        auto replacement_node = make_shared<op::v1::Pad>(node->input_value(0),
                                                         pads_begin_node,
                                                         pads_end_node,
                                                         node->input_value(1),
                                                         node->get_pad_mode());

        replace_node(node, replacement_node);
        return replacement_node;
    }

    shared_ptr<Node> op_cast(shared_ptr<op::Power> node)
    {
        return op_cast_binary_elementwise_node<op::v0::Power, op::v1::Power>(node);
    }

    shared_ptr<Node> op_cast(shared_ptr<op::Product> node)
    {
        bool keep_dims = false;
        auto replacement_node =
            make_shared<op::v1::ReduceProd>(node->input_value(0), node->input_value(1), keep_dims);
        replace_node(node, replacement_node);
        return replacement_node;
    }

    shared_ptr<Node> op_cast(shared_ptr<op::Reverse> node)
    {
        // creates a Constant node from the v0::Reverse reversed_axes attribute
        // and uses it as the second input of v1::Reverse
        const auto reversed_axes = node->get_reversed_axes();

        const auto reversed_axes_constant = op::Constant::create(
            element::i64, Shape{reversed_axes.size()}, reversed_axes.to_vector());

        const auto replacement_node = make_shared<op::v1::Reverse>(
            node->input_value(0), reversed_axes_constant, op::v1::Reverse::Mode::INDEX);

        replace_node(node, replacement_node);
        return replacement_node;
    }

    shared_ptr<Node> op_cast(shared_ptr<op::Select> node)
    {
        auto replacement_node = make_shared<op::v1::Select>(node->input_value(0),
                                                            node->input_value(1),
                                                            node->input_value(2),
                                                            op::AutoBroadcastSpec());
        replace_node(node, replacement_node);
        return replacement_node;
    }

    shared_ptr<Node> op_cast(shared_ptr<op::Softmax> node)
    {
        NGRAPH_CHECK(node->input_value(1).get_node_shared_ptr()->is_constant(),
                     "axes parameter is expected to be a static constant");

        AxisSet axes = node->get_axes();

        NGRAPH_CHECK(
            axes.size() == 1,
            "Unable to convert Softmax:0 to Softmax:1 with zero or more than one axis. Node: ",
            *node);

        auto replacement_node =
            make_shared<op::v1::Softmax>(node->input_value(0), axes.to_vector()[0]);
        replace_node(node, replacement_node);
        return replacement_node;
    }

    shared_ptr<Node> op_cast(shared_ptr<op::Slice> node)
    {
        const auto data = node->input_value(0);
        const auto begin = op::Constant::create(
            element::i64, Shape{node->get_lower_bounds().size()}, node->get_lower_bounds());
        const auto end = op::Constant::create(
            element::i64, Shape{node->get_upper_bounds().size()}, node->get_upper_bounds());
        const auto strides = op::Constant::create(
            element::i64, Shape{node->get_strides().size()}, node->get_strides());
        int64_t input_size = node->get_lower_bounds().size();

        auto replacement_node = make_shared<op::v1::StridedSlice>(data,
                                                                  begin,
                                                                  end,
                                                                  strides,
                                                                  vector<int64_t>(input_size, 0),
                                                                  vector<int64_t>(input_size, 0));

        replace_node(node, replacement_node);
        return replacement_node;
    }

    shared_ptr<Node> op_cast(shared_ptr<op::Split> node)
    {
        const auto& splits_vec = node->get_splits();
        const auto first_elem = splits_vec.front();

        const bool split_evenly =
            std::all_of(splits_vec.begin(), splits_vec.end(), [first_elem](const size_t split) {
                return split == first_elem;
            });

        std::shared_ptr<Node> replacement_node;
        if (split_evenly)
        {
            replacement_node = make_shared<op::v1::Split>(
                node->input_value(0), node->input_value(1), splits_vec.front());
        }
        else
        {
            const auto split_lengths =
                ngraph::op::Constant::create(element::u64, Shape{splits_vec.size()}, splits_vec);

            replacement_node = make_shared<op::v1::VariadicSplit>(
                node->input_value(0), node->input_value(1), split_lengths);
        }

        replace_node(node, replacement_node);
        return replacement_node;
    }

    shared_ptr<Node> op_cast(shared_ptr<op::Subtract> node)
    {
        return op_cast_binary_elementwise_node<op::v0::Subtract, op::v1::Subtract>(node);
    }

    shared_ptr<Node> op_cast(shared_ptr<op::Sum> node)
    {
        bool keep_dims = false;
        auto replacement_node =
            make_shared<op::v1::ReduceSum>(node->input_value(0), node->input_value(1), keep_dims);
        replace_node(node, replacement_node);
        return replacement_node;
    }

    shared_ptr<Node> op_cast(shared_ptr<op::TopK> node)
    {
        NGRAPH_CHECK(node->input_value(1).get_node_shared_ptr()->is_constant(),
                     "parameter k is expected to be a static constant");
        NGRAPH_CHECK(node->input_value(2).get_node_shared_ptr()->is_constant(),
                     "parameter top_k_axis is expected to be a static constant");

        const auto k = node->get_k();
        const auto axis = node->get_top_k_axis();

        std::string sort;
        switch (node->get_sort())
        {
        case op::TopK::SortType::SORT_INDICES: sort = "index"; break;
        case op::TopK::SortType::SORT_VALUES: sort = "value"; break;
        case op::TopK::SortType::NONE: sort = "none"; break;
        }

        std::string mode;
        if (node->get_compute_max())
        {
            mode = "max";
        }
        else
        {
            mode = "min";
        }

        const auto k_constant = op::Constant::create(element::i64, Shape{}, {k});
        auto replacement_node =
            make_shared<op::v1::TopK>(node->input_value(0), k_constant, axis, mode, sort);

        // indices output will be 0, values 1
        vector<int64_t> output_order{1, 0};
        replace_node(node, replacement_node, output_order);
        return replacement_node;
    }

    shared_ptr<Node> op_cast(shared_ptr<op::Xor> node)
    {
        auto replacement_node = make_shared<op::v1::LogicalXor>(
            node->input_value(0), node->input_value(1), node->get_autob());
        replace_node(node, replacement_node);
        return replacement_node;
    }

    using DispatchMap = map<NodeTypeInfo, std::function<bool(shared_ptr<Node> node)>>;

    template <typename T>
    bool op_cast_thunk(shared_ptr<Node> node)
    {
        auto upgraded_node = op_cast(as_type_ptr<T>(node));
        if (upgraded_node)
        {
            if (ngraph::get_provenance_enabled())
            {
                const std::string provenance_tag =
                    "<Opset1_Upgrade (v0 " + std::string(node->get_type_name()) + ")>";
                upgraded_node->add_provenance_tags_above(node->input_values(), {provenance_tag});
            }
            return true;
        }
        return false;
    }

    DispatchMap& get_dispatch_map()
    {
        static DispatchMap dispatch_map{
#define NGRAPH_OP(NAME, NAMESPACE) {NAMESPACE::NAME::type_info, op_cast_thunk<NAMESPACE::NAME>},
#include "ngraph/opsets/opset0_tbl.hpp"
#undef NGRAPH_OP
        };
        return dispatch_map;
    }
} // namespace

bool pass::Opset1Upgrade::run_on_node(shared_ptr<Node> node)
{
    bool modified = false;
    auto& dispatch_map = get_dispatch_map();
    auto it = dispatch_map.find(node->get_type_info());
    if (it != dispatch_map.end())
    {
        modified = it->second(node);
    }
    return modified;
}<|MERGE_RESOLUTION|>--- conflicted
+++ resolved
@@ -220,20 +220,7 @@
         return replacement_node;
     }
 
-<<<<<<< HEAD
-    bool op_cast(shared_ptr<op::Equal> node)
-=======
-    shared_ptr<Node> op_cast(shared_ptr<op::DynReshape> node)
-    {
-        auto zero_flag = false;
-        auto replacement_node =
-            make_shared<op::v1::Reshape>(node->input_value(0), node->input_value(1), zero_flag);
-        replace_node(node, replacement_node);
-        return replacement_node;
-    }
-
     shared_ptr<Node> op_cast(shared_ptr<op::Equal> node)
->>>>>>> b95c25f6
     {
         return op_cast_binary_elementwise_node<op::v0::Equal, op::v1::Equal>(node);
     }
