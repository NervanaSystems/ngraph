--- conflicted
+++ resolved
@@ -16,11 +16,8 @@
 #include "ngraph/pass/opset1_upgrade.hpp"
 #include "ngraph/graph_util.hpp"
 #include "ngraph/op/constant.hpp"
-<<<<<<< HEAD
 #include "ngraph/op/convolution.hpp"
-=======
 #include "ngraph/op/gather.hpp"
->>>>>>> dfb1476a
 #include "ngraph/op/get_output_element.hpp"
 #include "ngraph/op/pad.hpp"
 #include "ngraph/op/softmax.hpp"
@@ -183,6 +180,18 @@
         modified = true;
         break;
     }
+    case OP_TYPEID::Gather:
+    {
+        auto tmp = dynamic_cast<const op::v0::Gather*>(node.get());
+        int64_t axis = tmp->get_axis();
+
+        auto axis_node = make_shared<op::Constant>(element::i64, Shape{}, vector<int64_t>{axis});
+        auto replacement_node = make_shared<op::v1::Gather>(
+            node->input(0).get_source_output(), node->input(1).get_source_output(), axis_node);
+        replace_node(node, replacement_node);
+        modified = true;
+        break;
+    }
     case OP_TYPEID::Pad:
     {
         auto tmp = dynamic_cast<const op::v0::Pad*>(node.get());
@@ -203,7 +212,6 @@
         modified = true;
         break;
     }
-<<<<<<< HEAD
     case OP_TYPEID::Softmax:
     {
         auto tmp = dynamic_cast<const op::v0::Softmax*>(node.get());
@@ -216,16 +224,6 @@
 
         auto replacement_node =
             make_shared<op::v1::Softmax>(node->input(0).get_source_output(), axes.to_vector()[0]);
-=======
-    case OP_TYPEID::Gather:
-    {
-        auto tmp = dynamic_cast<const op::v0::Gather*>(node.get());
-        int64_t axis = tmp->get_axis();
-
-        auto axis_node = make_shared<op::Constant>(element::i64, Shape{}, vector<int64_t>{axis});
-        auto replacement_node = make_shared<op::v1::Gather>(
-            node->input(0).get_source_output(), node->input(1).get_source_output(), axis_node);
->>>>>>> dfb1476a
         replace_node(node, replacement_node);
         modified = true;
         break;
