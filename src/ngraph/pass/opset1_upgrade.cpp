//*****************************************************************************
// Copyright 2017-2019 Intel Corporation
//
// Licensed under the Apache License, Version 2.0 (the "License");
// you may not use this file except in compliance with the License.
// You may obtain a copy of the License at
//
//     http://www.apache.org/licenses/LICENSE-2.0
//
// Unless required by applicable law or agreed to in writing, software
// distributed under the License is distributed on an "AS IS" BASIS,
// WITHOUT WARRANTIES OR CONDITIONS OF ANY KIND, either express or implied.
// See the License for the specific language governing permissions and
// limitations under the License.
//*****************************************************************************
#include "ngraph/pass/opset1_upgrade.hpp"
#include "ngraph/graph_util.hpp"
<<<<<<< HEAD
#include "ngraph/op/experimental/dyn_reshape.hpp"
#include "ngraph/op/experimental/reshape.hpp"
=======
#include "ngraph/op/constant.hpp"
>>>>>>> 4e175405
#include "ngraph/op/get_output_element.hpp"
#include "ngraph/op/pad.hpp"
#include "ngraph/op/softmax.hpp"

using namespace std;
using namespace ngraph;

#define NGRAPH_OP(a, b) a,
enum class OP_TYPEID
{
#include "ngraph/op/op_tbl.hpp"
};
#undef NGRAPH_OP

#define NGRAPH_OP(a, b) {#a, OP_TYPEID::a},
static unordered_map<string, OP_TYPEID> typeid_map{
#include "ngraph/op/op_tbl.hpp"
};
#undef NGRAPH_OP

static OP_TYPEID get_typeid(shared_ptr<Node> node)
{
    OP_TYPEID type_id;
    auto it = typeid_map.find(node->description());
    if (it != typeid_map.end())
    {
        type_id = it->second;
    }
    else
    {
        throw unsupported_op("Unsupported op '" + node->description() + "'");
    }
    return type_id;
}
// END mapping to OP_TYPEID

bool pass::Opset1Upgrade::run_on_node(shared_ptr<Node> node)
{
    bool modified = false;

    size_t op_version = node->get_version();

    if (op_version == 1)
    {
        return modified;
    }

    NGRAPH_CHECK(op_version == 0,
                 "Op version 1 transformation pass failed for ",
                 *node,
                 ", only op version 0 operations expected. Op version ",
                 op_version,
                 " found.");

// Not all enumeration values explicitly handled in switch
#if defined(__clang__)
#pragma clang diagnostic push
#pragma clang diagnostic ignored "-Wswitch-enum"
#endif
    switch (get_typeid(node))
    {
    case OP_TYPEID::Softmax:
    {
        auto tmp = dynamic_cast<const op::v0::Softmax*>(node.get());
        AxisSet axes = tmp->get_axes();

        NGRAPH_CHECK(
            axes.size() == 1,
            "Unable to convert Softmax:0 to Softmax:1 with zero or more than one axis. Node: ",
            *node);

        auto replacement_node =
            make_shared<op::v1::Softmax>(node->input(0).get_source_output(), axes.to_vector()[0]);
        replace_node(node, replacement_node);
        modified = true;
        break;
    }
<<<<<<< HEAD
    case OP_TYPEID::DynReshape:
    {
        auto tmp = dynamic_cast<const op::v0::DynReshape*>(node.get());
        auto replacement_node = make_shared<op::v1::Reshape>(node->input(0).get_source_output(),
                                                             node->input(1).get_source_output());
=======
    case OP_TYPEID::Pad:
    {
        auto tmp = dynamic_cast<const op::v0::Pad*>(node.get());
        auto padding_below = tmp->get_padding_below();
        auto pads_begin_node =
            make_shared<op::Constant>(element::i64, Shape{padding_below.size()}, padding_below);
        auto padding_above = tmp->get_padding_above();
        auto pads_end_node =
            make_shared<op::Constant>(element::i64, Shape{padding_above.size()}, padding_above);

        auto replacement_node = make_shared<op::v1::Pad>(node->input(0).get_source_output(),
                                                         pads_begin_node,
                                                         pads_end_node,
                                                         node->input(1).get_source_output(),
                                                         tmp->get_pad_mode());

>>>>>>> 4e175405
        replace_node(node, replacement_node);
        modified = true;
        break;
    }
    default: break;
    }
#if defined(__clang__)
#pragma clang diagnostic pop
#endif

    return modified;
}<|MERGE_RESOLUTION|>--- conflicted
+++ resolved
@@ -15,12 +15,9 @@
 //*****************************************************************************
 #include "ngraph/pass/opset1_upgrade.hpp"
 #include "ngraph/graph_util.hpp"
-<<<<<<< HEAD
+#include "ngraph/op/constant.hpp"
 #include "ngraph/op/experimental/dyn_reshape.hpp"
 #include "ngraph/op/experimental/reshape.hpp"
-=======
-#include "ngraph/op/constant.hpp"
->>>>>>> 4e175405
 #include "ngraph/op/get_output_element.hpp"
 #include "ngraph/op/pad.hpp"
 #include "ngraph/op/softmax.hpp"
@@ -98,13 +95,6 @@
         modified = true;
         break;
     }
-<<<<<<< HEAD
-    case OP_TYPEID::DynReshape:
-    {
-        auto tmp = dynamic_cast<const op::v0::DynReshape*>(node.get());
-        auto replacement_node = make_shared<op::v1::Reshape>(node->input(0).get_source_output(),
-                                                             node->input(1).get_source_output());
-=======
     case OP_TYPEID::Pad:
     {
         auto tmp = dynamic_cast<const op::v0::Pad*>(node.get());
@@ -121,7 +111,15 @@
                                                          node->input(1).get_source_output(),
                                                          tmp->get_pad_mode());
 
->>>>>>> 4e175405
+        replace_node(node, replacement_node);
+        modified = true;
+        break;
+    }
+    case OP_TYPEID::DynReshape:
+    {
+        auto tmp = dynamic_cast<const op::v0::DynReshape*>(node.get());
+        auto replacement_node = make_shared<op::v1::Reshape>(node->input(0).get_source_output(),
+                                                             node->input(1).get_source_output());
         replace_node(node, replacement_node);
         modified = true;
         break;
