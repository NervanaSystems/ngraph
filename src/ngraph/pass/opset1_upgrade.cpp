--- conflicted
+++ resolved
@@ -16,12 +16,9 @@
 #include "ngraph/pass/opset1_upgrade.hpp"
 #include "ngraph/graph_util.hpp"
 #include "ngraph/op/constant.hpp"
-<<<<<<< HEAD
 #include "ngraph/op/experimental/dyn_reshape.hpp"
 #include "ngraph/op/experimental/reshape.hpp"
-=======
 #include "ngraph/op/gather.hpp"
->>>>>>> 7ea34fc2
 #include "ngraph/op/get_output_element.hpp"
 #include "ngraph/op/pad.hpp"
 #include "ngraph/op/product.hpp"
@@ -87,36 +84,23 @@
 #endif
     switch (get_typeid(node))
     {
-    case OP_TYPEID::Softmax:
+    case OP_TYPEID::DynReshape:
     {
-        auto tmp = dynamic_cast<const op::v0::Softmax*>(node.get());
-        AxisSet axes = tmp->get_axes();
-
-        NGRAPH_CHECK(
-            axes.size() == 1,
-            "Unable to convert Softmax:0 to Softmax:1 with zero or more than one axis. Node: ",
-            *node);
-
-        auto replacement_node =
-            make_shared<op::v1::Softmax>(node->input(0).get_source_output(), axes.to_vector()[0]);
+        auto tmp = dynamic_cast<const op::v0::DynReshape*>(node.get());
+        auto replacement_node = make_shared<op::v1::Reshape>(node->input(0).get_source_output(),
+                                                             node->input(1).get_source_output());
         replace_node(node, replacement_node);
         modified = true;
         break;
     }
-    case OP_TYPEID::Product:
+    case OP_TYPEID::Gather:
     {
-        bool keep_dims = false;
-        auto replacement_node = make_shared<op::v1::ReduceProd>(
-            node->input(0).get_source_output(), node->input(1).get_source_output(), keep_dims);
-        replace_node(node, replacement_node);
-        modified = true;
-        break;
-    }
-    case OP_TYPEID::Sum:
-    {
-        bool keep_dims = false;
-        auto replacement_node = make_shared<op::v1::ReduceSum>(
-            node->input(0).get_source_output(), node->input(1).get_source_output(), keep_dims);
+        auto tmp = dynamic_cast<const op::v0::Gather*>(node.get());
+        int64_t axis = tmp->get_axis();
+
+        auto axis_node = make_shared<op::Constant>(element::i64, Shape{}, vector<int64_t>{axis});
+        auto replacement_node = make_shared<op::v1::Gather>(
+            node->input(0).get_source_output(), node->input(1).get_source_output(), axis_node);
         replace_node(node, replacement_node);
         modified = true;
         break;
@@ -141,22 +125,36 @@
         modified = true;
         break;
     }
-<<<<<<< HEAD
-    case OP_TYPEID::DynReshape:
+    case OP_TYPEID::Product:
     {
-        auto tmp = dynamic_cast<const op::v0::DynReshape*>(node.get());
-        auto replacement_node = make_shared<op::v1::Reshape>(node->input(0).get_source_output(),
-                                                             node->input(1).get_source_output());
-=======
-    case OP_TYPEID::Gather:
+        bool keep_dims = false;
+        auto replacement_node = make_shared<op::v1::ReduceProd>(
+            node->input(0).get_source_output(), node->input(1).get_source_output(), keep_dims);
+        replace_node(node, replacement_node);
+        modified = true;
+        break;
+    }
+    case OP_TYPEID::Softmax:
     {
-        auto tmp = dynamic_cast<const op::v0::Gather*>(node.get());
-        int64_t axis = tmp->get_axis();
+        auto tmp = dynamic_cast<const op::v0::Softmax*>(node.get());
+        AxisSet axes = tmp->get_axes();
 
-        auto axis_node = make_shared<op::Constant>(element::i64, Shape{}, vector<int64_t>{axis});
-        auto replacement_node = make_shared<op::v1::Gather>(
-            node->input(0).get_source_output(), node->input(1).get_source_output(), axis_node);
->>>>>>> 7ea34fc2
+        NGRAPH_CHECK(
+            axes.size() == 1,
+            "Unable to convert Softmax:0 to Softmax:1 with zero or more than one axis. Node: ",
+            *node);
+
+        auto replacement_node =
+            make_shared<op::v1::Softmax>(node->input(0).get_source_output(), axes.to_vector()[0]);
+        replace_node(node, replacement_node);
+        modified = true;
+        break;
+    }
+    case OP_TYPEID::Sum:
+    {
+        bool keep_dims = false;
+        auto replacement_node = make_shared<op::v1::ReduceSum>(
+            node->input(0).get_source_output(), node->input(1).get_source_output(), keep_dims);
         replace_node(node, replacement_node);
         modified = true;
         break;
