--- conflicted
+++ resolved
@@ -17,13 +17,10 @@
 #include "ngraph/graph_util.hpp"
 #include "ngraph/op/constant.hpp"
 #include "ngraph/op/get_output_element.hpp"
-<<<<<<< HEAD
+#include "ngraph/op/pad.hpp"
 #include "ngraph/op/product.hpp"
 #include "ngraph/op/reduce_prod.hpp"
 #include "ngraph/op/reduce_sum.hpp"
-=======
-#include "ngraph/op/pad.hpp"
->>>>>>> 4e175405
 #include "ngraph/op/softmax.hpp"
 #include "ngraph/op/sum.hpp"
 
@@ -100,7 +97,6 @@
         modified = true;
         break;
     }
-<<<<<<< HEAD
     case OP_TYPEID::Product:
     {
         bool keep_dims = false;
@@ -115,7 +111,10 @@
         bool keep_dims = false;
         auto replacement_node = make_shared<op::v1::ReduceSum>(
             node->input(0).get_source_output(), node->input(1).get_source_output(), keep_dims);
-=======
+        replace_node(node, replacement_node);
+        modified = true;
+        break;
+    }
     case OP_TYPEID::Pad:
     {
         auto tmp = dynamic_cast<const op::v0::Pad*>(node.get());
@@ -132,7 +131,6 @@
                                                          node->input(1).get_source_output(),
                                                          tmp->get_pad_mode());
 
->>>>>>> 4e175405
         replace_node(node, replacement_node);
         modified = true;
         break;
