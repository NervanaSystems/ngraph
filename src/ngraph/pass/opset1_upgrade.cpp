--- conflicted
+++ resolved
@@ -13,14 +13,12 @@
 // See the License for the specific language governing permissions and
 // limitations under the License.
 //*****************************************************************************
+#include "ngraph/pass/opset1_upgrade.hpp"
 #include "ngraph/graph_util.hpp"
 #include "ngraph/op/avg_pool.hpp"
 #include "ngraph/op/constant.hpp"
-<<<<<<< HEAD
+#include "ngraph/op/convolution.hpp"
 #include "ngraph/op/experimental/dyn_reshape.hpp"
-=======
-#include "ngraph/op/convolution.hpp"
->>>>>>> 1ce31a49
 #include "ngraph/op/gather.hpp"
 #include "ngraph/op/get_output_element.hpp"
 #include "ngraph/op/max_pool.hpp"
@@ -32,7 +30,6 @@
 #include "ngraph/op/reverse.hpp"
 #include "ngraph/op/softmax.hpp"
 #include "ngraph/op/sum.hpp"
-#include "ngraph/pass/opset1_upgrade.hpp"
 
 using namespace std;
 using namespace ngraph;
@@ -137,13 +134,6 @@
         modified = true;
         break;
     }
-<<<<<<< HEAD
-    case OP_TYPEID::DynReshape:
-    {
-        auto zero_flag = false;
-        auto replacement_node = make_shared<op::v1::Reshape>(
-            node->input(0).get_source_output(), node->input(1).get_source_output(), zero_flag);
-=======
     case OP_TYPEID::Convolution:
     {
         auto tmp = dynamic_cast<const op::v0::Convolution*>(node.get());
@@ -241,7 +231,15 @@
                                                             dilations,
                                                             pads_begin,
                                                             pads_end);
->>>>>>> 1ce31a49
+        replace_node(node, replacement_node);
+        modified = true;
+        break;
+    }
+    case OP_TYPEID::DynReshape:
+    {
+        auto zero_flag = false;
+        auto replacement_node = make_shared<op::v1::Reshape>(
+            node->input(0).get_source_output(), node->input(1).get_source_output(), zero_flag);
         replace_node(node, replacement_node);
         modified = true;
         break;
@@ -254,60 +252,6 @@
         auto axis_node = make_shared<op::Constant>(element::i64, Shape{}, vector<int64_t>{axis});
         auto replacement_node = make_shared<op::v1::Gather>(
             node->input(0).get_source_output(), node->input(1).get_source_output(), axis_node);
-        replace_node(node, replacement_node);
-        modified = true;
-        break;
-    }
-    case OP_TYPEID::Product:
-    {
-        bool keep_dims = false;
-        auto replacement_node = make_shared<op::v1::ReduceProd>(
-            node->input(0).get_source_output(), node->input(1).get_source_output(), keep_dims);
-        replace_node(node, replacement_node);
-        modified = true;
-        break;
-    }
-    case OP_TYPEID::Sum:
-    {
-        bool keep_dims = false;
-        auto replacement_node = make_shared<op::v1::ReduceSum>(
-            node->input(0).get_source_output(), node->input(1).get_source_output(), keep_dims);
-        replace_node(node, replacement_node);
-        modified = true;
-        break;
-    }
-    case OP_TYPEID::Pad:
-    {
-        auto tmp = dynamic_cast<const op::v0::Pad*>(node.get());
-        auto padding_below = tmp->get_padding_below();
-        auto pads_begin_node =
-            make_shared<op::Constant>(element::i64, Shape{padding_below.size()}, padding_below);
-        auto padding_above = tmp->get_padding_above();
-        auto pads_end_node =
-            make_shared<op::Constant>(element::i64, Shape{padding_above.size()}, padding_above);
-
-        auto replacement_node = make_shared<op::v1::Pad>(node->input(0).get_source_output(),
-                                                         pads_begin_node,
-                                                         pads_end_node,
-                                                         node->input(1).get_source_output(),
-                                                         tmp->get_pad_mode());
-
-        replace_node(node, replacement_node);
-        modified = true;
-        break;
-    }
-    case OP_TYPEID::Softmax:
-    {
-        auto tmp = dynamic_cast<const op::v0::Softmax*>(node.get());
-        AxisSet axes = tmp->get_axes();
-
-        NGRAPH_CHECK(
-            axes.size() == 1,
-            "Unable to convert Softmax:0 to Softmax:1 with zero or more than one axis. Node: ",
-            *node);
-
-        auto replacement_node =
-            make_shared<op::v1::Softmax>(node->input(0).get_source_output(), axes.to_vector()[0]);
         replace_node(node, replacement_node);
         modified = true;
         break;
@@ -369,6 +313,35 @@
         modified = true;
         break;
     }
+    case OP_TYPEID::Pad:
+    {
+        auto tmp = dynamic_cast<const op::v0::Pad*>(node.get());
+        auto padding_below = tmp->get_padding_below();
+        auto pads_begin_node =
+            make_shared<op::Constant>(element::i64, Shape{padding_below.size()}, padding_below);
+        auto padding_above = tmp->get_padding_above();
+        auto pads_end_node =
+            make_shared<op::Constant>(element::i64, Shape{padding_above.size()}, padding_above);
+
+        auto replacement_node = make_shared<op::v1::Pad>(node->input(0).get_source_output(),
+                                                         pads_begin_node,
+                                                         pads_end_node,
+                                                         node->input(1).get_source_output(),
+                                                         tmp->get_pad_mode());
+
+        replace_node(node, replacement_node);
+        modified = true;
+        break;
+    }
+    case OP_TYPEID::Product:
+    {
+        bool keep_dims = false;
+        auto replacement_node = make_shared<op::v1::ReduceProd>(
+            node->input(0).get_source_output(), node->input(1).get_source_output(), keep_dims);
+        replace_node(node, replacement_node);
+        modified = true;
+        break;
+    }
     case OP_TYPEID::Reverse:
     {
         // creates a Constant node from the v0::Reverse reversed_axes attribute
@@ -388,6 +361,31 @@
 
         break;
     }
+    case OP_TYPEID::Softmax:
+    {
+        auto tmp = dynamic_cast<const op::v0::Softmax*>(node.get());
+        AxisSet axes = tmp->get_axes();
+
+        NGRAPH_CHECK(
+            axes.size() == 1,
+            "Unable to convert Softmax:0 to Softmax:1 with zero or more than one axis. Node: ",
+            *node);
+
+        auto replacement_node =
+            make_shared<op::v1::Softmax>(node->input(0).get_source_output(), axes.to_vector()[0]);
+        replace_node(node, replacement_node);
+        modified = true;
+        break;
+    }
+    case OP_TYPEID::Sum:
+    {
+        bool keep_dims = false;
+        auto replacement_node = make_shared<op::v1::ReduceSum>(
+            node->input(0).get_source_output(), node->input(1).get_source_output(), keep_dims);
+        replace_node(node, replacement_node);
+        modified = true;
+        break;
+    }
     default: break;
     }
 
