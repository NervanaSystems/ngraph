--- conflicted
+++ resolved
@@ -16,10 +16,7 @@
 #include "ngraph/pass/opset1_upgrade.hpp"
 #include "ngraph/graph_util.hpp"
 #include "ngraph/op/constant.hpp"
-<<<<<<< HEAD
 #include "ngraph/op/gather.hpp"
-=======
->>>>>>> 4e175405
 #include "ngraph/op/get_output_element.hpp"
 #include "ngraph/op/pad.hpp"
 #include "ngraph/op/softmax.hpp"
@@ -97,16 +94,6 @@
         modified = true;
         break;
     }
-<<<<<<< HEAD
-    case OP_TYPEID::Gather:
-    {
-        auto tmp = dynamic_cast<const op::v0::Gather*>(node.get());
-        int64_t axis = tmp->get_axis();
-
-        auto axis_node = make_shared<op::Constant>(element::i64, Shape{}, vector<int64_t>{axis});
-        auto replacement_node = make_shared<op::v1::Gather>(
-            node->input(0).get_source_output(), node->input(1).get_source_output(), axis_node);
-=======
     case OP_TYPEID::Pad:
     {
         auto tmp = dynamic_cast<const op::v0::Pad*>(node.get());
@@ -123,7 +110,18 @@
                                                          node->input(1).get_source_output(),
                                                          tmp->get_pad_mode());
 
->>>>>>> 4e175405
+        replace_node(node, replacement_node);
+        modified = true;
+        break;
+    }
+    case OP_TYPEID::Gather:
+    {
+        auto tmp = dynamic_cast<const op::v0::Gather*>(node.get());
+        int64_t axis = tmp->get_axis();
+
+        auto axis_node = make_shared<op::Constant>(element::i64, Shape{}, vector<int64_t>{axis});
+        auto replacement_node = make_shared<op::v1::Gather>(
+            node->input(0).get_source_output(), node->input(1).get_source_output(), axis_node);
         replace_node(node, replacement_node);
         modified = true;
         break;
