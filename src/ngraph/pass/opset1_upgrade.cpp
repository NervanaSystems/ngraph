//*****************************************************************************
// Copyright 2017-2019 Intel Corporation
//
// Licensed under the Apache License, Version 2.0 (the "License");
// you may not use this file except in compliance with the License.
// You may obtain a copy of the License at
//
//     http://www.apache.org/licenses/LICENSE-2.0
//
// Unless required by applicable law or agreed to in writing, software
// distributed under the License is distributed on an "AS IS" BASIS,
// WITHOUT WARRANTIES OR CONDITIONS OF ANY KIND, either express or implied.
// See the License for the specific language governing permissions and
// limitations under the License.
//*****************************************************************************

#include <functional>
#include <limits>
#include <numeric>

#include "ngraph/graph_util.hpp"
#include "ngraph/ops.hpp"
#include "ngraph/pass/opset1_upgrade.hpp"

using namespace std;
using namespace ngraph;

namespace
{
    template <typename OpV0, typename OpV1>
    void op_cast_binary_elementwise_node(const shared_ptr<OpV0>& node)
    {
        const auto autob = node->get_autob();
        auto replacement_node =
            make_shared<OpV1>(node->input_value(0), node->input_value(1), autob);
        replace_node(node, replacement_node);
    }

    // Default is that we didn nothing
    bool op_cast(shared_ptr<Node> node) { return false; }
    bool op_cast(shared_ptr<op::Add> node)
    {
        op_cast_binary_elementwise_node<op::v0::Add, op::v1::Add>(node);
        return true;
    }

    bool op_cast(shared_ptr<op::And> node)
    {
        op_cast_binary_elementwise_node<op::v0::And, op::v1::LogicalAnd>(node);
        return true;
    }

    bool op_cast(shared_ptr<op::AvgPool> node)
    {
        auto rounding_mode =
            node->get_ceil_mode() ? op::RoundingType::CEIL : op::RoundingType::FLOOR;
        auto exclude_pad = !node->get_include_padding_in_avg_computation();
        auto auto_pad = node->get_pad_type();
        auto pads_begin = node->get_padding_below();
        auto pads_end = node->get_padding_above();
        auto strides = node->get_window_movement_strides();
        auto kernel = node->get_window_shape();

        auto replacement_node = make_shared<op::v1::AvgPool>(node->input_value(0),
                                                             strides,
                                                             pads_begin,
                                                             pads_end,
                                                             kernel,
                                                             exclude_pad,
                                                             rounding_mode,
                                                             auto_pad);
#if defined(__clang__) && __clang_major__ == 3
        // There are some really by clang 3.9 bugs
        if (node->get_ceil_mode())
        {
            replacement_node->set_rounding_type(op::RoundingType::CEIL);
        }
        else
        {
            replacement_node->set_rounding_type(op::RoundingType::FLOOR);
        }
#endif
        replace_node(node, replacement_node);
        return true;
    }

    bool op_cast(shared_ptr<op::AvgPoolBackprop> node)
    {
        auto exclude_pad = !node->get_include_padding_in_avg_computation();
        auto pads_begin = node->get_padding_below();
        auto pads_end = node->get_padding_above();
        auto strides = node->get_window_movement_strides();
        auto kernel = node->get_window_shape();

        auto replacement_node = make_shared<op::v1::AvgPoolBackprop>(node->input_value(0),
                                                                     node->input_value(1),
                                                                     strides,
                                                                     pads_begin,
                                                                     pads_end,
                                                                     kernel,
                                                                     exclude_pad);
        replace_node(node, replacement_node);
        return true;
    }

    bool op_cast(shared_ptr<op::Broadcast> node)
    {
        auto result_shape = node->get_broadcast_shape();
        auto result_shape_node =
            op::Constant::create(element::i64, Shape{result_shape.size()}, result_shape);
        auto broadcast_axes = node->get_broadcast_axes();

        // Flip broadcast_axes to get axes_mapping
        std::vector<size_t> axes_mapping(result_shape.size());
        std::iota(axes_mapping.begin(), axes_mapping.end(), 0);
        for (auto i = broadcast_axes.rbegin(); i != broadcast_axes.rend(); i++)
        {
            axes_mapping.erase(axes_mapping.begin() + *i);
        }
        auto axes_mapping_node =
            op::Constant::create(element::i64, Shape{axes_mapping.size()}, axes_mapping);

        auto replacement_node = make_shared<op::v1::Broadcast>(
            node->input_value(0), result_shape_node->output(0), axes_mapping_node->output(0));
        replace_node(node, replacement_node);
        return true;
    }

    bool op_cast(shared_ptr<op::BroadcastLike> node) { return false; }
    bool op_cast(shared_ptr<op::Convolution> node)
    {
        auto strides = node->get_window_movement_strides();
        auto dilations = node->get_window_dilation_strides();
        auto pads_begin = node->get_padding_below();
        auto pads_end = node->get_padding_above();
        auto data_dilation_strides = node->get_data_dilation_strides();
        auto auto_pad = node->get_pad_type();

        bool is_dds_valid = true;
        for (auto value : data_dilation_strides)
        {
            is_dds_valid = is_dds_valid && (value == 1);
        }

        NGRAPH_CHECK(is_dds_valid,
                     "Unable to convert Convolution:0 to Convolution:1 with data dilation strides "
                     "other than `1`. Node: ",
                     *node);

        auto replacement_node = make_shared<op::v1::Convolution>(node->input_value(0),
                                                                 node->input_value(1),
                                                                 strides,
                                                                 pads_begin,
                                                                 pads_end,
                                                                 dilations,
                                                                 auto_pad);
        replace_node(node, replacement_node);
        return true;
    }

    bool op_cast(shared_ptr<op::ConvolutionBackpropData> node)
    {
        auto data_batch_shape = node->get_data_batch_shape();
        auto strides = node->get_window_movement_strides_forward();
        auto dilations = node->get_window_dilation_strides_forward();
        auto pads_begin = node->get_padding_below_forward();
        auto pads_end = node->get_padding_above_forward();
        auto data_dilation_strides = node->get_data_dilation_strides_forward();

        bool is_dds_valid = true;
        for (auto value : data_dilation_strides)
        {
            is_dds_valid = is_dds_valid && (value == 1);
        }

        NGRAPH_CHECK(is_dds_valid,
                     "Unable to convert ConvolutionBackpropData:0 to ConvolutionBackpropData:1 "
                     "with data dilation strides "
                     "other than `1`. Node: ",
                     *node);

<<<<<<< HEAD
        auto replacement_node = make_shared<op::v1::ConvolutionBackpropData>(
            node->input(1).get_source_output(), // data
            node->input(0).get_source_output(), // filters
            op::Constant::create(element::i64, Shape{data_batch_shape.size()}, data_batch_shape),
            strides,
            pads_begin,
            pads_end,
            dilations);
=======
        auto replacement_node = make_shared<op::v1::ConvolutionBackpropData>(node->input_value(0),
                                                                             node->input_value(1),
                                                                             node->input_value(2),
                                                                             strides,
                                                                             dilations,
                                                                             pads_begin,
                                                                             pads_end);
>>>>>>> f6bddf08
        replace_node(node, replacement_node);
        return true;
    }

    bool op_cast(shared_ptr<op::ConvolutionBackpropFilters> node)
    {
        auto filters_shape = node->get_filters_shape();
        auto strides = node->get_window_movement_strides_forward();
        auto dilations = node->get_window_dilation_strides_forward();
        auto pads_begin = node->get_padding_below_forward();
        auto pads_end = node->get_padding_above_forward();
        auto data_dilation_strides = node->get_data_dilation_strides_forward();

        bool is_dds_valid = all_of(data_dilation_strides.begin(),
                                   data_dilation_strides.end(),
                                   [](size_t value) { return value == 1; });

        NGRAPH_CHECK(
            is_dds_valid,
            "Unable to convert ConvolutionBackpropFilters:0 to ConvolutionBackpropFilters:1 "
            "with data dilation strides "
            "other than `1`. Node: ",
            *node);

        auto replacement_node =
            make_shared<op::v1::ConvolutionBackpropFilters>(node->input_value(0),
                                                            node->input_value(1),
                                                            node->input_value(2),
                                                            strides,
                                                            dilations,
                                                            pads_begin,
                                                            pads_end);
        replace_node(node, replacement_node);
        return true;
    }

    bool op_cast(shared_ptr<op::Divide> node)
    {
        const auto autob = node->get_autob();
        const bool pydiv = node->is_pythondiv();
        auto replacement_node =
            make_shared<op::v1::Divide>(node->input_value(0), node->input_value(1), pydiv, autob);
        replace_node(node, replacement_node);
        return true;
    }

    bool op_cast(shared_ptr<op::DynReshape> node)
    {
        auto zero_flag = false;
        auto replacement_node =
            make_shared<op::v1::Reshape>(node->input_value(0), node->input_value(1), zero_flag);
        replace_node(node, replacement_node);
        return true;
    }

    bool op_cast(shared_ptr<op::Equal> node)
    {
        op_cast_binary_elementwise_node<op::v0::Equal, op::v1::Equal>(node);
        return true;
    }

    bool op_cast(shared_ptr<op::Gather> node)
    {
        int64_t axis = node->get_axis();

        auto axis_node = make_shared<op::Constant>(element::i64, Shape{}, vector<int64_t>{axis});
        auto replacement_node =
            make_shared<op::v1::Gather>(node->input_value(0), node->input_value(1), axis_node);
        replace_node(node, replacement_node);
        return true;
    }

    bool op_cast(shared_ptr<op::Greater> node)
    {
        op_cast_binary_elementwise_node<op::v0::Greater, op::v1::Greater>(node);
        return true;
    }

    bool op_cast(shared_ptr<op::GreaterEq> node)
    {
        op_cast_binary_elementwise_node<op::v0::GreaterEq, op::v1::GreaterEqual>(node);
        return true;
    }

    bool op_cast(shared_ptr<op::Less> node)
    {
        op_cast_binary_elementwise_node<op::v0::Less, op::v1::Less>(node);
        return true;
    }

    bool op_cast(shared_ptr<op::LessEq> node)
    {
        op_cast_binary_elementwise_node<op::v0::LessEq, op::v1::LessEqual>(node);
        return true;
    }

    bool op_cast(shared_ptr<op::Maximum> node)
    {
        op_cast_binary_elementwise_node<op::v0::Maximum, op::v1::Maximum>(node);
        return true;
    }

    bool op_cast(shared_ptr<op::MaxPool> node)
    {
        auto rounding_type =
            node->get_ceil_mode() ? op::RoundingType::CEIL : op::RoundingType::FLOOR;
        auto auto_pad = node->get_pad_type();
        auto pads_begin = node->get_padding_below();
        auto pads_end = node->get_padding_above();
        auto strides = node->get_window_movement_strides();
        auto kernel = node->get_window_shape();

        auto replacement_node = make_shared<op::v1::MaxPool>(
            node->input_value(0), strides, pads_begin, pads_end, kernel, rounding_type, auto_pad);
#if defined(__clang__) && __clang_major__ == 3
        // There are some really by clang 3.9 bugs
        if (node->get_ceil_mode())
        {
            replacement_node->set_rounding_type(op::RoundingType::CEIL);
        }
        else
        {
            replacement_node->set_rounding_type(op::RoundingType::FLOOR);
        }
#endif
        replace_node(node, replacement_node);
        return true;
    }

    bool op_cast(shared_ptr<op::MaxPoolBackprop> node)
    {
        auto pads_begin = node->get_padding_below();
        auto pads_end = node->get_padding_above();
        auto strides = node->get_window_movement_strides();
        auto kernel = node->get_window_shape();

        shared_ptr<Node> replacement_node;
        if (node->get_inputs().size() == 3)
        {
            replacement_node = make_shared<op::v1::MaxPoolBackprop>(node->input_value(0),
                                                                    node->input_value(1),
                                                                    node->input_value(2),
                                                                    strides,
                                                                    pads_begin,
                                                                    pads_end,
                                                                    kernel);
        }
        else
        {
            replacement_node = make_shared<op::v1::MaxPoolBackprop>(
                node->input_value(0), node->input_value(1), strides, pads_begin, pads_end, kernel);
        }
        replace_node(node, replacement_node);
        return true;
    }

    bool op_cast(shared_ptr<op::Minimum> node)
    {
        op_cast_binary_elementwise_node<op::v0::Minimum, op::v1::Minimum>(node);
        return true;
    }

    bool op_cast(shared_ptr<op::Multiply> node)
    {
        op_cast_binary_elementwise_node<op::v0::Multiply, op::v1::Multiply>(node);
        return true;
    }

    bool op_cast(shared_ptr<op::Not> node)
    {
        replace_node(node, make_shared<op::v1::LogicalNot>(node->input_value(0)));
        return true;
    }

    bool op_cast(shared_ptr<op::NotEqual> node)
    {
        op_cast_binary_elementwise_node<op::v0::NotEqual, op::v1::NotEqual>(node);
        return true;
    }

    bool op_cast(shared_ptr<op::OneHot> node)
    {
        const auto indices = node->input_value(0).get_node_shared_ptr();
        const auto one_hot_axis = node->get_one_hot_axis();

        const auto output_pshape = node->get_output_partial_shape(0);
        NGRAPH_CHECK(output_pshape[one_hot_axis].is_static(),
                     "OneHot:v0 one hot axis dimension must be static ",
                     *node);
        const auto depth = static_cast<int64_t>(output_pshape[one_hot_axis]);
        const auto depth_node = op::Constant::create(element::i64, Shape{}, {depth});

        const auto on_value = op::Constant::create(element::i64, Shape{}, {1});
        const auto off_value = op::Constant::create(element::i64, Shape{}, {0});

        auto replacement_node =
            make_shared<op::v1::OneHot>(indices, depth_node, on_value, off_value, one_hot_axis);
        replace_node(node, replacement_node);
        return true;
    }

    bool op_cast(shared_ptr<op::Or> node)
    {
        op_cast_binary_elementwise_node<op::v0::Or, op::v1::LogicalOr>(node);
        return true;
    }

    bool op_cast(shared_ptr<op::Pad> node)
    {
        auto padding_below = node->get_padding_below();
        auto pads_begin_node =
            make_shared<op::Constant>(element::i64, Shape{padding_below.size()}, padding_below);
        auto padding_above = node->get_padding_above();
        auto pads_end_node =
            make_shared<op::Constant>(element::i64, Shape{padding_above.size()}, padding_above);

        auto replacement_node = make_shared<op::v1::Pad>(node->input_value(0),
                                                         pads_begin_node,
                                                         pads_end_node,
                                                         node->input_value(1),
                                                         node->get_pad_mode());

        replace_node(node, replacement_node);
        return true;
    }

    bool op_cast(shared_ptr<op::Power> node)
    {
        op_cast_binary_elementwise_node<op::v0::Power, op::v1::Power>(node);
        return true;
    }

    bool op_cast(shared_ptr<op::Product> node)
    {
        bool keep_dims = false;
        auto replacement_node =
            make_shared<op::v1::ReduceProd>(node->input_value(0), node->input_value(1), keep_dims);
        replace_node(node, replacement_node);
        return true;
    }

    bool op_cast(shared_ptr<op::Reverse> node)
    {
        // creates a Constant node from the v0::Reverse reversed_axes attribute
        // and uses it as the second input of v1::Reverse
        const auto reversed_axes = node->get_reversed_axes();

        const auto reversed_axes_constant = op::Constant::create(
            element::i64, Shape{reversed_axes.size()}, reversed_axes.to_vector());

        const auto reverse_v1 = make_shared<op::v1::Reverse>(
            node->input_value(0), reversed_axes_constant, op::v1::Reverse::Mode::INDEX);

        replace_node(node, reverse_v1);
        return true;
    }

    bool op_cast(shared_ptr<op::Softmax> node)
    {
        NGRAPH_CHECK(node->input_value(1).get_node_shared_ptr()->is_constant(),
                     "axes parameter is expected to be a static constant");

        AxisSet axes = node->get_axes();

        NGRAPH_CHECK(
            axes.size() == 1,
            "Unable to convert Softmax:0 to Softmax:1 with zero or more than one axis. Node: ",
            *node);

        auto replacement_node =
            make_shared<op::v1::Softmax>(node->input_value(0), axes.to_vector()[0]);
        replace_node(node, replacement_node);
        return true;
    }

    bool op_cast(shared_ptr<op::Slice> node)
    {
        const auto data = node->input_value(0);
        const auto begin = op::Constant::create(
            element::i64, Shape{node->get_lower_bounds().size()}, node->get_lower_bounds());
        const auto end = op::Constant::create(
            element::i64, Shape{node->get_upper_bounds().size()}, node->get_upper_bounds());
        const auto strides = op::Constant::create(
            element::i64, Shape{node->get_strides().size()}, node->get_strides());
        int64_t input_size = node->get_lower_bounds().size();

        auto replacement_node = make_shared<op::v1::StridedSlice>(data,
                                                                  begin,
                                                                  end,
                                                                  strides,
                                                                  vector<int64_t>(input_size, 0),
                                                                  vector<int64_t>(input_size, 0));

        replace_node(node, replacement_node);
        return true;
    }

    bool op_cast(shared_ptr<op::Sum> node)
    {
        bool keep_dims = false;
        auto replacement_node =
            make_shared<op::v1::ReduceSum>(node->input_value(0), node->input_value(1), keep_dims);
        replace_node(node, replacement_node);
        return true;
    }

    bool op_cast(shared_ptr<op::TopK> node)
    {
        NGRAPH_CHECK(node->input_value(1).get_node_shared_ptr()->is_constant(),
                     "parameter k is expected to be a static constant");
        NGRAPH_CHECK(node->input_value(2).get_node_shared_ptr()->is_constant(),
                     "parameter top_k_axis is expected to be a static constant");

        const auto k = node->get_k();
        const auto axis = node->get_top_k_axis();

        std::string sort;
        switch (node->get_sort())
        {
        case op::TopK::SortType::SORT_INDICES: sort = "index"; break;
        case op::TopK::SortType::SORT_VALUES: sort = "value"; break;
        default: sort = "none"; break;
        }

        std::string mode;
        if (node->get_compute_max())
        {
            mode = "max";
        }
        else
        {
            mode = "min";
        }

        const auto k_constant = op::Constant::create(element::i64, Shape{}, {k});
        auto replacement_node =
            make_shared<op::v1::TopK>(node->input_value(0), k_constant, axis, mode, sort);

        // indices output will be 0, values 1
        vector<int64_t> output_order{1, 0};
        replace_node(node, replacement_node, output_order);
        return true;
    }

    bool op_cast(shared_ptr<op::Xor> node)
    {
        auto replacement_node = make_shared<op::v1::LogicalXor>(
            node->input_value(0), node->input_value(1), node->get_autob());
        replace_node(node, replacement_node);
        return true;
    }

    using DispatchMap = map<NodeTypeInfo, std::function<bool(shared_ptr<Node> node)>>;

    template <typename T>
    bool op_cast_thunk(shared_ptr<Node> node)
    {
        return op_cast(as_type_ptr<T>(node));
    }

    DispatchMap& get_dispatch_map()
    {
        static DispatchMap dispatch_map{
#define NGRAPH_OP(NAME, NAMESPACE) {NAMESPACE::NAME::type_info, op_cast_thunk<NAMESPACE::NAME>},
#include "ngraph/opsets/opset0_tbl.hpp"
#undef NGRAPH_OP
        };
        return dispatch_map;
    }
}

bool pass::Opset1Upgrade::run_on_node(shared_ptr<Node> node)
{
    bool modified = false;
    auto& dispatch_map = get_dispatch_map();
    auto it = dispatch_map.find(node->get_type_info());
    if (it != dispatch_map.end())
    {
        modified = it->second(node);
    }
    return modified;
}<|MERGE_RESOLUTION|>--- conflicted
+++ resolved
@@ -179,24 +179,14 @@
                      "other than `1`. Node: ",
                      *node);
 
-<<<<<<< HEAD
         auto replacement_node = make_shared<op::v1::ConvolutionBackpropData>(
-            node->input(1).get_source_output(), // data
-            node->input(0).get_source_output(), // filters
+            node->input_value(1), // data
+            node->input_value(0), // filters
             op::Constant::create(element::i64, Shape{data_batch_shape.size()}, data_batch_shape),
             strides,
             pads_begin,
             pads_end,
             dilations);
-=======
-        auto replacement_node = make_shared<op::v1::ConvolutionBackpropData>(node->input_value(0),
-                                                                             node->input_value(1),
-                                                                             node->input_value(2),
-                                                                             strides,
-                                                                             dilations,
-                                                                             pads_begin,
-                                                                             pads_end);
->>>>>>> f6bddf08
         replace_node(node, replacement_node);
         return true;
     }
