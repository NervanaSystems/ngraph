//*****************************************************************************
// Copyright 2017-2019 Intel Corporation
//
// Licensed under the Apache License, Version 2.0 (the "License");
// you may not use this file except in compliance with the License.
// You may obtain a copy of the License at
//
//     http://www.apache.org/licenses/LICENSE-2.0
//
// Unless required by applicable law or agreed to in writing, software
// distributed under the License is distributed on an "AS IS" BASIS,
// WITHOUT WARRANTIES OR CONDITIONS OF ANY KIND, either express or implied.
// See the License for the specific language governing permissions and
// limitations under the License.
//*****************************************************************************
#include "ngraph/pass/opset1_upgrade.hpp"
#include "ngraph/graph_util.hpp"
#include "ngraph/op/avg_pool.hpp"
#include "ngraph/op/constant.hpp"
#include "ngraph/op/convolution.hpp"
#include "ngraph/op/gather.hpp"
#include "ngraph/op/get_output_element.hpp"
#include "ngraph/op/max_pool.hpp"
#include "ngraph/op/pad.hpp"
#include "ngraph/op/product.hpp"
#include "ngraph/op/reduce_prod.hpp"
#include "ngraph/op/reduce_sum.hpp"
#include "ngraph/op/reverse.hpp"
#include "ngraph/op/softmax.hpp"
#include "ngraph/op/sum.hpp"

using namespace std;
using namespace ngraph;

#define NGRAPH_OP(a, b) a,
enum class OP_TYPEID
{
#include "ngraph/op/op_tbl.hpp"
};
#undef NGRAPH_OP

#define NGRAPH_OP(a, b) {#a, OP_TYPEID::a},
static unordered_map<string, OP_TYPEID> typeid_map{
#include "ngraph/op/op_tbl.hpp"
};
#undef NGRAPH_OP

static OP_TYPEID get_typeid(shared_ptr<Node> node)
{
    OP_TYPEID type_id;
    auto it = typeid_map.find(node->description());
    if (it != typeid_map.end())
    {
        type_id = it->second;
    }
    else
    {
        throw unsupported_op("Unsupported op '" + node->description() + "'");
    }
    return type_id;
}
// END mapping to OP_TYPEID

bool pass::Opset1Upgrade::run_on_node(shared_ptr<Node> node)
{
    bool modified = false;

    size_t op_version = node->get_version();

    if (op_version == 1)
    {
        return modified;
    }

    NGRAPH_CHECK(op_version == 0,
                 "Op version 1 transformation pass failed for ",
                 *node,
                 ", only op version 0 operations expected. Op version ",
                 op_version,
                 " found.");

// Not all enumeration values explicitly handled in switch
#if defined(__clang__)
#pragma clang diagnostic push
#pragma clang diagnostic ignored "-Wswitch-enum"
#endif
    switch (get_typeid(node))
    {
<<<<<<< HEAD
    case OP_TYPEID::Convolution:
    {
        auto tmp = dynamic_cast<const op::v0::Convolution*>(node.get());
        auto strides = tmp->get_window_movement_strides();
        auto dilations = tmp->get_window_dilation_strides();
        auto pads_begin = tmp->get_padding_below();
        auto pads_end = tmp->get_padding_above();
        auto data_dilation_strides = tmp->get_data_dilation_strides();
        auto auto_pad = tmp->get_pad_type();

        bool is_dds_valid = true;
        for (auto value : data_dilation_strides)
        {
            is_dds_valid = is_dds_valid && (value == 1);
        }

        NGRAPH_CHECK(is_dds_valid,
                     "Unable to convert Convolution:0 to Convolution:1 with data dilation strides "
                     "other than `1`. Node: ",
                     *node);

        auto replacement_node = make_shared<op::v1::Convolution>(node->input(0).get_source_output(),
                                                                 node->input(1).get_source_output(),
                                                                 strides,
                                                                 pads_begin,
                                                                 pads_end,
                                                                 dilations,
                                                                 auto_pad);
        replace_node(node, replacement_node);
        modified = true;
        break;
    }
    case OP_TYPEID::ConvolutionBackpropData:
    {
        auto tmp = dynamic_cast<const op::v0::ConvolutionBackpropData*>(node.get());
        auto data_batch_shape = tmp->get_data_batch_shape();
        auto strides = tmp->get_window_movement_strides_forward();
        auto dilations = tmp->get_window_dilation_strides_forward();
        auto pads_begin = tmp->get_padding_below_forward();
        auto pads_end = tmp->get_padding_above_forward();
        auto data_dilation_strides = tmp->get_data_dilation_strides_forward();

        bool is_dds_valid = true;
        for (auto value : data_dilation_strides)
        {
            is_dds_valid = is_dds_valid && (value == 1);
        }

        NGRAPH_CHECK(is_dds_valid,
                     "Unable to convert ConvolutionBackpropData:0 to ConvolutionBackpropData:1 "
                     "with data dilation strides "
                     "other than `1`. Node: ",
                     *node);

        auto replacement_node =
            make_shared<op::v1::ConvolutionBackpropData>(data_batch_shape,
                                                         node->input(0).get_source_output(),
                                                         node->input(1).get_source_output(),
                                                         strides,
                                                         dilations,
                                                         pads_begin,
                                                         pads_end);
        replace_node(node, replacement_node);
        modified = true;
        break;
    }
    case OP_TYPEID::ConvolutionBackpropFilters:
    {
        auto tmp = dynamic_cast<const op::v0::ConvolutionBackpropFilters*>(node.get());
        auto filters_shape = tmp->get_filters_shape();
        auto strides = tmp->get_window_movement_strides_forward();
        auto dilations = tmp->get_window_dilation_strides_forward();
        auto pads_begin = tmp->get_padding_below_forward();
        auto pads_end = tmp->get_padding_above_forward();
        auto data_dilation_strides = tmp->get_data_dilation_strides_forward();

        bool is_dds_valid = true;
        for (auto value : data_dilation_strides)
        {
            is_dds_valid = is_dds_valid && (value == 1);
        }

        NGRAPH_CHECK(
            is_dds_valid,
            "Unable to convert ConvolutionBackpropFilters:0 to ConvolutionBackpropFilters:1 "
            "with data dilation strides "
            "other than `1`. Node: ",
            *node);

        auto replacement_node =
            make_shared<op::v1::ConvolutionBackpropFilters>(node->input(0).get_source_output(),
                                                            filters_shape,
                                                            node->input(1).get_source_output(),
                                                            strides,
                                                            dilations,
                                                            pads_begin,
                                                            pads_end);
=======
    case OP_TYPEID::AvgPool:
    {
        auto tmp = dynamic_cast<const op::v0::AvgPool*>(node.get());

        auto rounding_type = static_cast<op::RoundingType>(tmp->get_ceil_mode());
        auto exclude_pad = !tmp->get_include_padding_in_avg_computation();
        auto auto_pad = tmp->get_pad_type();
        auto pads_begin = tmp->get_padding_below();
        auto pads_end = tmp->get_padding_above();
        auto strides = tmp->get_window_movement_strides();
        auto kernel = tmp->get_window_shape();

        auto replacement_node = make_shared<op::v1::AvgPool>(node->input(0).get_source_output(),
                                                             strides,
                                                             pads_begin,
                                                             pads_end,
                                                             kernel,
                                                             exclude_pad,
                                                             rounding_type,
                                                             auto_pad);
        replace_node(node, replacement_node);
        modified = true;
        break;
    }
    case OP_TYPEID::AvgPoolBackprop:
    {
        auto tmp = dynamic_cast<const op::v0::AvgPoolBackprop*>(node.get());

        auto exclude_pad = !tmp->get_include_padding_in_avg_computation();
        auto pads_begin = tmp->get_padding_below();
        auto pads_end = tmp->get_padding_above();
        auto strides = tmp->get_window_movement_strides();
        auto kernel = tmp->get_window_shape();

        auto replacement_node =
            make_shared<op::v1::AvgPoolBackprop>(tmp->get_forward_arg_shape(),
                                                 node->input(0).get_source_output(),
                                                 strides,
                                                 pads_begin,
                                                 pads_end,
                                                 kernel,
                                                 exclude_pad);
>>>>>>> ac4676ff
        replace_node(node, replacement_node);
        modified = true;
        break;
    }
    case OP_TYPEID::Gather:
    {
        auto tmp = dynamic_cast<const op::v0::Gather*>(node.get());
        int64_t axis = tmp->get_axis();

        auto axis_node = make_shared<op::Constant>(element::i64, Shape{}, vector<int64_t>{axis});
        auto replacement_node = make_shared<op::v1::Gather>(
            node->input(0).get_source_output(), node->input(1).get_source_output(), axis_node);
<<<<<<< HEAD
=======
        replace_node(node, replacement_node);
        modified = true;
        break;
    }
    case OP_TYPEID::MaxPool:
    {
        auto tmp = dynamic_cast<const op::v0::MaxPool*>(node.get());

        auto rounding_type = static_cast<op::RoundingType>(tmp->get_ceil_mode());
        auto auto_pad = tmp->get_pad_type();
        auto pads_begin = tmp->get_padding_below();
        auto pads_end = tmp->get_padding_above();
        auto strides = tmp->get_window_movement_strides();
        auto kernel = tmp->get_window_shape();

        auto replacement_node = make_shared<op::v1::MaxPool>(node->input(0).get_source_output(),
                                                             strides,
                                                             pads_begin,
                                                             pads_end,
                                                             kernel,
                                                             rounding_type,
                                                             auto_pad);
        replace_node(node, replacement_node);
        modified = true;
        break;
    }
    case OP_TYPEID::MaxPoolBackprop:
    {
        auto tmp = dynamic_cast<const op::v0::MaxPoolBackprop*>(node.get());

        auto pads_begin = tmp->get_padding_below();
        auto pads_end = tmp->get_padding_above();
        auto strides = tmp->get_window_movement_strides();
        auto kernel = tmp->get_window_shape();

        shared_ptr<Node> replacement_node;
        if (node->get_inputs().size() == 3)
        {
            replacement_node =
                make_shared<op::v1::MaxPoolBackprop>(node->input(0).get_source_output(),
                                                     node->input(1).get_source_output(),
                                                     node->input(2).get_source_output(),
                                                     strides,
                                                     pads_begin,
                                                     pads_end,
                                                     kernel);
        }
        else
        {
            replacement_node =
                make_shared<op::v1::MaxPoolBackprop>(node->input(0).get_source_output(),
                                                     node->input(1).get_source_output(),
                                                     strides,
                                                     pads_begin,
                                                     pads_end,
                                                     kernel);
        }
>>>>>>> ac4676ff
        replace_node(node, replacement_node);
        modified = true;
        break;
    }
    case OP_TYPEID::Product:
    {
        bool keep_dims = false;
        auto replacement_node = make_shared<op::v1::ReduceProd>(
            node->input(0).get_source_output(), node->input(1).get_source_output(), keep_dims);
        replace_node(node, replacement_node);
        modified = true;
        break;
    }
    case OP_TYPEID::Sum:
    {
        bool keep_dims = false;
        auto replacement_node = make_shared<op::v1::ReduceSum>(
            node->input(0).get_source_output(), node->input(1).get_source_output(), keep_dims);
        replace_node(node, replacement_node);
        modified = true;
        break;
    }
    case OP_TYPEID::Pad:
    {
        auto tmp = dynamic_cast<const op::v0::Pad*>(node.get());
        auto padding_below = tmp->get_padding_below();
        auto pads_begin_node =
            make_shared<op::Constant>(element::i64, Shape{padding_below.size()}, padding_below);
        auto padding_above = tmp->get_padding_above();
        auto pads_end_node =
            make_shared<op::Constant>(element::i64, Shape{padding_above.size()}, padding_above);

        auto replacement_node = make_shared<op::v1::Pad>(node->input(0).get_source_output(),
                                                         pads_begin_node,
                                                         pads_end_node,
                                                         node->input(1).get_source_output(),
                                                         tmp->get_pad_mode());

        replace_node(node, replacement_node);
        modified = true;
        break;
    }
<<<<<<< HEAD
    case OP_TYPEID::Softmax:
    {
        auto tmp = dynamic_cast<const op::v0::Softmax*>(node.get());
        AxisSet axes = tmp->get_axes();

=======
    case OP_TYPEID::Reverse:
    {
        // creates a Constant node from the v0::Reverse reversed_axes attribute
        // and uses it as the second input of v1::Reverse
        const auto reverse_v0 = dynamic_cast<const op::Reverse*>(node.get());
        const auto reversed_axes = reverse_v0->get_reversed_axes();

        const auto reversed_axes_constant = op::Constant::create(
            element::i64, Shape{reversed_axes.size()}, reversed_axes.to_vector());

        const auto reverse_v1 = make_shared<op::v1::Reverse>(node->input(0).get_source_output(),
                                                             reversed_axes_constant,
                                                             op::v1::Reverse::Mode::INDEX);

        replace_node(node, reverse_v1);
        modified = true;

        break;
    }
    case OP_TYPEID::Softmax:
    {
        auto tmp = dynamic_cast<const op::v0::Softmax*>(node.get());
        AxisSet axes = tmp->get_axes();

>>>>>>> ac4676ff
        NGRAPH_CHECK(
            axes.size() == 1,
            "Unable to convert Softmax:0 to Softmax:1 with zero or more than one axis. Node: ",
            *node);

        auto replacement_node =
            make_shared<op::v1::Softmax>(node->input(0).get_source_output(), axes.to_vector()[0]);
        replace_node(node, replacement_node);
        modified = true;
        break;
    }
    default: break;
    }
#if defined(__clang__)
#pragma clang diagnostic pop
#endif

    return modified;
}<|MERGE_RESOLUTION|>--- conflicted
+++ resolved
@@ -86,7 +86,52 @@
 #endif
     switch (get_typeid(node))
     {
-<<<<<<< HEAD
+    case OP_TYPEID::AvgPool:
+    {
+        auto tmp = dynamic_cast<const op::v0::AvgPool*>(node.get());
+
+        auto rounding_type = static_cast<op::RoundingType>(tmp->get_ceil_mode());
+        auto exclude_pad = !tmp->get_include_padding_in_avg_computation();
+        auto auto_pad = tmp->get_pad_type();
+        auto pads_begin = tmp->get_padding_below();
+        auto pads_end = tmp->get_padding_above();
+        auto strides = tmp->get_window_movement_strides();
+        auto kernel = tmp->get_window_shape();
+
+        auto replacement_node = make_shared<op::v1::AvgPool>(node->input(0).get_source_output(),
+                                                             strides,
+                                                             pads_begin,
+                                                             pads_end,
+                                                             kernel,
+                                                             exclude_pad,
+                                                             rounding_type,
+                                                             auto_pad);
+        replace_node(node, replacement_node);
+        modified = true;
+        break;
+    }
+    case OP_TYPEID::AvgPoolBackprop:
+    {
+        auto tmp = dynamic_cast<const op::v0::AvgPoolBackprop*>(node.get());
+
+        auto exclude_pad = !tmp->get_include_padding_in_avg_computation();
+        auto pads_begin = tmp->get_padding_below();
+        auto pads_end = tmp->get_padding_above();
+        auto strides = tmp->get_window_movement_strides();
+        auto kernel = tmp->get_window_shape();
+
+        auto replacement_node =
+            make_shared<op::v1::AvgPoolBackprop>(tmp->get_forward_arg_shape(),
+                                                 node->input(0).get_source_output(),
+                                                 strides,
+                                                 pads_begin,
+                                                 pads_end,
+                                                 kernel,
+                                                 exclude_pad);
+        replace_node(node, replacement_node);
+        modified = true;
+        break;
+    }
     case OP_TYPEID::Convolution:
     {
         auto tmp = dynamic_cast<const op::v0::Convolution*>(node.get());
@@ -184,50 +229,6 @@
                                                             dilations,
                                                             pads_begin,
                                                             pads_end);
-=======
-    case OP_TYPEID::AvgPool:
-    {
-        auto tmp = dynamic_cast<const op::v0::AvgPool*>(node.get());
-
-        auto rounding_type = static_cast<op::RoundingType>(tmp->get_ceil_mode());
-        auto exclude_pad = !tmp->get_include_padding_in_avg_computation();
-        auto auto_pad = tmp->get_pad_type();
-        auto pads_begin = tmp->get_padding_below();
-        auto pads_end = tmp->get_padding_above();
-        auto strides = tmp->get_window_movement_strides();
-        auto kernel = tmp->get_window_shape();
-
-        auto replacement_node = make_shared<op::v1::AvgPool>(node->input(0).get_source_output(),
-                                                             strides,
-                                                             pads_begin,
-                                                             pads_end,
-                                                             kernel,
-                                                             exclude_pad,
-                                                             rounding_type,
-                                                             auto_pad);
-        replace_node(node, replacement_node);
-        modified = true;
-        break;
-    }
-    case OP_TYPEID::AvgPoolBackprop:
-    {
-        auto tmp = dynamic_cast<const op::v0::AvgPoolBackprop*>(node.get());
-
-        auto exclude_pad = !tmp->get_include_padding_in_avg_computation();
-        auto pads_begin = tmp->get_padding_below();
-        auto pads_end = tmp->get_padding_above();
-        auto strides = tmp->get_window_movement_strides();
-        auto kernel = tmp->get_window_shape();
-
-        auto replacement_node =
-            make_shared<op::v1::AvgPoolBackprop>(tmp->get_forward_arg_shape(),
-                                                 node->input(0).get_source_output(),
-                                                 strides,
-                                                 pads_begin,
-                                                 pads_end,
-                                                 kernel,
-                                                 exclude_pad);
->>>>>>> ac4676ff
         replace_node(node, replacement_node);
         modified = true;
         break;
@@ -240,8 +241,60 @@
         auto axis_node = make_shared<op::Constant>(element::i64, Shape{}, vector<int64_t>{axis});
         auto replacement_node = make_shared<op::v1::Gather>(
             node->input(0).get_source_output(), node->input(1).get_source_output(), axis_node);
-<<<<<<< HEAD
-=======
+        replace_node(node, replacement_node);
+        modified = true;
+        break;
+    }
+    case OP_TYPEID::Product:
+    {
+        bool keep_dims = false;
+        auto replacement_node = make_shared<op::v1::ReduceProd>(
+            node->input(0).get_source_output(), node->input(1).get_source_output(), keep_dims);
+        replace_node(node, replacement_node);
+        modified = true;
+        break;
+    }
+    case OP_TYPEID::Sum:
+    {
+        bool keep_dims = false;
+        auto replacement_node = make_shared<op::v1::ReduceSum>(
+            node->input(0).get_source_output(), node->input(1).get_source_output(), keep_dims);
+        replace_node(node, replacement_node);
+        modified = true;
+        break;
+    }
+    case OP_TYPEID::Pad:
+    {
+        auto tmp = dynamic_cast<const op::v0::Pad*>(node.get());
+        auto padding_below = tmp->get_padding_below();
+        auto pads_begin_node =
+            make_shared<op::Constant>(element::i64, Shape{padding_below.size()}, padding_below);
+        auto padding_above = tmp->get_padding_above();
+        auto pads_end_node =
+            make_shared<op::Constant>(element::i64, Shape{padding_above.size()}, padding_above);
+
+        auto replacement_node = make_shared<op::v1::Pad>(node->input(0).get_source_output(),
+                                                         pads_begin_node,
+                                                         pads_end_node,
+                                                         node->input(1).get_source_output(),
+                                                         tmp->get_pad_mode());
+
+        replace_node(node, replacement_node);
+        modified = true;
+        break;
+    }
+    case OP_TYPEID::Softmax:
+    {
+        auto tmp = dynamic_cast<const op::v0::Softmax*>(node.get());
+        AxisSet axes = tmp->get_axes();
+
+        NGRAPH_CHECK(
+            axes.size() == 1,
+            "Unable to convert Softmax:0 to Softmax:1 with zero or more than one axis. Node: ",
+            *node);
+
+        auto replacement_node =
+            make_shared<op::v1::Softmax>(node->input(0).get_source_output(), axes.to_vector()[0]);
         replace_node(node, replacement_node);
         modified = true;
         break;
@@ -299,56 +352,10 @@
                                                      pads_end,
                                                      kernel);
         }
->>>>>>> ac4676ff
-        replace_node(node, replacement_node);
-        modified = true;
-        break;
-    }
-    case OP_TYPEID::Product:
-    {
-        bool keep_dims = false;
-        auto replacement_node = make_shared<op::v1::ReduceProd>(
-            node->input(0).get_source_output(), node->input(1).get_source_output(), keep_dims);
-        replace_node(node, replacement_node);
-        modified = true;
-        break;
-    }
-    case OP_TYPEID::Sum:
-    {
-        bool keep_dims = false;
-        auto replacement_node = make_shared<op::v1::ReduceSum>(
-            node->input(0).get_source_output(), node->input(1).get_source_output(), keep_dims);
-        replace_node(node, replacement_node);
-        modified = true;
-        break;
-    }
-    case OP_TYPEID::Pad:
-    {
-        auto tmp = dynamic_cast<const op::v0::Pad*>(node.get());
-        auto padding_below = tmp->get_padding_below();
-        auto pads_begin_node =
-            make_shared<op::Constant>(element::i64, Shape{padding_below.size()}, padding_below);
-        auto padding_above = tmp->get_padding_above();
-        auto pads_end_node =
-            make_shared<op::Constant>(element::i64, Shape{padding_above.size()}, padding_above);
-
-        auto replacement_node = make_shared<op::v1::Pad>(node->input(0).get_source_output(),
-                                                         pads_begin_node,
-                                                         pads_end_node,
-                                                         node->input(1).get_source_output(),
-                                                         tmp->get_pad_mode());
-
-        replace_node(node, replacement_node);
-        modified = true;
-        break;
-    }
-<<<<<<< HEAD
-    case OP_TYPEID::Softmax:
-    {
-        auto tmp = dynamic_cast<const op::v0::Softmax*>(node.get());
-        AxisSet axes = tmp->get_axes();
-
-=======
+        replace_node(node, replacement_node);
+        modified = true;
+        break;
+    }
     case OP_TYPEID::Reverse:
     {
         // creates a Constant node from the v0::Reverse reversed_axes attribute
@@ -368,25 +375,10 @@
 
         break;
     }
-    case OP_TYPEID::Softmax:
-    {
-        auto tmp = dynamic_cast<const op::v0::Softmax*>(node.get());
-        AxisSet axes = tmp->get_axes();
-
->>>>>>> ac4676ff
-        NGRAPH_CHECK(
-            axes.size() == 1,
-            "Unable to convert Softmax:0 to Softmax:1 with zero or more than one axis. Node: ",
-            *node);
-
-        auto replacement_node =
-            make_shared<op::v1::Softmax>(node->input(0).get_source_output(), axes.to_vector()[0]);
-        replace_node(node, replacement_node);
-        modified = true;
-        break;
-    }
     default: break;
     }
+
+
 #if defined(__clang__)
 #pragma clang diagnostic pop
 #endif
