--- conflicted
+++ resolved
@@ -15,15 +15,11 @@
 //*****************************************************************************
 #include "ngraph/pass/opset1_upgrade.hpp"
 #include "ngraph/graph_util.hpp"
-<<<<<<< HEAD
 #include "ngraph/op/avg_pool.hpp"
+#include "ngraph/op/constant.hpp"
 #include "ngraph/op/get_output_element.hpp"
 #include "ngraph/op/max_pool.hpp"
-=======
-#include "ngraph/op/constant.hpp"
-#include "ngraph/op/get_output_element.hpp"
 #include "ngraph/op/pad.hpp"
->>>>>>> 4e175405
 #include "ngraph/op/softmax.hpp"
 
 using namespace std;
@@ -186,22 +182,6 @@
         modified = true;
         break;
     }
-    case OP_TYPEID::Softmax:
-    {
-        auto tmp = dynamic_cast<const op::v0::Softmax*>(node.get());
-        AxisSet axes = tmp->get_axes();
-
-        NGRAPH_CHECK(
-            axes.size() == 1,
-            "Unable to convert Softmax:0 to Softmax:1 with zero or more than one axis. Node: ",
-            *node);
-
-        auto replacement_node =
-            make_shared<op::v1::Softmax>(node->input(0).get_source_output(), axes.to_vector()[0]);
-        replace_node(node, replacement_node);
-        modified = true;
-        break;
-    }
     case OP_TYPEID::Pad:
     {
         auto tmp = dynamic_cast<const op::v0::Pad*>(node.get());
@@ -222,6 +202,22 @@
         modified = true;
         break;
     }
+    case OP_TYPEID::Softmax:
+    {
+        auto tmp = dynamic_cast<const op::v0::Softmax*>(node.get());
+        AxisSet axes = tmp->get_axes();
+
+        NGRAPH_CHECK(
+            axes.size() == 1,
+            "Unable to convert Softmax:0 to Softmax:1 with zero or more than one axis. Node: ",
+            *node);
+
+        auto replacement_node =
+            make_shared<op::v1::Softmax>(node->input(0).get_source_output(), axes.to_vector()[0]);
+        replace_node(node, replacement_node);
+        modified = true;
+        break;
+    }
     default: break;
     }
 #if defined(__clang__)
