//*****************************************************************************
// Copyright 2017-2020 Intel Corporation
//
// Licensed under the Apache License, Version 2.0 (the "License");
// you may not use this file except in compliance with the License.
// You may obtain a copy of the License at
//
//     http://www.apache.org/licenses/LICENSE-2.0
//
// Unless required by applicable law or agreed to in writing, software
// distributed under the License is distributed on an "AS IS" BASIS,
// WITHOUT WARRANTIES OR CONDITIONS OF ANY KIND, either express or implied.
// See the License for the specific language governing permissions and
// limitations under the License.
//*****************************************************************************

#include <functional>
#include <iterator>
#include <limits>
#include <numeric>

#include "ngraph/builder/autobroadcast.hpp"
#include "ngraph/builder/reshape.hpp"
#include "ngraph/graph_util.hpp"
#include "ngraph/op/util/broadcasting.hpp"
#include "ngraph/ops.hpp"
#include "ngraph/pass/opset1_upgrade.hpp"
#include "ngraph/provenance.hpp"

using namespace std;
using namespace ngraph;

namespace
{
    template <typename OpV0, typename OpV1>
    shared_ptr<Node> op_cast_binary_elementwise_node(const shared_ptr<OpV0>& node)
    {
        const auto autob = node->get_autob();
        auto replacement_node =
            make_shared<OpV1>(node->input_value(0), node->input_value(1), autob);
        replace_node(node, replacement_node);
        return replacement_node;
    }

    // Default is that we didn nothing
    shared_ptr<Node> op_cast(shared_ptr<Node> node) { return nullptr; }
    shared_ptr<Node> op_cast(shared_ptr<op::Add> node)
    {
        return op_cast_binary_elementwise_node<op::v0::Add, op::v1::Add>(node);
    }

    shared_ptr<Node> op_cast(shared_ptr<op::And> node)
    {
        return op_cast_binary_elementwise_node<op::v0::And, op::v1::LogicalAnd>(node);
    }

    shared_ptr<Node> op_cast(shared_ptr<op::AvgPool> node)
    {
        auto rounding_mode =
            node->get_ceil_mode() ? op::RoundingType::CEIL : op::RoundingType::FLOOR;
        auto exclude_pad = !node->get_include_padding_in_avg_computation();
        auto auto_pad = node->get_pad_type();
        auto pads_begin = node->get_padding_below();
        auto pads_end = node->get_padding_above();
        auto strides = node->get_window_movement_strides();
        auto kernel = node->get_window_shape();

        auto replacement_node = make_shared<op::v1::AvgPool>(node->input_value(0),
                                                             strides,
                                                             pads_begin,
                                                             pads_end,
                                                             kernel,
                                                             exclude_pad,
                                                             rounding_mode,
                                                             auto_pad);
#if defined(__clang__) && __clang_major__ == 3
        // There are some really by clang 3.9 bugs
        if (node->get_ceil_mode())
        {
            replacement_node->set_rounding_type(op::RoundingType::CEIL);
        }
        else
        {
            replacement_node->set_rounding_type(op::RoundingType::FLOOR);
        }
#endif
        replace_node(node, replacement_node);
        return replacement_node;
    }

    shared_ptr<Node> op_cast(shared_ptr<op::AvgPoolBackprop> node)
    {
        auto exclude_pad = !node->get_include_padding_in_avg_computation();
        auto pads_begin = node->get_padding_below();
        auto pads_end = node->get_padding_above();
        auto strides = node->get_window_movement_strides();
        auto kernel = node->get_window_shape();

        auto replacement_node = make_shared<op::v1::AvgPoolBackprop>(node->input_value(0),
                                                                     node->input_value(1),
                                                                     strides,
                                                                     pads_begin,
                                                                     pads_end,
                                                                     kernel,
                                                                     exclude_pad);
        replace_node(node, replacement_node);
        return replacement_node;
    }

    shared_ptr<Node> op_cast(shared_ptr<op::Broadcast> node)
    {
<<<<<<< HEAD
        auto replacement_node = ngraph::builder::opset1::make_broadcast(
            node->input_value(0), node->get_broadcast_shape(), node->get_broadcast_axes());
        replace_node(node, replacement_node.get_node_shared_ptr());
        return true;
=======
        auto replacement_node = ngraph::op::opset1::make_broadcast(
            node->input_value(0), node->get_broadcast_shape(), node->get_broadcast_axes());
        replace_node(node, replacement_node.get_node_shared_ptr());
        return replacement_node.get_node_shared_ptr();
>>>>>>> efa46641
    }

    shared_ptr<Node> op_cast(shared_ptr<op::BroadcastLike> node) { return nullptr; }
    shared_ptr<Node> op_cast(shared_ptr<op::Convolution> node)
    {
        auto strides = node->get_window_movement_strides();
        auto dilations = node->get_window_dilation_strides();
        auto pads_begin = node->get_padding_below();
        auto pads_end = node->get_padding_above();
        auto data_dilation_strides = node->get_data_dilation_strides();
        auto auto_pad = node->get_pad_type();

        bool is_dds_valid = all_of(data_dilation_strides.begin(),
                                   data_dilation_strides.end(),
                                   [](size_t value) { return value == 1; });

        NGRAPH_CHECK(is_dds_valid,
                     "Unable to convert Convolution:0 to Convolution:1 with data dilation strides "
                     "other than `1`. Node: ",
                     *node);

        auto replacement_node = make_shared<op::v1::Convolution>(node->input_value(0),
                                                                 node->input_value(1),
                                                                 strides,
                                                                 pads_begin,
                                                                 pads_end,
                                                                 dilations,
                                                                 auto_pad);
        replace_node(node, replacement_node);
        return replacement_node;
    }

    shared_ptr<Node> op_cast(shared_ptr<op::ConvolutionBackpropData> node)
    {
        auto data_batch_shape = node->get_data_batch_shape();
        auto strides = node->get_window_movement_strides_forward();
        auto dilations = node->get_window_dilation_strides_forward();
        auto pads_begin = node->get_padding_below_forward();
        auto pads_end = node->get_padding_above_forward();
        auto data_dilation_strides = node->get_data_dilation_strides_forward();

        bool is_dds_valid = all_of(data_dilation_strides.begin(),
                                   data_dilation_strides.end(),
                                   [](size_t value) { return value == 1; });

        NGRAPH_CHECK(is_dds_valid,
                     "Unable to convert ConvolutionBackpropData:0 to ConvolutionBackpropData:1 "
                     "with data dilation strides "
                     "other than `1`. Node: ",
                     *node);

        auto replacement_node = make_shared<op::v1::ConvolutionBackpropData>(
            node->input_value(1), // data
            node->input_value(0), // filters
            op::Constant::create(
                element::i64,
                Shape{data_batch_shape.size() - 2},
                vector<size_t>(data_batch_shape.begin() + 2, data_batch_shape.end())),
            strides,
            pads_begin,
            pads_end,
            dilations);
        replace_node(node, replacement_node);
        return replacement_node;
    }

    shared_ptr<Node> op_cast(shared_ptr<op::ConvolutionBackpropFilters> node)
    {
        auto filters_shape = node->get_filters_shape();
        auto strides = node->get_window_movement_strides_forward();
        auto dilations = node->get_window_dilation_strides_forward();
        auto pads_begin = node->get_padding_below_forward();
        auto pads_end = node->get_padding_above_forward();
        auto data_dilation_strides = node->get_data_dilation_strides_forward();

        bool is_dds_valid = all_of(data_dilation_strides.begin(),
                                   data_dilation_strides.end(),
                                   [](size_t value) { return value == 1; });

        NGRAPH_CHECK(
            is_dds_valid,
            "Unable to convert ConvolutionBackpropFilters:0 to ConvolutionBackpropFilters:1 "
            "with data dilation strides "
            "other than `1`. Node: ",
            *node);

        auto replacement_node =
            make_shared<op::v1::ConvolutionBackpropFilters>(node->input_value(0),
                                                            node->input_value(1),
                                                            node->input_value(2),
                                                            strides,
                                                            dilations,
                                                            pads_begin,
                                                            pads_end);
        replace_node(node, replacement_node);
        return replacement_node;
    }

    shared_ptr<Node> op_cast(shared_ptr<op::Divide> node)
    {
        const auto autob = node->get_autob();
        const bool pydiv = node->is_pythondiv();
        auto replacement_node =
            make_shared<op::v1::Divide>(node->input_value(0), node->input_value(1), pydiv, autob);
        replace_node(node, replacement_node);
        return replacement_node;
    }

    shared_ptr<Node> op_cast(shared_ptr<op::DynReshape> node)
    {
        auto zero_flag = false;
        auto replacement_node =
            make_shared<op::v1::Reshape>(node->input_value(0), node->input_value(1), zero_flag);
        replace_node(node, replacement_node);
        return replacement_node;
    }

    shared_ptr<Node> op_cast(shared_ptr<op::Equal> node)
    {
        return op_cast_binary_elementwise_node<op::v0::Equal, op::v1::Equal>(node);
    }

    shared_ptr<Node> op_cast(shared_ptr<op::Gather> node)
    {
        int64_t axis = node->get_axis();

        auto axis_node = make_shared<op::Constant>(element::i64, Shape{}, vector<int64_t>{axis});
        auto replacement_node =
            make_shared<op::v1::Gather>(node->input_value(0), node->input_value(1), axis_node);
        replace_node(node, replacement_node);
        return replacement_node;
    }

    shared_ptr<Node> op_cast(shared_ptr<op::Greater> node)
    {
        return op_cast_binary_elementwise_node<op::v0::Greater, op::v1::Greater>(node);
    }

    shared_ptr<Node> op_cast(shared_ptr<op::GreaterEq> node)
    {
        return op_cast_binary_elementwise_node<op::v0::GreaterEq, op::v1::GreaterEqual>(node);
    }

    shared_ptr<Node> op_cast(shared_ptr<op::v0::GroupConvolution> node)
    {
        auto strides = node->get_window_movement_strides();
        auto dilations = node->get_window_dilation_strides();
        auto pads_begin = node->get_padding_below();
        auto pads_end = node->get_padding_above();
        auto data_dilation_strides = node->get_data_dilation_strides();
        auto auto_pad = node->get_pad_type();

        bool is_dds_valid = all_of(data_dilation_strides.begin(),
                                   data_dilation_strides.end(),
                                   [](size_t value) { return value == 1; });

        NGRAPH_CHECK(is_dds_valid,
                     "Unable to convert GroupConvolution:0 to GroupConvolution:1"
                     "with data dilation strides other than `1`. Node: ",
                     *node);

        shared_ptr<Node> replacement_node;
        if (node->has_groups_in_filters())
        {
            replacement_node = make_shared<op::v1::GroupConvolution>(node->input_value(0),
                                                                     node->input_value(1),
                                                                     strides,
                                                                     pads_begin,
                                                                     pads_end,
                                                                     dilations,
                                                                     auto_pad);
        }
        else
        {
            NGRAPH_CHECK(node->get_input_partial_shape(1).is_static(),
                         "Unable to convert GroupConvolution:0 to GroupConvolution:1"
                         "with dynamic filters shape. Node: ",
                         *node);

            auto filters_shape = node->get_input_shape(1);
            auto groups = node->get_groups();
            filters_shape[0] /= groups;
            filters_shape.insert(filters_shape.begin(), groups);

            auto reshaped_filters = builder::reshape(node->input_value(1), filters_shape);

            replacement_node =
                make_shared<op::v1::GroupConvolution>(node->input(0).get_source_output(),
                                                      reshaped_filters,
                                                      strides,
                                                      pads_begin,
                                                      pads_end,
                                                      dilations,
                                                      auto_pad);
        }
        replace_node(node, replacement_node);
        return replacement_node;
    }

    shared_ptr<Node> op_cast(shared_ptr<op::v0::GroupConvolutionBackpropData> node)
    {
        const auto strides = node->get_window_movement_strides();
        const auto dilations = node->get_window_dilation_strides();
        const auto pads_begin = node->get_padding_below();
        const auto pads_end = node->get_padding_above();

        const auto data_batch_pshape = node->input(0).get_partial_shape();
        const auto filters_pshape = node->input(1).get_partial_shape();

        NGRAPH_CHECK(data_batch_pshape.is_static(),
                     "Unable to convert GroupConvolutionBackpropData:0 to "
                     "GroupConvolutionBackpropData:1 with dynamic data_batch shape. Node: ",
                     *node);
        NGRAPH_CHECK(filters_pshape.is_static(),
                     "Unable to convert GroupConvolutionBackpropData:0 to "
                     "GroupConvolutionBackpropData:1 with dynamic filters shape. Node: ",
                     *node);

        auto data_batch_shape = data_batch_pshape.to_shape();
        // Remove N, C from output shape to preserve only spatial dimentions.
        data_batch_shape.erase(std::begin(data_batch_shape),
                               std::next(std::begin(data_batch_shape), 2));
        auto filters_shape = filters_pshape.to_shape();
        auto groups = node->get_groups();

        filters_shape[0] /= groups;
        filters_shape.insert(filters_shape.begin(), groups);
        auto reshaped_filters = builder::reshape(node->input_value(1), filters_shape);

        auto replacement_node = make_shared<op::v1::GroupConvolutionBackpropData>(
            node->input_value(2),
            reshaped_filters,
            op::Constant::create(element::i64, Shape{data_batch_shape.size()}, data_batch_shape),
            strides,
            pads_begin,
            pads_end,
            dilations);
        replace_node(node, replacement_node);
        return replacement_node;
    }

    shared_ptr<Node> op_cast(shared_ptr<op::Less> node)
    {
        return op_cast_binary_elementwise_node<op::v0::Less, op::v1::Less>(node);
    }

    shared_ptr<Node> op_cast(shared_ptr<op::LessEq> node)
    {
        return op_cast_binary_elementwise_node<op::v0::LessEq, op::v1::LessEqual>(node);
    }

    shared_ptr<Node> op_cast(shared_ptr<op::Max> node)
    {
        bool keep_dims = false;
        auto replacement_node =
            make_shared<op::v1::ReduceMax>(node->input_value(0), node->input_value(1), keep_dims);
        replace_node(node, replacement_node);
        return replacement_node;
    }

    shared_ptr<Node> op_cast(shared_ptr<op::Maximum> node)
    {
        return op_cast_binary_elementwise_node<op::v0::Maximum, op::v1::Maximum>(node);
    }

    shared_ptr<Node> op_cast(shared_ptr<op::MaxPool> node)
    {
        auto rounding_type =
            node->get_ceil_mode() ? op::RoundingType::CEIL : op::RoundingType::FLOOR;
        auto auto_pad = node->get_pad_type();
        auto pads_begin = node->get_padding_below();
        auto pads_end = node->get_padding_above();
        auto strides = node->get_window_movement_strides();
        auto kernel = node->get_window_shape();

        auto replacement_node = make_shared<op::v1::MaxPool>(
            node->input_value(0), strides, pads_begin, pads_end, kernel, rounding_type, auto_pad);
#if defined(__clang__) && __clang_major__ == 3
        // There are some really by clang 3.9 bugs
        if (node->get_ceil_mode())
        {
            replacement_node->set_rounding_type(op::RoundingType::CEIL);
        }
        else
        {
            replacement_node->set_rounding_type(op::RoundingType::FLOOR);
        }
#endif
        replace_node(node, replacement_node);
        return replacement_node;
    }

    shared_ptr<Node> op_cast(shared_ptr<op::MaxPoolBackprop> node)
    {
        auto pads_begin = node->get_padding_below();
        auto pads_end = node->get_padding_above();
        auto strides = node->get_window_movement_strides();
        auto kernel = node->get_window_shape();

        shared_ptr<Node> replacement_node;
        if (node->get_input_size() == 3)
        {
            replacement_node = make_shared<op::v1::MaxPoolBackprop>(node->input_value(0),
                                                                    node->input_value(1),
                                                                    node->input_value(2),
                                                                    strides,
                                                                    pads_begin,
                                                                    pads_end,
                                                                    kernel);
        }
        else
        {
            replacement_node = make_shared<op::v1::MaxPoolBackprop>(
                node->input_value(0), node->input_value(1), strides, pads_begin, pads_end, kernel);
        }
        replace_node(node, replacement_node);
        return replacement_node;
    }

    shared_ptr<Node> op_cast(shared_ptr<op::Min> node)
    {
        bool keep_dims = false;
        auto replacement_node =
            make_shared<op::v1::ReduceMin>(node->input_value(0), node->input_value(1), keep_dims);
        replace_node(node, replacement_node);
        return replacement_node;
    }

    shared_ptr<Node> op_cast(shared_ptr<op::Minimum> node)
    {
        return op_cast_binary_elementwise_node<op::v0::Minimum, op::v1::Minimum>(node);
    }

    shared_ptr<Node> op_cast(shared_ptr<op::Multiply> node)
    {
        return op_cast_binary_elementwise_node<op::v0::Multiply, op::v1::Multiply>(node);
    }

    shared_ptr<Node> op_cast(shared_ptr<op::Not> node)
    {
        auto replacement_node = make_shared<op::v1::LogicalNot>(node->input_value(0));
        replace_node(node, replacement_node);
        return replacement_node;
    }

    shared_ptr<Node> op_cast(shared_ptr<op::NotEqual> node)
    {
        return op_cast_binary_elementwise_node<op::v0::NotEqual, op::v1::NotEqual>(node);
    }

    shared_ptr<Node> op_cast(shared_ptr<op::OneHot> node)
    {
        const auto indices = node->input_value(0).get_node_shared_ptr();
        const auto one_hot_axis = node->get_one_hot_axis();

        const auto output_pshape = node->get_output_partial_shape(0);
        NGRAPH_CHECK(output_pshape[one_hot_axis].is_static(),
                     "OneHot:v0 one hot axis dimension must be static ",
                     *node);
        const auto depth = static_cast<int64_t>(output_pshape[one_hot_axis]);
        const auto depth_node = op::Constant::create(element::i64, Shape{}, {depth});

        const auto on_value = op::Constant::create(element::i64, Shape{}, {1});
        const auto off_value = op::Constant::create(element::i64, Shape{}, {0});

        auto replacement_node =
            make_shared<op::v1::OneHot>(indices, depth_node, on_value, off_value, one_hot_axis);
        replace_node(node, replacement_node);
        return replacement_node;
    }

    shared_ptr<Node> op_cast(shared_ptr<op::Or> node)
    {
        return op_cast_binary_elementwise_node<op::v0::Or, op::v1::LogicalOr>(node);
    }

    shared_ptr<Node> op_cast(shared_ptr<op::Pad> node)
    {
        auto padding_below = node->get_padding_below();
        auto pads_begin_node =
            make_shared<op::Constant>(element::i64, Shape{padding_below.size()}, padding_below);
        auto padding_above = node->get_padding_above();
        auto pads_end_node =
            make_shared<op::Constant>(element::i64, Shape{padding_above.size()}, padding_above);

        auto replacement_node = make_shared<op::v1::Pad>(node->input_value(0),
                                                         pads_begin_node,
                                                         pads_end_node,
                                                         node->input_value(1),
                                                         node->get_pad_mode());

        replace_node(node, replacement_node);
        return replacement_node;
    }

    shared_ptr<Node> op_cast(shared_ptr<op::Power> node)
    {
        return op_cast_binary_elementwise_node<op::v0::Power, op::v1::Power>(node);
    }

    shared_ptr<Node> op_cast(shared_ptr<op::Product> node)
    {
        bool keep_dims = false;
        auto replacement_node =
            make_shared<op::v1::ReduceProd>(node->input_value(0), node->input_value(1), keep_dims);
        replace_node(node, replacement_node);
        return replacement_node;
    }

    shared_ptr<Node> op_cast(shared_ptr<op::Reverse> node)
    {
        // creates a Constant node from the v0::Reverse reversed_axes attribute
        // and uses it as the second input of v1::Reverse
        const auto reversed_axes = node->get_reversed_axes();

        const auto reversed_axes_constant = op::Constant::create(
            element::i64, Shape{reversed_axes.size()}, reversed_axes.to_vector());

        const auto replacement_node = make_shared<op::v1::Reverse>(
            node->input_value(0), reversed_axes_constant, op::v1::Reverse::Mode::INDEX);

        replace_node(node, replacement_node);
        return replacement_node;
    }

    shared_ptr<Node> op_cast(shared_ptr<op::Select> node)
    {
        auto replacement_node = make_shared<op::v1::Select>(node->input_value(0),
                                                            node->input_value(1),
                                                            node->input_value(2),
                                                            op::AutoBroadcastSpec());
        replace_node(node, replacement_node);
        return replacement_node;
    }

    shared_ptr<Node> op_cast(shared_ptr<op::Softmax> node)
    {
        NGRAPH_CHECK(node->input_value(1).get_node_shared_ptr()->is_constant(),
                     "axes parameter is expected to be a static constant");

        AxisSet axes = node->get_axes();

        NGRAPH_CHECK(
            axes.size() == 1,
            "Unable to convert Softmax:0 to Softmax:1 with zero or more than one axis. Node: ",
            *node);

        auto replacement_node =
            make_shared<op::v1::Softmax>(node->input_value(0), axes.to_vector()[0]);
        replace_node(node, replacement_node);
        return replacement_node;
    }

    shared_ptr<Node> op_cast(shared_ptr<op::Slice> node)
    {
        const auto data = node->input_value(0);
        const auto begin = op::Constant::create(
            element::i64, Shape{node->get_lower_bounds().size()}, node->get_lower_bounds());
        const auto end = op::Constant::create(
            element::i64, Shape{node->get_upper_bounds().size()}, node->get_upper_bounds());
        const auto strides = op::Constant::create(
            element::i64, Shape{node->get_strides().size()}, node->get_strides());
        int64_t input_size = node->get_lower_bounds().size();

        auto replacement_node = make_shared<op::v1::StridedSlice>(data,
                                                                  begin,
                                                                  end,
                                                                  strides,
                                                                  vector<int64_t>(input_size, 0),
                                                                  vector<int64_t>(input_size, 0));

        replace_node(node, replacement_node);
        return replacement_node;
    }

    shared_ptr<Node> op_cast(shared_ptr<op::Split> node)
    {
        const auto& splits_vec = node->get_splits();
        const auto first_elem = splits_vec.front();

        const bool split_evenly =
            std::all_of(splits_vec.begin(), splits_vec.end(), [first_elem](const size_t split) {
                return split == first_elem;
            });

        std::shared_ptr<Node> replacement_node;
        if (split_evenly)
        {
            replacement_node = make_shared<op::v1::Split>(
                node->input_value(0), node->input_value(1), splits_vec.front());
        }
        else
        {
            const auto split_lengths =
                ngraph::op::Constant::create(element::u64, Shape{splits_vec.size()}, splits_vec);

            replacement_node = make_shared<op::v1::VariadicSplit>(
                node->input_value(0), node->input_value(1), split_lengths);
        }

        replace_node(node, replacement_node);
        return replacement_node;
    }

    shared_ptr<Node> op_cast(shared_ptr<op::Subtract> node)
    {
        return op_cast_binary_elementwise_node<op::v0::Subtract, op::v1::Subtract>(node);
    }

    shared_ptr<Node> op_cast(shared_ptr<op::Sum> node)
    {
        bool keep_dims = false;
        auto replacement_node =
            make_shared<op::v1::ReduceSum>(node->input_value(0), node->input_value(1), keep_dims);
        replace_node(node, replacement_node);
        return replacement_node;
    }

    shared_ptr<Node> op_cast(shared_ptr<op::TopK> node)
    {
        NGRAPH_CHECK(node->input_value(1).get_node_shared_ptr()->is_constant(),
                     "parameter k is expected to be a static constant");
        NGRAPH_CHECK(node->input_value(2).get_node_shared_ptr()->is_constant(),
                     "parameter top_k_axis is expected to be a static constant");

        const auto k = node->get_k();
        const auto axis = node->get_top_k_axis();

        std::string sort;
        switch (node->get_sort())
        {
        case op::TopK::SortType::SORT_INDICES: sort = "index"; break;
        case op::TopK::SortType::SORT_VALUES: sort = "value"; break;
        case op::TopK::SortType::NONE: sort = "none"; break;
        }

        std::string mode;
        if (node->get_compute_max())
        {
            mode = "max";
        }
        else
        {
            mode = "min";
        }

        const auto k_constant = op::Constant::create(element::i64, Shape{}, {k});
        auto replacement_node =
            make_shared<op::v1::TopK>(node->input_value(0), k_constant, axis, mode, sort);

        // indices output will be 0, values 1
        vector<int64_t> output_order{1, 0};
        replace_node(node, replacement_node, output_order);
        return replacement_node;
    }

    shared_ptr<Node> op_cast(shared_ptr<op::Xor> node)
    {
        auto replacement_node = make_shared<op::v1::LogicalXor>(
            node->input_value(0), node->input_value(1), node->get_autob());
        replace_node(node, replacement_node);
        return replacement_node;
    }

    using DispatchMap = map<NodeTypeInfo, std::function<bool(shared_ptr<Node> node)>>;

    template <typename T>
    bool op_cast_thunk(shared_ptr<Node> node)
    {
        auto upgraded_node = op_cast(as_type_ptr<T>(node));
        if (upgraded_node)
        {
            if (ngraph::get_provenance_enabled())
            {
                const std::string provenance_tag =
                    "<Opset1_Upgrade (v0 " + std::string(node->get_type_name()) + ")>";
                upgraded_node->add_provenance_tags_above(node->input_values(), {provenance_tag});
            }
            return true;
        }
        return false;
    }

    DispatchMap& get_dispatch_map()
    {
        static DispatchMap dispatch_map{
#define NGRAPH_OP(NAME, NAMESPACE) {NAMESPACE::NAME::type_info, op_cast_thunk<NAMESPACE::NAME>},
#include "ngraph/opsets/opset0_tbl.hpp"
#undef NGRAPH_OP
        };
        return dispatch_map;
    }
} // namespace

bool pass::Opset1Upgrade::run_on_node(shared_ptr<Node> node)
{
    bool modified = false;
    auto& dispatch_map = get_dispatch_map();
    auto it = dispatch_map.find(node->get_type_info());
    if (it != dispatch_map.end())
    {
        modified = it->second(node);
    }
    return modified;
}<|MERGE_RESOLUTION|>--- conflicted
+++ resolved
@@ -13,6 +13,7 @@
 // See the License for the specific language governing permissions and
 // limitations under the License.
 //*****************************************************************************
+#include "ngraph/pass/opset1_upgrade.hpp"
 
 #include <functional>
 #include <iterator>
@@ -22,9 +23,7 @@
 #include "ngraph/builder/autobroadcast.hpp"
 #include "ngraph/builder/reshape.hpp"
 #include "ngraph/graph_util.hpp"
-#include "ngraph/op/util/broadcasting.hpp"
 #include "ngraph/ops.hpp"
-#include "ngraph/pass/opset1_upgrade.hpp"
 #include "ngraph/provenance.hpp"
 
 using namespace std;
@@ -109,17 +108,10 @@
 
     shared_ptr<Node> op_cast(shared_ptr<op::Broadcast> node)
     {
-<<<<<<< HEAD
         auto replacement_node = ngraph::builder::opset1::make_broadcast(
             node->input_value(0), node->get_broadcast_shape(), node->get_broadcast_axes());
         replace_node(node, replacement_node.get_node_shared_ptr());
-        return true;
-=======
-        auto replacement_node = ngraph::op::opset1::make_broadcast(
-            node->input_value(0), node->get_broadcast_shape(), node->get_broadcast_axes());
-        replace_node(node, replacement_node.get_node_shared_ptr());
         return replacement_node.get_node_shared_ptr();
->>>>>>> efa46641
     }
 
     shared_ptr<Node> op_cast(shared_ptr<op::BroadcastLike> node) { return nullptr; }
