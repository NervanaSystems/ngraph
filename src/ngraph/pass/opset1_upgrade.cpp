--- conflicted
+++ resolved
@@ -87,16 +87,6 @@
 #endif
     switch (get_typeid(node))
     {
-<<<<<<< HEAD
-    case OP_TYPEID::Gather:
-    {
-        auto tmp = dynamic_cast<const op::v0::Gather*>(node.get());
-        int64_t axis = tmp->get_axis();
-
-        auto axis_node = make_shared<op::Constant>(element::i64, Shape{}, vector<int64_t>{axis});
-        auto replacement_node = make_shared<op::v1::Gather>(
-            node->input(0).get_source_output(), node->input(1).get_source_output(), axis_node);
-=======
     case OP_TYPEID::AvgPool:
     {
         auto tmp = dynamic_cast<const op::v0::AvgPool*>(node.get());
@@ -208,7 +198,6 @@
                                                      pads_end,
                                                      kernel);
         }
->>>>>>> 385770d8
         replace_node(node, replacement_node);
         modified = true;
         break;
@@ -299,7 +288,6 @@
         modified = true;
         break;
     }
-
     default: break;
     }
 #if defined(__clang__)
