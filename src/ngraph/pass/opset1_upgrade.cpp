//*****************************************************************************
// Copyright 2017-2019 Intel Corporation
//
// Licensed under the Apache License, Version 2.0 (the "License");
// you may not use this file except in compliance with the License.
// You may obtain a copy of the License at
//
//     http://www.apache.org/licenses/LICENSE-2.0
//
// Unless required by applicable law or agreed to in writing, software
// distributed under the License is distributed on an "AS IS" BASIS,
// WITHOUT WARRANTIES OR CONDITIONS OF ANY KIND, either express or implied.
// See the License for the specific language governing permissions and
// limitations under the License.
//*****************************************************************************
#include "ngraph/pass/opset1_upgrade.hpp"
#include "ngraph/graph_util.hpp"
#include "ngraph/op/avg_pool.hpp"
#include "ngraph/op/constant.hpp"
#include "ngraph/op/gather.hpp"
#include "ngraph/op/get_output_element.hpp"
#include "ngraph/op/max_pool.hpp"
#include "ngraph/op/pad.hpp"
#include "ngraph/op/softmax.hpp"

using namespace std;
using namespace ngraph;

#define NGRAPH_OP(a, b) a,
enum class OP_TYPEID
{
#include "ngraph/op/op_tbl.hpp"
};
#undef NGRAPH_OP

#define NGRAPH_OP(a, b) {#a, OP_TYPEID::a},
static unordered_map<string, OP_TYPEID> typeid_map{
#include "ngraph/op/op_tbl.hpp"
};
#undef NGRAPH_OP

static OP_TYPEID get_typeid(shared_ptr<Node> node)
{
    OP_TYPEID type_id;
    auto it = typeid_map.find(node->description());
    if (it != typeid_map.end())
    {
        type_id = it->second;
    }
    else
    {
        throw unsupported_op("Unsupported op '" + node->description() + "'");
    }
    return type_id;
}
// END mapping to OP_TYPEID

bool pass::Opset1Upgrade::run_on_node(shared_ptr<Node> node)
{
    bool modified = false;

    size_t op_version = node->get_version();

    if (op_version == 1)
    {
        return modified;
    }

    NGRAPH_CHECK(op_version == 0,
                 "Op version 1 transformation pass failed for ",
                 *node,
                 ", only op version 0 operations expected. Op version ",
                 op_version,
                 " found.");

// Not all enumeration values explicitly handled in switch
#if defined(__clang__)
#pragma clang diagnostic push
#pragma clang diagnostic ignored "-Wswitch-enum"
#endif
    switch (get_typeid(node))
    {
    case OP_TYPEID::AvgPool:
    {
        auto tmp = dynamic_cast<const op::v0::AvgPool*>(node.get());

        auto rounding_type = static_cast<op::RoundingType>(tmp->get_ceil_mode());
        auto exclude_pad = !tmp->get_include_padding_in_avg_computation();
        auto auto_pad = tmp->get_pad_type();
        auto pads_begin = tmp->get_padding_below();
        auto pads_end = tmp->get_padding_above();
        auto strides = tmp->get_window_movement_strides();
        auto kernel = tmp->get_window_shape();

        auto replacement_node = make_shared<op::v1::AvgPool>(node->input(0).get_source_output(),
                                                             strides,
                                                             pads_begin,
                                                             pads_end,
                                                             kernel,
                                                             exclude_pad,
                                                             rounding_type,
                                                             auto_pad);
        replace_node(node, replacement_node);
        modified = true;
        break;
    }
    case OP_TYPEID::AvgPoolBackprop:
    {
        auto tmp = dynamic_cast<const op::v0::AvgPoolBackprop*>(node.get());

        auto exclude_pad = !tmp->get_include_padding_in_avg_computation();
        auto pads_begin = tmp->get_padding_below();
        auto pads_end = tmp->get_padding_above();
        auto strides = tmp->get_window_movement_strides();
        auto kernel = tmp->get_window_shape();

        auto replacement_node =
            make_shared<op::v1::AvgPoolBackprop>(tmp->get_forward_arg_shape(),
                                                 node->input(0).get_source_output(),
                                                 strides,
                                                 pads_begin,
                                                 pads_end,
                                                 kernel,
                                                 exclude_pad);
        replace_node(node, replacement_node);
        modified = true;
        break;
    }
    case OP_TYPEID::MaxPool:
    {
        auto tmp = dynamic_cast<const op::v0::MaxPool*>(node.get());

        auto rounding_type = static_cast<op::RoundingType>(tmp->get_ceil_mode());
        auto auto_pad = tmp->get_pad_type();
        auto pads_begin = tmp->get_padding_below();
        auto pads_end = tmp->get_padding_above();
        auto strides = tmp->get_window_movement_strides();
        auto kernel = tmp->get_window_shape();

        auto replacement_node = make_shared<op::v1::MaxPool>(node->input(0).get_source_output(),
                                                             strides,
                                                             pads_begin,
                                                             pads_end,
                                                             kernel,
                                                             rounding_type,
                                                             auto_pad);
        replace_node(node, replacement_node);
        modified = true;
        break;
    }
    case OP_TYPEID::MaxPoolBackprop:
    {
        auto tmp = dynamic_cast<const op::v0::MaxPoolBackprop*>(node.get());

        auto pads_begin = tmp->get_padding_below();
        auto pads_end = tmp->get_padding_above();
        auto strides = tmp->get_window_movement_strides();
        auto kernel = tmp->get_window_shape();

        shared_ptr<Node> replacement_node;
        if (node->get_inputs().size() == 3)
        {
            replacement_node =
                make_shared<op::v1::MaxPoolBackprop>(node->input(0).get_source_output(),
                                                     node->input(1).get_source_output(),
                                                     node->input(2).get_source_output(),
                                                     strides,
                                                     pads_begin,
                                                     pads_end,
                                                     kernel);
        }
        else
        {
            replacement_node =
                make_shared<op::v1::MaxPoolBackprop>(node->input(0).get_source_output(),
                                                     node->input(1).get_source_output(),
                                                     strides,
                                                     pads_begin,
                                                     pads_end,
                                                     kernel);
        }
        replace_node(node, replacement_node);
        modified = true;
        break;
    }
    case OP_TYPEID::Pad:
    {
        auto tmp = dynamic_cast<const op::v0::Pad*>(node.get());
        auto padding_below = tmp->get_padding_below();
        auto pads_begin_node =
            make_shared<op::Constant>(element::i64, Shape{padding_below.size()}, padding_below);
        auto padding_above = tmp->get_padding_above();
        auto pads_end_node =
            make_shared<op::Constant>(element::i64, Shape{padding_above.size()}, padding_above);

        auto replacement_node = make_shared<op::v1::Pad>(node->input(0).get_source_output(),
                                                         pads_begin_node,
                                                         pads_end_node,
                                                         node->input(1).get_source_output(),
                                                         tmp->get_pad_mode());

        replace_node(node, replacement_node);
        modified = true;
        break;
    }
<<<<<<< HEAD
    case OP_TYPEID::Softmax:
    {
        auto tmp = dynamic_cast<const op::v0::Softmax*>(node.get());
        AxisSet axes = tmp->get_axes();

        NGRAPH_CHECK(
            axes.size() == 1,
            "Unable to convert Softmax:0 to Softmax:1 with zero or more than one axis. Node: ",
            *node);

        auto replacement_node =
            make_shared<op::v1::Softmax>(node->input(0).get_source_output(), axes.to_vector()[0]);
=======
    case OP_TYPEID::Gather:
    {
        auto tmp = dynamic_cast<const op::v0::Gather*>(node.get());
        int64_t axis = tmp->get_axis();

        auto axis_node = make_shared<op::Constant>(element::i64, Shape{}, vector<int64_t>{axis});
        auto replacement_node = make_shared<op::v1::Gather>(
            node->input(0).get_source_output(), node->input(1).get_source_output(), axis_node);
>>>>>>> dfb1476a
        replace_node(node, replacement_node);
        modified = true;
        break;
    }
    default: break;
    }
#if defined(__clang__)
#pragma clang diagnostic pop
#endif

    return modified;
}<|MERGE_RESOLUTION|>--- conflicted
+++ resolved
@@ -126,6 +126,18 @@
         modified = true;
         break;
     }
+    case OP_TYPEID::Gather:
+    {
+        auto tmp = dynamic_cast<const op::v0::Gather*>(node.get());
+        int64_t axis = tmp->get_axis();
+
+        auto axis_node = make_shared<op::Constant>(element::i64, Shape{}, vector<int64_t>{axis});
+        auto replacement_node = make_shared<op::v1::Gather>(
+            node->input(0).get_source_output(), node->input(1).get_source_output(), axis_node);
+        replace_node(node, replacement_node);
+        modified = true;
+        break;
+    }
     case OP_TYPEID::MaxPool:
     {
         auto tmp = dynamic_cast<const op::v0::MaxPool*>(node.get());
@@ -203,7 +215,6 @@
         modified = true;
         break;
     }
-<<<<<<< HEAD
     case OP_TYPEID::Softmax:
     {
         auto tmp = dynamic_cast<const op::v0::Softmax*>(node.get());
@@ -216,16 +227,6 @@
 
         auto replacement_node =
             make_shared<op::v1::Softmax>(node->input(0).get_source_output(), axes.to_vector()[0]);
-=======
-    case OP_TYPEID::Gather:
-    {
-        auto tmp = dynamic_cast<const op::v0::Gather*>(node.get());
-        int64_t axis = tmp->get_axis();
-
-        auto axis_node = make_shared<op::Constant>(element::i64, Shape{}, vector<int64_t>{axis});
-        auto replacement_node = make_shared<op::v1::Gather>(
-            node->input(0).get_source_output(), node->input(1).get_source_output(), axis_node);
->>>>>>> dfb1476a
         replace_node(node, replacement_node);
         modified = true;
         break;
