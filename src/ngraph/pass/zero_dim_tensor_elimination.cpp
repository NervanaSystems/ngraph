--- conflicted
+++ resolved
@@ -101,12 +101,8 @@
         {
             // we don't have to create constants every time but this is the easiest
             // and it's CSE's job to eliminate the same ones
-            auto constant =
-<<<<<<< HEAD
-                make_shared<op::Constant>(n->get_output_element_type(0), n->get_shape(), cvals);
-=======
-                make_shared<op::Constant>(n->get_element_type(), n->get_output_shape(0), cvals);
->>>>>>> cbe47149
+            auto constant = make_shared<op::Constant>(
+                n->get_output_element_type(0), n->get_output_shape(0), cvals);
             replace_node(n, constant);
             NGRAPH_DEBUG << " Replacing " << n->get_name() << " with " << constant->get_name();
             replaced = true;
