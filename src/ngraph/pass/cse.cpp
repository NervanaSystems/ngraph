--- conflicted
+++ resolved
@@ -70,13 +70,8 @@
 {
     NGRAPH_DEBUG << "In cse_constant for " << a->get_name() << " and " << b->get_name();
 
-<<<<<<< HEAD
-    if (a->get_shape() != b->get_shape() ||
+    if (a->get_output_shape(0) != b->get_output_shape(0) ||
         a->get_output_element_type(0) != b->get_output_element_type(0))
-=======
-    if (a->get_output_shape(0) != b->get_output_shape(0) ||
-        a->get_element_type() != b->get_element_type())
->>>>>>> cbe47149
     {
         return false;
     }
@@ -84,11 +79,7 @@
     const op::Constant* ca = static_cast<op::Constant*>(a.get());
     const op::Constant* cb = static_cast<op::Constant*>(b.get());
 
-<<<<<<< HEAD
-    size_t size = shape_size(a->get_shape()) * a->get_output_element_type(0).size();
-=======
-    size_t size = shape_size(a->get_output_shape(0)) * a->get_element_type().size();
->>>>>>> cbe47149
+    size_t size = shape_size(a->get_output_shape(0)) * a->get_output_element_type(0).size();
 
     if (ca->get_all_data_elements_bitwise_identical() ||
         cb->get_all_data_elements_bitwise_identical())
