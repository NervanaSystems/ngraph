--- conflicted
+++ resolved
@@ -23,12 +23,8 @@
 using namespace ngraph;
 
 // TODO: Add file-based configuration support
-<<<<<<< HEAD
-pass::PassConfig::PassConfig()
-=======
-ngraph::pass::PassConfig::PassConfig(ngraph::pass::CompilationMode mode)
+pass::PassConfig::PassConfig(pass::CompilationMode mode)
     : m_compilation_mode(mode)
->>>>>>> ef3378c1
 {
     /**
     * Parses the semi-colon separated environment string passed through NGRAPH_PASS_ENABLES
