--- conflicted
+++ resolved
@@ -29,11 +29,7 @@
                 : FunctionPass()
                 , m_fusion_type(type)
             {
-<<<<<<< HEAD
-                set_property({PassProperty::REQUIRE_STATIC_SHAPE}, true);
-=======
                 set_property(PassProperty::REQUIRE_STATIC_SHAPE, true);
->>>>>>> f027eddf
             }
             virtual bool run_on_function(std::shared_ptr<ngraph::Function> function) override;
 
