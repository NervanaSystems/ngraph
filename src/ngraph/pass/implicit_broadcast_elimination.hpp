//*****************************************************************************
// Copyright 2017-2019 Intel Corporation
//
// Licensed under the Apache License, Version 2.0 (the "License");
// you may not use this file except in compliance with the License.
// You may obtain a copy of the License at
//
//     http://www.apache.org/licenses/LICENSE-2.0
//
// Unless required by applicable law or agreed to in writing, software
// distributed under the License is distributed on an "AS IS" BASIS,
// WITHOUT WARRANTIES OR CONDITIONS OF ANY KIND, either express or implied.
// See the License for the specific language governing permissions and
// limitations under the License.
//*****************************************************************************

#pragma once

#include "ngraph/op/util/broadcasting.hpp"
#include "ngraph/pass/pass.hpp"

namespace ngraph
{
    namespace pass
    {
<<<<<<< HEAD
        NodeVector explicit_broadcast(std::shared_ptr<Node>& node)
        {
            NodeVector rc;
            if (node->supports_auto_broadcast())
            {
                auto autob = node->get_autob();
                if (autob.m_type == op::AutoBroadcastType::NONE)
                {
                    rc = node->get_arguments();
                }
                else if (autob.m_type == op::AutoBroadcastType::NUMPY)
                {
                    rc = op::numpy_style_broadcast(node->get_arguments());
                }
                else if (autob.m_type == op::AutoBroadcastType::PDPD)
                {
                    rc = op::pdpd_style_broadcast(node->get_arguments(), autob.m_axis);
                }
                else
                {
                    throw ngraph_error("Unsupported implicit broadcast type");
                }
            }
            return rc;
        }

        class NGRAPH_API ImplicitBroadcastElimination : public NodePass
        {
        public:
            bool run_on_node(std::shared_ptr<ngraph::Node> node) override;
        };
=======
        NodeVector explicit_broadcast(std::shared_ptr<Node>& node);
        class ImplicitBroadcastElimination;
>>>>>>> 41a44f92
    }
}

class ngraph::pass::ImplicitBroadcastElimination : public ngraph::pass::NodePass
{
public:
    bool run_on_node(std::shared_ptr<ngraph::Node> node) override;
};<|MERGE_RESOLUTION|>--- conflicted
+++ resolved
@@ -23,46 +23,12 @@
 {
     namespace pass
     {
-<<<<<<< HEAD
-        NodeVector explicit_broadcast(std::shared_ptr<Node>& node)
-        {
-            NodeVector rc;
-            if (node->supports_auto_broadcast())
-            {
-                auto autob = node->get_autob();
-                if (autob.m_type == op::AutoBroadcastType::NONE)
-                {
-                    rc = node->get_arguments();
-                }
-                else if (autob.m_type == op::AutoBroadcastType::NUMPY)
-                {
-                    rc = op::numpy_style_broadcast(node->get_arguments());
-                }
-                else if (autob.m_type == op::AutoBroadcastType::PDPD)
-                {
-                    rc = op::pdpd_style_broadcast(node->get_arguments(), autob.m_axis);
-                }
-                else
-                {
-                    throw ngraph_error("Unsupported implicit broadcast type");
-                }
-            }
-            return rc;
-        }
-
-        class NGRAPH_API ImplicitBroadcastElimination : public NodePass
-        {
-        public:
-            bool run_on_node(std::shared_ptr<ngraph::Node> node) override;
-        };
-=======
         NodeVector explicit_broadcast(std::shared_ptr<Node>& node);
         class ImplicitBroadcastElimination;
->>>>>>> 41a44f92
     }
 }
 
-class ngraph::pass::ImplicitBroadcastElimination : public ngraph::pass::NodePass
+class NGRAPH_API ngraph::pass::ImplicitBroadcastElimination : public ngraph::pass::NodePass
 {
 public:
     bool run_on_node(std::shared_ptr<ngraph::Node> node) override;
