--- conflicted
+++ resolved
@@ -81,11 +81,7 @@
         replace_node(m.get_matched_nodes().at(1), m.get_matched_nodes().at(2));
         return true;
     };
-<<<<<<< HEAD
-    add_matcher(make_shared<pattern::Matcher>(target_op, "PrefixReshapeElimination"), callback, PassProperty::REQUIRE_STATIC_SHAPE);
-=======
     add_matcher(make_shared<pattern::Matcher>(target_op, "PrefixReshapeElimination"),
                 callback,
                 PassProperty::REQUIRE_STATIC_SHAPE);
->>>>>>> f027eddf
 }