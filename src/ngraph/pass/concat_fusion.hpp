--- conflicted
+++ resolved
@@ -47,14 +47,7 @@
 class ngraph::pass::SelfConcatFusion : public ngraph::pass::FunctionPass
 {
 public:
-<<<<<<< HEAD
-    SelfConcatFusion()
-    {
-        set_property({PassProperty::REQUIRE_STATIC_SHAPE}, true);
-    }
-=======
     SelfConcatFusion() { set_property(PassProperty::REQUIRE_STATIC_SHAPE, true); }
->>>>>>> f027eddf
     virtual bool run_on_function(std::shared_ptr<ngraph::Function> function) override;
 
 private:
