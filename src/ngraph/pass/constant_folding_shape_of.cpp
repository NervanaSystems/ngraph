--- conflicted
+++ resolved
@@ -14,7 +14,6 @@
 // limitations under the License.
 //*****************************************************************************
 
-#include <ops.hpp>
 #include "constant_folding.hpp"
 #include "ngraph/op/experimental/shape_of.hpp"
 #include "ngraph/ops.hpp"
@@ -39,6 +38,7 @@
             return true;
         }
         auto pattern_value_map = m.get_pattern_value_map();
+
         auto arg_match = pattern_value_map[arg_label];
 
         auto partial_shape = arg_match.get_partial_shape();
@@ -57,30 +57,12 @@
         else if (partial_shape.rank().is_static())
         {
             auto shape_of = make_shared<op::ShapeOf>(arg_match);
-<<<<<<< HEAD
-            auto dimensions = NodeVector{};
-=======
             auto dimensions = OutputVector{};
->>>>>>> 4a5d123f
             auto output_dimensions = vector<Dimension>(partial_shape);
             for (size_t i = 0; i < output_dimensions.size(); ++i)
             {
                 if (output_dimensions[i].is_static())
                 {
-<<<<<<< HEAD
-                    auto value = std::vector<int64_t>{static_cast<int64_t>(output_dimensions[i])};
-                    dimensions.push_back(make_shared<op::Constant>(element::i64, Shape{1}, value));
-                    dimensions[i]->set_friendly_name("ConstDim/" + dimensions[i]->get_name());
-                }
-                else
-                {
-                    auto index = make_shared<op::Constant>(
-                        element::i64, Shape{1}, vector<int64_t>{static_cast<int64_t>(i)});
-                    auto axis =
-                        make_shared<op::Constant>(element::i64, Shape{}, vector<int64_t>{0});
-                    dimensions.push_back(make_shared<op::v1::Gather>(shape_of, index, axis));
-                    dimensions[i]->set_friendly_name("DynDim/" + dimensions[i]->get_name());
-=======
                     auto temp = op::Constant::create(
                         element::i64,
                         Shape{1},
@@ -95,17 +77,13 @@
                     auto temp = make_shared<op::v1::Gather>(shape_of, index, axis);
                     temp->set_friendly_name("DynDim/" + temp->get_name());
                     dimensions.push_back(temp);
->>>>>>> 4a5d123f
                 }
             }
 
             auto replacement = std::make_shared<op::Concat>(dimensions, 0);
             replace_node(m.get_match_root(), replacement);
-<<<<<<< HEAD
-=======
 
             visited_nodes.insert(shape_of->get_name());
->>>>>>> 4a5d123f
             return true;
         }
         else
