//*****************************************************************************
// Copyright 2017-2020 Intel Corporation
//
// Licensed under the Apache License, Version 2.0 (the "License");
// you may not use this file except in compliance with the License.
// You may obtain a copy of the License at
//
//     http://www.apache.org/licenses/LICENSE-2.0
//
// Unless required by applicable law or agreed to in writing, software
// distributed under the License is distributed on an "AS IS" BASIS,
// WITHOUT WARRANTIES OR CONDITIONS OF ANY KIND, either express or implied.
// See the License for the specific language governing permissions and
// limitations under the License.
//*****************************************************************************

#include <ops.hpp>
#include "constant_folding.hpp"
#include "ngraph/op/experimental/shape_of.hpp"

using namespace std;
using namespace ngraph;

// ShapeOf is a bit of an odd duck: it doesn't matter if the input's value is
// constant, as long as it has static shape.
void pass::ConstantFolding::construct_constant_shape_of()
{
    auto arg_label = make_shared<pattern::op::Label>(element::i32, Shape{2, 3, 4});
    auto shape_of_op = make_shared<op::ShapeOf>(arg_label);

    auto constant_shape_of_callback = [arg_label](pattern::Matcher& m) {
        NGRAPH_DEBUG << "In callback for constant_shape_of_callback against node = "
                     << m.get_match_root()->get_name();
<<<<<<< HEAD
        auto pattern_map = m.get_pattern_map();
=======

        auto pattern_value_map = m.get_pattern_value_map();
>>>>>>> 0af33226

        auto arg_match = pattern_value_map[arg_label];

<<<<<<< HEAD
        auto partial_shape = arg_match->get_output_partial_shape(0);
        if (partial_shape.is_static())
=======
        if (arg_match.get_partial_shape().is_static())
>>>>>>> 0af33226
        {
            NGRAPH_CHECK(revalidate_and_ensure_static(m.get_match_root()));

            auto arg_shape = arg_match.get_shape();
            auto replacement =
                make_shared<op::Constant>(element::i64, Shape{arg_shape.size()}, arg_shape.data());

            replace_node(m.get_match_root(), replacement);

            return true;
        }
        else if (partial_shape.rank().is_static())
        {
            auto shape_of = make_shared<op::ShapeOf>(arg_match);
            auto dimensions = NodeVector{};
            auto output_dimensions = vector<Dimension>(arg_match->get_output_partial_shape(0));
            for (size_t i = 0; i < output_dimensions.size(); ++i)
            {
                if (output_dimensions[i].is_static())
                {
                    auto value = std::vector<int64_t>{static_cast<int64_t>(output_dimensions[i])};
                    dimensions.push_back(make_shared<op::Constant>(element::i64, Shape{1}, value));
                    dimensions[i]->set_friendly_name("ConstDim/" + dimensions[i]->get_name());
                }
                else
                {
                    auto index = make_shared<op::Constant>(
                        element::i64, Shape{1}, vector<int64_t>{static_cast<int64_t>(i)});
                    auto axis =
                        make_shared<op::Constant>(element::i64, Shape{}, vector<int64_t>{0});
                    dimensions.push_back(make_shared<op::v1::Gather>(shape_of, index, axis));
                    dimensions[i]->set_friendly_name("DynDim/" + dimensions[i]->get_name());
                }
            }

            auto replacement = std::make_shared<op::Concat>(dimensions, 0);
            replace_node(m.get_match_root(), replacement);
            return true;
        }
        else
        {
            return false;
        }
    };

    auto shape_of_matcher =
        make_shared<pattern::Matcher>(shape_of_op, "ConstantFolding.ConstantShapeOf");
    this->add_matcher(
        shape_of_matcher, constant_shape_of_callback, PassProperty::CHANGE_DYNAMIC_STATE);
}<|MERGE_RESOLUTION|>--- conflicted
+++ resolved
@@ -31,21 +31,12 @@
     auto constant_shape_of_callback = [arg_label](pattern::Matcher& m) {
         NGRAPH_DEBUG << "In callback for constant_shape_of_callback against node = "
                      << m.get_match_root()->get_name();
-<<<<<<< HEAD
-        auto pattern_map = m.get_pattern_map();
-=======
 
         auto pattern_value_map = m.get_pattern_value_map();
->>>>>>> 0af33226
-
         auto arg_match = pattern_value_map[arg_label];
 
-<<<<<<< HEAD
-        auto partial_shape = arg_match->get_output_partial_shape(0);
+        auto partial_shape = arg_match.get_partial_shape();
         if (partial_shape.is_static())
-=======
-        if (arg_match.get_partial_shape().is_static())
->>>>>>> 0af33226
         {
             NGRAPH_CHECK(revalidate_and_ensure_static(m.get_match_root()));
 
@@ -61,7 +52,7 @@
         {
             auto shape_of = make_shared<op::ShapeOf>(arg_match);
             auto dimensions = NodeVector{};
-            auto output_dimensions = vector<Dimension>(arg_match->get_output_partial_shape(0));
+            auto output_dimensions = vector<Dimension>(partial_shape);
             for (size_t i = 0; i < output_dimensions.size(); ++i)
             {
                 if (output_dimensions[i].is_static())
