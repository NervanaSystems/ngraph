//*****************************************************************************
// Copyright 2017-2020 Intel Corporation
//
// Licensed under the Apache License, Version 2.0 (the "License");
// you may not use this file except in compliance with the License.
// You may obtain a copy of the License at
//
//     http://www.apache.org/licenses/LICENSE-2.0
//
// Unless required by applicable law or agreed to in writing, software
// distributed under the License is distributed on an "AS IS" BASIS,
// WITHOUT WARRANTIES OR CONDITIONS OF ANY KIND, either express or implied.
// See the License for the specific language governing permissions and
// limitations under the License.
//*****************************************************************************

#include <ops.hpp>
#include "constant_folding.hpp"
#include "ngraph/op/experimental/shape_of.hpp"

using namespace std;
using namespace ngraph;

// ShapeOf is a bit of an odd duck: it doesn't matter if the input's value is
// constant, as long as it has static shape.
void pass::ConstantFolding::construct_constant_shape_of()
{
    auto arg_label = make_shared<pattern::op::Label>(element::i32, Shape{2, 3, 4});
    auto shape_of_op = make_shared<op::ShapeOf>(arg_label);

    auto constant_shape_of_callback = [arg_label](pattern::Matcher& m) {
        NGRAPH_DEBUG << "In callback for constant_shape_of_callback against node = "
                     << m.get_match_root()->get_name();

        auto pattern_value_map = m.get_pattern_value_map();

        auto arg_match = pattern_value_map[arg_label];

<<<<<<< HEAD
        auto partial_shape = arg_match->get_output_partial_shape(0);
        if (partial_shape.is_static())
=======
        if (arg_match.get_partial_shape().is_static())
>>>>>>> 0af33226
        {
            NGRAPH_CHECK(revalidate_and_ensure_static(m.get_match_root()));

            auto arg_shape = arg_match.get_shape();
            auto replacement =
                make_shared<op::Constant>(element::i64, Shape{arg_shape.size()}, arg_shape.data());

            replace_node(m.get_match_root(), replacement);

            return true;
        }
        else if (partial_shape.rank().is_static())
        {
            auto shape_of = make_shared<op::ShapeOf>(arg_match);
            auto dimensions = NodeVector{};
            auto output_dimensions = vector<Dimension>(arg_match->get_output_partial_shape(0));
            for (size_t i = 0; i < output_dimensions.size(); ++i)
            {
                if (output_dimensions[i].is_static())
                {
                    auto value = std::vector<int64_t>{static_cast<int64_t>(output_dimensions[i])};
                    dimensions.push_back(make_shared<op::Constant>(element::i64, Shape{1}, value));
                    dimensions[i]->set_friendly_name("ConstDim/" + dimensions[i]->get_name());
                }
                else
                {
                    auto index = make_shared<op::Constant>(
                        element::i64, Shape{1}, vector<int64_t>{static_cast<int64_t>(i)});
                    auto axis =
                        make_shared<op::Constant>(element::i64, Shape{}, vector<int64_t>{0});
                    dimensions.push_back(make_shared<op::v1::Gather>(shape_of, index, axis));
                    dimensions[i]->set_friendly_name("DynDim/" + dimensions[i]->get_name());
                }
            }

            auto replacement = std::make_shared<op::Concat>(dimensions, 0);
            replace_node(m.get_match_root(), replacement);
            return true;
        }
        else
        {
            return false;
        }
    };

    auto shape_of_matcher =
        make_shared<pattern::Matcher>(shape_of_op, "ConstantFolding.ConstantShapeOf");
    this->add_matcher(
        shape_of_matcher, constant_shape_of_callback, PassProperty::CHANGE_DYNAMIC_STATE);
}<|MERGE_RESOLUTION|>--- conflicted
+++ resolved
@@ -36,12 +36,8 @@
 
         auto arg_match = pattern_value_map[arg_label];
 
-<<<<<<< HEAD
-        auto partial_shape = arg_match->get_output_partial_shape(0);
+        auto partial_shape = arg_match.get_partial_shape().;
         if (partial_shape.is_static())
-=======
-        if (arg_match.get_partial_shape().is_static())
->>>>>>> 0af33226
         {
             NGRAPH_CHECK(revalidate_and_ensure_static(m.get_match_root()));
 
@@ -57,12 +53,12 @@
         {
             auto shape_of = make_shared<op::ShapeOf>(arg_match);
             auto dimensions = NodeVector{};
-            auto output_dimensions = vector<Dimension>(arg_match->get_output_partial_shape(0));
+            auto output_dimensions = vector<Dimension>(partial_shape);
             for (size_t i = 0; i < output_dimensions.size(); ++i)
             {
                 if (output_dimensions[i].is_static())
                 {
-                    auto value = std::vector<int64_t>{static_cast<int64_t>(output_dimensions[i])};
+                    auto value = std::vector<int64_t>{output_dimensions[i].get_length()};
                     dimensions.push_back(make_shared<op::Constant>(element::i64, Shape{1}, value));
                     dimensions[i]->set_friendly_name("ConstDim/" + dimensions[i]->get_name());
                 }
