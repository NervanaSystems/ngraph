//*****************************************************************************
// Copyright 2017-2020 Intel Corporation
//
// Licensed under the Apache License, Version 2.0 (the "License");
// you may not use this file except in compliance with the License.
// You may obtain a copy of the License at
//
//     http://www.apache.org/licenses/LICENSE-2.0
//
// Unless required by applicable law or agreed to in writing, software
// distributed under the License is distributed on an "AS IS" BASIS,
// WITHOUT WARRANTIES OR CONDITIONS OF ANY KIND, either express or implied.
// See the License for the specific language governing permissions and
// limitations under the License.
//*****************************************************************************

#include "constant_folding.hpp"
#include "ngraph/op/experimental/shape_of.hpp"

using namespace std;
using namespace ngraph;

// ShapeOf is a bit of an odd duck: it doesn't matter if the input's value is
// constant, as long as it has static shape.
void pass::ConstantFolding::construct_constant_shape_of()
{
    auto arg_label = make_shared<pattern::op::Label>(element::i32, Shape{2, 3, 4});
    auto shape_of_op = make_shared<op::ShapeOf>(arg_label);

    auto constant_shape_of_callback = [arg_label](pattern::Matcher& m) {
        NGRAPH_DEBUG << "In callback for constant_shape_of_callback against node = "
                     << *m.get_match_root();

<<<<<<< HEAD
        auto pattern_map = m.get_pattern_value_map();

        auto arg_match = pattern_map[arg_label];
        if (arg_match.get_partial_shape().is_static())
        {
            NGRAPH_CHECK(revalidate_and_ensure_static(m.get_match_root()));
=======
        auto pattern_value_map = m.get_pattern_value_map();

        auto arg_match = pattern_value_map[arg_label];

        if (arg_match.get_partial_shape().is_static())
        {
            NGRAPH_CHECK(revalidate_and_ensure_static(m.get_match_root()));

>>>>>>> f36fb6c7
            auto arg_shape = arg_match.get_shape();
            auto replacement =
                make_shared<op::Constant>(element::i64, Shape{arg_shape.size()}, arg_shape.data());

            m.get_match_value().replace(replacement);

            return true;
        }
        else
        {
            return false;
        }
    };

    auto shape_of_matcher =
        make_shared<pattern::Matcher>(shape_of_op, "ConstantFolding.ConstantShapeOf");
    this->add_matcher(
        shape_of_matcher, constant_shape_of_callback, PassProperty::CHANGE_DYNAMIC_STATE);
}<|MERGE_RESOLUTION|>--- conflicted
+++ resolved
@@ -31,14 +31,6 @@
         NGRAPH_DEBUG << "In callback for constant_shape_of_callback against node = "
                      << *m.get_match_root();
 
-<<<<<<< HEAD
-        auto pattern_map = m.get_pattern_value_map();
-
-        auto arg_match = pattern_map[arg_label];
-        if (arg_match.get_partial_shape().is_static())
-        {
-            NGRAPH_CHECK(revalidate_and_ensure_static(m.get_match_root()));
-=======
         auto pattern_value_map = m.get_pattern_value_map();
 
         auto arg_match = pattern_value_map[arg_label];
@@ -47,7 +39,6 @@
         {
             NGRAPH_CHECK(revalidate_and_ensure_static(m.get_match_root()));
 
->>>>>>> f36fb6c7
             auto arg_shape = arg_match.get_shape();
             auto replacement =
                 make_shared<op::Constant>(element::i64, Shape{arg_shape.size()}, arg_shape.data());
