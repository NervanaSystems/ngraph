//*****************************************************************************
// Copyright 2017-2019 Intel Corporation
//
// Licensed under the Apache License, Version 2.0 (the "License");
// you may not use this file except in compliance with the License.
// You may obtain a copy of the License at
//
//     http://www.apache.org/licenses/LICENSE-2.0
//
// Unless required by applicable law or agreed to in writing, software
// distributed under the License is distributed on an "AS IS" BASIS,
// WITHOUT WARRANTIES OR CONDITIONS OF ANY KIND, either express or implied.
// See the License for the specific language governing permissions and
// limitations under the License.
//*****************************************************************************

#include <functional>
#include <memory>
#include <typeindex>
#include <typeinfo>
#include <unordered_map>

#include "like_replacement.hpp"
#include "ngraph/op/broadcast.hpp"
#include "ngraph/op/constant.hpp"
#include "ngraph/op/convert.hpp"
#include "ngraph/op/pad.hpp"
#include "ngraph/op/slice.hpp"
#include "ngraph/op/stop_gradient.hpp"
#include "ngraph/op/sum.hpp"
#include "ngraph/util.hpp"

using namespace std;
using namespace ngraph;

<<<<<<< HEAD
static bool replace_broadcast_like(const std::shared_ptr<ngraph::Node>& node)
=======
#define TI(x) type_index(typeid(x))

#define HANDLER_DECL(x) static bool x(const shared_ptr<Node>& node)

HANDLER_DECL(replace_broadcast_like)
>>>>>>> 13fc556e
{
    // Replace a broadcast like with the broadcast to eliminate the pseudo-dependency on the "like" argument
    auto broadcast_like = static_pointer_cast<op::BroadcastLike>(node);
    replace_node(node,
                 make_shared<op::Broadcast>(broadcast_like->get_argument(0),
                                            broadcast_like->get_broadcast_shape(),
                                            broadcast_like->get_broadcast_axes()));
    return true;
}

static const unordered_map<type_index, function<bool(const shared_ptr<Node>&)>> dispatcher{
    {TI(op::BroadcastLike), &replace_broadcast_like}};

bool pass::LikeReplacement::run_on_function(shared_ptr<Function> function)
{
    bool clobbered = false;

    for (const auto& n : function->get_ops())
    {
        // Work around a warning [-Wpotentially-evaluated-expression]
        const Node& node = *n;
        auto handler = dispatcher.find(TI(node));
        if (handler != dispatcher.end())
        {
            clobbered = handler->second(n) || clobbered;
        }

        // Here we're checking on a common base class of a family of template classes,
        // which is more than type info can handle.
        auto sclb = dynamic_pointer_cast<op::ScalarConstantLikeBase>(n);
        if (sclb != nullptr)
        {
            replace_node(sclb, sclb->as_constant());
            clobbered = true;
        }
    }

    return clobbered;
}<|MERGE_RESOLUTION|>--- conflicted
+++ resolved
@@ -33,15 +33,7 @@
 using namespace std;
 using namespace ngraph;
 
-<<<<<<< HEAD
 static bool replace_broadcast_like(const std::shared_ptr<ngraph::Node>& node)
-=======
-#define TI(x) type_index(typeid(x))
-
-#define HANDLER_DECL(x) static bool x(const shared_ptr<Node>& node)
-
-HANDLER_DECL(replace_broadcast_like)
->>>>>>> 13fc556e
 {
     // Replace a broadcast like with the broadcast to eliminate the pseudo-dependency on the "like" argument
     auto broadcast_like = static_pointer_cast<op::BroadcastLike>(node);
