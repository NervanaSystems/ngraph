//*****************************************************************************
// Copyright 2017-2020 Intel Corporation
//
// Licensed under the Apache License, Version 2.0 (the "License");
// you may not use this file except in compliance with the License.
// You may obtain a copy of the License at
//
//     http://www.apache.org/licenses/LICENSE-2.0
//
// Unless required by applicable law or agreed to in writing, software
// distributed under the License is distributed on an "AS IS" BASIS,
// WITHOUT WARRANTIES OR CONDITIONS OF ANY KIND, either express or implied.
// See the License for the specific language governing permissions and
// limitations under the License.
//*****************************************************************************

#pragma once

#include "ngraph/log.hpp"
#include "ngraph/pass/graph_rewrite.hpp"
#include "ngraph/runtime/aligned_buffer.hpp"
#include "ngraph/util.hpp"

namespace ngraph
{
    namespace pass
    {
        class ConstantFolding;
        bool revalidate_and_ensure_static(std::shared_ptr<ngraph::Node> n);
    }
}

class NGRAPH_API ngraph::pass::ConstantFolding : public ngraph::pass::GraphRewrite
{
public:
    enum class CFTransformations
    {
        RESHAPE,
        BROADCAST,
        DYN_BROADCAST,
        PAD,
        DEQUANTIZE,
        UNARY,
        BINARY,
        QUANTIZE,
        CONVERT,
        SHAPE_OF,
        REVERSE,
        ARITHMETIC_REDUCTION,
        LOGICAL_REDUCTION,
        CONCAT,
        GATHER,
        SCATTER,
        SLICE,
        DYN_SLICE,
        STRIDED_SLICE,
        DYN_RESHAPE,
        TRANSPOSE,
        RANGE,
        SELECT,
        SQUEEZE,
        UNSQUEEZE,
        SPLIT,
        VARIADIC_SPLIT,
        ONE_HOT,
        TILE,
        NON_ZERO
    };

    ConstantFolding(const ngraph::BuildNodeExecutorMap& cfmap = ngraph::BuildNodeExecutorMap())
        : GraphRewrite()
    {
        m_cfmap = cfmap;
        m_enable_shape_inference = true;

        construct_constant_split();
        construct_constant_variadic_split();
        construct_constant_reshape();
        construct_constant_broadcast();
        construct_constant_dyn_broadcast();
        construct_constant_pad();
<<<<<<< HEAD
        construct_constant_binary();
=======
        construct_constant_unary();
>>>>>>> bd602605
        construct_constant_quantize();
        construct_constant_dequantize();
        construct_constant_convert();
        construct_constant_reverse();
        construct_constant_arithmetic_reduction();
        construct_constant_logical_reduction();
        construct_constant_gather_with_subgraph();
        construct_constant_gather();
        construct_constant_scatter_elements_update();
        construct_constant_slice();
        construct_constant_dyn_slice();
        construct_constant_strided_slice();
        construct_constant_dyn_reshape();
        construct_constant_transpose();
        construct_constant_select();
        construct_constant_one_hot();
        construct_constant_tile();
        construct_constant_default();
    }

private:
    void construct_constant_reshape();
    void construct_constant_broadcast();
    void construct_constant_dyn_broadcast();
    void construct_constant_pad();
<<<<<<< HEAD
    void construct_constant_binary();
=======
    void construct_constant_unary();
>>>>>>> bd602605
    void construct_constant_quantize();
    void construct_constant_dequantize();
    void construct_constant_convert();
    void construct_constant_reverse();
    void construct_constant_arithmetic_reduction();
    void construct_constant_logical_reduction();
    void construct_constant_gather_with_subgraph();
    void construct_constant_gather();
    void construct_constant_scatter_elements_update();
    void construct_constant_slice();
    void construct_constant_dyn_slice();
    void construct_constant_strided_slice();
    void construct_constant_dyn_reshape();
    void construct_constant_transpose();
    void construct_constant_select();
    void construct_constant_split();
    void construct_constant_variadic_split();
    void construct_constant_one_hot();
    void construct_constant_tile();
    void construct_constant_default();

    ngraph::BuildNodeExecutorMap m_cfmap;
};<|MERGE_RESOLUTION|>--- conflicted
+++ resolved
@@ -79,11 +79,6 @@
         construct_constant_broadcast();
         construct_constant_dyn_broadcast();
         construct_constant_pad();
-<<<<<<< HEAD
-        construct_constant_binary();
-=======
-        construct_constant_unary();
->>>>>>> bd602605
         construct_constant_quantize();
         construct_constant_dequantize();
         construct_constant_convert();
@@ -109,11 +104,6 @@
     void construct_constant_broadcast();
     void construct_constant_dyn_broadcast();
     void construct_constant_pad();
-<<<<<<< HEAD
-    void construct_constant_binary();
-=======
-    void construct_constant_unary();
->>>>>>> bd602605
     void construct_constant_quantize();
     void construct_constant_dequantize();
     void construct_constant_convert();
