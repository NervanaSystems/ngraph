--- conflicted
+++ resolved
@@ -45,12 +45,9 @@
         PRODUCT,
         SUM,
         CONCAT,
-<<<<<<< HEAD
         GATHER,
-=======
         SLICE,
         DYN_SLICE,
->>>>>>> 55209b7a
         DYN_RESHAPE,
         TRANSPOSE
     };
@@ -72,12 +69,9 @@
         construct_constant_product();
         construct_constant_sum();
         construct_constant_concat();
-<<<<<<< HEAD
         construct_constant_gather();
-=======
         construct_constant_slice();
         construct_constant_dyn_slice();
->>>>>>> 55209b7a
         construct_constant_dyn_reshape();
         construct_constant_transpose();
     }
@@ -106,12 +100,9 @@
             case CFTransformations::PRODUCT: construct_constant_product(); break;
             case CFTransformations::SUM: construct_constant_sum(); break;
             case CFTransformations::CONCAT: construct_constant_concat(); break;
-<<<<<<< HEAD
             case CFTransformations::GATHER: construct_constant_gather(); break;
-=======
             case CFTransformations::SLICE: construct_constant_slice(); break;
             case CFTransformations::DYN_SLICE: construct_constant_dyn_slice(); break;
->>>>>>> 55209b7a
             case CFTransformations::DYN_RESHAPE: construct_constant_dyn_reshape(); break;
             case CFTransformations::TRANSPOSE: construct_constant_transpose(); break;
             }
@@ -132,12 +123,9 @@
     void construct_constant_product();
     void construct_constant_sum();
     void construct_constant_concat();
-<<<<<<< HEAD
     void construct_constant_gather();
-=======
     void construct_constant_slice();
     void construct_constant_dyn_slice();
->>>>>>> 55209b7a
     void construct_constant_dyn_reshape();
     void construct_constant_transpose();
 
