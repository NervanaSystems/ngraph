--- conflicted
+++ resolved
@@ -50,11 +50,8 @@
         DYN_SLICE,
         DYN_RESHAPE,
         TRANSPOSE,
-<<<<<<< HEAD
-        RANGE
-=======
+        RANGE,
         SELECT
->>>>>>> 9f928d92
     };
 
     ConstantFolding(const ngraph::BuildNodeExecutorMap& cfmap = ngraph::BuildNodeExecutorMap())
@@ -79,11 +76,8 @@
         construct_constant_dyn_slice();
         construct_constant_dyn_reshape();
         construct_constant_transpose();
-<<<<<<< HEAD
         construct_constant_range();
-=======
         construct_constant_select();
->>>>>>> 9f928d92
     }
 
     //this allows to specify the order in which matchers will be run
@@ -115,11 +109,8 @@
             case CFTransformations::DYN_SLICE: construct_constant_dyn_slice(); break;
             case CFTransformations::DYN_RESHAPE: construct_constant_dyn_reshape(); break;
             case CFTransformations::TRANSPOSE: construct_constant_transpose(); break;
-<<<<<<< HEAD
             case CFTransformations::RANGE: construct_constant_range(); break;
-=======
             case CFTransformations::SELECT: construct_constant_select(); break;
->>>>>>> 9f928d92
             }
         }
     }
@@ -143,11 +134,8 @@
     void construct_constant_dyn_slice();
     void construct_constant_dyn_reshape();
     void construct_constant_transpose();
-<<<<<<< HEAD
     void construct_constant_range();
-=======
     void construct_constant_select();
->>>>>>> 9f928d92
 
     ngraph::BuildNodeExecutorMap m_cfmap;
 };