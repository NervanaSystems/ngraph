//*****************************************************************************
// Copyright 2017-2020 Intel Corporation
//
// Licensed under the Apache License, Version 2.0 (the "License");
// you may not use this file except in compliance with the License.
// You may obtain a copy of the License at
//
//     http://www.apache.org/licenses/LICENSE-2.0
//
// Unless required by applicable law or agreed to in writing, software
// distributed under the License is distributed on an "AS IS" BASIS,
// WITHOUT WARRANTIES OR CONDITIONS OF ANY KIND, either express or implied.
// See the License for the specific language governing permissions and
// limitations under the License.
//*****************************************************************************

#pragma once

#include "ngraph/log.hpp"
#include "ngraph/pass/graph_rewrite.hpp"
#include "ngraph/runtime/aligned_buffer.hpp"
#include "ngraph/util.hpp"

namespace ngraph
{
    namespace pass
    {
        class ConstantFolding;
        bool revalidate_and_ensure_static(std::shared_ptr<ngraph::Node> n);
    }
}

class NGRAPH_API ngraph::pass::ConstantFolding : public ngraph::pass::GraphRewrite
{
public:
    enum class CFTransformations
    {
        RESHAPE,
        BROADCAST,
        DYN_BROADCAST,
        PAD,
        DEQUANTIZE,
        UNARY,
        BINARY,
        QUANTIZE,
        CONVERT,
        SHAPE_OF,
        REVERSE,
        ARITHMETIC_REDUCTION,
        LOGICAL_REDUCTION,
        CONCAT,
        GATHER,
        SCATTER,
        SLICE,
        DYN_SLICE,
        STRIDED_SLICE,
        DYN_RESHAPE,
        TRANSPOSE,
        RANGE,
        SELECT,
        SQUEEZE,
        UNSQUEEZE,
        SPLIT,
        VARIADIC_SPLIT,
        ONE_HOT,
        TILE,
        NON_ZERO
    };

    ConstantFolding(const ngraph::BuildNodeExecutorMap& cfmap = ngraph::BuildNodeExecutorMap())
        : GraphRewrite()
    {
        m_cfmap = cfmap;
        m_enable_shape_inference = true;

        construct_constant_shape_of();
        construct_constant_split();
        construct_constant_variadic_split();
        construct_constant_reshape();
        construct_constant_broadcast();
        construct_constant_dyn_broadcast();
        construct_constant_pad();
        construct_constant_unary();
        construct_constant_binary();
        construct_constant_quantize();
        construct_constant_dequantize();
        construct_constant_convert();
        construct_constant_reverse();
        construct_constant_arithmetic_reduction();
        construct_constant_logical_reduction();
        construct_constant_concat();
        construct_constant_gather_with_subgraph();
        construct_constant_gather();
        construct_constant_scatter_elements_update();
        construct_constant_slice();
        construct_constant_dyn_slice();
        construct_constant_strided_slice();
        construct_constant_dyn_reshape();
        construct_constant_transpose();
        construct_constant_range();
        construct_constant_select();
        construct_constant_squeeze();
        construct_constant_unsqueeze();
        construct_constant_one_hot();
        construct_constant_tile();
        construct_constant_non_zero();
    }

    // this allows to specify the order in which matchers will be run
    // and also allows to register the same matcher more than once
    ConstantFolding(const std::vector<CFTransformations>& transformations,
                    const ngraph::BuildNodeExecutorMap& cfmap = ngraph::BuildNodeExecutorMap())
        : GraphRewrite()
    {
        m_cfmap = cfmap;
        for (auto cft : transformations)
        {
            switch (cft)
            {
            case CFTransformations::RESHAPE: construct_constant_reshape(); break;
            case CFTransformations::BROADCAST: construct_constant_broadcast(); break;
            case CFTransformations::DYN_BROADCAST: construct_constant_dyn_broadcast(); break;
            case CFTransformations::PAD: construct_constant_pad(); break;
            case CFTransformations::UNARY: construct_constant_unary(); break;
            case CFTransformations::BINARY: construct_constant_binary(); break;
            case CFTransformations::DEQUANTIZE: construct_constant_dequantize(); break;
            case CFTransformations::QUANTIZE: construct_constant_quantize(); break;
            case CFTransformations::CONVERT: construct_constant_convert(); break;
            case CFTransformations::SHAPE_OF: construct_constant_shape_of(); break;
            case CFTransformations::REVERSE: construct_constant_reverse(); break;
            case CFTransformations::ARITHMETIC_REDUCTION:
                construct_constant_arithmetic_reduction();
                break;
            case CFTransformations::LOGICAL_REDUCTION:
                construct_constant_logical_reduction();
                break;
            case CFTransformations::CONCAT: construct_constant_concat(); break;
<<<<<<< HEAD
            case CFTransformations::GATHER: construct_constant_gather(); break;
            case CFTransformations::SCATTER: construct_constant_scatter_elements_update(); break;
=======
            case CFTransformations::GATHER:
            {
                construct_constant_gather_with_subgraph();
                construct_constant_gather();
                break;
            }
>>>>>>> 95452c18
            case CFTransformations::SLICE: construct_constant_slice(); break;
            case CFTransformations::DYN_SLICE: construct_constant_dyn_slice(); break;
            case CFTransformations::STRIDED_SLICE: construct_constant_strided_slice(); break;
            case CFTransformations::DYN_RESHAPE: construct_constant_dyn_reshape(); break;
            case CFTransformations::TRANSPOSE: construct_constant_transpose(); break;
            case CFTransformations::RANGE: construct_constant_range(); break;
            case CFTransformations::SELECT: construct_constant_select(); break;
            case CFTransformations::SQUEEZE: construct_constant_squeeze(); break;
            case CFTransformations::UNSQUEEZE: construct_constant_unsqueeze(); break;
            case CFTransformations::SPLIT: construct_constant_split(); break;
            case CFTransformations::VARIADIC_SPLIT: construct_constant_variadic_split(); break;
            case CFTransformations::ONE_HOT: construct_constant_one_hot(); break;
            case CFTransformations::TILE: construct_constant_tile(); break;
            case CFTransformations::NON_ZERO: construct_constant_non_zero(); break;
            }
        }
    }

private:
    void construct_constant_reshape();
    void construct_constant_broadcast();
    void construct_constant_dyn_broadcast();
    void construct_constant_pad();
    void construct_constant_unary();
    void construct_constant_binary();
    void construct_constant_quantize();
    void construct_constant_dequantize();
    void construct_constant_convert();
    void construct_constant_shape_of();
    void construct_constant_reverse();
    void construct_constant_arithmetic_reduction();
    void construct_constant_logical_reduction();
    void construct_constant_concat();
    void construct_constant_gather_with_subgraph();
    void construct_constant_gather();
    void construct_constant_scatter_elements_update();
    void construct_constant_slice();
    void construct_constant_dyn_slice();
    void construct_constant_strided_slice();
    void construct_constant_dyn_reshape();
    void construct_constant_transpose();
    void construct_constant_range();
    void construct_constant_select();
    void construct_constant_squeeze();
    void construct_constant_unsqueeze();
    void construct_constant_split();
    void construct_constant_variadic_split();
    void construct_constant_one_hot();
    void construct_constant_tile();
    void construct_constant_non_zero();

    ngraph::BuildNodeExecutorMap m_cfmap;
};<|MERGE_RESOLUTION|>--- conflicted
+++ resolved
@@ -135,17 +135,13 @@
                 construct_constant_logical_reduction();
                 break;
             case CFTransformations::CONCAT: construct_constant_concat(); break;
-<<<<<<< HEAD
-            case CFTransformations::GATHER: construct_constant_gather(); break;
             case CFTransformations::SCATTER: construct_constant_scatter_elements_update(); break;
-=======
             case CFTransformations::GATHER:
             {
                 construct_constant_gather_with_subgraph();
                 construct_constant_gather();
                 break;
             }
->>>>>>> 95452c18
             case CFTransformations::SLICE: construct_constant_slice(); break;
             case CFTransformations::DYN_SLICE: construct_constant_dyn_slice(); break;
             case CFTransformations::STRIDED_SLICE: construct_constant_strided_slice(); break;
