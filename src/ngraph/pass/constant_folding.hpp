--- conflicted
+++ resolved
@@ -43,11 +43,8 @@
         SHAPE_OF,
         REVERSE,
         PRODUCT,
-<<<<<<< HEAD
-        SUM
-=======
+        SUM,
         CONCAT
->>>>>>> 4e0e0f56
     };
 
     ConstantFolding(const ngraph::BuildNodeExecutorMap& cfmap = ngraph::BuildNodeExecutorMap())
@@ -65,11 +62,8 @@
         construct_constant_shape_of();
         construct_constant_reverse();
         construct_constant_product();
-<<<<<<< HEAD
         construct_constant_sum();
-=======
         construct_constant_concat();
->>>>>>> 4e0e0f56
     }
 
     //this allows to specify the order in which matchers will be run
@@ -94,11 +88,8 @@
             case CFTransformations::SHAPE_OF: construct_constant_shape_of(); break;
             case CFTransformations::REVERSE: construct_constant_reverse(); break;
             case CFTransformations::PRODUCT: construct_constant_product(); break;
-<<<<<<< HEAD
             case CFTransformations::SUM: construct_constant_sum(); break;
-=======
             case CFTransformations::CONCAT: construct_constant_concat(); break;
->>>>>>> 4e0e0f56
             }
         }
     }
@@ -115,11 +106,8 @@
     void construct_constant_shape_of();
     void construct_constant_reverse();
     void construct_constant_product();
-<<<<<<< HEAD
     void construct_constant_sum();
-=======
     void construct_constant_concat();
->>>>>>> 4e0e0f56
 
     ngraph::BuildNodeExecutorMap m_cfmap;
 };