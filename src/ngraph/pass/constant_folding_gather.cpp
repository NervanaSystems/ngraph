--- conflicted
+++ resolved
@@ -14,7 +14,6 @@
 // limitations under the License.
 //*****************************************************************************
 
-#include <ops.hpp>
 #include "constant_folding.hpp"
 #include "ngraph/op/concat.hpp"
 #include "ngraph/op/gather.hpp"
@@ -218,12 +217,6 @@
         const auto axis = static_pointer_cast<op::Constant>(pattern_map[axis_label]);
         const auto gather = m.get_match_root();
 
-<<<<<<< HEAD
-        // gather takes exactly one element out of the Concat output
-        if (axis->get_axis_vector_val().size() != 1)
-            return false;
-=======
->>>>>>> d0f40c7a
         // only along axis=0
         if (axis->cast_vector<int64_t>()[0] != 0 || concat->get_axis() != 0)
             return false;
@@ -242,24 +235,11 @@
         const int64_t rank = concat->get_shape()[0];
         const int64_t raw_index = indices->cast_vector<int64_t>()[0];
         const int64_t positive_index = raw_index < 0 ? rank + raw_index : raw_index;
-<<<<<<< HEAD
-        const auto gathered =
-            concat_inputs[positive_index].get_source_output().get_node_shared_ptr();
-        if (!gathered->is_constant())
-            return false;
-
-        const auto gathered_const = dynamic_pointer_cast<op::Constant>(gathered);
-        const auto replacement = make_shared<op::Constant>(
-            gathered->get_element_type(), indices_shape, gathered_const->get_data_ptr());
-
-        replace_node(m.get_match_root(), replacement);
-=======
         // gather takes exactly one element out of the Concat output
         const auto gathered =
             concat_inputs[positive_index].get_source_output().get_node_shared_ptr();
 
         replace_node(m.get_match_root(), gathered);
->>>>>>> d0f40c7a
         return true;
     };
 
