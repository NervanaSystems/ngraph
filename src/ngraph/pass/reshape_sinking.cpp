//*****************************************************************************
// Copyright 2017-2020 Intel Corporation
//
// Licensed under the Apache License, Version 2.0 (the "License");
// you may not use this file except in compliance with the License.
// You may obtain a copy of the License at
//
//     http://www.apache.org/licenses/LICENSE-2.0
//
// Unless required by applicable law or agreed to in writing, software
// distributed under the License is distributed on an "AS IS" BASIS,
// WITHOUT WARRANTIES OR CONDITIONS OF ANY KIND, either express or implied.
// See the License for the specific language governing permissions and
// limitations under the License.
//*****************************************************************************

#include "reshape_sinking.hpp"
#include <algorithm>
#include <iostream>
#include <numeric>
#include <set>
#include <unordered_set>

#include "ngraph/descriptor/input.hpp"
#include "ngraph/graph_util.hpp"
#include "ngraph/log.hpp"
#include "ngraph/op/batch_norm.hpp"
#include "ngraph/op/broadcast.hpp"
#include "ngraph/op/concat.hpp"
#include "ngraph/op/convolution.hpp"
#include "ngraph/op/dequantize.hpp"
#include "ngraph/op/get_output_element.hpp"
#include "ngraph/op/pad.hpp"
#include "ngraph/op/quantize.hpp"
#include "ngraph/op/reshape.hpp"
#include "ngraph/op/slice.hpp"
#include "ngraph/op/util/binary_elementwise_arithmetic.hpp"
#include "ngraph/op/util/unary_elementwise_arithmetic.hpp"
#include "ngraph/pattern/op/label.hpp"
#include "ngraph/util.hpp"

using namespace std;
using namespace ngraph;

using ReshapeMap = unordered_map<shared_ptr<Node>, shared_ptr<op::Reshape>>;

static string describe_reshape(shared_ptr<Node> node)
{
    stringstream ss;
    auto reshape = as_type_ptr<op::Reshape>(node);
    ss << reshape->get_name()
       << " ( axis order = " << ngraph::vector_to_string(reshape->get_input_order())
       << " , shape = " << vector_to_string(reshape->get_output_shape(0)) << " ) "
       << " , child = " << reshape->get_argument(0)->get_name();

    return ss.str();
}

static shared_ptr<op::Reshape>
    make_reshape(shared_ptr<Node> arg, const AxisVector& input_order, const Shape& output_shape)
{
    auto reshape = make_shared<op::Reshape>(arg, input_order, output_shape);
    NGRAPH_DEBUG << "Make Reshape " << describe_reshape(reshape);
    return reshape;
}

static void
    write_reshapemap(ReshapeMap& reorders, shared_ptr<Node> target, shared_ptr<op::Reshape> reshape)
{
    NGRAPH_DEBUG << "Write ReshapeMap[" << target->get_name()
                 << "] = " << describe_reshape(reshape);
    reorders[target] = reshape;
}

static shared_ptr<op::Reshape> read_reshapemap(ReshapeMap& reorders, shared_ptr<Node> target)
{
    auto reorder = reorders.at(target);
    NGRAPH_DEBUG << "Read ReshapeMap[" << target->get_name() << "]  -> "
                 << describe_reshape(reorder);
    return reorder;
}

static shared_ptr<op::Reshape> combine_reshapes(shared_ptr<op::Reshape> r1,
                                                shared_ptr<op::Reshape> r2)
{
    auto default_order = ngraph::get_default_order(r1->get_output_shape(0));
    auto perm_r1 = apply_permutation(default_order, r1->get_input_order());
    auto perm_r2 = apply_permutation(perm_r1, r2->get_input_order());
    auto rreshape = make_reshape(r2->get_argument(0), perm_r2, r2->get_output_shape(0));
    NGRAPH_DEBUG << "Combining " << describe_reshape(r1) << " and " << describe_reshape(r2)
                 << " into " << describe_reshape(rreshape);
    return rreshape;
}

static void insert_reshape(shared_ptr<Node> target, shared_ptr<Node> reshape, size_t input_index)
{
    NGRAPH_DEBUG << "Inserting reshape at input " << target->get_name() << " input index "
                 << input_index;
    auto arg = target->input(input_index).get_source_output();
    NGRAPH_DEBUG << "Arg shape: " << arg.get_shape();
    auto new_reshape = reshape->copy_with_new_inputs({arg});
    NGRAPH_DEBUG << "Inserting reshape " << describe_reshape(new_reshape) << " at input "
                 << target->get_name() << " input index " << input_index;
    target->input(input_index).replace_source_output(new_reshape->output(0));
}

static void delete_reshape(shared_ptr<Node> reshape)
{
    NGRAPH_DEBUG << "Removing reshape " << reshape->get_name();
    if (!reshape->get_users().empty())
    {
        ngraph::replace_node(reshape, reshape->get_argument(0));
    }
}

static void mark_reshape_for_deletion(shared_ptr<Node> reshape,
                                      set<shared_ptr<Node>>& reshapes_to_delete)
{
    NGRAPH_DEBUG << "Marking reshape " << reshape->get_name() << " for deletion";
    reshapes_to_delete.insert(reshape);
}

static shared_ptr<op::Reshape> create_default_reshape(shared_ptr<Node> n)
{
    auto default_order = ngraph::get_default_order(n->get_output_shape(0));
    auto default_reshape = make_reshape(n, default_order, n->get_output_shape(0));
    NGRAPH_DEBUG << "Default reshape: " << describe_reshape(default_reshape);
    return default_reshape;
}

// compute an axis order that converts the given axis order to default
static AxisSet get_quantization_axes_in_default_order(shared_ptr<op::Reshape> arg_reshape,
                                                      const AxisSet& old_axis_set)
{
    auto perm_to_def = ngraph::get_permutation_to_default_order(arg_reshape->get_input_order());
    AxisSet axis_set;
    for (auto axis : old_axis_set)
    {
        axis_set.insert(perm_to_def.at(axis));
    }
    return axis_set;
}

struct Swimmer
{
    Input<Node> input;
    shared_ptr<op::Reshape> reshape;
};

// Swim is used to push/"swim" reshapes towards paramaters.
// This is typically done for binary ops when
// one operand is in nchw, while  the other one is nhwc
// we prefer nchw since a lot of ngraph ops require this format,
// so keeping things in nchw allows us to eliminate as many reshapes
// as possible
void swim(Input<Node> input, shared_ptr<op::Reshape> reshape)
{
    Swimmer sw{input, reshape};
    list<Swimmer> work_queue;
    work_queue.push_back(sw);

    // TODO: if we support more ops (especially, with >1 args)
    // we will need to keep track of nodes we visited and their reshapes
    while (work_queue.size() > 0)
    {
        auto csw = work_queue.front();
        work_queue.pop_front();
        auto n_output = csw.input.get_source_output();
        auto n = n_output.get_node_shared_ptr();
        auto materialize = [csw, n_output]() {
            auto n = n_output.get_node_shared_ptr();
            auto new_reshape = csw.reshape->clone_with_new_inputs({n});
            new_reshape->merge_provenance_tags_from(n);
            NGRAPH_DEBUG << "Materializing new reshape " << describe_reshape(new_reshape);
            csw.input.replace_source_output(new_reshape->output(0));
        }; // Only swim past nodes which have a single user
        if (n->get_users().size() > 1)
        {
            materialize();
            continue;
        }
        NGRAPH_DEBUG << "Processing (swimming) " << n->get_name();
        if (n->is_unary_elementwise_arithmetic())
        {
            Swimmer nsw{n->input(0), csw.reshape};
            work_queue.push_back(nsw);
            NGRAPH_DEBUG << "Propagating reshape " << describe_reshape(csw.reshape) << " for "
                         << n->get_name() << " to " << n->get_argument(0);
        }
        else if (is_type<op::Broadcast>(n))
        {
            auto old_broadcast = static_pointer_cast<op::Broadcast>(n);
            auto broadcast_axes = old_broadcast->get_broadcast_axes();
            auto broadcast_reshape = csw.reshape;
            // swimming can only handle 1 dim change
            if (broadcast_reshape->get_output_shape(0).size() -
                    old_broadcast->get_output_shape(0).size() >
                1)
            {
                materialize();
                continue;
            }
            bool in_order = true;
            AxisSet new_broadcast_axes;
            vector<size_t> new_source_axes;
            auto input_order = broadcast_reshape->get_input_order();
            for (size_t i = 0; i < input_order.size(); i++)
            {
                if (broadcast_axes.count(input_order.at(i)) != 0)
                {
                    new_broadcast_axes.insert(i);
                }
                else
                {
                    if (new_source_axes.size() != 0 && new_source_axes.back() > input_order.at(i))
                    {
                        in_order = false;
                    }
                    new_source_axes.push_back(i);
                }
            }

            auto broadcast_input = old_broadcast->get_argument(0);
            if (!in_order)
            {
                AxisVector new_source_axes_sorted{new_source_axes};
                sort(new_source_axes_sorted.begin(), new_source_axes_sorted.end());
                map<size_t, size_t> old_new_source_axes;
                for (size_t i = 0; new_source_axes_sorted.size(); i++)
                {
                    old_new_source_axes.insert({new_source_axes.at(i), i});
                }

                AxisVector new_source_axis_order;
                for (auto axis : new_source_axes_sorted)
                {
                    new_source_axis_order.push_back(old_new_source_axes.at(axis));
                }

                auto new_arg_shape = ngraph::apply_permutation(broadcast_input->get_output_shape(0),
                                                               new_source_axis_order);
                broadcast_input =
                    make_reshape(broadcast_input, new_source_axis_order, new_arg_shape);
            }

            auto new_broadcast = make_shared<op::Broadcast>(
                broadcast_input, broadcast_reshape->get_output_shape(0), new_broadcast_axes);
            csw.input.replace_source_output(new_broadcast->output(0));
        }
        // TODO: Add cases to push through Reshape and BinaryElementwiseArithmetic
        else
        {
            // materialize
            materialize();
        }
    }
}

// convert_binary_to_default_order is used when one of the arguments
// of a binary op isn't in the default format (i.e. nhwc instead of nchw)
// We have to normalize this other argument to nchw by swimming nchw towards parameters
// as far as we can
static void convert_binary_to_default_order(shared_ptr<Node> binary,
                                            const Input<Node>& input,
                                            shared_ptr<Node> right,
                                            ReshapeMap& reorders,
                                            set<shared_ptr<Node>>& reshapes_to_delete)
{
    auto left = input.get_source_output().get_node_shared_ptr();
    auto perm_to_def =
        ngraph::get_permutation_to_default_order(reorders.at(right)->get_input_order());
    auto new_shape = apply_permutation(left->get_output_shape(0), perm_to_def);
    NGRAPH_DEBUG << "right = " << ngraph::vector_to_string(right->get_output_shape(0)) << ", "
                 << right->get_name();
    auto new_reshape = make_reshape(left, perm_to_def, new_shape);
    NGRAPH_DEBUG << "left : About to swim " << describe_reshape(new_reshape) << " up to "
                 << left->get_name();
    // this should now insert and swim reshape on right
    swim(input, new_reshape);
    mark_reshape_for_deletion(reorders.at(right), reshapes_to_delete);
    write_reshapemap(reorders, binary, read_reshapemap(reorders, right));
}

static void materialize_shapes(shared_ptr<Node> n,
                               ReshapeMap& reorders,
                               set<shared_ptr<Node>>& reshapes_to_delete)
{
    // skip multiple output nodes and deal with GOEs exclusively
    if (n->get_output_size() > 1)
    {
        return;
    }

    for (size_t i = 0; i < n->get_arguments().size(); i++)
    {
        // materialize all pending reshapes, flush pending reshapes
        auto arg = n->get_argument(i);
        if (reorders.count(arg) != 0)
        {
            auto arg_reshape = reorders.at(arg);
            NGRAPH_DEBUG << "Materializing " << describe_reshape(arg_reshape) << " for "
                         << arg->get_name();
            mark_reshape_for_deletion(arg_reshape, reshapes_to_delete);
            auto arg_shape = arg->get_output_shape(0);
            if (arg_reshape->get_input_order() != get_default_order(arg->get_output_shape(0)))
            {
                // Insert if arg needs to be transposed.
                insert_reshape(n, arg_reshape, i);
            }
            // no swimming up
        }
    }
    write_reshapemap(reorders, n, create_default_reshape(n));
}

static void sink_reshape(shared_ptr<op::Reshape> reshape,
                         ReshapeMap& reorders,
                         set<shared_ptr<Node>>& reshapes_to_delete)
{
    NGRAPH_DEBUG << "Sinking Reshape :" << describe_reshape(reshape);
    auto orig_reshape = reorders.at(reshape->get_argument(0));
    // 1) Not a Transpose or 2) Rank changing operation.
    if ((reshape->get_output_shape(0).size() != reshape->get_input_order().size()) ||
        (!reshape->get_is_transpose()))
    {
        NGRAPH_DEBUG << "Materializing " << describe_reshape(orig_reshape) << " for reshape "
                     << describe_reshape(reshape);
        insert_reshape(reshape, orig_reshape, 0);
        mark_reshape_for_deletion(orig_reshape, reshapes_to_delete);
        write_reshapemap(reorders, reshape, create_default_reshape(reshape));
    }
    else
    {
        // combine both reshapes
        auto new_reshape = combine_reshapes(orig_reshape, reshape);
        // remove original reshape now it's combined with a new one
        // should be safe to remove an already detached node
        mark_reshape_for_deletion(orig_reshape, reshapes_to_delete);
        // replace reshape with combined one
        ngraph::replace_node(reshape, new_reshape);
        mark_reshape_for_deletion(new_reshape, reshapes_to_delete);
        write_reshapemap(reorders, new_reshape, new_reshape);
    }
}

static void sink_unary(shared_ptr<Node> n,
                       ReshapeMap& reorders,
                       set<shared_ptr<Node>>& /* reshapes_to_delete */)
{
    auto arg_reshape = read_reshapemap(reorders, n->get_argument(0));
    NGRAPH_DEBUG << "Propagating " << describe_reshape(arg_reshape) << " for " << n->get_name();
    write_reshapemap(reorders, n, arg_reshape);
}

static void sink_binary(shared_ptr<Node> binary,
                        ReshapeMap& reorders,
                        set<shared_ptr<Node>>& reshapes_to_delete)
{
    auto left = binary->get_argument(0);
    auto right = binary->get_argument(1);

    if (reorders.at(left)->get_input_order() == reorders.at(right)->get_input_order())
    {
        NGRAPH_DEBUG << "Propagating " << describe_reshape(reorders.at(left)) << " for "
                     << binary->get_name();
        write_reshapemap(reorders, binary, read_reshapemap(reorders, left));
        // at this point, both reshapes will be eventually removed
        mark_reshape_for_deletion(reorders.at(left), reshapes_to_delete);
        mark_reshape_for_deletion(reorders.at(right), reshapes_to_delete);
    }
    else if (reorders.at(left)->get_input_order() ==
             ngraph::get_default_order(left->get_output_shape(0)))
    {
        convert_binary_to_default_order(
            binary, binary->input(0), right, reorders, reshapes_to_delete);
    }
    else if (reorders.at(right)->get_input_order() ==
             ngraph::get_default_order(right->get_output_shape(0)))
    {
        convert_binary_to_default_order(
            binary, binary->input(1), left, reorders, reshapes_to_delete);
    }
    else
    {
        NGRAPH_DEBUG << "Materializing both reshapes for " << binary->get_name();
        NGRAPH_DEBUG << "Left = " << describe_reshape(reorders.at(left));
        NGRAPH_DEBUG << "Right = " << describe_reshape(reorders.at(right));
        mark_reshape_for_deletion(reorders.at(left), reshapes_to_delete);
        mark_reshape_for_deletion(reorders.at(right), reshapes_to_delete);
        insert_reshape(binary, reorders.at(left), 0);
        insert_reshape(binary, reorders.at(right), 1);
    }
}

static void sink_slice(shared_ptr<op::Slice> n,
                       ReshapeMap& reorders,
                       set<shared_ptr<Node>>& /* reshapes_to_delete */)
{
    auto arg_reshape = reorders.at(n->get_argument(0));
    auto order = arg_reshape->get_input_order();

    // we need the correct input shape to produce the right output shape
    // we are going to create a label of the right input shape,
    // so a new slice will have the right shape
    auto def_order = ngraph::get_permutation_to_default_order(order);
    auto input_shape = ngraph::apply_permutation(arg_reshape->get_output_shape(0), def_order);
    auto dummy_correct_shape =
        make_shared<pattern::op::Label>(arg_reshape->get_output_element_type(0), input_shape);

    auto new_lower = ngraph::apply_permutation(n->get_lower_bounds(), def_order);
    auto new_upper = ngraph::apply_permutation(n->get_upper_bounds(), def_order);
    auto new_strides = ngraph::apply_permutation(n->get_strides(), def_order);
    auto new_slice = make_shared<op::Slice>(dummy_correct_shape, new_lower, new_upper, new_strides);
    ngraph::replace_node(dummy_correct_shape, n->get_argument(0));
    NGRAPH_DEBUG << "Replacing " << n->get_name() << " with " << new_slice->get_name();
    ngraph::replace_node(n, new_slice);

    auto new_reshape = make_reshape(new_slice, order, n->get_output_shape(0));
    NGRAPH_DEBUG << "Propagating " << describe_reshape(new_reshape) << " for " << n->get_name();
    write_reshapemap(reorders, new_slice, new_reshape);
}

static void sink_pad(shared_ptr<op::Pad> n,
                     ReshapeMap& reorders,
                     set<shared_ptr<Node>>& /* reshapes_to_delete */)
{
    auto arg_reshape = reorders.at(n->get_argument(0));
    auto order = arg_reshape->get_input_order();
    // we need the correct input shape to produce the right output shape
    // we are going to create a label of the right input shape,
    // so a new pad will have the right shape
    auto def_order = ngraph::get_permutation_to_default_order(order);
    auto input_shape = ngraph::apply_permutation(arg_reshape->get_output_shape(0), def_order);
    auto dummy_correct_shape =
        make_shared<pattern::op::Label>(arg_reshape->get_output_element_type(0), input_shape);

    auto new_lower = ngraph::apply_permutation(n->get_padding_below(), def_order);
    auto new_upper = ngraph::apply_permutation(n->get_padding_above(), def_order);
    auto new_pad = make_shared<op::Pad>(
        dummy_correct_shape, n->get_argument(1), new_lower, new_upper, n->get_pad_mode());
    ngraph::replace_node(dummy_correct_shape, n->get_argument(0));
    NGRAPH_DEBUG << "Replacing " << n->get_name() << " with " << new_pad->get_name();
    ngraph::replace_node(n, new_pad);
    auto new_reshape = make_reshape(new_pad, order, n->get_output_shape(0));
    NGRAPH_DEBUG << "Propagating " << describe_reshape(new_reshape) << " for " << n->get_name();
    write_reshapemap(reorders, new_pad, new_reshape);
}
static void sink_quantize(shared_ptr<op::Quantize> quantize,
                          ReshapeMap& reorders,
                          set<shared_ptr<Node>>& /* reshapes_to_delete */)
{
    auto arg_reshape = reorders.at(quantize->get_argument(0));
    AxisSet axes_in_def_order =
        get_quantization_axes_in_default_order(arg_reshape, quantize->get_axes());
    auto new_quantize = make_shared<op::Quantize>(quantize->get_argument(0),
                                                  quantize->get_argument(1),
                                                  quantize->get_argument(2),
                                                  quantize->get_output_element_type(0),
                                                  axes_in_def_order,
                                                  quantize->get_round_mode());

    ngraph::replace_node(quantize, new_quantize);
    write_reshapemap(reorders, new_quantize, arg_reshape);
}

static void sink_concat(shared_ptr<op::Concat> n,
                        ReshapeMap& reorders,
                        set<shared_ptr<Node>>& reshapes_to_delete)
{
    auto arg_reshape = reorders.at(n->get_argument(0));
    auto order = arg_reshape->get_input_order();
    // we need the correct input shape to produce the right output shape
    // we are going to create a label of the right input shape,
    // so a new slice will have the right shape
    auto def_order = ngraph::get_permutation_to_default_order(order);
    auto input_shape = ngraph::apply_permutation(arg_reshape->get_output_shape(0), def_order);
    auto dummy_correct_shape =
        make_shared<pattern::op::Label>(arg_reshape->get_output_element_type(0), input_shape);

    NodeVector new_args;
    new_args.push_back(dummy_correct_shape);

    for (size_t i = 1; i < n->get_input_size(); i++)
    {
        auto iarg_reshape = reorders.at(n->get_argument(i));
        auto iorder = iarg_reshape->get_input_order();
        if (iorder != order)
        {
            NGRAPH_DEBUG << " input order at " << i << "-th arg is different from first arg";
            materialize_shapes(n, reorders, reshapes_to_delete);
            return;
        }

        auto iinput_shape = ngraph::apply_permutation(iarg_reshape->get_output_shape(0), def_order);
        auto idummy_correct_shape =
            make_shared<pattern::op::Label>(iarg_reshape->get_output_element_type(0), iinput_shape);
        new_args.push_back(idummy_correct_shape);
    }

    auto new_axis = order.at(n->get_concatenation_axis());
    auto new_concat = make_shared<op::Concat>(new_args, new_axis);
    // put back the original arguments
    for (size_t i = 0; i < new_concat->get_input_size(); i++)
    {
        ngraph::replace_node(new_args.at(i), n->get_argument(i));
    }
    NGRAPH_DEBUG << "Replacing " << n->get_name() << " with " << new_concat->get_name();
    ngraph::replace_node(n, new_concat);

    auto new_reshape = make_reshape(new_concat, order, n->get_output_shape(0));
    NGRAPH_DEBUG << "Propagating " << describe_reshape(new_reshape) << " for " << n->get_name();
    write_reshapemap(reorders, new_concat, new_reshape);
}

static void sink_dequantize(shared_ptr<op::Dequantize> dequantize,
                            ReshapeMap& reorders,
                            set<shared_ptr<Node>>& /* reshapes_to_delete */)
{
    auto arg_reshape = reorders.at(dequantize->get_argument(0));
    AxisSet axes_in_def_order =
        get_quantization_axes_in_default_order(arg_reshape, dequantize->get_axes());
    auto new_dequantize = make_shared<op::Dequantize>(dequantize->get_argument(0),
                                                      dequantize->get_argument(1),
                                                      dequantize->get_argument(2),
                                                      dequantize->get_output_element_type(0),
                                                      axes_in_def_order);

    ngraph::replace_node(dequantize, new_dequantize);
    write_reshapemap(reorders, new_dequantize, arg_reshape);
}

// The goal of ReshapeSinking is to remove
// round-trip reshapes(i.e. nhwc->nchw(nchw-only-op)->nhwc)
// around nchw-only-op (e.g.Convolution, Batchnorm, Avg/MaxPool)
// This is achieved by both **sinking**, propagating reshapes
// through ops towards op::Results,
// or **swimming** Reshapes up towards op::Parameter
// For each op type we support we can either combine
// two reshapes by replacing the existing Reshape,
// materialize pending reshapes if they can't be propagated through op
bool ngraph::pass::ReshapeSinking::run_on_function(shared_ptr<ngraph::Function> f)
{
    ReshapeMap reorders;
    NodeVector results;
    set<shared_ptr<Node>> reshapes_to_delete;

    // STEP 1 : Sink or Swim reshapes away for op clusters
    for (auto n : f->get_ordered_ops())
    {
        NGRAPH_DEBUG << "Start: Processing node " << n->get_name();
        // collect all Result nodes for a sanity check
        if (n->is_output())
        {
            results.push_back(n);
        }

        if (auto reshape = as_type_ptr<op::Reshape>(n))
        {
            sink_reshape(reshape, reorders, reshapes_to_delete);
        }
        else if (n->is_unary_elementwise_arithmetic())
        {
            sink_unary(n, reorders, reshapes_to_delete);
        }
        else if (n->is_binary_elementwise_arithmetic())
        {
            sink_binary(n, reorders, reshapes_to_delete);
        }
        else if (auto goe = as_type_ptr<op::GetOutputElement>(n))
        {
            write_reshapemap(reorders, goe, create_default_reshape(goe));
        }
        else if (auto quantize = as_type_ptr<op::Quantize>(n))
        {
            sink_quantize(quantize, reorders, reshapes_to_delete);
        }
        else if (auto dequantize = as_type_ptr<op::Dequantize>(n))
        {
            sink_dequantize(dequantize, reorders, reshapes_to_delete);
        }
        else if (auto slice = as_type_ptr<op::Slice>(n))
        {
            // A heuristic. If Reshape has multiple slice users, if sunk
            // it will be replicated by the number of its users
            // TODO: we should have a pre-pass that looks at this kind of
            // scenarios and marks some reshapes as too "toxic" to sink
            // For now, this heuristic works really well.
            // Note, get_users(*true*) which means we only care about
            // live users of Reshape. However get_users(*true*) cause
            // significant time increase on graphs with many slice ops,
            // so for now we are removing "true" check and let backend
            // handle reshape sinking for slice operation.
            if (slice->get_argument(0)->get_users().size() == 1)
            {
                sink_slice(slice, reorders, reshapes_to_delete);
            }
            else
            {
                materialize_shapes(n, reorders, reshapes_to_delete);
            }
        }
        else if (auto pad = as_type_ptr<op::Pad>(n))
        {
            sink_pad(pad, reorders, reshapes_to_delete);
        }
        else if (auto concat = as_type_ptr<op::Concat>(n))
        {
            sink_concat(concat, reorders, reshapes_to_delete);
        }
        else
        {
            materialize_shapes(n, reorders, reshapes_to_delete);
        }
        NGRAPH_DEBUG << "End: Processing node " << n->get_name();
    }

    // STEP 2: purge all the reshapes we either sunk or swam.
    for (auto r : reshapes_to_delete)
    {
        delete_reshape(r);
    }

    // make sure shapes are always materialized before results
    for (auto r : results)
    {
<<<<<<< HEAD
        NGRAPH_CHECK(r->get_shape() == r->get_input_shape(0) &&
                         r->get_output_element_type(0) ==
                             r->get_argument(0)->get_output_element_type(0),
=======
        NGRAPH_CHECK(r->get_output_shape(0) == r->get_input_shape(0) &&
                         r->get_element_type() == r->get_argument(0)->get_element_type(),
>>>>>>> cbe47149
                     " op::Result = ",
                     *r,
                     ", Arg = ",
                     *r->get_argument(0));
    }

    // STEP 3: fix wrong shape info wholesale
    for (auto n : f->get_ordered_ops())
    {
        n->revalidate_and_infer_types();
    }
    return true;
}<|MERGE_RESOLUTION|>--- conflicted
+++ resolved
@@ -623,14 +623,9 @@
     // make sure shapes are always materialized before results
     for (auto r : results)
     {
-<<<<<<< HEAD
-        NGRAPH_CHECK(r->get_shape() == r->get_input_shape(0) &&
+        NGRAPH_CHECK(r->get_output_shape(0) == r->get_input_shape(0) &&
                          r->get_output_element_type(0) ==
                              r->get_argument(0)->get_output_element_type(0),
-=======
-        NGRAPH_CHECK(r->get_output_shape(0) == r->get_input_shape(0) &&
-                         r->get_element_type() == r->get_argument(0)->get_element_type(),
->>>>>>> cbe47149
                      " op::Result = ",
                      *r,
                      ", Arg = ",
