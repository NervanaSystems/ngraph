--- conflicted
+++ resolved
@@ -376,14 +376,8 @@
 
     auto new_lower = ngraph::apply_permutation(n->get_padding_below(), def_order);
     auto new_upper = ngraph::apply_permutation(n->get_padding_above(), def_order);
-<<<<<<< HEAD
     auto new_pad =
-        std::make_shared<op::Pad>(dummy_correct_shape, n->get_argument(1), new_lower, new_upper);
-=======
-    auto new_interior = ngraph::apply_permutation(n->get_padding_interior(), def_order);
-    auto new_pad = make_shared<op::Pad>(
-        dummy_correct_shape, n->get_argument(1), new_lower, new_upper, new_interior);
->>>>>>> dfff804b
+        make_shared<op::Pad>(dummy_correct_shape, n->get_argument(1), new_lower, new_upper);
     ngraph::replace_node(dummy_correct_shape, n->get_argument(0));
     NGRAPH_DEBUG << "Replacing " << n->get_name() << " with " << new_pad->get_name();
     ngraph::replace_node(n, new_pad);
