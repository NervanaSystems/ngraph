//*****************************************************************************
// Copyright 2017-2018 Intel Corporation
//
// Licensed under the Apache License, Version 2.0 (the "License");
// you may not use this file except in compliance with the License.
// You may obtain a copy of the License at
//
//     http://www.apache.org/licenses/LICENSE-2.0
//
// Unless required by applicable law or agreed to in writing, software
// distributed under the License is distributed on an "AS IS" BASIS,
// WITHOUT WARRANTIES OR CONDITIONS OF ANY KIND, either express or implied.
// See the License for the specific language governing permissions and
// limitations under the License.
//*****************************************************************************

#include <exception>
#include <sstream>

#include "ngraph/log.hpp"
#include "ngraph/log.hpp"
#include "ngraph/op/concat.hpp"
#include "ngraph/pass/liveness.hpp"
#include "ngraph/pass/manager.hpp"
#include "ngraph/pass/memory_layout.hpp"
#include "ngraph/util.hpp"

using namespace std;
using namespace ngraph;

pass::MemoryLayout::MemoryLayout(size_t alignment, bool disable_memory_sharing)
    : m_alignment(alignment)
    , m_disable_memory_sharing(disable_memory_sharing)
{
}

bool pass::MemoryLayout::run_on_function(shared_ptr<ngraph::Function> function)
{
    MemoryManager mm(m_alignment, m_disable_memory_sharing);
    for (shared_ptr<Node> node : function->get_ordered_ops())
    {
        std::map<descriptor::Tensor*, descriptor::Tensor*> in_place_outputs;
        std::set<const descriptor::Tensor*> reused_inputs;

        if (auto op = std::dynamic_pointer_cast<op::Op>(node))
        {
            // concat in_place_oi should be treated differently
            if (!std::dynamic_pointer_cast<op::Concat>(node))
            {
                if (auto op_annotations = op->get_op_annotations())
                {
<<<<<<< HEAD
                    for (auto oi_pair : op_annotations->get_in_place_oi_pairs())
=======
                    auto output = &node->get_outputs().at(oi_pair.output).get_tensor();
                    auto input = &node->get_inputs().at(oi_pair.input).get_tensor();
                    auto input_node = node->get_inputs().at(oi_pair.input).get_output().get_node();

                    // For destructive kernel, this should be the last use
                    // Non-destructive kernels can pass through if memory sharing is disabled
                    if ((node->liveness_free_list.count(input) != 0 ||
                         (m_disable_memory_sharing && !oi_pair.destructive)) &&
                        node->liveness_new_list.count(output) != 0)
>>>>>>> 9f0589a8
                    {
                        auto output = &node->get_outputs().at(oi_pair.output).get_tensor();
                        auto input = &node->get_inputs().at(oi_pair.input).get_tensor();
                        auto input_node =
                            node->get_inputs().at(oi_pair.input).get_output().get_node();

                        // an input tensor can be reused if this is the last use
                        if (node->liveness_free_list.count(input) != 0 &&
                            node->liveness_new_list.count(output) != 0)
                        {
                            in_place_outputs.insert({output, input});
                            reused_inputs.insert(input);
                        }
                    }
                }
            }
        }

        for (descriptor::Tensor* tensor : node->liveness_new_list)
        {
            size_t offset = in_place_outputs.count(tensor)
                                ? in_place_outputs.at(tensor)->get_pool_offset()
                                : mm.allocate(tensor->size());
            tensor->set_pool_offset(offset);
        }

        if (!m_disable_memory_sharing)
        {
            for (const descriptor::Tensor* tensor : node->liveness_free_list)
            {
                if (reused_inputs.count(tensor) == 0)
                {
                    mm.free(tensor->get_pool_offset());
                }
            }
        }
    }
    function->set_temporary_pool_size(mm.max_allocated());

    return false;
}

pass::MemoryManager::node::node(size_t size, block_state state)
    : m_size{size}
    , m_state{state}
{
}

pass::MemoryManager::MemoryManager(size_t alignment, bool disable_memory_reuse)
    : m_alignment{alignment}
    , m_scheme{disable_memory_reuse ? allocation_scheme::NO_REUSE : allocation_scheme::FIRST_FIT}
    , m_max_allocated{0}
{
    if (m_alignment == 0)
    {
        throw invalid_argument("Memory alignment must be > 0");
    }
    m_node_list.emplace_back(numeric_limits<size_t>::max(), block_state::FREE);
}

size_t pass::MemoryManager::allocate(size_t size)
{
    size_t rc;
    switch (m_scheme)
    {
    case allocation_scheme::FIRST_FIT: rc = first_fit(size); break;
    case allocation_scheme::BEST_FIT: rc = best_fit(size); break;
    case allocation_scheme::NO_REUSE: rc = no_reuse_allocator(size); break;
    }
    return rc;
}

size_t pass::MemoryManager::no_reuse_allocator(size_t size)
{
    size_t offset = m_max_allocated;
    m_max_allocated += align(size, m_alignment);
    return offset;
}

size_t pass::MemoryManager::best_fit(size_t size)
{
    size = align(size, m_alignment);
    size_t offset = 0;
    size_t min_delta = numeric_limits<size_t>::max();
    auto best_fit = m_node_list.end();
    size_t best_offset = offset;
    for (auto it = m_node_list.begin(); it != m_node_list.end(); ++it)
    {
        if (it->m_state == block_state::FREE && it->m_size >= size)
        {
            size_t delta = it->m_size - size;
            if (delta < min_delta)
            {
                min_delta = delta;
                best_fit = it;
                best_offset = offset;
            }
        }
        offset += it->m_size;
    }

    if (best_fit == m_node_list.end())
    {
        throw bad_alloc();
    }

    if (min_delta == 0)
    {
        // exact fit
        best_fit->m_state = block_state::ALLOCATED;
    }
    else
    {
        m_node_list.insert(best_fit, node{size, block_state::ALLOCATED});
        best_fit->m_size -= size;
    }
    m_max_allocated = max(m_max_allocated, best_offset + size);

    return best_offset;
}

size_t pass::MemoryManager::first_fit(size_t size)
{
    size = align(size, m_alignment);
    size_t offset = 0;
    bool found = false;
    for (auto it = m_node_list.begin(); it != m_node_list.end(); ++it)
    {
        if (it->m_state == block_state::FREE && it->m_size >= size)
        {
            if (it->m_size > size)
            {
                m_node_list.insert(it, node{size, block_state::ALLOCATED});
                it->m_size -= size;
            }
            else
            {
                // exact fit
                it->m_state = block_state::ALLOCATED;
            }

            found = true;
            break;
        }
        offset += it->m_size;
    }
    if (!found)
    {
        throw bad_alloc();
    }
    m_max_allocated = max(m_max_allocated, offset + size);

    return offset;
}

void pass::MemoryManager::free(size_t offset)
{
    size_t search_offset = 0;
    bool found = false;
    for (auto it = m_node_list.begin(); it != m_node_list.end(); ++it)
    {
        if (offset == search_offset)
        {
            list<node>::iterator it_next = next(it);
            if (it == m_node_list.begin())
            {
                // free the first node in the list
                it->m_state = block_state::FREE;
            }
            else
            {
                // node has predecessor
                list<node>::iterator it_prev = prev(it);
                if (it_prev->m_state == block_state::FREE)
                {
                    it->m_size += it_prev->m_size;
                    m_node_list.erase(it_prev);
                }
            }
            if (it_next != m_node_list.end() && it_next->m_state == block_state::FREE)
            {
                // join this node with next
                it->m_size += it_next->m_size;
                m_node_list.erase(it_next);
            }
            it->m_state = block_state::FREE;
            found = true;
            break;
        }
        search_offset += it->m_size;
    }
    if (!found)
    {
        throw runtime_error("bad free");
    }
}

void pass::MemoryManager::dump(ostream& out)
{
    for (const node& n : m_node_list)
    {
        out << "size=" << n.m_size << ", ";
        out << (n.m_state == block_state::FREE ? "FREE" : "ALLOCATED");
        out << "\n";
    }
}

size_t pass::MemoryManager::align(size_t size, size_t alignment)
{
    if (size == 0)
    {
        size = alignment;
    }
    else
    {
        auto remainder = size % alignment;
        if (remainder > 0)
        {
            size += (alignment - remainder);
        }
    }
    return size;
}<|MERGE_RESOLUTION|>--- conflicted
+++ resolved
@@ -49,27 +49,16 @@
             {
                 if (auto op_annotations = op->get_op_annotations())
                 {
-<<<<<<< HEAD
                     for (auto oi_pair : op_annotations->get_in_place_oi_pairs())
-=======
-                    auto output = &node->get_outputs().at(oi_pair.output).get_tensor();
-                    auto input = &node->get_inputs().at(oi_pair.input).get_tensor();
-                    auto input_node = node->get_inputs().at(oi_pair.input).get_output().get_node();
-
-                    // For destructive kernel, this should be the last use
-                    // Non-destructive kernels can pass through if memory sharing is disabled
-                    if ((node->liveness_free_list.count(input) != 0 ||
-                         (m_disable_memory_sharing && !oi_pair.destructive)) &&
-                        node->liveness_new_list.count(output) != 0)
->>>>>>> 9f0589a8
                     {
                         auto output = &node->get_outputs().at(oi_pair.output).get_tensor();
                         auto input = &node->get_inputs().at(oi_pair.input).get_tensor();
-                        auto input_node =
-                            node->get_inputs().at(oi_pair.input).get_output().get_node();
-
-                        // an input tensor can be reused if this is the last use
-                        if (node->liveness_free_list.count(input) != 0 &&
+                        auto input_node = node->get_inputs().at(oi_pair.input).get_output().get_node();
+
+                        // For destructive kernel, this should be the last use
+                        // Non-destructive kernels can pass through if memory sharing is disabled
+                        if ((node->liveness_free_list.count(input) != 0 ||
+                             (m_disable_memory_sharing && !oi_pair.destructive)) &&
                             node->liveness_new_list.count(output) != 0)
                         {
                             in_place_outputs.insert({output, input});
