/*******************************************************************************
* Copyright 2017-2018 Intel Corporation
*
* Licensed under the Apache License, Version 2.0 (the "License");
* you may not use this file except in compliance with the License.
* You may obtain a copy of the License at
*
*     http://www.apache.org/licenses/LICENSE-2.0
*
* Unless required by applicable law or agreed to in writing, software
* distributed under the License is distributed on an "AS IS" BASIS,
* WITHOUT WARRANTIES OR CONDITIONS OF ANY KIND, either express or implied.
* See the License for the specific language governing permissions and
* limitations under the License.
*******************************************************************************/

#include <exception>
#include <sstream>

#include "ngraph/log.hpp"
#include "ngraph/log.hpp"
#include "ngraph/pass/liveness.hpp"
#include "ngraph/pass/manager.hpp"
#include "ngraph/pass/memory_layout.hpp"
#include "ngraph/util.hpp"

using namespace std;
using namespace ngraph;

pass::MemoryLayout::MemoryLayout(size_t alignment, bool disable_memory_sharing)
    : m_alignment(alignment)
    , m_disable_memory_sharing(disable_memory_sharing)
{
}

bool pass::MemoryLayout::run_on_function(shared_ptr<ngraph::Function> function)
{
    MemoryManager mm(m_alignment);
    for (shared_ptr<Node> node : function->get_ordered_ops())
    {
<<<<<<< HEAD
        std::map<descriptor::Tensor*, descriptor::Tensor*> inplace_outputs;
        std::set<descriptor::Tensor*> reused_inputs;

        if (auto op = std::dynamic_pointer_cast<op::Op>(node))
        {
            auto op_annotations = std::dynamic_pointer_cast<op::Op>(node)->get_op_annotations();
            if (op_annotations)
=======
        std::map<descriptor::Tensor*, descriptor::Tensor*> in_place_outputs;
        std::set<const descriptor::Tensor*> reused_inputs;

        if (auto op = std::dynamic_pointer_cast<op::Op>(node))
        {
            if (auto op_annotations = op->get_op_annotations())
>>>>>>> 88aa9e9c
            {
                for (auto oi_pair : op_annotations->get_in_place_oi_pairs())
                {
                    auto output = &node->get_outputs().at(oi_pair.first).get_tensor();
                    auto input = &node->get_inputs().at(oi_pair.second).get_tensor();

                    if (node->liveness_free_list.count(input) != 0 &&
                        node->liveness_new_list.count(output) != 0)
                    {
                        NGRAPH_DEBUG << input->get_name() << " will be reused for "
                                     << output->get_name();
<<<<<<< HEAD
                        inplace_outputs.insert(make_pair(output, input));
=======
                        in_place_outputs.insert({output, input});
>>>>>>> 88aa9e9c
                        reused_inputs.insert(input);
                    }
                }
            }
        }

        for (descriptor::Tensor* tensor : node->liveness_new_list)
        {
<<<<<<< HEAD
            size_t offset = inplace_outputs.count(tensor)
                                ? inplace_outputs.at(tensor)->get_pool_offset()
=======
            size_t offset = in_place_outputs.count(tensor)
                                ? in_place_outputs.at(tensor)->get_pool_offset()
>>>>>>> 88aa9e9c
                                : mm.allocate(tensor->size());

            tensor->set_pool_offset(offset);
        }

        if (!m_disable_memory_sharing)
        {
            for (descriptor::Tensor* tensor : node->liveness_free_list)
            {
                if (reused_inputs.count(tensor) == 0)
                {
                    mm.free(tensor->get_pool_offset());
                }
            }
        }
    }
    function->set_temporary_pool_size(mm.max_allocated());

    return false;
}

pass::MemoryManager::node::node(size_t size, block_state state)
    : m_size{size}
    , m_state{state}
{
}

pass::MemoryManager::MemoryManager(size_t alignment)
    : m_alignment{alignment}
    , m_scheme{allocation_scheme::BEST_FIT}
    , m_max_allocated{0}
{
    // assert(m_base_offset % m_alignment == 0);
    m_node_list.emplace_back(numeric_limits<size_t>::max(), block_state::FREE);
}

size_t pass::MemoryManager::allocate(size_t size)
{
    size_t rc;
    switch (m_scheme)
    {
    case allocation_scheme::FIRST_FIT: rc = first_fit(size); break;
    case allocation_scheme::BEST_FIT: rc = best_fit(size); break;
    }
    return rc;
}

size_t pass::MemoryManager::best_fit(size_t size)
{
    size = align(size, m_alignment);
    size_t offset = 0;
    size_t min_delta = numeric_limits<size_t>::max();
    auto best_fit = m_node_list.end();
    size_t best_offset = offset;
    for (auto it = m_node_list.begin(); it != m_node_list.end(); ++it)
    {
        if (it->m_state == block_state::FREE && it->m_size >= size)
        {
            size_t delta = it->m_size - size;
            if (delta < min_delta)
            {
                min_delta = delta;
                best_fit = it;
                best_offset = offset;
            }
        }
        offset += it->m_size;
    }

    if (best_fit == m_node_list.end())
    {
        throw bad_alloc();
    }

    if (min_delta == 0)
    {
        // exact fit
        best_fit->m_state = block_state::ALLOCATED;
    }
    else
    {
        m_node_list.insert(best_fit, node{size, block_state::ALLOCATED});
        best_fit->m_size -= size;
    }
    m_max_allocated = max(m_max_allocated, best_offset + size);

    return best_offset;
}

size_t pass::MemoryManager::first_fit(size_t size)
{
    size = align(size, m_alignment);
    size_t offset = 0;
    bool found = false;
    for (auto it = m_node_list.begin(); it != m_node_list.end(); ++it)
    {
        if (it->m_state == block_state::FREE && it->m_size >= size)
        {
            if (it->m_size > size)
            {
                m_node_list.insert(it, node{size, block_state::ALLOCATED});
                it->m_size -= size;
            }
            else
            {
                // exact fit
                it->m_state = block_state::ALLOCATED;
            }

            found = true;
            break;
        }
        offset += it->m_size;
    }
    if (!found)
    {
        throw bad_alloc();
    }
    m_max_allocated = max(m_max_allocated, offset + size);

    return offset;
}

void pass::MemoryManager::free(size_t offset)
{
    size_t search_offset = 0;
    bool found = false;
    for (auto it = m_node_list.begin(); it != m_node_list.end(); ++it)
    {
        if (offset == search_offset)
        {
            list<node>::iterator it_next = next(it);
            if (it == m_node_list.begin())
            {
                // free the first node in the list
                it->m_state = block_state::FREE;
            }
            else
            {
                // node has predecessor
                list<node>::iterator it_prev = prev(it);
                if (it_prev->m_state == block_state::FREE)
                {
                    it->m_size += it_prev->m_size;
                    m_node_list.erase(it_prev);
                }
            }
            if (it_next != m_node_list.end() && it_next->m_state == block_state::FREE)
            {
                // join this node with next
                it->m_size += it_next->m_size;
                m_node_list.erase(it_next);
            }
            it->m_state = block_state::FREE;
            found = true;
            break;
        }
        search_offset += it->m_size;
    }
    if (!found)
    {
        throw runtime_error("bad free");
    }
}

void pass::MemoryManager::dump(ostream& out)
{
    for (const node& n : m_node_list)
    {
        out << "size=" << n.m_size << ", ";
        out << (n.m_state == block_state::FREE ? "FREE" : "ALLOCATED");
        out << "\n";
    }
}

size_t pass::MemoryManager::align(size_t size, size_t alignment)
{
    if (size == 0)
    {
        size = alignment;
    }
    else
    {
        auto remainder = size % alignment;
        if (remainder > 0)
        {
            size += (alignment - remainder);
        }
    }
    return size;
}<|MERGE_RESOLUTION|>--- conflicted
+++ resolved
@@ -1,4 +1,5 @@
 /*******************************************************************************
+:q
 * Copyright 2017-2018 Intel Corporation
 *
 * Licensed under the Apache License, Version 2.0 (the "License");
@@ -38,22 +39,12 @@
     MemoryManager mm(m_alignment);
     for (shared_ptr<Node> node : function->get_ordered_ops())
     {
-<<<<<<< HEAD
-        std::map<descriptor::Tensor*, descriptor::Tensor*> inplace_outputs;
-        std::set<descriptor::Tensor*> reused_inputs;
-
-        if (auto op = std::dynamic_pointer_cast<op::Op>(node))
-        {
-            auto op_annotations = std::dynamic_pointer_cast<op::Op>(node)->get_op_annotations();
-            if (op_annotations)
-=======
         std::map<descriptor::Tensor*, descriptor::Tensor*> in_place_outputs;
         std::set<const descriptor::Tensor*> reused_inputs;
 
         if (auto op = std::dynamic_pointer_cast<op::Op>(node))
         {
             if (auto op_annotations = op->get_op_annotations())
->>>>>>> 88aa9e9c
             {
                 for (auto oi_pair : op_annotations->get_in_place_oi_pairs())
                 {
@@ -65,11 +56,7 @@
                     {
                         NGRAPH_DEBUG << input->get_name() << " will be reused for "
                                      << output->get_name();
-<<<<<<< HEAD
-                        inplace_outputs.insert(make_pair(output, input));
-=======
                         in_place_outputs.insert({output, input});
->>>>>>> 88aa9e9c
                         reused_inputs.insert(input);
                     }
                 }
@@ -78,13 +65,8 @@
 
         for (descriptor::Tensor* tensor : node->liveness_new_list)
         {
-<<<<<<< HEAD
-            size_t offset = inplace_outputs.count(tensor)
-                                ? inplace_outputs.at(tensor)->get_pool_offset()
-=======
             size_t offset = in_place_outputs.count(tensor)
                                 ? in_place_outputs.at(tensor)->get_pool_offset()
->>>>>>> 88aa9e9c
                                 : mm.allocate(tensor->size());
 
             tensor->set_pool_offset(offset);
