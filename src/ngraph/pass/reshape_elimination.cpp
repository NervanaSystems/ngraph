--- conflicted
+++ resolved
@@ -72,13 +72,8 @@
         return true;
     };
 
-<<<<<<< HEAD
-    auto m = std::make_shared<ngraph::pattern::Matcher>(reshape1);
+    auto m = make_shared<ngraph::pattern::Matcher>(reshape1);
     this->add_matcher(m, callback);
-=======
-    auto m = make_shared<pattern::Matcher>(reshape1, callback);
-    this->add_matcher(m);
->>>>>>> 870f5000
 }
 
 void pass::ReshapeElimination::construct_reshapex2_pattern()
@@ -136,13 +131,8 @@
 
         return false;
     };
-<<<<<<< HEAD
-    auto m = std::make_shared<ngraph::pattern::Matcher>(reshape2);
+    auto m = make_shared<ngraph::pattern::Matcher>(reshape2);
     this->add_matcher(m, callback);
-=======
-    auto m = make_shared<pattern::Matcher>(reshape2, callback);
-    this->add_matcher(m);
->>>>>>> 870f5000
 }
 
 void pass::ReshapeElimination::construct_dot_transpose_pattern()
@@ -155,11 +145,7 @@
     auto pdot = make_shared<pattern::op::Label>(element::f32, Shape{2, 1}, dot_pred);
     auto preshape = make_shared<op::Reshape>(pdot, AxisVector{1, 0}, Shape{1, 2});
 
-<<<<<<< HEAD
     auto callback = [](pattern::Matcher& m) {
-=======
-    pattern::graph_rewrite_callback callback = [](pattern::Matcher& m) {
->>>>>>> 870f5000
         NGRAPH_DEBUG << "In callback for construct_dot_transpose_pattern against node = "
                      << m.get_match_root()->get_name();
 
@@ -202,12 +188,8 @@
         return true;
     };
 
-<<<<<<< HEAD
-    auto m = std::make_shared<ngraph::pattern::Matcher>(preshape);
+    auto m = make_shared<pattern::Matcher>(preshape);
     this->add_matcher(m, callback);
-=======
-    auto m = make_shared<pattern::Matcher>(preshape, callback);
-    this->add_matcher(m);
 }
 
 void pass::RecurrentReshapeElimination::construct_recurrent_reshape()
@@ -310,5 +292,4 @@
     auto m = std::make_shared<pattern::RecurrentMatcher>(
         reshape_label, op, empty_correlated_matches, callback);
     this->add_matcher(m);
->>>>>>> 870f5000
 }