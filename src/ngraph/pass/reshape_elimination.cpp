/*******************************************************************************
* Copyright 2018 Intel Corporation
*
* Licensed under the Apache License, Version 2.0 (the "License");
* you may not use this file except in compliance with the License.
* You may obtain a copy of the License at
*
*     http://www.apache.org/licenses/LICENSE-2.0
*
* Unless required by applicable law or agreed to in writing, software
* distributed under the License is distributed on an "AS IS" BASIS,
* WITHOUT WARRANTIES OR CONDITIONS OF ANY KIND, either express or implied.
* See the License for the specific language governing permissions and
* limitations under the License.
*******************************************************************************/

#include "reshape_elimination.hpp"
#include <algorithm>
#include <iostream>
#include <numeric>
#include <unordered_set>

#include "ngraph/graph_util.hpp"
#include "ngraph/log.hpp"
#include "ngraph/op/add.hpp"
#include "ngraph/op/broadcast.hpp"
#include "ngraph/op/broadcast.hpp"
#include "ngraph/op/dot.hpp"
#include "ngraph/op/parameter.hpp"
#include "ngraph/op/reshape.hpp"
#include "ngraph/pattern/matcher.hpp"
#include "ngraph/pattern/op/label.hpp"
#include "ngraph/pattern/op/skip.hpp"
#include "ngraph/util.hpp"

extern template ngraph::AxisVector
    ngraph::apply_permutation<ngraph::AxisVector>(ngraph::AxisVector input,
                                                  ngraph::AxisVector order);

void ngraph::pass::ReshapeElimination::construct_identity_reshape_pattern()
{
    Shape shape_op{3};
    Shape shape_r1{1, 3};

    auto op = std::make_shared<pattern::op::Label>(element::f32, shape_op);
    auto reshape1 = std::make_shared<op::Reshape>(op, AxisVector{0}, shape_r1);

    auto callback = [op](pattern::Matcher& m) {
        NGRAPH_DEBUG << "In callback for construct_identity_reshape_pattern against node = "
                     << m.get_match_root()->get_name();
        auto pattern_map = m.get_pattern_map();
        auto gop = pattern_map[op];

        auto r1 = std::dynamic_pointer_cast<op::Reshape>(m.get_match_root());

        if (r1->get_shape() != gop->get_shape())
        {
            NGRAPH_DEBUG << "Not a no-op; Shapes are different!";
            return false;
        }

<<<<<<< HEAD
        Shape do_r1(r1->get_shape().size());
        std::iota(do_r1.begin(), do_r1.end(), 0);
=======
        auto do_r1 = ngraph::get_default_order(r1->get_shape());
>>>>>>> 497e5d39

        if (do_r1 != r1->get_input_order())
        {
            NGRAPH_DEBUG << "Not a no-op; Not in default input order!";
            return false;
        }

        ngraph::replace_node(m.get_match_root(), gop);
        return true;
    };

    auto m = std::make_shared<ngraph::pattern::Matcher>(reshape1, callback);
    this->add_matcher(m);
}

void ngraph::pass::ReshapeElimination::construct_reshapex2_pattern()
{
    Shape shape_op{3};
    Shape shape_r1{1, 3};

    auto op = std::make_shared<pattern::op::Label>(element::f32, shape_op);
    auto reshape1 = std::make_shared<op::Reshape>(op, AxisVector{0}, shape_r1);
    auto reshape2 = std::make_shared<op::Reshape>(reshape1, AxisVector{0, 1}, shape_op);

    auto callback = [op](pattern::Matcher& m) {
        NGRAPH_DEBUG << "In callback for construct_reshapex2_pattern against node = "
                     << m.get_match_root()->get_name();
        auto pattern_map = m.get_pattern_map();

        auto gop = pattern_map[op];

        if (gop->get_shape() != m.get_match_root()->get_shape())
        {
            NGRAPH_DEBUG << "Operand shape doesn't match the shape of the second reshape!";
            NGRAPH_DEBUG << "gop " << gop->get_name()
                         << "shape = " << vector_to_string(gop->get_shape());
            NGRAPH_DEBUG << "match_root " << m.get_match_root()->get_name()
                         << "shape = " << vector_to_string(m.get_match_root()->get_shape());
            return false;
        }

        auto r2 = std::dynamic_pointer_cast<op::Reshape>(m.get_match_root());
        auto r1 = std::dynamic_pointer_cast<op::Reshape>(r2->get_argument(0));

<<<<<<< HEAD
        AxisVector do_r2(r1->get_shape().size());
        std::iota(do_r2.begin(), do_r2.end(), 0);
        AxisVector do_r1(gop->get_shape().size());
        std::iota(do_r1.begin(), do_r1.end(), 0);
=======
        auto do_r2 = ngraph::get_default_order(r1->get_shape());
        auto do_r1 = ngraph::get_default_order(gop->get_shape());
>>>>>>> 497e5d39

        NGRAPH_DEBUG << "r1's i/o = " << vector_to_string(r1->get_input_order())
                     << "do_r1 = " << vector_to_string(do_r1);
        NGRAPH_DEBUG << "r2's i/o = " << vector_to_string(r2->get_input_order())
                     << "do_r2 = " << vector_to_string(do_r2);

        if (r1->get_input_order() == do_r1 && r2->get_input_order() == do_r2)
        {
            NGRAPH_DEBUG << "Two reshapes were removed!";
            ngraph::replace_node(m.get_match_root(), gop);
            return true;
        }

        auto perm1 = ngraph::apply_permutation(do_r1, r1->get_input_order());
        auto perm2 = ngraph::apply_permutation(perm1, r2->get_input_order());
        if (perm2 == do_r1)
        {
            NGRAPH_DEBUG << "Two transposes were removed!";
            ngraph::replace_node(m.get_match_root(), gop);
            return true;
        }

        return false;
    };
    auto m = std::make_shared<ngraph::pattern::Matcher>(reshape2, callback);
    this->add_matcher(m);
}

void ngraph::pass::ReshapeElimination::construct_dot_transpose_pattern()
{
    //dot(A,B).T = dot (B.T, A.T)
    auto dot_pred = [](std::shared_ptr<Node> n) {
        return static_cast<bool>(std::dynamic_pointer_cast<op::Dot>(n));
    };

    auto pdot = std::make_shared<pattern::op::Label>(element::f32, Shape{2, 1}, dot_pred);
    auto preshape = std::make_shared<op::Reshape>(pdot, AxisVector{1, 0}, Shape{1, 2});

    ngraph::pattern::graph_rewrite_callback callback = [](pattern::Matcher& m) {
        NGRAPH_DEBUG << "In callback for construct_dot_transpose_pattern against node = "
                     << m.get_match_root()->get_name();

        auto mtranspose = std::dynamic_pointer_cast<op::Reshape>(m.get_match_root());
        //this also checks the rank
        if (mtranspose->get_input_order() != AxisVector{1, 0})
        {
            NGRAPH_DEBUG << "Reshape isn't transpose. "
                         << vector_to_string(mtranspose->get_input_order());
            return false;
        }

        auto mdot = mtranspose->get_argument(0);
        if (mdot->get_shape().size() != 2)
        {
            NGRAPH_DEBUG << "Dot has the wrong shape. " << vector_to_string(mdot->get_shape());
            return false;
        }

        auto arg0 = mdot->get_argument(0);
        if (arg0->get_shape().size() != 2)
        {
            NGRAPH_DEBUG << "Arg0 has the wrong shape. " << vector_to_string(arg0->get_shape());
            return false;
        }
        auto reshape0_shape = Shape{arg0->get_shape().at(1), arg0->get_shape().at(0)};
        auto reshape0 = std::make_shared<op::Reshape>(arg0, AxisVector{1, 0}, reshape0_shape);

        auto arg1 = mdot->get_argument(1);
        if (arg1->get_shape().size() != 2)
        {
            NGRAPH_DEBUG << "Arg1 has the wrong shape. " << vector_to_string(arg1->get_shape());
            return false;
        }
        auto reshape1_shape = Shape{arg1->get_shape().at(1), arg1->get_shape().at(0)};
        auto reshape1 = std::make_shared<op::Reshape>(arg1, AxisVector{1, 0}, reshape1_shape);

        auto tdot = std::shared_ptr<Node>(new op::Dot(reshape1, reshape0));
        ngraph::replace_node(m.get_match_root(), tdot);
        return true;
    };

    auto m = std::make_shared<ngraph::pattern::Matcher>(preshape, callback);
    this->add_matcher(m);
}<|MERGE_RESOLUTION|>--- conflicted
+++ resolved
@@ -59,12 +59,7 @@
             return false;
         }
 
-<<<<<<< HEAD
-        Shape do_r1(r1->get_shape().size());
-        std::iota(do_r1.begin(), do_r1.end(), 0);
-=======
         auto do_r1 = ngraph::get_default_order(r1->get_shape());
->>>>>>> 497e5d39
 
         if (do_r1 != r1->get_input_order())
         {
@@ -109,15 +104,8 @@
         auto r2 = std::dynamic_pointer_cast<op::Reshape>(m.get_match_root());
         auto r1 = std::dynamic_pointer_cast<op::Reshape>(r2->get_argument(0));
 
-<<<<<<< HEAD
-        AxisVector do_r2(r1->get_shape().size());
-        std::iota(do_r2.begin(), do_r2.end(), 0);
-        AxisVector do_r1(gop->get_shape().size());
-        std::iota(do_r1.begin(), do_r1.end(), 0);
-=======
         auto do_r2 = ngraph::get_default_order(r1->get_shape());
         auto do_r1 = ngraph::get_default_order(gop->get_shape());
->>>>>>> 497e5d39
 
         NGRAPH_DEBUG << "r1's i/o = " << vector_to_string(r1->get_input_order())
                      << "do_r1 = " << vector_to_string(do_r1);
