--- conflicted
+++ resolved
@@ -39,12 +39,9 @@
 #include "ngraph/op/minimum.hpp"
 #include "ngraph/op/multiply.hpp"
 #include "ngraph/op/negative.hpp"
-<<<<<<< HEAD
 #include "ngraph/op/not.hpp"
-=======
 #include "ngraph/op/not_equal.hpp"
 #include "ngraph/op/or.hpp"
->>>>>>> fe76f38d
 #include "ngraph/op/pad.hpp"
 #include "ngraph/op/product.hpp"
 #include "ngraph/op/quantize.hpp"
@@ -76,12 +73,9 @@
 #include "ngraph/runtime/reference/minimum.hpp"
 #include "ngraph/runtime/reference/multiply.hpp"
 #include "ngraph/runtime/reference/negate.hpp"
-<<<<<<< HEAD
 #include "ngraph/runtime/reference/not.hpp"
-=======
 #include "ngraph/runtime/reference/not_equal.hpp"
 #include "ngraph/runtime/reference/or.hpp"
->>>>>>> fe76f38d
 #include "ngraph/runtime/reference/pad.hpp"
 #include "ngraph/runtime/reference/product.hpp"
 #include "ngraph/runtime/reference/quantize.hpp"
@@ -731,16 +725,10 @@
 
 bool is_supported_unary_op(std::shared_ptr<Node> n)
 {
-<<<<<<< HEAD
-    return std::dynamic_pointer_cast<op::Abs>(n) || std::dynamic_pointer_cast<op::Negative>(n) ||
+    return std::dynamic_pointer_cast<op::Abs>(n) || std::dynamic_pointer_cast<op::Ceiling>(n) ||
+           std::dynamic_pointer_cast<op::Floor>(n) || std::dynamic_pointer_cast<op::Negative>(n) ||
            std::dynamic_pointer_cast<op::Not>(n) || std::dynamic_pointer_cast<op::Relu>(n) ||
            std::dynamic_pointer_cast<op::Sign>(n) || std::dynamic_pointer_cast<op::Sqrt>(n);
-=======
-    return std::dynamic_pointer_cast<op::Abs>(n) || std::dynamic_pointer_cast<op::Ceiling>(n) ||
-           std::dynamic_pointer_cast<op::Floor>(n) || std::dynamic_pointer_cast<op::Negative>(n) ||
-           std::dynamic_pointer_cast<op::Relu>(n) || std::dynamic_pointer_cast<op::Sign>(n) ||
-           std::dynamic_pointer_cast<op::Sqrt>(n);
->>>>>>> fe76f38d
 }
 
 template <class T>
