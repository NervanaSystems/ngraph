//*****************************************************************************
// Copyright 2017-2019 Intel Corporation
//
// Licensed under the Apache License, Version 2.0 (the "License");
// you may not use this file except in compliance with the License.
// You may obtain a copy of the License at
//
//     http://www.apache.org/licenses/LICENSE-2.0
//
// Unless required by applicable law or agreed to in writing, software
// distributed under the License is distributed on an "AS IS" BASIS,
// WITHOUT WARRANTIES OR CONDITIONS OF ANY KIND, either express or implied.
// See the License for the specific language governing permissions and
// limitations under the License.
//*****************************************************************************

#include <numeric>
#include <stdint.h>

#include "constant_folding.hpp"
#include "ngraph/graph_util.hpp"
#include "ngraph/op/abs.hpp"
#include "ngraph/op/add.hpp"
#include "ngraph/op/all.hpp"
#include "ngraph/op/and.hpp"
#include "ngraph/op/any.hpp"
#include "ngraph/op/broadcast.hpp"
#include "ngraph/op/ceiling.hpp"
#include "ngraph/op/concat.hpp"
#include "ngraph/op/constant.hpp"
#include "ngraph/op/convert.hpp"
#include "ngraph/op/dequantize.hpp"
#include "ngraph/op/divide.hpp"
#include "ngraph/op/equal.hpp"
#include "ngraph/op/experimental/dyn_broadcast.hpp"
#include "ngraph/op/experimental/dyn_reshape.hpp"
#include "ngraph/op/experimental/dyn_slice.hpp"
#include "ngraph/op/experimental/range.hpp"
#include "ngraph/op/experimental/shape_of.hpp"
#include "ngraph/op/experimental/transpose.hpp"
#include "ngraph/op/floor.hpp"
#include "ngraph/op/gather.hpp"
#include "ngraph/op/greater.hpp"
#include "ngraph/op/greater_eq.hpp"
#include "ngraph/op/less.hpp"
#include "ngraph/op/less_eq.hpp"
#include "ngraph/op/max.hpp"
#include "ngraph/op/maximum.hpp"
#include "ngraph/op/min.hpp"
#include "ngraph/op/minimum.hpp"
#include "ngraph/op/multiply.hpp"
#include "ngraph/op/negative.hpp"
#include "ngraph/op/not.hpp"
#include "ngraph/op/not_equal.hpp"
#include "ngraph/op/or.hpp"
#include "ngraph/op/pad.hpp"
#include "ngraph/op/product.hpp"
#include "ngraph/op/quantize.hpp"
#include "ngraph/op/relu.hpp"
#include "ngraph/op/reshape.hpp"
#include "ngraph/op/reverse.hpp"
#include "ngraph/op/select.hpp"
#include "ngraph/op/sign.hpp"
#include "ngraph/op/slice.hpp"
#include "ngraph/op/sqrt.hpp"
#include "ngraph/op/subtract.hpp"
#include "ngraph/op/sum.hpp"
#include "ngraph/op/xor.hpp"
#include "ngraph/pattern/matcher.hpp"
#include "ngraph/pattern/op/label.hpp"
#include "ngraph/runtime/reference/abs.hpp"
#include "ngraph/runtime/reference/add.hpp"
#include "ngraph/runtime/reference/all.hpp"
#include "ngraph/runtime/reference/and.hpp"
#include "ngraph/runtime/reference/any.hpp"
#include "ngraph/runtime/reference/broadcast.hpp"
#include "ngraph/runtime/reference/ceiling.hpp"
#include "ngraph/runtime/reference/concat.hpp"
#include "ngraph/runtime/reference/convert.hpp"
#include "ngraph/runtime/reference/dequantize.hpp"
#include "ngraph/runtime/reference/divide.hpp"
#include "ngraph/runtime/reference/equal.hpp"
#include "ngraph/runtime/reference/floor.hpp"
#include "ngraph/runtime/reference/gather.hpp"
#include "ngraph/runtime/reference/greater.hpp"
#include "ngraph/runtime/reference/greater_eq.hpp"
#include "ngraph/runtime/reference/less.hpp"
#include "ngraph/runtime/reference/less_eq.hpp"
#include "ngraph/runtime/reference/max.hpp"
#include "ngraph/runtime/reference/maximum.hpp"
#include "ngraph/runtime/reference/min.hpp"
#include "ngraph/runtime/reference/minimum.hpp"
#include "ngraph/runtime/reference/multiply.hpp"
#include "ngraph/runtime/reference/negate.hpp"
#include "ngraph/runtime/reference/not.hpp"
#include "ngraph/runtime/reference/not_equal.hpp"
#include "ngraph/runtime/reference/or.hpp"
#include "ngraph/runtime/reference/pad.hpp"
#include "ngraph/runtime/reference/product.hpp"
#include "ngraph/runtime/reference/quantize.hpp"
#include "ngraph/runtime/reference/range.hpp"
#include "ngraph/runtime/reference/relu.hpp"
#include "ngraph/runtime/reference/reshape.hpp"
#include "ngraph/runtime/reference/reverse.hpp"
#include "ngraph/runtime/reference/select.hpp"
#include "ngraph/runtime/reference/sign.hpp"
#include "ngraph/runtime/reference/slice.hpp"
#include "ngraph/runtime/reference/sqrt.hpp"
#include "ngraph/runtime/reference/subtract.hpp"
#include "ngraph/runtime/reference/sum.hpp"
#include "ngraph/runtime/reference/xor.hpp"
#include "ngraph/slice_plan.hpp"
#include "ngraph/util.hpp"

using namespace std;
using namespace ngraph;

static bool revalidate_and_ensure_static(shared_ptr<Node> n)
{
    n->revalidate_and_infer_types();
    for (auto& o : n->outputs())
    {
        if (o.get_partial_shape().is_dynamic() || o.get_element_type().is_dynamic())
        {
            return false;
        }
    }
    return true;
}

template <class T>
shared_ptr<op::Constant> fold_constant_reshape(shared_ptr<op::Constant> constant,
                                               shared_ptr<op::Reshape> reshape,
                                               NodeExecutorTy func)
{
    auto out_shape = reshape->get_shape();
    vector<T> out_vec(shape_size(out_shape));

    if (func != nullptr)
    {
        vector<void*> inputs;
        inputs.push_back(const_cast<void*>(constant->get_data_ptr()));
        vector<void*> outputs;
        outputs.push_back(out_vec.data());

        func(inputs, outputs);
    }
    else
    {
        runtime::reference::reshape<T>(constant->get_data_ptr<T>(),
                                       out_vec.data(),
                                       constant->get_shape(),
                                       reshape->get_input_order(),
                                       out_shape);
    }

    return make_shared<op::Constant>(constant->get_element_type(), out_shape, out_vec);
}

void pass::ConstantFolding::construct_constant_reshape()
{
    auto constant_label = make_shared<pattern::op::Label>(
        element::f32, Shape{2, 4}, pattern::has_class<op::Constant>());
    auto reshape = make_shared<op::Reshape>(constant_label, AxisVector{0, 1}, Shape{2, 4, 1});

    auto constant_reshape_callback = [&, constant_label](pattern::Matcher& m) {
        NGRAPH_DEBUG << "In callback for constant_reshape_callback against node = "
                     << m.get_match_root()->get_name();

        auto pattern_map = m.get_pattern_map();

        auto constant_match = static_pointer_cast<op::Constant>(pattern_map[constant_label]);
        auto reshape_match = static_pointer_cast<op::Reshape>(m.get_match_root());

        NGRAPH_CHECK(revalidate_and_ensure_static(reshape_match));

        NodeExecutorTy func = nullptr;
        if (!m_cfmap.empty())
        {
            auto handler = m_cfmap.find(type_index(typeid(ngraph::op::Reshape)));
            NGRAPH_CHECK(handler != m_cfmap.end(),
                         "constant folding map should have reshape entry");
            func = handler->second(reshape_match.get());
        }

        std::shared_ptr<Node> replacement;
        auto type = constant_match->get_element_type();
        switch (type.get_type_enum())
        {
        case element::Type_t::undefined:
            NGRAPH_CHECK(false,
                         "Encountered 'undefined' element type in constant_reshape_callback");
            break;
        case element::Type_t::dynamic:
            NGRAPH_CHECK(false, "Encountered 'dynamic' element type in constant_reshape_callback");
            break;
        case element::Type_t::boolean:
            replacement = fold_constant_reshape<char>(constant_match, reshape_match, func);
            break;
        case element::Type_t::bf16:
            replacement = fold_constant_reshape<bfloat16>(constant_match, reshape_match, func);
            break;
        case element::Type_t::f16:
            replacement = fold_constant_reshape<float16>(constant_match, reshape_match, func);
            break;
        case element::Type_t::f32:
            replacement = fold_constant_reshape<float>(constant_match, reshape_match, func);
            break;
        case element::Type_t::f64:
            replacement = fold_constant_reshape<double>(constant_match, reshape_match, func);
            break;
        case element::Type_t::i8:
            replacement = fold_constant_reshape<int8_t>(constant_match, reshape_match, func);
            break;
        case element::Type_t::i16:
            replacement = fold_constant_reshape<int16_t>(constant_match, reshape_match, func);
            break;
        case element::Type_t::i32:
            replacement = fold_constant_reshape<int32_t>(constant_match, reshape_match, func);
            break;
        case element::Type_t::i64:
            replacement = fold_constant_reshape<int64_t>(constant_match, reshape_match, func);
            break;
        case element::Type_t::u8:
            replacement = fold_constant_reshape<uint8_t>(constant_match, reshape_match, func);
            break;
        case element::Type_t::u16:
            replacement = fold_constant_reshape<uint16_t>(constant_match, reshape_match, func);
            break;
        case element::Type_t::u32:
            replacement = fold_constant_reshape<uint32_t>(constant_match, reshape_match, func);
            break;
        case element::Type_t::u64:
            replacement = fold_constant_reshape<uint64_t>(constant_match, reshape_match, func);
            break;
        }

        replace_node(m.get_match_root(), replacement);
        return true;
    };

    auto reshape_matcher =
        make_shared<pattern::Matcher>(reshape, "ConstantFolding.ConstantReshape");
    this->add_matcher(
        reshape_matcher, constant_reshape_callback, PassProperty::CHANGE_DYNAMIC_STATE);
}

template <class T>
shared_ptr<op::Constant> fold_constant_pad(shared_ptr<op::Constant> constant,
                                           shared_ptr<op::Pad> pad,
                                           NodeExecutorTy func)
{
    auto out_shape = pad->get_shape();
    vector<T> out_vec(shape_size(out_shape));
    auto pad_value = std::static_pointer_cast<op::Constant>(
        pad->input(1).get_source_output().get_node_shared_ptr());

    if (func != nullptr)
    {
        vector<void*> inputs;
        inputs.push_back(const_cast<void*>(constant->get_data_ptr()));
        inputs.push_back(const_cast<void*>(pad_value->get_data_ptr()));

        vector<void*> outputs;
        outputs.push_back(out_vec.data());

        func(inputs, outputs);
    }
    else
    {
        runtime::reference::pad<T>(constant->get_data_ptr<T>(),
                                   pad_value->get_data_ptr<T>(),
                                   out_vec.data(),
                                   constant->get_shape(),
                                   out_shape,
                                   pad->get_padding_below(),
                                   pad->get_padding_above(),
                                   pad->get_pad_mode());
    }

    return make_shared<op::Constant>(constant->get_element_type(), out_shape, out_vec);
}

void pass::ConstantFolding::construct_constant_pad()
{
    auto is_constant = pattern::has_class<op::Constant>();
    auto constant_label = make_shared<pattern::op::Label>(element::f32, Shape{6}, is_constant);

    auto pad_value_label = make_shared<pattern::op::Label>(element::f32, Shape{}, is_constant);

    CoordinateDiff padding_below{0};
    CoordinateDiff padding_above{0};
    op::PadMode pad_mode{op::PadMode::CONSTANT};

    auto pad = make_shared<op::Pad>(
        constant_label, pad_value_label, padding_below, padding_above, pad_mode);

    auto constant_pad_callback = [&, constant_label](pattern::Matcher& m) {
        NGRAPH_DEBUG << "In callback for constant_pad_callback against node = "
                     << m.get_match_root()->get_name();

        auto pattern_map = m.get_pattern_map();

        auto constant_match = static_pointer_cast<op::Constant>(pattern_map[constant_label]);
        auto pad_match = static_pointer_cast<op::Pad>(m.get_match_root());

        NGRAPH_CHECK(revalidate_and_ensure_static(pad_match));

        NodeExecutorTy func = nullptr;
        if (!m_cfmap.empty())
        {
            auto handler = m_cfmap.find(type_index(typeid(ngraph::op::Pad)));
            NGRAPH_CHECK(handler != m_cfmap.end(), "constant folding map should have pad entry");
            func = handler->second(pad_match.get());
        }

        std::shared_ptr<Node> replacement;
        auto type = constant_match->get_element_type();
        switch (type.get_type_enum())
        {
        case element::Type_t::undefined:
            NGRAPH_CHECK(false, "Encountered 'undefined' element type in constant_pad_callback");
            break;
        case element::Type_t::dynamic:
            NGRAPH_CHECK(false, "Encountered 'dynamic' element type in constant_pad_callback");
            break;
        case element::Type_t::boolean:
            replacement = fold_constant_pad<char>(constant_match, pad_match, func);
            break;
        case element::Type_t::bf16:
            replacement = fold_constant_pad<bfloat16>(constant_match, pad_match, func);
            break;
        case element::Type_t::f16:
            replacement = fold_constant_pad<float16>(constant_match, pad_match, func);
            break;
        case element::Type_t::f32:
            replacement = fold_constant_pad<float>(constant_match, pad_match, func);
            break;
        case element::Type_t::f64:
            replacement = fold_constant_pad<double>(constant_match, pad_match, func);
            break;
        case element::Type_t::i8:
            replacement = fold_constant_pad<int8_t>(constant_match, pad_match, func);
            break;
        case element::Type_t::i16:
            replacement = fold_constant_pad<int16_t>(constant_match, pad_match, func);
            break;
        case element::Type_t::i32:
            replacement = fold_constant_pad<int32_t>(constant_match, pad_match, func);
            break;
        case element::Type_t::i64:
            replacement = fold_constant_pad<int64_t>(constant_match, pad_match, func);
            break;
        case element::Type_t::u8:
            replacement = fold_constant_pad<uint8_t>(constant_match, pad_match, func);
            break;
        case element::Type_t::u16:
            replacement = fold_constant_pad<uint16_t>(constant_match, pad_match, func);
            break;
        case element::Type_t::u32:
            replacement = fold_constant_pad<uint32_t>(constant_match, pad_match, func);
            break;
        case element::Type_t::u64:
            replacement = fold_constant_pad<uint64_t>(constant_match, pad_match, func);
            break;
        }

        replace_node(m.get_match_root(), replacement);
        return true;
    };

    auto pad_matcher = make_shared<pattern::Matcher>(pad, "ConstantFolding.ConstantPad");
    this->add_matcher(pad_matcher, constant_pad_callback, PassProperty::CHANGE_DYNAMIC_STATE);
}

template <class T>
shared_ptr<op::Constant> fold_constant_dyn_reshape(shared_ptr<op::Constant> constant_data,
                                                   shared_ptr<op::DynReshape> dyn_reshape)
{
    auto out_shape = dyn_reshape->get_shape();

    AxisVector input_order(constant_data->get_shape().size());
    std::iota(input_order.begin(), input_order.end(), 0);

    vector<T> out_vec(shape_size(out_shape));

    runtime::reference::reshape<T>(constant_data->get_data_ptr<T>(),
                                   out_vec.data(),
                                   constant_data->get_shape(),
                                   input_order,
                                   out_shape);

    return make_shared<op::Constant>(dyn_reshape->get_element_type(), out_shape, out_vec);
}

void pass::ConstantFolding::construct_constant_dyn_reshape()
{
    auto constant_data_label = make_shared<pattern::op::Label>(
        element::f32, Shape{2, 4}, pattern::has_class<op::Constant>());
    auto constant_shape_label =
        make_shared<pattern::op::Label>(element::i64, Shape{1}, pattern::has_class<op::Constant>());
    auto dyn_reshape = make_shared<op::DynReshape>(constant_data_label, constant_shape_label);

    // Note: No need to capture or consider constant_shape_label, because
    // shape propagation will have transferred the info to dyn_reshape's
    // output.
    auto constant_dyn_reshape_callback = [constant_data_label](pattern::Matcher& m) {
        NGRAPH_DEBUG << "In callback for constant_dyn_reshape_callback against node = "
                     << m.get_match_root()->get_name();

        auto pattern_map = m.get_pattern_map();

        auto constant_data_match =
            static_pointer_cast<op::Constant>(pattern_map[constant_data_label]);
        auto dyn_reshape_match = static_pointer_cast<op::DynReshape>(m.get_match_root());

        NGRAPH_CHECK(revalidate_and_ensure_static(dyn_reshape_match));

        std::shared_ptr<Node> replacement;
        auto type = dyn_reshape_match->get_element_type();
        switch (type.get_type_enum())
        {
        case element::Type_t::undefined:
            NGRAPH_CHECK(false,
                         "Encountered 'undefined' element type in constant_dyn_reshape_callback");
            break;
        case element::Type_t::dynamic:
            NGRAPH_CHECK(false,
                         "Encountered 'dynamic' element type in constant_dyn_reshape_callback");
            break;
        case element::Type_t::boolean:
            replacement = fold_constant_dyn_reshape<char>(constant_data_match, dyn_reshape_match);
            break;
        case element::Type_t::bf16:
            replacement =
                fold_constant_dyn_reshape<bfloat16>(constant_data_match, dyn_reshape_match);
            break;
        case element::Type_t::f16:
            replacement =
                fold_constant_dyn_reshape<float16>(constant_data_match, dyn_reshape_match);
            break;
        case element::Type_t::f32:
            replacement = fold_constant_dyn_reshape<float>(constant_data_match, dyn_reshape_match);
            break;
        case element::Type_t::f64:
            replacement = fold_constant_dyn_reshape<double>(constant_data_match, dyn_reshape_match);
            break;
        case element::Type_t::i8:
            replacement = fold_constant_dyn_reshape<int8_t>(constant_data_match, dyn_reshape_match);
            break;
        case element::Type_t::i16:
            replacement =
                fold_constant_dyn_reshape<int16_t>(constant_data_match, dyn_reshape_match);
            break;
        case element::Type_t::i32:
            replacement =
                fold_constant_dyn_reshape<int32_t>(constant_data_match, dyn_reshape_match);
            break;
        case element::Type_t::i64:
            replacement =
                fold_constant_dyn_reshape<int64_t>(constant_data_match, dyn_reshape_match);
            break;
        case element::Type_t::u8:
            replacement =
                fold_constant_dyn_reshape<uint8_t>(constant_data_match, dyn_reshape_match);
            break;
        case element::Type_t::u16:
            replacement =
                fold_constant_dyn_reshape<uint16_t>(constant_data_match, dyn_reshape_match);
            break;
        case element::Type_t::u32:
            replacement =
                fold_constant_dyn_reshape<uint32_t>(constant_data_match, dyn_reshape_match);
            break;
        case element::Type_t::u64:
            replacement =
                fold_constant_dyn_reshape<uint64_t>(constant_data_match, dyn_reshape_match);
            break;
        }

        replace_node(m.get_match_root(), replacement);
        return true;
    };

    auto dyn_reshape_matcher =
        make_shared<pattern::Matcher>(dyn_reshape, "ConstantFolding.ConstantDynReshape");
    this->add_matcher(
        dyn_reshape_matcher, constant_dyn_reshape_callback, PassProperty::CHANGE_DYNAMIC_STATE);
}

template <class T>
shared_ptr<op::Constant> fold_constant_transpose(shared_ptr<op::Constant> constant_data,
                                                 shared_ptr<op::Constant> constant_perm,
                                                 shared_ptr<op::Transpose> transpose)
{
    auto out_shape = transpose->get_shape();
    auto input_order = constant_perm->get_axis_vector_val();

    vector<T> out_vec(shape_size(out_shape));

    runtime::reference::reshape<T>(constant_data->get_data_ptr<T>(),
                                   out_vec.data(),
                                   constant_data->get_shape(),
                                   input_order,
                                   out_shape);

    return make_shared<op::Constant>(transpose->get_element_type(), out_shape, out_vec);
}

void pass::ConstantFolding::construct_constant_transpose()
{
    auto constant_data_label = make_shared<pattern::op::Label>(
        element::f32, Shape{2, 4}, pattern::has_class<op::Constant>());
    auto constant_perm_label =
        make_shared<pattern::op::Label>(element::i64, Shape{2}, pattern::has_class<op::Constant>());
    auto transpose = make_shared<op::Transpose>(constant_data_label, constant_perm_label);

    auto constant_transpose_callback = [constant_data_label,
                                        constant_perm_label](pattern::Matcher& m) {
        NGRAPH_DEBUG << "In callback for constant_transpose_callback against node = "
                     << m.get_match_root()->get_name();

        auto pattern_map = m.get_pattern_map();

        auto constant_data_match =
            static_pointer_cast<op::Constant>(pattern_map[constant_data_label]);
        auto constant_perm_match =
            static_pointer_cast<op::Constant>(pattern_map[constant_perm_label]);
        auto transpose_match = static_pointer_cast<op::Transpose>(m.get_match_root());

        NGRAPH_CHECK(revalidate_and_ensure_static(transpose_match));

        std::shared_ptr<Node> replacement;
        auto type = transpose_match->get_element_type();
        switch (type.get_type_enum())
        {
        case element::Type_t::undefined:
            NGRAPH_CHECK(false,
                         "Encountered 'undefined' element type in constant_transpose_callback");
            break;
        case element::Type_t::dynamic:
            NGRAPH_CHECK(false,
                         "Encountered 'dynamic' element type in constant_transpose_callback");
            break;
        case element::Type_t::boolean:
            replacement = fold_constant_transpose<char>(
                constant_data_match, constant_perm_match, transpose_match);
            break;
        case element::Type_t::bf16:
            replacement = fold_constant_transpose<bfloat16>(
                constant_data_match, constant_perm_match, transpose_match);
            break;
        case element::Type_t::f16:
            replacement = fold_constant_transpose<float16>(
                constant_data_match, constant_perm_match, transpose_match);
            break;
        case element::Type_t::f32:
            replacement = fold_constant_transpose<float>(
                constant_data_match, constant_perm_match, transpose_match);
            break;
        case element::Type_t::f64:
            replacement = fold_constant_transpose<double>(
                constant_data_match, constant_perm_match, transpose_match);
            break;
        case element::Type_t::i8:
            replacement = fold_constant_transpose<int8_t>(
                constant_data_match, constant_perm_match, transpose_match);
            break;
        case element::Type_t::i16:
            replacement = fold_constant_transpose<int16_t>(
                constant_data_match, constant_perm_match, transpose_match);
            break;
        case element::Type_t::i32:
            replacement = fold_constant_transpose<int32_t>(
                constant_data_match, constant_perm_match, transpose_match);
            break;
        case element::Type_t::i64:
            replacement = fold_constant_transpose<int64_t>(
                constant_data_match, constant_perm_match, transpose_match);
            break;
        case element::Type_t::u8:
            replacement = fold_constant_transpose<uint8_t>(
                constant_data_match, constant_perm_match, transpose_match);
            break;
        case element::Type_t::u16:
            replacement = fold_constant_transpose<uint16_t>(
                constant_data_match, constant_perm_match, transpose_match);
            break;
        case element::Type_t::u32:
            replacement = fold_constant_transpose<uint32_t>(
                constant_data_match, constant_perm_match, transpose_match);
            break;
        case element::Type_t::u64:
            replacement = fold_constant_transpose<uint64_t>(
                constant_data_match, constant_perm_match, transpose_match);
            break;
        }

        replace_node(m.get_match_root(), replacement);
        return true;
    };

    auto transpose_matcher =
        make_shared<pattern::Matcher>(transpose, "ConstantFolding.ConstantTranspose");
    this->add_matcher(
        transpose_matcher, constant_transpose_callback, PassProperty::CHANGE_DYNAMIC_STATE);
}

template <class T>
shared_ptr<op::Constant> fold_constant_broadcast(shared_ptr<op::Constant> constant,
                                                 shared_ptr<op::Broadcast> broadcast,
                                                 NodeExecutorTy func)
{
    auto out_shape = broadcast->get_shape();
    vector<T> out_vec(shape_size(out_shape));

    if (func != nullptr)
    {
        vector<void*> inputs;
        inputs.push_back(const_cast<void*>(constant->get_data_ptr()));
        vector<void*> outputs;
        outputs.push_back(out_vec.data());

        func(inputs, outputs);
    }
    else
    {
        runtime::reference::broadcast<T>(constant->get_data_ptr<T>(),
                                         out_vec.data(),
                                         constant->get_shape(),
                                         out_shape,
                                         broadcast->get_broadcast_axes());
    }

    return make_shared<op::Constant>(constant->get_element_type(), out_shape, out_vec);
}

void pass::ConstantFolding::construct_constant_broadcast()
{
    auto constant_label =
        make_shared<pattern::op::Label>(element::f32, Shape{2}, pattern::has_class<op::Constant>());

    auto broadcast = make_shared<op::Broadcast>(constant_label, Shape{2, 4}, AxisSet{1});

    auto constant_broadcast_callback = [&, constant_label](pattern::Matcher& m) {
        NGRAPH_DEBUG << "In callback for constant_broadcast_callback against node = "
                     << m.get_match_root()->get_name();

        auto pattern_map = m.get_pattern_map();

        auto constant_match = static_pointer_cast<op::Constant>(pattern_map[constant_label]);
        auto broadcast_match = static_pointer_cast<op::Broadcast>(m.get_match_root());

        NGRAPH_CHECK(revalidate_and_ensure_static(broadcast_match));

        NodeExecutorTy func = nullptr;
        if (!m_cfmap.empty())
        {
            auto handler = m_cfmap.find(type_index(typeid(ngraph::op::Broadcast)));
            NGRAPH_CHECK(handler != m_cfmap.end(),
                         "constant folding map should have broadcast entry");
            func = handler->second(broadcast_match.get());
        }

        std::shared_ptr<Node> replacement;
        auto type = broadcast_match->get_element_type();
        switch (type.get_type_enum())
        {
        case element::Type_t::undefined:
            NGRAPH_CHECK(false,
                         "Encountered 'undefined' element type in constant_broadcast_callback");
            break;
        case element::Type_t::dynamic:
            NGRAPH_CHECK(false,
                         "Encountered 'dynamic' element type in constant_broadcast_callback");
            break;
        case element::Type_t::boolean:
            replacement = fold_constant_broadcast<char>(constant_match, broadcast_match, func);
            break;
        case element::Type_t::bf16:
            replacement = fold_constant_broadcast<bfloat16>(constant_match, broadcast_match, func);
            break;
        case element::Type_t::f16:
            replacement = fold_constant_broadcast<float16>(constant_match, broadcast_match, func);
            break;
        case element::Type_t::f32:
            replacement = fold_constant_broadcast<float>(constant_match, broadcast_match, func);
            break;
        case element::Type_t::f64:
            replacement = fold_constant_broadcast<double>(constant_match, broadcast_match, func);
            break;
        case element::Type_t::i8:
            replacement = fold_constant_broadcast<int8_t>(constant_match, broadcast_match, func);
            break;
        case element::Type_t::i16:
            replacement = fold_constant_broadcast<int16_t>(constant_match, broadcast_match, func);
            break;
        case element::Type_t::i32:
            replacement = fold_constant_broadcast<int32_t>(constant_match, broadcast_match, func);
            break;
        case element::Type_t::i64:
            replacement = fold_constant_broadcast<int64_t>(constant_match, broadcast_match, func);
            break;
        case element::Type_t::u8:
            replacement = fold_constant_broadcast<uint8_t>(constant_match, broadcast_match, func);
            break;
        case element::Type_t::u16:
            replacement = fold_constant_broadcast<uint16_t>(constant_match, broadcast_match, func);
            break;
        case element::Type_t::u32:
            replacement = fold_constant_broadcast<uint32_t>(constant_match, broadcast_match, func);
            break;
        case element::Type_t::u64:
            replacement = fold_constant_broadcast<uint64_t>(constant_match, broadcast_match, func);
            break;
        }

        replace_node(m.get_match_root(), replacement);
        return true;
    };

    auto broadcast_matcher =
        make_shared<pattern::Matcher>(broadcast, "ConstantFolding.ConstantBroadcast");
    this->add_matcher(
        broadcast_matcher, constant_broadcast_callback, PassProperty::CHANGE_DYNAMIC_STATE);
}

template <class T>
shared_ptr<op::Constant> fold_constant_dyn_broadcast(shared_ptr<op::Constant> arg,
                                                     shared_ptr<op::Constant> shape,
                                                     shared_ptr<op::Constant> axes)
{
    auto out_shape = shape->get_shape_val();
    vector<T> out_vec(shape_size(out_shape));

    runtime::reference::broadcast<T>(arg->get_data_ptr<T>(),
                                     out_vec.data(),
                                     arg->get_shape(),
                                     out_shape,
                                     axes->get_axis_set_val());

    return make_shared<op::Constant>(arg->get_element_type(), out_shape, out_vec);
}

void pass::ConstantFolding::construct_constant_dyn_broadcast()
{
    auto constant_arg_label =
        make_shared<pattern::op::Label>(element::f32, Shape{2}, pattern::has_class<op::Constant>());
    auto constant_shape_label =
        make_shared<pattern::op::Label>(element::i64, Shape{2}, pattern::has_class<op::Constant>());
    auto constant_axes_label =
        make_shared<pattern::op::Label>(element::i64, Shape{1}, pattern::has_class<op::Constant>());

    auto dyn_broadcast = make_shared<op::DynBroadcast>(
        constant_arg_label, constant_shape_label, constant_axes_label);

    auto constant_dyn_broadcast_callback = [constant_arg_label,
                                            constant_shape_label,
                                            constant_axes_label](pattern::Matcher& m) {
        NGRAPH_DEBUG << "In callback for constant_dyn_broadcast_callback against node = "
                     << m.get_match_root()->get_name();

        auto pattern_map = m.get_pattern_map();

        auto constant_arg_match =
            static_pointer_cast<op::Constant>(pattern_map[constant_arg_label]);
        auto constant_shape_match =
            static_pointer_cast<op::Constant>(pattern_map[constant_shape_label]);
        auto constant_axes_match =
            static_pointer_cast<op::Constant>(pattern_map[constant_axes_label]);
        auto dyn_broadcast_match = static_pointer_cast<op::DynBroadcast>(m.get_match_root());

        NGRAPH_CHECK(revalidate_and_ensure_static(dyn_broadcast_match));

        std::shared_ptr<Node> replacement;
        auto type = dyn_broadcast_match->get_output_element_type(0);
        switch (type.get_type_enum())
        {
        case element::Type_t::undefined:
            NGRAPH_CHECK(false,
                         "Encountered 'undefined' element type in constant_dyn_broadcast_callback");
            break;
        case element::Type_t::dynamic:
            NGRAPH_CHECK(false,
                         "Encountered 'dynamic' element type in constant_dyn_broadcast_callback");
            break;
        case element::Type_t::boolean:
            replacement = fold_constant_dyn_broadcast<char>(
                constant_arg_match, constant_shape_match, constant_axes_match);
            break;
        case element::Type_t::bf16:
            replacement = fold_constant_dyn_broadcast<bfloat16>(
                constant_arg_match, constant_shape_match, constant_axes_match);
            break;
        case element::Type_t::f16:
            replacement = fold_constant_dyn_broadcast<float16>(
                constant_arg_match, constant_shape_match, constant_axes_match);
            break;
        case element::Type_t::f32:
            replacement = fold_constant_dyn_broadcast<float>(
                constant_arg_match, constant_shape_match, constant_axes_match);
            break;
        case element::Type_t::f64:
            replacement = fold_constant_dyn_broadcast<double>(
                constant_arg_match, constant_shape_match, constant_axes_match);
            break;
        case element::Type_t::i8:
            replacement = fold_constant_dyn_broadcast<int8_t>(
                constant_arg_match, constant_shape_match, constant_axes_match);
            break;
        case element::Type_t::i16:
            replacement = fold_constant_dyn_broadcast<int16_t>(
                constant_arg_match, constant_shape_match, constant_axes_match);
            break;
        case element::Type_t::i32:
            replacement = fold_constant_dyn_broadcast<int32_t>(
                constant_arg_match, constant_shape_match, constant_axes_match);
            break;
        case element::Type_t::i64:
            replacement = fold_constant_dyn_broadcast<int64_t>(
                constant_arg_match, constant_shape_match, constant_axes_match);
            break;
        case element::Type_t::u8:
            replacement = fold_constant_dyn_broadcast<uint8_t>(
                constant_arg_match, constant_shape_match, constant_axes_match);
            break;
        case element::Type_t::u16:
            replacement = fold_constant_dyn_broadcast<uint16_t>(
                constant_arg_match, constant_shape_match, constant_axes_match);
            break;
        case element::Type_t::u32:
            replacement = fold_constant_dyn_broadcast<uint32_t>(
                constant_arg_match, constant_shape_match, constant_axes_match);
            break;
        case element::Type_t::u64:
            replacement = fold_constant_dyn_broadcast<uint64_t>(
                constant_arg_match, constant_shape_match, constant_axes_match);
            break;
        }

        replace_node(m.get_match_root(), replacement);
        return true;
    };

    auto dyn_broadcast_matcher =
        make_shared<pattern::Matcher>(dyn_broadcast, "ConstantFolding.ConstantDynBroadcast");
    this->add_matcher(
        dyn_broadcast_matcher, constant_dyn_broadcast_callback, PassProperty::CHANGE_DYNAMIC_STATE);
}

template <class Tin, class Tout>
shared_ptr<op::Constant> fold_constant_binary(shared_ptr<op::Constant> a,
                                              shared_ptr<op::Constant> b,
                                              shared_ptr<Node> binary,
                                              NodeExecutorTy func)
{
    auto out_shape = binary->get_shape();

    if (func != nullptr)
    {
        vector<Tout> out_vec(shape_size(out_shape));
        vector<void*> inputs;
        inputs.push_back(const_cast<void*>(a->get_data_ptr()));
        inputs.push_back(const_cast<void*>(b->get_data_ptr()));
        vector<void*> outputs;
        outputs.push_back(out_vec.data());

        func(inputs, outputs);
        return make_shared<op::Constant>(binary->get_element_type(), out_shape, out_vec);
    }
    else
    {
        if (auto add_node = std::dynamic_pointer_cast<op::Add>(binary))
        {
            NGRAPH_CHECK(element::from<Tin>() == element::from<Tout>(),
                         "Input/output types do not match");
            vector<Tin> out_vec(shape_size(out_shape));
            runtime::reference::add<Tin>(a->get_data_ptr<Tin>(),
                                         b->get_data_ptr<Tin>(),
                                         out_vec.data(),
                                         a->get_shape(),
                                         b->get_shape(),
                                         add_node->get_autob());
            return make_shared<op::Constant>(binary->get_element_type(), out_shape, out_vec);
        }
        else if (auto and_node = std::dynamic_pointer_cast<op::And>(binary))
        {
            NGRAPH_CHECK(element::from<Tin>() == element::from<Tout>(),
                         "Input/output types do not match");
            vector<Tin> out_vec(shape_size(out_shape));
            runtime::reference::logical_and<Tin>(a->get_data_ptr<Tin>(),
                                                 b->get_data_ptr<Tin>(),
                                                 out_vec.data(),
                                                 a->get_shape(),
                                                 b->get_shape(),
                                                 and_node->get_autob());
            return make_shared<op::Constant>(binary->get_element_type(), out_shape, out_vec);
        }
        else if (auto divide_node = std::dynamic_pointer_cast<op::Divide>(binary))
        {
            NGRAPH_CHECK(element::from<Tin>() == element::from<Tout>(),
                         "Input/output types do not match");
            vector<Tin> out_vec(shape_size(out_shape));
            shared_ptr<op::Divide> divop = std::dynamic_pointer_cast<op::Divide>(binary);
            bool pythondiv = divop->is_pythondiv();
            runtime::reference::divide<Tin>(a->get_data_ptr<Tin>(),
                                            b->get_data_ptr<Tin>(),
                                            out_vec.data(),
                                            a->get_shape(),
                                            b->get_shape(),
                                            divide_node->get_autob(),
                                            pythondiv);
            return make_shared<op::Constant>(binary->get_element_type(), out_shape, out_vec);
        }
        else if (auto equal_node = std::dynamic_pointer_cast<op::Equal>(binary))
        {
            NGRAPH_CHECK(element::from<Tout>() == element::boolean, "Output type is not boolean");
            vector<char> out_vec(shape_size(out_shape));
            runtime::reference::equal<Tin>(a->get_data_ptr<Tin>(),
                                           b->get_data_ptr<Tin>(),
                                           out_vec.data(),
                                           a->get_shape(),
                                           b->get_shape(),
                                           equal_node->get_autob());
            return make_shared<op::Constant>(binary->get_element_type(), out_shape, out_vec);
        }
        else if (auto greater_node = std::dynamic_pointer_cast<op::Greater>(binary))
        {
            NGRAPH_CHECK(element::from<Tout>() == element::boolean, "Output type is not boolean");
            vector<char> out_vec(shape_size(out_shape));
            runtime::reference::greater<Tin>(a->get_data_ptr<Tin>(),
                                             b->get_data_ptr<Tin>(),
                                             out_vec.data(),
                                             a->get_shape(),
                                             b->get_shape(),
                                             greater_node->get_autob());
            return make_shared<op::Constant>(binary->get_element_type(), out_shape, out_vec);
        }
        else if (auto greater_eq_node = std::dynamic_pointer_cast<op::GreaterEq>(binary))
        {
            NGRAPH_CHECK(element::from<Tout>() == element::boolean, "Output type is not boolean");
            vector<char> out_vec(shape_size(out_shape));
            runtime::reference::greater_eq<Tin>(a->get_data_ptr<Tin>(),
                                                b->get_data_ptr<Tin>(),
                                                out_vec.data(),
                                                a->get_shape(),
                                                b->get_shape(),
                                                greater_eq_node->get_autob());
            return make_shared<op::Constant>(binary->get_element_type(), out_shape, out_vec);
        }
        else if (auto less_node = std::dynamic_pointer_cast<op::Less>(binary))
        {
            NGRAPH_CHECK(element::from<Tout>() == element::boolean, "Output type is not boolean");
            vector<char> out_vec(shape_size(out_shape));
            runtime::reference::less<Tin>(a->get_data_ptr<Tin>(),
                                          b->get_data_ptr<Tin>(),
                                          out_vec.data(),
                                          a->get_shape(),
                                          b->get_shape(),
                                          less_node->get_autob());
            return make_shared<op::Constant>(binary->get_element_type(), out_shape, out_vec);
        }
        else if (auto less_eq_node = std::dynamic_pointer_cast<op::LessEq>(binary))
        {
            NGRAPH_CHECK(element::from<Tout>() == element::boolean, "Output type is not boolean");
            vector<char> out_vec(shape_size(out_shape));
            runtime::reference::less_eq<Tin>(a->get_data_ptr<Tin>(),
                                             b->get_data_ptr<Tin>(),
                                             out_vec.data(),
                                             a->get_shape(),
                                             b->get_shape(),
                                             less_eq_node->get_autob());
            return make_shared<op::Constant>(binary->get_element_type(), out_shape, out_vec);
        }
        else if (auto maximum_node = std::dynamic_pointer_cast<op::Maximum>(binary))
        {
            NGRAPH_CHECK(element::from<Tin>() == element::from<Tout>(),
                         "Input/output types do not match");
            vector<Tin> out_vec(shape_size(out_shape));
            runtime::reference::maximum<Tin>(a->get_data_ptr<Tin>(),
                                             b->get_data_ptr<Tin>(),
                                             out_vec.data(),
                                             a->get_shape(),
                                             b->get_shape(),
                                             maximum_node->get_autob());
            return make_shared<op::Constant>(binary->get_element_type(), out_shape, out_vec);
        }
        else if (auto minimum_node = std::dynamic_pointer_cast<op::Minimum>(binary))
        {
            NGRAPH_CHECK(element::from<Tin>() == element::from<Tout>(),
                         "Input/output types do not match");
            vector<Tin> out_vec(shape_size(out_shape));
            runtime::reference::minimum<Tin>(a->get_data_ptr<Tin>(),
                                             b->get_data_ptr<Tin>(),
                                             out_vec.data(),
                                             a->get_shape(),
                                             b->get_shape(),
                                             minimum_node->get_autob());
            return make_shared<op::Constant>(binary->get_element_type(), out_shape, out_vec);
        }
        else if (auto multiply_node = std::dynamic_pointer_cast<op::Multiply>(binary))
        {
            NGRAPH_CHECK(element::from<Tin>() == element::from<Tout>(),
                         "Input/output types do not match");
            vector<Tin> out_vec(shape_size(out_shape));
            runtime::reference::multiply<Tin>(a->get_data_ptr<Tin>(),
                                              b->get_data_ptr<Tin>(),
                                              out_vec.data(),
                                              a->get_shape(),
                                              b->get_shape(),
                                              multiply_node->get_autob());
            return make_shared<op::Constant>(binary->get_element_type(), out_shape, out_vec);
        }
        else if (auto not_equal_node = std::dynamic_pointer_cast<op::NotEqual>(binary))
        {
            NGRAPH_CHECK(element::from<Tout>() == element::boolean, "Output type is not boolean");
            vector<char> out_vec(shape_size(out_shape));
            runtime::reference::not_equal<Tin>(a->get_data_ptr<Tin>(),
                                               b->get_data_ptr<Tin>(),
                                               out_vec.data(),
                                               a->get_shape(),
                                               b->get_shape(),
                                               not_equal_node->get_autob());
            return make_shared<op::Constant>(binary->get_element_type(), out_shape, out_vec);
        }
        else if (auto or_node = std::dynamic_pointer_cast<op::Or>(binary))
        {
            NGRAPH_CHECK(element::from<Tin>() == element::from<Tout>(),
                         "Input/output types do not match");
            vector<Tin> out_vec(shape_size(out_shape));
            runtime::reference::logical_or<Tin>(a->get_data_ptr<Tin>(),
                                                b->get_data_ptr<Tin>(),
                                                out_vec.data(),
                                                a->get_shape(),
                                                b->get_shape(),
                                                or_node->get_autob());
            return make_shared<op::Constant>(binary->get_element_type(), out_shape, out_vec);
        }
        else if (auto subtract_node = std::dynamic_pointer_cast<op::Subtract>(binary))
        {
            NGRAPH_CHECK(element::from<Tin>() == element::from<Tout>(),
                         "Input/output types do not match");
            vector<Tin> out_vec(shape_size(out_shape));
            runtime::reference::subtract<Tin>(a->get_data_ptr<Tin>(),
                                              b->get_data_ptr<Tin>(),
                                              out_vec.data(),
                                              a->get_shape(),
                                              b->get_shape(),
                                              subtract_node->get_autob());
            return make_shared<op::Constant>(binary->get_element_type(), out_shape, out_vec);
        }
        else if (std::dynamic_pointer_cast<op::Xor>(binary))
        {
            NGRAPH_CHECK(element::from<Tin>() == element::from<Tout>(),
                         "Input/output types do not match");
            vector<Tin> out_vec(shape_size(out_shape));
            runtime::reference::logical_xor<Tin>(a->get_data_ptr<Tin>(),
                                                 b->get_data_ptr<Tin>(),
                                                 out_vec.data(),
                                                 shape_size(out_shape));
            return make_shared<op::Constant>(binary->get_element_type(), out_shape, out_vec);
        }
        else
        {
            NGRAPH_CHECK(false,
                         "fold_constant_binary must be consistent with is_supported_binary_op");
        }
    }
}

template <class Tin>
shared_ptr<op::Constant> fold_constant_binary_helper(const element::Type& et_out,
                                                     shared_ptr<op::Constant> a,
                                                     shared_ptr<op::Constant> b,
                                                     shared_ptr<Node> binary,
                                                     NodeExecutorTy func)
{
    switch (et_out.get_type_enum())
    {
    case element::Type_t::undefined:
        NGRAPH_CHECK(false, "Encountered 'undefined' element type in constant_binary_callback");
    case element::Type_t::dynamic:
        NGRAPH_CHECK(false, "Encountered 'dynamic' element type in constant_binary_callback");
    case element::Type_t::boolean: return fold_constant_binary<Tin, char>(a, b, binary, func);
    case element::Type_t::bf16: return fold_constant_binary<Tin, bfloat16>(a, b, binary, func);
    case element::Type_t::f16: return fold_constant_binary<Tin, float16>(a, b, binary, func);
    case element::Type_t::f32: return fold_constant_binary<Tin, float>(a, b, binary, func);
    case element::Type_t::f64: return fold_constant_binary<Tin, double>(a, b, binary, func);
    case element::Type_t::i8: return fold_constant_binary<Tin, int8_t>(a, b, binary, func);
    case element::Type_t::i16: return fold_constant_binary<Tin, int16_t>(a, b, binary, func);
    case element::Type_t::i32: return fold_constant_binary<Tin, int32_t>(a, b, binary, func);
    case element::Type_t::i64: return fold_constant_binary<Tin, int64_t>(a, b, binary, func);
    case element::Type_t::u8: return fold_constant_binary<Tin, uint8_t>(a, b, binary, func);
    case element::Type_t::u16: return fold_constant_binary<Tin, uint16_t>(a, b, binary, func);
    case element::Type_t::u32: return fold_constant_binary<Tin, uint32_t>(a, b, binary, func);
    case element::Type_t::u64: return fold_constant_binary<Tin, uint64_t>(a, b, binary, func);
    }

    NGRAPH_UNREACHABLE("Unreachable switch case");
}
bool is_supported_binary_op(std::shared_ptr<Node> n)
{
    return (std::dynamic_pointer_cast<op::Add>(n) || std::dynamic_pointer_cast<op::And>(n) ||
            std::dynamic_pointer_cast<op::Divide>(n) || std::dynamic_pointer_cast<op::Equal>(n) ||
            std::dynamic_pointer_cast<op::Greater>(n) ||
            std::dynamic_pointer_cast<op::GreaterEq>(n) || std::dynamic_pointer_cast<op::Less>(n) ||
            std::dynamic_pointer_cast<op::LessEq>(n) || std::dynamic_pointer_cast<op::Maximum>(n) ||
            std::dynamic_pointer_cast<op::Minimum>(n) ||
            std::dynamic_pointer_cast<op::Multiply>(n) ||
            std::dynamic_pointer_cast<op::NotEqual>(n) || std::dynamic_pointer_cast<op::Or>(n) ||
            std::dynamic_pointer_cast<op::Subtract>(n) || std::dynamic_pointer_cast<op::Xor>(n));
}

void pass::ConstantFolding::construct_constant_binary()
{
    auto a = make_shared<pattern::op::Label>(
        element::f32, Shape{2, 4}, pattern::has_class<op::Constant>());
    auto b = make_shared<pattern::op::Label>(
        element::f32, Shape{2, 4}, pattern::has_class<op::Constant>());
    auto is_be = [](std::shared_ptr<Node> n) {
        return (pattern::has_class<op::util::BinaryElementwiseArithmetic>()(n) ||
                pattern::has_class<op::util::BinaryElementwiseComparison>()(n) ||
                pattern::has_class<op::util::BinaryElementwiseLogical>()(n));
    };
    auto be = std::make_shared<pattern::op::Any>(a, is_be, NodeVector{a, b});

    auto constant_binary_callback = [&, a, b](pattern::Matcher& m) {
        NGRAPH_DEBUG << "In callback for constant_binary_callback against node = "
                     << m.get_match_root()->get_name();

        auto pattern_map = m.get_pattern_map();

        auto a_match = dynamic_pointer_cast<op::Constant>(pattern_map[a]);
        auto b_match = dynamic_pointer_cast<op::Constant>(pattern_map[b]);
        auto binary_match = m.get_match_root();

        if (!is_supported_binary_op(binary_match))
        {
            return false;
        }

        NGRAPH_CHECK(revalidate_and_ensure_static(binary_match));

        NodeExecutorTy func = nullptr;
        if (!m_cfmap.empty())
        {
            auto& node = *binary_match;
            auto handler = m_cfmap.find(type_index(typeid(node)));
            NGRAPH_CHECK(handler != m_cfmap.end(),
                         "constant folding map should have an entry for ",
                         binary_match->get_name());
            func = handler->second(binary_match.get());
        }

        std::shared_ptr<Node> replacement;
        auto in_type = a_match->get_output_element_type(0);
        auto out_type = binary_match->get_output_element_type(0);
        switch (in_type.get_type_enum())
        {
        case element::Type_t::undefined:
            NGRAPH_CHECK(false, "Encountered 'undefined' element type in constant_binary_callback");
            break;
        case element::Type_t::dynamic:
            NGRAPH_CHECK(false, "Encountered 'dynamic' element type in constant_binary_callback");
            break;
        case element::Type_t::boolean:
            replacement =
                fold_constant_binary_helper<char>(out_type, a_match, b_match, binary_match, func);
            break;
        case element::Type_t::bf16:
            replacement = fold_constant_binary_helper<bfloat16>(
                out_type, a_match, b_match, binary_match, func);
            break;
        case element::Type_t::f16:
            replacement = fold_constant_binary_helper<float16>(
                out_type, a_match, b_match, binary_match, func);
            break;
        case element::Type_t::f32:
            replacement =
                fold_constant_binary_helper<float>(out_type, a_match, b_match, binary_match, func);
            break;
        case element::Type_t::f64:
            replacement =
                fold_constant_binary_helper<double>(out_type, a_match, b_match, binary_match, func);
            break;
        case element::Type_t::i8:
            replacement =
                fold_constant_binary_helper<int8_t>(out_type, a_match, b_match, binary_match, func);
            break;
        case element::Type_t::i16:
            replacement = fold_constant_binary_helper<int16_t>(
                out_type, a_match, b_match, binary_match, func);
            break;
        case element::Type_t::i32:
            replacement = fold_constant_binary_helper<int32_t>(
                out_type, a_match, b_match, binary_match, func);
            break;
        case element::Type_t::i64:
            replacement = fold_constant_binary_helper<int64_t>(
                out_type, a_match, b_match, binary_match, func);
            break;
        case element::Type_t::u8:
            replacement = fold_constant_binary_helper<uint8_t>(
                out_type, a_match, b_match, binary_match, func);
            break;
        case element::Type_t::u16:
            replacement = fold_constant_binary_helper<uint16_t>(
                out_type, a_match, b_match, binary_match, func);
            break;
        case element::Type_t::u32:
            replacement = fold_constant_binary_helper<uint32_t>(
                out_type, a_match, b_match, binary_match, func);
            break;
        case element::Type_t::u64:
            replacement = fold_constant_binary_helper<uint64_t>(
                out_type, a_match, b_match, binary_match, func);
            break;
        }

        replace_node(m.get_match_root(), replacement);
        return true;
    };

    auto reshape_matcher = make_shared<pattern::Matcher>(be, "ConstantFolding.ConstantBinary");
    this->add_matcher(
        reshape_matcher, constant_binary_callback, PassProperty::CHANGE_DYNAMIC_STATE);
}

bool is_supported_unary_op(std::shared_ptr<Node> n)
{
    return std::dynamic_pointer_cast<op::Abs>(n) || std::dynamic_pointer_cast<op::Ceiling>(n) ||
           std::dynamic_pointer_cast<op::Floor>(n) || std::dynamic_pointer_cast<op::Negative>(n) ||
           std::dynamic_pointer_cast<op::Not>(n) || std::dynamic_pointer_cast<op::Relu>(n) ||
           std::dynamic_pointer_cast<op::Sign>(n) || std::dynamic_pointer_cast<op::Sqrt>(n);
}

template <class T>
shared_ptr<op::Constant> fold_constant_unary(shared_ptr<op::Constant> constant,
                                             shared_ptr<Node> unary,
                                             NodeExecutorTy func)
{
    //check sqrt arg
    if (std::dynamic_pointer_cast<op::Sqrt>(unary))
    {
        std::vector<T> values{constant->get_vector<T>()};
        if (std::any_of(values.begin(), values.end(), [](T i) { return i < T(0); }))
        {
            throw ngraph_error("Square root of negative value");
        }
    }

    auto out_shape = unary->get_shape();
    vector<T> out_vec(shape_size(out_shape));

    if (func != nullptr)
    {
        vector<void*> inputs;
        inputs.push_back(const_cast<void*>(constant->get_data_ptr()));
        vector<void*> outputs;
        outputs.push_back(out_vec.data());

        func(inputs, outputs);
    }
    else
    {
        if (std::dynamic_pointer_cast<op::Abs>(unary))
        {
            runtime::reference::abs<T>(
                constant->get_data_ptr<T>(), out_vec.data(), shape_size(out_shape));
        }
        else if (std::dynamic_pointer_cast<op::Ceiling>(unary))
        {
            runtime::reference::ceiling<T>(
                constant->get_data_ptr<T>(), out_vec.data(), shape_size(out_shape));
        }
        else if (std::dynamic_pointer_cast<op::Floor>(unary))
        {
            runtime::reference::floor<T>(
                constant->get_data_ptr<T>(), out_vec.data(), shape_size(out_shape));
        }
        else if (std::dynamic_pointer_cast<op::Negative>(unary))
        {
            runtime::reference::negate<T>(
                constant->get_data_ptr<T>(), out_vec.data(), shape_size(out_shape));
        }
        else if (std::dynamic_pointer_cast<op::Not>(unary))
        {
            runtime::reference::logical_not<T>(
                constant->get_data_ptr<T>(), out_vec.data(), shape_size(out_shape));
        }
        else if (std::dynamic_pointer_cast<op::Relu>(unary))
        {
            runtime::reference::relu<T>(
                constant->get_data_ptr<T>(), out_vec.data(), shape_size(out_shape));
        }
        else if (std::dynamic_pointer_cast<op::Sign>(unary))
        {
            runtime::reference::sign<T>(
                constant->get_data_ptr<T>(), out_vec.data(), shape_size(out_shape));
        }
        else if (std::dynamic_pointer_cast<op::Sqrt>(unary))
        {
            runtime::reference::sqrt<T>(
                constant->get_data_ptr<T>(), out_vec.data(), shape_size(out_shape));
        }
        else
        {
            NGRAPH_CHECK(false, "must be consistent with is_supported_unary_op");
        }
    }

    return make_shared<op::Constant>(constant->get_element_type(), out_shape, out_vec);
}

void pass::ConstantFolding::construct_constant_unary()
{
    auto constant_label = make_shared<pattern::op::Label>(
        element::f32, Shape{2, 4}, pattern::has_class<op::Constant>());
    auto is_ue = [](std::shared_ptr<Node> n) {
        return (pattern::has_class<op::util::UnaryElementwiseArithmetic>()(n) ||
                pattern::has_class<op::Not>()(n));
    };
    auto ue = std::make_shared<pattern::op::Any>(constant_label, is_ue, NodeVector{constant_label});

    auto constant_unary_callback = [&, constant_label](pattern::Matcher& m) {
        NGRAPH_DEBUG << "In callback for constant_unary_callback against node = "
                     << m.get_match_root()->get_name();

        auto pattern_map = m.get_pattern_map();

        auto constant_match = dynamic_pointer_cast<op::Constant>(pattern_map[constant_label]);
        auto unary_match = m.get_match_root();

        if (!is_supported_unary_op(unary_match))
        {
            return false;
        }

        NGRAPH_CHECK(revalidate_and_ensure_static(unary_match));

        NodeExecutorTy func = nullptr;
        if (!m_cfmap.empty())
        {
            auto& node = *unary_match;
            auto handler = m_cfmap.find(type_index(typeid(node)));
            NGRAPH_CHECK(handler != m_cfmap.end(),
                         "constant folding map should have an entry for ",
                         unary_match->get_name());
            func = handler->second(unary_match.get());
        }

        std::shared_ptr<Node> replacement;
        auto type = constant_match->get_element_type();
        switch (type.get_type_enum())
        {
        case element::Type_t::undefined:
            NGRAPH_CHECK(false, "Encountered 'undefined' element type in constant_unary_callback");
            break;
        case element::Type_t::dynamic:
            NGRAPH_CHECK(false, "Encountered 'dynamic' element type in constant_unary_callback");
            break;
        case element::Type_t::boolean:
            replacement = fold_constant_unary<char>(constant_match, unary_match, func);
            break;
        case element::Type_t::bf16:
            replacement = fold_constant_unary<bfloat16>(constant_match, unary_match, func);
            break;
        case element::Type_t::f16:
            replacement = fold_constant_unary<float16>(constant_match, unary_match, func);
            break;
        case element::Type_t::f32:
            replacement = fold_constant_unary<float>(constant_match, unary_match, func);
            break;
        case element::Type_t::f64:
            replacement = fold_constant_unary<double>(constant_match, unary_match, func);
            break;
        case element::Type_t::i8:
            replacement = fold_constant_unary<int8_t>(constant_match, unary_match, func);
            break;
        case element::Type_t::i16:
            replacement = fold_constant_unary<int16_t>(constant_match, unary_match, func);
            break;
        case element::Type_t::i32:
            replacement = fold_constant_unary<int32_t>(constant_match, unary_match, func);
            break;
        case element::Type_t::i64:
            replacement = fold_constant_unary<int64_t>(constant_match, unary_match, func);
            break;
        case element::Type_t::u8:
            replacement = fold_constant_unary<uint8_t>(constant_match, unary_match, func);
            break;
        case element::Type_t::u16:
            replacement = fold_constant_unary<uint16_t>(constant_match, unary_match, func);
            break;
        case element::Type_t::u32:
            replacement = fold_constant_unary<uint32_t>(constant_match, unary_match, func);
            break;
        case element::Type_t::u64:
            replacement = fold_constant_unary<uint64_t>(constant_match, unary_match, func);
            break;
        }

        replace_node(m.get_match_root(), replacement);
        return true;
    };

    auto reshape_matcher = make_shared<pattern::Matcher>(ue, "ConstantFolding.ConstantUnary");
    this->add_matcher(reshape_matcher, constant_unary_callback, PassProperty::CHANGE_DYNAMIC_STATE);
}

template <class QUANT, class REAL>
shared_ptr<op::Constant> fold_constant_dequantize(shared_ptr<op::Constant> constant,
                                                  shared_ptr<op::Dequantize> dequant,
                                                  shared_ptr<op::Constant> scale,
                                                  shared_ptr<op::Constant> offset)
{
    auto out_shape = constant->get_shape();
    vector<REAL> out_vec(shape_size(out_shape));

    runtime::reference::dequantize<QUANT, REAL>(constant->get_vector<QUANT>().data(),
                                                scale->get_vector<REAL>().data(),
                                                offset->get_vector<QUANT>().data(),
                                                out_vec.data(),
                                                constant->get_shape(),
                                                scale->get_shape(),
                                                dequant->get_axes());

    return make_shared<op::Constant>(dequant->get_element_type(), out_shape, out_vec);
}

void pass::ConstantFolding::construct_constant_dequantize()
{
    auto constant_label =
        make_shared<pattern::op::Label>(element::u8, Shape{2}, pattern::has_class<op::Constant>());
    auto dq_scale = op::Constant::create(element::f32, Shape{}, {1});
    auto dq_offset = op::Constant::create(element::u8, Shape{}, {1});
    auto dequant_op =
        make_shared<op::Dequantize>(constant_label, dq_scale, dq_offset, element::f32, AxisSet{});
    auto dequant = make_shared<pattern::op::Label>(dequant_op, nullptr, NodeVector{dequant_op});

    auto constant_dequantize_callback = [constant_label, dequant](pattern::Matcher& m) {
        NGRAPH_DEBUG << "In callback for constant_dequantize_callback against node = "
                     << m.get_match_root()->get_name();

        auto pattern_map = m.get_pattern_map();

        auto constant_match = dynamic_pointer_cast<op::Constant>(pattern_map[constant_label]);
        auto dequant_match = pattern_map[dequant];
        auto dequantize_op = dynamic_pointer_cast<op::Dequantize>(dequant_match);
<<<<<<< HEAD

        NGRAPH_CHECK(revalidate_and_ensure_static(dequantize_op));

        auto args = dequant_match->get_arguments();
        auto scale = dynamic_pointer_cast<op::Constant>(args[1]);
        auto offset = dynamic_pointer_cast<op::Constant>(args[2]);
=======
        auto scale = dynamic_pointer_cast<op::Constant>(
            dequant_match->input(1).get_source_output().get_node_shared_ptr());
        auto offset = dynamic_pointer_cast<op::Constant>(
            dequant_match->input(2).get_source_output().get_node_shared_ptr());
>>>>>>> 56618491

        auto type = constant_match->get_element_type();

        if (dequant_match->get_element_type() != element::f32)
        {
            return false;
        }

        if (type == element::u8)
        {
            replace_node(m.get_match_root(),
                         fold_constant_dequantize<uint8_t, float>(
                             constant_match, dequantize_op, scale, offset));
            return true;
        }
        else if (type == element::i8)
        {
            replace_node(m.get_match_root(),
                         fold_constant_dequantize<int8_t, float>(
                             constant_match, dequantize_op, scale, offset));
            return true;
        }

        return false;
    };

    auto dequantize_matcher =
        make_shared<pattern::Matcher>(dequant, "ConstantFolding.ConstantDequantize");
    this->add_matcher(
        dequantize_matcher, constant_dequantize_callback, PassProperty::CHANGE_DYNAMIC_STATE);
}

template <class REAL, class QUANT>
shared_ptr<op::Constant> fold_constant_quantize(shared_ptr<op::Constant> constant,
                                                shared_ptr<op::Quantize> quant,
                                                shared_ptr<op::Constant> scale,
                                                shared_ptr<op::Constant> offset)
{
    auto out_shape = constant->get_shape();
    vector<QUANT> out_vec(shape_size(out_shape));

    runtime::reference::quantize<REAL, QUANT>(constant->get_vector<REAL>().data(),
                                              scale->get_vector<REAL>().data(),
                                              offset->get_vector<QUANT>().data(),
                                              out_vec.data(),
                                              constant->get_shape(),
                                              scale->get_shape(),
                                              quant->get_axes(),
                                              quant->get_round_mode());

    return make_shared<op::Constant>(quant->get_element_type(), out_shape, out_vec);
}

void pass::ConstantFolding::construct_constant_quantize()
{
    auto constant_label =
        make_shared<pattern::op::Label>(element::f32, Shape{2}, pattern::has_class<op::Constant>());
    auto q_scale = op::Constant::create(element::f32, Shape{}, {1});
    auto q_offset = op::Constant::create(element::i8, Shape{}, {0});
    auto mode = op::Quantize::RoundMode::ROUND_NEAREST_TOWARD_INFINITY;
    auto quant_op =
        make_shared<op::Quantize>(constant_label, q_scale, q_offset, element::i8, AxisSet{}, mode);
    auto quant = make_shared<pattern::op::Label>(quant_op, nullptr, NodeVector{quant_op});

    auto constant_quantize_callback = [constant_label, quant](pattern::Matcher& m) {
        NGRAPH_DEBUG << "In callback for constant_quantize_callback against node = "
                     << m.get_match_root()->get_name();

        auto pattern_map = m.get_pattern_map();

        auto constant_match = dynamic_pointer_cast<op::Constant>(pattern_map[constant_label]);
        auto quant_match = pattern_map[quant];
        auto quantize_op = dynamic_pointer_cast<op::Quantize>(quant_match);

        NGRAPH_CHECK(revalidate_and_ensure_static(quantize_op));

        auto args = quant_match->get_arguments();
        auto scale = static_pointer_cast<op::Constant>(
            quant_match->input(1).get_source_output().get_node_shared_ptr());
        auto offset = static_pointer_cast<op::Constant>(
            quant_match->input(2).get_source_output().get_node_shared_ptr());

        auto type = quant_match->get_element_type();

        if (constant_match->get_element_type() != element::f32)
        {
            return false;
        }

        if (type == element::u8)
        {
            replace_node(
                m.get_match_root(),
                fold_constant_quantize<float, uint8_t>(constant_match, quantize_op, scale, offset));
            return true;
        }
        else if (type == element::i8)
        {
            replace_node(
                m.get_match_root(),
                fold_constant_quantize<float, int8_t>(constant_match, quantize_op, scale, offset));
            return true;
        }

        return false;
    };

    auto quantize_matcher =
        make_shared<pattern::Matcher>(quant, "ConstantFolding.ConstantQuantize");
    this->add_matcher(
        quantize_matcher, constant_quantize_callback, PassProperty::CHANGE_DYNAMIC_STATE);
}

// Helper for mapping element::Types to runtime::reference::convert, which is templated in C++
// data types. Used by fold_constant_convert and fold_constant_convert_helper0, which respectively
// determine the appropriate C++ types for "TI" (input type) and "TO" (output type).
template <typename TI, typename TO>
shared_ptr<op::Constant> fold_constant_convert_helper1(shared_ptr<op::Constant> constant,
                                                       const element::Type& output_element_type)
{
    auto out_shape = constant->get_shape();
    vector<TO> out_vec(shape_size(out_shape));

    runtime::reference::convert<TI, TO>(
        constant->get_vector<TI>().data(), out_vec.data(), shape_size(out_shape));

    return make_shared<op::Constant>(output_element_type, out_shape, out_vec);
}

// Helper for mapping element::Types to runtime::reference::convert, which is templated in C++
// data types. Used by fold_constant_convert, which determines the appropriate C++ type for "TI"
// (input type).
template <typename TI>
shared_ptr<op::Constant> fold_constant_convert_helper0(shared_ptr<op::Constant> constant,
                                                       const element::Type& output_element_type)
{
#if defined(__GNUC__) && !(__GNUC__ == 4 && __GNUC_MINOR__ == 8)
#pragma GCC diagnostic push
#pragma GCC diagnostic error "-Wswitch"
#pragma GCC diagnostic error "-Wswitch-enum"
#endif
    switch (output_element_type.get_type_enum())
    {
    case element::Type_t::undefined:
        NGRAPH_CHECK(false, "Encountered 'undefined' element type in fold_constant_convert");
        break;
    case element::Type_t::dynamic:
        NGRAPH_CHECK(false, "Encountered 'dynamic' element type in fold_constant_convert");
        break;
    case element::Type_t::boolean:
        return fold_constant_convert_helper1<TI, char>(constant, output_element_type);
    case element::Type_t::bf16:
        return fold_constant_convert_helper1<TI, bfloat16>(constant, output_element_type);
    case element::Type_t::f16:
        return fold_constant_convert_helper1<TI, float16>(constant, output_element_type);
    case element::Type_t::f32:
        return fold_constant_convert_helper1<TI, float>(constant, output_element_type);
    case element::Type_t::f64:
        return fold_constant_convert_helper1<TI, double>(constant, output_element_type);
    case element::Type_t::i8:
        return fold_constant_convert_helper1<TI, int8_t>(constant, output_element_type);
    case element::Type_t::i16:
        return fold_constant_convert_helper1<TI, int16_t>(constant, output_element_type);
    case element::Type_t::i32:
        return fold_constant_convert_helper1<TI, int32_t>(constant, output_element_type);
    case element::Type_t::i64:
        return fold_constant_convert_helper1<TI, int64_t>(constant, output_element_type);
    case element::Type_t::u8:
        return fold_constant_convert_helper1<TI, uint8_t>(constant, output_element_type);
    case element::Type_t::u16:
        return fold_constant_convert_helper1<TI, uint16_t>(constant, output_element_type);
    case element::Type_t::u32:
        return fold_constant_convert_helper1<TI, uint32_t>(constant, output_element_type);
    case element::Type_t::u64:
        return fold_constant_convert_helper1<TI, uint64_t>(constant, output_element_type);
    }

    NGRAPH_UNREACHABLE("Unexpected switch case");
#if defined(__GNUC__) && !(__GNUC__ == 4 && __GNUC_MINOR__ == 8)
#pragma GCC diagnostic pop
#endif
}

static shared_ptr<op::Constant> fold_constant_convert(shared_ptr<op::Constant> constant,
                                                      const element::Type& output_element_type)
{
    auto& input_element_type = constant->get_output_element_type(0);

    if (input_element_type == output_element_type)
    {
        return constant;
    }

#if defined(__GNUC__) && !(__GNUC__ == 4 && __GNUC_MINOR__ == 8)
#pragma GCC diagnostic push
#pragma GCC diagnostic error "-Wswitch"
#pragma GCC diagnostic error "-Wswitch-enum"
#endif
    switch (input_element_type.get_type_enum())
    {
    case element::Type_t::undefined:
        NGRAPH_CHECK(false, "Encountered 'undefined' element type in fold_constant_convert");
        break;
    case element::Type_t::dynamic:
        NGRAPH_CHECK(false, "Encountered 'dynamic' element type in fold_constant_convert");
        break;
    case element::Type_t::boolean:
        return fold_constant_convert_helper0<char>(constant, output_element_type);
    case element::Type_t::bf16:
        return fold_constant_convert_helper0<bfloat16>(constant, output_element_type);
    case element::Type_t::f16:
        return fold_constant_convert_helper0<float16>(constant, output_element_type);
    case element::Type_t::f32:
        return fold_constant_convert_helper0<float>(constant, output_element_type);
    case element::Type_t::f64:
        return fold_constant_convert_helper0<double>(constant, output_element_type);
    case element::Type_t::i8:
        return fold_constant_convert_helper0<int8_t>(constant, output_element_type);
    case element::Type_t::i16:
        return fold_constant_convert_helper0<int16_t>(constant, output_element_type);
    case element::Type_t::i32:
        return fold_constant_convert_helper0<int32_t>(constant, output_element_type);
    case element::Type_t::i64:
        return fold_constant_convert_helper0<int64_t>(constant, output_element_type);
    case element::Type_t::u8:
        return fold_constant_convert_helper0<uint8_t>(constant, output_element_type);
    case element::Type_t::u16:
        return fold_constant_convert_helper0<uint16_t>(constant, output_element_type);
    case element::Type_t::u32:
        return fold_constant_convert_helper0<uint32_t>(constant, output_element_type);
    case element::Type_t::u64:
        return fold_constant_convert_helper0<uint64_t>(constant, output_element_type);
    }

    NGRAPH_UNREACHABLE("Unexpected switch case");
#if defined(__GNUC__) && !(__GNUC__ == 4 && __GNUC_MINOR__ == 8)
#pragma GCC diagnostic pop
#endif
}

void pass::ConstantFolding::construct_constant_convert()
{
    auto constant_label = make_shared<pattern::op::Label>(
        element::i32, Shape{2, 3, 4}, pattern::has_class<op::Constant>());
    auto convert_op = make_shared<op::Convert>(constant_label, element::i64);

    auto constant_convert_callback = [constant_label](pattern::Matcher& m) {
        NGRAPH_DEBUG << "In callback for constant_convert_callback against node = "
                     << m.get_match_root()->get_name();

        auto pattern_map = m.get_pattern_map();

        auto constant_match = static_pointer_cast<op::Constant>(pattern_map[constant_label]);
        auto convert_match = static_pointer_cast<op::Convert>(m.get_match_root());

        NGRAPH_CHECK(revalidate_and_ensure_static(convert_match));

        replace_node(
            m.get_match_root(),
            fold_constant_convert(constant_match, convert_match->get_output_element_type(0)));
        return true;
    };

    auto convert_matcher =
        make_shared<pattern::Matcher>(convert_op, "ConstantFolding.ConstantConvert");
    this->add_matcher(
        convert_matcher, constant_convert_callback, PassProperty::CHANGE_DYNAMIC_STATE);
}

// ShapeOf is a bit of an odd duck: it doesn't matter if the input's value is
// constant, as long as it has static shape.
void pass::ConstantFolding::construct_constant_shape_of()
{
    auto arg_label = make_shared<pattern::op::Label>(element::i32, Shape{2, 3, 4});
    auto shape_of_op = make_shared<op::ShapeOf>(arg_label);

    auto constant_shape_of_callback = [arg_label](pattern::Matcher& m) {
        NGRAPH_DEBUG << "In callback for constant_shape_of_callback against node = "
                     << m.get_match_root()->get_name();

        auto pattern_map = m.get_pattern_map();

        auto arg_match = pattern_map[arg_label];

        if (arg_match->get_output_partial_shape(0).is_static())
        {
            NGRAPH_CHECK(revalidate_and_ensure_static(m.get_match_root()));

            auto arg_shape = arg_match->get_output_shape(0);
            auto replacement =
                make_shared<op::Constant>(element::i64, Shape{arg_shape.size()}, arg_shape.data());

            replace_node(m.get_match_root(), replacement);

            return true;
        }
        else
        {
            return false;
        }
    };

    auto shape_of_matcher =
        make_shared<pattern::Matcher>(shape_of_op, "ConstantFolding.ConstantShapeOf");
    this->add_matcher(
        shape_of_matcher, constant_shape_of_callback, PassProperty::CHANGE_DYNAMIC_STATE);
}

template <typename T>
static shared_ptr<op::Constant> fold_constant_reverse_helper(shared_ptr<op::Constant> constant,
                                                             const AxisSet& reversed_axes)
{
    auto out_shape = constant->get_shape();
    vector<T> out_vec(shape_size(out_shape));

    runtime::reference::reverse<T>(
        constant->get_vector<T>().data(), out_vec.data(), out_shape, out_shape, reversed_axes);

    return make_shared<op::Constant>(constant->get_output_element_type(0), out_shape, out_vec);
}

static shared_ptr<op::Constant> fold_constant_reverse(shared_ptr<op::Constant> constant,
                                                      const AxisSet& reversed_axes)
{
    auto& input_element_type = constant->get_output_element_type(0);

#if defined(__GNUC__) && !(__GNUC__ == 4 && __GNUC_MINOR__ == 8)
#pragma GCC diagnostic push
#pragma GCC diagnostic error "-Wswitch"
#pragma GCC diagnostic error "-Wswitch-enum"
#endif
    switch (input_element_type.get_type_enum())
    {
    case element::Type_t::undefined:
        NGRAPH_CHECK(false, "Encountered 'undefined' element type in fold_constant_convert");
        break;
    case element::Type_t::dynamic:
        NGRAPH_CHECK(false, "Encountered 'dynamic' element type in fold_constant_convert");
        break;
    case element::Type_t::boolean:
        return fold_constant_reverse_helper<char>(constant, reversed_axes);
    case element::Type_t::bf16:
        return fold_constant_reverse_helper<bfloat16>(constant, reversed_axes);
    case element::Type_t::f16:
        return fold_constant_reverse_helper<float16>(constant, reversed_axes);
    case element::Type_t::f32: return fold_constant_reverse_helper<float>(constant, reversed_axes);
    case element::Type_t::f64: return fold_constant_reverse_helper<double>(constant, reversed_axes);
    case element::Type_t::i8: return fold_constant_reverse_helper<int8_t>(constant, reversed_axes);
    case element::Type_t::i16:
        return fold_constant_reverse_helper<int16_t>(constant, reversed_axes);
    case element::Type_t::i32:
        return fold_constant_reverse_helper<int32_t>(constant, reversed_axes);
    case element::Type_t::i64:
        return fold_constant_reverse_helper<int64_t>(constant, reversed_axes);
    case element::Type_t::u8: return fold_constant_reverse_helper<uint8_t>(constant, reversed_axes);
    case element::Type_t::u16:
        return fold_constant_reverse_helper<uint16_t>(constant, reversed_axes);
    case element::Type_t::u32:
        return fold_constant_reverse_helper<uint32_t>(constant, reversed_axes);
    case element::Type_t::u64:
        return fold_constant_reverse_helper<uint64_t>(constant, reversed_axes);
    }

    NGRAPH_UNREACHABLE("Unexpected switch case");

#if defined(__GNUC__) && !(__GNUC__ == 4 && __GNUC_MINOR__ == 8)
#pragma GCC diagnostic pop
#endif
}

void pass::ConstantFolding::construct_constant_reverse()
{
    auto constant_label = make_shared<pattern::op::Label>(
        element::i32, Shape{2, 3, 4}, pattern::has_class<op::Constant>());
    auto convert_op = make_shared<op::Reverse>(constant_label, AxisSet{0, 1, 2});

    auto constant_reverse_callback = [constant_label](pattern::Matcher& m) {
        NGRAPH_DEBUG << "In callback for constant_reverse_callback against node = "
                     << m.get_match_root()->get_name();

        auto pattern_map = m.get_pattern_map();

        auto constant_match = static_pointer_cast<op::Constant>(pattern_map[constant_label]);
        auto reverse_match = static_pointer_cast<op::Reverse>(m.get_match_root());

        NGRAPH_CHECK(revalidate_and_ensure_static(reverse_match));

        replace_node(m.get_match_root(),
                     fold_constant_reverse(constant_match, reverse_match->get_reversed_axes()));
        return true;
    };

    auto convert_matcher =
        make_shared<pattern::Matcher>(convert_op, "ConstantFolding.ConstantReverse");
    this->add_matcher(
        convert_matcher, constant_reverse_callback, PassProperty::CHANGE_DYNAMIC_STATE);
}

template <typename T>
static shared_ptr<op::Constant>
    fold_constant_arithmetic_reduction_helper(shared_ptr<op::Constant> constant,
                                              shared_ptr<Node> reduction_node)
{
    vector<T> out_vec(shape_size(reduction_node->get_shape()));

    if (auto max = dynamic_pointer_cast<op::Max>(reduction_node))
    {
        runtime::reference::max<T>(constant->get_vector<T>().data(),
                                   out_vec.data(),
                                   constant->get_output_shape(0),
                                   reduction_node->get_shape(),
                                   max->get_reduction_axes());
    }
    else if (auto min = dynamic_pointer_cast<op::Min>(reduction_node))
    {
        runtime::reference::min<T>(constant->get_vector<T>().data(),
                                   out_vec.data(),
                                   constant->get_output_shape(0),
                                   reduction_node->get_shape(),
                                   min->get_reduction_axes());
    }
    else if (auto prod = dynamic_pointer_cast<op::Product>(reduction_node))
    {
        runtime::reference::product<T>(constant->get_vector<T>().data(),
                                       out_vec.data(),
                                       constant->get_output_shape(0),
                                       reduction_node->get_shape(),
                                       prod->get_reduction_axes());
    }
    else if (auto sum = dynamic_pointer_cast<op::Sum>(reduction_node))
    {
        runtime::reference::sum<T>(constant->get_vector<T>().data(),
                                   out_vec.data(),
                                   constant->get_output_shape(0),
                                   reduction_node->get_shape(),
                                   sum->get_reduction_axes());
    }
    else
    {
        NGRAPH_CHECK(false,
                     "Internal nGraph error: Ops handled in "
                     "fold_constant_arithmetic_reduction_helper must be consistent with those "
                     "matched in construct_constant_arithmetic_reduction");
    }

    return make_shared<op::Constant>(
        reduction_node->get_output_element_type(0), reduction_node->get_shape(), out_vec);
}

static shared_ptr<op::Constant>
    fold_constant_arithmetic_reduction(shared_ptr<op::Constant> constant,
                                       shared_ptr<Node> reduction_node)
{
    auto& input_element_type = constant->get_output_element_type(0);

    switch (input_element_type.get_type_enum())
    {
    case element::Type_t::undefined:
        NGRAPH_CHECK(false,
                     "Encountered 'undefined' element type in fold_constant_arithmetic_reduction");
        break;
    case element::Type_t::dynamic:
        NGRAPH_CHECK(false,
                     "Encountered 'dynamic' element type in fold_constant_arithmetic_reduction");
        break;
    case element::Type_t::boolean:
        return fold_constant_arithmetic_reduction_helper<char>(constant, reduction_node);
    case element::Type_t::bf16:
        return fold_constant_arithmetic_reduction_helper<bfloat16>(constant, reduction_node);
    case element::Type_t::f16:
        return fold_constant_arithmetic_reduction_helper<float16>(constant, reduction_node);
    case element::Type_t::f32:
        return fold_constant_arithmetic_reduction_helper<float>(constant, reduction_node);
    case element::Type_t::f64:
        return fold_constant_arithmetic_reduction_helper<double>(constant, reduction_node);
    case element::Type_t::i8:
        return fold_constant_arithmetic_reduction_helper<int8_t>(constant, reduction_node);
    case element::Type_t::i16:
        return fold_constant_arithmetic_reduction_helper<int16_t>(constant, reduction_node);
    case element::Type_t::i32:
        return fold_constant_arithmetic_reduction_helper<int32_t>(constant, reduction_node);
    case element::Type_t::i64:
        return fold_constant_arithmetic_reduction_helper<int64_t>(constant, reduction_node);
    case element::Type_t::u8:
        return fold_constant_arithmetic_reduction_helper<uint8_t>(constant, reduction_node);
    case element::Type_t::u16:
        return fold_constant_arithmetic_reduction_helper<uint16_t>(constant, reduction_node);
    case element::Type_t::u32:
        return fold_constant_arithmetic_reduction_helper<uint32_t>(constant, reduction_node);
    case element::Type_t::u64:
        return fold_constant_arithmetic_reduction_helper<uint64_t>(constant, reduction_node);
    }

    NGRAPH_UNREACHABLE("Unexpected switch case");
}

void pass::ConstantFolding::construct_constant_arithmetic_reduction()
{
    auto constant_data_label = make_shared<pattern::op::Label>(
        element::i32, Shape{2, 3, 4}, pattern::has_class<op::Constant>());
    auto constant_axes_label =
        make_shared<pattern::op::Label>(element::i64, Shape{2}, pattern::has_class<op::Constant>());
    auto is_supported_reduction = [](std::shared_ptr<Node> n) {
        return (pattern::has_class<op::Max>()(n) || pattern::has_class<op::Min>()(n) ||
                pattern::has_class<op::Product>()(n) || pattern::has_class<op::Sum>()(n));
    };
    auto reduction =
        std::make_shared<pattern::op::Any>(element::i32,
                                           Shape{2},
                                           is_supported_reduction,
                                           NodeVector{constant_data_label, constant_axes_label});

    auto constant_arithmetic_reduction_callback = [constant_data_label](pattern::Matcher& m) {
        NGRAPH_DEBUG << "In callback for constant_arithmetic_reduction_callback against node = "
                     << m.get_match_root()->get_name();

        auto pattern_map = m.get_pattern_map();

        auto constant_match = static_pointer_cast<op::Constant>(pattern_map[constant_data_label]);
        auto reduction_match = m.get_match_root();

        NGRAPH_CHECK(revalidate_and_ensure_static(reduction_match));

        replace_node(reduction_match,
                     fold_constant_arithmetic_reduction(constant_match, reduction_match));
        return true;
    };

    auto arithmetic_reduction_matcher =
        make_shared<pattern::Matcher>(reduction, "ConstantFolding.ConstantArithmeticReduction");
    this->add_matcher(arithmetic_reduction_matcher,
                      constant_arithmetic_reduction_callback,
                      PassProperty::CHANGE_DYNAMIC_STATE);
}

static shared_ptr<op::Constant> fold_constant_logical_reduction(shared_ptr<op::Constant> constant,
                                                                shared_ptr<Node> reduction_node)
{
    vector<char> out_vec(shape_size(reduction_node->get_shape()));

    if (auto all = dynamic_pointer_cast<::ngraph::op::All>(reduction_node))
    {
        runtime::reference::all(constant->get_vector<char>().data(),
                                out_vec.data(),
                                constant->get_output_shape(0),
                                reduction_node->get_shape(),
                                all->get_reduction_axes());
    }
    else if (auto any = dynamic_pointer_cast<::ngraph::op::Any>(reduction_node))
    {
        runtime::reference::any(constant->get_vector<char>().data(),
                                out_vec.data(),
                                constant->get_output_shape(0),
                                reduction_node->get_shape(),
                                any->get_reduction_axes());
    }
    else
    {
        NGRAPH_CHECK(false,
                     "Internal nGraph error: Ops handled in "
                     "fold_constant_logical_reduction must be consistent with those "
                     "matched in construct_constant_logical_reduction");
    }

    return make_shared<op::Constant>(
        reduction_node->get_output_element_type(0), reduction_node->get_shape(), out_vec);
}

void pass::ConstantFolding::construct_constant_logical_reduction()
{
    auto constant_data_label = make_shared<pattern::op::Label>(
        element::boolean, Shape{2, 3, 4}, pattern::has_class<op::Constant>());
    auto constant_axes_label =
        make_shared<pattern::op::Label>(element::i64, Shape{2}, pattern::has_class<op::Constant>());
    auto is_supported_reduction = [](std::shared_ptr<Node> n) {
        return (pattern::has_class<::ngraph::op::All>()(n) ||
                pattern::has_class<::ngraph::op::Any>()(n));
    };
    auto reduction =
        std::make_shared<pattern::op::Any>(element::i32,
                                           Shape{2},
                                           is_supported_reduction,
                                           NodeVector{constant_data_label, constant_axes_label});

    auto constant_logical_reduction_callback = [constant_data_label](pattern::Matcher& m) {
        NGRAPH_DEBUG << "In callback for constant_logical_reduction_callback against node = "
                     << m.get_match_root()->get_name();

        auto pattern_map = m.get_pattern_map();

        auto constant_match = static_pointer_cast<op::Constant>(pattern_map[constant_data_label]);
        auto reduction_match = m.get_match_root();

        NGRAPH_CHECK(revalidate_and_ensure_static(reduction_match));

        replace_node(reduction_match,
                     fold_constant_logical_reduction(constant_match, reduction_match));
        return true;
    };

    auto logical_reduction_matcher =
        make_shared<pattern::Matcher>(reduction, "ConstantFolding.ConstantLogicalReduction");
    this->add_matcher(logical_reduction_matcher,
                      constant_logical_reduction_callback,
                      PassProperty::CHANGE_DYNAMIC_STATE);
}

template <typename T>
static shared_ptr<op::Constant> fold_constant_concat_helper(const shared_ptr<op::Concat>& concat)
{
    auto concat_inputs = concat->inputs();
    std::vector<const T*> arg_bufs;
    std::vector<Shape> arg_shapes;

    for (auto& input : concat_inputs)
    {
        auto k = static_cast<op::Constant*>(input.get_source_output().get_node());
        arg_bufs.push_back(k->get_data_ptr<T>());
        arg_shapes.push_back(input.get_shape());
    }

    std::vector<T> result_vec(shape_size(concat->get_shape()));

    runtime::reference::concat<T>(arg_bufs,
                                  result_vec.data(),
                                  arg_shapes,
                                  concat->get_shape(),
                                  concat->get_concatenation_axis());

    return make_shared<op::Constant>(
        concat->get_output_element_type(0), concat->get_output_shape(0), result_vec);
}

void pass::ConstantFolding::construct_constant_concat()
{
    auto concat_op = make_shared<pattern::op::Label>(
        element::f32, Shape{2, 3, 4}, pattern::has_class<op::Concat>());

    auto constant_concat_callback = [](pattern::Matcher& m) {
        NGRAPH_DEBUG << "In callback for constant_concat_callback against node = "
                     << m.get_match_root()->get_name();

        auto concat_node = static_pointer_cast<op::Concat>(m.get_match_root());
        auto concat_inputs = concat_node->inputs();

        if (std::any_of(concat_inputs.begin(), concat_inputs.end(), [](const Input<Node>& input) {
                return !(input.get_source_output().get_node()->is_constant());
            }))
        {
            return false;
        }

        NGRAPH_CHECK(revalidate_and_ensure_static(concat_node));

        std::shared_ptr<op::Constant> replacement;

        switch (concat_node->get_output_element_type(0).get_type_enum())
        {
        case element::Type_t::undefined:
            NGRAPH_CHECK(false, "Encountered 'undefined' element type in fold_constant_concat");
            break;
        case element::Type_t::dynamic:
            NGRAPH_CHECK(false, "Encountered 'dynamic' element type in fold_constant_concat");
            break;
        case element::Type_t::boolean:
            replacement = fold_constant_concat_helper<char>(concat_node);
            break;
        case element::Type_t::bf16:
            replacement = fold_constant_concat_helper<bfloat16>(concat_node);
            break;
        case element::Type_t::f16:
            replacement = fold_constant_concat_helper<float16>(concat_node);
            break;
        case element::Type_t::f32:
            replacement = fold_constant_concat_helper<float>(concat_node);
            break;
        case element::Type_t::f64:
            replacement = fold_constant_concat_helper<double>(concat_node);
            break;
        case element::Type_t::i8:
            replacement = fold_constant_concat_helper<int8_t>(concat_node);
            break;
        case element::Type_t::i16:
            replacement = fold_constant_concat_helper<int16_t>(concat_node);
            break;
        case element::Type_t::i32:
            replacement = fold_constant_concat_helper<int32_t>(concat_node);
            break;
        case element::Type_t::i64:
            replacement = fold_constant_concat_helper<int64_t>(concat_node);
            break;
        case element::Type_t::u8:
            replacement = fold_constant_concat_helper<uint8_t>(concat_node);
            break;
        case element::Type_t::u16:
            replacement = fold_constant_concat_helper<uint16_t>(concat_node);
            break;
        case element::Type_t::u32:
            replacement = fold_constant_concat_helper<uint32_t>(concat_node);
            break;
        case element::Type_t::u64:
            replacement = fold_constant_concat_helper<uint64_t>(concat_node);
            break;
        }

        replace_node(m.get_match_root(), replacement);
        return true;
    };

    auto concat_matcher =
        make_shared<pattern::Matcher>(concat_op, "ConstantFolding.ConstantConcat");
    this->add_matcher(concat_matcher, constant_concat_callback, PassProperty::CHANGE_DYNAMIC_STATE);
}

// "Inner" helper for fold_constant_gather, which has to switch on the indices
// element type.
template <typename T, typename U>
static shared_ptr<op::Constant> fold_constant_gather_helper(const shared_ptr<op::Constant>& data,
                                                            const shared_ptr<op::Constant>& indices,
                                                            const shared_ptr<op::Gather>& gather)
{
    std::vector<T> result_vec(shape_size(gather->get_shape()));

    runtime::reference::gather<T, U>(data->get_data_ptr<T>(),
                                     indices->get_data_ptr<U>(),
                                     result_vec.data(),
                                     data->get_shape(),
                                     indices->get_shape(),
                                     gather->get_shape(),
                                     gather->get_axis());

    return make_shared<op::Constant>(
        gather->get_output_element_type(0), gather->get_output_shape(0), result_vec);
}

template <typename T>
static shared_ptr<op::Constant> fold_constant_gather(const shared_ptr<op::Constant>& data,
                                                     const shared_ptr<op::Constant>& indices,
                                                     const shared_ptr<op::Gather>& gather)
{
    auto indices_type = indices->get_output_element_type(0);

    switch (indices_type.get_type_enum())
    {
    case element::Type_t::undefined:
        NGRAPH_CHECK(false, "Encountered 'undefined' element type in constant_gather_callback");
        break;
    case element::Type_t::dynamic:
        NGRAPH_CHECK(false, "Encountered 'dynamic' element type in constant_gather_callback");
        break;
    case element::Type_t::boolean:
    case element::Type_t::bf16:
    case element::Type_t::f16:
    case element::Type_t::f32:
    case element::Type_t::f64:
    case element::Type_t::i8:
    case element::Type_t::i16:
    case element::Type_t::u8:
    case element::Type_t::u16:
    case element::Type_t::u32:
    case element::Type_t::u64:
        NGRAPH_CHECK(false,
                     "Encountered unsupported indices element type in constant_gather_callback: ",
                     indices_type);
        break;
    case element::Type_t::i32:
        return fold_constant_gather_helper<T, int32_t>(data, indices, gather);
    case element::Type_t::i64:
        return fold_constant_gather_helper<T, int64_t>(data, indices, gather);
    }

    NGRAPH_UNREACHABLE("Unhandled switch case");
}

void pass::ConstantFolding::construct_constant_gather()
{
    auto data_label = make_shared<pattern::op::Label>(
        element::f32, Shape{10, 20, 30}, pattern::has_class<op::Constant>());
    auto indices_label =
        make_shared<pattern::op::Label>(element::i64, Shape{5}, pattern::has_class<op::Constant>());
    size_t gather_axis = 1;
    auto gather_op = make_shared<op::Gather>(data_label, indices_label, gather_axis);

    auto constant_gather_callback = [data_label, indices_label](pattern::Matcher& m) {
        NGRAPH_DEBUG << "In callback for constant_gather_callback against node = "
                     << m.get_match_root()->get_name();

        auto pattern_map = m.get_pattern_map();

        auto data = static_pointer_cast<op::Constant>(pattern_map[data_label]);
        auto indices = static_pointer_cast<op::Constant>(pattern_map[indices_label]);
        auto gather = static_pointer_cast<op::Gather>(m.get_match_root());

        NGRAPH_CHECK(revalidate_and_ensure_static(gather));

        std::shared_ptr<Node> replacement;
        auto data_type = data->get_output_element_type(0);
        auto indices_type = indices->get_output_element_type(0);
        switch (data_type.get_type_enum())
        {
        case element::Type_t::undefined:
            NGRAPH_CHECK(false, "Encountered 'undefined' element type in constant_gather_callback");
            break;
        case element::Type_t::dynamic:
            NGRAPH_CHECK(false, "Encountered 'dynamic' element type in constant_gather_callback");
            break;
        case element::Type_t::boolean:
            replacement = fold_constant_gather<char>(data, indices, gather);
            break;
        case element::Type_t::bf16:
            replacement = fold_constant_gather<bfloat16>(data, indices, gather);
            break;
        case element::Type_t::f16:
            replacement = fold_constant_gather<float16>(data, indices, gather);
            break;
        case element::Type_t::f32:
            replacement = fold_constant_gather<float>(data, indices, gather);
            break;
        case element::Type_t::f64:
            replacement = fold_constant_gather<double>(data, indices, gather);
            break;
        case element::Type_t::i8:
            replacement = fold_constant_gather<int8_t>(data, indices, gather);
            break;
        case element::Type_t::i16:
            replacement = fold_constant_gather<int16_t>(data, indices, gather);
            break;
        case element::Type_t::i32:
            replacement = fold_constant_gather<int32_t>(data, indices, gather);
            break;
        case element::Type_t::i64:
            replacement = fold_constant_gather<int64_t>(data, indices, gather);
            break;
        case element::Type_t::u8:
            replacement = fold_constant_gather<uint8_t>(data, indices, gather);
            break;
        case element::Type_t::u16:
            replacement = fold_constant_gather<uint16_t>(data, indices, gather);
            break;
        case element::Type_t::u32:
            replacement = fold_constant_gather<uint32_t>(data, indices, gather);
            break;
        case element::Type_t::u64:
            replacement = fold_constant_gather<uint64_t>(data, indices, gather);
            break;
        }

        replace_node(m.get_match_root(), replacement);
        return true;
    };

    auto gather_matcher =
        make_shared<pattern::Matcher>(gather_op, "ConstantFolding.ConstantGather");
    this->add_matcher(gather_matcher, constant_gather_callback, PassProperty::CHANGE_DYNAMIC_STATE);
}

template <class T>
shared_ptr<op::Constant> fold_constant_slice(shared_ptr<op::Constant> constant,
                                             shared_ptr<op::Slice> slice)
{
    auto out_shape = slice->get_shape();
    vector<T> out_vec(shape_size(out_shape));

    runtime::reference::slice<T>(constant->get_data_ptr<T>(),
                                 out_vec.data(),
                                 constant->get_shape(),
                                 slice->get_lower_bounds(),
                                 slice->get_upper_bounds(),
                                 slice->get_strides(),
                                 out_shape);

    return make_shared<op::Constant>(constant->get_element_type(), out_shape, out_vec);
}

void pass::ConstantFolding::construct_constant_slice()
{
    auto data_label = make_shared<pattern::op::Label>(
        element::f32, Shape{2, 3, 4}, pattern::has_class<op::Constant>());
    auto slice_op = make_shared<op::Slice>(
        data_label, Coordinate{1, 1, 1}, Coordinate{2, 3, 4}, Strides{1, 1, 2});

    auto constant_slice_callback = [data_label](pattern::Matcher& m) {
        NGRAPH_DEBUG << "In callback for constant_slice_callback against node = "
                     << m.get_match_root()->get_name();

        auto pattern_map = m.get_pattern_map();

        auto data_node = static_pointer_cast<op::Constant>(pattern_map[data_label]);
        auto slice = static_pointer_cast<op::Slice>(m.get_match_root());

        NGRAPH_CHECK(revalidate_and_ensure_static(slice));

        std::shared_ptr<op::Constant> replacement;

        switch (slice->get_output_element_type(0).get_type_enum())
        {
        case element::Type_t::undefined:
            NGRAPH_CHECK(false, "Encountered 'undefined' element type in fold_constant_slice");
            break;
        case element::Type_t::dynamic:
            NGRAPH_CHECK(false, "Encountered 'dynamic' element type in fold_constant_slice");
            break;
        case element::Type_t::boolean:
            replacement = fold_constant_slice<char>(data_node, slice);
            break;
        case element::Type_t::bf16:
            replacement = fold_constant_slice<bfloat16>(data_node, slice);
            break;
        case element::Type_t::f16:
            replacement = fold_constant_slice<float16>(data_node, slice);
            break;
        case element::Type_t::f32:
            replacement = fold_constant_slice<float>(data_node, slice);
            break;
        case element::Type_t::f64:
            replacement = fold_constant_slice<double>(data_node, slice);
            break;
        case element::Type_t::i8:
            replacement = fold_constant_slice<int8_t>(data_node, slice);
            break;
        case element::Type_t::i16:
            replacement = fold_constant_slice<int16_t>(data_node, slice);
            break;
        case element::Type_t::i32:
            replacement = fold_constant_slice<int32_t>(data_node, slice);
            break;
        case element::Type_t::i64:
            replacement = fold_constant_slice<int64_t>(data_node, slice);
            break;
        case element::Type_t::u8:
            replacement = fold_constant_slice<uint8_t>(data_node, slice);
            break;
        case element::Type_t::u16:
            replacement = fold_constant_slice<uint16_t>(data_node, slice);
            break;
        case element::Type_t::u32:
            replacement = fold_constant_slice<uint32_t>(data_node, slice);
            break;
        case element::Type_t::u64:
            replacement = fold_constant_slice<uint64_t>(data_node, slice);
            break;
        }

        replace_node(m.get_match_root(), replacement);
        return true;
    };

    auto slice_matcher = make_shared<pattern::Matcher>(slice_op, "ConstantFolding.ConstantSlice");
    this->add_matcher(slice_matcher, constant_slice_callback, PassProperty::CHANGE_DYNAMIC_STATE);
}

template <class T>
shared_ptr<op::Constant> fold_constant_dyn_slice(shared_ptr<op::Constant> data,
                                                 shared_ptr<op::Constant> lb,
                                                 shared_ptr<op::Constant> ub,
                                                 shared_ptr<op::Constant> strides,
                                                 shared_ptr<op::DynSlice> slice)
{
    SlicePlan plan = make_slice_plan(data->get_shape(),
                                     lb->get_vector<int64_t>(),
                                     ub->get_vector<int64_t>(),
                                     strides->get_vector<int64_t>(),
                                     slice->get_lower_bounds_mask(),
                                     slice->get_upper_bounds_mask(),
                                     slice->get_new_axis(),
                                     slice->get_shrink_axis(),
                                     slice->get_ellipsis_mask());

    vector<T> slice_out_vec(shape_size(plan.reshape_in_shape));
    runtime::reference::slice<T>(data->get_data_ptr<T>(),
                                 slice_out_vec.data(),
                                 data->get_shape(),
                                 Coordinate(plan.begins.begin(), plan.begins.end()),
                                 Coordinate(plan.ends.begin(), plan.ends.end()),
                                 Strides(plan.strides.begin(), plan.strides.end()),
                                 plan.reshape_in_shape);

    vector<T> reshape_out_vec(shape_size(plan.reshape_out_shape));
    runtime::reference::reshape<T>(slice_out_vec.data(),
                                   reshape_out_vec.data(),
                                   plan.reshape_in_shape,
                                   get_default_order(plan.reshape_in_shape.size()),
                                   plan.reshape_out_shape);

    vector<T> reverse_out_vec(shape_size(plan.reshape_out_shape));
    runtime::reference::reverse<T>(reshape_out_vec.data(),
                                   reverse_out_vec.data(),
                                   plan.reshape_out_shape,
                                   plan.reshape_out_shape,
                                   plan.reverse_axes);

    return make_shared<op::Constant>(
        data->get_element_type(), plan.reshape_out_shape, reverse_out_vec);
}

void pass::ConstantFolding::construct_constant_dyn_slice()
{
    auto data_label = make_shared<pattern::op::Label>(
        element::f32, Shape{2, 3, 4}, pattern::has_class<op::Constant>());
    auto lb_label =
        make_shared<pattern::op::Label>(element::i64, Shape{3}, pattern::has_class<op::Constant>());
    auto ub_label =
        make_shared<pattern::op::Label>(element::i64, Shape{3}, pattern::has_class<op::Constant>());
    auto strides_label =
        make_shared<pattern::op::Label>(element::i64, Shape{3}, pattern::has_class<op::Constant>());
    auto dyn_slice_op = make_shared<op::DynSlice>(data_label,
                                                  lb_label,
                                                  ub_label,
                                                  strides_label,
                                                  AxisSet{},
                                                  AxisSet{},
                                                  AxisSet{},
                                                  AxisSet{},
                                                  AxisSet{});

    auto constant_dyn_slice_callback = [data_label, lb_label, ub_label, strides_label](
        pattern::Matcher& m) {
        NGRAPH_DEBUG << "In callback for constant_dyn_slice_callback against node = "
                     << m.get_match_root()->get_name();

        auto pattern_map = m.get_pattern_map();

        auto data_node = static_pointer_cast<op::Constant>(pattern_map[data_label]);
        auto lb_node = static_pointer_cast<op::Constant>(pattern_map[lb_label]);
        auto ub_node = static_pointer_cast<op::Constant>(pattern_map[ub_label]);
        auto strides_node = static_pointer_cast<op::Constant>(pattern_map[strides_label]);
        auto dyn_slice = static_pointer_cast<op::DynSlice>(m.get_match_root());

        NGRAPH_CHECK(revalidate_and_ensure_static(dyn_slice));

        std::shared_ptr<op::Constant> replacement;

        switch (dyn_slice->get_output_element_type(0).get_type_enum())
        {
        case element::Type_t::undefined:
            NGRAPH_CHECK(false, "Encountered 'undefined' element type in fold_constant_dyn_slice");
            break;
        case element::Type_t::dynamic:
            NGRAPH_CHECK(false, "Encountered 'dynamic' element type in fold_constant_dyn_slice");
            break;
        case element::Type_t::boolean:
            replacement =
                fold_constant_dyn_slice<char>(data_node, lb_node, ub_node, strides_node, dyn_slice);
            break;
        case element::Type_t::bf16:
            replacement = fold_constant_dyn_slice<bfloat16>(
                data_node, lb_node, ub_node, strides_node, dyn_slice);
            break;
        case element::Type_t::f16:
            replacement = fold_constant_dyn_slice<float16>(
                data_node, lb_node, ub_node, strides_node, dyn_slice);
            break;
        case element::Type_t::f32:
            replacement = fold_constant_dyn_slice<float>(
                data_node, lb_node, ub_node, strides_node, dyn_slice);
            break;
        case element::Type_t::f64:
            replacement = fold_constant_dyn_slice<double>(
                data_node, lb_node, ub_node, strides_node, dyn_slice);
            break;
        case element::Type_t::i8:
            replacement = fold_constant_dyn_slice<int8_t>(
                data_node, lb_node, ub_node, strides_node, dyn_slice);
            break;
        case element::Type_t::i16:
            replacement = fold_constant_dyn_slice<int16_t>(
                data_node, lb_node, ub_node, strides_node, dyn_slice);
            break;
        case element::Type_t::i32:
            replacement = fold_constant_dyn_slice<int32_t>(
                data_node, lb_node, ub_node, strides_node, dyn_slice);
            break;
        case element::Type_t::i64:
            replacement = fold_constant_dyn_slice<int64_t>(
                data_node, lb_node, ub_node, strides_node, dyn_slice);
            break;
        case element::Type_t::u8:
            replacement = fold_constant_dyn_slice<uint8_t>(
                data_node, lb_node, ub_node, strides_node, dyn_slice);
            break;
        case element::Type_t::u16:
            replacement = fold_constant_dyn_slice<uint16_t>(
                data_node, lb_node, ub_node, strides_node, dyn_slice);
            break;
        case element::Type_t::u32:
            replacement = fold_constant_dyn_slice<uint32_t>(
                data_node, lb_node, ub_node, strides_node, dyn_slice);
            break;
        case element::Type_t::u64:
            replacement = fold_constant_dyn_slice<uint64_t>(
                data_node, lb_node, ub_node, strides_node, dyn_slice);
            break;
        }

        replace_node(m.get_match_root(), replacement);
        return true;
    };

    auto dyn_slice_matcher =
        make_shared<pattern::Matcher>(dyn_slice_op, "ConstantFolding.ConstantDynSlice");
    this->add_matcher(
        dyn_slice_matcher, constant_dyn_slice_callback, PassProperty::CHANGE_DYNAMIC_STATE);
}

template <class T>
shared_ptr<op::Constant> fold_constant_range(shared_ptr<op::Constant> start,
                                             shared_ptr<op::Constant> step,
                                             shared_ptr<op::Range> range)
{
    vector<T> out_vec(shape_size(range->get_shape()));
    runtime::reference::range<T>(start->get_vector<T>().data(),
                                 step->get_vector<T>().data(),
                                 range->get_shape(),
                                 out_vec.data());

    return make_shared<op::Constant>(range->get_element_type(), range->get_shape(), out_vec);
}

void pass::ConstantFolding::construct_constant_range()
{
    auto start_label =
        make_shared<pattern::op::Label>(element::i64, Shape{}, pattern::has_class<op::Constant>());
    auto stop_label =
        make_shared<pattern::op::Label>(element::i64, Shape{}, pattern::has_class<op::Constant>());
    auto step_label =
        make_shared<pattern::op::Label>(element::i64, Shape{}, pattern::has_class<op::Constant>());
    auto range_op = make_shared<op::Range>(start_label, stop_label, step_label);

    auto constant_range_callback = [start_label, stop_label, step_label](pattern::Matcher& m) {
        NGRAPH_DEBUG << "In callback for constant_range_callback against node = "
                     << m.get_match_root()->get_name();

        auto pattern_map = m.get_pattern_map();

        auto start_node = static_pointer_cast<op::Constant>(pattern_map[start_label]);
        auto stop_node = static_pointer_cast<op::Constant>(pattern_map[stop_label]);
        auto step_node = static_pointer_cast<op::Constant>(pattern_map[step_label]);
        auto range = static_pointer_cast<op::Range>(m.get_match_root());

        NGRAPH_CHECK(revalidate_and_ensure_static(range));

        std::shared_ptr<op::Constant> replacement;

        switch (range->get_output_element_type(0).get_type_enum())
        {
        case element::Type_t::undefined:
            NGRAPH_CHECK(false, "Encountered 'undefined' element type in constant_range_callback");
            break;
        case element::Type_t::dynamic:
            NGRAPH_CHECK(false, "Encountered 'dynamic' element type in constant_range_callback");
            break;
        case element::Type_t::boolean:
            replacement = fold_constant_range<char>(start_node, step_node, range);
            break;
        case element::Type_t::bf16:
            replacement = fold_constant_range<bfloat16>(start_node, step_node, range);
            break;
        case element::Type_t::f16:
            replacement = fold_constant_range<float16>(start_node, step_node, range);
            break;
        case element::Type_t::f32:
            replacement = fold_constant_range<float>(start_node, step_node, range);
            break;
        case element::Type_t::f64:
            replacement = fold_constant_range<double>(start_node, step_node, range);
            break;
        case element::Type_t::i8:
            replacement = fold_constant_range<int8_t>(start_node, step_node, range);
            break;
        case element::Type_t::i16:
            replacement = fold_constant_range<int16_t>(start_node, step_node, range);
            break;
        case element::Type_t::i32:
            replacement = fold_constant_range<int32_t>(start_node, step_node, range);
            break;
        case element::Type_t::i64:
            replacement = fold_constant_range<int64_t>(start_node, step_node, range);
            break;
        case element::Type_t::u8:
            replacement = fold_constant_range<uint8_t>(start_node, step_node, range);
            break;
        case element::Type_t::u16:
            replacement = fold_constant_range<uint16_t>(start_node, step_node, range);
            break;
        case element::Type_t::u32:
            replacement = fold_constant_range<uint32_t>(start_node, step_node, range);
            break;
        case element::Type_t::u64:
            replacement = fold_constant_range<uint64_t>(start_node, step_node, range);
            break;
        }

        replace_node(m.get_match_root(), replacement);
        return true;
    };

    auto range_matcher = make_shared<pattern::Matcher>(range_op, "ConstantFolding.ConstantRange");
    this->add_matcher(range_matcher, constant_range_callback, PassProperty::CHANGE_DYNAMIC_STATE);
}

template <class T>
shared_ptr<op::Constant> fold_constant_select(shared_ptr<op::Constant> selection,
                                              shared_ptr<op::Constant> t,
                                              shared_ptr<op::Constant> f,
                                              shared_ptr<op::Select> select)
{
    auto out_shape = select->get_shape();
    vector<T> out_vec(shape_size(out_shape));

    runtime::reference::select<T>(selection->get_data_ptr<char>(),
                                  t->get_data_ptr<T>(),
                                  f->get_data_ptr<T>(),
                                  out_vec.data(),
                                  shape_size(out_shape));

    return make_shared<op::Constant>(select->get_element_type(), out_shape, out_vec);
}

void pass::ConstantFolding::construct_constant_select()
{
    auto selection_label = make_shared<pattern::op::Label>(
        element::boolean, Shape{2, 3, 4}, pattern::has_class<op::Constant>());
    auto t_label = make_shared<pattern::op::Label>(
        element::i64, Shape{2, 3, 4}, pattern::has_class<op::Constant>());
    auto f_label = make_shared<pattern::op::Label>(
        element::i64, Shape{2, 3, 4}, pattern::has_class<op::Constant>());
    auto select_op = make_shared<op::Select>(selection_label, t_label, f_label);

    auto constant_select_callback = [selection_label, t_label, f_label](pattern::Matcher& m) {
        NGRAPH_DEBUG << "In callback for constant_select_callback against node = "
                     << m.get_match_root()->get_name();

        auto pattern_map = m.get_pattern_map();

        auto selection_node = static_pointer_cast<op::Constant>(pattern_map[selection_label]);
        auto t_node = static_pointer_cast<op::Constant>(pattern_map[t_label]);
        auto f_node = static_pointer_cast<op::Constant>(pattern_map[f_label]);
        auto select = static_pointer_cast<op::Select>(m.get_match_root());

        NGRAPH_CHECK(revalidate_and_ensure_static(select));

        std::shared_ptr<op::Constant> replacement;

        switch (select->get_output_element_type(0).get_type_enum())
        {
        case element::Type_t::undefined:
            NGRAPH_CHECK(false, "Encountered 'undefined' element type in constant_select_callback");
            break;
        case element::Type_t::dynamic:
            NGRAPH_CHECK(false, "Encountered 'dynamic' element type in constant_select_callback");
            break;
        case element::Type_t::boolean:
            replacement = fold_constant_select<char>(selection_node, t_node, f_node, select);
            break;
        case element::Type_t::bf16:
            replacement = fold_constant_select<bfloat16>(selection_node, t_node, f_node, select);
            break;
        case element::Type_t::f16:
            replacement = fold_constant_select<float16>(selection_node, t_node, f_node, select);
            break;
        case element::Type_t::f32:
            replacement = fold_constant_select<float>(selection_node, t_node, f_node, select);
            break;
        case element::Type_t::f64:
            replacement = fold_constant_select<double>(selection_node, t_node, f_node, select);
            break;
        case element::Type_t::i8:
            replacement = fold_constant_select<int8_t>(selection_node, t_node, f_node, select);
            break;
        case element::Type_t::i16:
            replacement = fold_constant_select<int16_t>(selection_node, t_node, f_node, select);
            break;
        case element::Type_t::i32:
            replacement = fold_constant_select<int32_t>(selection_node, t_node, f_node, select);
            break;
        case element::Type_t::i64:
            replacement = fold_constant_select<int64_t>(selection_node, t_node, f_node, select);
            break;
        case element::Type_t::u8:
            replacement = fold_constant_select<uint8_t>(selection_node, t_node, f_node, select);
            break;
        case element::Type_t::u16:
            replacement = fold_constant_select<uint16_t>(selection_node, t_node, f_node, select);
            break;
        case element::Type_t::u32:
            replacement = fold_constant_select<uint32_t>(selection_node, t_node, f_node, select);
            break;
        case element::Type_t::u64:
            replacement = fold_constant_select<uint64_t>(selection_node, t_node, f_node, select);
            break;
        }

        replace_node(m.get_match_root(), replacement);
        return true;
    };

    auto select_matcher =
        make_shared<pattern::Matcher>(select_op, "ConstantFolding.ConstantSelect");
    this->add_matcher(select_matcher, constant_select_callback, PassProperty::CHANGE_DYNAMIC_STATE);
}<|MERGE_RESOLUTION|>--- conflicted
+++ resolved
@@ -1447,19 +1447,14 @@
         auto constant_match = dynamic_pointer_cast<op::Constant>(pattern_map[constant_label]);
         auto dequant_match = pattern_map[dequant];
         auto dequantize_op = dynamic_pointer_cast<op::Dequantize>(dequant_match);
-<<<<<<< HEAD
 
         NGRAPH_CHECK(revalidate_and_ensure_static(dequantize_op));
 
         auto args = dequant_match->get_arguments();
-        auto scale = dynamic_pointer_cast<op::Constant>(args[1]);
-        auto offset = dynamic_pointer_cast<op::Constant>(args[2]);
-=======
         auto scale = dynamic_pointer_cast<op::Constant>(
             dequant_match->input(1).get_source_output().get_node_shared_ptr());
         auto offset = dynamic_pointer_cast<op::Constant>(
             dequant_match->input(2).get_source_output().get_node_shared_ptr());
->>>>>>> 56618491
 
         auto type = constant_match->get_element_type();
 
