//*****************************************************************************
// Copyright 2017-2019 Intel Corporation
//
// Licensed under the Apache License, Version 2.0 (the "License");
// you may not use this file except in compliance with the License.
// You may obtain a copy of the License at
//
//     http://www.apache.org/licenses/LICENSE-2.0
//
// Unless required by applicable law or agreed to in writing, software
// distributed under the License is distributed on an "AS IS" BASIS,
// WITHOUT WARRANTIES OR CONDITIONS OF ANY KIND, either express or implied.
// See the License for the specific language governing permissions and
// limitations under the License.
//*****************************************************************************

#include <stdint.h>

#include "constant_folding.hpp"
#include "ngraph/graph_util.hpp"
#include "ngraph/op/abs.hpp"
#include "ngraph/op/add.hpp"
#include "ngraph/op/broadcast.hpp"
#include "ngraph/op/constant.hpp"
#include "ngraph/op/dequantize.hpp"
#include "ngraph/op/divide.hpp"
#include "ngraph/op/maximum.hpp"
#include "ngraph/op/minimum.hpp"
#include "ngraph/op/multiply.hpp"
#include "ngraph/op/negative.hpp"
#include "ngraph/op/pad.hpp"
#include "ngraph/op/quantize.hpp"
#include "ngraph/op/relu.hpp"
#include "ngraph/op/reshape.hpp"
#include "ngraph/op/sqrt.hpp"
#include "ngraph/op/subtract.hpp"
#include "ngraph/pattern/matcher.hpp"
#include "ngraph/pattern/op/label.hpp"
#include "ngraph/runtime/reference/abs.hpp"
#include "ngraph/runtime/reference/add.hpp"
#include "ngraph/runtime/reference/broadcast.hpp"
#include "ngraph/runtime/reference/dequantize.hpp"
#include "ngraph/runtime/reference/divide.hpp"
#include "ngraph/runtime/reference/maximum.hpp"
#include "ngraph/runtime/reference/minimum.hpp"
#include "ngraph/runtime/reference/multiply.hpp"
#include "ngraph/runtime/reference/negate.hpp"
#include "ngraph/runtime/reference/pad.hpp"
#include "ngraph/runtime/reference/quantize.hpp"
#include "ngraph/runtime/reference/relu.hpp"
#include "ngraph/runtime/reference/reshape.hpp"
#include "ngraph/runtime/reference/sqrt.hpp"
#include "ngraph/runtime/reference/subtract.hpp"
#include "ngraph/util.hpp"

using namespace std;
using namespace ngraph;

template <class T>
shared_ptr<op::Constant> fold_constant_reshape(shared_ptr<op::Constant> constant,
                                               shared_ptr<op::Reshape> reshape,
                                               NodeExecutorTy func)
{
    auto out_shape = reshape->get_shape();
    vector<T> out_vec(shape_size(out_shape));

    if (func != nullptr)
    {
        vector<void*> inputs;
        inputs.push_back(const_cast<void*>(constant->get_data_ptr()));
        vector<void*> outputs;
        outputs.push_back(out_vec.data());

        func(inputs, outputs);
    }
    else
    {
        runtime::reference::reshape<T>(constant->get_data_ptr<T>(),
                                       out_vec.data(),
                                       constant->get_shape(),
                                       reshape->get_input_order(),
                                       out_shape);
    }

    return make_shared<op::Constant>(constant->get_element_type(), out_shape, out_vec);
}

template <class T>
shared_ptr<op::Constant> fold_constant_pad(shared_ptr<op::Constant> constant,
                                           shared_ptr<op::Pad> pad,
                                           NodeExecutorTy func)
{
    auto out_shape = pad->get_shape();
    vector<T> out_vec(shape_size(out_shape));
    auto pad_value = std::static_pointer_cast<op::Constant>(pad->get_argument(1));

<<<<<<< HEAD
    if (func != nullptr)
    {
        vector<void*> inputs;
        inputs.push_back(const_cast<void*>(constant->get_data_ptr()));
        inputs.push_back(const_cast<void*>(pad_value->get_data_ptr()));

        vector<void*> outputs;
        outputs.push_back(out_vec.data());

        func(inputs, outputs);
    }
    else
    {
        runtime::reference::pad<T>(constant->get_data_ptr<T>(),
                                   pad_value->get_data_ptr<T>(),
                                   out_vec.data(),
                                   constant->get_shape(),
                                   out_shape,
                                   pad->get_padding_below(),
                                   pad->get_padding_above(),
                                   pad->get_padding_interior());
    }
=======
    runtime::reference::pad<T>(constant->get_vector<T>().data(),
                               pad_value->get_vector<T>().data(),
                               out_vec.data(),
                               constant->get_shape(),
                               out_shape,
                               pad->get_padding_below(),
                               pad->get_padding_above(),
                               pad->get_pad_mode());
>>>>>>> 4e56214f

    return make_shared<op::Constant>(constant->get_element_type(), out_shape, out_vec);
}

void pass::ConstantFolding::construct_constant_pad()
{
    auto is_constant = pattern::has_class<op::Constant>();
    auto constant_label = make_shared<pattern::op::Label>(element::f32, Shape{6}, is_constant);

    auto pad_value_label = make_shared<pattern::op::Label>(element::f32, Shape{}, is_constant);

    CoordinateDiff padding_below{0};
    CoordinateDiff padding_above{0};
    op::PadMode pad_mode{op::PadMode::CONSTANT};

    auto pad = make_shared<op::Pad>(
        constant_label, pad_value_label, padding_below, padding_above, pad_mode);

    auto constant_pad_callback = [&, constant_label](pattern::Matcher& m) {
        NGRAPH_DEBUG << "In callback for constant_pad_callback against node = "
                     << m.get_match_root()->get_name();

        auto pattern_map = m.get_pattern_map();

        auto constant_match = static_pointer_cast<op::Constant>(pattern_map[constant_label]);
        auto pad_match = static_pointer_cast<op::Pad>(m.get_match_root());

        NodeExecutorTy func = nullptr;
        if (!m_cfmap.empty())
        {
            auto handler = m_cfmap.find(type_index(typeid(ngraph::op::Pad)));
            NGRAPH_ASSERT(handler != m_cfmap.end()) << "constant folding map should have pad entry";
            func = handler->second(pad_match.get());
        }

        auto type = constant_match->get_element_type();
        if (type == element::i32)
        {
            replace_node(m.get_match_root(),
                         fold_constant_pad<int>(constant_match, pad_match, func));
            return true;
        }
        else if (type == element::i8)
        {
            replace_node(m.get_match_root(),
                         fold_constant_pad<int8_t>(constant_match, pad_match, func));
            return true;
        }
        else if (type == element::f32)
        {
            replace_node(m.get_match_root(),
                         fold_constant_pad<float>(constant_match, pad_match, func));
            return true;
        }
        else if (type == element::f64)
        {
            replace_node(m.get_match_root(),
                         fold_constant_pad<double>(constant_match, pad_match, func));
            return true;
        }

        return false;
    };

    auto pad_matcher =
        make_shared<pattern::Matcher>(pad, constant_pad_callback, "ConstantFolding.ConstantPad");
    this->add_matcher(pad_matcher);
}

void pass::ConstantFolding::construct_constant_reshape()
{
    auto constant_label = make_shared<pattern::op::Label>(
        element::f32, Shape{2, 4}, pattern::has_class<op::Constant>());
    auto reshape = make_shared<op::Reshape>(constant_label, AxisVector{0, 1}, Shape{2, 4, 1});

    auto constant_reshape_callback = [&, constant_label](pattern::Matcher& m) {
        NGRAPH_DEBUG << "In callback for constant_reshape_callback against node = "
                     << m.get_match_root()->get_name();

        auto pattern_map = m.get_pattern_map();

        auto constant_match = static_pointer_cast<op::Constant>(pattern_map[constant_label]);
        auto reshape_match = static_pointer_cast<op::Reshape>(m.get_match_root());

        NodeExecutorTy func = nullptr;
        if (!m_cfmap.empty())
        {
            auto handler = m_cfmap.find(type_index(typeid(ngraph::op::Reshape)));
            NGRAPH_ASSERT(handler != m_cfmap.end())
                << "constant folding map should have reshape entry";
            func = handler->second(reshape_match.get());
        }

        auto type = constant_match->get_element_type();
        if (type == element::i32)
        {
            replace_node(m.get_match_root(),
                         fold_constant_reshape<int>(constant_match, reshape_match, func));
            return true;
        }
        else if (type == element::i8)
        {
            replace_node(m.get_match_root(),
                         fold_constant_reshape<int8_t>(constant_match, reshape_match, func));
            return true;
        }
        else if (type == element::f32)
        {
            replace_node(m.get_match_root(),
                         fold_constant_reshape<float>(constant_match, reshape_match, func));
            return true;
        }
        else if (type == element::f64)
        {
            replace_node(m.get_match_root(),
                         fold_constant_reshape<double>(constant_match, reshape_match, func));
            return true;
        }

        return false;
    };

    auto reshape_matcher = make_shared<pattern::Matcher>(
        reshape, constant_reshape_callback, "ConstantFolding.ConstantReshape");
    this->add_matcher(reshape_matcher);
}

template <class T>
shared_ptr<op::Constant> fold_constant_broadcast(shared_ptr<op::Constant> constant,
                                                 shared_ptr<op::Broadcast> broadcast,
                                                 NodeExecutorTy func)
{
    auto out_shape = broadcast->get_shape();
    vector<T> out_vec(shape_size(out_shape));

    if (func != nullptr)
    {
        vector<void*> inputs;
        inputs.push_back(const_cast<void*>(constant->get_data_ptr()));
        vector<void*> outputs;
        outputs.push_back(out_vec.data());

        func(inputs, outputs);
    }
    else
    {
        runtime::reference::broadcast<T>(constant->get_data_ptr<T>(),
                                         out_vec.data(),
                                         constant->get_shape(),
                                         out_shape,
                                         broadcast->get_broadcast_axes());
    }

    return make_shared<op::Constant>(constant->get_element_type(), out_shape, out_vec);
}

void pass::ConstantFolding::construct_constant_broadcast()
{
    auto constant_label =
        make_shared<pattern::op::Label>(element::f32, Shape{2}, pattern::has_class<op::Constant>());

    auto broadcast = make_shared<op::Broadcast>(constant_label, Shape{2, 4}, AxisSet{1});

    auto constant_broadcast_callback = [&, constant_label](pattern::Matcher& m) {
        NGRAPH_DEBUG << "In callback for constant_broadcast_callback against node = "
                     << m.get_match_root()->get_name();

        auto pattern_map = m.get_pattern_map();

        auto constant_match = static_pointer_cast<op::Constant>(pattern_map[constant_label]);
        auto broadcast_match = static_pointer_cast<op::Broadcast>(m.get_match_root());

        NodeExecutorTy func = nullptr;
        if (!m_cfmap.empty())
        {
            auto handler = m_cfmap.find(type_index(typeid(ngraph::op::Broadcast)));
            NGRAPH_ASSERT(handler != m_cfmap.end())
                << "constant folding map should have broadcast entry";
            func = handler->second(broadcast_match.get());
        }

        auto type = constant_match->get_element_type();
        if (type == element::i32)
        {
            replace_node(m.get_match_root(),
                         fold_constant_broadcast<int>(constant_match, broadcast_match, func));
            return true;
        }
        else if (type == element::i8)
        {
            replace_node(m.get_match_root(),
                         fold_constant_broadcast<int8_t>(constant_match, broadcast_match, func));
            return true;
        }
        else if (type == element::f32)
        {
            replace_node(m.get_match_root(),
                         fold_constant_broadcast<float>(constant_match, broadcast_match, func));
            return true;
        }
        else if (type == element::f64)
        {
            replace_node(m.get_match_root(),
                         fold_constant_broadcast<double>(constant_match, broadcast_match, func));
            return true;
        }

        return false;
    };

    auto broadcast_matcher = make_shared<pattern::Matcher>(
        broadcast, constant_broadcast_callback, "ConstantFolding.ConstantBroadcast");
    this->add_matcher(broadcast_matcher);
}

template <class T>
shared_ptr<op::Constant> fold_constant_binary(shared_ptr<op::Constant> a,
                                              shared_ptr<op::Constant> b,
                                              shared_ptr<Node> binary,
                                              NodeExecutorTy func)
{
    auto out_shape = binary->get_shape();
    vector<T> out_vec(shape_size(out_shape));

    if (func != nullptr)
    {
        vector<void*> inputs;
        inputs.push_back(const_cast<void*>(a->get_data_ptr()));
        inputs.push_back(const_cast<void*>(b->get_data_ptr()));
        vector<void*> outputs;
        outputs.push_back(out_vec.data());

        func(inputs, outputs);
    }
    else
    {
        if (std::dynamic_pointer_cast<op::Add>(binary))
        {
            runtime::reference::add<T>(
                a->get_data_ptr<T>(), b->get_data_ptr<T>(), out_vec.data(), shape_size(out_shape));
        }
        else if (std::dynamic_pointer_cast<op::Subtract>(binary))
        {
            runtime::reference::subtract<T>(
                a->get_data_ptr<T>(), b->get_data_ptr<T>(), out_vec.data(), shape_size(out_shape));
        }
        else if (std::dynamic_pointer_cast<op::Multiply>(binary))
        {
            runtime::reference::multiply<T>(
                a->get_data_ptr<T>(), b->get_data_ptr<T>(), out_vec.data(), shape_size(out_shape));
        }
        else if (std::dynamic_pointer_cast<op::Divide>(binary))
        {
            runtime::reference::divide<T>(
                a->get_data_ptr<T>(), b->get_data_ptr<T>(), out_vec.data(), shape_size(out_shape));
        }
        else if (std::dynamic_pointer_cast<op::Minimum>(binary))
        {
            runtime::reference::minimum<T>(
                a->get_data_ptr<T>(), b->get_data_ptr<T>(), out_vec.data(), shape_size(out_shape));
        }
        else if (std::dynamic_pointer_cast<op::Maximum>(binary))
        {
            runtime::reference::maximum<T>(
                a->get_data_ptr<T>(), b->get_data_ptr<T>(), out_vec.data(), shape_size(out_shape));
        }
        else
        {
            NGRAPH_ASSERT(false)
                << "fold_constant_binary must be consistent with is_supported_binary_op";
        }
    }

    return make_shared<op::Constant>(a->get_element_type(), out_shape, out_vec);
}

bool is_supported_binary_op(std::shared_ptr<Node> n)
{
    return (std::dynamic_pointer_cast<op::Add>(n) || std::dynamic_pointer_cast<op::Subtract>(n) ||
            std::dynamic_pointer_cast<op::Multiply>(n) ||
            std::dynamic_pointer_cast<op::Divide>(n) || std::dynamic_pointer_cast<op::Maximum>(n) ||
            std::dynamic_pointer_cast<op::Minimum>(n));
}

void pass::ConstantFolding::construct_constant_binary()
{
    auto a = make_shared<pattern::op::Label>(
        element::f32, Shape{2, 4}, pattern::has_class<op::Constant>());
    auto b = make_shared<pattern::op::Label>(
        element::f32, Shape{2, 4}, pattern::has_class<op::Constant>());
    auto is_bea = pattern::has_class<op::util::BinaryElementwiseArithmetic>();
    auto bea = std::make_shared<pattern::op::Any>(a, is_bea, NodeVector{a, b});

    auto constant_binary_callback = [&, a, b](pattern::Matcher& m) {
        NGRAPH_DEBUG << "In callback for constant_binary_callback against node = "
                     << m.get_match_root()->get_name();

        auto pattern_map = m.get_pattern_map();

        auto a_match = dynamic_pointer_cast<op::Constant>(pattern_map[a]);
        auto b_match = dynamic_pointer_cast<op::Constant>(pattern_map[b]);
        auto binary_match = m.get_match_root();

        if (!is_supported_binary_op(binary_match))
        {
            return false;
        }

        NodeExecutorTy func = nullptr;
        if (!m_cfmap.empty())
        {
            auto& node = *binary_match;
            auto handler = m_cfmap.find(type_index(typeid(node)));
            NGRAPH_ASSERT(handler != m_cfmap.end())
                << "constant folding map should have an entry for " << binary_match->get_name();
            func = handler->second(binary_match.get());
        }

        auto type = a_match->get_element_type();
        if (type == element::i32)
        {
            replace_node(m.get_match_root(),
                         fold_constant_binary<int>(a_match, b_match, binary_match, func));
            return true;
        }
        else if (type == element::i8)
        {
            replace_node(m.get_match_root(),
                         fold_constant_binary<int8_t>(a_match, b_match, binary_match, func));
            return true;
        }
        else if (type == element::f32)
        {
            replace_node(m.get_match_root(),
                         fold_constant_binary<float>(a_match, b_match, binary_match, func));
            return true;
        }
        else if (type == element::f64)
        {
            replace_node(m.get_match_root(),
                         fold_constant_binary<double>(a_match, b_match, binary_match, func));
            return true;
        }

        return false;
    };

    auto reshape_matcher = make_shared<pattern::Matcher>(
        bea, constant_binary_callback, "ConstantFolding.ConstantBinary");
    this->add_matcher(reshape_matcher);
}

bool is_supported_unary_op(std::shared_ptr<Node> n)
{
    return std::dynamic_pointer_cast<op::Abs>(n) || std::dynamic_pointer_cast<op::Negative>(n) ||
           std::dynamic_pointer_cast<op::Relu>(n) || std::dynamic_pointer_cast<op::Sqrt>(n);
}

template <class T>
shared_ptr<op::Constant> fold_constant_unary(shared_ptr<op::Constant> constant,
                                             shared_ptr<Node> unary,
                                             NodeExecutorTy func)
{
    auto out_shape = unary->get_shape();
    vector<T> out_vec(shape_size(out_shape));

    if (func != nullptr)
    {
        vector<void*> inputs;
        inputs.push_back(const_cast<void*>(constant->get_data_ptr()));
        vector<void*> outputs;
        outputs.push_back(out_vec.data());

        func(inputs, outputs);
    }
    else if (std::dynamic_pointer_cast<op::Sqrt>(unary))
    {
        std::vector<T> values{constant->get_vector<T>()};
        if (std::any_of(values.begin(), values.end(), [](T i) { return i < 0; }))
        {
            throw ngraph_error("Square root of negative value");
        }
        runtime::reference::sqrt<T>(
            constant->get_vector<T>().data(), out_vec.data(), shape_size(out_shape));
    }
    else
    {
        if (std::dynamic_pointer_cast<op::Abs>(unary))
        {
            runtime::reference::abs<T>(
                constant->get_data_ptr<T>(), out_vec.data(), shape_size(out_shape));
        }
        else if (std::dynamic_pointer_cast<op::Negative>(unary))
        {
            runtime::reference::negate<T>(
                constant->get_data_ptr<T>(), out_vec.data(), shape_size(out_shape));
        }
        else if (std::dynamic_pointer_cast<op::Relu>(unary))
        {
            runtime::reference::relu<T>(
                constant->get_data_ptr<T>(), out_vec.data(), shape_size(out_shape));
        }
        else
        {
            NGRAPH_ASSERT(false) << "must be consistent with is_supported_unary_op";
        }
    }

    return make_shared<op::Constant>(constant->get_element_type(), out_shape, out_vec);
}

void pass::ConstantFolding::construct_constant_unary()
{
    auto constant_label = make_shared<pattern::op::Label>(
        element::f32, Shape{2, 4}, pattern::has_class<op::Constant>());
    auto is_uea = pattern::has_class<op::util::UnaryElementwiseArithmetic>();
    auto uea =
        std::make_shared<pattern::op::Any>(constant_label, is_uea, NodeVector{constant_label});

    auto constant_unary_callback = [&, constant_label](pattern::Matcher& m) {
        NGRAPH_DEBUG << "In callback for constant_unary_callback against node = "
                     << m.get_match_root()->get_name();

        auto pattern_map = m.get_pattern_map();

        auto constant_match = dynamic_pointer_cast<op::Constant>(pattern_map[constant_label]);
        auto unary_match = m.get_match_root();

        if (!is_supported_unary_op(unary_match))
        {
            return false;
        }

        NodeExecutorTy func = nullptr;
        if (!m_cfmap.empty())
        {
            auto& node = *unary_match;
            auto handler = m_cfmap.find(type_index(typeid(node)));
            NGRAPH_ASSERT(handler != m_cfmap.end())
                << "constant folding map should have an entry for " << unary_match->get_name();
            func = handler->second(unary_match.get());
        }

        auto type = constant_match->get_element_type();
        if (type == element::i32)
        {
            replace_node(m.get_match_root(),
                         fold_constant_unary<int>(constant_match, unary_match, func));
            return true;
        }
        else if (type == element::i8)
        {
            replace_node(m.get_match_root(),
                         fold_constant_unary<int8_t>(constant_match, unary_match, func));
            return true;
        }
        else if (type == element::f32)
        {
            replace_node(m.get_match_root(),
                         fold_constant_unary<float>(constant_match, unary_match, func));
            return true;
        }
        else if (type == element::f64)
        {
            replace_node(m.get_match_root(),
                         fold_constant_unary<double>(constant_match, unary_match, func));
            return true;
        }

        return false;
    };

    auto reshape_matcher = make_shared<pattern::Matcher>(
        uea, constant_unary_callback, "ConstantFolding.ConstantUnary");
    this->add_matcher(reshape_matcher);
}

template <class QUANT, class REAL>
shared_ptr<op::Constant> fold_constant_dequantize(shared_ptr<op::Constant> constant,
                                                  shared_ptr<op::Dequantize> dequant,
                                                  shared_ptr<op::Constant> scale,
                                                  shared_ptr<op::Constant> offset)
{
    auto out_shape = constant->get_shape();
    vector<REAL> out_vec(shape_size(out_shape));

    runtime::reference::dequantize<QUANT, REAL>(constant->get_vector<QUANT>().data(),
                                                scale->get_vector<REAL>().data(),
                                                offset->get_vector<QUANT>().data(),
                                                out_vec.data(),
                                                constant->get_shape(),
                                                scale->get_shape(),
                                                dequant->get_axes());

    return make_shared<op::Constant>(dequant->get_element_type(), out_shape, out_vec);
}

void pass::ConstantFolding::construct_constant_dequantize()
{
    auto constant_label =
        make_shared<pattern::op::Label>(element::u8, Shape{2}, pattern::has_class<op::Constant>());
    auto dq_scale = op::Constant::create(element::f32, Shape{}, {1});
    auto dq_offset = op::Constant::create(element::u8, Shape{}, {1});
    auto dequant_op =
        make_shared<op::Dequantize>(constant_label, dq_scale, dq_offset, element::f32, AxisSet{});
    auto dequant = make_shared<pattern::op::Label>(dequant_op, nullptr, NodeVector{dequant_op});

    auto constant_dequantize_callback = [constant_label, dequant](pattern::Matcher& m) {
        NGRAPH_DEBUG << "In callback for constant_dequantize_callback against node = "
                     << m.get_match_root()->get_name();

        auto pattern_map = m.get_pattern_map();

        auto constant_match = dynamic_pointer_cast<op::Constant>(pattern_map[constant_label]);
        auto dequant_match = pattern_map[dequant];
        auto dequantize_op = dynamic_pointer_cast<op::Dequantize>(dequant_match);
        auto args = dequant_match->get_arguments();
        auto scale = dynamic_pointer_cast<op::Constant>(args[1]);
        auto offset = dynamic_pointer_cast<op::Constant>(args[2]);

        auto type = constant_match->get_element_type();

        if (dequant_match->get_element_type() != element::f32)
        {
            return false;
        }

        if (type == element::u8)
        {
            replace_node(m.get_match_root(),
                         fold_constant_dequantize<uint8_t, float>(
                             constant_match, dequantize_op, scale, offset));
            return true;
        }
        else if (type == element::i8)
        {
            replace_node(m.get_match_root(),
                         fold_constant_dequantize<int8_t, float>(
                             constant_match, dequantize_op, scale, offset));
            return true;
        }

        return false;
    };

    auto dequantize_matcher = make_shared<pattern::Matcher>(
        dequant, constant_dequantize_callback, "ConstantFolding.ConstantDequantize");
    this->add_matcher(dequantize_matcher);
}

template <class REAL, class QUANT>
shared_ptr<op::Constant> fold_constant_quantize(shared_ptr<op::Constant> constant,
                                                shared_ptr<op::Quantize> quant,
                                                shared_ptr<op::Constant> scale,
                                                shared_ptr<op::Constant> offset)
{
    auto out_shape = constant->get_shape();
    vector<QUANT> out_vec(shape_size(out_shape));

    runtime::reference::quantize<REAL, QUANT>(constant->get_vector<REAL>().data(),
                                              scale->get_vector<REAL>().data(),
                                              offset->get_vector<QUANT>().data(),
                                              out_vec.data(),
                                              constant->get_shape(),
                                              scale->get_shape(),
                                              quant->get_axes(),
                                              quant->get_round_mode());

    return make_shared<op::Constant>(quant->get_element_type(), out_shape, out_vec);
}

void pass::ConstantFolding::construct_constant_quantize()
{
    auto constant_label =
        make_shared<pattern::op::Label>(element::f32, Shape{2}, pattern::has_class<op::Constant>());
    auto q_scale = op::Constant::create(element::f32, Shape{}, {1});
    auto q_offset = op::Constant::create(element::i8, Shape{}, {0});
    auto mode = op::Quantize::RoundMode::ROUND_NEAREST_TOWARD_INFINITY;
    auto quant_op =
        make_shared<op::Quantize>(constant_label, q_scale, q_offset, element::i8, AxisSet{}, mode);
    auto quant = make_shared<pattern::op::Label>(quant_op, nullptr, NodeVector{quant_op});

    auto constant_quantize_callback = [constant_label, quant](pattern::Matcher& m) {
        NGRAPH_DEBUG << "In callback for constant_quantize_callback against node = "
                     << m.get_match_root()->get_name();

        auto pattern_map = m.get_pattern_map();

        auto constant_match = dynamic_pointer_cast<op::Constant>(pattern_map[constant_label]);
        auto quant_match = pattern_map[quant];
        auto quantize_op = dynamic_pointer_cast<op::Quantize>(quant_match);
        auto args = quant_match->get_arguments();
        auto scale = static_pointer_cast<op::Constant>(args[1]);
        auto offset = static_pointer_cast<op::Constant>(args[2]);

        auto type = quant_match->get_element_type();

        if (constant_match->get_element_type() != element::f32)
        {
            return false;
        }

        if (type == element::u8)
        {
            replace_node(
                m.get_match_root(),
                fold_constant_quantize<float, uint8_t>(constant_match, quantize_op, scale, offset));
            return true;
        }
        else if (type == element::i8)
        {
            replace_node(
                m.get_match_root(),
                fold_constant_quantize<float, int8_t>(constant_match, quantize_op, scale, offset));
            return true;
        }

        return false;
    };

    auto quantize_matcher = make_shared<pattern::Matcher>(
        quant, constant_quantize_callback, "ConstantFolding.ConstantQuantize");
    this->add_matcher(quantize_matcher);
}<|MERGE_RESOLUTION|>--- conflicted
+++ resolved
@@ -94,7 +94,6 @@
     vector<T> out_vec(shape_size(out_shape));
     auto pad_value = std::static_pointer_cast<op::Constant>(pad->get_argument(1));
 
-<<<<<<< HEAD
     if (func != nullptr)
     {
         vector<void*> inputs;
@@ -115,19 +114,9 @@
                                    out_shape,
                                    pad->get_padding_below(),
                                    pad->get_padding_above(),
-                                   pad->get_padding_interior());
-    }
-=======
-    runtime::reference::pad<T>(constant->get_vector<T>().data(),
-                               pad_value->get_vector<T>().data(),
-                               out_vec.data(),
-                               constant->get_shape(),
-                               out_shape,
-                               pad->get_padding_below(),
-                               pad->get_padding_above(),
-                               pad->get_pad_mode());
->>>>>>> 4e56214f
-
+                                   pad->get_pad_mode());
+    }
+  
     return make_shared<op::Constant>(constant->get_element_type(), out_shape, out_vec);
 }
 
