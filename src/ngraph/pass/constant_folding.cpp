--- conflicted
+++ resolved
@@ -2253,7 +2253,6 @@
 }
 
 template <class T>
-<<<<<<< HEAD
 shared_ptr<op::Constant> fold_constant_range(shared_ptr<op::Constant> start,
                                              shared_ptr<op::Constant> step,
                                              shared_ptr<op::Range> range)
@@ -2279,7 +2278,75 @@
 
     auto constant_range_callback = [start_label, stop_label, step_label](pattern::Matcher& m) {
         NGRAPH_DEBUG << "In callback for constant_range_callback against node = "
-=======
+                     << m.get_match_root()->get_name();
+
+        auto pattern_map = m.get_pattern_map();
+
+        auto start_node = static_pointer_cast<op::Constant>(pattern_map[start_label]);
+        auto stop_node = static_pointer_cast<op::Constant>(pattern_map[stop_label]);
+        auto step_node = static_pointer_cast<op::Constant>(pattern_map[step_label]);
+        auto range = static_pointer_cast<op::Range>(m.get_match_root());
+
+        std::shared_ptr<op::Constant> replacement;
+
+        switch (range->get_output_element_type(0).get_type_enum())
+        {
+        case element::Type_t::undefined:
+            NGRAPH_CHECK(false, "Encountered 'undefined' element type in constant_range_callback");
+            break;
+        case element::Type_t::dynamic:
+            NGRAPH_CHECK(false, "Encountered 'dynamic' element type in constant_range_callback");
+            break;
+        case element::Type_t::boolean:
+            replacement = fold_constant_range<char>(start_node, step_node, range);
+            break;
+        case element::Type_t::bf16:
+            replacement = fold_constant_range<bfloat16>(start_node, step_node, range);
+            break;
+        case element::Type_t::f16:
+            replacement = fold_constant_range<float16>(start_node, step_node, range);
+            break;
+        case element::Type_t::f32:
+            replacement = fold_constant_range<float>(start_node, step_node, range);
+            break;
+        case element::Type_t::f64:
+            replacement = fold_constant_range<double>(start_node, step_node, range);
+            break;
+        case element::Type_t::i8:
+            replacement = fold_constant_range<int8_t>(start_node, step_node, range);
+            break;
+        case element::Type_t::i16:
+            replacement = fold_constant_range<int16_t>(start_node, step_node, range);
+            break;
+        case element::Type_t::i32:
+            replacement = fold_constant_range<int32_t>(start_node, step_node, range);
+            break;
+        case element::Type_t::i64:
+            replacement = fold_constant_range<int64_t>(start_node, step_node, range);
+            break;
+        case element::Type_t::u8:
+            replacement = fold_constant_range<uint8_t>(start_node, step_node, range);
+            break;
+        case element::Type_t::u16:
+            replacement = fold_constant_range<uint16_t>(start_node, step_node, range);
+            break;
+        case element::Type_t::u32:
+            replacement = fold_constant_range<uint32_t>(start_node, step_node, range);
+            break;
+        case element::Type_t::u64:
+            replacement = fold_constant_range<uint64_t>(start_node, step_node, range);
+            break;
+        }
+
+        replace_node(m.get_match_root(), replacement);
+        return true;
+    };
+
+    auto range_matcher = make_shared<pattern::Matcher>(range_op, "ConstantFolding.ConstantRange");
+    this->add_matcher(range_matcher, constant_range_callback, all_pass_property_off);
+}
+
+template <class T>
 shared_ptr<op::Constant> fold_constant_select(shared_ptr<op::Constant> selection,
                                               shared_ptr<op::Constant> t,
                                               shared_ptr<op::Constant> f,
@@ -2309,66 +2376,10 @@
 
     auto constant_select_callback = [selection_label, t_label, f_label](pattern::Matcher& m) {
         NGRAPH_DEBUG << "In callback for constant_select_callback against node = "
->>>>>>> 9f928d92
                      << m.get_match_root()->get_name();
 
         auto pattern_map = m.get_pattern_map();
 
-<<<<<<< HEAD
-        auto start_node = static_pointer_cast<op::Constant>(pattern_map[start_label]);
-        auto stop_node = static_pointer_cast<op::Constant>(pattern_map[stop_label]);
-        auto step_node = static_pointer_cast<op::Constant>(pattern_map[step_label]);
-        auto range = static_pointer_cast<op::Range>(m.get_match_root());
-
-        std::shared_ptr<op::Constant> replacement;
-
-        switch (range->get_output_element_type(0).get_type_enum())
-        {
-        case element::Type_t::undefined:
-            NGRAPH_CHECK(false, "Encountered 'undefined' element type in constant_range_callback");
-            break;
-        case element::Type_t::dynamic:
-            NGRAPH_CHECK(false, "Encountered 'dynamic' element type in constant_range_callback");
-            break;
-        case element::Type_t::boolean:
-            replacement = fold_constant_range<char>(start_node, step_node, range);
-            break;
-        case element::Type_t::bf16:
-            replacement = fold_constant_range<bfloat16>(start_node, step_node, range);
-            break;
-        case element::Type_t::f16:
-            replacement = fold_constant_range<float16>(start_node, step_node, range);
-            break;
-        case element::Type_t::f32:
-            replacement = fold_constant_range<float>(start_node, step_node, range);
-            break;
-        case element::Type_t::f64:
-            replacement = fold_constant_range<double>(start_node, step_node, range);
-            break;
-        case element::Type_t::i8:
-            replacement = fold_constant_range<int8_t>(start_node, step_node, range);
-            break;
-        case element::Type_t::i16:
-            replacement = fold_constant_range<int16_t>(start_node, step_node, range);
-            break;
-        case element::Type_t::i32:
-            replacement = fold_constant_range<int32_t>(start_node, step_node, range);
-            break;
-        case element::Type_t::i64:
-            replacement = fold_constant_range<int64_t>(start_node, step_node, range);
-            break;
-        case element::Type_t::u8:
-            replacement = fold_constant_range<uint8_t>(start_node, step_node, range);
-            break;
-        case element::Type_t::u16:
-            replacement = fold_constant_range<uint16_t>(start_node, step_node, range);
-            break;
-        case element::Type_t::u32:
-            replacement = fold_constant_range<uint32_t>(start_node, step_node, range);
-            break;
-        case element::Type_t::u64:
-            replacement = fold_constant_range<uint64_t>(start_node, step_node, range);
-=======
         auto selection_node = static_pointer_cast<op::Constant>(pattern_map[selection_label]);
         auto t_node = static_pointer_cast<op::Constant>(pattern_map[t_label]);
         auto f_node = static_pointer_cast<op::Constant>(pattern_map[f_label]);
@@ -2422,7 +2433,6 @@
             break;
         case element::Type_t::u64:
             replacement = fold_constant_select<uint64_t>(selection_node, t_node, f_node, select);
->>>>>>> 9f928d92
             break;
         }
 
@@ -2430,12 +2440,7 @@
         return true;
     };
 
-<<<<<<< HEAD
-    auto range_matcher = make_shared<pattern::Matcher>(range_op, "ConstantFolding.ConstantRange");
-    this->add_matcher(range_matcher, constant_range_callback, all_pass_property_off);
-=======
     auto select_matcher =
         make_shared<pattern::Matcher>(select_op, "ConstantFolding.ConstantSelect");
     this->add_matcher(select_matcher, constant_select_callback, all_pass_property_off);
->>>>>>> 9f928d92
 }