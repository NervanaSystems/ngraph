//*****************************************************************************
// Copyright 2017-2019 Intel Corporation
//
// Licensed under the Apache License, Version 2.0 (the "License");
// you may not use this file except in compliance with the License.
// You may obtain a copy of the License at
//
//     http://www.apache.org/licenses/LICENSE-2.0
//
// Unless required by applicable law or agreed to in writing, software
// distributed under the License is distributed on an "AS IS" BASIS,
// WITHOUT WARRANTIES OR CONDITIONS OF ANY KIND, either express or implied.
// See the License for the specific language governing permissions and
// limitations under the License.
//*****************************************************************************

#include <stdint.h>

#include "constant_folding.hpp"
#include "ngraph/graph_util.hpp"
#include "ngraph/op/abs.hpp"
#include "ngraph/op/add.hpp"
#include "ngraph/op/broadcast.hpp"
#include "ngraph/op/ceiling.hpp"
#include "ngraph/op/concat.hpp"
#include "ngraph/op/constant.hpp"
#include "ngraph/op/convert.hpp"
#include "ngraph/op/dequantize.hpp"
#include "ngraph/op/divide.hpp"
#include "ngraph/op/experimental/shape_of.hpp"
#include "ngraph/op/floor.hpp"
#include "ngraph/op/maximum.hpp"
#include "ngraph/op/minimum.hpp"
#include "ngraph/op/multiply.hpp"
#include "ngraph/op/negative.hpp"
#include "ngraph/op/pad.hpp"
#include "ngraph/op/product.hpp"
#include "ngraph/op/quantize.hpp"
#include "ngraph/op/relu.hpp"
#include "ngraph/op/reshape.hpp"
#include "ngraph/op/reverse.hpp"
#include "ngraph/op/sign.hpp"
#include "ngraph/op/sqrt.hpp"
#include "ngraph/op/subtract.hpp"
#include "ngraph/op/sum.hpp"
#include "ngraph/pattern/matcher.hpp"
#include "ngraph/pattern/op/label.hpp"
#include "ngraph/runtime/reference/abs.hpp"
#include "ngraph/runtime/reference/add.hpp"
#include "ngraph/runtime/reference/broadcast.hpp"
#include "ngraph/runtime/reference/ceiling.hpp"
#include "ngraph/runtime/reference/concat.hpp"
#include "ngraph/runtime/reference/convert.hpp"
#include "ngraph/runtime/reference/dequantize.hpp"
#include "ngraph/runtime/reference/divide.hpp"
#include "ngraph/runtime/reference/floor.hpp"
#include "ngraph/runtime/reference/maximum.hpp"
#include "ngraph/runtime/reference/minimum.hpp"
#include "ngraph/runtime/reference/multiply.hpp"
#include "ngraph/runtime/reference/negate.hpp"
#include "ngraph/runtime/reference/pad.hpp"
#include "ngraph/runtime/reference/product.hpp"
#include "ngraph/runtime/reference/quantize.hpp"
#include "ngraph/runtime/reference/relu.hpp"
#include "ngraph/runtime/reference/reshape.hpp"
#include "ngraph/runtime/reference/reverse.hpp"
#include "ngraph/runtime/reference/sign.hpp"
#include "ngraph/runtime/reference/sqrt.hpp"
#include "ngraph/runtime/reference/subtract.hpp"
#include "ngraph/runtime/reference/sum.hpp"
#include "ngraph/util.hpp"

using namespace std;
using namespace ngraph;

template <class T>
shared_ptr<op::Constant> fold_constant_reshape(shared_ptr<op::Constant> constant,
                                               shared_ptr<op::Reshape> reshape,
                                               NodeExecutorTy func)
{
    auto out_shape = reshape->get_shape();
    vector<T> out_vec(shape_size(out_shape));

    if (func != nullptr)
    {
        vector<void*> inputs;
        inputs.push_back(const_cast<void*>(constant->get_data_ptr()));
        vector<void*> outputs;
        outputs.push_back(out_vec.data());

        func(inputs, outputs);
    }
    else
    {
        runtime::reference::reshape<T>(constant->get_data_ptr<T>(),
                                       out_vec.data(),
                                       constant->get_shape(),
                                       reshape->get_input_order(),
                                       out_shape);
    }

    return make_shared<op::Constant>(constant->get_element_type(), out_shape, out_vec);
}

template <class T>
shared_ptr<op::Constant> fold_constant_pad(shared_ptr<op::Constant> constant,
                                           shared_ptr<op::Pad> pad,
                                           NodeExecutorTy func)
{
    auto out_shape = pad->get_shape();
    vector<T> out_vec(shape_size(out_shape));
    auto pad_value = std::static_pointer_cast<op::Constant>(pad->get_argument(1));

    if (func != nullptr)
    {
        vector<void*> inputs;
        inputs.push_back(const_cast<void*>(constant->get_data_ptr()));
        inputs.push_back(const_cast<void*>(pad_value->get_data_ptr()));

        vector<void*> outputs;
        outputs.push_back(out_vec.data());

        func(inputs, outputs);
    }
    else
    {
        runtime::reference::pad<T>(constant->get_data_ptr<T>(),
                                   pad_value->get_data_ptr<T>(),
                                   out_vec.data(),
                                   constant->get_shape(),
                                   out_shape,
                                   pad->get_padding_below(),
                                   pad->get_padding_above(),
                                   pad->get_pad_mode());
    }

    return make_shared<op::Constant>(constant->get_element_type(), out_shape, out_vec);
}

void pass::ConstantFolding::construct_constant_pad()
{
    auto is_constant = pattern::has_class<op::Constant>();
    auto constant_label = make_shared<pattern::op::Label>(element::f32, Shape{6}, is_constant);

    auto pad_value_label = make_shared<pattern::op::Label>(element::f32, Shape{}, is_constant);

    CoordinateDiff padding_below{0};
    CoordinateDiff padding_above{0};
    op::PadMode pad_mode{op::PadMode::CONSTANT};

    auto pad = make_shared<op::Pad>(
        constant_label, pad_value_label, padding_below, padding_above, pad_mode);

    auto constant_pad_callback = [&, constant_label](pattern::Matcher& m) {
        NGRAPH_DEBUG << "In callback for constant_pad_callback against node = "
                     << m.get_match_root()->get_name();

        auto pattern_map = m.get_pattern_map();

        auto constant_match = static_pointer_cast<op::Constant>(pattern_map[constant_label]);
        auto pad_match = static_pointer_cast<op::Pad>(m.get_match_root());

        NodeExecutorTy func = nullptr;
        if (!m_cfmap.empty())
        {
            auto handler = m_cfmap.find(type_index(typeid(ngraph::op::Pad)));
            NGRAPH_CHECK(handler != m_cfmap.end(), "constant folding map should have pad entry");
            func = handler->second(pad_match.get());
        }

        auto type = constant_match->get_element_type();
        if (type == element::i32)
        {
            replace_node(m.get_match_root(),
                         fold_constant_pad<int>(constant_match, pad_match, func));
            return true;
        }
        else if (type == element::i8)
        {
            replace_node(m.get_match_root(),
                         fold_constant_pad<int8_t>(constant_match, pad_match, func));
            return true;
        }
        else if (type == element::f32)
        {
            replace_node(m.get_match_root(),
                         fold_constant_pad<float>(constant_match, pad_match, func));
            return true;
        }
        else if (type == element::f64)
        {
            replace_node(m.get_match_root(),
                         fold_constant_pad<double>(constant_match, pad_match, func));
            return true;
        }

        return false;
    };

    auto pad_matcher = make_shared<pattern::Matcher>(pad, "ConstantFolding.ConstantPad");
    this->add_matcher(pad_matcher, constant_pad_callback, PassProperty::REQUIRE_STATIC_SHAPE);
}

void pass::ConstantFolding::construct_constant_reshape()
{
    auto constant_label = make_shared<pattern::op::Label>(
        element::f32, Shape{2, 4}, pattern::has_class<op::Constant>());
    auto reshape = make_shared<op::Reshape>(constant_label, AxisVector{0, 1}, Shape{2, 4, 1});

    auto constant_reshape_callback = [&, constant_label](pattern::Matcher& m) {
        NGRAPH_DEBUG << "In callback for constant_reshape_callback against node = "
                     << m.get_match_root()->get_name();

        auto pattern_map = m.get_pattern_map();

        auto constant_match = static_pointer_cast<op::Constant>(pattern_map[constant_label]);
        auto reshape_match = static_pointer_cast<op::Reshape>(m.get_match_root());

        NodeExecutorTy func = nullptr;
        if (!m_cfmap.empty())
        {
            auto handler = m_cfmap.find(type_index(typeid(ngraph::op::Reshape)));
            NGRAPH_CHECK(handler != m_cfmap.end(),
                         "constant folding map should have reshape entry");
            func = handler->second(reshape_match.get());
        }

        auto type = constant_match->get_element_type();
        if (type == element::i32)
        {
            replace_node(m.get_match_root(),
                         fold_constant_reshape<int32_t>(constant_match, reshape_match, func));
            return true;
        }
        if (type == element::i64)
        {
            replace_node(m.get_match_root(),
                         fold_constant_reshape<int64_t>(constant_match, reshape_match, func));
            return true;
        }
        else if (type == element::i8)
        {
            replace_node(m.get_match_root(),
                         fold_constant_reshape<int8_t>(constant_match, reshape_match, func));
            return true;
        }
        else if (type == element::f32)
        {
            replace_node(m.get_match_root(),
                         fold_constant_reshape<float>(constant_match, reshape_match, func));
            return true;
        }
        else if (type == element::f64)
        {
            replace_node(m.get_match_root(),
                         fold_constant_reshape<double>(constant_match, reshape_match, func));
            return true;
        }
        else if (type == element::bf16)
        {
            replace_node(
                m.get_match_root(),
                fold_constant_reshape<ngraph::bfloat16>(constant_match, reshape_match, func));
            return true;
        }

        return false;
    };

    auto reshape_matcher =
        make_shared<pattern::Matcher>(reshape, "ConstantFolding.ConstantReshape");
    this->add_matcher(
        reshape_matcher, constant_reshape_callback, PassProperty::REQUIRE_STATIC_SHAPE);
}

template <class T>
shared_ptr<op::Constant> fold_constant_broadcast(shared_ptr<op::Constant> constant,
                                                 shared_ptr<op::Broadcast> broadcast,
                                                 NodeExecutorTy func)
{
    auto out_shape = broadcast->get_shape();
    vector<T> out_vec(shape_size(out_shape));

    if (func != nullptr)
    {
        vector<void*> inputs;
        inputs.push_back(const_cast<void*>(constant->get_data_ptr()));
        vector<void*> outputs;
        outputs.push_back(out_vec.data());

        func(inputs, outputs);
    }
    else
    {
        runtime::reference::broadcast<T>(constant->get_data_ptr<T>(),
                                         out_vec.data(),
                                         constant->get_shape(),
                                         out_shape,
                                         broadcast->get_broadcast_axes());
    }

    return make_shared<op::Constant>(constant->get_element_type(), out_shape, out_vec);
}

void pass::ConstantFolding::construct_constant_broadcast()
{
    auto constant_label =
        make_shared<pattern::op::Label>(element::f32, Shape{2}, pattern::has_class<op::Constant>());

    auto broadcast = make_shared<op::Broadcast>(constant_label, Shape{2, 4}, AxisSet{1});

    auto constant_broadcast_callback = [&, constant_label](pattern::Matcher& m) {
        NGRAPH_DEBUG << "In callback for constant_broadcast_callback against node = "
                     << m.get_match_root()->get_name();

        auto pattern_map = m.get_pattern_map();

        auto constant_match = static_pointer_cast<op::Constant>(pattern_map[constant_label]);
        auto broadcast_match = static_pointer_cast<op::Broadcast>(m.get_match_root());

        NodeExecutorTy func = nullptr;
        if (!m_cfmap.empty())
        {
            auto handler = m_cfmap.find(type_index(typeid(ngraph::op::Broadcast)));
            NGRAPH_CHECK(handler != m_cfmap.end(),
                         "constant folding map should have broadcast entry");
            func = handler->second(broadcast_match.get());
        }

        auto type = constant_match->get_element_type();
        if (type == element::i32)
        {
            replace_node(m.get_match_root(),
                         fold_constant_broadcast<int>(constant_match, broadcast_match, func));
            return true;
        }
        else if (type == element::i8)
        {
            replace_node(m.get_match_root(),
                         fold_constant_broadcast<int8_t>(constant_match, broadcast_match, func));
            return true;
        }
        else if (type == element::f32)
        {
            replace_node(m.get_match_root(),
                         fold_constant_broadcast<float>(constant_match, broadcast_match, func));
            return true;
        }
        else if (type == element::f64)
        {
            replace_node(m.get_match_root(),
                         fold_constant_broadcast<double>(constant_match, broadcast_match, func));
            return true;
        }
        else if (type == element::bf16)
        {
            replace_node(
                m.get_match_root(),
                fold_constant_broadcast<ngraph::bfloat16>(constant_match, broadcast_match, func));
            return true;
        }

        return false;
    };

    auto broadcast_matcher =
        make_shared<pattern::Matcher>(broadcast, "ConstantFolding.ConstantBroadcast");
    this->add_matcher(
        broadcast_matcher, constant_broadcast_callback, PassProperty::REQUIRE_STATIC_SHAPE);
}

template <class T>
shared_ptr<op::Constant> fold_constant_binary(shared_ptr<op::Constant> a,
                                              shared_ptr<op::Constant> b,
                                              shared_ptr<Node> binary,
                                              NodeExecutorTy func)
{
    auto out_shape = binary->get_shape();
    vector<T> out_vec(shape_size(out_shape));

    if (func != nullptr)
    {
        vector<void*> inputs;
        inputs.push_back(const_cast<void*>(a->get_data_ptr()));
        inputs.push_back(const_cast<void*>(b->get_data_ptr()));
        vector<void*> outputs;
        outputs.push_back(out_vec.data());

        func(inputs, outputs);
    }
    else
    {
        if (std::dynamic_pointer_cast<op::Add>(binary))
        {
            runtime::reference::add<T>(
                a->get_data_ptr<T>(), b->get_data_ptr<T>(), out_vec.data(), shape_size(out_shape));
        }
        else if (std::dynamic_pointer_cast<op::Subtract>(binary))
        {
            runtime::reference::subtract<T>(
                a->get_data_ptr<T>(), b->get_data_ptr<T>(), out_vec.data(), shape_size(out_shape));
        }
        else if (std::dynamic_pointer_cast<op::Multiply>(binary))
        {
            runtime::reference::multiply<T>(
                a->get_data_ptr<T>(), b->get_data_ptr<T>(), out_vec.data(), shape_size(out_shape));
        }
        else if (std::dynamic_pointer_cast<op::Divide>(binary))
        {
            shared_ptr<op::Divide> divop = std::dynamic_pointer_cast<op::Divide>(binary);
            bool pythondiv = divop->is_pythondiv();
            runtime::reference::divide<T>(a->get_data_ptr<T>(),
                                          b->get_data_ptr<T>(),
                                          out_vec.data(),
                                          shape_size(out_shape),
                                          pythondiv);
        }
        else if (std::dynamic_pointer_cast<op::Minimum>(binary))
        {
            runtime::reference::minimum<T>(
                a->get_data_ptr<T>(), b->get_data_ptr<T>(), out_vec.data(), shape_size(out_shape));
        }
        else if (std::dynamic_pointer_cast<op::Maximum>(binary))
        {
            runtime::reference::maximum<T>(
                a->get_data_ptr<T>(), b->get_data_ptr<T>(), out_vec.data(), shape_size(out_shape));
        }
        else
        {
            NGRAPH_CHECK(false,
                         "fold_constant_binary must be consistent with is_supported_binary_op");
        }
    }

    return make_shared<op::Constant>(a->get_element_type(), out_shape, out_vec);
}

bool is_supported_binary_op(std::shared_ptr<Node> n)
{
    return (std::dynamic_pointer_cast<op::Add>(n) || std::dynamic_pointer_cast<op::Subtract>(n) ||
            std::dynamic_pointer_cast<op::Multiply>(n) ||
            std::dynamic_pointer_cast<op::Divide>(n) || std::dynamic_pointer_cast<op::Maximum>(n) ||
            std::dynamic_pointer_cast<op::Minimum>(n));
}

void pass::ConstantFolding::construct_constant_binary()
{
    auto a = make_shared<pattern::op::Label>(
        element::f32, Shape{2, 4}, pattern::has_class<op::Constant>());
    auto b = make_shared<pattern::op::Label>(
        element::f32, Shape{2, 4}, pattern::has_class<op::Constant>());
    auto is_bea = pattern::has_class<op::util::BinaryElementwiseArithmetic>();
    auto bea = std::make_shared<pattern::op::Any>(a, is_bea, NodeVector{a, b});

    auto constant_binary_callback = [&, a, b](pattern::Matcher& m) {
        NGRAPH_DEBUG << "In callback for constant_binary_callback against node = "
                     << m.get_match_root()->get_name();

        auto pattern_map = m.get_pattern_map();

        auto a_match = dynamic_pointer_cast<op::Constant>(pattern_map[a]);
        auto b_match = dynamic_pointer_cast<op::Constant>(pattern_map[b]);
        auto binary_match = m.get_match_root();

        if (!is_supported_binary_op(binary_match))
        {
            return false;
        }

        NodeExecutorTy func = nullptr;
        if (!m_cfmap.empty())
        {
            auto& node = *binary_match;
            auto handler = m_cfmap.find(type_index(typeid(node)));
            NGRAPH_CHECK(handler != m_cfmap.end(),
                         "constant folding map should have an entry for ",
                         binary_match->get_name());
            func = handler->second(binary_match.get());
        }

        auto type = a_match->get_element_type();
        if (type == element::i32)
        {
            replace_node(m.get_match_root(),
                         fold_constant_binary<int>(a_match, b_match, binary_match, func));
            return true;
        }
        else if (type == element::i8)
        {
            replace_node(m.get_match_root(),
                         fold_constant_binary<int8_t>(a_match, b_match, binary_match, func));
            return true;
        }
        else if (type == element::f32)
        {
            replace_node(m.get_match_root(),
                         fold_constant_binary<float>(a_match, b_match, binary_match, func));
            return true;
        }
        else if (type == element::f64)
        {
            replace_node(m.get_match_root(),
                         fold_constant_binary<double>(a_match, b_match, binary_match, func));
            return true;
        }

        return false;
    };

    auto reshape_matcher = make_shared<pattern::Matcher>(bea, "ConstantFolding.ConstantBinary");
    this->add_matcher(
        reshape_matcher, constant_binary_callback, PassProperty::REQUIRE_STATIC_SHAPE);
}

bool is_supported_unary_op(std::shared_ptr<Node> n)
{
<<<<<<< HEAD
    return std::dynamic_pointer_cast<op::Abs>(n) || std::dynamic_pointer_cast<op::Ceiling>(n) ||
           std::dynamic_pointer_cast<op::Floor>(n) || std::dynamic_pointer_cast<op::Negative>(n) ||
=======
    return std::dynamic_pointer_cast<op::Abs>(n) || std::dynamic_pointer_cast<op::Negative>(n) ||
>>>>>>> 9b956ba1
           std::dynamic_pointer_cast<op::Relu>(n) || std::dynamic_pointer_cast<op::Sign>(n) ||
           std::dynamic_pointer_cast<op::Sqrt>(n);
}

template <class T>
shared_ptr<op::Constant> fold_constant_unary(shared_ptr<op::Constant> constant,
                                             shared_ptr<Node> unary,
                                             NodeExecutorTy func)
{
    //check sqrt arg
    if (std::dynamic_pointer_cast<op::Sqrt>(unary))
    {
        std::vector<T> values{constant->get_vector<T>()};
        if (std::any_of(values.begin(), values.end(), [](T i) { return i < T(0); }))
        {
            throw ngraph_error("Square root of negative value");
        }
    }

    auto out_shape = unary->get_shape();
    vector<T> out_vec(shape_size(out_shape));

    if (func != nullptr)
    {
        vector<void*> inputs;
        inputs.push_back(const_cast<void*>(constant->get_data_ptr()));
        vector<void*> outputs;
        outputs.push_back(out_vec.data());

        func(inputs, outputs);
    }
    else
    {
        if (std::dynamic_pointer_cast<op::Abs>(unary))
        {
            runtime::reference::abs<T>(
                constant->get_data_ptr<T>(), out_vec.data(), shape_size(out_shape));
        }
        else if (std::dynamic_pointer_cast<op::Ceiling>(unary))
        {
            runtime::reference::ceiling<T>(
                constant->get_data_ptr<T>(), out_vec.data(), shape_size(out_shape));
        }
        else if (std::dynamic_pointer_cast<op::Floor>(unary))
        {
            runtime::reference::floor<T>(
                constant->get_data_ptr<T>(), out_vec.data(), shape_size(out_shape));
        }
        else if (std::dynamic_pointer_cast<op::Negative>(unary))
        {
            runtime::reference::negate<T>(
                constant->get_data_ptr<T>(), out_vec.data(), shape_size(out_shape));
        }
        else if (std::dynamic_pointer_cast<op::Relu>(unary))
        {
            runtime::reference::relu<T>(
                constant->get_data_ptr<T>(), out_vec.data(), shape_size(out_shape));
        }
        else if (std::dynamic_pointer_cast<op::Sign>(unary))
        {
            runtime::reference::sign<T>(
                constant->get_data_ptr<T>(), out_vec.data(), shape_size(out_shape));
        }
        else if (std::dynamic_pointer_cast<op::Sqrt>(unary))
        {
            runtime::reference::sqrt<T>(
                constant->get_data_ptr<T>(), out_vec.data(), shape_size(out_shape));
        }
        else
        {
            NGRAPH_CHECK(false, "must be consistent with is_supported_unary_op");
        }
    }

    return make_shared<op::Constant>(constant->get_element_type(), out_shape, out_vec);
}

void pass::ConstantFolding::construct_constant_unary()
{
    auto constant_label = make_shared<pattern::op::Label>(
        element::f32, Shape{2, 4}, pattern::has_class<op::Constant>());
    auto is_uea = pattern::has_class<op::util::UnaryElementwiseArithmetic>();
    auto uea =
        std::make_shared<pattern::op::Any>(constant_label, is_uea, NodeVector{constant_label});

    auto constant_unary_callback = [&, constant_label](pattern::Matcher& m) {
        NGRAPH_DEBUG << "In callback for constant_unary_callback against node = "
                     << m.get_match_root()->get_name();

        auto pattern_map = m.get_pattern_map();

        auto constant_match = dynamic_pointer_cast<op::Constant>(pattern_map[constant_label]);
        auto unary_match = m.get_match_root();

        if (!is_supported_unary_op(unary_match))
        {
            return false;
        }

        NodeExecutorTy func = nullptr;
        if (!m_cfmap.empty())
        {
            auto& node = *unary_match;
            auto handler = m_cfmap.find(type_index(typeid(node)));
            NGRAPH_CHECK(handler != m_cfmap.end(),
                         "constant folding map should have an entry for ",
                         unary_match->get_name());
            func = handler->second(unary_match.get());
        }

        std::shared_ptr<Node> replacement;
        auto type = constant_match->get_element_type();
        switch (type.get_type_enum())
        {
        case element::Type_t::undefined:
            NGRAPH_CHECK(false, "Encountered 'undefined' element type in constant_unary_callback");
            break;
        case element::Type_t::dynamic:
            NGRAPH_CHECK(false, "Encountered 'dynamic' element type in constant_unary_callback");
            break;
        case element::Type_t::boolean:
            replacement = fold_constant_unary<char>(constant_match, unary_match, func);
            break;
        case element::Type_t::bf16:
            replacement = fold_constant_unary<bfloat16>(constant_match, unary_match, func);
            break;
        case element::Type_t::f16:
            replacement = fold_constant_unary<float16>(constant_match, unary_match, func);
            break;
        case element::Type_t::f32:
            replacement = fold_constant_unary<float>(constant_match, unary_match, func);
            break;
        case element::Type_t::f64:
            replacement = fold_constant_unary<double>(constant_match, unary_match, func);
            break;
        case element::Type_t::i8:
            replacement = fold_constant_unary<int8_t>(constant_match, unary_match, func);
            break;
        case element::Type_t::i16:
            replacement = fold_constant_unary<int16_t>(constant_match, unary_match, func);
            break;
        case element::Type_t::i32:
            replacement = fold_constant_unary<int32_t>(constant_match, unary_match, func);
            break;
        case element::Type_t::i64:
            replacement = fold_constant_unary<int64_t>(constant_match, unary_match, func);
            break;
        case element::Type_t::u8:
            replacement = fold_constant_unary<uint8_t>(constant_match, unary_match, func);
            break;
        case element::Type_t::u16:
            replacement = fold_constant_unary<uint16_t>(constant_match, unary_match, func);
            break;
        case element::Type_t::u32:
            replacement = fold_constant_unary<uint32_t>(constant_match, unary_match, func);
            break;
        case element::Type_t::u64:
            replacement = fold_constant_unary<uint64_t>(constant_match, unary_match, func);
            break;
        }

        replace_node(m.get_match_root(), replacement);
        return true;
    };

    auto reshape_matcher = make_shared<pattern::Matcher>(uea, "ConstantFolding.ConstantUnary");
    this->add_matcher(reshape_matcher, constant_unary_callback, PassProperty::REQUIRE_STATIC_SHAPE);
}

template <class QUANT, class REAL>
shared_ptr<op::Constant> fold_constant_dequantize(shared_ptr<op::Constant> constant,
                                                  shared_ptr<op::Dequantize> dequant,
                                                  shared_ptr<op::Constant> scale,
                                                  shared_ptr<op::Constant> offset)
{
    auto out_shape = constant->get_shape();
    vector<REAL> out_vec(shape_size(out_shape));

    runtime::reference::dequantize<QUANT, REAL>(constant->get_vector<QUANT>().data(),
                                                scale->get_vector<REAL>().data(),
                                                offset->get_vector<QUANT>().data(),
                                                out_vec.data(),
                                                constant->get_shape(),
                                                scale->get_shape(),
                                                dequant->get_axes());

    return make_shared<op::Constant>(dequant->get_element_type(), out_shape, out_vec);
}

void pass::ConstantFolding::construct_constant_dequantize()
{
    auto constant_label =
        make_shared<pattern::op::Label>(element::u8, Shape{2}, pattern::has_class<op::Constant>());
    auto dq_scale = op::Constant::create(element::f32, Shape{}, {1});
    auto dq_offset = op::Constant::create(element::u8, Shape{}, {1});
    auto dequant_op =
        make_shared<op::Dequantize>(constant_label, dq_scale, dq_offset, element::f32, AxisSet{});
    auto dequant = make_shared<pattern::op::Label>(dequant_op, nullptr, NodeVector{dequant_op});

    auto constant_dequantize_callback = [constant_label, dequant](pattern::Matcher& m) {
        NGRAPH_DEBUG << "In callback for constant_dequantize_callback against node = "
                     << m.get_match_root()->get_name();

        auto pattern_map = m.get_pattern_map();

        auto constant_match = dynamic_pointer_cast<op::Constant>(pattern_map[constant_label]);
        auto dequant_match = pattern_map[dequant];
        auto dequantize_op = dynamic_pointer_cast<op::Dequantize>(dequant_match);
        auto args = dequant_match->get_arguments();
        auto scale = dynamic_pointer_cast<op::Constant>(args[1]);
        auto offset = dynamic_pointer_cast<op::Constant>(args[2]);

        auto type = constant_match->get_element_type();

        if (dequant_match->get_element_type() != element::f32)
        {
            return false;
        }

        if (type == element::u8)
        {
            replace_node(m.get_match_root(),
                         fold_constant_dequantize<uint8_t, float>(
                             constant_match, dequantize_op, scale, offset));
            return true;
        }
        else if (type == element::i8)
        {
            replace_node(m.get_match_root(),
                         fold_constant_dequantize<int8_t, float>(
                             constant_match, dequantize_op, scale, offset));
            return true;
        }

        return false;
    };

    auto dequantize_matcher =
        make_shared<pattern::Matcher>(dequant, "ConstantFolding.ConstantDequantize");
    this->add_matcher(
        dequantize_matcher, constant_dequantize_callback, PassProperty::REQUIRE_STATIC_SHAPE);
}

template <class REAL, class QUANT>
shared_ptr<op::Constant> fold_constant_quantize(shared_ptr<op::Constant> constant,
                                                shared_ptr<op::Quantize> quant,
                                                shared_ptr<op::Constant> scale,
                                                shared_ptr<op::Constant> offset)
{
    auto out_shape = constant->get_shape();
    vector<QUANT> out_vec(shape_size(out_shape));

    runtime::reference::quantize<REAL, QUANT>(constant->get_vector<REAL>().data(),
                                              scale->get_vector<REAL>().data(),
                                              offset->get_vector<QUANT>().data(),
                                              out_vec.data(),
                                              constant->get_shape(),
                                              scale->get_shape(),
                                              quant->get_axes(),
                                              quant->get_round_mode());

    return make_shared<op::Constant>(quant->get_element_type(), out_shape, out_vec);
}

void pass::ConstantFolding::construct_constant_quantize()
{
    auto constant_label =
        make_shared<pattern::op::Label>(element::f32, Shape{2}, pattern::has_class<op::Constant>());
    auto q_scale = op::Constant::create(element::f32, Shape{}, {1});
    auto q_offset = op::Constant::create(element::i8, Shape{}, {0});
    auto mode = op::Quantize::RoundMode::ROUND_NEAREST_TOWARD_INFINITY;
    auto quant_op =
        make_shared<op::Quantize>(constant_label, q_scale, q_offset, element::i8, AxisSet{}, mode);
    auto quant = make_shared<pattern::op::Label>(quant_op, nullptr, NodeVector{quant_op});

    auto constant_quantize_callback = [constant_label, quant](pattern::Matcher& m) {
        NGRAPH_DEBUG << "In callback for constant_quantize_callback against node = "
                     << m.get_match_root()->get_name();

        auto pattern_map = m.get_pattern_map();

        auto constant_match = dynamic_pointer_cast<op::Constant>(pattern_map[constant_label]);
        auto quant_match = pattern_map[quant];
        auto quantize_op = dynamic_pointer_cast<op::Quantize>(quant_match);
        auto args = quant_match->get_arguments();
        auto scale = static_pointer_cast<op::Constant>(args[1]);
        auto offset = static_pointer_cast<op::Constant>(args[2]);

        auto type = quant_match->get_element_type();

        if (constant_match->get_element_type() != element::f32)
        {
            return false;
        }

        if (type == element::u8)
        {
            replace_node(
                m.get_match_root(),
                fold_constant_quantize<float, uint8_t>(constant_match, quantize_op, scale, offset));
            return true;
        }
        else if (type == element::i8)
        {
            replace_node(
                m.get_match_root(),
                fold_constant_quantize<float, int8_t>(constant_match, quantize_op, scale, offset));
            return true;
        }

        return false;
    };

    auto quantize_matcher =
        make_shared<pattern::Matcher>(quant, "ConstantFolding.ConstantQuantize");
    this->add_matcher(
        quantize_matcher, constant_quantize_callback, PassProperty::REQUIRE_STATIC_SHAPE);
}

// Helper for mapping element::Types to runtime::reference::convert, which is templated in C++
// data types. Used by fold_constant_convert and fold_constant_convert_helper0, which respectively
// determine the appropriate C++ types for "TI" (input type) and "TO" (output type).
template <typename TI, typename TO>
shared_ptr<op::Constant> fold_constant_convert_helper1(shared_ptr<op::Constant> constant,
                                                       const element::Type& output_element_type)
{
    auto out_shape = constant->get_shape();
    vector<TO> out_vec(shape_size(out_shape));

    runtime::reference::convert<TI, TO>(
        constant->get_vector<TI>().data(), out_vec.data(), shape_size(out_shape));

    return make_shared<op::Constant>(output_element_type, out_shape, out_vec);
}

// Helper for mapping element::Types to runtime::reference::convert, which is templated in C++
// data types. Used by fold_constant_convert, which determines the appropriate C++ type for "TI"
// (input type).
template <typename TI>
shared_ptr<op::Constant> fold_constant_convert_helper0(shared_ptr<op::Constant> constant,
                                                       const element::Type& output_element_type)
{
#if !(defined(__GNUC__) && (__GNUC__ == 4 && __GNUC_MINOR__ == 8))
#pragma GCC diagnostic push
#pragma GCC diagnostic error "-Wswitch"
#pragma GCC diagnostic error "-Wswitch-enum"
#endif
    switch (output_element_type.get_type_enum())
    {
    case element::Type_t::undefined:
        NGRAPH_CHECK(false, "Encountered 'undefined' element type in fold_constant_convert");
        break;
    case element::Type_t::dynamic:
        NGRAPH_CHECK(false, "Encountered 'dynamic' element type in fold_constant_convert");
        break;
    case element::Type_t::boolean:
        return fold_constant_convert_helper1<TI, char>(constant, output_element_type);
    case element::Type_t::bf16:
        return fold_constant_convert_helper1<TI, bfloat16>(constant, output_element_type);
    case element::Type_t::f16:
        return fold_constant_convert_helper1<TI, float16>(constant, output_element_type);
    case element::Type_t::f32:
        return fold_constant_convert_helper1<TI, float>(constant, output_element_type);
    case element::Type_t::f64:
        return fold_constant_convert_helper1<TI, double>(constant, output_element_type);
    case element::Type_t::i8:
        return fold_constant_convert_helper1<TI, int8_t>(constant, output_element_type);
    case element::Type_t::i16:
        return fold_constant_convert_helper1<TI, int16_t>(constant, output_element_type);
    case element::Type_t::i32:
        return fold_constant_convert_helper1<TI, int32_t>(constant, output_element_type);
    case element::Type_t::i64:
        return fold_constant_convert_helper1<TI, int64_t>(constant, output_element_type);
    case element::Type_t::u8:
        return fold_constant_convert_helper1<TI, uint8_t>(constant, output_element_type);
    case element::Type_t::u16:
        return fold_constant_convert_helper1<TI, uint16_t>(constant, output_element_type);
    case element::Type_t::u32:
        return fold_constant_convert_helper1<TI, uint32_t>(constant, output_element_type);
    case element::Type_t::u64:
        return fold_constant_convert_helper1<TI, uint64_t>(constant, output_element_type);
    }

    NGRAPH_UNREACHABLE("Unexpected switch case");

#if !(defined(__GNUC__) && (__GNUC__ == 4 && __GNUC_MINOR__ == 8))
#pragma GCC diagnostic pop
#endif
}

static shared_ptr<op::Constant> fold_constant_convert(shared_ptr<op::Constant> constant,
                                                      const element::Type& output_element_type)
{
    auto& input_element_type = constant->get_output_element_type(0);

    if (input_element_type == output_element_type)
    {
        return constant;
    }

#if !(defined(__GNUC__) && (__GNUC__ == 4 && __GNUC_MINOR__ == 8))
#pragma GCC diagnostic push
#pragma GCC diagnostic error "-Wswitch"
#pragma GCC diagnostic error "-Wswitch-enum"
#endif
    switch (input_element_type.get_type_enum())
    {
    case element::Type_t::undefined:
        NGRAPH_CHECK(false, "Encountered 'undefined' element type in fold_constant_convert");
        break;
    case element::Type_t::dynamic:
        NGRAPH_CHECK(false, "Encountered 'dynamic' element type in fold_constant_convert");
        break;
    case element::Type_t::boolean:
        return fold_constant_convert_helper0<char>(constant, output_element_type);
    case element::Type_t::bf16:
        return fold_constant_convert_helper0<bfloat16>(constant, output_element_type);
    case element::Type_t::f16:
        return fold_constant_convert_helper0<float16>(constant, output_element_type);
    case element::Type_t::f32:
        return fold_constant_convert_helper0<float>(constant, output_element_type);
    case element::Type_t::f64:
        return fold_constant_convert_helper0<double>(constant, output_element_type);
    case element::Type_t::i8:
        return fold_constant_convert_helper0<int8_t>(constant, output_element_type);
    case element::Type_t::i16:
        return fold_constant_convert_helper0<int16_t>(constant, output_element_type);
    case element::Type_t::i32:
        return fold_constant_convert_helper0<int32_t>(constant, output_element_type);
    case element::Type_t::i64:
        return fold_constant_convert_helper0<int64_t>(constant, output_element_type);
    case element::Type_t::u8:
        return fold_constant_convert_helper0<uint8_t>(constant, output_element_type);
    case element::Type_t::u16:
        return fold_constant_convert_helper0<uint16_t>(constant, output_element_type);
    case element::Type_t::u32:
        return fold_constant_convert_helper0<uint32_t>(constant, output_element_type);
    case element::Type_t::u64:
        return fold_constant_convert_helper0<uint64_t>(constant, output_element_type);
    }

    NGRAPH_UNREACHABLE("Unexpected switch case");

#if !(defined(__GNUC__) && (__GNUC__ == 4 && __GNUC_MINOR__ == 8))
#pragma GCC diagnostic pop
#endif
}

void pass::ConstantFolding::construct_constant_convert()
{
    auto constant_label = make_shared<pattern::op::Label>(
        element::i32, Shape{2, 3, 4}, pattern::has_class<op::Constant>());
    auto convert_op = make_shared<op::Convert>(constant_label, element::i64);

    auto constant_convert_callback = [constant_label](pattern::Matcher& m) {
        NGRAPH_DEBUG << "In callback for constant_convert_callback against node = "
                     << m.get_match_root()->get_name();

        auto pattern_map = m.get_pattern_map();

        auto constant_match = static_pointer_cast<op::Constant>(pattern_map[constant_label]);
        auto convert_match = static_pointer_cast<op::Convert>(m.get_match_root());

        replace_node(
            m.get_match_root(),
            fold_constant_convert(constant_match, convert_match->get_output_element_type(0)));
        return true;
    };

    auto convert_matcher =
        make_shared<pattern::Matcher>(convert_op, "ConstantFolding.ConstantConvert");
    this->add_matcher(convert_matcher, constant_convert_callback, all_pass_property_off);
}

// ShapeOf is a bit of an odd duck: it doesn't matter if the input's value is
// constant, as long as it has static shape.
void pass::ConstantFolding::construct_constant_shape_of()
{
    auto arg_label = make_shared<pattern::op::Label>(element::i32, Shape{2, 3, 4});
    auto shape_of_op = make_shared<op::ShapeOf>(arg_label);

    auto constant_shape_of_callback = [arg_label](pattern::Matcher& m) {
        NGRAPH_DEBUG << "In callback for constant_shape_of_callback against node = "
                     << m.get_match_root()->get_name();

        auto pattern_map = m.get_pattern_map();

        auto arg_match = pattern_map[arg_label];

        if (arg_match->get_output_partial_shape(0).is_static())
        {
            auto arg_shape = arg_match->get_output_shape(0);
            auto replacement =
                make_shared<op::Constant>(element::i64, Shape{arg_shape.size()}, arg_shape.data());

            replace_node(m.get_match_root(), replacement);

            return true;
        }
        else
        {
            return false;
        }
    };

    auto shape_of_matcher =
        make_shared<pattern::Matcher>(shape_of_op, "ConstantFolding.ConstantShapeOf");
    this->add_matcher(shape_of_matcher, constant_shape_of_callback, all_pass_property_off);
}

template <typename T>
static shared_ptr<op::Constant> fold_constant_reverse_helper(shared_ptr<op::Constant> constant,
                                                             const AxisSet& reversed_axes)
{
    auto out_shape = constant->get_shape();
    vector<T> out_vec(shape_size(out_shape));

    runtime::reference::reverse<T>(
        constant->get_vector<T>().data(), out_vec.data(), out_shape, out_shape, reversed_axes);

    return make_shared<op::Constant>(constant->get_output_element_type(0), out_shape, out_vec);
}

static shared_ptr<op::Constant> fold_constant_reverse(shared_ptr<op::Constant> constant,
                                                      const AxisSet& reversed_axes)
{
    auto& input_element_type = constant->get_output_element_type(0);

#if !(defined(__GNUC__) && (__GNUC__ == 4 && __GNUC_MINOR__ == 8))
#pragma GCC diagnostic push
#pragma GCC diagnostic error "-Wswitch"
#pragma GCC diagnostic error "-Wswitch-enum"
#endif
    switch (input_element_type.get_type_enum())
    {
    case element::Type_t::undefined:
        NGRAPH_CHECK(false, "Encountered 'undefined' element type in fold_constant_convert");
        break;
    case element::Type_t::dynamic:
        NGRAPH_CHECK(false, "Encountered 'dynamic' element type in fold_constant_convert");
        break;
    case element::Type_t::boolean:
        return fold_constant_reverse_helper<char>(constant, reversed_axes);
    case element::Type_t::bf16:
        return fold_constant_reverse_helper<bfloat16>(constant, reversed_axes);
    case element::Type_t::f16:
        return fold_constant_reverse_helper<float16>(constant, reversed_axes);
    case element::Type_t::f32: return fold_constant_reverse_helper<float>(constant, reversed_axes);
    case element::Type_t::f64: return fold_constant_reverse_helper<double>(constant, reversed_axes);
    case element::Type_t::i8: return fold_constant_reverse_helper<int8_t>(constant, reversed_axes);
    case element::Type_t::i16:
        return fold_constant_reverse_helper<int16_t>(constant, reversed_axes);
    case element::Type_t::i32:
        return fold_constant_reverse_helper<int32_t>(constant, reversed_axes);
    case element::Type_t::i64:
        return fold_constant_reverse_helper<int64_t>(constant, reversed_axes);
    case element::Type_t::u8: return fold_constant_reverse_helper<uint8_t>(constant, reversed_axes);
    case element::Type_t::u16:
        return fold_constant_reverse_helper<uint16_t>(constant, reversed_axes);
    case element::Type_t::u32:
        return fold_constant_reverse_helper<uint32_t>(constant, reversed_axes);
    case element::Type_t::u64:
        return fold_constant_reverse_helper<uint64_t>(constant, reversed_axes);
    }

    NGRAPH_UNREACHABLE("Unexpected switch case");

#if !(defined(__GNUC__) && (__GNUC__ == 4 && __GNUC_MINOR__ == 8))
#pragma GCC diagnostic pop
#endif
}

void pass::ConstantFolding::construct_constant_reverse()
{
    auto constant_label = make_shared<pattern::op::Label>(
        element::i32, Shape{2, 3, 4}, pattern::has_class<op::Constant>());
    auto convert_op = make_shared<op::Reverse>(constant_label, AxisSet{0, 1, 2});

    auto constant_reverse_callback = [constant_label](pattern::Matcher& m) {
        NGRAPH_DEBUG << "In callback for constant_reverse_callback against node = "
                     << m.get_match_root()->get_name();

        auto pattern_map = m.get_pattern_map();

        auto constant_match = static_pointer_cast<op::Constant>(pattern_map[constant_label]);
        auto reverse_match = static_pointer_cast<op::Reverse>(m.get_match_root());

        replace_node(m.get_match_root(),
                     fold_constant_reverse(constant_match, reverse_match->get_reversed_axes()));
        return true;
    };

    auto convert_matcher =
        make_shared<pattern::Matcher>(convert_op, "ConstantFolding.ConstantReverse");
    this->add_matcher(convert_matcher, constant_reverse_callback, all_pass_property_off);
}

template <typename T>
static shared_ptr<op::Constant> fold_constant_product_helper(shared_ptr<op::Constant> constant,
                                                             const AxisSet& reduction_axes,
                                                             const Shape& result_shape)
{
    vector<T> out_vec(shape_size(result_shape));

    runtime::reference::product<T>(constant->get_vector<T>().data(),
                                   out_vec.data(),
                                   constant->get_output_shape(0),
                                   result_shape,
                                   reduction_axes);

    return make_shared<op::Constant>(constant->get_output_element_type(0), result_shape, out_vec);
}

static shared_ptr<op::Constant> fold_constant_product(shared_ptr<op::Constant> constant,
                                                      const AxisSet& reduction_axes,
                                                      const Shape& result_shape)
{
    auto& input_element_type = constant->get_output_element_type(0);

    switch (input_element_type.get_type_enum())
    {
    case element::Type_t::undefined:
        NGRAPH_CHECK(false, "Encountered 'undefined' element type in fold_constant_product");
        break;
    case element::Type_t::dynamic:
        NGRAPH_CHECK(false, "Encountered 'dynamic' element type in fold_constant_product");
        break;
    case element::Type_t::boolean:
        return fold_constant_product_helper<char>(constant, reduction_axes, result_shape);
    case element::Type_t::bf16:
        return fold_constant_product_helper<bfloat16>(constant, reduction_axes, result_shape);
    case element::Type_t::f16:
        return fold_constant_product_helper<float16>(constant, reduction_axes, result_shape);
    case element::Type_t::f32:
        return fold_constant_product_helper<float>(constant, reduction_axes, result_shape);
    case element::Type_t::f64:
        return fold_constant_product_helper<double>(constant, reduction_axes, result_shape);
    case element::Type_t::i8:
        return fold_constant_product_helper<int8_t>(constant, reduction_axes, result_shape);
    case element::Type_t::i16:
        return fold_constant_product_helper<int16_t>(constant, reduction_axes, result_shape);
    case element::Type_t::i32:
        return fold_constant_product_helper<int32_t>(constant, reduction_axes, result_shape);
    case element::Type_t::i64:
        return fold_constant_product_helper<int64_t>(constant, reduction_axes, result_shape);
    case element::Type_t::u8:
        return fold_constant_product_helper<uint8_t>(constant, reduction_axes, result_shape);
    case element::Type_t::u16:
        return fold_constant_product_helper<uint16_t>(constant, reduction_axes, result_shape);
    case element::Type_t::u32:
        return fold_constant_product_helper<uint32_t>(constant, reduction_axes, result_shape);
    case element::Type_t::u64:
        return fold_constant_product_helper<uint64_t>(constant, reduction_axes, result_shape);
    }

    NGRAPH_UNREACHABLE("Unexpected switch case");
}

void pass::ConstantFolding::construct_constant_product()
{
    auto constant_label = make_shared<pattern::op::Label>(
        element::i32, Shape{2, 3, 4}, pattern::has_class<op::Constant>());
    auto convert_op = make_shared<op::Product>(constant_label, AxisSet{0, 1, 2});

    auto constant_product_callback = [constant_label](pattern::Matcher& m) {
        NGRAPH_DEBUG << "In callback for constant_product_callback against node = "
                     << m.get_match_root()->get_name();

        auto pattern_map = m.get_pattern_map();

        auto constant_match = static_pointer_cast<op::Constant>(pattern_map[constant_label]);
        auto product_match = static_pointer_cast<op::Product>(m.get_match_root());

        replace_node(m.get_match_root(),
                     fold_constant_product(constant_match,
                                           product_match->get_reduction_axes(),
                                           product_match->get_output_shape(0)));
        return true;
    };

    auto convert_matcher =
        make_shared<pattern::Matcher>(convert_op, "ConstantFolding.ConstantProduct");
    this->add_matcher(convert_matcher, constant_product_callback, all_pass_property_off);
}

// TODO(amprocte): Find a way to reduce duplication with Product. (The fact
// that we bottom out in a reference call makes it a bit tricky.)
template <typename T>
static shared_ptr<op::Constant> fold_constant_sum_helper(shared_ptr<op::Constant> constant,
                                                         const AxisSet& reduction_axes,
                                                         const Shape& result_shape)
{
    vector<T> out_vec(shape_size(result_shape));

    runtime::reference::sum<T>(constant->get_vector<T>().data(),
                               out_vec.data(),
                               constant->get_output_shape(0),
                               result_shape,
                               reduction_axes);

    return make_shared<op::Constant>(constant->get_output_element_type(0), result_shape, out_vec);
}

static shared_ptr<op::Constant> fold_constant_sum(shared_ptr<op::Constant> constant,
                                                  const AxisSet& reduction_axes,
                                                  const Shape& result_shape)
{
    auto& input_element_type = constant->get_output_element_type(0);

    switch (input_element_type.get_type_enum())
    {
    case element::Type_t::undefined:
        NGRAPH_CHECK(false, "Encountered 'undefined' element type in fold_constant_sum");
        break;
    case element::Type_t::dynamic:
        NGRAPH_CHECK(false, "Encountered 'dynamic' element type in fold_constant_sum");
        break;
    case element::Type_t::boolean:
        return fold_constant_sum_helper<char>(constant, reduction_axes, result_shape);
    case element::Type_t::bf16:
        return fold_constant_sum_helper<bfloat16>(constant, reduction_axes, result_shape);
    case element::Type_t::f16:
        return fold_constant_sum_helper<float16>(constant, reduction_axes, result_shape);
    case element::Type_t::f32:
        return fold_constant_sum_helper<float>(constant, reduction_axes, result_shape);
    case element::Type_t::f64:
        return fold_constant_sum_helper<double>(constant, reduction_axes, result_shape);
    case element::Type_t::i8:
        return fold_constant_sum_helper<int8_t>(constant, reduction_axes, result_shape);
    case element::Type_t::i16:
        return fold_constant_sum_helper<int16_t>(constant, reduction_axes, result_shape);
    case element::Type_t::i32:
        return fold_constant_sum_helper<int32_t>(constant, reduction_axes, result_shape);
    case element::Type_t::i64:
        return fold_constant_sum_helper<int64_t>(constant, reduction_axes, result_shape);
    case element::Type_t::u8:
        return fold_constant_sum_helper<uint8_t>(constant, reduction_axes, result_shape);
    case element::Type_t::u16:
        return fold_constant_sum_helper<uint16_t>(constant, reduction_axes, result_shape);
    case element::Type_t::u32:
        return fold_constant_sum_helper<uint32_t>(constant, reduction_axes, result_shape);
    case element::Type_t::u64:
        return fold_constant_sum_helper<uint64_t>(constant, reduction_axes, result_shape);
    }

    NGRAPH_UNREACHABLE("Unexpected switch case");
}

void pass::ConstantFolding::construct_constant_sum()
{
    auto constant_label = make_shared<pattern::op::Label>(
        element::i32, Shape{2, 3, 4}, pattern::has_class<op::Constant>());
    auto convert_op = make_shared<op::Sum>(constant_label, AxisSet{0, 1, 2});

    auto constant_sum_callback = [constant_label](pattern::Matcher& m) {
        NGRAPH_DEBUG << "In callback for constant_sum_callback against node = "
                     << m.get_match_root()->get_name();

        auto pattern_map = m.get_pattern_map();

        auto constant_match = static_pointer_cast<op::Constant>(pattern_map[constant_label]);
        auto sum_match = static_pointer_cast<op::Sum>(m.get_match_root());

        replace_node(m.get_match_root(),
                     fold_constant_sum(constant_match,
                                       sum_match->get_reduction_axes(),
                                       sum_match->get_output_shape(0)));
        return true;
    };

    auto convert_matcher = make_shared<pattern::Matcher>(convert_op, "ConstantFolding.ConstantSum");
    this->add_matcher(convert_matcher, constant_sum_callback, all_pass_property_off);
}

template <typename T>
static shared_ptr<op::Constant> fold_constant_concat_helper(const shared_ptr<op::Concat>& concat)
{
    auto concat_inputs = concat->inputs();
    std::vector<const T*> arg_bufs;
    std::vector<Shape> arg_shapes;

    for (auto& input : concat_inputs)
    {
        auto k = static_cast<op::Constant*>(input.get_source_output().get_node());
        arg_bufs.push_back(k->get_data_ptr<T>());
        arg_shapes.push_back(input.get_shape());
    }

    std::vector<T> result_vec(shape_size(concat->get_shape()));

    runtime::reference::concat<T>(arg_bufs,
                                  result_vec.data(),
                                  arg_shapes,
                                  concat->get_shape(),
                                  concat->get_concatenation_axis());

    return make_shared<op::Constant>(
        concat->get_output_element_type(0), concat->get_output_shape(0), result_vec);
}

void pass::ConstantFolding::construct_constant_concat()
{
    auto concat_op = make_shared<pattern::op::Label>(
        element::f32, Shape{2, 3, 4}, pattern::has_class<op::Concat>());

    auto constant_concat_callback = [](pattern::Matcher& m) {
        NGRAPH_DEBUG << "In callback for constant_concat_callback against node = "
                     << m.get_match_root()->get_name();

        auto concat_node = static_pointer_cast<op::Concat>(m.get_match_root());
        auto concat_inputs = concat_node->inputs();

        if (std::any_of(concat_inputs.begin(), concat_inputs.end(), [](const Input<Node>& input) {
                return !(input.get_source_output().get_node()->is_constant());
            }))
        {
            return false;
        }

        std::shared_ptr<op::Constant> replacement;

        switch (concat_node->get_output_element_type(0).get_type_enum())
        {
        case element::Type_t::undefined:
            NGRAPH_CHECK(false, "Encountered 'undefined' element type in fold_constant_concat");
            break;
        case element::Type_t::dynamic:
            NGRAPH_CHECK(false, "Encountered 'dynamic' element type in fold_constant_concat");
            break;
        case element::Type_t::boolean:
            replacement = fold_constant_concat_helper<char>(concat_node);
            break;
        case element::Type_t::bf16:
            replacement = fold_constant_concat_helper<bfloat16>(concat_node);
            break;
        case element::Type_t::f16:
            replacement = fold_constant_concat_helper<float16>(concat_node);
            break;
        case element::Type_t::f32:
            replacement = fold_constant_concat_helper<float>(concat_node);
            break;
        case element::Type_t::f64:
            replacement = fold_constant_concat_helper<double>(concat_node);
            break;
        case element::Type_t::i8:
            replacement = fold_constant_concat_helper<int8_t>(concat_node);
            break;
        case element::Type_t::i16:
            replacement = fold_constant_concat_helper<int16_t>(concat_node);
            break;
        case element::Type_t::i32:
            replacement = fold_constant_concat_helper<int32_t>(concat_node);
            break;
        case element::Type_t::i64:
            replacement = fold_constant_concat_helper<int64_t>(concat_node);
            break;
        case element::Type_t::u8:
            replacement = fold_constant_concat_helper<uint8_t>(concat_node);
            break;
        case element::Type_t::u16:
            replacement = fold_constant_concat_helper<uint16_t>(concat_node);
            break;
        case element::Type_t::u32:
            replacement = fold_constant_concat_helper<uint32_t>(concat_node);
            break;
        case element::Type_t::u64:
            replacement = fold_constant_concat_helper<uint64_t>(concat_node);
            break;
        }

        replace_node(m.get_match_root(), replacement);
        return true;
    };

    auto concat_matcher =
        make_shared<pattern::Matcher>(concat_op, "ConstantFolding.ConstantConcat");
    this->add_matcher(concat_matcher, constant_concat_callback, all_pass_property_off);
}<|MERGE_RESOLUTION|>--- conflicted
+++ resolved
@@ -514,12 +514,8 @@
 
 bool is_supported_unary_op(std::shared_ptr<Node> n)
 {
-<<<<<<< HEAD
     return std::dynamic_pointer_cast<op::Abs>(n) || std::dynamic_pointer_cast<op::Ceiling>(n) ||
            std::dynamic_pointer_cast<op::Floor>(n) || std::dynamic_pointer_cast<op::Negative>(n) ||
-=======
-    return std::dynamic_pointer_cast<op::Abs>(n) || std::dynamic_pointer_cast<op::Negative>(n) ||
->>>>>>> 9b956ba1
            std::dynamic_pointer_cast<op::Relu>(n) || std::dynamic_pointer_cast<op::Sign>(n) ||
            std::dynamic_pointer_cast<op::Sqrt>(n);
 }
