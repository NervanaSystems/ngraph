//*****************************************************************************
// Copyright 2017-2020 Intel Corporation
//
// Licensed under the Apache License, Version 2.0 (the "License");
// you may not use this file except in compliance with the License.
// You may obtain a copy of the License at
//
//     http://www.apache.org/licenses/LICENSE-2.0
//
// Unless required by applicable law or agreed to in writing, software
// distributed under the License is distributed on an "AS IS" BASIS,
// WITHOUT WARRANTIES OR CONDITIONS OF ANY KIND, either express or implied.
// See the License for the specific language governing permissions and
// limitations under the License.
//*****************************************************************************

#include <numeric>

#include "constant_folding.hpp"
#include "ngraph/op/reshape.hpp"
#include "ngraph/runtime/reference/reshape.hpp"
#include "ngraph/type/element_type.hpp"

using namespace std;
using namespace ngraph;

template <typename T, typename R>
shared_ptr<op::Constant> fold_constant_dyn_reshape(shared_ptr<op::Constant> constant_data,
                                                   R dyn_reshape)
{
    // v1::Reshape and v0::DynReshape do not allow data transposes.
<<<<<<< HEAD
    return make_shared<op::Constant>(dyn_reshape->get_output_element_type(0),
                                     dyn_reshape->get_shape(),
=======
    return make_shared<op::Constant>(dyn_reshape->get_element_type(),
                                     dyn_reshape->get_output_shape(0),
>>>>>>> cbe47149
                                     constant_data->get_data_ptr<T>());
}

template <typename R>
std::shared_ptr<Node> do_fold(R dyn_reshape_match, shared_ptr<op::Constant> constant_data_match)
{
    std::shared_ptr<Node> replacement;
    auto type = dyn_reshape_match->get_output_element_type(0);
    switch (type)
    {
    case element::Type_t::undefined:
        NGRAPH_CHECK(false,
                     "Encountered 'undefined' element type in constant_dyn_reshape_callback");
        break;
    case element::Type_t::dynamic:
        NGRAPH_CHECK(false, "Encountered 'dynamic' element type in constant_dyn_reshape_callback");
        break;
    case element::Type_t::u1:
        NGRAPH_CHECK(false, "Encountered 'u1' element type in constant_dyn_reshape_callback");
        break;
    case element::Type_t::boolean:
        replacement = fold_constant_dyn_reshape<char>(constant_data_match, dyn_reshape_match);
        break;
    case element::Type_t::bf16:
        replacement = fold_constant_dyn_reshape<bfloat16>(constant_data_match, dyn_reshape_match);
        break;
    case element::Type_t::f16:
        replacement = fold_constant_dyn_reshape<float16>(constant_data_match, dyn_reshape_match);
        break;
    case element::Type_t::f32:
        replacement = fold_constant_dyn_reshape<float>(constant_data_match, dyn_reshape_match);
        break;
    case element::Type_t::f64:
        replacement = fold_constant_dyn_reshape<double>(constant_data_match, dyn_reshape_match);
        break;
    case element::Type_t::i8:
        replacement = fold_constant_dyn_reshape<int8_t>(constant_data_match, dyn_reshape_match);
        break;
    case element::Type_t::i16:
        replacement = fold_constant_dyn_reshape<int16_t>(constant_data_match, dyn_reshape_match);
        break;
    case element::Type_t::i32:
        replacement = fold_constant_dyn_reshape<int32_t>(constant_data_match, dyn_reshape_match);
        break;
    case element::Type_t::i64:
        replacement = fold_constant_dyn_reshape<int64_t>(constant_data_match, dyn_reshape_match);
        break;
    case element::Type_t::u8:
        replacement = fold_constant_dyn_reshape<uint8_t>(constant_data_match, dyn_reshape_match);
        break;
    case element::Type_t::u16:
        replacement = fold_constant_dyn_reshape<uint16_t>(constant_data_match, dyn_reshape_match);
        break;
    case element::Type_t::u32:
        replacement = fold_constant_dyn_reshape<uint32_t>(constant_data_match, dyn_reshape_match);
        break;
    case element::Type_t::u64:
        replacement = fold_constant_dyn_reshape<uint64_t>(constant_data_match, dyn_reshape_match);
        break;
    }
    return replacement;
}

void pass::ConstantFolding::construct_constant_dyn_reshape()
{
    auto constant_data_label = make_shared<pattern::op::Label>(
        element::f32, Shape{2, 4}, pattern::has_class<op::Constant>());
    auto constant_shape_label =
        make_shared<pattern::op::Label>(element::i64, Shape{1}, pattern::has_class<op::Constant>());
    auto reshape_v1 =
        make_shared<op::v1::Reshape>(constant_data_label, constant_shape_label, false);

    // Note: No need to capture or consider constant_shape_label, because
    // shape propagation will have transferred the info to dyn_reshape's
    // output.
    auto constant_reshape_v1_callback = [constant_data_label](pattern::Matcher& m) {
        NGRAPH_DEBUG << "In callback for constant_reshape_v1_callback against node = "
                     << m.get_match_root()->get_name();

        auto pattern_map = m.get_pattern_map();

        auto constant_data_match =
            static_pointer_cast<op::Constant>(pattern_map[constant_data_label]);
        auto match_root = m.get_match_root();
        NGRAPH_CHECK(revalidate_and_ensure_static(match_root));
        shared_ptr<Node> replacement;
        replacement =
            do_fold(static_pointer_cast<op::v1::Reshape>(match_root), constant_data_match);
        replace_node(m.get_match_root(), replacement);
        return true;
    };

    auto reshape_v1_matcher =
        make_shared<pattern::Matcher>(reshape_v1, "ConstantFolding.ConstantReshapev1");
    this->add_matcher(
        reshape_v1_matcher, constant_reshape_v1_callback, PassProperty::CHANGE_DYNAMIC_STATE);
}<|MERGE_RESOLUTION|>--- conflicted
+++ resolved
@@ -29,13 +29,8 @@
                                                    R dyn_reshape)
 {
     // v1::Reshape and v0::DynReshape do not allow data transposes.
-<<<<<<< HEAD
     return make_shared<op::Constant>(dyn_reshape->get_output_element_type(0),
-                                     dyn_reshape->get_shape(),
-=======
-    return make_shared<op::Constant>(dyn_reshape->get_element_type(),
                                      dyn_reshape->get_output_shape(0),
->>>>>>> cbe47149
                                      constant_data->get_data_ptr<T>());
 }
 
