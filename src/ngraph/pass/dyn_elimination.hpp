//*****************************************************************************
// Copyright 2017-2019 Intel Corporation
//
// Licensed under the Apache License, Version 2.0 (the "License");
// you may not use this file except in compliance with the License.
// You may obtain a copy of the License at
//
//     http://www.apache.org/licenses/LICENSE-2.0
//
// Unless required by applicable law or agreed to in writing, software
// distributed under the License is distributed on an "AS IS" BASIS,
// WITHOUT WARRANTIES OR CONDITIONS OF ANY KIND, either express or implied.
// See the License for the specific language governing permissions and
// limitations under the License.
//*****************************************************************************

#pragma once

#include "ngraph/pass/graph_rewrite.hpp"
#include "ngraph/util.hpp"

namespace ngraph
{
    namespace pass
    {
        class DynElimination : public GraphRewrite
        {
        public:
            DynElimination();

        private:
            void construct_transpose();
<<<<<<< HEAD
            void construct_dyn_slice();
            void construct_dyn_replace_slice();
=======
            void construct_broadcast();
            void construct_dyn_reshape();
>>>>>>> f21db619
        };
    }
}<|MERGE_RESOLUTION|>--- conflicted
+++ resolved
@@ -30,13 +30,9 @@
 
         private:
             void construct_transpose();
-<<<<<<< HEAD
+            void construct_dyn_broadcast();
+            void construct_dyn_replace_slice();
             void construct_dyn_slice();
-            void construct_dyn_replace_slice();
-=======
-            void construct_broadcast();
-            void construct_dyn_reshape();
->>>>>>> f21db619
         };
     }
 }