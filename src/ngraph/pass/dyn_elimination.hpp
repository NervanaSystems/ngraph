--- conflicted
+++ resolved
@@ -30,16 +30,11 @@
 
         private:
             void construct_transpose();
-<<<<<<< HEAD
             void construct_dyn_broadcast();
             void construct_dyn_replace_slice();
             void construct_dyn_slice();
-=======
-            void construct_broadcast();
-            void construct_dyn_slice();
             void construct_dyn_reshape();
             void construct_range();
->>>>>>> cfff3f1b
         };
     }
 }