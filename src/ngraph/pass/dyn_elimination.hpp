//*****************************************************************************
// Copyright 2017-2019 Intel Corporation
//
// Licensed under the Apache License, Version 2.0 (the "License");
// you may not use this file except in compliance with the License.
// You may obtain a copy of the License at
//
//     http://www.apache.org/licenses/LICENSE-2.0
//
// Unless required by applicable law or agreed to in writing, software
// distributed under the License is distributed on an "AS IS" BASIS,
// WITHOUT WARRANTIES OR CONDITIONS OF ANY KIND, either express or implied.
// See the License for the specific language governing permissions and
// limitations under the License.
//*****************************************************************************

#pragma once

#include "ngraph/pass/graph_rewrite.hpp"
#include "ngraph/util.hpp"

namespace ngraph
{
    namespace pass
    {
        class DynElimination : public GraphRewrite
        {
        public:
            DynElimination();

        private:
            void construct_transpose();
<<<<<<< HEAD
            void construct_broadcast();
=======
            void construct_dyn_reshape();
>>>>>>> 694024ee
        };
    }
}<|MERGE_RESOLUTION|>--- conflicted
+++ resolved
@@ -30,11 +30,8 @@
 
         private:
             void construct_transpose();
-<<<<<<< HEAD
             void construct_broadcast();
-=======
             void construct_dyn_reshape();
->>>>>>> 694024ee
         };
     }
 }