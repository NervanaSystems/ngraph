//*****************************************************************************
// Copyright 2017-2019 Intel Corporation
//
// Licensed under the Apache License, Version 2.0 (the "License");
// you may not use this file except in compliance with the License.
// You may obtain a copy of the License at
//
//     http://www.apache.org/licenses/LICENSE-2.0
//
// Unless required by applicable law or agreed to in writing, software
// distributed under the License is distributed on an "AS IS" BASIS,
// WITHOUT WARRANTIES OR CONDITIONS OF ANY KIND, either express or implied.
// See the License for the specific language governing permissions and
// limitations under the License.
//*****************************************************************************

#include <cstdint>

#include "ngraph/graph_util.hpp"
#include "ngraph/node.hpp"
#include "ngraph/op/avg_pool.hpp"
#include "ngraph/op/broadcast.hpp"
#include "ngraph/op/constant.hpp"
#include "ngraph/op/convolution.hpp"
#include "ngraph/op/experimental/generate_mask.hpp"
#include "ngraph/op/get_output_element.hpp"
#include "ngraph/op/max_pool.hpp"
#include "ngraph/op/pad.hpp"
#include "ngraph/op/product.hpp"
#include "ngraph/op/reduce_prod.hpp"
#include "ngraph/op/reduce_sum.hpp"
#include "ngraph/op/reshape.hpp"
#include "ngraph/op/reverse.hpp"
#include "ngraph/op/slice.hpp"
#include "ngraph/op/strided_slice.hpp"
#include "ngraph/op/sum.hpp"
#include "ngraph/pass/opset0_downgrade.hpp"
#include "ngraph/slice_plan.hpp"

#include <algorithm>

using namespace std;
using namespace ngraph;

#define NGRAPH_OP(a, b) a,
enum class OP_TYPEID
{
#include "ngraph/op/fused_op_tbl.hpp"
#include "ngraph/op/op_tbl.hpp"
};
#undef NGRAPH_OP

#define NGRAPH_OP(a, b) {#a, OP_TYPEID::a},
static unordered_map<string, OP_TYPEID> typeid_map{
#include "ngraph/op/fused_op_tbl.hpp"
#include "ngraph/op/op_tbl.hpp"
};
#undef NGRAPH_OP

static OP_TYPEID get_typeid(shared_ptr<Node> node)
{
    OP_TYPEID type_id;
    auto it = typeid_map.find(node->description());
    if (it != typeid_map.end())
    {
        type_id = it->second;
    }
    else
    {
        throw unsupported_op("Unsupported op '" + node->description() + "'");
    }
    return type_id;
}
// END mapping to OP_TYPEID

bool pass::Opset0Downgrade::run_on_node(shared_ptr<Node> node)
{
    bool modified = false;

    size_t op_version = node->get_version();

    if (op_version == 0)
    {
        return modified;
    }

    NGRAPH_CHECK(op_version == 1,
                 "Op version 1 transformation pass failed for ",
                 *node,
                 ", only op version 1 operations expected. Op version ",
                 op_version,
                 " found.");

// Not all enumeration values explicitly handled in switch
#if defined(__clang__)
#pragma clang diagnostic push
#pragma clang diagnostic ignored "-Wswitch-enum"
#endif
    switch (get_typeid(node))
    {
    case OP_TYPEID::AvgPool:
    {
        const auto tmp = as_type_ptr<op::v1::AvgPool>(node);

        auto const input_arg = node->input(0).get_source_output();
        const auto ceil_mode = static_cast<bool>(tmp->get_rounding_type());
        const auto include_padding_in_avg_computation = !tmp->get_exclude_pad();
        const auto pad_type = tmp->get_auto_pad();
        const auto padding_below = tmp->get_pads_begin();
        const auto padding_above = tmp->get_pads_end();
        const auto window_movement_strides = tmp->get_strides();
        const auto window_shape = tmp->get_kernel();

        auto replacement_node = make_shared<op::v0::AvgPool>(input_arg,
                                                             window_shape,
                                                             window_movement_strides,
                                                             padding_below,
                                                             padding_above,
                                                             include_padding_in_avg_computation,
                                                             pad_type,
                                                             ceil_mode);
        replace_node(node, replacement_node);
        modified = true;
        break;
    }
    case OP_TYPEID::AvgPoolBackprop:
    {
        const auto tmp = as_type_ptr<op::v1::AvgPoolBackprop>(node);
        NGRAPH_CHECK(node->input_value(1).get_node_shared_ptr()->is_constant());
        const auto forward_arg_shape =
            static_pointer_cast<op::Constant>(node->input_value(1).get_node_shared_ptr())
                ->get_shape_val();
        const auto delta = node->input(0).get_source_output();
        const auto include_padding_in_avg_computation = !tmp->get_exclude_pad();
        const auto padding_below = tmp->get_pads_begin();
        const auto padding_above = tmp->get_pads_end();
        const auto window_movement_strides = tmp->get_strides();
        const auto window_shape = tmp->get_kernel();

        auto replacement_node =
            make_shared<op::v0::AvgPoolBackprop>(forward_arg_shape,
                                                 delta,
                                                 window_shape,
                                                 window_movement_strides,
                                                 padding_below,
                                                 padding_above,
                                                 include_padding_in_avg_computation);
        replace_node(node, replacement_node);
        modified = true;
        break;
    }
    case OP_TYPEID::Broadcast:
    {
        auto tmp = dynamic_cast<const op::v1::Broadcast*>(node.get());
        const auto arg = node->input(0).get_source_output();
        NGRAPH_CHECK(node->input_value(1).get_node_shared_ptr()->is_constant());
        auto target_shape =
            static_pointer_cast<op::Constant>(node->input_value(1).get_node_shared_ptr())
                ->get_shape_val();
        NGRAPH_CHECK(tmp->get_broadcast_axes().first);
        auto replacement_node =
            make_shared<op::v0::Broadcast>(arg, target_shape, tmp->get_broadcast_axes().second);

        replace_node(node, replacement_node);
        modified = true;
        break;
    }
    case OP_TYPEID::Convolution:
    {
        auto tmp = as_type_ptr<op::v1::Convolution>(node);
        const auto data_arg = node->input(0).get_source_output();
        const auto filters_arg = node->input(1).get_source_output();
        const PartialShape& data_arg_pshape = node->get_input_partial_shape(0);
        NGRAPH_CHECK(data_arg_pshape.rank().is_static(),
                     "Unable to convert Convolution:v1 to Convolution:v0 if data argument "
                     "rank is dynamic. Node: ",
                     *node);
        const size_t num_spatial_dims = static_cast<size_t>(data_arg_pshape.rank()) - 2;
        auto replacement_node = make_shared<op::v0::Convolution>(data_arg,
                                                                 filters_arg,
                                                                 tmp->get_strides(),
                                                                 tmp->get_dilations(),
                                                                 tmp->get_pads_begin(),
                                                                 tmp->get_pads_end(),
                                                                 Strides(num_spatial_dims, 1),
                                                                 tmp->get_auto_pad());
        replace_node(node, replacement_node);
        modified = true;
        break;
    }
    case OP_TYPEID::ConvolutionBackpropData:
    {
        auto tmp = as_type_ptr<op::v1::ConvolutionBackpropData>(node);
        NGRAPH_CHECK(node->input_value(2).get_node_shared_ptr()->is_constant());
        auto data_batch_shape =
            static_pointer_cast<op::Constant>(node->input_value(2).get_node_shared_ptr())
                ->get_shape_val();
        const auto filters_arg = node->input(0).get_source_output();
        const auto delta_arg = node->input(1).get_source_output();
        const PartialShape& delta_arg_pshape = node->get_input_partial_shape(1);
        NGRAPH_CHECK(delta_arg_pshape.rank().is_static(),
                     "Unable to convert ConvolutionBackpropData:v1 to ConvolutionBackpropData:v0 "
                     "if delta argument rank is dynamic. Node: ",
                     *node);
        const size_t num_spatial_dims = static_cast<size_t>(delta_arg_pshape.rank()) - 2;
        auto replacement_node =
            make_shared<op::v0::ConvolutionBackpropData>(data_batch_shape,
                                                         filters_arg,
                                                         delta_arg,
                                                         tmp->get_strides(),
                                                         tmp->get_dilations(),
                                                         tmp->get_pads_begin(),
                                                         tmp->get_pads_end(),
                                                         Strides(num_spatial_dims, 1));
        replace_node(node, replacement_node);
        modified = true;
        break;
    }
    case OP_TYPEID::ConvolutionBackpropFilters:
    {
        auto tmp = as_type_ptr<op::v1::ConvolutionBackpropFilters>(node);
        NGRAPH_CHECK(node->input_value(2).get_node_shared_ptr()->is_constant());
        auto filters_shape =
            static_pointer_cast<op::Constant>(node->input_value(2).get_node_shared_ptr())
                ->get_shape_val();
        const auto data_arg = node->input(0).get_source_output();
        const auto delta_arg = node->input(1).get_source_output();
        const PartialShape& data_arg_pshape = node->get_input_partial_shape(0);
        NGRAPH_CHECK(data_arg_pshape.rank().is_static(),
                     "Unable to convert ConvolutionBackpropFilters:v1 to "
                     "ConvolutionBackpropFilters:v0 if data argument rank is dynamic. Node: ",
                     *node);
        const size_t num_spatial_dims = static_cast<size_t>(data_arg_pshape.rank()) - 2;
        auto replacement_node =
            make_shared<op::v0::ConvolutionBackpropFilters>(data_arg,
                                                            filters_shape,
                                                            delta_arg,
                                                            tmp->get_strides(),
                                                            tmp->get_dilations(),
                                                            tmp->get_pads_begin(),
                                                            tmp->get_pads_end(),
                                                            Strides(num_spatial_dims, 1));
        replace_node(node, replacement_node);
        modified = true;
        break;
    }
    case OP_TYPEID::GenerateMask:
    {
        auto tmp = dynamic_cast<const op::v1::GenerateMask*>(node.get());
        NGRAPH_CHECK(node->input_value(1).get_node_shared_ptr()->is_constant());
        auto mask_shape =
            static_pointer_cast<op::Constant>(node->input_value(1).get_node_shared_ptr())
                ->get_shape_val();
        auto seed = tmp->get_seed();
        auto use_seed = tmp->get_use_seed();
        auto probability = tmp->get_probability();
        auto et = tmp->get_element_type();

        auto replacement_node = make_shared<op::v0::GenerateMask>(
            node->input(0).get_source_output(), mask_shape, et, seed, probability, use_seed);

        replace_node(node, replacement_node);
        modified = true;
        break;
    }
    case OP_TYPEID::MaxPool:
    {
        auto tmp = as_type_ptr<op::v1::MaxPool>(node);

        auto const input_arg = node->input(0).get_source_output();
        auto ceil_mode = static_cast<bool>(tmp->get_rounding_type());
        auto pad_type = tmp->get_auto_pad();
        auto padding_below = tmp->get_pads_begin();
        auto padding_above = tmp->get_pads_end();
        auto window_movement_strides = tmp->get_strides();
        auto window_shape = tmp->get_kernel();

        auto replacement_node = make_shared<op::v0::MaxPool>(input_arg,
                                                             window_shape,
                                                             window_movement_strides,
                                                             padding_below,
                                                             padding_above,
                                                             pad_type,
                                                             ceil_mode);
        replace_node(node, replacement_node);
        modified = true;
        break;
    }
    case OP_TYPEID::MaxPoolBackprop:
    {
        const auto tmp = as_type_ptr<op::v1::MaxPoolBackprop>(node);

        const auto padding_below = tmp->get_pads_begin();
        const auto padding_above = tmp->get_pads_end();
        const auto window_movement_strides = tmp->get_strides();
        const auto window_shape = tmp->get_kernel();

        const auto arg_forward = node->input(0).get_source_output();
        const auto delta = node->input(1).get_source_output();

        shared_ptr<Node> replacement_node;
        if (node->get_inputs().size() == 3)
        {
            const auto result_forward = node->input(2).get_source_output();
            replacement_node = make_shared<op::v0::MaxPoolBackprop>(arg_forward,
                                                                    delta,
                                                                    result_forward,
                                                                    window_shape,
                                                                    window_movement_strides,
                                                                    padding_below,
                                                                    padding_above);
        }
        else
        {
            replacement_node = make_shared<op::v0::MaxPoolBackprop>(arg_forward,
                                                                    delta,
                                                                    window_movement_strides,
                                                                    window_shape,
                                                                    padding_below,
                                                                    padding_above);
        }
        replace_node(node, replacement_node);
        modified = true;
        break;
    }
    case OP_TYPEID::Pad:
    {
        auto tmp = as_type_ptr<op::v1::Pad>(node);
        const auto pad_arg = node->input(0).get_source_output();
        const auto pad_value = node->input(3).get_source_output();
        auto replacement_node = make_shared<op::v0::Pad>(
            pad_arg, pad_value, tmp->get_pads_begin(), tmp->get_pads_end(), tmp->get_pad_mode());

        replace_node(node, replacement_node);
        modified = true;
        break;
    }

    case OP_TYPEID::Product:
    {
        auto tmp = as_type_ptr<op::v1::ReduceProd>(node);
        auto replacement_node = make_shared<op::v0::Product>(node->input(0).get_source_output(),
                                                             node->input(1).get_source_output());
        if (tmp->get_keep_dims())
        {
            NGRAPH_CHECK(tmp->reduction_axes_constant(),
                         "Unable to convert ReduceProd:v1 to Product:v0 "
                         "if reduction axes are not constant (for keep_dims=true). Node: ",
                         *node);
            auto output_pshape = replacement_node->get_output_partial_shape(0);
            NGRAPH_CHECK(output_pshape.is_static(),
                         "Unable to convert ReduceProd:v1 to Product:v0 "
                         "if output shape is dynamic (for keep_dims=true). Node: ",
                         *node);
            const auto output_shape = output_pshape.to_shape();
            auto reshaped_output_shape = output_shape;
            for (const auto& axis : tmp->get_reduction_axes())
            {
                reshaped_output_shape.insert(reshaped_output_shape.begin() + axis, 1);
            }
            auto reshaped_product = make_shared<op::Reshape>(replacement_node->output(0),
                                                             get_default_order(output_shape),
                                                             reshaped_output_shape);
            replace_node(node, reshaped_product);
        }
        else
        {
            replace_node(node, replacement_node);
        }
        modified = true;
        break;
    }
    case OP_TYPEID::Reverse:
    {
        auto tmp = as_type_ptr<op::v1::Reverse>(node);
        auto axes_node = tmp->input_value(1).get_node_shared_ptr();
        NGRAPH_CHECK(axes_node->is_constant(),
                     "Unable to convert Reverse:v1 to Reverse:v0 "
                     "if reduction axes are not constant. Node: ",
                     *node);
        const auto axes_node_const = as_type_ptr<op::Constant>(axes_node);
        AxisSet axes{};
        if (tmp->get_mode() == op::v1::Reverse::Mode::INDEX)
        {
            axes = axes_node_const->get_axis_vector_val();
        }
        else // Mode::MASK
        {
            auto axes_mask = axes_node_const->get_vector<bool>();
            for (size_t i = 0; i < axes_mask.size(); ++i)
            {
                if (axes_mask[i])
                {
                    axes.emplace(i);
                }
            }
        }
        auto replacement_node =
            make_shared<op::v0::Reverse>(node->input(0).get_source_output(), axes);

        replace_node(node, replacement_node);
        modified = true;
        break;
    }
<<<<<<< HEAD

=======
    case OP_TYPEID::Slice:
    {
        auto convert_mask_to_axes = [](const std::vector<int64_t>& mask) {
            AxisSet axes{};
            for (auto i = 0; i < mask.size(); ++i)
            {
                if (mask[i] == 1)
                {
                    axes.emplace(i);
                }
            }
            return axes;
        };

        const auto input_data = node->input_value(0);
        const auto input_data_pshape = input_data.get_partial_shape();

        NGRAPH_CHECK(input_data_pshape.is_static(),
                     "Unable to convert StridedSlice:v1 to Slice:v0 "
                     "if input rank is not static. Node: ",
                     *node);

        const auto begin_const =
            as_type_ptr<op::Constant>(node->input_value(1).get_node_shared_ptr());
        const auto end_const =
            as_type_ptr<op::Constant>(node->input_value(2).get_node_shared_ptr());
        const auto strides = as_type_ptr<op::Constant>(node->input_value(3).get_node_shared_ptr());

        NGRAPH_CHECK(begin_const && end_const && strides,
                     "Unable to convert StridedSlice:v1 to Slice:v0 "
                     "if begin, end or strides are not constant. Node: ",
                     *node);

        const auto tmp = as_type_ptr<op::v1::StridedSlice>(node);

        SlicePlan p = make_slice_plan(input_data_pshape.to_shape(),
                                      begin_const->get_vector<int64_t>(),
                                      end_const->get_vector<int64_t>(),
                                      strides->get_vector<int64_t>(),
                                      convert_mask_to_axes(tmp->get_begin_mask()),
                                      convert_mask_to_axes(tmp->get_end_mask()),
                                      convert_mask_to_axes(tmp->get_new_axis_mask()),
                                      convert_mask_to_axes(tmp->get_shrink_axis_mask()),
                                      convert_mask_to_axes(tmp->get_ellipsis_mask()));

        shared_ptr<Node> replacement_node =
            make_shared<op::v0::Slice>(input_data,
                                       Coordinate(p.begins.begin(), p.begins.end()),
                                       Coordinate(p.ends.begin(), p.ends.end()),
                                       Strides(p.strides.begin(), p.strides.end()));

        if (p.reshape_in_shape != p.reshape_out_shape)
        {
            replacement_node =
                make_shared<op::Reshape>(replacement_node,
                                         ngraph::get_default_order(p.reshape_in_shape),
                                         p.reshape_out_shape);
        }

        if (!p.reverse_axes.empty())
        {
            replacement_node = make_shared<op::Reverse>(replacement_node, p.reverse_axes);
        }

        replace_node(node, replacement_node);
        break;
    }
>>>>>>> 55d33755
    case OP_TYPEID::Sum:
    {
        auto tmp = as_type_ptr<op::v1::ReduceSum>(node);
        auto replacement_node = make_shared<op::v0::Sum>(node->input(0).get_source_output(),
                                                         node->input(1).get_source_output());
        if (tmp->get_keep_dims())
        {
            NGRAPH_CHECK(tmp->reduction_axes_constant(),
                         "Unable to convert ReduceSum:v1 to Sum:v0 "
                         "if reduction axes are not constant (for keep_dims=true). Node: ",
                         *node);
            auto output_pshape = replacement_node->get_output_partial_shape(0);
            NGRAPH_CHECK(output_pshape.is_static(),
                         "Unable to convert ReduceSum:v1 to Sum:v0 "
                         "if output shape is dynamic (for keep_dims=true). Node: ",
                         *node);
            const auto output_shape = output_pshape.to_shape();
            auto reshaped_output_shape = output_shape;
            for (const auto& axis : tmp->get_reduction_axes())
            {
                reshaped_output_shape.insert(reshaped_output_shape.begin() + axis, 1);
            }
            auto reshaped_product = make_shared<op::Reshape>(replacement_node->output(0),
                                                             get_default_order(output_shape),
                                                             reshaped_output_shape);
            replace_node(node, reshaped_product);
        }
        else
        {
            replace_node(node, replacement_node);
        }
        modified = true;
        break;
    }
    default: break;
    }
#if defined(__clang__)
#pragma clang diagnostic pop
#endif
    return modified;
}<|MERGE_RESOLUTION|>--- conflicted
+++ resolved
@@ -335,7 +335,6 @@
         modified = true;
         break;
     }
-
     case OP_TYPEID::Product:
     {
         auto tmp = as_type_ptr<op::v1::ReduceProd>(node);
@@ -402,9 +401,6 @@
         modified = true;
         break;
     }
-<<<<<<< HEAD
-
-=======
     case OP_TYPEID::Slice:
     {
         auto convert_mask_to_axes = [](const std::vector<int64_t>& mask) {
@@ -472,7 +468,6 @@
         replace_node(node, replacement_node);
         break;
     }
->>>>>>> 55d33755
     case OP_TYPEID::Sum:
     {
         auto tmp = as_type_ptr<op::v1::ReduceSum>(node);
