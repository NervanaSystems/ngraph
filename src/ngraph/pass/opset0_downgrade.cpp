//*****************************************************************************
// Copyright 2017-2019 Intel Corporation
//
// Licensed under the Apache License, Version 2.0 (the "License");
// you may not use this file except in compliance with the License.
// You may obtain a copy of the License at
//
//     http://www.apache.org/licenses/LICENSE-2.0
//
// Unless required by applicable law or agreed to in writing, software
// distributed under the License is distributed on an "AS IS" BASIS,
// WITHOUT WARRANTIES OR CONDITIONS OF ANY KIND, either express or implied.
// See the License for the specific language governing permissions and
// limitations under the License.
//*****************************************************************************

#include <algorithm>
#include <cstdint>
#include <functional>
#include <numeric>

#include "ngraph/builder/reshape.hpp"
#include "ngraph/graph_util.hpp"
#include "ngraph/node.hpp"
#include "ngraph/op/util/broadcasting.hpp"
#include "ngraph/ops.hpp"
#include "ngraph/pass/opset0_downgrade.hpp"
#include "ngraph/slice_plan.hpp"
#include "ngraph/type.hpp"

using namespace std;
using namespace ngraph;

namespace
{
    template <typename OpV0, typename OpV1>
    void op_cast_binary_elementwise_node(const shared_ptr<OpV1>& node)
    {
<<<<<<< HEAD
#define NGRAPH_OP(a, b) a,
//#include "ngraph/op/fused_op_tbl.hpp"
//#include "ngraph/op/op_v0_tbl.hpp"
#undef NGRAPH_OP
#define NGRAPH_OP(a, b) a##_v1,
#include "ngraph/op/op_v1_tbl.hpp"
        OTHER
    };
#undef NGRAPH_OP
} // namespace

static OP_TYPEID get_typeid(shared_ptr<Node> node)
{
    static map<NodeTypeInfo, OP_TYPEID> typeid_map{
#define NGRAPH_OP(a, b) {b::a::type_info, OP_TYPEID::a##_v1},
#include "ngraph/op/op_v1_tbl.hpp"
#undef NGRAPH_OP
    };
    OP_TYPEID type_id = OP_TYPEID::OTHER;
    auto it = typeid_map.find(node->get_type_info());
    if (it != typeid_map.end())
    {
        type_id = it->second;
=======
        const auto input_arg0 = node->input_value(0);
        const auto input_arg1 = node->input_value(1);
        const auto autob = node->get_autob();
        auto replacement_node = make_shared<OpV0>(input_arg0, input_arg1, autob);
        replace_node(node, replacement_node);
>>>>>>> cca14ae1
    }

    // Default is that we didn nothing
    bool op_cast(shared_ptr<Node> node) { return false; }
    bool op_cast(shared_ptr<op::v1::Add> node)
    {
        op_cast_binary_elementwise_node<op::v0::Add, op::v1::Add>(node);
        return true;
    }

    bool op_cast(shared_ptr<op::v1::AvgPool> node)
    {
        auto const input_arg = node->input_value(0);
        const auto ceil_mode = static_cast<bool>(node->get_rounding_type());
        const auto include_padding_in_avg_computation = !node->get_exclude_pad();
        const auto pad_type = node->get_auto_pad();
        const auto padding_below = node->get_pads_begin();
        const auto padding_above = node->get_pads_end();
        const auto window_movement_strides = node->get_strides();
        const auto window_shape = node->get_kernel();

        auto replacement_node = make_shared<op::v0::AvgPool>(input_arg,
                                                             window_shape,
                                                             window_movement_strides,
                                                             padding_below,
                                                             padding_above,
                                                             include_padding_in_avg_computation,
                                                             pad_type,
                                                             ceil_mode);
        replace_node(node, replacement_node);
        return true;
    }

    bool op_cast(shared_ptr<op::v1::AvgPoolBackprop> node)
    {
        NGRAPH_CHECK(node->input_value(1).get_node_shared_ptr()->is_constant());
        const auto forward_arg_shape =
            static_pointer_cast<op::Constant>(node->input_value(1).get_node_shared_ptr())
                ->get_shape_val();
        const auto delta = node->input_value(0);
        const auto include_padding_in_avg_computation = !node->get_exclude_pad();
        const auto padding_below = node->get_pads_begin();
        const auto padding_above = node->get_pads_end();
        const auto window_movement_strides = node->get_strides();
        const auto window_shape = node->get_kernel();

        auto replacement_node =
            make_shared<op::v0::AvgPoolBackprop>(forward_arg_shape,
                                                 delta,
                                                 window_shape,
                                                 window_movement_strides,
                                                 padding_below,
                                                 padding_above,
                                                 include_padding_in_avg_computation);
        replace_node(node, replacement_node);
        return true;
    }

    bool op_cast(shared_ptr<op::v1::Broadcast> node)
    {
        auto arg = node->input_value(0);
        NGRAPH_CHECK(node->input_value(1).get_node_shared_ptr()->is_constant());
        auto target_shape =
            static_pointer_cast<op::Constant>(node->input_value(1).get_node_shared_ptr())
                ->get_shape_val();
        NGRAPH_CHECK(node->get_broadcast_axes().first);
        auto replacement_node =
            make_shared<op::v0::Broadcast>(arg, target_shape, node->get_broadcast_axes().second);

        replace_node(node, replacement_node);
        return true;
    }

    bool op_cast(shared_ptr<op::v1::Convolution> node)
    {
<<<<<<< HEAD
        auto tmp = as_type_ptr<op::v1::Convolution>(node);
        const auto data_arg = node->input(0).get_source_output();
        const auto filters_arg = node->input(1).get_source_output();
        const auto strides = tmp->get_strides();
        const size_t num_spatial_dims = strides.size();
=======
        const auto data_arg = node->input_value(0);
        const auto filters_arg = node->input_value(1);
        const PartialShape& data_arg_pshape = node->get_input_partial_shape(0);
        NGRAPH_CHECK(data_arg_pshape.rank().is_static(),
                     "Unable to convert Convolution:v1 to Convolution:v0 if data argument "
                     "rank is dynamic. Node: ",
                     *node);
        const size_t num_spatial_dims = static_cast<size_t>(data_arg_pshape.rank()) - 2;
>>>>>>> cca14ae1
        auto replacement_node = make_shared<op::v0::Convolution>(data_arg,
                                                                 filters_arg,
                                                                 node->get_strides(),
                                                                 node->get_dilations(),
                                                                 node->get_pads_begin(),
                                                                 node->get_pads_end(),
                                                                 Strides(num_spatial_dims, 1),
                                                                 node->get_auto_pad());
        replace_node(node, replacement_node);
        return true;
    }

    bool op_cast(shared_ptr<op::v1::ConvolutionBackpropData> node)
    {
<<<<<<< HEAD
        auto tmp = as_type_ptr<op::v1::ConvolutionBackpropData>(node);
        NGRAPH_CHECK(node->input_value(2).get_node_shared_ptr()->is_constant());
        auto data_batch_shape =
            static_pointer_cast<op::Constant>(node->input_value(2).get_node_shared_ptr())
                ->get_shape_val();
        const auto filters_arg = node->input(0).get_source_output();
        const auto delta_arg = node->input(1).get_source_output();
        const auto strides = tmp->get_strides();
        const size_t num_spatial_dims = strides.size();
=======
        auto output_shape = as_type_ptr<op::Constant>(node->input_value(2).get_node_shared_ptr());
        const auto data_arg = node->input(0).get_source_output();
        const auto filters_arg = node->input(1).get_source_output();
        const PartialShape& delta_arg_pshape = node->get_input_partial_shape(1);
        NGRAPH_CHECK(delta_arg_pshape.rank().is_static(),
                     "Unable to convert ConvolutionBackpropData:v1 to ConvolutionBackpropData:v0 "
                     "if delta argument rank is dynamic. Node: ",
                     *node);
        NGRAPH_CHECK(output_shape,
                     "Unable to convert ConvolutionBackpropData:v1 to ConvolutionBackpropData:v0 "
                     "if output_shape is not constant. Node: ",
                     *node);
        const size_t num_spatial_dims = static_cast<size_t>(delta_arg_pshape.rank()) - 2;

        auto output_padding = node->get_output_padding();

        bool is_op_valid = all_of(
            output_padding.begin(), output_padding.end(), [](size_t value) { return value == 0; });

        NGRAPH_CHECK(is_op_valid,
                     "Unable to convert ConvolutionBackpropData:v1 to ConvolutionBackpropData:v0 "
                     "with output padding other than `0`. Node: ",
                     *node);

>>>>>>> cca14ae1
        auto replacement_node =
            make_shared<op::v0::ConvolutionBackpropData>(output_shape->get_shape_val(),
                                                         filters_arg,
                                                         data_arg,
                                                         node->get_strides(),
                                                         node->get_dilations(),
                                                         node->get_pads_begin(),
                                                         node->get_pads_end(),
                                                         Strides(num_spatial_dims, 1));
        replace_node(node, replacement_node);
        return true;
    }

    bool op_cast(shared_ptr<op::v1::ConvolutionBackpropFilters> node)
    {
        NGRAPH_CHECK(node->input_value(2).get_node_shared_ptr()->is_constant());
        auto filters_shape =
            static_pointer_cast<op::Constant>(node->input_value(2).get_node_shared_ptr())
                ->get_shape_val();
<<<<<<< HEAD
        const auto data_arg = node->input(0).get_source_output();
        const auto delta_arg = node->input(1).get_source_output();
        const auto strides = tmp->get_strides();
        const size_t num_spatial_dims = strides.size();
=======
        const auto data_arg = node->input_value(0);
        const auto delta_arg = node->input_value(1);
        const PartialShape& data_arg_pshape = node->get_input_partial_shape(0);
        NGRAPH_CHECK(data_arg_pshape.rank().is_static(),
                     "Unable to convert ConvolutionBackpropFilters:v1 to "
                     "ConvolutionBackpropFilters:v0 if data argument rank is dynamic. Node: ",
                     *node);
        const size_t num_spatial_dims = static_cast<size_t>(data_arg_pshape.rank()) - 2;
>>>>>>> cca14ae1
        auto replacement_node =
            make_shared<op::v0::ConvolutionBackpropFilters>(data_arg,
                                                            filters_shape,
                                                            delta_arg,
                                                            node->get_strides(),
                                                            node->get_dilations(),
                                                            node->get_pads_begin(),
                                                            node->get_pads_end(),
                                                            Strides(num_spatial_dims, 1));
        replace_node(node, replacement_node);
        return true;
    }

    bool op_cast(shared_ptr<op::v1::Divide> node)
    {
        const auto input_arg0 = node->input_value(0);
        const auto input_arg1 = node->input_value(1);
        const auto autob = node->get_autob();
        const bool pydiv = node->is_pythondiv();
        auto replacement_node = make_shared<op::v0::Divide>(input_arg0, input_arg1, pydiv, autob);
        replace_node(node, replacement_node);
        return true;
    }
<<<<<<< HEAD
    case OP_TYPEID::Equal_v1:
=======

    bool op_cast(shared_ptr<op::v1::Reshape> node)
    {
        auto replacement_node = make_shared<op::v0::DynReshape>(
            node->input_value(0), node->input_value(1), node->get_special_zero());
        replace_node(node, replacement_node);
        return true;
    }

    bool op_cast(shared_ptr<op::v1::Equal> node)
>>>>>>> cca14ae1
    {
        op_cast_binary_elementwise_node<op::v0::Equal, op::v1::Equal>(node);
        return true;
    }

    bool op_cast(shared_ptr<op::v1::GenerateMask> node)
    {
        NGRAPH_CHECK(node->input_value(1).get_node_shared_ptr()->is_constant());
        auto mask_shape =
            static_pointer_cast<op::Constant>(node->input_value(1).get_node_shared_ptr())
                ->get_shape_val();
        auto seed = node->get_seed();
        auto use_seed = node->get_use_seed();
        auto probability = node->get_probability();
        auto et = node->get_element_type();

        auto replacement_node = make_shared<op::v0::GenerateMask>(
            node->input_value(0), mask_shape, et, seed, probability, use_seed);

        replace_node(node, replacement_node);
        return true;
    }

    bool op_cast(shared_ptr<op::v1::Greater> node)
    {
        op_cast_binary_elementwise_node<op::v0::Greater, op::v1::Greater>(node);
        return true;
    }

    bool op_cast(shared_ptr<op::v1::GreaterEqual> node)
    {
        op_cast_binary_elementwise_node<op::v0::GreaterEq, op::v1::GreaterEqual>(node);
        return true;
    }
<<<<<<< HEAD
    case OP_TYPEID::GroupConvolution_v1:
    {
        auto tmp = as_type_ptr<op::v1::GroupConvolution>(node);
        const auto data_arg = node->input(0).get_source_output();
        const auto filters_arg = node->input(1).get_source_output();
        const auto strides = tmp->get_strides();
        const size_t num_spatial_dims = strides.size();
        auto replacement_node = make_shared<op::GroupConvolution>(data_arg,
                                                                  filters_arg,
                                                                  tmp->get_strides(),
                                                                  tmp->get_dilations(),
                                                                  tmp->get_pads_begin(),
                                                                  tmp->get_pads_end(),
                                                                  Strides(num_spatial_dims, 1),
                                                                  tmp->get_auto_pad());
        replace_node(node, replacement_node);
        modified = true;
        break;
    }
    case OP_TYPEID::Less_v1:
=======

    bool op_cast(shared_ptr<op::v1::Less> node)
>>>>>>> cca14ae1
    {
        op_cast_binary_elementwise_node<op::v0::Less, op::v1::Less>(node);
        return true;
    }

    bool op_cast(shared_ptr<op::v1::LessEqual> node)
    {
        op_cast_binary_elementwise_node<op::v0::LessEq, op::v1::LessEqual>(node);
        return true;
    }

    bool op_cast(shared_ptr<op::v1::LogicalAnd> node)
    {
        op_cast_binary_elementwise_node<op::v0::And, op::v1::LogicalAnd>(node);
        return true;
    }

    bool op_cast(shared_ptr<op::v1::LogicalNot> node)
    {
        replace_node(node, make_shared<op::v0::Not>(node->input_value(0)));
        return true;
    }

    bool op_cast(shared_ptr<op::v1::LogicalOr> node)
    {
        op_cast_binary_elementwise_node<op::v0::Or, op::v1::LogicalOr>(node);
        return true;
    }

    bool op_cast(shared_ptr<op::v1::LogicalXor> node)
    {
        op_cast_binary_elementwise_node<op::v0::Xor, op::v1::LogicalXor>(node);
        return true;
    }

    bool op_cast(shared_ptr<op::v1::Maximum> node)
    {
        op_cast_binary_elementwise_node<op::v0::Maximum, op::v1::Maximum>(node);
        return true;
    }

    bool op_cast(shared_ptr<op::v1::MaxPool> node)
    {
        auto const input_arg = node->input_value(0);
        auto ceil_mode = static_cast<bool>(node->get_rounding_type());
        auto pad_type = node->get_auto_pad();
        auto padding_below = node->get_pads_begin();
        auto padding_above = node->get_pads_end();
        auto window_movement_strides = node->get_strides();
        auto window_shape = node->get_kernel();

        auto replacement_node = make_shared<op::v0::MaxPool>(input_arg,
                                                             window_shape,
                                                             window_movement_strides,
                                                             padding_below,
                                                             padding_above,
                                                             pad_type,
                                                             ceil_mode);
        replace_node(node, replacement_node);
        return true;
    }

    bool op_cast(shared_ptr<op::v1::MaxPoolBackprop> node)
    {
        const auto padding_below = node->get_pads_begin();
        const auto padding_above = node->get_pads_end();
        const auto window_movement_strides = node->get_strides();
        const auto window_shape = node->get_kernel();

        const auto arg_forward = node->input_value(0);
        const auto delta = node->input_value(1);

        shared_ptr<Node> replacement_node;
        if (node->get_inputs().size() == 3)
        {
            const auto result_forward = node->input_value(2);
            replacement_node = make_shared<op::v0::MaxPoolBackprop>(arg_forward,
                                                                    delta,
                                                                    result_forward,
                                                                    window_shape,
                                                                    window_movement_strides,
                                                                    padding_below,
                                                                    padding_above);
        }
        else
        {
            replacement_node = make_shared<op::v0::MaxPoolBackprop>(arg_forward,
                                                                    delta,
                                                                    window_movement_strides,
                                                                    window_shape,
                                                                    padding_below,
                                                                    padding_above);
        }
        replace_node(node, replacement_node);
        return true;
    }

    bool op_cast(shared_ptr<op::v1::Minimum> node)
    {
        op_cast_binary_elementwise_node<op::v0::Minimum, op::v1::Minimum>(node);
        return true;
    }

    bool op_cast(shared_ptr<op::v1::Multiply> node)
    {
        op_cast_binary_elementwise_node<op::v0::Multiply, op::v1::Multiply>(node);
        return true;
    }

    bool op_cast(shared_ptr<op::v1::NotEqual> node)
    {
        op_cast_binary_elementwise_node<op::v0::NotEqual, op::v1::NotEqual>(node);
        return true;
    }

    bool op_cast(shared_ptr<op::v1::OneHot> node)
    {
        const auto indices = node->input_value(0).get_node_shared_ptr();
        const auto depth = node->input_value(1).get_node_shared_ptr();
        auto on_value = node->input_value(2).get_node_shared_ptr();
        auto off_value = node->input_value(3).get_node_shared_ptr();
        const auto axis = node->get_axis();

        NGRAPH_CHECK(depth->is_constant(), "depth input must be constant", *node);
        const auto const_depth = as_type_ptr<op::Constant>(depth);
        std::int64_t depth_value = const_depth->get_vector<std::int64_t>()[0];

        const auto indices_shape = node->get_input_partial_shape(0);
        NGRAPH_CHECK(indices_shape.is_static(), "indices shape must be static", *node);
        auto output_shape = indices_shape.to_shape();
        output_shape.insert(output_shape.begin() + axis, depth_value);

        auto one_hot = std::make_shared<ngraph::op::Convert>(
            std::make_shared<ngraph::op::OneHot>(indices, output_shape, axis),
            on_value->get_element_type());

        auto broadcasted_values = op::numpy_style_broadcast({one_hot, on_value, off_value});
        on_value = broadcasted_values[1];
        off_value = broadcasted_values[2];

        auto replacement_node = one_hot * (on_value - off_value) + off_value;

        replace_node(node, replacement_node);
        return true;
    }

    bool op_cast(shared_ptr<op::v1::Pad> node)
    {
        const auto pad_arg = node->input_value(0);
        const auto pad_value = node->input_value(3);
        auto replacement_node = make_shared<op::v0::Pad>(
            pad_arg, pad_value, node->get_pads_begin(), node->get_pads_end(), node->get_pad_mode());

        replace_node(node, replacement_node);
        return true;
    }

    bool op_cast(shared_ptr<op::v1::Power> node)
    {
        op_cast_binary_elementwise_node<op::v0::Power, op::v1::Power>(node);
        return true;
    }

    bool op_cast(shared_ptr<op::v1::ReduceProd> node)
    {
        auto replacement_node =
            make_shared<op::v0::Product>(node->input_value(0), node->input_value(1));
        if (node->get_keep_dims())
        {
            NGRAPH_CHECK(node->reduction_axes_constant(),
                         "Unable to convert ReduceProd:v1 to Product:v0 "
                         "if reduction axes are not constant (for keep_dims=true). Node: ",
                         *node);
            auto output_pshape = replacement_node->get_output_partial_shape(0);
            NGRAPH_CHECK(output_pshape.is_static(),
                         "Unable to convert ReduceProd:v1 to Product:v0 "
                         "if output shape is dynamic (for keep_dims=true). Node: ",
                         *node);
            const auto output_shape = output_pshape.to_shape();
            auto reshaped_output_shape = output_shape;
            for (const auto& axis : node->get_reduction_axes())
            {
                reshaped_output_shape.insert(reshaped_output_shape.begin() + axis, 1);
            }
            auto reshaped_product = make_shared<op::Reshape>(replacement_node->output(0),
                                                             get_default_order(output_shape),
                                                             reshaped_output_shape);
            replace_node(node, reshaped_product);
        }
        else
        {
            replace_node(node, replacement_node);
        }
        return true;
    }
<<<<<<< HEAD
    case OP_TYPEID::ReduceSum_v1:
    {
        auto tmp = as_type_ptr<op::v1::ReduceSum>(node);
        auto replacement_node = make_shared<op::v0::Sum>(node->input(0).get_source_output(),
                                                         node->input(1).get_source_output());
        if (tmp->get_keep_dims())
        {
            NGRAPH_CHECK(tmp->reduction_axes_constant(),
                         "Unable to convert ReduceSum:v1 to Sum:v0 "
                         "if reduction axes are not constant (for keep_dims=true). Node: ",
                         *node);
            auto output_pshape = replacement_node->get_output_partial_shape(0);
            NGRAPH_CHECK(output_pshape.is_static(),
                         "Unable to convert ReduceSum:v1 to Sum:v0 "
                         "if output shape is dynamic (for keep_dims=true). Node: ",
                         *node);
            const auto output_shape = output_pshape.to_shape();
            auto reshaped_output_shape = output_shape;
            for (const auto& axis : tmp->get_reduction_axes())
            {
                reshaped_output_shape.insert(reshaped_output_shape.begin() + axis, 1);
            }
            auto reshaped_product = make_shared<op::Reshape>(replacement_node->output(0),
                                                             get_default_order(output_shape),
                                                             reshaped_output_shape);
            replace_node(node, reshaped_product);
        }
        else
        {
            replace_node(node, replacement_node);
        }
        modified = true;
        break;
    }
    case OP_TYPEID::Reshape_v1:
    {
        auto tmp = as_type_ptr<op::v1::Reshape>(node);
        shared_ptr<Node> replacement_node =
            make_shared<op::v0::DynReshape>(node->input(0).get_source_output(),
                                            node->input(1).get_source_output(),
                                            tmp->get_zero_flag());
        replace_node(node, replacement_node);
        modified = true;
        break;
    }
    case OP_TYPEID::Reverse_v1:
=======

    bool op_cast(shared_ptr<op::v1::Reverse> node)
>>>>>>> cca14ae1
    {
        auto axes_node = node->input_value(1).get_node_shared_ptr();
        NGRAPH_CHECK(axes_node->is_constant(),
                     "Unable to convert Reverse:v1 to Reverse:v0 "
                     "if reduction axes are not constant. Node: ",
                     *node);
        const auto axes_node_const = as_type_ptr<op::Constant>(axes_node);
        AxisSet axes{};
        if (node->get_mode() == op::v1::Reverse::Mode::INDEX)
        {
            axes = axes_node_const->get_axis_vector_val();
        }
        else // Mode::MASK
        {
            auto axes_mask = axes_node_const->get_vector<bool>();
            for (size_t i = 0; i < axes_mask.size(); ++i)
            {
                if (axes_mask[i])
                {
                    axes.emplace(i);
                }
            }
        }
        auto replacement_node = make_shared<op::v0::Reverse>(node->input_value(0), axes);

        replace_node(node, replacement_node);
        return true;
    }

    bool op_cast(shared_ptr<op::v1::StridedSlice> node)
    {
        auto convert_mask_to_axes = [](const std::vector<int64_t>& mask) {
            AxisSet axes{};
            for (auto i = 0; i < mask.size(); ++i)
            {
                if (mask[i] == 1)
                {
                    axes.emplace(i);
                }
            }
            return axes;
        };

        const auto input_data = node->input_value(0);
        const auto input_data_pshape = input_data.get_partial_shape();

        NGRAPH_CHECK(input_data_pshape.is_static(),
                     "Unable to convert StridedSlice:v1 to Slice:v0 "
                     "if input rank is not static. Node: ",
                     *node);

        const auto begin_const =
            as_type_ptr<op::Constant>(node->input_value(1).get_node_shared_ptr());
        const auto end_const =
            as_type_ptr<op::Constant>(node->input_value(2).get_node_shared_ptr());
        const auto strides = as_type_ptr<op::Constant>(node->input_value(3).get_node_shared_ptr());

        NGRAPH_CHECK(begin_const && end_const && strides,
                     "Unable to convert StridedSlice:v1 to Slice:v0 "
                     "if begin, end or strides are not constant. Node: ",
                     *node);

        SlicePlan p = make_slice_plan(input_data_pshape.to_shape(),
                                      begin_const->get_vector<int64_t>(),
                                      end_const->get_vector<int64_t>(),
                                      strides->get_vector<int64_t>(),
                                      convert_mask_to_axes(node->get_begin_mask()),
                                      convert_mask_to_axes(node->get_end_mask()),
                                      convert_mask_to_axes(node->get_new_axis_mask()),
                                      convert_mask_to_axes(node->get_shrink_axis_mask()),
                                      convert_mask_to_axes(node->get_ellipsis_mask()));

        shared_ptr<Node> replacement_node =
            make_shared<op::v0::Slice>(input_data,
                                       Coordinate(p.begins.begin(), p.begins.end()),
                                       Coordinate(p.ends.begin(), p.ends.end()),
                                       Strides(p.strides.begin(), p.strides.end()));

        if (p.reshape_in_shape != p.reshape_out_shape)
        {
            replacement_node =
                make_shared<op::Reshape>(replacement_node,
                                         ngraph::get_default_order(p.reshape_in_shape),
                                         p.reshape_out_shape);
        }

        if (!p.reverse_axes.empty())
        {
            replacement_node = make_shared<op::Reverse>(replacement_node, p.reverse_axes);
        }

        replace_node(node, replacement_node);
        return true;
    }

    bool op_cast(shared_ptr<op::v1::Softmax> node)
    {
        auto axis = node->get_axis();
        auto data = node->input(0);
        auto data_shape = data.get_shape();
        std::vector<size_t> axes(data_shape.size() - axis);
        std::iota(std::begin(axes), std::end(axes), axis);
        auto replacement_node = make_shared<op::v0::Softmax>(node->input_value(0), axes);
        replace_node(node, replacement_node);
        return true;
    }
<<<<<<< HEAD
    case OP_TYPEID::TopK_v1:
=======

    bool op_cast(shared_ptr<op::v1::ReduceSum> node)
    {
        auto replacement_node =
            make_shared<op::v0::Sum>(node->input_value(0), node->input_value(1));
        if (node->get_keep_dims())
        {
            NGRAPH_CHECK(node->reduction_axes_constant(),
                         "Unable to convert ReduceSum:v1 to Sum:v0 "
                         "if reduction axes are not constant (for keep_dims=true). Node: ",
                         *node);
            auto output_pshape = replacement_node->get_output_partial_shape(0);
            NGRAPH_CHECK(output_pshape.is_static(),
                         "Unable to convert ReduceSum:v1 to Sum:v0 "
                         "if output shape is dynamic (for keep_dims=true). Node: ",
                         *node);
            const auto output_shape = output_pshape.to_shape();
            auto reshaped_output_shape = output_shape;
            for (const auto& axis : node->get_reduction_axes())
            {
                reshaped_output_shape.insert(reshaped_output_shape.begin() + axis, 1);
            }
            auto reshaped_product = make_shared<op::Reshape>(replacement_node->output(0),
                                                             get_default_order(output_shape),
                                                             reshaped_output_shape);
            replace_node(node, reshaped_product);
        }
        else
        {
            replace_node(node, replacement_node);
        }
        return true;
    }

    bool op_cast(shared_ptr<op::v1::TopK> node)
>>>>>>> cca14ae1
    {
        const auto axis = node->get_axis();
        const auto sort_type = node->get_sort_type();
        const auto index_elem_type = node->get_index_element_type();

        bool compute_max;
        switch (node->get_mode())
        {
        case op::v1::TopK::Mode::MAX: compute_max = true; break;
        case op::v1::TopK::Mode::MIN: compute_max = false; break;
        default: break;
        }

        const auto arg_node = node->input_value(0);
        const auto k_node = node->input_value(1);

        auto replacement_node = make_shared<op::v0::TopK>(
            arg_node, k_node, axis, index_elem_type, compute_max, sort_type);

        // values output will be 0, indices 1
        vector<int64_t> output_order{1, 0};
        replace_node(node, replacement_node, output_order);
        return true;
    }

    using DispatchMap = map<NodeTypeInfo, std::function<bool(shared_ptr<Node> node)>>;

    template <typename T>
    bool op_cast_thunk(shared_ptr<Node> node)
    {
        return op_cast(as_type_ptr<T>(node));
    }

    DispatchMap& get_dispatch_map()
    {
        static DispatchMap dispatch_map{
#define NGRAPH_OP(NAME, NAMESPACE) {NAMESPACE::NAME::type_info, op_cast_thunk<NAMESPACE::NAME>},
#include "ngraph/opsets/opset1_tbl.hpp"
            NGRAPH_OP(AvgPoolBackprop, op::v1) NGRAPH_OP(ConvolutionBackpropFilters, op::v1)
                NGRAPH_OP(GenerateMask, op::v1) NGRAPH_OP(MaxPoolBackprop, op::v1)
#undef NGRAPH_OP
        };
        return dispatch_map;
    }
}

bool pass::Opset0Downgrade::run_on_node(shared_ptr<Node> node)
{
    bool modified = false;
    auto& dispatch_map = get_dispatch_map();
    auto it = dispatch_map.find(node->get_type_info());
    if (it != dispatch_map.end())
    {
        modified = it->second(node);
    }
    return modified;
}<|MERGE_RESOLUTION|>--- conflicted
+++ resolved
@@ -36,37 +36,11 @@
     template <typename OpV0, typename OpV1>
     void op_cast_binary_elementwise_node(const shared_ptr<OpV1>& node)
     {
-<<<<<<< HEAD
-#define NGRAPH_OP(a, b) a,
-//#include "ngraph/op/fused_op_tbl.hpp"
-//#include "ngraph/op/op_v0_tbl.hpp"
-#undef NGRAPH_OP
-#define NGRAPH_OP(a, b) a##_v1,
-#include "ngraph/op/op_v1_tbl.hpp"
-        OTHER
-    };
-#undef NGRAPH_OP
-} // namespace
-
-static OP_TYPEID get_typeid(shared_ptr<Node> node)
-{
-    static map<NodeTypeInfo, OP_TYPEID> typeid_map{
-#define NGRAPH_OP(a, b) {b::a::type_info, OP_TYPEID::a##_v1},
-#include "ngraph/op/op_v1_tbl.hpp"
-#undef NGRAPH_OP
-    };
-    OP_TYPEID type_id = OP_TYPEID::OTHER;
-    auto it = typeid_map.find(node->get_type_info());
-    if (it != typeid_map.end())
-    {
-        type_id = it->second;
-=======
         const auto input_arg0 = node->input_value(0);
         const auto input_arg1 = node->input_value(1);
         const auto autob = node->get_autob();
         auto replacement_node = make_shared<OpV0>(input_arg0, input_arg1, autob);
         replace_node(node, replacement_node);
->>>>>>> cca14ae1
     }
 
     // Default is that we didn nothing
@@ -142,22 +116,10 @@
 
     bool op_cast(shared_ptr<op::v1::Convolution> node)
     {
-<<<<<<< HEAD
-        auto tmp = as_type_ptr<op::v1::Convolution>(node);
-        const auto data_arg = node->input(0).get_source_output();
-        const auto filters_arg = node->input(1).get_source_output();
-        const auto strides = tmp->get_strides();
-        const size_t num_spatial_dims = strides.size();
-=======
         const auto data_arg = node->input_value(0);
         const auto filters_arg = node->input_value(1);
-        const PartialShape& data_arg_pshape = node->get_input_partial_shape(0);
-        NGRAPH_CHECK(data_arg_pshape.rank().is_static(),
-                     "Unable to convert Convolution:v1 to Convolution:v0 if data argument "
-                     "rank is dynamic. Node: ",
-                     *node);
-        const size_t num_spatial_dims = static_cast<size_t>(data_arg_pshape.rank()) - 2;
->>>>>>> cca14ae1
+        const auto strides = node->get_strides();
+        const size_t num_spatial_dims = strides.size();
         auto replacement_node = make_shared<op::v0::Convolution>(data_arg,
                                                                  filters_arg,
                                                                  node->get_strides(),
@@ -172,30 +134,15 @@
 
     bool op_cast(shared_ptr<op::v1::ConvolutionBackpropData> node)
     {
-<<<<<<< HEAD
-        auto tmp = as_type_ptr<op::v1::ConvolutionBackpropData>(node);
-        NGRAPH_CHECK(node->input_value(2).get_node_shared_ptr()->is_constant());
-        auto data_batch_shape =
-            static_pointer_cast<op::Constant>(node->input_value(2).get_node_shared_ptr())
-                ->get_shape_val();
-        const auto filters_arg = node->input(0).get_source_output();
-        const auto delta_arg = node->input(1).get_source_output();
-        const auto strides = tmp->get_strides();
-        const size_t num_spatial_dims = strides.size();
-=======
         auto output_shape = as_type_ptr<op::Constant>(node->input_value(2).get_node_shared_ptr());
         const auto data_arg = node->input(0).get_source_output();
         const auto filters_arg = node->input(1).get_source_output();
-        const PartialShape& delta_arg_pshape = node->get_input_partial_shape(1);
-        NGRAPH_CHECK(delta_arg_pshape.rank().is_static(),
-                     "Unable to convert ConvolutionBackpropData:v1 to ConvolutionBackpropData:v0 "
-                     "if delta argument rank is dynamic. Node: ",
-                     *node);
+        const auto strides = node->get_strides();
         NGRAPH_CHECK(output_shape,
                      "Unable to convert ConvolutionBackpropData:v1 to ConvolutionBackpropData:v0 "
                      "if output_shape is not constant. Node: ",
                      *node);
-        const size_t num_spatial_dims = static_cast<size_t>(delta_arg_pshape.rank()) - 2;
+        const size_t num_spatial_dims = strides.size();
 
         auto output_padding = node->get_output_padding();
 
@@ -207,7 +154,6 @@
                      "with output padding other than `0`. Node: ",
                      *node);
 
->>>>>>> cca14ae1
         auto replacement_node =
             make_shared<op::v0::ConvolutionBackpropData>(output_shape->get_shape_val(),
                                                          filters_arg,
@@ -227,21 +173,10 @@
         auto filters_shape =
             static_pointer_cast<op::Constant>(node->input_value(2).get_node_shared_ptr())
                 ->get_shape_val();
-<<<<<<< HEAD
-        const auto data_arg = node->input(0).get_source_output();
-        const auto delta_arg = node->input(1).get_source_output();
-        const auto strides = tmp->get_strides();
-        const size_t num_spatial_dims = strides.size();
-=======
         const auto data_arg = node->input_value(0);
         const auto delta_arg = node->input_value(1);
-        const PartialShape& data_arg_pshape = node->get_input_partial_shape(0);
-        NGRAPH_CHECK(data_arg_pshape.rank().is_static(),
-                     "Unable to convert ConvolutionBackpropFilters:v1 to "
-                     "ConvolutionBackpropFilters:v0 if data argument rank is dynamic. Node: ",
-                     *node);
-        const size_t num_spatial_dims = static_cast<size_t>(data_arg_pshape.rank()) - 2;
->>>>>>> cca14ae1
+        const auto strides = node->get_strides();
+        const size_t num_spatial_dims = strides.size();
         auto replacement_node =
             make_shared<op::v0::ConvolutionBackpropFilters>(data_arg,
                                                             filters_shape,
@@ -265,9 +200,6 @@
         replace_node(node, replacement_node);
         return true;
     }
-<<<<<<< HEAD
-    case OP_TYPEID::Equal_v1:
-=======
 
     bool op_cast(shared_ptr<op::v1::Reshape> node)
     {
@@ -278,7 +210,6 @@
     }
 
     bool op_cast(shared_ptr<op::v1::Equal> node)
->>>>>>> cca14ae1
     {
         op_cast_binary_elementwise_node<op::v0::Equal, op::v1::Equal>(node);
         return true;
@@ -313,31 +244,26 @@
         op_cast_binary_elementwise_node<op::v0::GreaterEq, op::v1::GreaterEqual>(node);
         return true;
     }
-<<<<<<< HEAD
-    case OP_TYPEID::GroupConvolution_v1:
-    {
-        auto tmp = as_type_ptr<op::v1::GroupConvolution>(node);
-        const auto data_arg = node->input(0).get_source_output();
-        const auto filters_arg = node->input(1).get_source_output();
-        const auto strides = tmp->get_strides();
+
+    bool op_cast(shared_ptr<op::v1::GroupConvolution> node)
+    {
+        const auto data_arg = node->input_value(0);
+        const auto filters_arg = node->input_value(1);
+        const auto strides = node->get_strides();
         const size_t num_spatial_dims = strides.size();
         auto replacement_node = make_shared<op::GroupConvolution>(data_arg,
                                                                   filters_arg,
-                                                                  tmp->get_strides(),
-                                                                  tmp->get_dilations(),
-                                                                  tmp->get_pads_begin(),
-                                                                  tmp->get_pads_end(),
+                                                                  node->get_strides(),
+                                                                  node->get_dilations(),
+                                                                  node->get_pads_begin(),
+                                                                  node->get_pads_end(),
                                                                   Strides(num_spatial_dims, 1),
-                                                                  tmp->get_auto_pad());
-        replace_node(node, replacement_node);
-        modified = true;
-        break;
-    }
-    case OP_TYPEID::Less_v1:
-=======
+                                                                  node->get_auto_pad());
+        replace_node(node, replacement_node);
+        return true;
+    }
 
     bool op_cast(shared_ptr<op::v1::Less> node)
->>>>>>> cca14ae1
     {
         op_cast_binary_elementwise_node<op::v0::Less, op::v1::Less>(node);
         return true;
@@ -533,57 +459,8 @@
         }
         return true;
     }
-<<<<<<< HEAD
-    case OP_TYPEID::ReduceSum_v1:
-    {
-        auto tmp = as_type_ptr<op::v1::ReduceSum>(node);
-        auto replacement_node = make_shared<op::v0::Sum>(node->input(0).get_source_output(),
-                                                         node->input(1).get_source_output());
-        if (tmp->get_keep_dims())
-        {
-            NGRAPH_CHECK(tmp->reduction_axes_constant(),
-                         "Unable to convert ReduceSum:v1 to Sum:v0 "
-                         "if reduction axes are not constant (for keep_dims=true). Node: ",
-                         *node);
-            auto output_pshape = replacement_node->get_output_partial_shape(0);
-            NGRAPH_CHECK(output_pshape.is_static(),
-                         "Unable to convert ReduceSum:v1 to Sum:v0 "
-                         "if output shape is dynamic (for keep_dims=true). Node: ",
-                         *node);
-            const auto output_shape = output_pshape.to_shape();
-            auto reshaped_output_shape = output_shape;
-            for (const auto& axis : tmp->get_reduction_axes())
-            {
-                reshaped_output_shape.insert(reshaped_output_shape.begin() + axis, 1);
-            }
-            auto reshaped_product = make_shared<op::Reshape>(replacement_node->output(0),
-                                                             get_default_order(output_shape),
-                                                             reshaped_output_shape);
-            replace_node(node, reshaped_product);
-        }
-        else
-        {
-            replace_node(node, replacement_node);
-        }
-        modified = true;
-        break;
-    }
-    case OP_TYPEID::Reshape_v1:
-    {
-        auto tmp = as_type_ptr<op::v1::Reshape>(node);
-        shared_ptr<Node> replacement_node =
-            make_shared<op::v0::DynReshape>(node->input(0).get_source_output(),
-                                            node->input(1).get_source_output(),
-                                            tmp->get_zero_flag());
-        replace_node(node, replacement_node);
-        modified = true;
-        break;
-    }
-    case OP_TYPEID::Reverse_v1:
-=======
 
     bool op_cast(shared_ptr<op::v1::Reverse> node)
->>>>>>> cca14ae1
     {
         auto axes_node = node->input_value(1).get_node_shared_ptr();
         NGRAPH_CHECK(axes_node->is_constant(),
@@ -690,9 +567,6 @@
         replace_node(node, replacement_node);
         return true;
     }
-<<<<<<< HEAD
-    case OP_TYPEID::TopK_v1:
-=======
 
     bool op_cast(shared_ptr<op::v1::ReduceSum> node)
     {
@@ -728,7 +602,6 @@
     }
 
     bool op_cast(shared_ptr<op::v1::TopK> node)
->>>>>>> cca14ae1
     {
         const auto axis = node->get_axis();
         const auto sort_type = node->get_sort_type();
