//*****************************************************************************
// Copyright 2017-2019 Intel Corporation
//
// Licensed under the Apache License, Version 2.0 (the "License");
// you may not use this file except in compliance with the License.
// You may obtain a copy of the License at
//
//     http://www.apache.org/licenses/LICENSE-2.0
//
// Unless required by applicable law or agreed to in writing, software
// distributed under the License is distributed on an "AS IS" BASIS,
// WITHOUT WARRANTIES OR CONDITIONS OF ANY KIND, either express or implied.
// See the License for the specific language governing permissions and
// limitations under the License.
//*****************************************************************************

#include <cstdint>

#include "ngraph/graph_util.hpp"
#include "ngraph/node.hpp"
#include "ngraph/op/avg_pool.hpp"
#include "ngraph/op/broadcast.hpp"
#include "ngraph/op/constant.hpp"
#include "ngraph/op/convolution.hpp"
#include "ngraph/op/experimental/generate_mask.hpp"
#include "ngraph/op/get_output_element.hpp"
#include "ngraph/op/max_pool.hpp"
#include "ngraph/op/pad.hpp"
#include "ngraph/op/product.hpp"
#include "ngraph/op/reduce_prod.hpp"
#include "ngraph/op/reduce_sum.hpp"
#include "ngraph/op/reshape.hpp"
#include "ngraph/op/reverse.hpp"
#include "ngraph/op/slice.hpp"
#include "ngraph/op/strided_slice.hpp"
#include "ngraph/op/sum.hpp"
#include "ngraph/op/xor.hpp"
#include "ngraph/pass/opset0_downgrade.hpp"
#include "ngraph/slice_plan.hpp"

#include <algorithm>

using namespace std;
using namespace ngraph;

#define NGRAPH_OP(a, b) a,
enum class OP_TYPEID
{
#include "ngraph/op/fused_op_tbl.hpp"
#include "ngraph/op/op_tbl.hpp"
};
#undef NGRAPH_OP

#define NGRAPH_OP(a, b) {#a, OP_TYPEID::a},
static unordered_map<string, OP_TYPEID> typeid_map{
#include "ngraph/op/fused_op_tbl.hpp"
#include "ngraph/op/op_tbl.hpp"
};
#undef NGRAPH_OP

static OP_TYPEID get_typeid(shared_ptr<Node> node)
{
    OP_TYPEID type_id;
    auto it = typeid_map.find(node->description());
    if (it != typeid_map.end())
    {
        type_id = it->second;
    }
    else
    {
        throw unsupported_op("Unsupported op '" + node->description() + "'");
    }
    return type_id;
}
// END mapping to OP_TYPEID

bool pass::Opset0Downgrade::run_on_node(shared_ptr<Node> node)
{
    bool modified = false;

    size_t op_version = node->get_version();

    if (op_version == 0)
    {
        return modified;
    }

    NGRAPH_CHECK(op_version == 1,
                 "Op version 1 transformation pass failed for ",
                 *node,
                 ", only op version 1 operations expected. Op version ",
                 op_version,
                 " found.");

// Not all enumeration values explicitly handled in switch
#if defined(__clang__)
#pragma clang diagnostic push
#pragma clang diagnostic ignored "-Wswitch-enum"
#endif
    switch (get_typeid(node))
    {
    case OP_TYPEID::AvgPool:
    {
        const auto tmp = as_type_ptr<op::v1::AvgPool>(node);

        auto const input_arg = node->input(0).get_source_output();
        const auto ceil_mode = static_cast<bool>(tmp->get_rounding_type());
        const auto include_padding_in_avg_computation = !tmp->get_exclude_pad();
        const auto pad_type = tmp->get_auto_pad();
        const auto padding_below = tmp->get_pads_begin();
        const auto padding_above = tmp->get_pads_end();
        const auto window_movement_strides = tmp->get_strides();
        const auto window_shape = tmp->get_kernel();

        auto replacement_node = make_shared<op::v0::AvgPool>(input_arg,
                                                             window_shape,
                                                             window_movement_strides,
                                                             padding_below,
                                                             padding_above,
                                                             include_padding_in_avg_computation,
                                                             pad_type,
                                                             ceil_mode);
        replace_node(node, replacement_node);
        modified = true;
        break;
    }
    case OP_TYPEID::AvgPoolBackprop:
    {
        const auto tmp = as_type_ptr<op::v1::AvgPoolBackprop>(node);
        NGRAPH_CHECK(node->input_value(1).get_node_shared_ptr()->is_constant());
        const auto forward_arg_shape =
            static_pointer_cast<op::Constant>(node->input_value(1).get_node_shared_ptr())
                ->get_shape_val();
        const auto delta = node->input(0).get_source_output();
        const auto include_padding_in_avg_computation = !tmp->get_exclude_pad();
        const auto padding_below = tmp->get_pads_begin();
        const auto padding_above = tmp->get_pads_end();
        const auto window_movement_strides = tmp->get_strides();
        const auto window_shape = tmp->get_kernel();

        auto replacement_node =
            make_shared<op::v0::AvgPoolBackprop>(forward_arg_shape,
                                                 delta,
                                                 window_shape,
                                                 window_movement_strides,
                                                 padding_below,
                                                 padding_above,
                                                 include_padding_in_avg_computation);
        replace_node(node, replacement_node);
        modified = true;
        break;
    }
    case OP_TYPEID::Broadcast:
    {
        auto tmp = dynamic_cast<const op::v1::Broadcast*>(node.get());
        const auto arg = node->input(0).get_source_output();
        NGRAPH_CHECK(node->input_value(1).get_node_shared_ptr()->is_constant());
        auto target_shape =
            static_pointer_cast<op::Constant>(node->input_value(1).get_node_shared_ptr())
                ->get_shape_val();
        NGRAPH_CHECK(tmp->get_broadcast_axes().first);
        auto replacement_node =
            make_shared<op::v0::Broadcast>(arg, target_shape, tmp->get_broadcast_axes().second);

        replace_node(node, replacement_node);
        modified = true;
        break;
    }
    case OP_TYPEID::Convolution:
    {
        auto tmp = as_type_ptr<op::v1::Convolution>(node);
        const auto data_arg = node->input(0).get_source_output();
        const auto filters_arg = node->input(1).get_source_output();
        const PartialShape& data_arg_pshape = node->get_input_partial_shape(0);
        NGRAPH_CHECK(data_arg_pshape.rank().is_static(),
                     "Unable to convert Convolution:v1 to Convolution:v0 if data argument "
                     "rank is dynamic. Node: ",
                     *node);
        const size_t num_spatial_dims = static_cast<size_t>(data_arg_pshape.rank()) - 2;
        auto replacement_node = make_shared<op::v0::Convolution>(data_arg,
                                                                 filters_arg,
                                                                 tmp->get_strides(),
                                                                 tmp->get_dilations(),
                                                                 tmp->get_pads_begin(),
                                                                 tmp->get_pads_end(),
                                                                 Strides(num_spatial_dims, 1),
                                                                 tmp->get_auto_pad());
        replace_node(node, replacement_node);
        modified = true;
        break;
    }
    case OP_TYPEID::ConvolutionBackpropData:
    {
        auto tmp = as_type_ptr<op::v1::ConvolutionBackpropData>(node);
        const auto filters_arg = node->input(0).get_source_output();
        const auto delta_arg = node->input(1).get_source_output();
        const PartialShape& delta_arg_pshape = node->get_input_partial_shape(1);
        NGRAPH_CHECK(delta_arg_pshape.rank().is_static(),
                     "Unable to convert ConvolutionBackpropData:v1 to ConvolutionBackpropData:v0 "
                     "if delta argument rank is dynamic. Node: ",
                     *node);
        const size_t num_spatial_dims = static_cast<size_t>(delta_arg_pshape.rank()) - 2;
        auto replacement_node =
            make_shared<op::v0::ConvolutionBackpropData>(tmp->get_data_batch_shape(),
                                                         filters_arg,
                                                         delta_arg,
                                                         tmp->get_strides(),
                                                         tmp->get_dilations(),
                                                         tmp->get_pads_begin(),
                                                         tmp->get_pads_end(),
                                                         Strides(num_spatial_dims, 1));
        replace_node(node, replacement_node);
        modified = true;
        break;
    }
    case OP_TYPEID::ConvolutionBackpropFilters:
    {
        auto tmp = as_type_ptr<op::v1::ConvolutionBackpropFilters>(node);
        const auto data_arg = node->input(0).get_source_output();
        const auto delta_arg = node->input(1).get_source_output();
        const PartialShape& data_arg_pshape = node->get_input_partial_shape(0);
        NGRAPH_CHECK(data_arg_pshape.rank().is_static(),
                     "Unable to convert ConvolutionBackpropFilters:v1 to "
                     "ConvolutionBackpropFilters:v0 if data argument rank is dynamic. Node: ",
                     *node);
        const size_t num_spatial_dims = static_cast<size_t>(data_arg_pshape.rank()) - 2;
        auto replacement_node =
            make_shared<op::v0::ConvolutionBackpropFilters>(data_arg,
                                                            tmp->get_filters_shape(),
                                                            delta_arg,
                                                            tmp->get_strides(),
                                                            tmp->get_dilations(),
                                                            tmp->get_pads_begin(),
                                                            tmp->get_pads_end(),
                                                            Strides(num_spatial_dims, 1));
        replace_node(node, replacement_node);
        modified = true;
        break;
    }
    case OP_TYPEID::GenerateMask:
    {
        auto tmp = dynamic_cast<const op::v1::GenerateMask*>(node.get());
        NGRAPH_CHECK(node->input_value(1).get_node_shared_ptr()->is_constant());
        auto mask_shape =
            static_pointer_cast<op::Constant>(node->input_value(1).get_node_shared_ptr())
                ->get_shape_val();
        auto seed = tmp->get_seed();
        auto use_seed = tmp->get_use_seed();
        auto probability = tmp->get_probability();
        auto et = tmp->get_element_type();

        auto replacement_node = make_shared<op::v0::GenerateMask>(
            node->input(0).get_source_output(), mask_shape, et, seed, probability, use_seed);

        replace_node(node, replacement_node);
        modified = true;
        break;
    }
<<<<<<< HEAD
    case OP_TYPEID::LogicalXor:
    {
        auto replacement_node = make_shared<op::v0::Xor>(node->input(0).get_source_output(),
                                                         node->input(1).get_source_output());
        replace_node(node, replacement_node);
        modified = true;
        break;
    }
=======
>>>>>>> 55d33755
    case OP_TYPEID::MaxPool:
    {
        auto tmp = as_type_ptr<op::v1::MaxPool>(node);

        auto const input_arg = node->input(0).get_source_output();
        auto ceil_mode = static_cast<bool>(tmp->get_rounding_type());
        auto pad_type = tmp->get_auto_pad();
        auto padding_below = tmp->get_pads_begin();
        auto padding_above = tmp->get_pads_end();
        auto window_movement_strides = tmp->get_strides();
        auto window_shape = tmp->get_kernel();

        auto replacement_node = make_shared<op::v0::MaxPool>(input_arg,
                                                             window_shape,
                                                             window_movement_strides,
                                                             padding_below,
                                                             padding_above,
                                                             pad_type,
                                                             ceil_mode);
        replace_node(node, replacement_node);
        modified = true;
        break;
    }
    case OP_TYPEID::MaxPoolBackprop:
    {
        const auto tmp = as_type_ptr<op::v1::MaxPoolBackprop>(node);

        const auto padding_below = tmp->get_pads_begin();
        const auto padding_above = tmp->get_pads_end();
        const auto window_movement_strides = tmp->get_strides();
        const auto window_shape = tmp->get_kernel();

        const auto arg_forward = node->input(0).get_source_output();
        const auto delta = node->input(1).get_source_output();

        shared_ptr<Node> replacement_node;
        if (node->get_inputs().size() == 3)
        {
            const auto result_forward = node->input(2).get_source_output();
            replacement_node = make_shared<op::v0::MaxPoolBackprop>(arg_forward,
                                                                    delta,
                                                                    result_forward,
                                                                    window_shape,
                                                                    window_movement_strides,
                                                                    padding_below,
                                                                    padding_above);
        }
        else
        {
            replacement_node = make_shared<op::v0::MaxPoolBackprop>(arg_forward,
                                                                    delta,
                                                                    window_movement_strides,
                                                                    window_shape,
                                                                    padding_below,
                                                                    padding_above);
        }
        replace_node(node, replacement_node);
        modified = true;
        break;
    }
    case OP_TYPEID::Pad:
    {
        auto tmp = as_type_ptr<op::v1::Pad>(node);
        const auto pad_arg = node->input(0).get_source_output();
        const auto pad_value = node->input(3).get_source_output();
        auto replacement_node = make_shared<op::v0::Pad>(
            pad_arg, pad_value, tmp->get_pads_begin(), tmp->get_pads_end(), tmp->get_pad_mode());

        replace_node(node, replacement_node);
        modified = true;
        break;
    }
    case OP_TYPEID::Product:
    {
        auto tmp = as_type_ptr<op::v1::ReduceProd>(node);
        auto replacement_node = make_shared<op::v0::Product>(node->input(0).get_source_output(),
                                                             node->input(1).get_source_output());
        if (tmp->get_keep_dims())
        {
            NGRAPH_CHECK(tmp->reduction_axes_constant(),
                         "Unable to convert ReduceProd:v1 to Product:v0 "
                         "if reduction axes are not constant (for keep_dims=true). Node: ",
                         *node);
            auto output_pshape = replacement_node->get_output_partial_shape(0);
            NGRAPH_CHECK(output_pshape.is_static(),
                         "Unable to convert ReduceProd:v1 to Product:v0 "
                         "if output shape is dynamic (for keep_dims=true). Node: ",
                         *node);
            const auto output_shape = output_pshape.to_shape();
            auto reshaped_output_shape = output_shape;
            for (const auto& axis : tmp->get_reduction_axes())
            {
                reshaped_output_shape.insert(reshaped_output_shape.begin() + axis, 1);
            }
            auto reshaped_product = make_shared<op::Reshape>(replacement_node->output(0),
                                                             get_default_order(output_shape),
                                                             reshaped_output_shape);
            replace_node(node, reshaped_product);
        }
        else
        {
            replace_node(node, replacement_node);
        }
        modified = true;
        break;
    }
    case OP_TYPEID::Reverse:
    {
        auto tmp = as_type_ptr<op::v1::Reverse>(node);
        auto axes_node = tmp->input_value(1).get_node_shared_ptr();
        NGRAPH_CHECK(axes_node->is_constant(),
                     "Unable to convert Reverse:v1 to Reverse:v0 "
                     "if reduction axes are not constant. Node: ",
                     *node);
        const auto axes_node_const = as_type_ptr<op::Constant>(axes_node);
        AxisSet axes{};
        if (tmp->get_mode() == op::v1::Reverse::Mode::INDEX)
        {
            axes = axes_node_const->get_axis_vector_val();
        }
        else // Mode::MASK
        {
            auto axes_mask = axes_node_const->get_vector<bool>();
            for (size_t i = 0; i < axes_mask.size(); ++i)
            {
                if (axes_mask[i])
                {
                    axes.emplace(i);
                }
            }
        }
        auto replacement_node =
            make_shared<op::v0::Reverse>(node->input(0).get_source_output(), axes);

        replace_node(node, replacement_node);
        modified = true;
        break;
    }
    case OP_TYPEID::Slice:
    {
        auto convert_mask_to_axes = [](const std::vector<int64_t>& mask) {
            AxisSet axes{};
            for (auto i = 0; i < mask.size(); ++i)
            {
                if (mask[i] == 1)
                {
                    axes.emplace(i);
                }
            }
            return axes;
        };

        const auto input_data = node->input_value(0);
        const auto input_data_pshape = input_data.get_partial_shape();

        NGRAPH_CHECK(input_data_pshape.is_static(),
                     "Unable to convert StridedSlice:v1 to Slice:v0 "
                     "if input rank is not static. Node: ",
                     *node);

        const auto begin_const =
            as_type_ptr<op::Constant>(node->input_value(1).get_node_shared_ptr());
        const auto end_const =
            as_type_ptr<op::Constant>(node->input_value(2).get_node_shared_ptr());
        const auto strides = as_type_ptr<op::Constant>(node->input_value(3).get_node_shared_ptr());

        NGRAPH_CHECK(begin_const && end_const && strides,
                     "Unable to convert StridedSlice:v1 to Slice:v0 "
                     "if begin, end or strides are not constant. Node: ",
                     *node);

        const auto tmp = as_type_ptr<op::v1::StridedSlice>(node);

        SlicePlan p = make_slice_plan(input_data_pshape.to_shape(),
                                      begin_const->get_vector<int64_t>(),
                                      end_const->get_vector<int64_t>(),
                                      strides->get_vector<int64_t>(),
                                      convert_mask_to_axes(tmp->get_begin_mask()),
                                      convert_mask_to_axes(tmp->get_end_mask()),
                                      convert_mask_to_axes(tmp->get_new_axis_mask()),
                                      convert_mask_to_axes(tmp->get_shrink_axis_mask()),
                                      convert_mask_to_axes(tmp->get_ellipsis_mask()));

        shared_ptr<Node> replacement_node =
            make_shared<op::v0::Slice>(input_data,
                                       Coordinate(p.begins.begin(), p.begins.end()),
                                       Coordinate(p.ends.begin(), p.ends.end()),
                                       Strides(p.strides.begin(), p.strides.end()));

        if (p.reshape_in_shape != p.reshape_out_shape)
        {
            replacement_node =
                make_shared<op::Reshape>(replacement_node,
                                         ngraph::get_default_order(p.reshape_in_shape),
                                         p.reshape_out_shape);
        }

        if (!p.reverse_axes.empty())
        {
            replacement_node = make_shared<op::Reverse>(replacement_node, p.reverse_axes);
        }

        replace_node(node, replacement_node);
        break;
    }
    case OP_TYPEID::Sum:
    {
        auto tmp = as_type_ptr<op::v1::ReduceSum>(node);
        auto replacement_node = make_shared<op::v0::Sum>(node->input(0).get_source_output(),
                                                         node->input(1).get_source_output());
        if (tmp->get_keep_dims())
        {
            NGRAPH_CHECK(tmp->reduction_axes_constant(),
                         "Unable to convert ReduceSum:v1 to Sum:v0 "
                         "if reduction axes are not constant (for keep_dims=true). Node: ",
                         *node);
            auto output_pshape = replacement_node->get_output_partial_shape(0);
            NGRAPH_CHECK(output_pshape.is_static(),
                         "Unable to convert ReduceSum:v1 to Sum:v0 "
                         "if output shape is dynamic (for keep_dims=true). Node: ",
                         *node);
            const auto output_shape = output_pshape.to_shape();
            auto reshaped_output_shape = output_shape;
            for (const auto& axis : tmp->get_reduction_axes())
            {
                reshaped_output_shape.insert(reshaped_output_shape.begin() + axis, 1);
            }
            auto reshaped_product = make_shared<op::Reshape>(replacement_node->output(0),
                                                             get_default_order(output_shape),
                                                             reshaped_output_shape);
            replace_node(node, reshaped_product);
        }
        else
        {
            replace_node(node, replacement_node);
        }
        modified = true;
        break;
    }
    default: break;
    }
#if defined(__clang__)
#pragma clang diagnostic pop
#endif
    return modified;
}<|MERGE_RESOLUTION|>--- conflicted
+++ resolved
@@ -256,7 +256,6 @@
         modified = true;
         break;
     }
-<<<<<<< HEAD
     case OP_TYPEID::LogicalXor:
     {
         auto replacement_node = make_shared<op::v0::Xor>(node->input(0).get_source_output(),
@@ -265,8 +264,6 @@
         modified = true;
         break;
     }
-=======
->>>>>>> 55d33755
     case OP_TYPEID::MaxPool:
     {
         auto tmp = as_type_ptr<op::v1::MaxPool>(node);
