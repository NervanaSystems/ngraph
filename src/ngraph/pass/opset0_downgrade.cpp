//*****************************************************************************
// Copyright 2017-2019 Intel Corporation
//
// Licensed under the Apache License, Version 2.0 (the "License");
// you may not use this file except in compliance with the License.
// You may obtain a copy of the License at
//
//     http://www.apache.org/licenses/LICENSE-2.0
//
// Unless required by applicable law or agreed to in writing, software
// distributed under the License is distributed on an "AS IS" BASIS,
// WITHOUT WARRANTIES OR CONDITIONS OF ANY KIND, either express or implied.
// See the License for the specific language governing permissions and
// limitations under the License.
//*****************************************************************************

#include <algorithm>
#include <cstdint>
#include <functional>
#include <numeric>

#include "ngraph/graph_util.hpp"
#include "ngraph/node.hpp"
#include "ngraph/op/util/broadcasting.hpp"
#include "ngraph/ops.hpp"
#include "ngraph/pass/opset0_downgrade.hpp"
#include "ngraph/slice_plan.hpp"
#include "ngraph/type.hpp"

using namespace std;
using namespace ngraph;

namespace
{
    template <typename OpV0, typename OpV1>
    void op_cast_binary_elementwise_node(const shared_ptr<OpV1>& node)
    {
        const auto input_arg0 = node->input_value(0);
        const auto input_arg1 = node->input_value(1);
        const auto autob = node->get_autob();
        auto replacement_node = make_shared<OpV0>(input_arg0, input_arg1, autob);
        replace_node(node, replacement_node);
    }

    // Default is that we didn nothing
    bool op_cast(shared_ptr<Node> node) { return false; }
    bool op_cast(shared_ptr<op::v1::Add> node)
    {
        op_cast_binary_elementwise_node<op::v0::Add, op::v1::Add>(node);
        return true;
    }

    bool op_cast(shared_ptr<op::v1::AvgPool> node)
    {
        auto const input_arg = node->input_value(0);
        const auto ceil_mode = static_cast<bool>(node->get_rounding_type());
        const auto include_padding_in_avg_computation = !node->get_exclude_pad();
        const auto pad_type = node->get_auto_pad();
        const auto padding_below = node->get_pads_begin();
        const auto padding_above = node->get_pads_end();
        const auto window_movement_strides = node->get_strides();
        const auto window_shape = node->get_kernel();

        auto replacement_node = make_shared<op::v0::AvgPool>(input_arg,
                                                             window_shape,
                                                             window_movement_strides,
                                                             padding_below,
                                                             padding_above,
                                                             include_padding_in_avg_computation,
                                                             pad_type,
                                                             ceil_mode);
        replace_node(node, replacement_node);
        return true;
    }

    bool op_cast(shared_ptr<op::v1::AvgPoolBackprop> node)
    {
        NGRAPH_CHECK(node->input_value(1).get_node_shared_ptr()->is_constant());
        const auto forward_arg_shape =
            static_pointer_cast<op::Constant>(node->input_value(1).get_node_shared_ptr())
                ->get_shape_val();
        const auto delta = node->input_value(0);
        const auto include_padding_in_avg_computation = !node->get_exclude_pad();
        const auto padding_below = node->get_pads_begin();
        const auto padding_above = node->get_pads_end();
        const auto window_movement_strides = node->get_strides();
        const auto window_shape = node->get_kernel();

        auto replacement_node =
            make_shared<op::v0::AvgPoolBackprop>(forward_arg_shape,
                                                 delta,
                                                 window_shape,
                                                 window_movement_strides,
                                                 padding_below,
                                                 padding_above,
                                                 include_padding_in_avg_computation);
        replace_node(node, replacement_node);
        return true;
    }

    bool op_cast(shared_ptr<op::v1::Broadcast> node)
    {
        auto arg = node->input_value(0);
        NGRAPH_CHECK(node->input_value(1).get_node_shared_ptr()->is_constant());
        auto target_shape =
            static_pointer_cast<op::Constant>(node->input_value(1).get_node_shared_ptr())
                ->get_shape_val();
        NGRAPH_CHECK(node->get_broadcast_axes().first);
        auto replacement_node =
            make_shared<op::v0::Broadcast>(arg, target_shape, node->get_broadcast_axes().second);

        replace_node(node, replacement_node);
        return true;
    }

    bool op_cast(shared_ptr<op::v1::Convolution> node)
    {
        const auto data_arg = node->input_value(0);
        const auto filters_arg = node->input_value(1);
        const PartialShape& data_arg_pshape = node->get_input_partial_shape(0);
        NGRAPH_CHECK(data_arg_pshape.rank().is_static(),
                     "Unable to convert Convolution:v1 to Convolution:v0 if data argument "
                     "rank is dynamic. Node: ",
                     *node);
        const size_t num_spatial_dims = static_cast<size_t>(data_arg_pshape.rank()) - 2;
        auto replacement_node = make_shared<op::v0::Convolution>(data_arg,
                                                                 filters_arg,
                                                                 node->get_strides(),
                                                                 node->get_dilations(),
                                                                 node->get_pads_begin(),
                                                                 node->get_pads_end(),
                                                                 Strides(num_spatial_dims, 1),
                                                                 node->get_auto_pad());
        replace_node(node, replacement_node);
        return true;
    }

    bool op_cast(shared_ptr<op::v1::ConvolutionBackpropData> node)
    {
        NGRAPH_CHECK(node->input_value(2).get_node_shared_ptr()->is_constant());
        auto data_batch_shape =
            static_pointer_cast<op::Constant>(node->input_value(2).get_node_shared_ptr())
                ->get_shape_val();
        const auto filters_arg = node->input_value(0);
        const auto delta_arg = node->input_value(1);
        const PartialShape& delta_arg_pshape = node->get_input_partial_shape(1);
        NGRAPH_CHECK(delta_arg_pshape.rank().is_static(),
                     "Unable to convert ConvolutionBackpropData:v1 to ConvolutionBackpropData:v0 "
                     "if delta argument rank is dynamic. Node: ",
                     *node);
        const size_t num_spatial_dims = static_cast<size_t>(delta_arg_pshape.rank()) - 2;
        auto replacement_node =
            make_shared<op::v0::ConvolutionBackpropData>(data_batch_shape,
                                                         filters_arg,
                                                         delta_arg,
                                                         node->get_strides(),
                                                         node->get_dilations(),
                                                         node->get_pads_begin(),
                                                         node->get_pads_end(),
                                                         Strides(num_spatial_dims, 1));
        replace_node(node, replacement_node);
        return true;
    }

    bool op_cast(shared_ptr<op::v1::ConvolutionBackpropFilters> node)
    {
        NGRAPH_CHECK(node->input_value(2).get_node_shared_ptr()->is_constant());
        auto filters_shape =
            static_pointer_cast<op::Constant>(node->input_value(2).get_node_shared_ptr())
                ->get_shape_val();
        const auto data_arg = node->input_value(0);
        const auto delta_arg = node->input_value(1);
        const PartialShape& data_arg_pshape = node->get_input_partial_shape(0);
        NGRAPH_CHECK(data_arg_pshape.rank().is_static(),
                     "Unable to convert ConvolutionBackpropFilters:v1 to "
                     "ConvolutionBackpropFilters:v0 if data argument rank is dynamic. Node: ",
                     *node);
        const size_t num_spatial_dims = static_cast<size_t>(data_arg_pshape.rank()) - 2;
        auto replacement_node =
            make_shared<op::v0::ConvolutionBackpropFilters>(data_arg,
                                                            filters_shape,
                                                            delta_arg,
                                                            node->get_strides(),
                                                            node->get_dilations(),
                                                            node->get_pads_begin(),
                                                            node->get_pads_end(),
                                                            Strides(num_spatial_dims, 1));
        replace_node(node, replacement_node);
        return true;
    }

    bool op_cast(shared_ptr<op::v1::Divide> node)
    {
        const auto input_arg0 = node->input_value(0);
        const auto input_arg1 = node->input_value(1);
        const auto autob = node->get_autob();
        const bool pydiv = node->is_pythondiv();
        auto replacement_node = make_shared<op::v0::Divide>(input_arg0, input_arg1, pydiv, autob);
        replace_node(node, replacement_node);
        return true;
    }

    bool op_cast(shared_ptr<op::v1::Reshape> node)
    {
        auto replacement_node = make_shared<op::v0::DynReshape>(
            node->input_value(0), node->input_value(1), node->get_zero_flag());
        replace_node(node, replacement_node);
        return true;
    }

    bool op_cast(shared_ptr<op::v1::Equal> node)
    {
        op_cast_binary_elementwise_node<op::v0::Equal, op::v1::Equal>(node);
        return true;
    }

    bool op_cast(shared_ptr<op::v1::GenerateMask> node)
    {
        NGRAPH_CHECK(node->input_value(1).get_node_shared_ptr()->is_constant());
        auto mask_shape =
            static_pointer_cast<op::Constant>(node->input_value(1).get_node_shared_ptr())
                ->get_shape_val();
        auto seed = node->get_seed();
        auto use_seed = node->get_use_seed();
        auto probability = node->get_probability();
        auto et = node->get_element_type();

        auto replacement_node = make_shared<op::v0::GenerateMask>(
            node->input_value(0), mask_shape, et, seed, probability, use_seed);

        replace_node(node, replacement_node);
        return true;
    }

    bool op_cast(shared_ptr<op::v1::Greater> node)
    {
        op_cast_binary_elementwise_node<op::v0::Greater, op::v1::Greater>(node);
        return true;
    }

    bool op_cast(shared_ptr<op::v1::GreaterEqual> node)
    {
        op_cast_binary_elementwise_node<op::v0::GreaterEq, op::v1::GreaterEqual>(node);
        return true;
    }

    bool op_cast(shared_ptr<op::v1::Less> node)
    {
        op_cast_binary_elementwise_node<op::v0::Less, op::v1::Less>(node);
        return true;
    }

    bool op_cast(shared_ptr<op::v1::LessEqual> node)
    {
        op_cast_binary_elementwise_node<op::v0::LessEq, op::v1::LessEqual>(node);
        return true;
    }

    bool op_cast(shared_ptr<op::v1::LogicalAnd> node)
    {
        op_cast_binary_elementwise_node<op::v0::And, op::v1::LogicalAnd>(node);
        return true;
    }

    bool op_cast(shared_ptr<op::v1::LogicalNot> node)
    {
        replace_node(node, make_shared<op::v0::Not>(node->input_value(0)));
        return true;
    }

    bool op_cast(shared_ptr<op::v1::LogicalOr> node)
    {
        op_cast_binary_elementwise_node<op::v0::Or, op::v1::LogicalOr>(node);
        return true;
    }

    bool op_cast(shared_ptr<op::v1::LogicalXor> node)
    {
        op_cast_binary_elementwise_node<op::v0::Xor, op::v1::LogicalXor>(node);
        return true;
    }

    bool op_cast(shared_ptr<op::v1::Maximum> node)
    {
        op_cast_binary_elementwise_node<op::v0::Maximum, op::v1::Maximum>(node);
        return true;
    }

    bool op_cast(shared_ptr<op::v1::MaxPool> node)
    {
        auto const input_arg = node->input_value(0);
        auto ceil_mode = static_cast<bool>(node->get_rounding_type());
        auto pad_type = node->get_auto_pad();
        auto padding_below = node->get_pads_begin();
        auto padding_above = node->get_pads_end();
        auto window_movement_strides = node->get_strides();
        auto window_shape = node->get_kernel();

        auto replacement_node = make_shared<op::v0::MaxPool>(input_arg,
                                                             window_shape,
                                                             window_movement_strides,
                                                             padding_below,
                                                             padding_above,
                                                             pad_type,
                                                             ceil_mode);
        replace_node(node, replacement_node);
        return true;
    }

    bool op_cast(shared_ptr<op::v1::MaxPoolBackprop> node)
    {
        const auto padding_below = node->get_pads_begin();
        const auto padding_above = node->get_pads_end();
        const auto window_movement_strides = node->get_strides();
        const auto window_shape = node->get_kernel();

        const auto arg_forward = node->input_value(0);
        const auto delta = node->input_value(1);

        shared_ptr<Node> replacement_node;
        if (node->get_inputs().size() == 3)
        {
            const auto result_forward = node->input_value(2);
            replacement_node = make_shared<op::v0::MaxPoolBackprop>(arg_forward,
                                                                    delta,
                                                                    result_forward,
                                                                    window_shape,
                                                                    window_movement_strides,
                                                                    padding_below,
                                                                    padding_above);
        }
        else
        {
            replacement_node = make_shared<op::v0::MaxPoolBackprop>(arg_forward,
                                                                    delta,
                                                                    window_movement_strides,
                                                                    window_shape,
                                                                    padding_below,
                                                                    padding_above);
        }
        replace_node(node, replacement_node);
        return true;
    }

    bool op_cast(shared_ptr<op::v1::Minimum> node)
    {
        op_cast_binary_elementwise_node<op::v0::Minimum, op::v1::Minimum>(node);
        return true;
    }

    bool op_cast(shared_ptr<op::v1::Multiply> node)
    {
        op_cast_binary_elementwise_node<op::v0::Multiply, op::v1::Multiply>(node);
        return true;
    }

    bool op_cast(shared_ptr<op::v1::NotEqual> node)
    {
        op_cast_binary_elementwise_node<op::v0::NotEqual, op::v1::NotEqual>(node);
        return true;
    }
<<<<<<< HEAD

    bool op_cast(shared_ptr<op::v1::Pad> node)
=======
    case OP_TYPEID::OneHot_v1:
    {
        auto tmp = as_type_ptr<op::v1::OneHot>(node);
        const auto indices = tmp->input_value(0).get_node_shared_ptr();
        const auto depth = tmp->input_value(1).get_node_shared_ptr();
        auto on_value = tmp->input_value(2).get_node_shared_ptr();
        auto off_value = tmp->input_value(3).get_node_shared_ptr();
        const auto axis = tmp->get_axis();

        NGRAPH_CHECK(depth->is_constant(), "depth input must be constant", *node);
        const auto const_depth = as_type_ptr<op::Constant>(depth);
        std::int64_t depth_value = const_depth->get_vector<std::int64_t>()[0];

        const auto indices_shape = tmp->get_input_partial_shape(0);
        NGRAPH_CHECK(indices_shape.is_static(), "indices shape must be static", *node);
        auto output_shape = indices_shape.to_shape();
        output_shape.insert(output_shape.begin() + axis, depth_value);

        auto one_hot = std::make_shared<ngraph::op::Convert>(
            std::make_shared<ngraph::op::OneHot>(indices, output_shape, axis),
            on_value->get_element_type());

        auto broadcasted_values = op::numpy_style_broadcast({one_hot, on_value, off_value});
        on_value = broadcasted_values[1];
        off_value = broadcasted_values[2];

        auto replacement_node = one_hot * (on_value - off_value) + off_value;

        replace_node(node, replacement_node);
        modified = true;
        break;
    }
    case OP_TYPEID::Pad_v1:
>>>>>>> e0d3877c
    {
        const auto pad_arg = node->input_value(0);
        const auto pad_value = node->input_value(3);
        auto replacement_node = make_shared<op::v0::Pad>(
            pad_arg, pad_value, node->get_pads_begin(), node->get_pads_end(), node->get_pad_mode());

        replace_node(node, replacement_node);
        return true;
    }

    bool op_cast(shared_ptr<op::v1::Power> node)
    {
        op_cast_binary_elementwise_node<op::v0::Power, op::v1::Power>(node);
        return true;
    }

    bool op_cast(shared_ptr<op::v1::ReduceProd> node)
    {
        auto replacement_node =
            make_shared<op::v0::Product>(node->input_value(0), node->input_value(1));
        if (node->get_keep_dims())
        {
            NGRAPH_CHECK(node->reduction_axes_constant(),
                         "Unable to convert ReduceProd:v1 to Product:v0 "
                         "if reduction axes are not constant (for keep_dims=true). Node: ",
                         *node);
            auto output_pshape = replacement_node->get_output_partial_shape(0);
            NGRAPH_CHECK(output_pshape.is_static(),
                         "Unable to convert ReduceProd:v1 to Product:v0 "
                         "if output shape is dynamic (for keep_dims=true). Node: ",
                         *node);
            const auto output_shape = output_pshape.to_shape();
            auto reshaped_output_shape = output_shape;
            for (const auto& axis : node->get_reduction_axes())
            {
                reshaped_output_shape.insert(reshaped_output_shape.begin() + axis, 1);
            }
            auto reshaped_product = make_shared<op::Reshape>(replacement_node->output(0),
                                                             get_default_order(output_shape),
                                                             reshaped_output_shape);
            replace_node(node, reshaped_product);
        }
        else
        {
            replace_node(node, replacement_node);
        }
        return true;
    }

    bool op_cast(shared_ptr<op::v1::Reverse> node)
    {
        auto axes_node = node->input_value(1).get_node_shared_ptr();
        NGRAPH_CHECK(axes_node->is_constant(),
                     "Unable to convert Reverse:v1 to Reverse:v0 "
                     "if reduction axes are not constant. Node: ",
                     *node);
        const auto axes_node_const = as_type_ptr<op::Constant>(axes_node);
        AxisSet axes{};
        if (node->get_mode() == op::v1::Reverse::Mode::INDEX)
        {
            axes = axes_node_const->get_axis_vector_val();
        }
        else // Mode::MASK
        {
            auto axes_mask = axes_node_const->get_vector<bool>();
            for (size_t i = 0; i < axes_mask.size(); ++i)
            {
                if (axes_mask[i])
                {
                    axes.emplace(i);
                }
            }
        }
        auto replacement_node = make_shared<op::v0::Reverse>(node->input_value(0), axes);

        replace_node(node, replacement_node);
        return true;
    }

    bool op_cast(shared_ptr<op::v1::StridedSlice> node)
    {
        auto convert_mask_to_axes = [](const std::vector<int64_t>& mask) {
            AxisSet axes{};
            for (auto i = 0; i < mask.size(); ++i)
            {
                if (mask[i] == 1)
                {
                    axes.emplace(i);
                }
            }
            return axes;
        };

        const auto input_data = node->input_value(0);
        const auto input_data_pshape = input_data.get_partial_shape();

        NGRAPH_CHECK(input_data_pshape.is_static(),
                     "Unable to convert StridedSlice:v1 to Slice:v0 "
                     "if input rank is not static. Node: ",
                     *node);

        const auto begin_const =
            as_type_ptr<op::Constant>(node->input_value(1).get_node_shared_ptr());
        const auto end_const =
            as_type_ptr<op::Constant>(node->input_value(2).get_node_shared_ptr());
        const auto strides = as_type_ptr<op::Constant>(node->input_value(3).get_node_shared_ptr());

        NGRAPH_CHECK(begin_const && end_const && strides,
                     "Unable to convert StridedSlice:v1 to Slice:v0 "
                     "if begin, end or strides are not constant. Node: ",
                     *node);

        SlicePlan p = make_slice_plan(input_data_pshape.to_shape(),
                                      begin_const->get_vector<int64_t>(),
                                      end_const->get_vector<int64_t>(),
                                      strides->get_vector<int64_t>(),
                                      convert_mask_to_axes(node->get_begin_mask()),
                                      convert_mask_to_axes(node->get_end_mask()),
                                      convert_mask_to_axes(node->get_new_axis_mask()),
                                      convert_mask_to_axes(node->get_shrink_axis_mask()),
                                      convert_mask_to_axes(node->get_ellipsis_mask()));

        shared_ptr<Node> replacement_node =
            make_shared<op::v0::Slice>(input_data,
                                       Coordinate(p.begins.begin(), p.begins.end()),
                                       Coordinate(p.ends.begin(), p.ends.end()),
                                       Strides(p.strides.begin(), p.strides.end()));

        if (p.reshape_in_shape != p.reshape_out_shape)
        {
            replacement_node =
                make_shared<op::Reshape>(replacement_node,
                                         ngraph::get_default_order(p.reshape_in_shape),
                                         p.reshape_out_shape);
        }

        if (!p.reverse_axes.empty())
        {
            replacement_node = make_shared<op::Reverse>(replacement_node, p.reverse_axes);
        }

        replace_node(node, replacement_node);
        return true;
    }

    bool op_cast(shared_ptr<op::v1::Softmax> node)
    {
        auto axis = node->get_axis();
        auto data = node->input(0);
        auto data_shape = data.get_shape();
        std::vector<size_t> axes(data_shape.size() - axis);
        std::iota(std::begin(axes), std::end(axes), axis);
        auto replacement_node = make_shared<op::v0::Softmax>(node->input_value(0), axes);
        replace_node(node, replacement_node);
        return true;
    }

    bool op_cast(shared_ptr<op::v1::ReduceSum> node)
    {
        auto replacement_node =
            make_shared<op::v0::Sum>(node->input_value(0), node->input_value(1));
        if (node->get_keep_dims())
        {
            NGRAPH_CHECK(node->reduction_axes_constant(),
                         "Unable to convert ReduceSum:v1 to Sum:v0 "
                         "if reduction axes are not constant (for keep_dims=true). Node: ",
                         *node);
            auto output_pshape = replacement_node->get_output_partial_shape(0);
            NGRAPH_CHECK(output_pshape.is_static(),
                         "Unable to convert ReduceSum:v1 to Sum:v0 "
                         "if output shape is dynamic (for keep_dims=true). Node: ",
                         *node);
            const auto output_shape = output_pshape.to_shape();
            auto reshaped_output_shape = output_shape;
            for (const auto& axis : node->get_reduction_axes())
            {
                reshaped_output_shape.insert(reshaped_output_shape.begin() + axis, 1);
            }
            auto reshaped_product = make_shared<op::Reshape>(replacement_node->output(0),
                                                             get_default_order(output_shape),
                                                             reshaped_output_shape);
            replace_node(node, reshaped_product);
        }
        else
        {
            replace_node(node, replacement_node);
        }
        return true;
    }

    bool op_cast(shared_ptr<op::v1::TopK> node)
    {
        const auto axis = node->get_axis();
        const auto sort_type = node->get_sort_type();
        const auto index_elem_type = node->get_index_element_type();

        bool compute_max;
        switch (node->get_mode())
        {
        case op::v1::TopK::Mode::MAX: compute_max = true; break;
        case op::v1::TopK::Mode::MIN: compute_max = false; break;
        default: break;
        }

        const auto arg_node = node->input_value(0);
        const auto k_node = node->input_value(1);

        auto replacement_node = make_shared<op::v0::TopK>(
            arg_node, k_node, axis, index_elem_type, compute_max, sort_type);

        // values output will be 0, indices 1
        vector<int64_t> output_order{1, 0};
        replace_node(node, replacement_node, output_order);
        return true;
    }

    using DispatchMap = map<NodeTypeInfo, std::function<bool(shared_ptr<Node> node)>>;

    template <typename T>
    bool op_cast_thunk(shared_ptr<Node> node)
    {
        return op_cast(as_type_ptr<T>(node));
    }

    DispatchMap& get_dispatch_map()
    {
        static DispatchMap dispatch_map{
#define NGRAPH_OP(NAME, NAMESPACE) {NAMESPACE::NAME::type_info, op_cast_thunk<NAMESPACE::NAME>},
#include "ngraph/opsets/opset1_tbl.hpp"
            NGRAPH_OP(AvgPoolBackprop, op::v1) NGRAPH_OP(ConvolutionBackpropFilters, op::v1)
                NGRAPH_OP(GenerateMask, op::v1) NGRAPH_OP(MaxPoolBackprop, op::v1)
#undef NGRAPH_OP
        };
        return dispatch_map;
    }
}

bool pass::Opset0Downgrade::run_on_node(shared_ptr<Node> node)
{
    bool modified = false;
    auto& dispatch_map = get_dispatch_map();
    auto it = dispatch_map.find(node->get_type_info());
    if (it != dispatch_map.end())
    {
        modified = it->second(node);
    }
    return modified;
}<|MERGE_RESOLUTION|>--- conflicted
+++ resolved
@@ -359,24 +359,20 @@
         op_cast_binary_elementwise_node<op::v0::NotEqual, op::v1::NotEqual>(node);
         return true;
     }
-<<<<<<< HEAD
-
-    bool op_cast(shared_ptr<op::v1::Pad> node)
-=======
-    case OP_TYPEID::OneHot_v1:
-    {
-        auto tmp = as_type_ptr<op::v1::OneHot>(node);
-        const auto indices = tmp->input_value(0).get_node_shared_ptr();
-        const auto depth = tmp->input_value(1).get_node_shared_ptr();
-        auto on_value = tmp->input_value(2).get_node_shared_ptr();
-        auto off_value = tmp->input_value(3).get_node_shared_ptr();
-        const auto axis = tmp->get_axis();
+
+    bool op_cast(shared_ptr<op::v1::OneHot> node)
+    {
+        const auto indices = node->input_value(0).get_node_shared_ptr();
+        const auto depth = node->input_value(1).get_node_shared_ptr();
+        auto on_value = node->input_value(2).get_node_shared_ptr();
+        auto off_value = node->input_value(3).get_node_shared_ptr();
+        const auto axis = node->get_axis();
 
         NGRAPH_CHECK(depth->is_constant(), "depth input must be constant", *node);
         const auto const_depth = as_type_ptr<op::Constant>(depth);
         std::int64_t depth_value = const_depth->get_vector<std::int64_t>()[0];
 
-        const auto indices_shape = tmp->get_input_partial_shape(0);
+        const auto indices_shape = node->get_input_partial_shape(0);
         NGRAPH_CHECK(indices_shape.is_static(), "indices shape must be static", *node);
         auto output_shape = indices_shape.to_shape();
         output_shape.insert(output_shape.begin() + axis, depth_value);
@@ -392,11 +388,10 @@
         auto replacement_node = one_hot * (on_value - off_value) + off_value;
 
         replace_node(node, replacement_node);
-        modified = true;
-        break;
-    }
-    case OP_TYPEID::Pad_v1:
->>>>>>> e0d3877c
+        return true;
+    }
+
+    bool op_cast(shared_ptr<op::v1::Pad> node)
     {
         const auto pad_arg = node->input_value(0);
         const auto pad_value = node->input_value(3);
