//*****************************************************************************
// Copyright 2017-2020 Intel Corporation
//
// Licensed under the Apache License, Version 2.0 (the "License");
// you may not use this file except in compliance with the License.
// You may obtain a copy of the License at
//
//     http://www.apache.org/licenses/LICENSE-2.0
//
// Unless required by applicable law or agreed to in writing, software
// distributed under the License is distributed on an "AS IS" BASIS,
// WITHOUT WARRANTIES OR CONDITIONS OF ANY KIND, either express or implied.
// See the License for the specific language governing permissions and
// limitations under the License.
//*****************************************************************************

#include <algorithm>
#include <cstdint>
#include <functional>
#include <numeric>

#include "ngraph/builder/reshape.hpp"
#include "ngraph/graph_util.hpp"
#include "ngraph/node.hpp"
#include "ngraph/op/util/attr_types.hpp"
#include "ngraph/op/util/broadcasting.hpp"
#include "ngraph/ops.hpp"
#include "ngraph/pass/implicit_broadcast_elimination.hpp"
#include "ngraph/pass/opset0_downgrade.hpp"
#include "ngraph/provenance.hpp"
#include "ngraph/slice_plan.hpp"
#include "ngraph/type.hpp"
#include "ngraph/validation_util.hpp"

using namespace std;
using namespace ngraph;

namespace
{
    template <typename OpV0, typename OpV1>
    shared_ptr<Node> op_cast_binary_elementwise_node(const shared_ptr<OpV1>& node)
    {
        const auto input_arg0 = node->input_value(0);
        const auto input_arg1 = node->input_value(1);
        const auto autob = node->get_autob();
        auto replacement_node = make_shared<OpV0>(input_arg0, input_arg1, autob);
        replace_node(node, replacement_node);
        return replacement_node;
    }

    template <typename OpV0, typename OpV1>
    shared_ptr<Node> op_cast_reduction_node(const shared_ptr<OpV1>& node)
    {
        auto replacement_node = make_shared<OpV0>(node->input_value(0), node->input_value(1));
        if (node->get_keep_dims())
        {
            string v1_op_name = string{node->get_type_name()} + ":v1";
            string v0_op_name = string{OpV0{}.get_type_name()} + ":v0";

            NGRAPH_CHECK(node->reduction_axes_constant(),
                         "Unable to convert ",
                         v1_op_name,
                         "to ",
                         v0_op_name,
                         " if reduction axes are not constant (for keep_dims=true). Node: ",
                         *node);
            auto output_pshape = replacement_node->get_output_partial_shape(0);
            NGRAPH_CHECK(output_pshape.is_static(),
                         "Unable to convert ",
                         v1_op_name,
                         "to ",
                         v0_op_name,
                         " if output shape is dynamic (for keep_dims=true). Node: ",
                         *node);
            const auto output_shape = output_pshape.to_shape();
            auto reshaped_output_shape = output_shape;
            for (const auto& axis : node->get_reduction_axes())
            {
                reshaped_output_shape.insert(reshaped_output_shape.begin() + axis, 1);
            }
            auto reshaped_product = make_shared<op::Reshape>(replacement_node->output(0),
                                                             get_default_order(output_shape),
                                                             reshaped_output_shape);
            replace_node(node, reshaped_product);
        }
        else
        {
            replace_node(node, replacement_node);
        }
        return replacement_node;
    }

    // Default is that we did nothing
    shared_ptr<Node> op_cast(shared_ptr<Node> node) { return nullptr; }
    shared_ptr<Node> op_cast(shared_ptr<op::v1::Add> node)
    {
        return op_cast_binary_elementwise_node<op::v0::Add, op::v1::Add>(node);
    }

    shared_ptr<Node> op_cast(shared_ptr<op::v1::AvgPool> node)
    {
        auto const input_arg = node->input_value(0);
        const auto ceil_mode = static_cast<bool>(node->get_rounding_type());
        const auto include_padding_in_avg_computation = !node->get_exclude_pad();
        const auto pad_type = node->get_auto_pad();
        const auto padding_below = node->get_pads_begin();
        const auto padding_above = node->get_pads_end();
        const auto window_movement_strides = node->get_strides();
        const auto window_shape = node->get_kernel();

        auto replacement_node = make_shared<op::v0::AvgPool>(input_arg,
                                                             window_shape,
                                                             window_movement_strides,
                                                             padding_below,
                                                             padding_above,
                                                             include_padding_in_avg_computation,
                                                             pad_type,
                                                             ceil_mode);
        replace_node(node, replacement_node);
        return replacement_node;
    }

    shared_ptr<Node> op_cast(shared_ptr<op::v1::AvgPoolBackprop> node)
    {
        NGRAPH_CHECK(node->input_value(1).get_node_shared_ptr()->is_constant());
        const auto forward_arg_shape =
            static_pointer_cast<op::Constant>(node->input_value(1).get_node_shared_ptr())
                ->get_shape_val();
        const auto delta = node->input_value(0);
        const auto include_padding_in_avg_computation = !node->get_exclude_pad();
        const auto padding_below = node->get_pads_begin();
        const auto padding_above = node->get_pads_end();
        const auto window_movement_strides = node->get_strides();
        const auto window_shape = node->get_kernel();

        auto replacement_node =
            make_shared<op::v0::AvgPoolBackprop>(forward_arg_shape,
                                                 delta,
                                                 window_shape,
                                                 window_movement_strides,
                                                 padding_below,
                                                 padding_above,
                                                 include_padding_in_avg_computation);
        replace_node(node, replacement_node);
        return replacement_node;
    }

    shared_ptr<Node> op_cast(shared_ptr<op::v1::Broadcast> node)
    {
        auto arg = node->input_value(0);
<<<<<<< HEAD
        auto arg_pshape = arg.get_partial_shape();
        auto arg_rank = arg_pshape.rank();
        auto target_shape_input = node->input_value(1);

        shared_ptr<Node> replacement_node;
=======
        const auto& arg_shape = arg.get_shape();

        NGRAPH_CHECK(node->input_value(1).get_node_shared_ptr()->is_constant());
        auto target_shape = node->output(0).get_shape();
        NGRAPH_CHECK(node->get_broadcast_axes().first);

        // (Re)construct axes_mapping.
        AxisSet broadcast_axes = node->get_broadcast_axes().second;
        std::vector<size_t> axes_mapping{
            ngraph::op::opset1::get_axes_mapping(target_shape, broadcast_axes)};

        Output<Node> squeezed_arg = arg;
        // Collect axes to squeeze. Broadcast v0 "adds" new axes, thus we have to squeeze
        // the empty ones (dim:=1), which would be broadcasted by Broadcast v1.
        std::vector<size_t> empty_axes;
        for (size_t a{0}; a < axes_mapping.size(); ++a)
        {
            if (arg_shape.at(a) == 1 && target_shape.at(axes_mapping.at(a)) != 1)
            {
                empty_axes.push_back(a);
            }
        }
        // Check if arg_shape contains some more empty dimensions marked to broadcast.
        // If axes_mapping size is less than arg_shape size, then some of arg dimensions may
        // be equal to one and marked to broadcast.
        if (axes_mapping.size() < arg_shape.size())
        {
            for (size_t a{axes_mapping.size()}; a < arg_shape.size(); ++a)
            {
                if (arg_shape.at(a) == 1)
                {
                    empty_axes.push_back(a);
                }
            }
        }
        if (!empty_axes.empty())
        {
            squeezed_arg = builder::squeeze(arg, empty_axes);
        }

        auto replacement_node =
            make_shared<op::v0::Broadcast>(squeezed_arg, target_shape, broadcast_axes);
>>>>>>> c80eb68a

        if (arg_rank.is_static() && static_cast<size_t>(arg_rank) == 0)
        {
            replacement_node = make_shared<op::DynBroadcast>(
                arg,
                target_shape_input,
                make_shared<op::Range>(make_zero(element::i64, {}),
                                       make_shared<op::ShapeOf>(target_shape_input),
                                       make_constant_from_string("1", element::i64, {})));
        }
        else
        {
            NGRAPH_CHECK(target_shape_input.get_node_shared_ptr()->is_constant());
            auto target_shape =
                static_pointer_cast<op::Constant>(target_shape_input.get_node_shared_ptr())
                    ->get_shape_val();
            NGRAPH_CHECK(node->get_broadcast_axes().first);
            replacement_node = make_shared<op::v0::Broadcast>(
                arg, target_shape, node->get_broadcast_axes().second);
        }
        replace_node(node, replacement_node);
        return replacement_node;
    }

    shared_ptr<Node> op_cast(shared_ptr<op::v1::Convolution> node)
    {
        const auto data_arg = node->input_value(0);
        const auto filters_arg = node->input_value(1);
        const auto strides = node->get_strides();
        const size_t num_spatial_dims = strides.size();
        auto replacement_node = make_shared<op::v0::Convolution>(data_arg,
                                                                 filters_arg,
                                                                 node->get_strides(),
                                                                 node->get_dilations(),
                                                                 node->get_pads_begin(),
                                                                 node->get_pads_end(),
                                                                 Strides(num_spatial_dims, 1),
                                                                 node->get_auto_pad());
        replace_node(node, replacement_node);
        return replacement_node;
    }

    shared_ptr<Node> op_cast(shared_ptr<op::v1::ConvolutionBackpropData> node)
    {
        auto output_shape_node =
            as_type_ptr<op::Constant>(node->input_value(2).get_node_shared_ptr());
        const auto data_arg = node->input(0).get_source_output();
        const auto filters_arg = node->input(1).get_source_output();
        const auto strides = node->get_strides();
        NGRAPH_CHECK(output_shape_node,
                     "Unable to convert ConvolutionBackpropData:v1 to ConvolutionBackpropData:v0 "
                     "if output_shape is not constant. Node: ",
                     *node);
        const size_t num_spatial_dims = strides.size();

        auto output_padding = node->get_output_padding();

        bool is_op_valid = all_of(
            output_padding.begin(), output_padding.end(), [](size_t value) { return value == 0; });

        NGRAPH_CHECK(is_op_valid,
                     "Unable to convert ConvolutionBackpropData:v1 to ConvolutionBackpropData:v0 "
                     "with output padding other than `0`. Node: ",
                     *node);

        auto data_pshape = data_arg.get_partial_shape();
        auto filters_pshape = filters_arg.get_partial_shape();

        NGRAPH_CHECK(data_pshape.rank().is_static() && data_pshape[0].is_static() &&
                         filters_pshape.rank().is_static() && filters_pshape[1].is_static(),
                     "Unable to convert ConvolutionBackpropData:v1 to ConvolutionBackpropData:v0 "
                     "if data shape N and filters shape C dimensions are not static. Node: ",
                     *node);

        // Add N and C dimenstions to output_shape
        auto output_shape = output_shape_node->get_shape_val();
        output_shape.insert(output_shape.begin(), static_cast<size_t>(filters_pshape[1]));
        output_shape.insert(output_shape.begin(), static_cast<size_t>(data_pshape[0]));

        auto replacement_node =
            make_shared<op::v0::ConvolutionBackpropData>(output_shape,
                                                         filters_arg,
                                                         data_arg,
                                                         node->get_strides(),
                                                         node->get_dilations(),
                                                         node->get_pads_begin(),
                                                         node->get_pads_end(),
                                                         Strides(num_spatial_dims, 1));
        replace_node(node, replacement_node);
        return replacement_node;
    }

    shared_ptr<Node> op_cast(shared_ptr<op::v1::ConvolutionBackpropFilters> node)
    {
        NGRAPH_CHECK(node->input_value(2).get_node_shared_ptr()->is_constant());
        auto filters_shape =
            static_pointer_cast<op::Constant>(node->input_value(2).get_node_shared_ptr())
                ->get_shape_val();
        const auto data_arg = node->input_value(0);
        const auto delta_arg = node->input_value(1);
        const auto strides = node->get_strides();
        const size_t num_spatial_dims = strides.size();
        auto replacement_node =
            make_shared<op::v0::ConvolutionBackpropFilters>(data_arg,
                                                            filters_shape,
                                                            delta_arg,
                                                            node->get_strides(),
                                                            node->get_dilations(),
                                                            node->get_pads_begin(),
                                                            node->get_pads_end(),
                                                            Strides(num_spatial_dims, 1));
        replace_node(node, replacement_node);
        return replacement_node;
    }

    shared_ptr<Node> op_cast(shared_ptr<op::v1::Divide> node)
    {
        const auto input_arg0 = node->input_value(0);
        const auto input_arg1 = node->input_value(1);
        const auto autob = node->get_autob();
        const bool pydiv = node->is_pythondiv();
        auto replacement_node = make_shared<op::v0::Divide>(input_arg0, input_arg1, pydiv, autob);
        replace_node(node, replacement_node);
        return replacement_node;
    }

    shared_ptr<Node> op_cast(shared_ptr<op::v1::Reshape> node)
    {
        shared_ptr<Node> replacement_node;

        const auto target_shape_input = node->input_value(1).get_node_shared_ptr();
        const auto input_rank = node->get_input_partial_shape(0).rank();
        if (target_shape_input->is_constant() && node->get_output_partial_shape(0).is_static() &&
            input_rank.is_static())
        {
            const auto output_shape = node->get_output_shape(0);
            replacement_node =
                make_shared<op::Reshape>(node->input_value(0),
                                         get_default_order(static_cast<size_t>(input_rank)),
                                         output_shape);
        }
        else
        {
            replacement_node = make_shared<op::v0::DynReshape>(
                node->input_value(0), node->input_value(1), node->get_special_zero());
        }

        replace_node(node, replacement_node);
        return replacement_node;
    }

    shared_ptr<Node> op_cast(shared_ptr<op::v1::Equal> node)
    {
        return op_cast_binary_elementwise_node<op::v0::Equal, op::v1::Equal>(node);
    }

    shared_ptr<Node> op_cast(shared_ptr<op::v1::Gather> node)
    {
        auto axis_node = as_type_ptr<op::Constant>(node->input_value(2).get_node_shared_ptr());

        NGRAPH_CHECK(axis_node,
                     "Unable to convert Gather:v1 to Gather:v0 if axis is not constant. Node: ",
                     *node);

        NGRAPH_CHECK(
            axis_node->get_element_type() == element::i64,
            "Unable to convert Gather:v1 to Gather:v0 with axis other type than int64. Node: ",
            *node);

        int64_t axis = axis_node->get_vector<int64_t>()[0];

        auto replacement_node =
            make_shared<op::v0::Gather>(node->input_value(0), node->input_value(1), axis);
        replace_node(node, replacement_node);
        return replacement_node;
    }

    shared_ptr<Node> op_cast(shared_ptr<op::v1::GenerateMask> node)
    {
        NGRAPH_CHECK(node->input_value(1).get_node_shared_ptr()->is_constant());
        auto mask_shape =
            static_pointer_cast<op::Constant>(node->input_value(1).get_node_shared_ptr())
                ->get_shape_val();
        auto seed = node->get_seed();
        auto use_seed = node->get_use_seed();
        auto probability = node->get_probability();
        auto et = node->get_element_type();

        auto replacement_node = make_shared<op::v0::GenerateMask>(
            node->input_value(0), mask_shape, et, seed, probability, use_seed);

        replace_node(node, replacement_node);
        return replacement_node;
    }

    shared_ptr<Node> op_cast(shared_ptr<op::v1::Greater> node)
    {
        return op_cast_binary_elementwise_node<op::v0::Greater, op::v1::Greater>(node);
    }

    shared_ptr<Node> op_cast(shared_ptr<op::v1::GreaterEqual> node)
    {
        return op_cast_binary_elementwise_node<op::v0::GreaterEq, op::v1::GreaterEqual>(node);
    }

    shared_ptr<Node> op_cast(shared_ptr<op::v1::GroupConvolution> node)
    {
        const auto data_arg = node->input_value(0);
        const auto filters_arg = node->input_value(1);
        const auto strides = node->get_strides();
        const size_t num_spatial_dims = strides.size();
        auto replacement_node = make_shared<op::GroupConvolution>(data_arg,
                                                                  filters_arg,
                                                                  node->get_strides(),
                                                                  node->get_dilations(),
                                                                  node->get_pads_begin(),
                                                                  node->get_pads_end(),
                                                                  Strides(num_spatial_dims, 1),
                                                                  node->get_auto_pad());
        replace_node(node, replacement_node);
        return replacement_node;
    }

    shared_ptr<Node> op_cast(shared_ptr<op::v1::GroupConvolutionBackpropData> node)
    {
        auto output_shape_input =
            as_type_ptr<op::Constant>(node->input_value(2).get_node_shared_ptr());
        const auto data_arg = node->input_value(0);
        const auto filters_arg = node->input_value(1);
        const auto strides = node->get_strides();
        const auto dilations = node->get_dilations();

        NGRAPH_CHECK(
            output_shape_input,
            "Unable to convert GroupConvolutionBackpropData:v1 to GroupConvolutionBackpropData:v0 "
            "if output_shape is not constant. Node: ",
            *node);

        auto output_padding = node->get_output_padding();

        bool is_op_valid = all_of(
            output_padding.begin(), output_padding.end(), [](size_t value) { return value == 0; });

        NGRAPH_CHECK(
            is_op_valid,
            "Unable to convert GroupConvolutionBackpropData:v1 to GroupConvolutionBackpropData:v0 "
            "with output padding other than `0`. Node: ",
            *node);

        NGRAPH_CHECK(data_arg.get_partial_shape().is_static(),
                     "Unable to convert GroupConvolution:1 to GroupConvolution:0"
                     "with dynamic data shape. Node: ",
                     *node);

        NGRAPH_CHECK(filters_arg.get_partial_shape().is_static(),
                     "Unable to convert GroupConvolution:1 to GroupConvolution:0"
                     "with dynamic filters shape. Node: ",
                     *node);

        auto filters_shape = filters_arg.get_shape();
        auto data_shape = data_arg.get_shape();
        auto groups = filters_shape.at(0);
        filters_shape[1] *= groups;
        filters_shape.erase(filters_shape.begin());

        auto reshaped_filters = make_shared<op::v0::Reshape>(
            filters_arg, get_default_order(filters_arg.get_shape().size()), filters_shape);

        auto pads_begin = node->get_pads_begin();
        auto pads_end = node->get_pads_end();

        auto auto_pad = node->get_auto_pad();

        auto output_shape = output_shape_input->get_shape_val();
        if (auto_pad == op::PadType::SAME_UPPER || auto_pad == op::PadType::SAME_LOWER)
        {
            infer_auto_padding(output_shape,
                               Shape(filters_shape.begin() + 2, filters_shape.end()),
                               strides,
                               dilations,
                               auto_pad,
                               pads_begin,
                               pads_end);
        }

        output_shape.insert(output_shape.begin(), filters_shape[1]);
        output_shape.insert(output_shape.begin(), data_shape[0]);
        auto replacement_node = make_shared<op::v0::GroupConvolutionBackpropData>(
            op::Constant::create(data_arg.get_element_type(), output_shape, {0}),
            reshaped_filters,
            data_arg,
            node->get_strides(),
            node->get_dilations(),
            pads_begin,
            pads_end,
            groups);
        replace_node(node, replacement_node);
        return replacement_node;
    }

    shared_ptr<Node> op_cast(shared_ptr<op::v1::Less> node)
    {
        return op_cast_binary_elementwise_node<op::v0::Less, op::v1::Less>(node);
    }

    shared_ptr<Node> op_cast(shared_ptr<op::v1::LessEqual> node)
    {
        return op_cast_binary_elementwise_node<op::v0::LessEq, op::v1::LessEqual>(node);
    }

    shared_ptr<Node> op_cast(shared_ptr<op::v1::LogicalAnd> node)
    {
        return op_cast_binary_elementwise_node<op::v0::And, op::v1::LogicalAnd>(node);
    }

    shared_ptr<Node> op_cast(shared_ptr<op::v1::LogicalNot> node)
    {
        auto replacement_node = make_shared<op::v0::Not>(node->input_value(0));
        replace_node(node, replacement_node);
        return replacement_node;
    }

    shared_ptr<Node> op_cast(shared_ptr<op::v1::LogicalOr> node)
    {
        return op_cast_binary_elementwise_node<op::v0::Or, op::v1::LogicalOr>(node);
    }

    shared_ptr<Node> op_cast(shared_ptr<op::v1::LogicalXor> node)
    {
        return op_cast_binary_elementwise_node<op::v0::Xor, op::v1::LogicalXor>(node);
    }

    shared_ptr<Node> op_cast(shared_ptr<op::v1::Maximum> node)
    {
        return op_cast_binary_elementwise_node<op::v0::Maximum, op::v1::Maximum>(node);
    }

    shared_ptr<Node> op_cast(shared_ptr<op::v1::MaxPool> node)
    {
        auto const input_arg = node->input_value(0);
        auto ceil_mode = static_cast<bool>(node->get_rounding_type());
        auto pad_type = node->get_auto_pad();
        auto padding_below = node->get_pads_begin();
        auto padding_above = node->get_pads_end();
        auto window_movement_strides = node->get_strides();
        auto window_shape = node->get_kernel();

        auto replacement_node = make_shared<op::v0::MaxPool>(input_arg,
                                                             window_shape,
                                                             window_movement_strides,
                                                             padding_below,
                                                             padding_above,
                                                             pad_type,
                                                             ceil_mode);
        replace_node(node, replacement_node);
        return replacement_node;
    }

    shared_ptr<Node> op_cast(shared_ptr<op::v1::MaxPoolBackprop> node)
    {
        const auto padding_below = node->get_pads_begin();
        const auto padding_above = node->get_pads_end();
        const auto window_movement_strides = node->get_strides();
        const auto window_shape = node->get_kernel();

        const auto arg_forward = node->input_value(0);
        const auto delta = node->input_value(1);

        shared_ptr<Node> replacement_node;
        if (node->get_input_size() == 3)
        {
            const auto result_forward = node->input_value(2);
            replacement_node = make_shared<op::v0::MaxPoolBackprop>(arg_forward,
                                                                    delta,
                                                                    result_forward,
                                                                    window_shape,
                                                                    window_movement_strides,
                                                                    padding_below,
                                                                    padding_above);
        }
        else
        {
            replacement_node = make_shared<op::v0::MaxPoolBackprop>(arg_forward,
                                                                    delta,
                                                                    window_movement_strides,
                                                                    window_shape,
                                                                    padding_below,
                                                                    padding_above);
        }
        replace_node(node, replacement_node);
        return replacement_node;
    }

    shared_ptr<Node> op_cast(shared_ptr<op::v1::Minimum> node)
    {
        return op_cast_binary_elementwise_node<op::v0::Minimum, op::v1::Minimum>(node);
    }

    shared_ptr<Node> op_cast(shared_ptr<op::v1::Multiply> node)
    {
        return op_cast_binary_elementwise_node<op::v0::Multiply, op::v1::Multiply>(node);
    }

    shared_ptr<Node> op_cast(shared_ptr<op::v1::NotEqual> node)
    {
        return op_cast_binary_elementwise_node<op::v0::NotEqual, op::v1::NotEqual>(node);
    }

    shared_ptr<Node> op_cast(shared_ptr<op::v1::OneHot> node)
    {
        const auto indices = node->input_value(0).get_node_shared_ptr();
        const auto depth = node->input_value(1).get_node_shared_ptr();
        auto on_value = node->input_value(2).get_node_shared_ptr();
        auto off_value = node->input_value(3).get_node_shared_ptr();
        const auto axis = node->get_axis();

        NGRAPH_CHECK(depth->is_constant(), "depth input must be constant", *node);
        const auto output_pshape = node->get_output_partial_shape(0);
        NGRAPH_CHECK(output_pshape.is_static(), "output shape must be static", *node);
        const auto output_shape = output_pshape.to_shape();

        auto one_hot = std::make_shared<ngraph::op::Convert>(
            std::make_shared<ngraph::op::OneHot>(indices, output_shape, axis),
            on_value->get_element_type());

        auto broadcasted_values = op::numpy_style_broadcast({one_hot, on_value, off_value});
        on_value = broadcasted_values[1];
        off_value = broadcasted_values[2];

        auto replacement_node = one_hot * (on_value - off_value) + off_value;

        replace_node(node, replacement_node);
        return replacement_node;
    }

    shared_ptr<Node> op_cast(shared_ptr<op::v1::Pad> node)
    {
        const auto pad_arg = node->input_value(0);
        const auto pad_value = node->input_value(3);
        auto replacement_node = make_shared<op::v0::Pad>(
            pad_arg, pad_value, node->get_pads_begin(), node->get_pads_end(), node->get_pad_mode());

        replace_node(node, replacement_node);
        return replacement_node;
    }

    shared_ptr<Node> op_cast(shared_ptr<op::v1::Power> node)
    {
        return op_cast_binary_elementwise_node<op::v0::Power, op::v1::Power>(node);
    }

    shared_ptr<Node> op_cast(shared_ptr<op::v1::ReduceMax> node)
    {
        return op_cast_reduction_node<op::v0::Max, op::v1::ReduceMax>(node);
    }

    shared_ptr<Node> op_cast(shared_ptr<op::v1::ReduceMin> node)
    {
        return op_cast_reduction_node<op::v0::Min, op::v1::ReduceMin>(node);
    }

    shared_ptr<Node> op_cast(shared_ptr<op::v1::ReduceProd> node)
    {
        return op_cast_reduction_node<op::v0::Product, op::v1::ReduceProd>(node);
    }

    shared_ptr<Node> op_cast(shared_ptr<op::v1::ReduceSum> node)
    {
        return op_cast_reduction_node<op::v0::Sum, op::v1::ReduceSum>(node);
    }

    shared_ptr<Node> op_cast(shared_ptr<op::v1::Reverse> node)
    {
        auto axes_node = node->input_value(1).get_node_shared_ptr();
        NGRAPH_CHECK(axes_node->is_constant(),
                     "Unable to convert Reverse:v1 to Reverse:v0 "
                     "if reduction axes are not constant. Node: ",
                     *node);
        const auto axes_node_const = as_type_ptr<op::Constant>(axes_node);
        AxisSet axes{};
        if (node->get_mode() == op::v1::Reverse::Mode::INDEX)
        {
            axes = axes_node_const->get_axis_vector_val();
        }
        else // Mode::MASK
        {
            auto axes_mask = axes_node_const->get_vector<bool>();
            for (size_t i = 0; i < axes_mask.size(); ++i)
            {
                if (axes_mask[i])
                {
                    axes.emplace(i);
                }
            }
        }
        auto replacement_node = make_shared<op::v0::Reverse>(node->input_value(0), axes);

        replace_node(node, replacement_node);
        return replacement_node;
    }

    shared_ptr<Node> op_cast(shared_ptr<op::v1::Select> node)
    {
        ngraph::pass::ImplicitBroadcastElimination().run_on_node(node);
        auto replacement_node = make_shared<op::v0::Select>(
            node->input_value(0), node->input_value(1), node->input_value(2));
        replace_node(node, replacement_node);
        return replacement_node;
    }

    shared_ptr<Node> op_cast(shared_ptr<op::v1::StridedSlice> node)
    {
        auto convert_mask_to_axes = [](const std::vector<int64_t>& mask) {
            AxisSet axes{};
            for (auto i = 0; i < mask.size(); ++i)
            {
                if (mask[i] == 1)
                {
                    axes.emplace(i);
                }
            }
            return axes;
        };

        const auto input_data = node->input_value(0);
        const auto input_data_pshape = input_data.get_partial_shape();

        NGRAPH_CHECK(input_data_pshape.is_static(),
                     "Unable to convert StridedSlice:v1 to Slice:v0 "
                     "if input rank is not static. Node: ",
                     *node);

        const auto begin_const =
            as_type_ptr<op::Constant>(node->input_value(1).get_node_shared_ptr());
        const auto end_const =
            as_type_ptr<op::Constant>(node->input_value(2).get_node_shared_ptr());
        const auto strides = as_type_ptr<op::Constant>(node->input_value(3).get_node_shared_ptr());

        NGRAPH_CHECK(begin_const && end_const && strides,
                     "Unable to convert StridedSlice:v1 to Slice:v0 "
                     "if begin, end or strides are not constant. Node: ",
                     *node);

        SlicePlan p = make_slice_plan(input_data_pshape.to_shape(),
                                      begin_const->get_vector<int64_t>(),
                                      end_const->get_vector<int64_t>(),
                                      strides->get_vector<int64_t>(),
                                      convert_mask_to_axes(node->get_begin_mask()),
                                      convert_mask_to_axes(node->get_end_mask()),
                                      convert_mask_to_axes(node->get_new_axis_mask()),
                                      convert_mask_to_axes(node->get_shrink_axis_mask()),
                                      convert_mask_to_axes(node->get_ellipsis_mask()));

        shared_ptr<Node> replacement_node =
            make_shared<op::v0::Slice>(input_data,
                                       Coordinate(p.begins.begin(), p.begins.end()),
                                       Coordinate(p.ends.begin(), p.ends.end()),
                                       Strides(p.strides.begin(), p.strides.end()));

        if (p.reshape_in_shape != p.reshape_out_shape)
        {
            replacement_node =
                make_shared<op::Reshape>(replacement_node,
                                         ngraph::get_default_order(p.reshape_in_shape),
                                         p.reshape_out_shape);
        }

        if (!p.reverse_axes.empty())
        {
            replacement_node = make_shared<op::Reverse>(replacement_node, p.reverse_axes);
        }

        replace_node(node, replacement_node);
        return replacement_node;
    }

    shared_ptr<Node> op_cast(shared_ptr<op::v1::Softmax> node)
    {
        auto axis = node->get_axis();
        auto data = node->input(0);
        auto data_shape = data.get_shape();
        std::vector<size_t> axes(data_shape.size() - axis);
        std::iota(std::begin(axes), std::end(axes), axis);
        auto replacement_node = make_shared<op::v0::Softmax>(node->input_value(0), axes);
        replace_node(node, replacement_node);
        return replacement_node;
    }

    shared_ptr<Node> op_cast(shared_ptr<op::v1::Split> node)
    {
        const auto num_splits = node->get_num_splits();

        auto replacement_node =
            make_shared<op::v0::Split>(node->input_value(0), node->input_value(1), num_splits);

        replace_node(node, replacement_node);
        return replacement_node;
    }

    shared_ptr<Node> op_cast(shared_ptr<op::v1::Subtract> node)
    {
        return op_cast_binary_elementwise_node<op::v0::Subtract, op::v1::Subtract>(node);
    }

    shared_ptr<Node> op_cast(shared_ptr<op::v1::TopK> node)
    {
        const auto axis = node->get_axis();
        const auto sort_type = node->get_sort_type();
        const auto index_elem_type = node->get_index_element_type();

        bool compute_max;
        switch (node->get_mode())
        {
        case op::v1::TopK::Mode::MAX: compute_max = true; break;
        case op::v1::TopK::Mode::MIN: compute_max = false; break;
        default: break;
        }

        const auto arg_node = node->input_value(0);
        const auto k_node = node->input_value(1);

        auto replacement_node = make_shared<op::v0::TopK>(
            arg_node, k_node, axis, index_elem_type, compute_max, sort_type);

        // values output will be 0, indices 1
        vector<int64_t> output_order{1, 0};
        replace_node(node, replacement_node, output_order);
        return replacement_node;
    }

    shared_ptr<Node> op_cast(shared_ptr<op::v1::Transpose> node)
    {
        const auto data = node->input_value(0);

        const auto data_pshape = data.get_partial_shape();
        NGRAPH_CHECK(data_pshape.is_static(),
                     "Unable to convert Transpose:v1 to Reshape:v0 "
                     "if data shape is dynamic. Node: ",
                     *node);
        const auto data_shape = data_pshape.to_shape();

        const auto order_node = node->input_value(1).get_node_shared_ptr();
        NGRAPH_CHECK(order_node->is_constant(),
                     "Unable to convert Transpose:v1 to Reshape:v0 "
                     "if order node is not constant. Node: ",
                     *node);
        const auto order_const = as_type_ptr<op::Constant>(order_node);

        auto order = order_const->get_axis_vector_val();
        Shape out_shape = data_shape;
        if (order.empty())
        {
            order.resize(out_shape.size());
            iota(begin(order), end(order), 0);
        }
        else
        {
            for (size_t i = 0; i < order.size(); ++i)
            {
                out_shape[i] = data_shape.at(order.at(i));
            }
        }

        auto replacement_node = make_shared<op::v0::Reshape>(data, order, out_shape);
        replace_node(node, replacement_node);
        return replacement_node;
    }

    shared_ptr<Node> op_cast(shared_ptr<op::v1::VariadicSplit> node)
    {
        const auto split_lengths = node->input_value(2).get_node_shared_ptr();

        NGRAPH_CHECK(split_lengths->is_constant(),
                     "Unable to convert VariadicSplit:v1 to Split:v0 "
                     "if 'split_lengths' input is not constant. Node: ",
                     *node);

        const auto splits = as_type_ptr<op::Constant>(split_lengths)->get_vector<int64_t>();
        const std::vector<size_t> splits_unsigned{splits.begin(), splits.end()};

        auto replacement_node =
            make_shared<op::v0::Split>(node->input_value(0), node->input_value(1), splits_unsigned);

        replace_node(node, replacement_node);
        return replacement_node;
    }

    using DispatchMap = map<NodeTypeInfo, std::function<bool(shared_ptr<Node> node)>>;

    template <typename T>
    bool op_cast_thunk(shared_ptr<Node> node)
    {
        auto downgraded_node = op_cast(as_type_ptr<T>(node));
        if (downgraded_node)
        {
            if (ngraph::get_provenance_enabled())
            {
                const std::string provenance_tag =
                    "<Opset0_Downgrade (v1 " + std::string(node->get_type_name()) + ")>";
                downgraded_node->add_provenance_tags_above(node->input_values(), {provenance_tag});
            }
            return true;
        }
        return false;
    }

    DispatchMap& get_dispatch_map()
    {
        static DispatchMap dispatch_map{
#define NGRAPH_OP(NAME, NAMESPACE) {NAMESPACE::NAME::type_info, op_cast_thunk<NAMESPACE::NAME>},
#include "ngraph/opsets/opset1_tbl.hpp"
            NGRAPH_OP(AvgPoolBackprop, op::v1) NGRAPH_OP(ConvolutionBackpropFilters, op::v1)
                NGRAPH_OP(GenerateMask, op::v1) NGRAPH_OP(MaxPoolBackprop, op::v1)
#undef NGRAPH_OP
        };
        return dispatch_map;
    }
} // namespace

bool pass::Opset0Downgrade::run_on_node(shared_ptr<Node> node)
{
    bool modified = false;
    auto& dispatch_map = get_dispatch_map();
    auto it = dispatch_map.find(node->get_type_info());
    if (it != dispatch_map.end())
    {
        modified = it->second(node);
    }
    return modified;
}<|MERGE_RESOLUTION|>--- conflicted
+++ resolved
@@ -148,56 +148,11 @@
     shared_ptr<Node> op_cast(shared_ptr<op::v1::Broadcast> node)
     {
         auto arg = node->input_value(0);
-<<<<<<< HEAD
         auto arg_pshape = arg.get_partial_shape();
         auto arg_rank = arg_pshape.rank();
         auto target_shape_input = node->input_value(1);
 
         shared_ptr<Node> replacement_node;
-=======
-        const auto& arg_shape = arg.get_shape();
-
-        NGRAPH_CHECK(node->input_value(1).get_node_shared_ptr()->is_constant());
-        auto target_shape = node->output(0).get_shape();
-        NGRAPH_CHECK(node->get_broadcast_axes().first);
-
-        // (Re)construct axes_mapping.
-        AxisSet broadcast_axes = node->get_broadcast_axes().second;
-        std::vector<size_t> axes_mapping{
-            ngraph::op::opset1::get_axes_mapping(target_shape, broadcast_axes)};
-
-        Output<Node> squeezed_arg = arg;
-        // Collect axes to squeeze. Broadcast v0 "adds" new axes, thus we have to squeeze
-        // the empty ones (dim:=1), which would be broadcasted by Broadcast v1.
-        std::vector<size_t> empty_axes;
-        for (size_t a{0}; a < axes_mapping.size(); ++a)
-        {
-            if (arg_shape.at(a) == 1 && target_shape.at(axes_mapping.at(a)) != 1)
-            {
-                empty_axes.push_back(a);
-            }
-        }
-        // Check if arg_shape contains some more empty dimensions marked to broadcast.
-        // If axes_mapping size is less than arg_shape size, then some of arg dimensions may
-        // be equal to one and marked to broadcast.
-        if (axes_mapping.size() < arg_shape.size())
-        {
-            for (size_t a{axes_mapping.size()}; a < arg_shape.size(); ++a)
-            {
-                if (arg_shape.at(a) == 1)
-                {
-                    empty_axes.push_back(a);
-                }
-            }
-        }
-        if (!empty_axes.empty())
-        {
-            squeezed_arg = builder::squeeze(arg, empty_axes);
-        }
-
-        auto replacement_node =
-            make_shared<op::v0::Broadcast>(squeezed_arg, target_shape, broadcast_axes);
->>>>>>> c80eb68a
 
         if (arg_rank.is_static() && static_cast<size_t>(arg_rank) == 0)
         {
@@ -210,13 +165,48 @@
         }
         else
         {
+            const auto& arg_shape = arg_pshape.to_shape();
+
             NGRAPH_CHECK(target_shape_input.get_node_shared_ptr()->is_constant());
-            auto target_shape =
-                static_pointer_cast<op::Constant>(target_shape_input.get_node_shared_ptr())
-                    ->get_shape_val();
+            auto target_shape = node->output(0).get_shape();
             NGRAPH_CHECK(node->get_broadcast_axes().first);
-            replacement_node = make_shared<op::v0::Broadcast>(
-                arg, target_shape, node->get_broadcast_axes().second);
+
+            // (Re)construct axes_mapping.
+            AxisSet broadcast_axes = node->get_broadcast_axes().second;
+            std::vector<size_t> axes_mapping{
+                ngraph::op::opset1::get_axes_mapping(target_shape, broadcast_axes)};
+
+            Output<Node> squeezed_arg = arg;
+            // Collect axes to squeeze. Broadcast v0 "adds" new axes, thus we have to squeeze
+            // the empty ones (dim:=1), which would be broadcasted by Broadcast v1.
+            std::vector<size_t> empty_axes;
+            for (size_t a{0}; a < axes_mapping.size(); ++a)
+            {
+                if (arg_shape.at(a) == 1 && target_shape.at(axes_mapping.at(a)) != 1)
+                {
+                    empty_axes.push_back(a);
+                }
+            }
+            // Check if arg_shape contains some more empty dimensions marked to broadcast.
+            // If axes_mapping size is less than arg_shape size, then some of arg dimensions may
+            // be equal to one and marked to broadcast.
+            if (axes_mapping.size() < arg_shape.size())
+            {
+                for (size_t a{axes_mapping.size()}; a < arg_shape.size(); ++a)
+                {
+                    if (arg_shape.at(a) == 1)
+                    {
+                        empty_axes.push_back(a);
+                    }
+                }
+            }
+            if (!empty_axes.empty())
+            {
+                squeezed_arg = builder::squeeze(arg, empty_axes);
+            }
+
+            replacement_node =
+                make_shared<op::v0::Broadcast>(squeezed_arg, target_shape, broadcast_axes);
         }
         replace_node(node, replacement_node);
         return replacement_node;
