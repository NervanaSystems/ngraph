//*****************************************************************************
// Copyright 2017-2020 Intel Corporation
//
// Licensed under the Apache License, Version 2.0 (the "License");
// you may not use this file except in compliance with the License.
// You may obtain a copy of the License at
//
//     http://www.apache.org/licenses/LICENSE-2.0
//
// Unless required by applicable law or agreed to in writing, software
// distributed under the License is distributed on an "AS IS" BASIS,
// WITHOUT WARRANTIES OR CONDITIONS OF ANY KIND, either express or implied.
// See the License for the specific language governing permissions and
// limitations under the License.
//*****************************************************************************

#include <algorithm>
#include <cstdint>
#include <functional>
#include <numeric>

#include "ngraph/builder/autobroadcast.hpp"
#include "ngraph/builder/reshape.hpp"
#include "ngraph/graph_util.hpp"
#include "ngraph/node.hpp"
#include "ngraph/op/util/attr_types.hpp"
#include "ngraph/ops.hpp"
#include "ngraph/pass/implicit_broadcast_elimination.hpp"
#include "ngraph/pass/opset0_downgrade.hpp"
#include "ngraph/provenance.hpp"
#include "ngraph/slice_plan.hpp"
#include "ngraph/type.hpp"
#include "ngraph/validation_util.hpp"

using namespace std;
using namespace ngraph;

namespace
{
    template <typename OpV0, typename OpV1>
    shared_ptr<Node> op_cast_binary_elementwise_node(const shared_ptr<OpV1>& node)
    {
        const auto input_arg0 = node->input_value(0);
        const auto input_arg1 = node->input_value(1);
        const auto autob = node->get_autob();
        auto replacement_node = make_shared<OpV0>(input_arg0, input_arg1, autob);
        replace_node(node, replacement_node);
        return replacement_node;
    }

    template <typename OpV0, typename OpV1>
    shared_ptr<Node> op_cast_reduction_node(const shared_ptr<OpV1>& node)
    {
        auto replacement_node = make_shared<OpV0>(node->input_value(0), node->input_value(1));
        if (node->get_keep_dims())
        {
            string v1_op_name = string{node->get_type_name()} + ":v1";
            string v0_op_name = string{OpV0{}.get_type_name()} + ":v0";

            NGRAPH_CHECK(node->reduction_axes_constant(),
                         "Unable to convert ",
                         v1_op_name,
                         "to ",
                         v0_op_name,
                         " if reduction axes are not constant (for keep_dims=true). Node: ",
                         *node);
            auto output_pshape = replacement_node->get_output_partial_shape(0);
            NGRAPH_CHECK(output_pshape.is_static(),
                         "Unable to convert ",
                         v1_op_name,
                         "to ",
                         v0_op_name,
                         " if output shape is dynamic (for keep_dims=true). Node: ",
                         *node);
            const auto output_shape = output_pshape.to_shape();
            auto reshaped_output_shape = output_shape;
            for (const auto& axis : node->get_reduction_axes())
            {
                reshaped_output_shape.insert(reshaped_output_shape.begin() + axis, 1);
            }
            auto reshaped_product = make_shared<op::Reshape>(replacement_node->output(0),
                                                             get_default_order(output_shape),
                                                             reshaped_output_shape);
            replace_node(node, reshaped_product);
        }
        else
        {
            replace_node(node, replacement_node);
        }
        return replacement_node;
    }

    // Default is that we did nothing
    shared_ptr<Node> op_cast(shared_ptr<Node> node) { return nullptr; }
    shared_ptr<Node> op_cast(shared_ptr<op::v1::Add> node)
    {
        return op_cast_binary_elementwise_node<op::v0::Add, op::v1::Add>(node);
    }

    shared_ptr<Node> op_cast(shared_ptr<op::v1::AvgPool> node)
    {
        auto const input_arg = node->input_value(0);
        const auto ceil_mode = static_cast<bool>(node->get_rounding_type());
        const auto include_padding_in_avg_computation = !node->get_exclude_pad();
        const auto pad_type = node->get_auto_pad();
        const auto padding_below = node->get_pads_begin();
        const auto padding_above = node->get_pads_end();
        const auto window_movement_strides = node->get_strides();
        const auto window_shape = node->get_kernel();

        auto replacement_node = make_shared<op::v0::AvgPool>(input_arg,
                                                             window_shape,
                                                             window_movement_strides,
                                                             padding_below,
                                                             padding_above,
                                                             include_padding_in_avg_computation,
                                                             pad_type,
                                                             ceil_mode);
        replace_node(node, replacement_node);
        return replacement_node;
    }

    shared_ptr<Node> op_cast(shared_ptr<op::v1::AvgPoolBackprop> node)
    {
        NGRAPH_CHECK(node->input_value(1).get_node_shared_ptr()->is_constant());
        const auto forward_arg_shape =
            static_pointer_cast<op::Constant>(node->input_value(1).get_node_shared_ptr())
                ->get_shape_val();
        const auto delta = node->input_value(0);
        const auto include_padding_in_avg_computation = !node->get_exclude_pad();
        const auto padding_below = node->get_pads_begin();
        const auto padding_above = node->get_pads_end();
        const auto window_movement_strides = node->get_strides();
        const auto window_shape = node->get_kernel();

        auto replacement_node =
            make_shared<op::v0::AvgPoolBackprop>(forward_arg_shape,
                                                 delta,
                                                 window_shape,
                                                 window_movement_strides,
                                                 padding_below,
                                                 padding_above,
                                                 include_padding_in_avg_computation);
        replace_node(node, replacement_node);
        return replacement_node;
    }

    shared_ptr<Node> op_cast(shared_ptr<op::v1::Broadcast> node)
    {
        auto arg = node->input_value(0);
        auto arg_pshape = arg.get_partial_shape();
        auto arg_rank = arg_pshape.rank();
        auto target_shape_input = node->input_value(1);

<<<<<<< HEAD
        NGRAPH_CHECK(node->input_value(1).get_node_shared_ptr()->is_constant());
        auto target_shape = node->output(0).get_shape();
        NGRAPH_CHECK(node->get_broadcast_axes().first);

        // (Re)construct axes_mapping.
        AxisSet broadcast_axes = node->get_broadcast_axes().second;
        std::vector<size_t> axes_mapping{
            ngraph::builder::opset1::get_axes_mapping(target_shape, broadcast_axes)};

        Output<Node> squeezed_arg = arg;
        // Collect axes to squeeze. Broadcast v0 "adds" new axes, thus we have to squeeze
        // the empty ones (dim:=1), which would be broadcasted by Broadcast v1.
        std::vector<size_t> empty_axes;
        for (size_t a{0}; a < axes_mapping.size(); ++a)
=======
        shared_ptr<Node> replacement_node;

        if (arg_rank.is_static() && static_cast<size_t>(arg_rank) == 0 &&
            !target_shape_input.get_node_shared_ptr()->is_constant())
>>>>>>> 6695b7ac
        {
            replacement_node = make_shared<op::DynBroadcast>(
                arg,
                target_shape_input,
                make_shared<op::Range>(make_zero(element::i64, {}),
                                       make_shared<op::ShapeOf>(target_shape_input),
                                       make_constant_from_string("1", element::i64, {})));
        }
        else
        {
            NGRAPH_CHECK(arg_pshape.is_static(),
                         "Unable to convert Broadcast:v1 to Broadcast:v0 "
                         "if argument shape is not static. Node: ",
                         *node);
            const auto& arg_shape = arg_pshape.to_shape();

            NGRAPH_CHECK(target_shape_input.get_node_shared_ptr()->is_constant());
            auto target_shape = node->output(0).get_shape();
            NGRAPH_CHECK(node->get_broadcast_axes().first);

            // (Re)construct axes_mapping.
            AxisSet broadcast_axes = node->get_broadcast_axes().second;
            std::vector<size_t> axes_mapping{
                ngraph::op::opset1::get_axes_mapping(target_shape, broadcast_axes)};

            Output<Node> squeezed_arg = arg;
            // Collect axes to squeeze. Broadcast v0 "adds" new axes, thus we have to squeeze
            // the empty ones (dim:=1), which would be broadcasted by Broadcast v1.
            std::vector<size_t> empty_axes;
            for (size_t a{0}; a < axes_mapping.size(); ++a)
            {
                if (arg_shape.at(a) == 1 && target_shape.at(axes_mapping.at(a)) != 1)
                {
                    empty_axes.push_back(a);
                }
            }
            // Check if arg_shape contains some more empty dimensions marked to broadcast.
            // If axes_mapping size is less than arg_shape size, then some of arg dimensions may
            // be equal to one and marked to broadcast.
            if (axes_mapping.size() < arg_shape.size())
            {
                for (size_t a{axes_mapping.size()}; a < arg_shape.size(); ++a)
                {
                    if (arg_shape.at(a) == 1)
                    {
                        empty_axes.push_back(a);
                    }
                }
            }
            if (!empty_axes.empty())
            {
                squeezed_arg = builder::squeeze(arg, empty_axes);
            }

            replacement_node =
                make_shared<op::v0::Broadcast>(squeezed_arg, target_shape, broadcast_axes);
        }
        replace_node(node, replacement_node);
        return replacement_node;
    }

    shared_ptr<Node> op_cast(shared_ptr<op::v1::Convolution> node)
    {
        const auto data_arg = node->input_value(0);
        const auto filters_arg = node->input_value(1);
        const auto strides = node->get_strides();
        const size_t num_spatial_dims = strides.size();
        auto replacement_node = make_shared<op::v0::Convolution>(data_arg,
                                                                 filters_arg,
                                                                 node->get_strides(),
                                                                 node->get_dilations(),
                                                                 node->get_pads_begin(),
                                                                 node->get_pads_end(),
                                                                 Strides(num_spatial_dims, 1),
                                                                 node->get_auto_pad());
        replace_node(node, replacement_node);
        return replacement_node;
    }

    shared_ptr<Node> op_cast(shared_ptr<op::v1::ConvolutionBackpropData> node)
    {
        const auto data_arg = node->input(0).get_source_output();
        const auto filters_arg = node->input(1).get_source_output();

        auto data_pshape = data_arg.get_partial_shape();
        auto filters_pshape = filters_arg.get_partial_shape();

        NGRAPH_CHECK(data_pshape.rank().is_static() && data_pshape[0].is_static() &&
                         filters_pshape.rank().is_static() && filters_pshape[1].is_static(),
                     "Unable to convert ConvolutionBackpropData:v1 to ConvolutionBackpropData:v0 "
                     "if data shape N and filters shape C dimensions are not static. Node: ",
                     *node);

        const size_t num_spatial_dims = static_cast<size_t>(data_pshape.rank()) - 2;

        const PartialShape output_pshape{node->output(0).get_partial_shape()};
        NGRAPH_CHECK(output_pshape.is_static(),
                     "Unable to convert ConvolutionBackpropData:v1 to ConvolutionBackpropData:v0 "
                     "if output shape is dynamic. Node: ",
                     *node);
        Shape output_shape = output_pshape.to_shape();

        auto replacement_node =
            make_shared<op::v0::ConvolutionBackpropData>(output_shape,
                                                         filters_arg,
                                                         data_arg,
                                                         node->get_strides(),
                                                         node->get_dilations(),
                                                         node->get_pads_begin(),
                                                         node->get_pads_end(),
                                                         Strides(num_spatial_dims, 1));
        replace_node(node, replacement_node);
        return replacement_node;
    }

    shared_ptr<Node> op_cast(shared_ptr<op::v1::ConvolutionBackpropFilters> node)
    {
        NGRAPH_CHECK(node->input_value(2).get_node_shared_ptr()->is_constant());
        auto filters_shape =
            static_pointer_cast<op::Constant>(node->input_value(2).get_node_shared_ptr())
                ->get_shape_val();
        const auto data_arg = node->input_value(0);
        const auto delta_arg = node->input_value(1);
        const auto strides = node->get_strides();
        const size_t num_spatial_dims = strides.size();
        auto replacement_node =
            make_shared<op::v0::ConvolutionBackpropFilters>(data_arg,
                                                            filters_shape,
                                                            delta_arg,
                                                            node->get_strides(),
                                                            node->get_dilations(),
                                                            node->get_pads_begin(),
                                                            node->get_pads_end(),
                                                            Strides(num_spatial_dims, 1));
        replace_node(node, replacement_node);
        return replacement_node;
    }

    shared_ptr<Node> op_cast(shared_ptr<op::v1::Divide> node)
    {
        const auto input_arg0 = node->input_value(0);
        const auto input_arg1 = node->input_value(1);
        const auto autob = node->get_autob();
        const bool pydiv = node->is_pythondiv();
        auto replacement_node = make_shared<op::v0::Divide>(input_arg0, input_arg1, pydiv, autob);
        replace_node(node, replacement_node);
        return replacement_node;
    }

    shared_ptr<Node> op_cast(shared_ptr<op::v1::Reshape> node)
    {
        shared_ptr<Node> replacement_node;

        const auto target_shape_input = node->input_value(1).get_node_shared_ptr();
        const auto input_rank = node->get_input_partial_shape(0).rank();
        if (target_shape_input->is_constant() && node->get_output_partial_shape(0).is_static() &&
            input_rank.is_static())
        {
            const auto output_shape = node->get_output_shape(0);
            replacement_node =
                make_shared<op::Reshape>(node->input_value(0),
                                         get_default_order(static_cast<size_t>(input_rank)),
                                         output_shape);
        }
        else
        {
            replacement_node = make_shared<op::v0::DynReshape>(
                node->input_value(0), node->input_value(1), node->get_special_zero());
        }

        replace_node(node, replacement_node);
        return replacement_node;
    }

    shared_ptr<Node> op_cast(shared_ptr<op::v1::Equal> node)
    {
        return op_cast_binary_elementwise_node<op::v0::Equal, op::v1::Equal>(node);
    }

    shared_ptr<Node> op_cast(shared_ptr<op::v1::Gather> node)
    {
        auto axis_node = as_type_ptr<op::Constant>(node->input_value(2).get_node_shared_ptr());

        NGRAPH_CHECK(axis_node,
                     "Unable to convert Gather:v1 to Gather:v0 if axis is not constant. Node: ",
                     *node);

        NGRAPH_CHECK(
            axis_node->get_element_type() == element::i64,
            "Unable to convert Gather:v1 to Gather:v0 with axis other type than int64. Node: ",
            *node);

        int64_t axis = axis_node->get_vector<int64_t>()[0];

        auto replacement_node =
            make_shared<op::v0::Gather>(node->input_value(0), node->input_value(1), axis);
        replace_node(node, replacement_node);
        return replacement_node;
    }

    shared_ptr<Node> op_cast(shared_ptr<op::v1::GenerateMask> node)
    {
        NGRAPH_CHECK(node->input_value(1).get_node_shared_ptr()->is_constant());
        auto mask_shape =
            static_pointer_cast<op::Constant>(node->input_value(1).get_node_shared_ptr())
                ->get_shape_val();
        auto seed = node->get_seed();
        auto use_seed = node->get_use_seed();
        auto probability = node->get_probability();
        auto et = node->get_element_type();

        auto replacement_node = make_shared<op::v0::GenerateMask>(
            node->input_value(0), mask_shape, et, seed, probability, use_seed);

        replace_node(node, replacement_node);
        return replacement_node;
    }

    shared_ptr<Node> op_cast(shared_ptr<op::v1::Greater> node)
    {
        return op_cast_binary_elementwise_node<op::v0::Greater, op::v1::Greater>(node);
    }

    shared_ptr<Node> op_cast(shared_ptr<op::v1::GreaterEqual> node)
    {
        return op_cast_binary_elementwise_node<op::v0::GreaterEq, op::v1::GreaterEqual>(node);
    }

    shared_ptr<Node> op_cast(shared_ptr<op::v1::GroupConvolution> node)
    {
        const auto data_arg = node->input_value(0);
        const auto filters_arg = node->input_value(1);
        const auto strides = node->get_strides();
        const size_t num_spatial_dims = strides.size();
        auto replacement_node = make_shared<op::GroupConvolution>(data_arg,
                                                                  filters_arg,
                                                                  node->get_strides(),
                                                                  node->get_dilations(),
                                                                  node->get_pads_begin(),
                                                                  node->get_pads_end(),
                                                                  Strides(num_spatial_dims, 1),
                                                                  node->get_auto_pad());
        replace_node(node, replacement_node);
        return replacement_node;
    }

    shared_ptr<Node> op_cast(shared_ptr<op::v1::GroupConvolutionBackpropData> node)
    {
        const auto data_arg = node->input_value(0);
        const auto filters_arg = node->input_value(1);

        NGRAPH_CHECK(data_arg.get_partial_shape().is_static(),
                     "Unable to convert GroupConvolutionBackpropData:1 to "
                     "GroupConvolutionBackpropData:0 with dynamic data shape. Node: ",
                     *node);

        NGRAPH_CHECK(filters_arg.get_partial_shape().is_static(),
                     "Unable to convert GroupConvolutionBackpropData:1 to "
                     "GroupConvolutionBackpropData:0 with dynamic filters shape. Node: ",
                     *node);

        auto filters_shape = filters_arg.get_shape();
        const size_t groups = filters_shape.at(0);

        const PartialShape output_pshape{node->output(0).get_partial_shape()};
        NGRAPH_CHECK(output_pshape.is_static(),
                     "Unable to convert GroupConvolutionBackpropData:v1 to "
                     "GroupConvolutionBackpropData:v0 "
                     "if output_shape is dynamic. Node: ",
                     *node);
        Shape output_shape = output_pshape.to_shape();

        // Convert filters data layout from [GROUPS, C_INPUT, C_OUTPUT, K_D, ..., K_1]
        // into [C x M/group x k1 x k2 x ... x kn]
        filters_shape.erase(filters_shape.begin());
        filters_shape[0] *= groups;

        auto reshaped_filters = builder::opset1::reshape(node->input_value(1), filters_shape);

        auto replacement_node = make_shared<op::v0::GroupConvolutionBackpropData>(
            op::Constant::create(data_arg.get_element_type(), output_shape, {0}),
            reshaped_filters,
            data_arg,
            node->get_strides(),
            node->get_dilations(),
            node->get_pads_begin(),
            node->get_pads_end(),
            groups);
        replace_node(node, replacement_node);
        return replacement_node;
    }

    shared_ptr<Node> op_cast(shared_ptr<op::v1::Less> node)
    {
        return op_cast_binary_elementwise_node<op::v0::Less, op::v1::Less>(node);
    }

    shared_ptr<Node> op_cast(shared_ptr<op::v1::LessEqual> node)
    {
        return op_cast_binary_elementwise_node<op::v0::LessEq, op::v1::LessEqual>(node);
    }

    shared_ptr<Node> op_cast(shared_ptr<op::v1::LogicalAnd> node)
    {
        return op_cast_binary_elementwise_node<op::v0::And, op::v1::LogicalAnd>(node);
    }

    shared_ptr<Node> op_cast(shared_ptr<op::v1::LogicalNot> node)
    {
        auto replacement_node = make_shared<op::v0::Not>(node->input_value(0));
        replace_node(node, replacement_node);
        return replacement_node;
    }

    shared_ptr<Node> op_cast(shared_ptr<op::v1::LogicalOr> node)
    {
        return op_cast_binary_elementwise_node<op::v0::Or, op::v1::LogicalOr>(node);
    }

    shared_ptr<Node> op_cast(shared_ptr<op::v1::LogicalXor> node)
    {
        return op_cast_binary_elementwise_node<op::v0::Xor, op::v1::LogicalXor>(node);
    }

    shared_ptr<Node> op_cast(shared_ptr<op::v1::Maximum> node)
    {
        return op_cast_binary_elementwise_node<op::v0::Maximum, op::v1::Maximum>(node);
    }

    shared_ptr<Node> op_cast(shared_ptr<op::v1::MaxPool> node)
    {
        auto const input_arg = node->input_value(0);
        auto ceil_mode = static_cast<bool>(node->get_rounding_type());
        auto pad_type = node->get_auto_pad();
        auto padding_below = node->get_pads_begin();
        auto padding_above = node->get_pads_end();
        auto window_movement_strides = node->get_strides();
        auto window_shape = node->get_kernel();

        auto replacement_node = make_shared<op::v0::MaxPool>(input_arg,
                                                             window_shape,
                                                             window_movement_strides,
                                                             padding_below,
                                                             padding_above,
                                                             pad_type,
                                                             ceil_mode);
        replace_node(node, replacement_node);
        return replacement_node;
    }

    shared_ptr<Node> op_cast(shared_ptr<op::v1::MaxPoolBackprop> node)
    {
        const auto padding_below = node->get_pads_begin();
        const auto padding_above = node->get_pads_end();
        const auto window_movement_strides = node->get_strides();
        const auto window_shape = node->get_kernel();

        const auto arg_forward = node->input_value(0);
        const auto delta = node->input_value(1);

        shared_ptr<Node> replacement_node;
        if (node->get_input_size() == 3)
        {
            const auto result_forward = node->input_value(2);
            replacement_node = make_shared<op::v0::MaxPoolBackprop>(arg_forward,
                                                                    delta,
                                                                    result_forward,
                                                                    window_shape,
                                                                    window_movement_strides,
                                                                    padding_below,
                                                                    padding_above);
        }
        else
        {
            replacement_node = make_shared<op::v0::MaxPoolBackprop>(arg_forward,
                                                                    delta,
                                                                    window_movement_strides,
                                                                    window_shape,
                                                                    padding_below,
                                                                    padding_above);
        }
        replace_node(node, replacement_node);
        return replacement_node;
    }

    shared_ptr<Node> op_cast(shared_ptr<op::v1::Minimum> node)
    {
        return op_cast_binary_elementwise_node<op::v0::Minimum, op::v1::Minimum>(node);
    }

    shared_ptr<Node> op_cast(shared_ptr<op::v1::Multiply> node)
    {
        return op_cast_binary_elementwise_node<op::v0::Multiply, op::v1::Multiply>(node);
    }

    shared_ptr<Node> op_cast(shared_ptr<op::v1::NotEqual> node)
    {
        return op_cast_binary_elementwise_node<op::v0::NotEqual, op::v1::NotEqual>(node);
    }

    shared_ptr<Node> op_cast(shared_ptr<op::v1::OneHot> node)
    {
        const auto indices = node->input_value(0);
        const auto depth = node->input_value(1).get_node_shared_ptr();
        auto on_value = node->input_value(2);
        auto off_value = node->input_value(3);
        const auto axis = node->get_axis();

        NGRAPH_CHECK(depth->is_constant(), "depth input must be constant", *node);
        const auto output_pshape = node->get_output_partial_shape(0);
        NGRAPH_CHECK(output_pshape.is_static(), "output shape must be static", *node);
        const auto output_shape = output_pshape.to_shape();

        auto one_hot = std::make_shared<ngraph::op::Convert>(
            std::make_shared<ngraph::op::OneHot>(indices, output_shape, axis),
            on_value.get_element_type());

        auto broadcasted_values = builder::numpy_broadcast_outputs({one_hot, on_value, off_value});
        on_value = broadcasted_values[1];
        off_value = broadcasted_values[2];

        auto replacement_node = one_hot * (on_value - off_value) + off_value;

        replace_node(node, replacement_node);
        return replacement_node;
    }

    shared_ptr<Node> op_cast(shared_ptr<op::v1::Pad> node)
    {
        const auto pad_arg = node->input_value(0);
        const auto pad_value = node->input_value(3);
        auto replacement_node = make_shared<op::v0::Pad>(
            pad_arg, pad_value, node->get_pads_begin(), node->get_pads_end(), node->get_pad_mode());

        replace_node(node, replacement_node);
        return replacement_node;
    }

    shared_ptr<Node> op_cast(shared_ptr<op::v1::Power> node)
    {
        return op_cast_binary_elementwise_node<op::v0::Power, op::v1::Power>(node);
    }

    shared_ptr<Node> op_cast(shared_ptr<op::v1::ReduceMax> node)
    {
        return op_cast_reduction_node<op::v0::Max, op::v1::ReduceMax>(node);
    }

    shared_ptr<Node> op_cast(shared_ptr<op::v1::ReduceMin> node)
    {
        return op_cast_reduction_node<op::v0::Min, op::v1::ReduceMin>(node);
    }

    shared_ptr<Node> op_cast(shared_ptr<op::v1::ReduceProd> node)
    {
        return op_cast_reduction_node<op::v0::Product, op::v1::ReduceProd>(node);
    }

    shared_ptr<Node> op_cast(shared_ptr<op::v1::ReduceSum> node)
    {
        return op_cast_reduction_node<op::v0::Sum, op::v1::ReduceSum>(node);
    }

    shared_ptr<Node> op_cast(shared_ptr<op::v1::Reverse> node)
    {
        auto axes_node = node->input_value(1).get_node_shared_ptr();
        NGRAPH_CHECK(axes_node->is_constant(),
                     "Unable to convert Reverse:v1 to Reverse:v0 "
                     "if reduction axes are not constant. Node: ",
                     *node);
        const auto axes_node_const = as_type_ptr<op::Constant>(axes_node);
        AxisSet axes{};
        if (node->get_mode() == op::v1::Reverse::Mode::INDEX)
        {
            axes = axes_node_const->get_axis_vector_val();
        }
        else // Mode::MASK
        {
            auto axes_mask = axes_node_const->get_vector<bool>();
            for (size_t i = 0; i < axes_mask.size(); ++i)
            {
                if (axes_mask[i])
                {
                    axes.emplace(i);
                }
            }
        }
        auto replacement_node = make_shared<op::v0::Reverse>(node->input_value(0), axes);

        replace_node(node, replacement_node);
        return replacement_node;
    }

    shared_ptr<Node> op_cast(shared_ptr<op::v1::Select> node)
    {
        ngraph::pass::ImplicitBroadcastElimination().run_on_node(node);
        auto replacement_node = make_shared<op::v0::Select>(
            node->input_value(0), node->input_value(1), node->input_value(2));
        replace_node(node, replacement_node);
        return replacement_node;
    }

    shared_ptr<Node> op_cast(shared_ptr<op::v1::StridedSlice> node)
    {
        auto convert_mask_to_axes = [](const std::vector<int64_t>& mask) {
            AxisSet axes{};
            for (auto i = 0; i < mask.size(); ++i)
            {
                if (mask[i] == 1)
                {
                    axes.emplace(i);
                }
            }
            return axes;
        };

        const auto input_data = node->input_value(0);
        const auto input_data_pshape = input_data.get_partial_shape();

        NGRAPH_CHECK(input_data_pshape.is_static(),
                     "Unable to convert StridedSlice:v1 to Slice:v0 "
                     "if input rank is not static. Node: ",
                     *node);

        const auto begin_const =
            as_type_ptr<op::Constant>(node->input_value(1).get_node_shared_ptr());
        const auto end_const =
            as_type_ptr<op::Constant>(node->input_value(2).get_node_shared_ptr());
        const auto strides = as_type_ptr<op::Constant>(node->input_value(3).get_node_shared_ptr());

        NGRAPH_CHECK(begin_const && end_const && strides,
                     "Unable to convert StridedSlice:v1 to Slice:v0 "
                     "if begin, end or strides are not constant. Node: ",
                     *node);

        SlicePlan p = make_slice_plan(input_data_pshape.to_shape(),
                                      begin_const->get_vector<int64_t>(),
                                      end_const->get_vector<int64_t>(),
                                      strides->get_vector<int64_t>(),
                                      convert_mask_to_axes(node->get_begin_mask()),
                                      convert_mask_to_axes(node->get_end_mask()),
                                      convert_mask_to_axes(node->get_new_axis_mask()),
                                      convert_mask_to_axes(node->get_shrink_axis_mask()),
                                      convert_mask_to_axes(node->get_ellipsis_mask()));

        shared_ptr<Node> replacement_node =
            make_shared<op::v0::Slice>(input_data,
                                       Coordinate(p.begins.begin(), p.begins.end()),
                                       Coordinate(p.ends.begin(), p.ends.end()),
                                       Strides(p.strides.begin(), p.strides.end()));

        if (p.reshape_in_shape != p.reshape_out_shape)
        {
            replacement_node =
                make_shared<op::Reshape>(replacement_node,
                                         ngraph::get_default_order(p.reshape_in_shape),
                                         p.reshape_out_shape);
        }

        if (!p.reverse_axes.empty())
        {
            replacement_node = make_shared<op::Reverse>(replacement_node, p.reverse_axes);
        }

        replace_node(node, replacement_node);
        return replacement_node;
    }

    shared_ptr<Node> op_cast(shared_ptr<op::v1::Softmax> node)
    {
        auto axis = node->get_axis();
        auto data = node->input(0);
        auto data_shape = data.get_shape();
        std::vector<size_t> axes(data_shape.size() - axis);
        std::iota(std::begin(axes), std::end(axes), axis);
        auto replacement_node = make_shared<op::v0::Softmax>(node->input_value(0), axes);
        replace_node(node, replacement_node);
        return replacement_node;
    }

    shared_ptr<Node> op_cast(shared_ptr<op::v1::Split> node)
    {
        const auto num_splits = node->get_num_splits();

        auto replacement_node =
            make_shared<op::v0::Split>(node->input_value(0), node->input_value(1), num_splits);

        replace_node(node, replacement_node);
        return replacement_node;
    }

    shared_ptr<Node> op_cast(shared_ptr<op::v1::Subtract> node)
    {
        return op_cast_binary_elementwise_node<op::v0::Subtract, op::v1::Subtract>(node);
    }

    shared_ptr<Node> op_cast(shared_ptr<op::v1::TopK> node)
    {
        const auto axis = node->get_axis();
        const auto sort_type = node->get_sort_type();
        const auto index_elem_type = node->get_index_element_type();

        bool compute_max;
        switch (node->get_mode())
        {
        case op::v1::TopK::Mode::MAX: compute_max = true; break;
        case op::v1::TopK::Mode::MIN: compute_max = false; break;
        default: break;
        }

        const auto arg_node = node->input_value(0);
        const auto k_node = node->input_value(1);

        auto replacement_node = make_shared<op::v0::TopK>(
            arg_node, k_node, axis, index_elem_type, compute_max, sort_type);

        // values output will be 0, indices 1
        vector<int64_t> output_order{1, 0};
        replace_node(node, replacement_node, output_order);
        return replacement_node;
    }

    shared_ptr<Node> op_cast(shared_ptr<op::v1::Transpose> node)
    {
        const auto data = node->input_value(0);

        const auto data_pshape = data.get_partial_shape();
        NGRAPH_CHECK(data_pshape.is_static(),
                     "Unable to convert Transpose:v1 to Reshape:v0 "
                     "if data shape is dynamic. Node: ",
                     *node);
        const auto data_shape = data_pshape.to_shape();

        const auto order_node = node->input_value(1).get_node_shared_ptr();
        NGRAPH_CHECK(order_node->is_constant(),
                     "Unable to convert Transpose:v1 to Reshape:v0 "
                     "if order node is not constant. Node: ",
                     *node);
        const auto order_const = as_type_ptr<op::Constant>(order_node);

        auto order = order_const->get_axis_vector_val();
        Shape out_shape = data_shape;
        if (order.empty())
        {
            order.resize(out_shape.size());
            iota(begin(order), end(order), 0);
        }
        else
        {
            for (size_t i = 0; i < order.size(); ++i)
            {
                out_shape[i] = data_shape.at(order.at(i));
            }
        }

        auto replacement_node = make_shared<op::v0::Reshape>(data, order, out_shape);
        replace_node(node, replacement_node);
        return replacement_node;
    }

    shared_ptr<Node> op_cast(shared_ptr<op::v1::VariadicSplit> node)
    {
        const auto split_lengths = node->input_value(2).get_node_shared_ptr();

        NGRAPH_CHECK(split_lengths->is_constant(),
                     "Unable to convert VariadicSplit:v1 to Split:v0 "
                     "if 'split_lengths' input is not constant. Node: ",
                     *node);

        const auto splits = as_type_ptr<op::Constant>(split_lengths)->get_vector<int64_t>();
        const std::vector<size_t> splits_unsigned{splits.begin(), splits.end()};

        auto replacement_node =
            make_shared<op::v0::Split>(node->input_value(0), node->input_value(1), splits_unsigned);

        replace_node(node, replacement_node);
        return replacement_node;
    }

    using DispatchMap = map<NodeTypeInfo, std::function<bool(shared_ptr<Node> node)>>;

    template <typename T>
    bool op_cast_thunk(shared_ptr<Node> node)
    {
        auto downgraded_node = op_cast(as_type_ptr<T>(node));
        if (downgraded_node)
        {
            if (ngraph::get_provenance_enabled())
            {
                const std::string provenance_tag =
                    "<Opset0_Downgrade (v1 " + std::string(node->get_type_name()) + ")>";
                downgraded_node->add_provenance_tags_above(node->input_values(), {provenance_tag});
            }
            return true;
        }
        return false;
    }

    DispatchMap& get_dispatch_map()
    {
        static DispatchMap dispatch_map{
#define NGRAPH_OP(NAME, NAMESPACE) {NAMESPACE::NAME::type_info, op_cast_thunk<NAMESPACE::NAME>},
#include "ngraph/opsets/opset1_tbl.hpp"
            NGRAPH_OP(AvgPoolBackprop, op::v1) NGRAPH_OP(ConvolutionBackpropFilters, op::v1)
                NGRAPH_OP(GenerateMask, op::v1) NGRAPH_OP(MaxPoolBackprop, op::v1)
#undef NGRAPH_OP
        };
        return dispatch_map;
    }
} // namespace

bool pass::Opset0Downgrade::run_on_node(shared_ptr<Node> node)
{
    bool modified = false;
    auto& dispatch_map = get_dispatch_map();
    auto it = dispatch_map.find(node->get_type_info());
    if (it != dispatch_map.end())
    {
        modified = it->second(node);
    }
    return modified;
}<|MERGE_RESOLUTION|>--- conflicted
+++ resolved
@@ -152,33 +152,16 @@
         auto arg_rank = arg_pshape.rank();
         auto target_shape_input = node->input_value(1);
 
-<<<<<<< HEAD
-        NGRAPH_CHECK(node->input_value(1).get_node_shared_ptr()->is_constant());
-        auto target_shape = node->output(0).get_shape();
-        NGRAPH_CHECK(node->get_broadcast_axes().first);
-
-        // (Re)construct axes_mapping.
-        AxisSet broadcast_axes = node->get_broadcast_axes().second;
-        std::vector<size_t> axes_mapping{
-            ngraph::builder::opset1::get_axes_mapping(target_shape, broadcast_axes)};
-
-        Output<Node> squeezed_arg = arg;
-        // Collect axes to squeeze. Broadcast v0 "adds" new axes, thus we have to squeeze
-        // the empty ones (dim:=1), which would be broadcasted by Broadcast v1.
-        std::vector<size_t> empty_axes;
-        for (size_t a{0}; a < axes_mapping.size(); ++a)
-=======
         shared_ptr<Node> replacement_node;
 
-        if (arg_rank.is_static() && static_cast<size_t>(arg_rank) == 0 &&
-            !target_shape_input.get_node_shared_ptr()->is_constant())
->>>>>>> 6695b7ac
+        if (arg_rank.is_static() && !target_shape_input.get_node_shared_ptr()->is_constant())
         {
             replacement_node = make_shared<op::DynBroadcast>(
                 arg,
                 target_shape_input,
                 make_shared<op::Range>(make_zero(element::i64, {}),
-                                       make_shared<op::ShapeOf>(target_shape_input),
+                                       make_shared<op::ShapeOf>(target_shape_input) -
+                                           make_shared<op::ShapeOf>(make_shared<op::ShapeOf>(arg)),
                                        make_constant_from_string("1", element::i64, {})));
         }
         else
@@ -196,7 +179,7 @@
             // (Re)construct axes_mapping.
             AxisSet broadcast_axes = node->get_broadcast_axes().second;
             std::vector<size_t> axes_mapping{
-                ngraph::op::opset1::get_axes_mapping(target_shape, broadcast_axes)};
+                ngraph::builder::opset1::get_axes_mapping(target_shape, broadcast_axes)};
 
             Output<Node> squeezed_arg = arg;
             // Collect axes to squeeze. Broadcast v0 "adds" new axes, thus we have to squeeze
