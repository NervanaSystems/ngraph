//*****************************************************************************
// Copyright 2017-2019 Intel Corporation
//
// Licensed under the Apache License, Version 2.0 (the "License");
// you may not use this file except in compliance with the License.
// You may obtain a copy of the License at
//
//     http://www.apache.org/licenses/LICENSE-2.0
//
// Unless required by applicable law or agreed to in writing, software
// distributed under the License is distributed on an "AS IS" BASIS,
// WITHOUT WARRANTIES OR CONDITIONS OF ANY KIND, either express or implied.
// See the License for the specific language governing permissions and
// limitations under the License.
//*****************************************************************************
#include "ngraph/pass/opset0_downgrade.hpp"
#include "ngraph/graph_util.hpp"
#include "ngraph/node.hpp"
#include "ngraph/op/broadcast.hpp"
#include "ngraph/op/constant.hpp"
#include "ngraph/op/convolution.hpp"
#include "ngraph/op/get_output_element.hpp"
#include "ngraph/op/pad.hpp"
#include "ngraph/op/product.hpp"
#include "ngraph/op/reduce_prod.hpp"
#include "ngraph/op/reduce_sum.hpp"
#include "ngraph/op/reshape.hpp"
#include "ngraph/op/reverse.hpp"
#include "ngraph/op/sum.hpp"

using namespace std;
using namespace ngraph;

#define NGRAPH_OP(a, b) a,
enum class OP_TYPEID
{
#include "ngraph/op/fused_op_tbl.hpp"
#include "ngraph/op/op_tbl.hpp"
};
#undef NGRAPH_OP

#define NGRAPH_OP(a, b) {#a, OP_TYPEID::a},
static unordered_map<string, OP_TYPEID> typeid_map{
#include "ngraph/op/fused_op_tbl.hpp"
#include "ngraph/op/op_tbl.hpp"
};
#undef NGRAPH_OP

static OP_TYPEID get_typeid(shared_ptr<Node> node)
{
    OP_TYPEID type_id;
    auto it = typeid_map.find(node->description());
    if (it != typeid_map.end())
    {
        type_id = it->second;
    }
    else
    {
        throw unsupported_op("Unsupported op '" + node->description() + "'");
    }
    return type_id;
}
// END mapping to OP_TYPEID

bool pass::Opset0Downgrade::run_on_node(shared_ptr<Node> node)
{
    bool modified = false;

    size_t op_version = node->get_version();

    if (op_version == 0)
    {
        return modified;
    }

    NGRAPH_CHECK(op_version == 1,
                 "Op version 1 transformation pass failed for ",
                 *node,
                 ", only op version 1 operations expected. Op version ",
                 op_version,
                 " found.");

// Not all enumeration values explicitly handled in switch
#if defined(__clang__)
#pragma clang diagnostic push
#pragma clang diagnostic ignored "-Wswitch-enum"
#endif
    switch (get_typeid(node))
    {
<<<<<<< HEAD
    case OP_TYPEID::Convolution:
    {
        auto tmp = as_type_ptr<op::v1::Convolution>(node);
        const auto data_arg = node->input(0).get_source_output();
        const auto filters_arg = node->input(1).get_source_output();
        const PartialShape& data_arg_pshape = node->get_input_partial_shape(0);
        NGRAPH_CHECK(data_arg_pshape.is_static(),
                     "Unable to convert Convolution:v1 to Convolution:v0 if data argument "
                     "shape is dynamic. Node: ",
                     *node);
        const Shape& data_arg_shape = data_arg_pshape.to_shape();
        const size_t num_spatial_dims = data_arg_shape.size() - 2;

        auto replacement_node = make_shared<op::v0::Convolution>(data_arg,
                                                                 filters_arg,
                                                                 tmp->get_strides(),
                                                                 tmp->get_dilations(),
                                                                 tmp->get_pads_begin(),
                                                                 tmp->get_pads_end(),
                                                                 Strides(num_spatial_dims, 1),
                                                                 tmp->get_auto_pad());
        replace_node(node, replacement_node);
        modified = true;
        break;
    }
    case OP_TYPEID::ConvolutionBackpropData:
    {
        auto tmp = as_type_ptr<op::v1::ConvolutionBackpropData>(node);
        const auto filters_arg = node->input(0).get_source_output();
        const auto delta_arg = node->input(1).get_source_output();
        const PartialShape& delta_arg_pshape = node->get_input_partial_shape(1);
        NGRAPH_CHECK(delta_arg_pshape.is_static(),
                     "Unable to convert ConvolutionBackpropData:v1 to ConvolutionBackpropData:v0 "
                     "if delta argument shape is dynamic. Node: ",
                     *node);
        const Shape& delta_arg_shape = delta_arg_pshape.to_shape();
        const size_t num_spatial_dims = delta_arg_shape.size() - 2;
        auto replacement_node =
            make_shared<op::v0::ConvolutionBackpropData>(tmp->get_data_batch_shape(),
                                                         filters_arg,
                                                         delta_arg,
                                                         tmp->get_strides(),
                                                         tmp->get_dilations(),
                                                         tmp->get_pads_begin(),
                                                         tmp->get_pads_end(),
                                                         Strides(num_spatial_dims, 1));
        replace_node(node, replacement_node);
        modified = true;
        break;
    }
    case OP_TYPEID::ConvolutionBackpropFilters:
    {
        auto tmp = as_type_ptr<op::v1::ConvolutionBackpropFilters>(node);
        const auto data_arg = node->input(0).get_source_output();
        const auto delta_arg = node->input(1).get_source_output();
        const PartialShape& data_arg_pshape = node->get_input_partial_shape(0);
        NGRAPH_CHECK(data_arg_pshape.is_static(),
                     "Unable to convert ConvolutionBackpropFilters:v1 to "
                     "ConvolutionBackpropFilters:v0 if data argument shape is dynamic. Node: ",
                     *node);
        const Shape& data_arg_shape = data_arg_pshape.to_shape();
        const size_t num_spatial_dims = data_arg_shape.size() - 2;
        auto replacement_node =
            make_shared<op::v0::ConvolutionBackpropFilters>(data_arg,
                                                            tmp->get_filters_shape(),
                                                            delta_arg,
                                                            tmp->get_strides(),
                                                            tmp->get_dilations(),
                                                            tmp->get_pads_begin(),
                                                            tmp->get_pads_end(),
                                                            Strides(num_spatial_dims, 1));
=======
    case OP_TYPEID::Broadcast:
    {
        auto tmp = dynamic_cast<const op::v1::Broadcast*>(node.get());
        const auto arg = node->input(0).get_source_output();
        NGRAPH_CHECK(node->input_value(1).get_node_shared_ptr()->is_constant());
        auto target_shape =
            static_pointer_cast<op::Constant>(node->input_value(1).get_node_shared_ptr())
                ->get_shape_val();
        NGRAPH_CHECK(tmp->get_broadcast_axes().first);
        auto replacement_node =
            make_shared<op::v0::Broadcast>(arg, target_shape, tmp->get_broadcast_axes().second);

>>>>>>> 89f1eeed
        replace_node(node, replacement_node);
        modified = true;
        break;
    }
    case OP_TYPEID::Pad:
    {
        auto tmp = as_type_ptr<op::v1::Pad>(node);
        const auto pad_arg = node->input(0).get_source_output();
        const auto pad_value = node->input(3).get_source_output();
        auto replacement_node = make_shared<op::v0::Pad>(
            pad_arg, pad_value, tmp->get_pads_begin(), tmp->get_pads_end(), tmp->get_pad_mode());

        replace_node(node, replacement_node);
        modified = true;
        break;
    }
    case OP_TYPEID::Product:
    {
        auto tmp = as_type_ptr<op::v1::ReduceProd>(node);
        auto replacement_node = make_shared<op::v0::Product>(node->input(0).get_source_output(),
                                                             node->input(1).get_source_output());
        if (tmp->get_keep_dims())
        {
            NGRAPH_CHECK(tmp->reduction_axes_constant(),
                         "Unable to convert ReduceProd:v1 to Product:v0 "
                         "if reduction axes are not constant (for keep_dims=true). Node: ",
                         *node);
            auto output_pshape = replacement_node->get_output_partial_shape(0);
            NGRAPH_CHECK(output_pshape.is_static(),
                         "Unable to convert ReduceProd:v1 to Product:v0 "
                         "if output shape is dynamic (for keep_dims=true). Node: ",
                         *node);
            const auto output_shape = output_pshape.to_shape();
            auto reshaped_output_shape = output_shape;
            for (const auto& axis : tmp->get_reduction_axes())
            {
                reshaped_output_shape.insert(reshaped_output_shape.begin() + axis, 1);
            }
            auto reshaped_product = make_shared<op::Reshape>(replacement_node->output(0),
                                                             get_default_order(output_shape),
                                                             reshaped_output_shape);
            replace_node(node, reshaped_product);
        }
        else
        {
            replace_node(node, replacement_node);
        }
        modified = true;
        break;
    }
    case OP_TYPEID::Reverse:
    {
        auto tmp = as_type_ptr<op::v1::Reverse>(node);
        auto axes_node = tmp->input_value(1).get_node_shared_ptr();
        NGRAPH_CHECK(axes_node->is_constant(),
                     "Unable to convert Reverse:v1 to Reverse:v0 "
                     "if reduction axes are not constant. Node: ",
                     *node);
        const auto axes_node_const = as_type_ptr<op::Constant>(axes_node);
        AxisSet axes{};
        if (tmp->get_mode() == op::v1::Reverse::Mode::INDEX)
        {
            axes = axes_node_const->get_axis_vector_val();
        }
        else // Mode::MASK
        {
            auto axes_mask = axes_node_const->get_vector<bool>();
            for (size_t i = 0; i < axes_mask.size(); ++i)
            {
                if (axes_mask[i])
                {
                    axes.emplace(i);
                }
            }
        }
        auto replacement_node =
            make_shared<op::v0::Reverse>(node->input(0).get_source_output(), axes);

        replace_node(node, replacement_node);
        modified = true;
        break;
    }
    case OP_TYPEID::Sum:
    {
        auto tmp = as_type_ptr<op::v1::ReduceSum>(node);
        auto replacement_node = make_shared<op::v0::Sum>(node->input(0).get_source_output(),
                                                         node->input(1).get_source_output());
        if (tmp->get_keep_dims())
        {
            NGRAPH_CHECK(tmp->reduction_axes_constant(),
                         "Unable to convert ReduceSum:v1 to Sum:v0 "
                         "if reduction axes are not constant (for keep_dims=true). Node: ",
                         *node);
            auto output_pshape = replacement_node->get_output_partial_shape(0);
            NGRAPH_CHECK(output_pshape.is_static(),
                         "Unable to convert ReduceSum:v1 to Sum:v0 "
                         "if output shape is dynamic (for keep_dims=true). Node: ",
                         *node);
            const auto output_shape = output_pshape.to_shape();
            auto reshaped_output_shape = output_shape;
            for (const auto& axis : tmp->get_reduction_axes())
            {
                reshaped_output_shape.insert(reshaped_output_shape.begin() + axis, 1);
            }
            auto reshaped_product = make_shared<op::Reshape>(replacement_node->output(0),
                                                             get_default_order(output_shape),
                                                             reshaped_output_shape);
            replace_node(node, reshaped_product);
        }
        else
        {
            replace_node(node, replacement_node);
        }
        modified = true;
        break;
    }
    default: break;
    }
#if defined(__clang__)
#pragma clang diagnostic pop
#endif
    return modified;
}<|MERGE_RESOLUTION|>--- conflicted
+++ resolved
@@ -87,7 +87,22 @@
 #endif
     switch (get_typeid(node))
     {
-<<<<<<< HEAD
+    case OP_TYPEID::Broadcast:
+    {
+        auto tmp = dynamic_cast<const op::v1::Broadcast*>(node.get());
+        const auto arg = node->input(0).get_source_output();
+        NGRAPH_CHECK(node->input_value(1).get_node_shared_ptr()->is_constant());
+        auto target_shape =
+            static_pointer_cast<op::Constant>(node->input_value(1).get_node_shared_ptr())
+                ->get_shape_val();
+        NGRAPH_CHECK(tmp->get_broadcast_axes().first);
+        auto replacement_node =
+            make_shared<op::v0::Broadcast>(arg, target_shape, tmp->get_broadcast_axes().second);
+
+        replace_node(node, replacement_node);
+        modified = true;
+        break;
+    }
     case OP_TYPEID::Convolution:
     {
         auto tmp = as_type_ptr<op::v1::Convolution>(node);
@@ -159,20 +174,6 @@
                                                             tmp->get_pads_begin(),
                                                             tmp->get_pads_end(),
                                                             Strides(num_spatial_dims, 1));
-=======
-    case OP_TYPEID::Broadcast:
-    {
-        auto tmp = dynamic_cast<const op::v1::Broadcast*>(node.get());
-        const auto arg = node->input(0).get_source_output();
-        NGRAPH_CHECK(node->input_value(1).get_node_shared_ptr()->is_constant());
-        auto target_shape =
-            static_pointer_cast<op::Constant>(node->input_value(1).get_node_shared_ptr())
-                ->get_shape_val();
-        NGRAPH_CHECK(tmp->get_broadcast_axes().first);
-        auto replacement_node =
-            make_shared<op::v0::Broadcast>(arg, target_shape, tmp->get_broadcast_axes().second);
-
->>>>>>> 89f1eeed
         replace_node(node, replacement_node);
         modified = true;
         break;
