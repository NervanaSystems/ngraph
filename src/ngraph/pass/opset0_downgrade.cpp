//*****************************************************************************
// Copyright 2017-2019 Intel Corporation
//
// Licensed under the Apache License, Version 2.0 (the "License");
// you may not use this file except in compliance with the License.
// You may obtain a copy of the License at
//
//     http://www.apache.org/licenses/LICENSE-2.0
//
// Unless required by applicable law or agreed to in writing, software
// distributed under the License is distributed on an "AS IS" BASIS,
// WITHOUT WARRANTIES OR CONDITIONS OF ANY KIND, either express or implied.
// See the License for the specific language governing permissions and
// limitations under the License.
//*****************************************************************************
#include "ngraph/pass/opset0_downgrade.hpp"
#include "ngraph/graph_util.hpp"
<<<<<<< HEAD
#include "ngraph/node.hpp"
#include "ngraph/op/get_output_element.hpp"
#include "ngraph/op/pad.hpp"
#include "ngraph/op/product.hpp"
#include "ngraph/op/reduce_prod.hpp"
#include "ngraph/op/reduce_sum.hpp"
#include "ngraph/op/reshape.hpp"
#include "ngraph/op/sum.hpp"
=======
#include "ngraph/op/constant.hpp"
#include "ngraph/op/get_output_element.hpp"
#include "ngraph/op/pad.hpp"
#include "ngraph/op/reverse.hpp"
>>>>>>> b7a87656

using namespace std;
using namespace ngraph;

#define NGRAPH_OP(a, b) a,
enum class OP_TYPEID
{
#include "ngraph/op/op_tbl.hpp"
};
#undef NGRAPH_OP

#define NGRAPH_OP(a, b) {#a, OP_TYPEID::a},
static unordered_map<string, OP_TYPEID> typeid_map{
#include "ngraph/op/op_tbl.hpp"
};
#undef NGRAPH_OP

static OP_TYPEID get_typeid(shared_ptr<Node> node)
{
    OP_TYPEID type_id;
    auto it = typeid_map.find(node->description());
    if (it != typeid_map.end())
    {
        type_id = it->second;
    }
    else
    {
        throw unsupported_op("Unsupported op '" + node->description() + "'");
    }
    return type_id;
}
// END mapping to OP_TYPEID

bool pass::Opset0Downgrade::run_on_node(shared_ptr<Node> node)
{
    bool modified = false;

    size_t op_version = node->get_version();

    if (op_version == 0)
    {
        return modified;
    }

    NGRAPH_CHECK(op_version == 1,
                 "Op version 1 transformation pass failed for ",
                 *node,
                 ", only op version 1 operations expected. Op version ",
                 op_version,
                 " found.");

// Not all enumeration values explicitly handled in switch
#if defined(__clang__)
#pragma clang diagnostic push
#pragma clang diagnostic ignored "-Wswitch-enum"
#endif
    switch (get_typeid(node))
    {
    case OP_TYPEID::Pad:
    {
        auto tmp = as_type_ptr<op::v1::Pad>(node);
        const auto pad_arg = node->input(0).get_source_output();
        const auto pad_value = node->input(3).get_source_output();
        auto replacement_node = make_shared<op::v0::Pad>(
            pad_arg, pad_value, tmp->get_pads_begin(), tmp->get_pads_end(), tmp->get_pad_mode());

        replace_node(node, replacement_node);
        modified = true;
        break;
    }
<<<<<<< HEAD
    case OP_TYPEID::Product:
    {
        auto tmp = as_type_ptr<op::v1::ReduceProd>(node);
        auto replacement_node = make_shared<op::v0::Product>(node->input(0).get_source_output(),
                                                             node->input(1).get_source_output());
        if (tmp->get_keep_dims())
        {
            NGRAPH_CHECK(tmp->reduction_axes_constant(),
                         "Unable to convert ReduceProd:v1 to Product:v0 "
                         "if reduction axes are not constant (for keep_dims=true). Node: ",
                         *node);
            auto output_pshape = replacement_node->get_output_partial_shape(0);
            NGRAPH_CHECK(output_pshape.is_static(),
                         "Unable to convert ReduceProd:v1 to Product:v0 "
                         "if output shape is dynamic (for keep_dims=true). Node: ",
                         *node);
            const auto output_shape = output_pshape.to_shape();
            auto reshaped_output_shape = output_shape;
            for (const auto& axis : tmp->get_reduction_axes())
            {
                reshaped_output_shape.insert(reshaped_output_shape.begin() + axis, 1);
            }
            auto reshaped_product = make_shared<op::Reshape>(replacement_node->output(0),
                                                             get_default_order(output_shape),
                                                             reshaped_output_shape);
            replace_node(node, reshaped_product);
        }
        else
        {
            replace_node(node, replacement_node);
        }
        modified = true;
        break;
    }
    case OP_TYPEID::Sum:
    {
        auto tmp = as_type_ptr<op::v1::ReduceSum>(node);
        auto replacement_node = make_shared<op::v0::Sum>(node->input(0).get_source_output(),
                                                         node->input(1).get_source_output());
        if (tmp->get_keep_dims())
        {
            NGRAPH_CHECK(tmp->reduction_axes_constant(),
                         "Unable to convert ReduceSum:v1 to Sum:v0 "
                         "if reduction axes are not constant (for keep_dims=true). Node: ",
                         *node);
            auto output_pshape = replacement_node->get_output_partial_shape(0);
            NGRAPH_CHECK(output_pshape.is_static(),
                         "Unable to convert ReduceSum:v1 to Sum:v0 "
                         "if output shape is dynamic (for keep_dims=true). Node: ",
                         *node);
            const auto output_shape = output_pshape.to_shape();
            auto reshaped_output_shape = output_shape;
            for (const auto& axis : tmp->get_reduction_axes())
            {
                reshaped_output_shape.insert(reshaped_output_shape.begin() + axis, 1);
            }
            auto reshaped_product = make_shared<op::Reshape>(replacement_node->output(0),
                                                             get_default_order(output_shape),
                                                             reshaped_output_shape);
            replace_node(node, reshaped_product);
        }
        else
        {
            replace_node(node, replacement_node);
        }
=======
    case OP_TYPEID::Reverse:
    {
        auto tmp = as_type_ptr<op::v1::Reverse>(node);
        auto axes_node = tmp->input_value(1).get_node_shared_ptr();
        NGRAPH_CHECK(axes_node->is_constant(),
                     "Unable to convert Reverse:v1 to Reverse:v0 "
                     "if reduction axes are not constant. Node: ",
                     *node);
        const auto axes_node_const = as_type_ptr<op::Constant>(axes_node);
        AxisSet axes{};
        if (tmp->get_mode() == op::v1::Reverse::Mode::INDEX)
        {
            axes = axes_node_const->get_axis_vector_val();
        }
        else // Mode::MASK
        {
            auto axes_mask = axes_node_const->get_vector<bool>();
            for (size_t i = 0; i < axes_mask.size(); ++i)
            {
                if (axes_mask[i])
                {
                    axes.emplace(i);
                }
            }
        }
        auto replacement_node =
            make_shared<op::v0::Reverse>(node->input(0).get_source_output(), axes);

        replace_node(node, replacement_node);
>>>>>>> b7a87656
        modified = true;
        break;
    }
    default: break;
    }
#if defined(__clang__)
#pragma clang diagnostic pop
#endif
    return modified;
}<|MERGE_RESOLUTION|>--- conflicted
+++ resolved
@@ -15,21 +15,16 @@
 //*****************************************************************************
 #include "ngraph/pass/opset0_downgrade.hpp"
 #include "ngraph/graph_util.hpp"
-<<<<<<< HEAD
 #include "ngraph/node.hpp"
+#include "ngraph/op/constant.hpp"
 #include "ngraph/op/get_output_element.hpp"
 #include "ngraph/op/pad.hpp"
 #include "ngraph/op/product.hpp"
 #include "ngraph/op/reduce_prod.hpp"
 #include "ngraph/op/reduce_sum.hpp"
 #include "ngraph/op/reshape.hpp"
+#include "ngraph/op/reverse.hpp"
 #include "ngraph/op/sum.hpp"
-=======
-#include "ngraph/op/constant.hpp"
-#include "ngraph/op/get_output_element.hpp"
-#include "ngraph/op/pad.hpp"
-#include "ngraph/op/reverse.hpp"
->>>>>>> b7a87656
 
 using namespace std;
 using namespace ngraph;
@@ -100,7 +95,6 @@
         modified = true;
         break;
     }
-<<<<<<< HEAD
     case OP_TYPEID::Product:
     {
         auto tmp = as_type_ptr<op::v1::ReduceProd>(node);
@@ -135,6 +129,38 @@
         modified = true;
         break;
     }
+    case OP_TYPEID::Reverse:
+    {
+        auto tmp = as_type_ptr<op::v1::Reverse>(node);
+        auto axes_node = tmp->input_value(1).get_node_shared_ptr();
+        NGRAPH_CHECK(axes_node->is_constant(),
+                     "Unable to convert Reverse:v1 to Reverse:v0 "
+                     "if reduction axes are not constant. Node: ",
+                     *node);
+        const auto axes_node_const = as_type_ptr<op::Constant>(axes_node);
+        AxisSet axes{};
+        if (tmp->get_mode() == op::v1::Reverse::Mode::INDEX)
+        {
+            axes = axes_node_const->get_axis_vector_val();
+        }
+        else // Mode::MASK
+        {
+            auto axes_mask = axes_node_const->get_vector<bool>();
+            for (size_t i = 0; i < axes_mask.size(); ++i)
+            {
+                if (axes_mask[i])
+                {
+                    axes.emplace(i);
+                }
+            }
+        }
+        auto replacement_node =
+            make_shared<op::v0::Reverse>(node->input(0).get_source_output(), axes);
+
+        replace_node(node, replacement_node);
+        modified = true;
+        break;
+    }
     case OP_TYPEID::Sum:
     {
         auto tmp = as_type_ptr<op::v1::ReduceSum>(node);
@@ -166,37 +192,6 @@
         {
             replace_node(node, replacement_node);
         }
-=======
-    case OP_TYPEID::Reverse:
-    {
-        auto tmp = as_type_ptr<op::v1::Reverse>(node);
-        auto axes_node = tmp->input_value(1).get_node_shared_ptr();
-        NGRAPH_CHECK(axes_node->is_constant(),
-                     "Unable to convert Reverse:v1 to Reverse:v0 "
-                     "if reduction axes are not constant. Node: ",
-                     *node);
-        const auto axes_node_const = as_type_ptr<op::Constant>(axes_node);
-        AxisSet axes{};
-        if (tmp->get_mode() == op::v1::Reverse::Mode::INDEX)
-        {
-            axes = axes_node_const->get_axis_vector_val();
-        }
-        else // Mode::MASK
-        {
-            auto axes_mask = axes_node_const->get_vector<bool>();
-            for (size_t i = 0; i < axes_mask.size(); ++i)
-            {
-                if (axes_mask[i])
-                {
-                    axes.emplace(i);
-                }
-            }
-        }
-        auto replacement_node =
-            make_shared<op::v0::Reverse>(node->input(0).get_source_output(), axes);
-
-        replace_node(node, replacement_node);
->>>>>>> b7a87656
         modified = true;
         break;
     }
