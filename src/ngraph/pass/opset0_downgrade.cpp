--- conflicted
+++ resolved
@@ -21,11 +21,8 @@
 #include "ngraph/op/avg_pool.hpp"
 #include "ngraph/op/broadcast.hpp"
 #include "ngraph/op/constant.hpp"
-<<<<<<< HEAD
+#include "ngraph/op/convolution.hpp"
 #include "ngraph/op/experimental/generate_mask.hpp"
-=======
-#include "ngraph/op/convolution.hpp"
->>>>>>> d2e652f6
 #include "ngraph/op/get_output_element.hpp"
 #include "ngraph/op/pad.hpp"
 #include "ngraph/op/product.hpp"
@@ -294,7 +291,6 @@
         modified = true;
         break;
     }
-<<<<<<< HEAD
     case OP_TYPEID::GenerateMask:
     {
         auto tmp = dynamic_cast<const op::v1::GenerateMask*>(node.get());
@@ -309,7 +305,12 @@
 
         auto replacement_node = make_shared<op::v0::GenerateMask>(
             node->input(0).get_source_output(), mask_shape, et, seed, probability, use_seed);
-=======
+
+        replace_node(node, replacement_node);
+        modified = true;
+        break;
+    }
+
     case OP_TYPEID::AvgPoolBackprop:
     {
         auto tmp = dynamic_cast<const op::v1::AvgPoolBackprop*>(node.get());
@@ -331,15 +332,11 @@
                                                  pads_begin,
                                                  pads_end,
                                                  exclude_pad);
->>>>>>> d2e652f6
-        replace_node(node, replacement_node);
-        modified = true;
-        break;
-    }
-<<<<<<< HEAD
-
-=======
->>>>>>> d2e652f6
+        replace_node(node, replacement_node);
+        modified = true;
+        break;
+    }
+
     default: break;
     }
 #if defined(__clang__)
