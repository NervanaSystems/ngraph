//*****************************************************************************
// Copyright 2017-2019 Intel Corporation
//
// Licensed under the Apache License, Version 2.0 (the "License");
// you may not use this file except in compliance with the License.
// You may obtain a copy of the License at
//
//     http://www.apache.org/licenses/LICENSE-2.0
//
// Unless required by applicable law or agreed to in writing, software
// distributed under the License is distributed on an "AS IS" BASIS,
// WITHOUT WARRANTIES OR CONDITIONS OF ANY KIND, either express or implied.
// See the License for the specific language governing permissions and
// limitations under the License.
//*****************************************************************************

#include <algorithm>
#include <cstdint>
#include <functional>
#include <numeric>

#include "ngraph/graph_util.hpp"
#include "ngraph/node.hpp"
#include "ngraph/op/util/broadcasting.hpp"
#include "ngraph/ops.hpp"
#include "ngraph/pass/opset0_downgrade.hpp"
#include "ngraph/slice_plan.hpp"
#include "ngraph/type.hpp"

using namespace std;
using namespace ngraph;

namespace
{
    template <typename OpV0, typename OpV1>
    void op_cast_binary_elementwise_node(const shared_ptr<OpV1>& node)
    {
        const auto input_arg0 = node->input_value(0);
        const auto input_arg1 = node->input_value(1);
        const auto autob = node->get_autob();
        auto replacement_node = make_shared<OpV0>(input_arg0, input_arg1, autob);
        replace_node(node, replacement_node);
    }

    // Default is that we didn nothing
    bool op_cast(shared_ptr<Node> node) { return false; }
    bool op_cast(shared_ptr<op::v1::Add> node)
    {
        op_cast_binary_elementwise_node<op::v0::Add, op::v1::Add>(node);
        return true;
    }

    bool op_cast(shared_ptr<op::v1::AvgPool> node)
    {
        auto const input_arg = node->input_value(0);
        const auto ceil_mode = static_cast<bool>(node->get_rounding_type());
        const auto include_padding_in_avg_computation = !node->get_exclude_pad();
        const auto pad_type = node->get_auto_pad();
        const auto padding_below = node->get_pads_begin();
        const auto padding_above = node->get_pads_end();
        const auto window_movement_strides = node->get_strides();
        const auto window_shape = node->get_kernel();

        auto replacement_node = make_shared<op::v0::AvgPool>(input_arg,
                                                             window_shape,
                                                             window_movement_strides,
                                                             padding_below,
                                                             padding_above,
                                                             include_padding_in_avg_computation,
                                                             pad_type,
                                                             ceil_mode);
        replace_node(node, replacement_node);
        return true;
    }

    bool op_cast(shared_ptr<op::v1::AvgPoolBackprop> node)
    {
        NGRAPH_CHECK(node->input_value(1).get_node_shared_ptr()->is_constant());
        const auto forward_arg_shape =
            static_pointer_cast<op::Constant>(node->input_value(1).get_node_shared_ptr())
                ->get_shape_val();
        const auto delta = node->input_value(0);
        const auto include_padding_in_avg_computation = !node->get_exclude_pad();
        const auto padding_below = node->get_pads_begin();
        const auto padding_above = node->get_pads_end();
        const auto window_movement_strides = node->get_strides();
        const auto window_shape = node->get_kernel();

        auto replacement_node =
            make_shared<op::v0::AvgPoolBackprop>(forward_arg_shape,
                                                 delta,
                                                 window_shape,
                                                 window_movement_strides,
                                                 padding_below,
                                                 padding_above,
                                                 include_padding_in_avg_computation);
        replace_node(node, replacement_node);
        return true;
    }

    bool op_cast(shared_ptr<op::v1::Broadcast> node)
    {
        auto arg = node->input_value(0);
        NGRAPH_CHECK(node->input_value(1).get_node_shared_ptr()->is_constant());
        auto target_shape =
            static_pointer_cast<op::Constant>(node->input_value(1).get_node_shared_ptr())
                ->get_shape_val();
        NGRAPH_CHECK(node->get_broadcast_axes().first);
        auto replacement_node =
            make_shared<op::v0::Broadcast>(arg, target_shape, node->get_broadcast_axes().second);

        replace_node(node, replacement_node);
        return true;
    }

    bool op_cast(shared_ptr<op::v1::Convolution> node)
    {
        const auto data_arg = node->input_value(0);
        const auto filters_arg = node->input_value(1);
        const PartialShape& data_arg_pshape = node->get_input_partial_shape(0);
        NGRAPH_CHECK(data_arg_pshape.rank().is_static(),
                     "Unable to convert Convolution:v1 to Convolution:v0 if data argument "
                     "rank is dynamic. Node: ",
                     *node);
        const size_t num_spatial_dims = static_cast<size_t>(data_arg_pshape.rank()) - 2;
        auto replacement_node = make_shared<op::v0::Convolution>(data_arg,
                                                                 filters_arg,
                                                                 node->get_strides(),
                                                                 node->get_dilations(),
                                                                 node->get_pads_begin(),
                                                                 node->get_pads_end(),
                                                                 Strides(num_spatial_dims, 1),
                                                                 node->get_auto_pad());
        replace_node(node, replacement_node);
        return true;
    }

    bool op_cast(shared_ptr<op::v1::ConvolutionBackpropData> node)
    {
<<<<<<< HEAD
        auto tmp = as_type_ptr<op::v1::ConvolutionBackpropData>(node);
        auto output_shape = as_type_ptr<op::Constant>(node->input_value(2).get_node_shared_ptr());
        const auto data_arg = node->input(0).get_source_output();
        const auto filters_arg = node->input(1).get_source_output();
=======
        NGRAPH_CHECK(node->input_value(2).get_node_shared_ptr()->is_constant());
        auto data_batch_shape =
            static_pointer_cast<op::Constant>(node->input_value(2).get_node_shared_ptr())
                ->get_shape_val();
        const auto filters_arg = node->input_value(0);
        const auto delta_arg = node->input_value(1);
>>>>>>> f6bddf08
        const PartialShape& delta_arg_pshape = node->get_input_partial_shape(1);
        NGRAPH_CHECK(delta_arg_pshape.rank().is_static(),
                     "Unable to convert ConvolutionBackpropData:v1 to ConvolutionBackpropData:v0 "
                     "if delta argument rank is dynamic. Node: ",
                     *node);
        NGRAPH_CHECK(output_shape,
                     "Unable to convert ConvolutionBackpropData:v1 to ConvolutionBackpropData:v0 "
                     "if output_shape is not constant. Node: ",
                     *node);
        const size_t num_spatial_dims = static_cast<size_t>(delta_arg_pshape.rank()) - 2;

        auto output_padding = tmp->get_output_padding();

        bool is_op_valid = all_of(
            output_padding.begin(), output_padding.end(), [](size_t value) { return value == 0; });

        NGRAPH_CHECK(is_op_valid,
                     "Unable to convert ConvolutionBackpropData:v1 to ConvolutionBackpropData:v0 "
                     "with output padding other than `0`. Node: ",
                     *node);

        auto replacement_node =
            make_shared<op::v0::ConvolutionBackpropData>(output_shape->get_shape_val(),
                                                         filters_arg,
<<<<<<< HEAD
                                                         data_arg,
                                                         tmp->get_strides(),
                                                         tmp->get_dilations(),
                                                         tmp->get_pads_begin(),
                                                         tmp->get_pads_end(),
=======
                                                         delta_arg,
                                                         node->get_strides(),
                                                         node->get_dilations(),
                                                         node->get_pads_begin(),
                                                         node->get_pads_end(),
>>>>>>> f6bddf08
                                                         Strides(num_spatial_dims, 1));
        replace_node(node, replacement_node);
        return true;
    }

    bool op_cast(shared_ptr<op::v1::ConvolutionBackpropFilters> node)
    {
        NGRAPH_CHECK(node->input_value(2).get_node_shared_ptr()->is_constant());
        auto filters_shape =
            static_pointer_cast<op::Constant>(node->input_value(2).get_node_shared_ptr())
                ->get_shape_val();
        const auto data_arg = node->input_value(0);
        const auto delta_arg = node->input_value(1);
        const PartialShape& data_arg_pshape = node->get_input_partial_shape(0);
        NGRAPH_CHECK(data_arg_pshape.rank().is_static(),
                     "Unable to convert ConvolutionBackpropFilters:v1 to "
                     "ConvolutionBackpropFilters:v0 if data argument rank is dynamic. Node: ",
                     *node);
        const size_t num_spatial_dims = static_cast<size_t>(data_arg_pshape.rank()) - 2;
        auto replacement_node =
            make_shared<op::v0::ConvolutionBackpropFilters>(data_arg,
                                                            filters_shape,
                                                            delta_arg,
                                                            node->get_strides(),
                                                            node->get_dilations(),
                                                            node->get_pads_begin(),
                                                            node->get_pads_end(),
                                                            Strides(num_spatial_dims, 1));
        replace_node(node, replacement_node);
        return true;
    }

    bool op_cast(shared_ptr<op::v1::Divide> node)
    {
        const auto input_arg0 = node->input_value(0);
        const auto input_arg1 = node->input_value(1);
        const auto autob = node->get_autob();
        const bool pydiv = node->is_pythondiv();
        auto replacement_node = make_shared<op::v0::Divide>(input_arg0, input_arg1, pydiv, autob);
        replace_node(node, replacement_node);
        return true;
    }

    bool op_cast(shared_ptr<op::v1::Reshape> node)
    {
        auto replacement_node = make_shared<op::v0::DynReshape>(
            node->input_value(0), node->input_value(1), node->get_zero_flag());
        replace_node(node, replacement_node);
        return true;
    }

    bool op_cast(shared_ptr<op::v1::Equal> node)
    {
        op_cast_binary_elementwise_node<op::v0::Equal, op::v1::Equal>(node);
        return true;
    }

    bool op_cast(shared_ptr<op::v1::GenerateMask> node)
    {
        NGRAPH_CHECK(node->input_value(1).get_node_shared_ptr()->is_constant());
        auto mask_shape =
            static_pointer_cast<op::Constant>(node->input_value(1).get_node_shared_ptr())
                ->get_shape_val();
        auto seed = node->get_seed();
        auto use_seed = node->get_use_seed();
        auto probability = node->get_probability();
        auto et = node->get_element_type();

        auto replacement_node = make_shared<op::v0::GenerateMask>(
            node->input_value(0), mask_shape, et, seed, probability, use_seed);

        replace_node(node, replacement_node);
        return true;
    }

    bool op_cast(shared_ptr<op::v1::Greater> node)
    {
        op_cast_binary_elementwise_node<op::v0::Greater, op::v1::Greater>(node);
        return true;
    }

    bool op_cast(shared_ptr<op::v1::GreaterEqual> node)
    {
        op_cast_binary_elementwise_node<op::v0::GreaterEq, op::v1::GreaterEqual>(node);
        return true;
    }

    bool op_cast(shared_ptr<op::v1::Less> node)
    {
        op_cast_binary_elementwise_node<op::v0::Less, op::v1::Less>(node);
        return true;
    }

    bool op_cast(shared_ptr<op::v1::LessEqual> node)
    {
        op_cast_binary_elementwise_node<op::v0::LessEq, op::v1::LessEqual>(node);
        return true;
    }

    bool op_cast(shared_ptr<op::v1::LogicalAnd> node)
    {
        op_cast_binary_elementwise_node<op::v0::And, op::v1::LogicalAnd>(node);
        return true;
    }

    bool op_cast(shared_ptr<op::v1::LogicalNot> node)
    {
        replace_node(node, make_shared<op::v0::Not>(node->input_value(0)));
        return true;
    }

    bool op_cast(shared_ptr<op::v1::LogicalOr> node)
    {
        op_cast_binary_elementwise_node<op::v0::Or, op::v1::LogicalOr>(node);
        return true;
    }

    bool op_cast(shared_ptr<op::v1::LogicalXor> node)
    {
        op_cast_binary_elementwise_node<op::v0::Xor, op::v1::LogicalXor>(node);
        return true;
    }

    bool op_cast(shared_ptr<op::v1::Maximum> node)
    {
        op_cast_binary_elementwise_node<op::v0::Maximum, op::v1::Maximum>(node);
        return true;
    }

    bool op_cast(shared_ptr<op::v1::MaxPool> node)
    {
        auto const input_arg = node->input_value(0);
        auto ceil_mode = static_cast<bool>(node->get_rounding_type());
        auto pad_type = node->get_auto_pad();
        auto padding_below = node->get_pads_begin();
        auto padding_above = node->get_pads_end();
        auto window_movement_strides = node->get_strides();
        auto window_shape = node->get_kernel();

        auto replacement_node = make_shared<op::v0::MaxPool>(input_arg,
                                                             window_shape,
                                                             window_movement_strides,
                                                             padding_below,
                                                             padding_above,
                                                             pad_type,
                                                             ceil_mode);
        replace_node(node, replacement_node);
        return true;
    }

    bool op_cast(shared_ptr<op::v1::MaxPoolBackprop> node)
    {
        const auto padding_below = node->get_pads_begin();
        const auto padding_above = node->get_pads_end();
        const auto window_movement_strides = node->get_strides();
        const auto window_shape = node->get_kernel();

        const auto arg_forward = node->input_value(0);
        const auto delta = node->input_value(1);

        shared_ptr<Node> replacement_node;
        if (node->get_inputs().size() == 3)
        {
            const auto result_forward = node->input_value(2);
            replacement_node = make_shared<op::v0::MaxPoolBackprop>(arg_forward,
                                                                    delta,
                                                                    result_forward,
                                                                    window_shape,
                                                                    window_movement_strides,
                                                                    padding_below,
                                                                    padding_above);
        }
        else
        {
            replacement_node = make_shared<op::v0::MaxPoolBackprop>(arg_forward,
                                                                    delta,
                                                                    window_movement_strides,
                                                                    window_shape,
                                                                    padding_below,
                                                                    padding_above);
        }
        replace_node(node, replacement_node);
        return true;
    }

    bool op_cast(shared_ptr<op::v1::Minimum> node)
    {
        op_cast_binary_elementwise_node<op::v0::Minimum, op::v1::Minimum>(node);
        return true;
    }

    bool op_cast(shared_ptr<op::v1::Multiply> node)
    {
        op_cast_binary_elementwise_node<op::v0::Multiply, op::v1::Multiply>(node);
        return true;
    }

    bool op_cast(shared_ptr<op::v1::NotEqual> node)
    {
        op_cast_binary_elementwise_node<op::v0::NotEqual, op::v1::NotEqual>(node);
        return true;
    }

    bool op_cast(shared_ptr<op::v1::OneHot> node)
    {
        const auto indices = node->input_value(0).get_node_shared_ptr();
        const auto depth = node->input_value(1).get_node_shared_ptr();
        auto on_value = node->input_value(2).get_node_shared_ptr();
        auto off_value = node->input_value(3).get_node_shared_ptr();
        const auto axis = node->get_axis();

        NGRAPH_CHECK(depth->is_constant(), "depth input must be constant", *node);
        const auto const_depth = as_type_ptr<op::Constant>(depth);
        std::int64_t depth_value = const_depth->get_vector<std::int64_t>()[0];

        const auto indices_shape = node->get_input_partial_shape(0);
        NGRAPH_CHECK(indices_shape.is_static(), "indices shape must be static", *node);
        auto output_shape = indices_shape.to_shape();
        output_shape.insert(output_shape.begin() + axis, depth_value);

        auto one_hot = std::make_shared<ngraph::op::Convert>(
            std::make_shared<ngraph::op::OneHot>(indices, output_shape, axis),
            on_value->get_element_type());

        auto broadcasted_values = op::numpy_style_broadcast({one_hot, on_value, off_value});
        on_value = broadcasted_values[1];
        off_value = broadcasted_values[2];

        auto replacement_node = one_hot * (on_value - off_value) + off_value;

        replace_node(node, replacement_node);
        return true;
    }

    bool op_cast(shared_ptr<op::v1::Pad> node)
    {
        const auto pad_arg = node->input_value(0);
        const auto pad_value = node->input_value(3);
        auto replacement_node = make_shared<op::v0::Pad>(
            pad_arg, pad_value, node->get_pads_begin(), node->get_pads_end(), node->get_pad_mode());

        replace_node(node, replacement_node);
        return true;
    }

    bool op_cast(shared_ptr<op::v1::Power> node)
    {
        op_cast_binary_elementwise_node<op::v0::Power, op::v1::Power>(node);
        return true;
    }

    bool op_cast(shared_ptr<op::v1::ReduceProd> node)
    {
        auto replacement_node =
            make_shared<op::v0::Product>(node->input_value(0), node->input_value(1));
        if (node->get_keep_dims())
        {
            NGRAPH_CHECK(node->reduction_axes_constant(),
                         "Unable to convert ReduceProd:v1 to Product:v0 "
                         "if reduction axes are not constant (for keep_dims=true). Node: ",
                         *node);
            auto output_pshape = replacement_node->get_output_partial_shape(0);
            NGRAPH_CHECK(output_pshape.is_static(),
                         "Unable to convert ReduceProd:v1 to Product:v0 "
                         "if output shape is dynamic (for keep_dims=true). Node: ",
                         *node);
            const auto output_shape = output_pshape.to_shape();
            auto reshaped_output_shape = output_shape;
            for (const auto& axis : node->get_reduction_axes())
            {
                reshaped_output_shape.insert(reshaped_output_shape.begin() + axis, 1);
            }
            auto reshaped_product = make_shared<op::Reshape>(replacement_node->output(0),
                                                             get_default_order(output_shape),
                                                             reshaped_output_shape);
            replace_node(node, reshaped_product);
        }
        else
        {
            replace_node(node, replacement_node);
        }
        return true;
    }

    bool op_cast(shared_ptr<op::v1::Reverse> node)
    {
        auto axes_node = node->input_value(1).get_node_shared_ptr();
        NGRAPH_CHECK(axes_node->is_constant(),
                     "Unable to convert Reverse:v1 to Reverse:v0 "
                     "if reduction axes are not constant. Node: ",
                     *node);
        const auto axes_node_const = as_type_ptr<op::Constant>(axes_node);
        AxisSet axes{};
        if (node->get_mode() == op::v1::Reverse::Mode::INDEX)
        {
            axes = axes_node_const->get_axis_vector_val();
        }
        else // Mode::MASK
        {
            auto axes_mask = axes_node_const->get_vector<bool>();
            for (size_t i = 0; i < axes_mask.size(); ++i)
            {
                if (axes_mask[i])
                {
                    axes.emplace(i);
                }
            }
        }
        auto replacement_node = make_shared<op::v0::Reverse>(node->input_value(0), axes);

        replace_node(node, replacement_node);
        return true;
    }

    bool op_cast(shared_ptr<op::v1::StridedSlice> node)
    {
        auto convert_mask_to_axes = [](const std::vector<int64_t>& mask) {
            AxisSet axes{};
            for (auto i = 0; i < mask.size(); ++i)
            {
                if (mask[i] == 1)
                {
                    axes.emplace(i);
                }
            }
            return axes;
        };

        const auto input_data = node->input_value(0);
        const auto input_data_pshape = input_data.get_partial_shape();

        NGRAPH_CHECK(input_data_pshape.is_static(),
                     "Unable to convert StridedSlice:v1 to Slice:v0 "
                     "if input rank is not static. Node: ",
                     *node);

        const auto begin_const =
            as_type_ptr<op::Constant>(node->input_value(1).get_node_shared_ptr());
        const auto end_const =
            as_type_ptr<op::Constant>(node->input_value(2).get_node_shared_ptr());
        const auto strides = as_type_ptr<op::Constant>(node->input_value(3).get_node_shared_ptr());

        NGRAPH_CHECK(begin_const && end_const && strides,
                     "Unable to convert StridedSlice:v1 to Slice:v0 "
                     "if begin, end or strides are not constant. Node: ",
                     *node);

        SlicePlan p = make_slice_plan(input_data_pshape.to_shape(),
                                      begin_const->get_vector<int64_t>(),
                                      end_const->get_vector<int64_t>(),
                                      strides->get_vector<int64_t>(),
                                      convert_mask_to_axes(node->get_begin_mask()),
                                      convert_mask_to_axes(node->get_end_mask()),
                                      convert_mask_to_axes(node->get_new_axis_mask()),
                                      convert_mask_to_axes(node->get_shrink_axis_mask()),
                                      convert_mask_to_axes(node->get_ellipsis_mask()));

        shared_ptr<Node> replacement_node =
            make_shared<op::v0::Slice>(input_data,
                                       Coordinate(p.begins.begin(), p.begins.end()),
                                       Coordinate(p.ends.begin(), p.ends.end()),
                                       Strides(p.strides.begin(), p.strides.end()));

        if (p.reshape_in_shape != p.reshape_out_shape)
        {
            replacement_node =
                make_shared<op::Reshape>(replacement_node,
                                         ngraph::get_default_order(p.reshape_in_shape),
                                         p.reshape_out_shape);
        }

        if (!p.reverse_axes.empty())
        {
            replacement_node = make_shared<op::Reverse>(replacement_node, p.reverse_axes);
        }

        replace_node(node, replacement_node);
        return true;
    }

    bool op_cast(shared_ptr<op::v1::Softmax> node)
    {
        auto axis = node->get_axis();
        auto data = node->input(0);
        auto data_shape = data.get_shape();
        std::vector<size_t> axes(data_shape.size() - axis);
        std::iota(std::begin(axes), std::end(axes), axis);
        auto replacement_node = make_shared<op::v0::Softmax>(node->input_value(0), axes);
        replace_node(node, replacement_node);
        return true;
    }

    bool op_cast(shared_ptr<op::v1::ReduceSum> node)
    {
        auto replacement_node =
            make_shared<op::v0::Sum>(node->input_value(0), node->input_value(1));
        if (node->get_keep_dims())
        {
            NGRAPH_CHECK(node->reduction_axes_constant(),
                         "Unable to convert ReduceSum:v1 to Sum:v0 "
                         "if reduction axes are not constant (for keep_dims=true). Node: ",
                         *node);
            auto output_pshape = replacement_node->get_output_partial_shape(0);
            NGRAPH_CHECK(output_pshape.is_static(),
                         "Unable to convert ReduceSum:v1 to Sum:v0 "
                         "if output shape is dynamic (for keep_dims=true). Node: ",
                         *node);
            const auto output_shape = output_pshape.to_shape();
            auto reshaped_output_shape = output_shape;
            for (const auto& axis : node->get_reduction_axes())
            {
                reshaped_output_shape.insert(reshaped_output_shape.begin() + axis, 1);
            }
            auto reshaped_product = make_shared<op::Reshape>(replacement_node->output(0),
                                                             get_default_order(output_shape),
                                                             reshaped_output_shape);
            replace_node(node, reshaped_product);
        }
        else
        {
            replace_node(node, replacement_node);
        }
        return true;
    }

    bool op_cast(shared_ptr<op::v1::TopK> node)
    {
        const auto axis = node->get_axis();
        const auto sort_type = node->get_sort_type();
        const auto index_elem_type = node->get_index_element_type();

        bool compute_max;
        switch (node->get_mode())
        {
        case op::v1::TopK::Mode::MAX: compute_max = true; break;
        case op::v1::TopK::Mode::MIN: compute_max = false; break;
        default: break;
        }

        const auto arg_node = node->input_value(0);
        const auto k_node = node->input_value(1);

        auto replacement_node = make_shared<op::v0::TopK>(
            arg_node, k_node, axis, index_elem_type, compute_max, sort_type);

        // values output will be 0, indices 1
        vector<int64_t> output_order{1, 0};
        replace_node(node, replacement_node, output_order);
        return true;
    }

    using DispatchMap = map<NodeTypeInfo, std::function<bool(shared_ptr<Node> node)>>;

    template <typename T>
    bool op_cast_thunk(shared_ptr<Node> node)
    {
        return op_cast(as_type_ptr<T>(node));
    }

    DispatchMap& get_dispatch_map()
    {
        static DispatchMap dispatch_map{
#define NGRAPH_OP(NAME, NAMESPACE) {NAMESPACE::NAME::type_info, op_cast_thunk<NAMESPACE::NAME>},
#include "ngraph/opsets/opset1_tbl.hpp"
            NGRAPH_OP(AvgPoolBackprop, op::v1) NGRAPH_OP(ConvolutionBackpropFilters, op::v1)
                NGRAPH_OP(GenerateMask, op::v1) NGRAPH_OP(MaxPoolBackprop, op::v1)
#undef NGRAPH_OP
        };
        return dispatch_map;
    }
}

bool pass::Opset0Downgrade::run_on_node(shared_ptr<Node> node)
{
    bool modified = false;
    auto& dispatch_map = get_dispatch_map();
    auto it = dispatch_map.find(node->get_type_info());
    if (it != dispatch_map.end())
    {
        modified = it->second(node);
    }
    return modified;
}<|MERGE_RESOLUTION|>--- conflicted
+++ resolved
@@ -137,19 +137,9 @@
 
     bool op_cast(shared_ptr<op::v1::ConvolutionBackpropData> node)
     {
-<<<<<<< HEAD
-        auto tmp = as_type_ptr<op::v1::ConvolutionBackpropData>(node);
         auto output_shape = as_type_ptr<op::Constant>(node->input_value(2).get_node_shared_ptr());
         const auto data_arg = node->input(0).get_source_output();
         const auto filters_arg = node->input(1).get_source_output();
-=======
-        NGRAPH_CHECK(node->input_value(2).get_node_shared_ptr()->is_constant());
-        auto data_batch_shape =
-            static_pointer_cast<op::Constant>(node->input_value(2).get_node_shared_ptr())
-                ->get_shape_val();
-        const auto filters_arg = node->input_value(0);
-        const auto delta_arg = node->input_value(1);
->>>>>>> f6bddf08
         const PartialShape& delta_arg_pshape = node->get_input_partial_shape(1);
         NGRAPH_CHECK(delta_arg_pshape.rank().is_static(),
                      "Unable to convert ConvolutionBackpropData:v1 to ConvolutionBackpropData:v0 "
@@ -161,7 +151,7 @@
                      *node);
         const size_t num_spatial_dims = static_cast<size_t>(delta_arg_pshape.rank()) - 2;
 
-        auto output_padding = tmp->get_output_padding();
+        auto output_padding = node->get_output_padding();
 
         bool is_op_valid = all_of(
             output_padding.begin(), output_padding.end(), [](size_t value) { return value == 0; });
@@ -174,19 +164,11 @@
         auto replacement_node =
             make_shared<op::v0::ConvolutionBackpropData>(output_shape->get_shape_val(),
                                                          filters_arg,
-<<<<<<< HEAD
                                                          data_arg,
-                                                         tmp->get_strides(),
-                                                         tmp->get_dilations(),
-                                                         tmp->get_pads_begin(),
-                                                         tmp->get_pads_end(),
-=======
-                                                         delta_arg,
                                                          node->get_strides(),
                                                          node->get_dilations(),
                                                          node->get_pads_begin(),
                                                          node->get_pads_end(),
->>>>>>> f6bddf08
                                                          Strides(num_spatial_dims, 1));
         replace_node(node, replacement_node);
         return true;
