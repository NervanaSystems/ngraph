//*****************************************************************************
// Copyright 2017-2020 Intel Corporation
//
// Licensed under the Apache License, Version 2.0 (the "License");
// you may not use this file except in compliance with the License.
// You may obtain a copy of the License at
//
//     http://www.apache.org/licenses/LICENSE-2.0
//
// Unless required by applicable law or agreed to in writing, software
// distributed under the License is distributed on an "AS IS" BASIS,
// WITHOUT WARRANTIES OR CONDITIONS OF ANY KIND, either express or implied.
// See the License for the specific language governing permissions and
// limitations under the License.
//*****************************************************************************

#include <algorithm>
#include <cstdint>
#include <functional>
#include <numeric>

#include "ngraph/builder/autobroadcast.hpp"
#include "ngraph/builder/reshape.hpp"
#include "ngraph/graph_util.hpp"
#include "ngraph/node.hpp"
#include "ngraph/op/util/attr_types.hpp"
#include "ngraph/ops.hpp"
#include "ngraph/pass/implicit_broadcast_elimination.hpp"
#include "ngraph/pass/opset0_downgrade.hpp"
#include "ngraph/provenance.hpp"
#include "ngraph/slice_plan.hpp"
#include "ngraph/type.hpp"
#include "ngraph/validation_util.hpp"

using namespace std;
using namespace ngraph;

namespace
{
    template <typename OpV0, typename OpV1>
    shared_ptr<Node> op_cast_binary_elementwise_node(const shared_ptr<OpV1>& node)
    {
        const auto input_arg0 = node->input_value(0);
        const auto input_arg1 = node->input_value(1);
        const auto autob = node->get_autob();
        auto replacement_node = make_shared<OpV0>(input_arg0, input_arg1, autob);
        replace_node(node, replacement_node);
        return replacement_node;
    }

    template <typename OpV0, typename OpV1>
    shared_ptr<Node> op_cast_reduction_node(const shared_ptr<OpV1>& node)
    {
        auto replacement_node = make_shared<OpV0>(node->input_value(0), node->input_value(1));
        if (node->get_keep_dims())
        {
            string v1_op_name = string{node->get_type_name()} + ":v1";
            string v0_op_name = string{OpV0{}.get_type_name()} + ":v0";

            NGRAPH_CHECK(node->reduction_axes_constant(),
                         "Unable to convert ",
                         v1_op_name,
                         "to ",
                         v0_op_name,
                         " if reduction axes are not constant (for keep_dims=true). Node: ",
                         *node);
            auto output_pshape = replacement_node->get_output_partial_shape(0);
            NGRAPH_CHECK(output_pshape.is_static(),
                         "Unable to convert ",
                         v1_op_name,
                         "to ",
                         v0_op_name,
                         " if output shape is dynamic (for keep_dims=true). Node: ",
                         *node);
            const auto output_shape = output_pshape.to_shape();
            auto reshaped_output_shape = output_shape;
            for (const auto& axis : node->get_reduction_axes())
            {
                reshaped_output_shape.insert(reshaped_output_shape.begin() + axis, 1);
            }
            auto reshaped_product = make_shared<op::Reshape>(replacement_node->output(0),
                                                             get_default_order(output_shape),
                                                             reshaped_output_shape);
            replace_node(node, reshaped_product);
        }
        else
        {
            replace_node(node, replacement_node);
        }
        return replacement_node;
    }

    // Default is that we did nothing
    shared_ptr<Node> op_cast(shared_ptr<Node> node) { return nullptr; }
    shared_ptr<Node> op_cast(shared_ptr<op::v1::Add> node)
    {
        return op_cast_binary_elementwise_node<op::v0::Add, op::v1::Add>(node);
    }

    shared_ptr<Node> op_cast(shared_ptr<op::v1::AvgPool> node)
    {
        auto const input_arg = node->input_value(0);
        const auto ceil_mode = static_cast<bool>(node->get_rounding_type());
        const auto include_padding_in_avg_computation = !node->get_exclude_pad();
        const auto pad_type = node->get_auto_pad();
        const auto padding_below = node->get_pads_begin();
        const auto padding_above = node->get_pads_end();
        const auto window_movement_strides = node->get_strides();
        const auto window_shape = node->get_kernel();

        auto replacement_node = make_shared<op::v0::AvgPool>(input_arg,
                                                             window_shape,
                                                             window_movement_strides,
                                                             padding_below,
                                                             padding_above,
                                                             include_padding_in_avg_computation,
                                                             pad_type,
                                                             ceil_mode);
        replace_node(node, replacement_node);
        return replacement_node;
    }

    shared_ptr<Node> op_cast(shared_ptr<op::v1::AvgPoolBackprop> node)
    {
        NGRAPH_CHECK(node->input_value(1).get_node_shared_ptr()->is_constant());
        const auto forward_arg_shape =
            static_pointer_cast<op::Constant>(node->input_value(1).get_node_shared_ptr())
                ->get_shape_val();
        const auto delta = node->input_value(0);
        const auto include_padding_in_avg_computation = !node->get_exclude_pad();
        const auto padding_below = node->get_pads_begin();
        const auto padding_above = node->get_pads_end();
        const auto window_movement_strides = node->get_strides();
        const auto window_shape = node->get_kernel();

        auto replacement_node =
            make_shared<op::v0::AvgPoolBackprop>(forward_arg_shape,
                                                 delta,
                                                 window_shape,
                                                 window_movement_strides,
                                                 padding_below,
                                                 padding_above,
                                                 include_padding_in_avg_computation);
        replace_node(node, replacement_node);
        return replacement_node;
    }

    shared_ptr<Node> op_cast(shared_ptr<op::v1::Broadcast> node)
    {
        auto arg = node->input_value(0);
        const auto& arg_shape = arg.get_shape();

        NGRAPH_CHECK(node->input_value(1).get_node_shared_ptr()->is_constant());
        auto target_shape = node->output(0).get_shape();
        NGRAPH_CHECK(node->get_broadcast_axes().first);

        // (Re)construct axes_mapping.
        AxisSet broadcast_axes = node->get_broadcast_axes().second;
        std::vector<size_t> axes_mapping{
<<<<<<< HEAD
            ngraph::builder::opset1::get_axes_mapping(target_shape, broadcast_axes)};
=======
            ngraph::op::opset1::get_axes_mapping(target_shape, broadcast_axes)};
>>>>>>> efa46641

        Output<Node> squeezed_arg = arg;
        // Collect axes to squeeze. Broadcast v0 "adds" new axes, thus we have to squeeze
        // the empty ones (dim:=1), which would be broadcasted by Broadcast v1.
        std::vector<size_t> empty_axes;
        for (size_t a{0}; a < axes_mapping.size(); ++a)
        {
            if (arg_shape.at(a) == 1 && target_shape.at(axes_mapping.at(a)) != 1)
            {
                empty_axes.push_back(a);
            }
        }
        // Check if arg_shape contains some more empty dimensions marked to broadcast.
        // If axes_mapping size is less than arg_shape size, then some of arg dimensions may
        // be equal to one and marked to broadcast.
        if (axes_mapping.size() < arg_shape.size())
        {
            for (size_t a{axes_mapping.size()}; a < arg_shape.size(); ++a)
            {
                if (arg_shape.at(a) == 1)
                {
                    empty_axes.push_back(a);
                }
            }
        }
        if (!empty_axes.empty())
        {
            squeezed_arg = builder::squeeze(arg, empty_axes);
        }

        auto replacement_node =
            make_shared<op::v0::Broadcast>(squeezed_arg, target_shape, broadcast_axes);

        replace_node(node, replacement_node);
        return replacement_node;
    }

    shared_ptr<Node> op_cast(shared_ptr<op::v1::Convolution> node)
    {
        const auto data_arg = node->input_value(0);
        const auto filters_arg = node->input_value(1);
        const auto strides = node->get_strides();
        const size_t num_spatial_dims = strides.size();
        auto replacement_node = make_shared<op::v0::Convolution>(data_arg,
                                                                 filters_arg,
                                                                 node->get_strides(),
                                                                 node->get_dilations(),
                                                                 node->get_pads_begin(),
                                                                 node->get_pads_end(),
                                                                 Strides(num_spatial_dims, 1),
                                                                 node->get_auto_pad());
        replace_node(node, replacement_node);
        return replacement_node;
    }

    shared_ptr<Node> op_cast(shared_ptr<op::v1::ConvolutionBackpropData> node)
    {
        const auto data_arg = node->input(0).get_source_output();
        const auto filters_arg = node->input(1).get_source_output();

        auto data_pshape = data_arg.get_partial_shape();
        auto filters_pshape = filters_arg.get_partial_shape();

        NGRAPH_CHECK(data_pshape.rank().is_static() && data_pshape[0].is_static() &&
                         filters_pshape.rank().is_static() && filters_pshape[1].is_static(),
                     "Unable to convert ConvolutionBackpropData:v1 to ConvolutionBackpropData:v0 "
                     "if data shape N and filters shape C dimensions are not static. Node: ",
                     *node);

        const size_t num_spatial_dims = static_cast<size_t>(data_pshape.rank()) - 2;

        const PartialShape output_pshape{node->output(0).get_partial_shape()};
        NGRAPH_CHECK(output_pshape.is_static(),
                     "Unable to convert ConvolutionBackpropData:v1 to ConvolutionBackpropData:v0 "
                     "if output shape is dynamic. Node: ",
                     *node);
        Shape output_shape = output_pshape.to_shape();

        auto replacement_node =
            make_shared<op::v0::ConvolutionBackpropData>(output_shape,
                                                         filters_arg,
                                                         data_arg,
                                                         node->get_strides(),
                                                         node->get_dilations(),
                                                         node->get_pads_begin(),
                                                         node->get_pads_end(),
                                                         Strides(num_spatial_dims, 1));
        replace_node(node, replacement_node);
        return replacement_node;
    }

    shared_ptr<Node> op_cast(shared_ptr<op::v1::ConvolutionBackpropFilters> node)
    {
        NGRAPH_CHECK(node->input_value(2).get_node_shared_ptr()->is_constant());
        auto filters_shape =
            static_pointer_cast<op::Constant>(node->input_value(2).get_node_shared_ptr())
                ->get_shape_val();
        const auto data_arg = node->input_value(0);
        const auto delta_arg = node->input_value(1);
        const auto strides = node->get_strides();
        const size_t num_spatial_dims = strides.size();
        auto replacement_node =
            make_shared<op::v0::ConvolutionBackpropFilters>(data_arg,
                                                            filters_shape,
                                                            delta_arg,
                                                            node->get_strides(),
                                                            node->get_dilations(),
                                                            node->get_pads_begin(),
                                                            node->get_pads_end(),
                                                            Strides(num_spatial_dims, 1));
        replace_node(node, replacement_node);
        return replacement_node;
    }

    shared_ptr<Node> op_cast(shared_ptr<op::v1::Divide> node)
    {
        const auto input_arg0 = node->input_value(0);
        const auto input_arg1 = node->input_value(1);
        const auto autob = node->get_autob();
        const bool pydiv = node->is_pythondiv();
        auto replacement_node = make_shared<op::v0::Divide>(input_arg0, input_arg1, pydiv, autob);
        replace_node(node, replacement_node);
        return replacement_node;
    }

    shared_ptr<Node> op_cast(shared_ptr<op::v1::Reshape> node)
    {
        shared_ptr<Node> replacement_node;

        const auto target_shape_input = node->input_value(1).get_node_shared_ptr();
        const auto input_rank = node->get_input_partial_shape(0).rank();
        if (target_shape_input->is_constant() && node->get_output_partial_shape(0).is_static() &&
            input_rank.is_static())
        {
            const auto output_shape = node->get_output_shape(0);
            replacement_node =
                make_shared<op::Reshape>(node->input_value(0),
                                         get_default_order(static_cast<size_t>(input_rank)),
                                         output_shape);
        }
        else
        {
            replacement_node = make_shared<op::v0::DynReshape>(
                node->input_value(0), node->input_value(1), node->get_special_zero());
        }

        replace_node(node, replacement_node);
        return replacement_node;
    }

    shared_ptr<Node> op_cast(shared_ptr<op::v1::Equal> node)
    {
        return op_cast_binary_elementwise_node<op::v0::Equal, op::v1::Equal>(node);
    }

    shared_ptr<Node> op_cast(shared_ptr<op::v1::Gather> node)
    {
        auto axis_node = as_type_ptr<op::Constant>(node->input_value(2).get_node_shared_ptr());

        NGRAPH_CHECK(axis_node,
                     "Unable to convert Gather:v1 to Gather:v0 if axis is not constant. Node: ",
                     *node);

        NGRAPH_CHECK(
            axis_node->get_element_type() == element::i64,
            "Unable to convert Gather:v1 to Gather:v0 with axis other type than int64. Node: ",
            *node);

        int64_t axis = axis_node->get_vector<int64_t>()[0];

        auto replacement_node =
            make_shared<op::v0::Gather>(node->input_value(0), node->input_value(1), axis);
        replace_node(node, replacement_node);
        return replacement_node;
    }

    shared_ptr<Node> op_cast(shared_ptr<op::v1::GenerateMask> node)
    {
        NGRAPH_CHECK(node->input_value(1).get_node_shared_ptr()->is_constant());
        auto mask_shape =
            static_pointer_cast<op::Constant>(node->input_value(1).get_node_shared_ptr())
                ->get_shape_val();
        auto seed = node->get_seed();
        auto use_seed = node->get_use_seed();
        auto probability = node->get_probability();
        auto et = node->get_element_type();

        auto replacement_node = make_shared<op::v0::GenerateMask>(
            node->input_value(0), mask_shape, et, seed, probability, use_seed);

        replace_node(node, replacement_node);
        return replacement_node;
    }

    shared_ptr<Node> op_cast(shared_ptr<op::v1::Greater> node)
    {
        return op_cast_binary_elementwise_node<op::v0::Greater, op::v1::Greater>(node);
    }

    shared_ptr<Node> op_cast(shared_ptr<op::v1::GreaterEqual> node)
    {
        return op_cast_binary_elementwise_node<op::v0::GreaterEq, op::v1::GreaterEqual>(node);
    }

    shared_ptr<Node> op_cast(shared_ptr<op::v1::GroupConvolution> node)
    {
        const auto data_arg = node->input_value(0);
        const auto filters_arg = node->input_value(1);
        const auto strides = node->get_strides();
        const size_t num_spatial_dims = strides.size();
        auto replacement_node = make_shared<op::GroupConvolution>(data_arg,
                                                                  filters_arg,
                                                                  node->get_strides(),
                                                                  node->get_dilations(),
                                                                  node->get_pads_begin(),
                                                                  node->get_pads_end(),
                                                                  Strides(num_spatial_dims, 1),
                                                                  node->get_auto_pad());
        replace_node(node, replacement_node);
        return replacement_node;
    }

    shared_ptr<Node> op_cast(shared_ptr<op::v1::GroupConvolutionBackpropData> node)
    {
        const auto data_arg = node->input_value(0);
        const auto filters_arg = node->input_value(1);

        NGRAPH_CHECK(data_arg.get_partial_shape().is_static(),
                     "Unable to convert GroupConvolutionBackpropData:1 to "
                     "GroupConvolutionBackpropData:0 with dynamic data shape. Node: ",
                     *node);

        NGRAPH_CHECK(filters_arg.get_partial_shape().is_static(),
                     "Unable to convert GroupConvolutionBackpropData:1 to "
                     "GroupConvolutionBackpropData:0 with dynamic filters shape. Node: ",
                     *node);

        auto filters_shape = filters_arg.get_shape();
        const size_t groups = filters_shape.at(0);

        const PartialShape output_pshape{node->output(0).get_partial_shape()};
        NGRAPH_CHECK(output_pshape.is_static(),
                     "Unable to convert GroupConvolutionBackpropData:v1 to "
                     "GroupConvolutionBackpropData:v0 "
                     "if output_shape is dynamic. Node: ",
                     *node);
        Shape output_shape = output_pshape.to_shape();

        // Convert filters data layout from [GROUPS, C_INPUT, C_OUTPUT, K_D, ..., K_1]
        // into [C x M/group x k1 x k2 x ... x kn]
        filters_shape.erase(filters_shape.begin());
        filters_shape[0] *= groups;

        auto reshaped_filters = builder::opset1::reshape(node->input_value(1), filters_shape);

        auto replacement_node = make_shared<op::v0::GroupConvolutionBackpropData>(
            op::Constant::create(data_arg.get_element_type(), output_shape, {0}),
            reshaped_filters,
            data_arg,
            node->get_strides(),
            node->get_dilations(),
            node->get_pads_begin(),
            node->get_pads_end(),
            groups);
        replace_node(node, replacement_node);
        return replacement_node;
    }

    shared_ptr<Node> op_cast(shared_ptr<op::v1::Less> node)
    {
        return op_cast_binary_elementwise_node<op::v0::Less, op::v1::Less>(node);
    }

    shared_ptr<Node> op_cast(shared_ptr<op::v1::LessEqual> node)
    {
        return op_cast_binary_elementwise_node<op::v0::LessEq, op::v1::LessEqual>(node);
    }

    shared_ptr<Node> op_cast(shared_ptr<op::v1::LogicalAnd> node)
    {
        return op_cast_binary_elementwise_node<op::v0::And, op::v1::LogicalAnd>(node);
    }

    shared_ptr<Node> op_cast(shared_ptr<op::v1::LogicalNot> node)
    {
        auto replacement_node = make_shared<op::v0::Not>(node->input_value(0));
        replace_node(node, replacement_node);
        return replacement_node;
    }

    shared_ptr<Node> op_cast(shared_ptr<op::v1::LogicalOr> node)
    {
        return op_cast_binary_elementwise_node<op::v0::Or, op::v1::LogicalOr>(node);
    }

    shared_ptr<Node> op_cast(shared_ptr<op::v1::LogicalXor> node)
    {
        return op_cast_binary_elementwise_node<op::v0::Xor, op::v1::LogicalXor>(node);
    }

    shared_ptr<Node> op_cast(shared_ptr<op::v1::Maximum> node)
    {
        return op_cast_binary_elementwise_node<op::v0::Maximum, op::v1::Maximum>(node);
    }

    shared_ptr<Node> op_cast(shared_ptr<op::v1::MaxPool> node)
    {
        auto const input_arg = node->input_value(0);
        auto ceil_mode = static_cast<bool>(node->get_rounding_type());
        auto pad_type = node->get_auto_pad();
        auto padding_below = node->get_pads_begin();
        auto padding_above = node->get_pads_end();
        auto window_movement_strides = node->get_strides();
        auto window_shape = node->get_kernel();

        auto replacement_node = make_shared<op::v0::MaxPool>(input_arg,
                                                             window_shape,
                                                             window_movement_strides,
                                                             padding_below,
                                                             padding_above,
                                                             pad_type,
                                                             ceil_mode);
        replace_node(node, replacement_node);
        return replacement_node;
    }

    shared_ptr<Node> op_cast(shared_ptr<op::v1::MaxPoolBackprop> node)
    {
        const auto padding_below = node->get_pads_begin();
        const auto padding_above = node->get_pads_end();
        const auto window_movement_strides = node->get_strides();
        const auto window_shape = node->get_kernel();

        const auto arg_forward = node->input_value(0);
        const auto delta = node->input_value(1);

        shared_ptr<Node> replacement_node;
        if (node->get_input_size() == 3)
        {
            const auto result_forward = node->input_value(2);
            replacement_node = make_shared<op::v0::MaxPoolBackprop>(arg_forward,
                                                                    delta,
                                                                    result_forward,
                                                                    window_shape,
                                                                    window_movement_strides,
                                                                    padding_below,
                                                                    padding_above);
        }
        else
        {
            replacement_node = make_shared<op::v0::MaxPoolBackprop>(arg_forward,
                                                                    delta,
                                                                    window_movement_strides,
                                                                    window_shape,
                                                                    padding_below,
                                                                    padding_above);
        }
        replace_node(node, replacement_node);
        return replacement_node;
    }

    shared_ptr<Node> op_cast(shared_ptr<op::v1::Minimum> node)
    {
        return op_cast_binary_elementwise_node<op::v0::Minimum, op::v1::Minimum>(node);
    }

    shared_ptr<Node> op_cast(shared_ptr<op::v1::Multiply> node)
    {
        return op_cast_binary_elementwise_node<op::v0::Multiply, op::v1::Multiply>(node);
    }

    shared_ptr<Node> op_cast(shared_ptr<op::v1::NotEqual> node)
    {
        return op_cast_binary_elementwise_node<op::v0::NotEqual, op::v1::NotEqual>(node);
    }

    shared_ptr<Node> op_cast(shared_ptr<op::v1::OneHot> node)
    {
        const auto indices = node->input_value(0);
        const auto depth = node->input_value(1).get_node_shared_ptr();
        auto on_value = node->input_value(2);
        auto off_value = node->input_value(3);
        const auto axis = node->get_axis();

        NGRAPH_CHECK(depth->is_constant(), "depth input must be constant", *node);
        const auto output_pshape = node->get_output_partial_shape(0);
        NGRAPH_CHECK(output_pshape.is_static(), "output shape must be static", *node);
        const auto output_shape = output_pshape.to_shape();

        auto one_hot = std::make_shared<ngraph::op::Convert>(
            std::make_shared<ngraph::op::OneHot>(indices, output_shape, axis),
            on_value.get_element_type());

        auto broadcasted_values = builder::numpy_broadcast_outputs({one_hot, on_value, off_value});
        on_value = broadcasted_values[1];
        off_value = broadcasted_values[2];

        auto replacement_node = one_hot * (on_value - off_value) + off_value;

        replace_node(node, replacement_node);
        return replacement_node;
    }

    shared_ptr<Node> op_cast(shared_ptr<op::v1::Pad> node)
    {
        const auto pad_arg = node->input_value(0);
        const auto pad_value = node->input_value(3);
        auto replacement_node = make_shared<op::v0::Pad>(
            pad_arg, pad_value, node->get_pads_begin(), node->get_pads_end(), node->get_pad_mode());

        replace_node(node, replacement_node);
        return replacement_node;
    }

    shared_ptr<Node> op_cast(shared_ptr<op::v1::Power> node)
    {
        return op_cast_binary_elementwise_node<op::v0::Power, op::v1::Power>(node);
    }

    shared_ptr<Node> op_cast(shared_ptr<op::v1::ReduceMax> node)
    {
        return op_cast_reduction_node<op::v0::Max, op::v1::ReduceMax>(node);
    }

    shared_ptr<Node> op_cast(shared_ptr<op::v1::ReduceMin> node)
    {
        return op_cast_reduction_node<op::v0::Min, op::v1::ReduceMin>(node);
    }

    shared_ptr<Node> op_cast(shared_ptr<op::v1::ReduceProd> node)
    {
        return op_cast_reduction_node<op::v0::Product, op::v1::ReduceProd>(node);
    }

    shared_ptr<Node> op_cast(shared_ptr<op::v1::ReduceSum> node)
    {
        return op_cast_reduction_node<op::v0::Sum, op::v1::ReduceSum>(node);
    }

    shared_ptr<Node> op_cast(shared_ptr<op::v1::Reverse> node)
    {
        auto axes_node = node->input_value(1).get_node_shared_ptr();
        NGRAPH_CHECK(axes_node->is_constant(),
                     "Unable to convert Reverse:v1 to Reverse:v0 "
                     "if reduction axes are not constant. Node: ",
                     *node);
        const auto axes_node_const = as_type_ptr<op::Constant>(axes_node);
        AxisSet axes{};
        if (node->get_mode() == op::v1::Reverse::Mode::INDEX)
        {
            axes = axes_node_const->get_axis_vector_val();
        }
        else // Mode::MASK
        {
            auto axes_mask = axes_node_const->get_vector<bool>();
            for (size_t i = 0; i < axes_mask.size(); ++i)
            {
                if (axes_mask[i])
                {
                    axes.emplace(i);
                }
            }
        }
        auto replacement_node = make_shared<op::v0::Reverse>(node->input_value(0), axes);

        replace_node(node, replacement_node);
        return replacement_node;
    }

    shared_ptr<Node> op_cast(shared_ptr<op::v1::Select> node)
    {
        ngraph::pass::ImplicitBroadcastElimination().run_on_node(node);
        auto replacement_node = make_shared<op::v0::Select>(
            node->input_value(0), node->input_value(1), node->input_value(2));
        replace_node(node, replacement_node);
        return replacement_node;
    }

    shared_ptr<Node> op_cast(shared_ptr<op::v1::StridedSlice> node)
    {
        auto convert_mask_to_axes = [](const std::vector<int64_t>& mask) {
            AxisSet axes{};
            for (auto i = 0; i < mask.size(); ++i)
            {
                if (mask[i] == 1)
                {
                    axes.emplace(i);
                }
            }
            return axes;
        };

        const auto input_data = node->input_value(0);
        const auto input_data_pshape = input_data.get_partial_shape();

        NGRAPH_CHECK(input_data_pshape.is_static(),
                     "Unable to convert StridedSlice:v1 to Slice:v0 "
                     "if input rank is not static. Node: ",
                     *node);

        const auto begin_const =
            as_type_ptr<op::Constant>(node->input_value(1).get_node_shared_ptr());
        const auto end_const =
            as_type_ptr<op::Constant>(node->input_value(2).get_node_shared_ptr());
        const auto strides = as_type_ptr<op::Constant>(node->input_value(3).get_node_shared_ptr());

        NGRAPH_CHECK(begin_const && end_const && strides,
                     "Unable to convert StridedSlice:v1 to Slice:v0 "
                     "if begin, end or strides are not constant. Node: ",
                     *node);

        SlicePlan p = make_slice_plan(input_data_pshape.to_shape(),
                                      begin_const->get_vector<int64_t>(),
                                      end_const->get_vector<int64_t>(),
                                      strides->get_vector<int64_t>(),
                                      convert_mask_to_axes(node->get_begin_mask()),
                                      convert_mask_to_axes(node->get_end_mask()),
                                      convert_mask_to_axes(node->get_new_axis_mask()),
                                      convert_mask_to_axes(node->get_shrink_axis_mask()),
                                      convert_mask_to_axes(node->get_ellipsis_mask()));

        shared_ptr<Node> replacement_node =
            make_shared<op::v0::Slice>(input_data,
                                       Coordinate(p.begins.begin(), p.begins.end()),
                                       Coordinate(p.ends.begin(), p.ends.end()),
                                       Strides(p.strides.begin(), p.strides.end()));

        if (p.reshape_in_shape != p.reshape_out_shape)
        {
            replacement_node =
                make_shared<op::Reshape>(replacement_node,
                                         ngraph::get_default_order(p.reshape_in_shape),
                                         p.reshape_out_shape);
        }

        if (!p.reverse_axes.empty())
        {
            replacement_node = make_shared<op::Reverse>(replacement_node, p.reverse_axes);
        }

        replace_node(node, replacement_node);
        return replacement_node;
    }

    shared_ptr<Node> op_cast(shared_ptr<op::v1::Softmax> node)
    {
        auto axis = node->get_axis();
        auto data = node->input(0);
        auto data_shape = data.get_shape();
        std::vector<size_t> axes(data_shape.size() - axis);
        std::iota(std::begin(axes), std::end(axes), axis);
        auto replacement_node = make_shared<op::v0::Softmax>(node->input_value(0), axes);
        replace_node(node, replacement_node);
        return replacement_node;
    }

    shared_ptr<Node> op_cast(shared_ptr<op::v1::Split> node)
    {
        const auto num_splits = node->get_num_splits();

        auto replacement_node =
            make_shared<op::v0::Split>(node->input_value(0), node->input_value(1), num_splits);

        replace_node(node, replacement_node);
        return replacement_node;
    }

    shared_ptr<Node> op_cast(shared_ptr<op::v1::Subtract> node)
    {
        return op_cast_binary_elementwise_node<op::v0::Subtract, op::v1::Subtract>(node);
    }

    shared_ptr<Node> op_cast(shared_ptr<op::v1::TopK> node)
    {
        const auto axis = node->get_axis();
        const auto sort_type = node->get_sort_type();
        const auto index_elem_type = node->get_index_element_type();

        bool compute_max;
        switch (node->get_mode())
        {
        case op::v1::TopK::Mode::MAX: compute_max = true; break;
        case op::v1::TopK::Mode::MIN: compute_max = false; break;
        default: break;
        }

        const auto arg_node = node->input_value(0);
        const auto k_node = node->input_value(1);

        auto replacement_node = make_shared<op::v0::TopK>(
            arg_node, k_node, axis, index_elem_type, compute_max, sort_type);

        // values output will be 0, indices 1
        vector<int64_t> output_order{1, 0};
        replace_node(node, replacement_node, output_order);
        return replacement_node;
    }

    shared_ptr<Node> op_cast(shared_ptr<op::v1::Transpose> node)
    {
        const auto data = node->input_value(0);

        const auto data_pshape = data.get_partial_shape();
        NGRAPH_CHECK(data_pshape.is_static(),
                     "Unable to convert Transpose:v1 to Reshape:v0 "
                     "if data shape is dynamic. Node: ",
                     *node);
        const auto data_shape = data_pshape.to_shape();

        const auto order_node = node->input_value(1).get_node_shared_ptr();
        NGRAPH_CHECK(order_node->is_constant(),
                     "Unable to convert Transpose:v1 to Reshape:v0 "
                     "if order node is not constant. Node: ",
                     *node);
        const auto order_const = as_type_ptr<op::Constant>(order_node);

        auto order = order_const->get_axis_vector_val();
        Shape out_shape = data_shape;
        if (order.empty())
        {
            order.resize(out_shape.size());
            iota(begin(order), end(order), 0);
        }
        else
        {
            for (size_t i = 0; i < order.size(); ++i)
            {
                out_shape[i] = data_shape.at(order.at(i));
            }
        }

        auto replacement_node = make_shared<op::v0::Reshape>(data, order, out_shape);
        replace_node(node, replacement_node);
        return replacement_node;
    }

    shared_ptr<Node> op_cast(shared_ptr<op::v1::VariadicSplit> node)
    {
        const auto split_lengths = node->input_value(2).get_node_shared_ptr();

        NGRAPH_CHECK(split_lengths->is_constant(),
                     "Unable to convert VariadicSplit:v1 to Split:v0 "
                     "if 'split_lengths' input is not constant. Node: ",
                     *node);

        const auto splits = as_type_ptr<op::Constant>(split_lengths)->get_vector<int64_t>();
        const std::vector<size_t> splits_unsigned{splits.begin(), splits.end()};

        auto replacement_node =
            make_shared<op::v0::Split>(node->input_value(0), node->input_value(1), splits_unsigned);

        replace_node(node, replacement_node);
        return replacement_node;
    }

    using DispatchMap = map<NodeTypeInfo, std::function<bool(shared_ptr<Node> node)>>;

    template <typename T>
    bool op_cast_thunk(shared_ptr<Node> node)
    {
        auto downgraded_node = op_cast(as_type_ptr<T>(node));
        if (downgraded_node)
        {
            if (ngraph::get_provenance_enabled())
            {
                const std::string provenance_tag =
                    "<Opset0_Downgrade (v1 " + std::string(node->get_type_name()) + ")>";
                downgraded_node->add_provenance_tags_above(node->input_values(), {provenance_tag});
            }
            return true;
        }
        return false;
    }

    DispatchMap& get_dispatch_map()
    {
        static DispatchMap dispatch_map{
#define NGRAPH_OP(NAME, NAMESPACE) {NAMESPACE::NAME::type_info, op_cast_thunk<NAMESPACE::NAME>},
#include "ngraph/opsets/opset1_tbl.hpp"
            NGRAPH_OP(AvgPoolBackprop, op::v1) NGRAPH_OP(ConvolutionBackpropFilters, op::v1)
                NGRAPH_OP(GenerateMask, op::v1) NGRAPH_OP(MaxPoolBackprop, op::v1)
#undef NGRAPH_OP
        };
        return dispatch_map;
    }
} // namespace

bool pass::Opset0Downgrade::run_on_node(shared_ptr<Node> node)
{
    bool modified = false;
    auto& dispatch_map = get_dispatch_map();
    auto it = dispatch_map.find(node->get_type_info());
    if (it != dispatch_map.end())
    {
        modified = it->second(node);
    }
    return modified;
}<|MERGE_RESOLUTION|>--- conflicted
+++ resolved
@@ -157,11 +157,7 @@
         // (Re)construct axes_mapping.
         AxisSet broadcast_axes = node->get_broadcast_axes().second;
         std::vector<size_t> axes_mapping{
-<<<<<<< HEAD
             ngraph::builder::opset1::get_axes_mapping(target_shape, broadcast_axes)};
-=======
-            ngraph::op::opset1::get_axes_mapping(target_shape, broadcast_axes)};
->>>>>>> efa46641
 
         Output<Node> squeezed_arg = arg;
         // Collect axes to squeeze. Broadcast v0 "adds" new axes, thus we have to squeeze
