--- conflicted
+++ resolved
@@ -18,11 +18,8 @@
 
 #include "ngraph/graph_util.hpp"
 #include "ngraph/node.hpp"
-<<<<<<< HEAD
 #include "ngraph/op/add.hpp"
-=======
 #include "ngraph/op/and.hpp"
->>>>>>> 3d57b025
 #include "ngraph/op/avg_pool.hpp"
 #include "ngraph/op/broadcast.hpp"
 #include "ngraph/op/constant.hpp"
@@ -32,7 +29,6 @@
 #include "ngraph/op/experimental/dyn_reshape.hpp"
 #include "ngraph/op/experimental/generate_mask.hpp"
 #include "ngraph/op/get_output_element.hpp"
-<<<<<<< HEAD
 #include "ngraph/op/greater.hpp"
 #include "ngraph/op/greater_eq.hpp"
 #include "ngraph/op/less.hpp"
@@ -41,13 +37,9 @@
 #include "ngraph/op/maximum.hpp"
 #include "ngraph/op/minimum.hpp"
 #include "ngraph/op/multiply.hpp"
+#include "ngraph/op/not.hpp"
 #include "ngraph/op/not_equal.hpp"
-=======
-#include "ngraph/op/less_eq.hpp"
-#include "ngraph/op/max_pool.hpp"
-#include "ngraph/op/not.hpp"
 #include "ngraph/op/or.hpp"
->>>>>>> 3d57b025
 #include "ngraph/op/pad.hpp"
 #include "ngraph/op/power.hpp"
 #include "ngraph/op/product.hpp"
@@ -333,7 +325,6 @@
         modified = true;
         break;
     }
-<<<<<<< HEAD
     case OP_TYPEID::Greater:
     {
         downgrade_binary_elementwise_node<op::v0::Greater, op::v1::Greater>(node);
@@ -354,58 +345,37 @@
     }
     case OP_TYPEID::LessEq:
     {
-        downgrade_binary_elementwise_node<op::v0::LessEq, op::v1::LessEq>(node);
+        downgrade_binary_elementwise_node<op::v0::LessEq, op::v1::LessEqual>(node);
+        modified = true;
+        break;
+    }
+    case OP_TYPEID::LogicalAnd:
+    {
+        downgrade_binary_elementwise_node<op::v0::And, op::v1::LogicalAnd>(node);
+        modified = true;
+        break;
+    }
+    case OP_TYPEID::LogicalNot:
+    {
+        replace_node(node, make_shared<op::v0::Not>(node->input(0).get_source_output()));
+        modified = true;
+        break;
+    }
+    case OP_TYPEID::LogicalOr:
+    {
+        downgrade_binary_elementwise_node<op::v0::Or, op::v1::LogicalOr>(node);
+        modified = true;
+        break;
+    }
+    case OP_TYPEID::LogicalXor:
+    {
+        downgrade_binary_elementwise_node<op::v0::Xor, op::v1::LogicalXor>(node);
         modified = true;
         break;
     }
     case OP_TYPEID::Maximum:
     {
         downgrade_binary_elementwise_node<op::v0::Maximum, op::v1::Maximum>(node);
-=======
-    case OP_TYPEID::LessEqual:
-    {
-        auto less_eq_v1 = as_type_ptr<op::v1::LessEqual>(node);
-        auto replacement_node = make_shared<op::v0::LessEq>(node->input(0).get_source_output(),
-                                                            node->input(1).get_source_output(),
-                                                            less_eq_v1->get_autob());
-        replace_node(node, replacement_node);
-        modified = true;
-        break;
-    }
-    case OP_TYPEID::LogicalAnd:
-    {
-        auto and_v1 = as_type_ptr<op::v1::LogicalAnd>(node);
-        auto replacement_node = make_shared<op::v0::And>(node->input(0).get_source_output(),
-                                                         node->input(1).get_source_output(),
-                                                         and_v1->get_autob());
-        replace_node(node, replacement_node);
-        modified = true;
-        break;
-    }
-    case OP_TYPEID::LogicalNot:
-    {
-        replace_node(node, make_shared<op::v0::Not>(node->input(0).get_source_output()));
-        modified = true;
-        break;
-    }
-    case OP_TYPEID::LogicalOr:
-    {
-        auto or_v1 = as_type_ptr<op::v1::LogicalOr>(node);
-        auto replacement_node = make_shared<op::v0::Or>(node->input(0).get_source_output(),
-                                                        node->input(1).get_source_output(),
-                                                        or_v1->get_autob());
-        replace_node(node, replacement_node);
-        modified = true;
-        break;
-    }
-    case OP_TYPEID::LogicalXor:
-    {
-        auto xor_v1 = as_type_ptr<op::v1::LogicalXor>(node);
-        auto replacement_node = make_shared<op::v0::Xor>(node->input(0).get_source_output(),
-                                                         node->input(1).get_source_output(),
-                                                         xor_v1->get_autob());
-        replace_node(node, replacement_node);
->>>>>>> 3d57b025
         modified = true;
         break;
     }
