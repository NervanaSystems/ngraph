//*****************************************************************************
// Copyright 2017-2020 Intel Corporation
//
// Licensed under the Apache License, Version 2.0 (the "License");
// you may not use this file except in compliance with the License.
// You may obtain a copy of the License at
//
//     http://www.apache.org/licenses/LICENSE-2.0
//
// Unless required by applicable law or agreed to in writing, software
// distributed under the License is distributed on an "AS IS" BASIS,
// WITHOUT WARRANTIES OR CONDITIONS OF ANY KIND, either express or implied.
// See the License for the specific language governing permissions and
// limitations under the License.
//*****************************************************************************

#include <algorithm>
#include <cstdint>
#include <functional>
#include <numeric>

#include "ngraph/builder/reshape.hpp"
#include "ngraph/graph_util.hpp"
#include "ngraph/node.hpp"
#include "ngraph/op/util/attr_types.hpp"
#include "ngraph/op/util/broadcasting.hpp"
#include "ngraph/ops.hpp"
#include "ngraph/pass/implicit_broadcast_elimination.hpp"
#include "ngraph/pass/opset0_downgrade.hpp"
#include "ngraph/slice_plan.hpp"
#include "ngraph/type.hpp"
#include "ngraph/validation_util.hpp"

using namespace std;
using namespace ngraph;

namespace
{
    template <typename OpV0, typename OpV1>
    void op_cast_binary_elementwise_node(const shared_ptr<OpV1>& node)
    {
        const auto input_arg0 = node->input_value(0);
        const auto input_arg1 = node->input_value(1);
        const auto autob = node->get_autob();
        auto replacement_node = make_shared<OpV0>(input_arg0, input_arg1, autob);
        replace_node(node, replacement_node);
    }

    template <typename OpV0, typename OpV1>
    void op_cast_reduction_node(const shared_ptr<OpV1>& node)
    {
        auto replacement_node = make_shared<OpV0>(node->input_value(0), node->input_value(1));
        if (node->get_keep_dims())
        {
            string v1_op_name = string{node->get_type_name()} + ":v1";
            string v0_op_name = string{OpV0{}.get_type_name()} + ":v0";

            NGRAPH_CHECK(node->reduction_axes_constant(),
                         "Unable to convert ",
                         v1_op_name,
                         "to ",
                         v0_op_name,
                         " if reduction axes are not constant (for keep_dims=true). Node: ",
                         *node);
            auto output_pshape = replacement_node->get_output_partial_shape(0);
            NGRAPH_CHECK(output_pshape.is_static(),
                         "Unable to convert ",
                         v1_op_name,
                         "to ",
                         v0_op_name,
                         " if output shape is dynamic (for keep_dims=true). Node: ",
                         *node);
            const auto output_shape = output_pshape.to_shape();
            auto reshaped_output_shape = output_shape;
            for (const auto& axis : node->get_reduction_axes())
            {
                reshaped_output_shape.insert(reshaped_output_shape.begin() + axis, 1);
            }
            auto reshaped_product = make_shared<op::Reshape>(replacement_node->output(0),
                                                             get_default_order(output_shape),
                                                             reshaped_output_shape);
            replace_node(node, reshaped_product);
        }
        else
        {
            replace_node(node, replacement_node);
        }
    }

    // Default is that we did nothing
    bool op_cast(shared_ptr<Node> node) { return false; }
    bool op_cast(shared_ptr<op::v1::Add> node)
    {
        op_cast_binary_elementwise_node<op::v0::Add, op::v1::Add>(node);
        return true;
    }

    bool op_cast(shared_ptr<op::v1::AvgPool> node)
    {
        auto const input_arg = node->input_value(0);
        const auto ceil_mode = static_cast<bool>(node->get_rounding_type());
        const auto include_padding_in_avg_computation = !node->get_exclude_pad();
        const auto pad_type = node->get_auto_pad();
        const auto padding_below = node->get_pads_begin();
        const auto padding_above = node->get_pads_end();
        const auto window_movement_strides = node->get_strides();
        const auto window_shape = node->get_kernel();

        auto replacement_node = make_shared<op::v0::AvgPool>(input_arg,
                                                             window_shape,
                                                             window_movement_strides,
                                                             padding_below,
                                                             padding_above,
                                                             include_padding_in_avg_computation,
                                                             pad_type,
                                                             ceil_mode);
        replace_node(node, replacement_node);
        return true;
    }

    bool op_cast(shared_ptr<op::v1::AvgPoolBackprop> node)
    {
        NGRAPH_CHECK(node->input_value(1).get_node_shared_ptr()->is_constant());
        const auto forward_arg_shape =
            static_pointer_cast<op::Constant>(node->input_value(1).get_node_shared_ptr())
                ->get_shape_val();
        const auto delta = node->input_value(0);
        const auto include_padding_in_avg_computation = !node->get_exclude_pad();
        const auto padding_below = node->get_pads_begin();
        const auto padding_above = node->get_pads_end();
        const auto window_movement_strides = node->get_strides();
        const auto window_shape = node->get_kernel();

        auto replacement_node =
            make_shared<op::v0::AvgPoolBackprop>(forward_arg_shape,
                                                 delta,
                                                 window_shape,
                                                 window_movement_strides,
                                                 padding_below,
                                                 padding_above,
                                                 include_padding_in_avg_computation);
        replace_node(node, replacement_node);
        return true;
    }

    bool op_cast(shared_ptr<op::v1::Broadcast> node)
    {
        auto arg = node->input_value(0);
        NGRAPH_CHECK(node->input_value(1).get_node_shared_ptr()->is_constant());
        auto target_shape =
            static_pointer_cast<op::Constant>(node->input_value(1).get_node_shared_ptr())
                ->get_shape_val();
        NGRAPH_CHECK(node->get_broadcast_axes().first);
        auto replacement_node =
            make_shared<op::v0::Broadcast>(arg, target_shape, node->get_broadcast_axes().second);

        replace_node(node, replacement_node);
        return true;
    }

    bool op_cast(shared_ptr<op::v1::Convolution> node)
    {
        const auto data_arg = node->input_value(0);
        const auto filters_arg = node->input_value(1);
        const auto strides = node->get_strides();
        const size_t num_spatial_dims = strides.size();
        auto replacement_node = make_shared<op::v0::Convolution>(data_arg,
                                                                 filters_arg,
                                                                 node->get_strides(),
                                                                 node->get_dilations(),
                                                                 node->get_pads_begin(),
                                                                 node->get_pads_end(),
                                                                 Strides(num_spatial_dims, 1),
                                                                 node->get_auto_pad());
        replace_node(node, replacement_node);
        return true;
    }

    bool op_cast(shared_ptr<op::v1::ConvolutionBackpropData> node)
    {
        const auto data_arg = node->input(0).get_source_output();
        const auto filters_arg = node->input(1).get_source_output();
        const auto& strides = node->get_strides();
        const auto& dilations = node->get_dilations();
        const auto& output_padding = node->get_output_padding();

        const size_t num_spatial_dims = strides.size();

        auto data_pshape = data_arg.get_partial_shape();
        auto filters_pshape = filters_arg.get_partial_shape();

        NGRAPH_CHECK(data_pshape.rank().is_static() && data_pshape[0].is_static() &&
                         filters_pshape.rank().is_static() && filters_pshape[1].is_static(),
                     "Unable to convert ConvolutionBackpropData:v1 to ConvolutionBackpropData:v0 "
                     "if data shape N and filters shape C dimensions are not static. Node: ",
                     *node);

        auto filters_shape = filters_arg.get_shape();
        const auto& data_shape = data_arg.get_shape();

        Shape output_shape;
        if (node->inputs().size() > 2)
        {
            auto output_shape_input =
                as_type_ptr<op::Constant>(node->input_value(2).get_node_shared_ptr());
            NGRAPH_CHECK(
                output_shape_input,
                "Unable to convert ConvolutionBackpropData:v1 to ConvolutionBackpropData:v0 "
                "if output_shape is not constant. Node: ",
                *node);
            output_shape = output_shape_input->get_shape_val();
        }
        else
        {
            auto pads_begin = node->get_pads_begin();
            auto pads_end = node->get_pads_end();

            for (size_t i = 0; i < num_spatial_dims; ++i)
            {
                size_t val = strides[i] * (data_shape[i + 2] - 1) +
                             dilations[i] * (filters_shape[i + 2] - 1) + 1 - pads_begin[i] -
                             pads_end[i] + output_padding[i];
                output_shape.push_back(val);
            }
        }

        // Add N and C dimenstions to output_shape
        output_shape.insert(output_shape.begin(), filters_shape[1]);
        output_shape.insert(output_shape.begin(), data_shape[0]);

        auto replacement_node =
            make_shared<op::v0::ConvolutionBackpropData>(output_shape,
                                                         filters_arg,
                                                         data_arg,
                                                         node->get_strides(),
                                                         node->get_dilations(),
                                                         node->get_pads_begin(),
                                                         node->get_pads_end(),
                                                         Strides(num_spatial_dims, 1));
        replace_node(node, replacement_node);
        return true;
    }

    bool op_cast(shared_ptr<op::v1::ConvolutionBackpropFilters> node)
    {
        NGRAPH_CHECK(node->input_value(2).get_node_shared_ptr()->is_constant());
        auto filters_shape =
            static_pointer_cast<op::Constant>(node->input_value(2).get_node_shared_ptr())
                ->get_shape_val();
        const auto data_arg = node->input_value(0);
        const auto delta_arg = node->input_value(1);
        const auto strides = node->get_strides();
        const size_t num_spatial_dims = strides.size();
        auto replacement_node =
            make_shared<op::v0::ConvolutionBackpropFilters>(data_arg,
                                                            filters_shape,
                                                            delta_arg,
                                                            node->get_strides(),
                                                            node->get_dilations(),
                                                            node->get_pads_begin(),
                                                            node->get_pads_end(),
                                                            Strides(num_spatial_dims, 1));
        replace_node(node, replacement_node);
        return true;
    }

    bool op_cast(shared_ptr<op::v1::Divide> node)
    {
        const auto input_arg0 = node->input_value(0);
        const auto input_arg1 = node->input_value(1);
        const auto autob = node->get_autob();
        const bool pydiv = node->is_pythondiv();
        auto replacement_node = make_shared<op::v0::Divide>(input_arg0, input_arg1, pydiv, autob);
        replace_node(node, replacement_node);
        return true;
    }

    bool op_cast(shared_ptr<op::v1::Reshape> node)
    {
        shared_ptr<Node> replacement_node;

        const auto target_shape_input = node->input_value(1).get_node_shared_ptr();
        const auto input_rank = node->get_input_partial_shape(0).rank();
        if (target_shape_input->is_constant() && node->get_output_partial_shape(0).is_static() &&
            input_rank.is_static())
        {
            const auto output_shape = node->get_output_shape(0);
            replacement_node =
                make_shared<op::Reshape>(node->input_value(0),
                                         get_default_order(static_cast<size_t>(input_rank)),
                                         output_shape);
        }
        else
        {
            replacement_node = make_shared<op::v0::DynReshape>(
                node->input_value(0), node->input_value(1), node->get_special_zero());
        }

        replace_node(node, replacement_node);
        return true;
    }

    bool op_cast(shared_ptr<op::v1::Equal> node)
    {
        op_cast_binary_elementwise_node<op::v0::Equal, op::v1::Equal>(node);
        return true;
    }

    bool op_cast(shared_ptr<op::v1::Gather> node)
    {
        auto axis_node = as_type_ptr<op::Constant>(node->input_value(2).get_node_shared_ptr());

        NGRAPH_CHECK(axis_node,
                     "Unable to convert Gather:v1 to Gather:v0 if axis is not constant. Node: ",
                     *node);

        NGRAPH_CHECK(
            axis_node->get_element_type() == element::i64,
            "Unable to convert Gather:v1 to Gather:v0 with axis other type than int64. Node: ",
            *node);

        int64_t axis = axis_node->get_vector<int64_t>()[0];

        auto replacement_node =
            make_shared<op::v0::Gather>(node->input_value(0), node->input_value(1), axis);
        replace_node(node, replacement_node);
        return true;
    }

    bool op_cast(shared_ptr<op::v1::GenerateMask> node)
    {
        NGRAPH_CHECK(node->input_value(1).get_node_shared_ptr()->is_constant());
        auto mask_shape =
            static_pointer_cast<op::Constant>(node->input_value(1).get_node_shared_ptr())
                ->get_shape_val();
        auto seed = node->get_seed();
        auto use_seed = node->get_use_seed();
        auto probability = node->get_probability();
        auto et = node->get_element_type();

        auto replacement_node = make_shared<op::v0::GenerateMask>(
            node->input_value(0), mask_shape, et, seed, probability, use_seed);

        replace_node(node, replacement_node);
        return true;
    }

    bool op_cast(shared_ptr<op::v1::Greater> node)
    {
        op_cast_binary_elementwise_node<op::v0::Greater, op::v1::Greater>(node);
        return true;
    }

    bool op_cast(shared_ptr<op::v1::GreaterEqual> node)
    {
        op_cast_binary_elementwise_node<op::v0::GreaterEq, op::v1::GreaterEqual>(node);
        return true;
    }

    bool op_cast(shared_ptr<op::v1::GroupConvolution> node)
    {
        const auto data_arg = node->input_value(0);
        const auto filters_arg = node->input_value(1);
        const auto strides = node->get_strides();
        const size_t num_spatial_dims = strides.size();
        auto replacement_node = make_shared<op::GroupConvolution>(data_arg,
                                                                  filters_arg,
                                                                  node->get_strides(),
                                                                  node->get_dilations(),
                                                                  node->get_pads_begin(),
                                                                  node->get_pads_end(),
                                                                  Strides(num_spatial_dims, 1),
                                                                  node->get_auto_pad());
        replace_node(node, replacement_node);
        return true;
    }

    bool op_cast(shared_ptr<op::v1::GroupConvolutionBackpropData> node)
    {
        const auto data_arg = node->input_value(0);
        const auto filters_arg = node->input_value(1);
        const auto& strides = node->get_strides();
        const auto& dilations = node->get_dilations();
        const auto& output_padding = node->get_output_padding();

        NGRAPH_CHECK(data_arg.get_partial_shape().is_static(),
                     "Unable to convert GroupConvolutionBackpropData:1 to "
                     "GroupConvolutionBackpropData:0 with dynamic data shape. Node: ",
                     *node);

        NGRAPH_CHECK(filters_arg.get_partial_shape().is_static(),
                     "Unable to convert GroupConvolutionBackpropData:1 to "
                     "GroupConvolutionBackpropData:0 with dynamic filters shape. Node: ",
                     *node);

        auto filters_shape = filters_arg.get_shape();
<<<<<<< HEAD
        const auto& data_shape = data_arg.get_shape();
        const size_t groups = filters_shape.at(0);
=======
        auto data_shape = data_arg.get_shape();
        auto groups = filters_shape.at(0);
        filters_shape[1] *= groups;
        filters_shape.erase(filters_shape.begin());

        auto reshaped_filters = make_shared<op::v0::Reshape>(
            filters_arg, get_default_order(filters_arg.get_shape().size()), filters_shape);
>>>>>>> ef553de3

        auto pads_begin = node->get_pads_begin();
        auto pads_end = node->get_pads_end();

        Shape output_shape;
        if (node->inputs().size() > 2)
        {
            auto output_shape_input =
                as_type_ptr<op::Constant>(node->input_value(2).get_node_shared_ptr());
            NGRAPH_CHECK(output_shape_input,
                         "Unable to convert GroupConvolutionBackpropData:v1 to "
                         "GroupConvolutionBackpropData:v0 "
                         "if output_shape is not constant. Node: ",
                         *node);
            output_shape = output_shape_input->get_shape_val();
        }
        else
        {
            const size_t num_spatial_dims = data_shape.size() - 2;

            for (size_t i = 0; i < num_spatial_dims; ++i)
            {
                size_t val = strides[i] * (data_shape[i + 2] - 1) +
                             dilations[i] * (filters_shape[i + 3] - 1) + 1 - pads_begin[i] -
                             pads_end[i] + output_padding[i];
                output_shape.push_back(val);
            }
        }

        // Convert filters data layout from [GROUPS, C_INPUT, C_OUTPUT, K_D, ..., K_1]
        // into [C x M/group x k1 x k2 x ... x kn]
        filters_shape.erase(filters_shape.begin());
        filters_shape[0] *= groups;

        output_shape.insert(output_shape.begin(), filters_shape[1] * groups);
        output_shape.insert(output_shape.begin(), data_shape[0]);

        auto reshaped_filters = builder::reshape(node->input_value(1), filters_shape);
        auto auto_pad = node->get_auto_pad();

        if (auto_pad == op::PadType::SAME_UPPER || auto_pad == op::PadType::SAME_LOWER)
        {
            infer_auto_padding(output_shape,
                               Shape(filters_shape.begin() + 2, filters_shape.end()),
                               strides,
                               dilations,
                               auto_pad,
                               pads_begin,
                               pads_end);
        }

        auto replacement_node = make_shared<op::v0::GroupConvolutionBackpropData>(
            op::Constant::create(data_arg.get_element_type(), output_shape, {0}),
            reshaped_filters,
            data_arg,
            node->get_strides(),
            node->get_dilations(),
            pads_begin,
            pads_end,
            groups);
        replace_node(node, replacement_node);
        return true;
    }

    bool op_cast(shared_ptr<op::v1::Less> node)
    {
        op_cast_binary_elementwise_node<op::v0::Less, op::v1::Less>(node);
        return true;
    }

    bool op_cast(shared_ptr<op::v1::LessEqual> node)
    {
        op_cast_binary_elementwise_node<op::v0::LessEq, op::v1::LessEqual>(node);
        return true;
    }

    bool op_cast(shared_ptr<op::v1::LogicalAnd> node)
    {
        op_cast_binary_elementwise_node<op::v0::And, op::v1::LogicalAnd>(node);
        return true;
    }

    bool op_cast(shared_ptr<op::v1::LogicalNot> node)
    {
        replace_node(node, make_shared<op::v0::Not>(node->input_value(0)));
        return true;
    }

    bool op_cast(shared_ptr<op::v1::LogicalOr> node)
    {
        op_cast_binary_elementwise_node<op::v0::Or, op::v1::LogicalOr>(node);
        return true;
    }

    bool op_cast(shared_ptr<op::v1::LogicalXor> node)
    {
        op_cast_binary_elementwise_node<op::v0::Xor, op::v1::LogicalXor>(node);
        return true;
    }

    bool op_cast(shared_ptr<op::v1::Maximum> node)
    {
        op_cast_binary_elementwise_node<op::v0::Maximum, op::v1::Maximum>(node);
        return true;
    }

    bool op_cast(shared_ptr<op::v1::MaxPool> node)
    {
        auto const input_arg = node->input_value(0);
        auto ceil_mode = static_cast<bool>(node->get_rounding_type());
        auto pad_type = node->get_auto_pad();
        auto padding_below = node->get_pads_begin();
        auto padding_above = node->get_pads_end();
        auto window_movement_strides = node->get_strides();
        auto window_shape = node->get_kernel();

        auto replacement_node = make_shared<op::v0::MaxPool>(input_arg,
                                                             window_shape,
                                                             window_movement_strides,
                                                             padding_below,
                                                             padding_above,
                                                             pad_type,
                                                             ceil_mode);
        replace_node(node, replacement_node);
        return true;
    }

    bool op_cast(shared_ptr<op::v1::MaxPoolBackprop> node)
    {
        const auto padding_below = node->get_pads_begin();
        const auto padding_above = node->get_pads_end();
        const auto window_movement_strides = node->get_strides();
        const auto window_shape = node->get_kernel();

        const auto arg_forward = node->input_value(0);
        const auto delta = node->input_value(1);

        shared_ptr<Node> replacement_node;
        if (node->get_inputs().size() == 3)
        {
            const auto result_forward = node->input_value(2);
            replacement_node = make_shared<op::v0::MaxPoolBackprop>(arg_forward,
                                                                    delta,
                                                                    result_forward,
                                                                    window_shape,
                                                                    window_movement_strides,
                                                                    padding_below,
                                                                    padding_above);
        }
        else
        {
            replacement_node = make_shared<op::v0::MaxPoolBackprop>(arg_forward,
                                                                    delta,
                                                                    window_movement_strides,
                                                                    window_shape,
                                                                    padding_below,
                                                                    padding_above);
        }
        replace_node(node, replacement_node);
        return true;
    }

    bool op_cast(shared_ptr<op::v1::Minimum> node)
    {
        op_cast_binary_elementwise_node<op::v0::Minimum, op::v1::Minimum>(node);
        return true;
    }

    bool op_cast(shared_ptr<op::v1::Multiply> node)
    {
        op_cast_binary_elementwise_node<op::v0::Multiply, op::v1::Multiply>(node);
        return true;
    }

    bool op_cast(shared_ptr<op::v1::NotEqual> node)
    {
        op_cast_binary_elementwise_node<op::v0::NotEqual, op::v1::NotEqual>(node);
        return true;
    }

    bool op_cast(shared_ptr<op::v1::OneHot> node)
    {
        const auto indices = node->input_value(0).get_node_shared_ptr();
        const auto depth = node->input_value(1).get_node_shared_ptr();
        auto on_value = node->input_value(2).get_node_shared_ptr();
        auto off_value = node->input_value(3).get_node_shared_ptr();
        const auto axis = node->get_axis();

        NGRAPH_CHECK(depth->is_constant(), "depth input must be constant", *node);
        const auto output_pshape = node->get_output_partial_shape(0);
        NGRAPH_CHECK(output_pshape.is_static(), "output shape must be static", *node);
        const auto output_shape = output_pshape.to_shape();

        auto one_hot = std::make_shared<ngraph::op::Convert>(
            std::make_shared<ngraph::op::OneHot>(indices, output_shape, axis),
            on_value->get_element_type());

        auto broadcasted_values = op::numpy_style_broadcast({one_hot, on_value, off_value});
        on_value = broadcasted_values[1];
        off_value = broadcasted_values[2];

        auto replacement_node = one_hot * (on_value - off_value) + off_value;

        replace_node(node, replacement_node);
        return true;
    }

    bool op_cast(shared_ptr<op::v1::Pad> node)
    {
        const auto pad_arg = node->input_value(0);
        const auto pad_value = node->input_value(3);
        auto replacement_node = make_shared<op::v0::Pad>(
            pad_arg, pad_value, node->get_pads_begin(), node->get_pads_end(), node->get_pad_mode());

        replace_node(node, replacement_node);
        return true;
    }

    bool op_cast(shared_ptr<op::v1::Power> node)
    {
        op_cast_binary_elementwise_node<op::v0::Power, op::v1::Power>(node);
        return true;
    }

    bool op_cast(shared_ptr<op::v1::ReduceMax> node)
    {
        op_cast_reduction_node<op::v0::Max, op::v1::ReduceMax>(node);
        return true;
    }

    bool op_cast(shared_ptr<op::v1::ReduceMin> node)
    {
        op_cast_reduction_node<op::v0::Min, op::v1::ReduceMin>(node);
        return true;
    }

    bool op_cast(shared_ptr<op::v1::ReduceProd> node)
    {
        op_cast_reduction_node<op::v0::Product, op::v1::ReduceProd>(node);
        return true;
    }

    bool op_cast(shared_ptr<op::v1::ReduceSum> node)
    {
        op_cast_reduction_node<op::v0::Sum, op::v1::ReduceSum>(node);
        return true;
    }

    bool op_cast(shared_ptr<op::v1::Reverse> node)
    {
        auto axes_node = node->input_value(1).get_node_shared_ptr();
        NGRAPH_CHECK(axes_node->is_constant(),
                     "Unable to convert Reverse:v1 to Reverse:v0 "
                     "if reduction axes are not constant. Node: ",
                     *node);
        const auto axes_node_const = as_type_ptr<op::Constant>(axes_node);
        AxisSet axes{};
        if (node->get_mode() == op::v1::Reverse::Mode::INDEX)
        {
            axes = axes_node_const->get_axis_vector_val();
        }
        else // Mode::MASK
        {
            auto axes_mask = axes_node_const->get_vector<bool>();
            for (size_t i = 0; i < axes_mask.size(); ++i)
            {
                if (axes_mask[i])
                {
                    axes.emplace(i);
                }
            }
        }
        auto replacement_node = make_shared<op::v0::Reverse>(node->input_value(0), axes);

        replace_node(node, replacement_node);
        return true;
    }

    bool op_cast(shared_ptr<op::v1::Select> node)
    {
        ngraph::pass::ImplicitBroadcastElimination().run_on_node(node);
        auto replacement_node = make_shared<op::v0::Select>(
            node->input_value(0), node->input_value(1), node->input_value(2));
        replace_node(node, replacement_node);
        return true;
    }

    bool op_cast(shared_ptr<op::v1::StridedSlice> node)
    {
        auto convert_mask_to_axes = [](const std::vector<int64_t>& mask) {
            AxisSet axes{};
            for (auto i = 0; i < mask.size(); ++i)
            {
                if (mask[i] == 1)
                {
                    axes.emplace(i);
                }
            }
            return axes;
        };

        const auto input_data = node->input_value(0);
        const auto input_data_pshape = input_data.get_partial_shape();

        NGRAPH_CHECK(input_data_pshape.is_static(),
                     "Unable to convert StridedSlice:v1 to Slice:v0 "
                     "if input rank is not static. Node: ",
                     *node);

        const auto begin_const =
            as_type_ptr<op::Constant>(node->input_value(1).get_node_shared_ptr());
        const auto end_const =
            as_type_ptr<op::Constant>(node->input_value(2).get_node_shared_ptr());
        const auto strides = as_type_ptr<op::Constant>(node->input_value(3).get_node_shared_ptr());

        NGRAPH_CHECK(begin_const && end_const && strides,
                     "Unable to convert StridedSlice:v1 to Slice:v0 "
                     "if begin, end or strides are not constant. Node: ",
                     *node);

        SlicePlan p = make_slice_plan(input_data_pshape.to_shape(),
                                      begin_const->get_vector<int64_t>(),
                                      end_const->get_vector<int64_t>(),
                                      strides->get_vector<int64_t>(),
                                      convert_mask_to_axes(node->get_begin_mask()),
                                      convert_mask_to_axes(node->get_end_mask()),
                                      convert_mask_to_axes(node->get_new_axis_mask()),
                                      convert_mask_to_axes(node->get_shrink_axis_mask()),
                                      convert_mask_to_axes(node->get_ellipsis_mask()));

        shared_ptr<Node> replacement_node =
            make_shared<op::v0::Slice>(input_data,
                                       Coordinate(p.begins.begin(), p.begins.end()),
                                       Coordinate(p.ends.begin(), p.ends.end()),
                                       Strides(p.strides.begin(), p.strides.end()));

        if (p.reshape_in_shape != p.reshape_out_shape)
        {
            replacement_node =
                make_shared<op::Reshape>(replacement_node,
                                         ngraph::get_default_order(p.reshape_in_shape),
                                         p.reshape_out_shape);
        }

        if (!p.reverse_axes.empty())
        {
            replacement_node = make_shared<op::Reverse>(replacement_node, p.reverse_axes);
        }

        replace_node(node, replacement_node);
        return true;
    }

    bool op_cast(shared_ptr<op::v1::Softmax> node)
    {
        auto axis = node->get_axis();
        auto data = node->input(0);
        auto data_shape = data.get_shape();
        std::vector<size_t> axes(data_shape.size() - axis);
        std::iota(std::begin(axes), std::end(axes), axis);
        auto replacement_node = make_shared<op::v0::Softmax>(node->input_value(0), axes);
        replace_node(node, replacement_node);
        return true;
    }

    bool op_cast(shared_ptr<op::v1::Split> node)
    {
        const auto num_splits = node->get_num_splits();

        auto replacement_node =
            make_shared<op::v0::Split>(node->input_value(0), node->input_value(1), num_splits);

        replace_node(node, replacement_node);
        return true;
    }

    bool op_cast(shared_ptr<op::v1::Subtract> node)
    {
        op_cast_binary_elementwise_node<op::v0::Subtract, op::v1::Subtract>(node);
        return true;
    }

    bool op_cast(shared_ptr<op::v1::TopK> node)
    {
        const auto axis = node->get_axis();
        const auto sort_type = node->get_sort_type();
        const auto index_elem_type = node->get_index_element_type();

        bool compute_max;
        switch (node->get_mode())
        {
        case op::v1::TopK::Mode::MAX: compute_max = true; break;
        case op::v1::TopK::Mode::MIN: compute_max = false; break;
        default: break;
        }

        const auto arg_node = node->input_value(0);
        const auto k_node = node->input_value(1);

        auto replacement_node = make_shared<op::v0::TopK>(
            arg_node, k_node, axis, index_elem_type, compute_max, sort_type);

        // values output will be 0, indices 1
        vector<int64_t> output_order{1, 0};
        replace_node(node, replacement_node, output_order);
        return true;
    }

    bool op_cast(shared_ptr<op::v1::Transpose> node)
    {
        const auto data = node->input_value(0);

        const auto data_pshape = data.get_partial_shape();
        NGRAPH_CHECK(data_pshape.is_static(),
                     "Unable to convert Transpose:v1 to Reshape:v0 "
                     "if data shape is dynamic. Node: ",
                     *node);
        const auto data_shape = data_pshape.to_shape();

        const auto order_node = node->input_value(1).get_node_shared_ptr();
        NGRAPH_CHECK(order_node->is_constant(),
                     "Unable to convert Transpose:v1 to Reshape:v0 "
                     "if order node is not constant. Node: ",
                     *node);
        const auto order_const = as_type_ptr<op::Constant>(order_node);

        auto order = order_const->get_axis_vector_val();
        Shape out_shape = data_shape;
        if (order.empty())
        {
            order.resize(out_shape.size());
            iota(begin(order), end(order), 0);
        }
        else
        {
            for (size_t i = 0; i < order.size(); ++i)
            {
                out_shape[i] = data_shape.at(order.at(i));
            }
        }

        auto replacement_node = make_shared<op::v0::Reshape>(data, order, out_shape);
        replace_node(node, replacement_node);
        return true;
    }

    bool op_cast(shared_ptr<op::v1::VariadicSplit> node)
    {
        const auto split_lengths = node->input_value(2).get_node_shared_ptr();

        NGRAPH_CHECK(split_lengths->is_constant(),
                     "Unable to convert VariadicSplit:v1 to Split:v0 "
                     "if 'split_lengths' input is not constant. Node: ",
                     *node);

        const auto splits = as_type_ptr<op::Constant>(split_lengths)->get_vector<int64_t>();
        const std::vector<size_t> splits_unsigned{splits.begin(), splits.end()};

        auto replacement_node =
            make_shared<op::v0::Split>(node->input_value(0), node->input_value(1), splits_unsigned);

        replace_node(node, replacement_node);
        return true;
    }

    using DispatchMap = map<NodeTypeInfo, std::function<bool(shared_ptr<Node> node)>>;

    template <typename T>
    bool op_cast_thunk(shared_ptr<Node> node)
    {
        return op_cast(as_type_ptr<T>(node));
    }

    DispatchMap& get_dispatch_map()
    {
        static DispatchMap dispatch_map{
#define NGRAPH_OP(NAME, NAMESPACE) {NAMESPACE::NAME::type_info, op_cast_thunk<NAMESPACE::NAME>},
#include "ngraph/opsets/opset1_tbl.hpp"
            NGRAPH_OP(AvgPoolBackprop, op::v1) NGRAPH_OP(ConvolutionBackpropFilters, op::v1)
                NGRAPH_OP(GenerateMask, op::v1) NGRAPH_OP(MaxPoolBackprop, op::v1)
#undef NGRAPH_OP
        };
        return dispatch_map;
    }
} // namespace

bool pass::Opset0Downgrade::run_on_node(shared_ptr<Node> node)
{
    bool modified = false;
    auto& dispatch_map = get_dispatch_map();
    auto it = dispatch_map.find(node->get_type_info());
    if (it != dispatch_map.end())
    {
        modified = it->second(node);
    }
    return modified;
}<|MERGE_RESOLUTION|>--- conflicted
+++ resolved
@@ -394,18 +394,8 @@
                      *node);
 
         auto filters_shape = filters_arg.get_shape();
-<<<<<<< HEAD
         const auto& data_shape = data_arg.get_shape();
         const size_t groups = filters_shape.at(0);
-=======
-        auto data_shape = data_arg.get_shape();
-        auto groups = filters_shape.at(0);
-        filters_shape[1] *= groups;
-        filters_shape.erase(filters_shape.begin());
-
-        auto reshaped_filters = make_shared<op::v0::Reshape>(
-            filters_arg, get_default_order(filters_arg.get_shape().size()), filters_shape);
->>>>>>> ef553de3
 
         auto pads_begin = node->get_pads_begin();
         auto pads_end = node->get_pads_end();
