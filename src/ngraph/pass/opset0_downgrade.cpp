//*****************************************************************************
// Copyright 2017-2019 Intel Corporation
//
// Licensed under the Apache License, Version 2.0 (the "License");
// you may not use this file except in compliance with the License.
// You may obtain a copy of the License at
//
//     http://www.apache.org/licenses/LICENSE-2.0
//
// Unless required by applicable law or agreed to in writing, software
// distributed under the License is distributed on an "AS IS" BASIS,
// WITHOUT WARRANTIES OR CONDITIONS OF ANY KIND, either express or implied.
// See the License for the specific language governing permissions and
// limitations under the License.
//*****************************************************************************

#include <cstdint>

#include "ngraph/graph_util.hpp"
#include "ngraph/node.hpp"
#include "ngraph/op/avg_pool.hpp"
#include "ngraph/op/broadcast.hpp"
#include "ngraph/op/constant.hpp"
#include "ngraph/op/convolution.hpp"
#include "ngraph/op/get_output_element.hpp"
#include "ngraph/op/max_pool.hpp"
#include "ngraph/op/pad.hpp"
#include "ngraph/op/product.hpp"
#include "ngraph/op/reduce_prod.hpp"
#include "ngraph/op/reduce_sum.hpp"
#include "ngraph/op/reshape.hpp"
#include "ngraph/op/reverse.hpp"
#include "ngraph/op/sum.hpp"
#include "ngraph/pass/opset0_downgrade.hpp"

using namespace std;
using namespace ngraph;

#define NGRAPH_OP(a, b) a,
enum class OP_TYPEID
{
#include "ngraph/op/fused_op_tbl.hpp"
#include "ngraph/op/op_tbl.hpp"
};
#undef NGRAPH_OP

#define NGRAPH_OP(a, b) {#a, OP_TYPEID::a},
static unordered_map<string, OP_TYPEID> typeid_map{
#include "ngraph/op/fused_op_tbl.hpp"
#include "ngraph/op/op_tbl.hpp"
};
#undef NGRAPH_OP

static OP_TYPEID get_typeid(shared_ptr<Node> node)
{
    OP_TYPEID type_id;
    auto it = typeid_map.find(node->description());
    if (it != typeid_map.end())
    {
        type_id = it->second;
    }
    else
    {
        throw unsupported_op("Unsupported op '" + node->description() + "'");
    }
    return type_id;
}
// END mapping to OP_TYPEID

bool pass::Opset0Downgrade::run_on_node(shared_ptr<Node> node)
{
    bool modified = false;

    size_t op_version = node->get_version();

    if (op_version == 0)
    {
        return modified;
    }

    NGRAPH_CHECK(op_version == 1,
                 "Op version 1 transformation pass failed for ",
                 *node,
                 ", only op version 1 operations expected. Op version ",
                 op_version,
                 " found.");

// Not all enumeration values explicitly handled in switch
#if defined(__clang__)
#pragma clang diagnostic push
#pragma clang diagnostic ignored "-Wswitch-enum"
#endif
    switch (get_typeid(node))
    {
    case OP_TYPEID::AvgPool:
    {
        const auto tmp = as_type_ptr<op::v1::AvgPool>(node);

        auto const input_arg = node->input(0).get_source_output();
        const auto ceil_mode = static_cast<bool>(tmp->get_rounding_type());
        const auto include_padding_in_avg_computation = !tmp->get_exclude_pad();
        const auto pad_type = tmp->get_auto_pad();
        const auto padding_below = tmp->get_pads_begin();
        const auto padding_above = tmp->get_pads_end();
        const auto window_movement_strides = tmp->get_strides();
        const auto window_shape = tmp->get_kernel();

        auto replacement_node = make_shared<op::v0::AvgPool>(input_arg,
                                                             window_shape,
                                                             window_movement_strides,
                                                             padding_below,
                                                             padding_above,
                                                             include_padding_in_avg_computation,
                                                             pad_type,
                                                             ceil_mode);
        replace_node(node, replacement_node);
        modified = true;
        break;
    }
    case OP_TYPEID::AvgPoolBackprop:
    {
        const auto tmp = as_type_ptr<op::v1::AvgPoolBackprop>(node);

        const auto delta = node->input(0).get_source_output();
        const auto forward_arg_shape = tmp->get_forward_arg_shape();
        const auto include_padding_in_avg_computation = !tmp->get_exclude_pad();
        const auto padding_below = tmp->get_pads_begin();
        const auto padding_above = tmp->get_pads_end();
        const auto window_movement_strides = tmp->get_strides();
        const auto window_shape = tmp->get_kernel();

        auto replacement_node =
            make_shared<op::v0::AvgPoolBackprop>(forward_arg_shape,
                                                 delta,
                                                 window_shape,
                                                 window_movement_strides,
                                                 padding_below,
                                                 padding_above,
                                                 include_padding_in_avg_computation);
        replace_node(node, replacement_node);
        modified = true;
        break;
    }
    case OP_TYPEID::Broadcast:
    {
        auto tmp = dynamic_cast<const op::v1::Broadcast*>(node.get());
        const auto arg = node->input(0).get_source_output();
        NGRAPH_CHECK(node->input_value(1).get_node_shared_ptr()->is_constant());
        auto target_shape =
            static_pointer_cast<op::Constant>(node->input_value(1).get_node_shared_ptr())
                ->get_shape_val();
        NGRAPH_CHECK(tmp->get_broadcast_axes().first);
        auto replacement_node =
            make_shared<op::v0::Broadcast>(arg, target_shape, tmp->get_broadcast_axes().second);

        replace_node(node, replacement_node);
        modified = true;
        break;
    }
<<<<<<< HEAD
    case OP_TYPEID::MaxPool:
    {
        auto tmp = as_type_ptr<op::v1::MaxPool>(node);

        auto const input_arg = node->input(0).get_source_output();
        auto ceil_mode = static_cast<bool>(tmp->get_rounding_type());
        auto pad_type = tmp->get_auto_pad();
        auto padding_below = tmp->get_pads_begin();
        auto padding_above = tmp->get_pads_end();
        auto window_movement_strides = tmp->get_strides();
        auto window_shape = tmp->get_kernel();

        auto replacement_node = make_shared<op::v0::MaxPool>(input_arg,
                                                             window_shape,
                                                             window_movement_strides,
                                                             padding_below,
                                                             padding_above,
                                                             pad_type,
                                                             ceil_mode);
=======
    case OP_TYPEID::Convolution:
    {
        auto tmp = as_type_ptr<op::v1::Convolution>(node);
        const auto data_arg = node->input(0).get_source_output();
        const auto filters_arg = node->input(1).get_source_output();
        const PartialShape& data_arg_pshape = node->get_input_partial_shape(0);
        NGRAPH_CHECK(data_arg_pshape.rank().is_static(),
                     "Unable to convert Convolution:v1 to Convolution:v0 if data argument "
                     "rank is dynamic. Node: ",
                     *node);
        const size_t num_spatial_dims = static_cast<size_t>(data_arg_pshape.rank()) - 2;
        auto replacement_node = make_shared<op::v0::Convolution>(data_arg,
                                                                 filters_arg,
                                                                 tmp->get_strides(),
                                                                 tmp->get_dilations(),
                                                                 tmp->get_pads_begin(),
                                                                 tmp->get_pads_end(),
                                                                 Strides(num_spatial_dims, 1),
                                                                 tmp->get_auto_pad());
>>>>>>> 2856e1c1
        replace_node(node, replacement_node);
        modified = true;
        break;
    }
<<<<<<< HEAD
    case OP_TYPEID::MaxPoolBackprop:
    {
        const auto tmp = as_type_ptr<op::v1::MaxPoolBackprop>(node);

        const auto padding_below = tmp->get_pads_begin();
        const auto padding_above = tmp->get_pads_end();
        const auto window_movement_strides = tmp->get_strides();
        const auto window_shape = tmp->get_kernel();

        const auto arg_forward = node->input(0).get_source_output();
        const auto delta = node->input(1).get_source_output();

        shared_ptr<Node> replacement_node;
        if (node->get_inputs().size() == 3)
        {
            const auto result_forward = node->input(2).get_source_output();
            replacement_node = make_shared<op::v0::MaxPoolBackprop>(arg_forward,
                                                                    delta,
                                                                    result_forward,
                                                                    window_shape,
                                                                    window_movement_strides,
                                                                    padding_below,
                                                                    padding_above);
        }
        else
        {
            replacement_node = make_shared<op::v0::MaxPoolBackprop>(arg_forward,
                                                                    delta,
                                                                    window_movement_strides,
                                                                    window_shape,
                                                                    padding_below,
                                                                    padding_above);
        }
=======
    case OP_TYPEID::ConvolutionBackpropData:
    {
        auto tmp = as_type_ptr<op::v1::ConvolutionBackpropData>(node);
        const auto filters_arg = node->input(0).get_source_output();
        const auto delta_arg = node->input(1).get_source_output();
        const PartialShape& delta_arg_pshape = node->get_input_partial_shape(1);
        NGRAPH_CHECK(delta_arg_pshape.rank().is_static(),
                     "Unable to convert ConvolutionBackpropData:v1 to ConvolutionBackpropData:v0 "
                     "if delta argument rank is dynamic. Node: ",
                     *node);
        const size_t num_spatial_dims = static_cast<size_t>(delta_arg_pshape.rank()) - 2;
        auto replacement_node =
            make_shared<op::v0::ConvolutionBackpropData>(tmp->get_data_batch_shape(),
                                                         filters_arg,
                                                         delta_arg,
                                                         tmp->get_strides(),
                                                         tmp->get_dilations(),
                                                         tmp->get_pads_begin(),
                                                         tmp->get_pads_end(),
                                                         Strides(num_spatial_dims, 1));
        replace_node(node, replacement_node);
        modified = true;
        break;
    }
    case OP_TYPEID::ConvolutionBackpropFilters:
    {
        auto tmp = as_type_ptr<op::v1::ConvolutionBackpropFilters>(node);
        const auto data_arg = node->input(0).get_source_output();
        const auto delta_arg = node->input(1).get_source_output();
        const PartialShape& data_arg_pshape = node->get_input_partial_shape(0);
        NGRAPH_CHECK(data_arg_pshape.rank().is_static(),
                     "Unable to convert ConvolutionBackpropFilters:v1 to "
                     "ConvolutionBackpropFilters:v0 if data argument rank is dynamic. Node: ",
                     *node);
        const size_t num_spatial_dims = static_cast<size_t>(data_arg_pshape.rank()) - 2;
        auto replacement_node =
            make_shared<op::v0::ConvolutionBackpropFilters>(data_arg,
                                                            tmp->get_filters_shape(),
                                                            delta_arg,
                                                            tmp->get_strides(),
                                                            tmp->get_dilations(),
                                                            tmp->get_pads_begin(),
                                                            tmp->get_pads_end(),
                                                            Strides(num_spatial_dims, 1));
>>>>>>> 2856e1c1
        replace_node(node, replacement_node);
        modified = true;
        break;
    }
    case OP_TYPEID::Pad:
    {
        auto tmp = as_type_ptr<op::v1::Pad>(node);
        const auto pad_arg = node->input(0).get_source_output();
        const auto pad_value = node->input(3).get_source_output();
        auto replacement_node = make_shared<op::v0::Pad>(
            pad_arg, pad_value, tmp->get_pads_begin(), tmp->get_pads_end(), tmp->get_pad_mode());

        replace_node(node, replacement_node);
        modified = true;
        break;
    }
    case OP_TYPEID::Product:
    {
        auto tmp = as_type_ptr<op::v1::ReduceProd>(node);
        auto replacement_node = make_shared<op::v0::Product>(node->input(0).get_source_output(),
                                                             node->input(1).get_source_output());
        if (tmp->get_keep_dims())
        {
            NGRAPH_CHECK(tmp->reduction_axes_constant(),
                         "Unable to convert ReduceProd:v1 to Product:v0 "
                         "if reduction axes are not constant (for keep_dims=true). Node: ",
                         *node);
            auto output_pshape = replacement_node->get_output_partial_shape(0);
            NGRAPH_CHECK(output_pshape.is_static(),
                         "Unable to convert ReduceProd:v1 to Product:v0 "
                         "if output shape is dynamic (for keep_dims=true). Node: ",
                         *node);
            const auto output_shape = output_pshape.to_shape();
            auto reshaped_output_shape = output_shape;
            for (const auto& axis : tmp->get_reduction_axes())
            {
                reshaped_output_shape.insert(reshaped_output_shape.begin() + axis, 1);
            }
            auto reshaped_product = make_shared<op::Reshape>(replacement_node->output(0),
                                                             get_default_order(output_shape),
                                                             reshaped_output_shape);
            replace_node(node, reshaped_product);
        }
        else
        {
            replace_node(node, replacement_node);
        }
        modified = true;
        break;
    }
    case OP_TYPEID::Reverse:
    {
        auto tmp = as_type_ptr<op::v1::Reverse>(node);
        auto axes_node = tmp->input_value(1).get_node_shared_ptr();
        NGRAPH_CHECK(axes_node->is_constant(),
                     "Unable to convert Reverse:v1 to Reverse:v0 "
                     "if reduction axes are not constant. Node: ",
                     *node);
        const auto axes_node_const = as_type_ptr<op::Constant>(axes_node);
        AxisSet axes{};
        if (tmp->get_mode() == op::v1::Reverse::Mode::INDEX)
        {
            axes = axes_node_const->get_axis_vector_val();
        }
        else // Mode::MASK
        {
            auto axes_mask = axes_node_const->get_vector<bool>();
            for (size_t i = 0; i < axes_mask.size(); ++i)
            {
                if (axes_mask[i])
                {
                    axes.emplace(i);
                }
            }
        }
        auto replacement_node =
            make_shared<op::v0::Reverse>(node->input(0).get_source_output(), axes);

        replace_node(node, replacement_node);
        modified = true;
        break;
    }
    case OP_TYPEID::Sum:
    {
        auto tmp = as_type_ptr<op::v1::ReduceSum>(node);
        auto replacement_node = make_shared<op::v0::Sum>(node->input(0).get_source_output(),
                                                         node->input(1).get_source_output());
        if (tmp->get_keep_dims())
        {
            NGRAPH_CHECK(tmp->reduction_axes_constant(),
                         "Unable to convert ReduceSum:v1 to Sum:v0 "
                         "if reduction axes are not constant (for keep_dims=true). Node: ",
                         *node);
            auto output_pshape = replacement_node->get_output_partial_shape(0);
            NGRAPH_CHECK(output_pshape.is_static(),
                         "Unable to convert ReduceSum:v1 to Sum:v0 "
                         "if output shape is dynamic (for keep_dims=true). Node: ",
                         *node);
            const auto output_shape = output_pshape.to_shape();
            auto reshaped_output_shape = output_shape;
            for (const auto& axis : tmp->get_reduction_axes())
            {
                reshaped_output_shape.insert(reshaped_output_shape.begin() + axis, 1);
            }
            auto reshaped_product = make_shared<op::Reshape>(replacement_node->output(0),
                                                             get_default_order(output_shape),
                                                             reshaped_output_shape);
            replace_node(node, reshaped_product);
        }
        else
        {
            replace_node(node, replacement_node);
        }
        modified = true;
        break;
    }
    case OP_TYPEID::AvgPoolBackprop:
    {
        auto tmp = dynamic_cast<const op::v1::AvgPoolBackprop*>(node.get());
        NGRAPH_CHECK(node->input_value(1).get_node_shared_ptr()->is_constant());
        auto forward_arg_shape =
            static_pointer_cast<op::Constant>(node->input_value(1).get_node_shared_ptr())
                ->get_shape_val();
        auto exclude_pad = tmp->get_exclude_pad();
        auto pads_begin = tmp->get_pads_begin();
        auto pads_end = tmp->get_pads_end();
        auto strides = tmp->get_strides();
        auto kernel = tmp->get_kernel();

        auto replacement_node =
            make_shared<op::v0::AvgPoolBackprop>(forward_arg_shape,
                                                 node->input(0).get_source_output(),
                                                 kernel,
                                                 strides,
                                                 pads_begin,
                                                 pads_end,
                                                 exclude_pad);
        replace_node(node, replacement_node);
        modified = true;
        break;
    }
    default: break;
    }
#if defined(__clang__)
#pragma clang diagnostic pop
#endif
    return modified;
}<|MERGE_RESOLUTION|>--- conflicted
+++ resolved
@@ -120,9 +120,11 @@
     case OP_TYPEID::AvgPoolBackprop:
     {
         const auto tmp = as_type_ptr<op::v1::AvgPoolBackprop>(node);
-
+        NGRAPH_CHECK(node->input_value(1).get_node_shared_ptr()->is_constant());
+        const auto forward_arg_shape =
+            static_pointer_cast<op::Constant>(node->input_value(1).get_node_shared_ptr())
+                ->get_shape_val();
         const auto delta = node->input(0).get_source_output();
-        const auto forward_arg_shape = tmp->get_forward_arg_shape();
         const auto include_padding_in_avg_computation = !tmp->get_exclude_pad();
         const auto padding_below = tmp->get_pads_begin();
         const auto padding_above = tmp->get_pads_end();
@@ -157,27 +159,6 @@
         modified = true;
         break;
     }
-<<<<<<< HEAD
-    case OP_TYPEID::MaxPool:
-    {
-        auto tmp = as_type_ptr<op::v1::MaxPool>(node);
-
-        auto const input_arg = node->input(0).get_source_output();
-        auto ceil_mode = static_cast<bool>(tmp->get_rounding_type());
-        auto pad_type = tmp->get_auto_pad();
-        auto padding_below = tmp->get_pads_begin();
-        auto padding_above = tmp->get_pads_end();
-        auto window_movement_strides = tmp->get_strides();
-        auto window_shape = tmp->get_kernel();
-
-        auto replacement_node = make_shared<op::v0::MaxPool>(input_arg,
-                                                             window_shape,
-                                                             window_movement_strides,
-                                                             padding_below,
-                                                             padding_above,
-                                                             pad_type,
-                                                             ceil_mode);
-=======
     case OP_TYPEID::Convolution:
     {
         auto tmp = as_type_ptr<op::v1::Convolution>(node);
@@ -197,46 +178,10 @@
                                                                  tmp->get_pads_end(),
                                                                  Strides(num_spatial_dims, 1),
                                                                  tmp->get_auto_pad());
->>>>>>> 2856e1c1
-        replace_node(node, replacement_node);
-        modified = true;
-        break;
-    }
-<<<<<<< HEAD
-    case OP_TYPEID::MaxPoolBackprop:
-    {
-        const auto tmp = as_type_ptr<op::v1::MaxPoolBackprop>(node);
-
-        const auto padding_below = tmp->get_pads_begin();
-        const auto padding_above = tmp->get_pads_end();
-        const auto window_movement_strides = tmp->get_strides();
-        const auto window_shape = tmp->get_kernel();
-
-        const auto arg_forward = node->input(0).get_source_output();
-        const auto delta = node->input(1).get_source_output();
-
-        shared_ptr<Node> replacement_node;
-        if (node->get_inputs().size() == 3)
-        {
-            const auto result_forward = node->input(2).get_source_output();
-            replacement_node = make_shared<op::v0::MaxPoolBackprop>(arg_forward,
-                                                                    delta,
-                                                                    result_forward,
-                                                                    window_shape,
-                                                                    window_movement_strides,
-                                                                    padding_below,
-                                                                    padding_above);
-        }
-        else
-        {
-            replacement_node = make_shared<op::v0::MaxPoolBackprop>(arg_forward,
-                                                                    delta,
-                                                                    window_movement_strides,
-                                                                    window_shape,
-                                                                    padding_below,
-                                                                    padding_above);
-        }
-=======
+        replace_node(node, replacement_node);
+        modified = true;
+        break;
+    }
     case OP_TYPEID::ConvolutionBackpropData:
     {
         auto tmp = as_type_ptr<op::v1::ConvolutionBackpropData>(node);
@@ -281,7 +226,66 @@
                                                             tmp->get_pads_begin(),
                                                             tmp->get_pads_end(),
                                                             Strides(num_spatial_dims, 1));
->>>>>>> 2856e1c1
+        replace_node(node, replacement_node);
+        modified = true;
+        break;
+    }
+    case OP_TYPEID::MaxPool:
+    {
+        auto tmp = as_type_ptr<op::v1::MaxPool>(node);
+
+        auto const input_arg = node->input(0).get_source_output();
+        auto ceil_mode = static_cast<bool>(tmp->get_rounding_type());
+        auto pad_type = tmp->get_auto_pad();
+        auto padding_below = tmp->get_pads_begin();
+        auto padding_above = tmp->get_pads_end();
+        auto window_movement_strides = tmp->get_strides();
+        auto window_shape = tmp->get_kernel();
+
+        auto replacement_node = make_shared<op::v0::MaxPool>(input_arg,
+                                                             window_shape,
+                                                             window_movement_strides,
+                                                             padding_below,
+                                                             padding_above,
+                                                             pad_type,
+                                                             ceil_mode);
+        replace_node(node, replacement_node);
+        modified = true;
+        break;
+    }
+    case OP_TYPEID::MaxPoolBackprop:
+    {
+        const auto tmp = as_type_ptr<op::v1::MaxPoolBackprop>(node);
+
+        const auto padding_below = tmp->get_pads_begin();
+        const auto padding_above = tmp->get_pads_end();
+        const auto window_movement_strides = tmp->get_strides();
+        const auto window_shape = tmp->get_kernel();
+
+        const auto arg_forward = node->input(0).get_source_output();
+        const auto delta = node->input(1).get_source_output();
+
+        shared_ptr<Node> replacement_node;
+        if (node->get_inputs().size() == 3)
+        {
+            const auto result_forward = node->input(2).get_source_output();
+            replacement_node = make_shared<op::v0::MaxPoolBackprop>(arg_forward,
+                                                                    delta,
+                                                                    result_forward,
+                                                                    window_shape,
+                                                                    window_movement_strides,
+                                                                    padding_below,
+                                                                    padding_above);
+        }
+        else
+        {
+            replacement_node = make_shared<op::v0::MaxPoolBackprop>(arg_forward,
+                                                                    delta,
+                                                                    window_movement_strides,
+                                                                    window_shape,
+                                                                    padding_below,
+                                                                    padding_above);
+        }
         replace_node(node, replacement_node);
         modified = true;
         break;
@@ -398,31 +402,6 @@
         modified = true;
         break;
     }
-    case OP_TYPEID::AvgPoolBackprop:
-    {
-        auto tmp = dynamic_cast<const op::v1::AvgPoolBackprop*>(node.get());
-        NGRAPH_CHECK(node->input_value(1).get_node_shared_ptr()->is_constant());
-        auto forward_arg_shape =
-            static_pointer_cast<op::Constant>(node->input_value(1).get_node_shared_ptr())
-                ->get_shape_val();
-        auto exclude_pad = tmp->get_exclude_pad();
-        auto pads_begin = tmp->get_pads_begin();
-        auto pads_end = tmp->get_pads_end();
-        auto strides = tmp->get_strides();
-        auto kernel = tmp->get_kernel();
-
-        auto replacement_node =
-            make_shared<op::v0::AvgPoolBackprop>(forward_arg_shape,
-                                                 node->input(0).get_source_output(),
-                                                 kernel,
-                                                 strides,
-                                                 pads_begin,
-                                                 pads_end,
-                                                 exclude_pad);
-        replace_node(node, replacement_node);
-        modified = true;
-        break;
-    }
     default: break;
     }
 #if defined(__clang__)
