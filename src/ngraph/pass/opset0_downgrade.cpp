//*****************************************************************************
// Copyright 2017-2019 Intel Corporation
//
// Licensed under the Apache License, Version 2.0 (the "License");
// you may not use this file except in compliance with the License.
// You may obtain a copy of the License at
//
//     http://www.apache.org/licenses/LICENSE-2.0
//
// Unless required by applicable law or agreed to in writing, software
// distributed under the License is distributed on an "AS IS" BASIS,
// WITHOUT WARRANTIES OR CONDITIONS OF ANY KIND, either express or implied.
// See the License for the specific language governing permissions and
// limitations under the License.
//*****************************************************************************
#include "ngraph/pass/opset0_downgrade.hpp"
#include "ngraph/graph_util.hpp"
#include "ngraph/node.hpp"
#include "ngraph/op/broadcast.hpp"
#include "ngraph/op/constant.hpp"
#include "ngraph/op/experimental/dyn_slice.hpp"
#include "ngraph/op/experimental/strided_slice.hpp"
#include "ngraph/op/get_output_element.hpp"
#include "ngraph/op/pad.hpp"
#include "ngraph/op/product.hpp"
#include "ngraph/op/reduce_prod.hpp"
#include "ngraph/op/reduce_sum.hpp"
#include "ngraph/op/reshape.hpp"
#include "ngraph/op/reverse.hpp"
#include "ngraph/op/sum.hpp"

#include <algorithm>

using namespace std;
using namespace ngraph;

#define NGRAPH_OP(a, b) a,
enum class OP_TYPEID
{
#include "ngraph/op/op_tbl.hpp"
};
#undef NGRAPH_OP

#define NGRAPH_OP(a, b) {#a, OP_TYPEID::a},
static unordered_map<string, OP_TYPEID> typeid_map{
#include "ngraph/op/op_tbl.hpp"
};
#undef NGRAPH_OP

static OP_TYPEID get_typeid(shared_ptr<Node> node)
{
    OP_TYPEID type_id;
    auto it = typeid_map.find(node->description());
    if (it != typeid_map.end())
    {
        type_id = it->second;
    }
    else
    {
        throw unsupported_op("Unsupported op '" + node->description() + "'");
    }
    return type_id;
}
// END mapping to OP_TYPEID

bool pass::Opset0Downgrade::run_on_node(shared_ptr<Node> node)
{
    bool modified = false;

    size_t op_version = node->get_version();

    if (op_version == 0)
    {
        return modified;
    }

    NGRAPH_CHECK(op_version == 1,
                 "Op version 1 transformation pass failed for ",
                 *node,
                 ", only op version 1 operations expected. Op version ",
                 op_version,
                 " found.");

// Not all enumeration values explicitly handled in switch
#if defined(__clang__)
#pragma clang diagnostic push
#pragma clang diagnostic ignored "-Wswitch-enum"
#endif
    switch (get_typeid(node))
    {
<<<<<<< HEAD
    case OP_TYPEID::DynSlice:
    {
        auto convert_mask_to_axes = [](const std::vector<int64_t>& mask) {
            AxisSet axes{};
            for (auto i = 0; i < mask.size(); ++i)
            {
                if (mask[i] == 1)
                {
                    axes.emplace(i);
                }
            }
            return axes;
        };

        auto tmp = as_type_ptr<op::v1::StridedSlice>(node);
        auto replacement_node =
            make_shared<op::v0::DynSlice>(node->input(0).get_source_output(), // arg
                                          node->input(1).get_source_output(), // lower_bounds
                                          node->input(2).get_source_output(), // upper_bounds
                                          node->input(3).get_source_output(), // strides
                                          convert_mask_to_axes(tmp->get_begin_mask()),
                                          convert_mask_to_axes(tmp->get_end_mask()),
                                          convert_mask_to_axes(tmp->get_new_axis_mask()),
                                          convert_mask_to_axes(tmp->get_shrink_axis_mask()),
                                          convert_mask_to_axes(tmp->get_ellipsis_mask()));
=======
    case OP_TYPEID::Broadcast:
    {
        auto tmp = dynamic_cast<const op::v1::Broadcast*>(node.get());
        const auto arg = node->input(0).get_source_output();
        NGRAPH_CHECK(node->input_value(1).get_node_shared_ptr()->is_constant());
        auto target_shape =
            static_pointer_cast<op::Constant>(node->input_value(1).get_node_shared_ptr())
                ->get_shape_val();
        NGRAPH_CHECK(tmp->get_broadcast_axes().first);
        auto replacement_node =
            make_shared<op::v0::Broadcast>(arg, target_shape, tmp->get_broadcast_axes().second);

>>>>>>> 7cc2a41f
        replace_node(node, replacement_node);
        modified = true;
        break;
    }
    case OP_TYPEID::Pad:
    {
        auto tmp = as_type_ptr<op::v1::Pad>(node);
        const auto pad_arg = node->input(0).get_source_output();
        const auto pad_value = node->input(3).get_source_output();
        auto replacement_node = make_shared<op::v0::Pad>(
            pad_arg, pad_value, tmp->get_pads_begin(), tmp->get_pads_end(), tmp->get_pad_mode());

        replace_node(node, replacement_node);
        modified = true;
        break;
    }
    case OP_TYPEID::Product:
    {
        auto tmp = as_type_ptr<op::v1::ReduceProd>(node);
        auto replacement_node = make_shared<op::v0::Product>(node->input(0).get_source_output(),
                                                             node->input(1).get_source_output());
        if (tmp->get_keep_dims())
        {
            NGRAPH_CHECK(tmp->reduction_axes_constant(),
                         "Unable to convert ReduceProd:v1 to Product:v0 "
                         "if reduction axes are not constant (for keep_dims=true). Node: ",
                         *node);
            auto output_pshape = replacement_node->get_output_partial_shape(0);
            NGRAPH_CHECK(output_pshape.is_static(),
                         "Unable to convert ReduceProd:v1 to Product:v0 "
                         "if output shape is dynamic (for keep_dims=true). Node: ",
                         *node);
            const auto output_shape = output_pshape.to_shape();
            auto reshaped_output_shape = output_shape;
            for (const auto& axis : tmp->get_reduction_axes())
            {
                reshaped_output_shape.insert(reshaped_output_shape.begin() + axis, 1);
            }
            auto reshaped_product = make_shared<op::Reshape>(replacement_node->output(0),
                                                             get_default_order(output_shape),
                                                             reshaped_output_shape);
            replace_node(node, reshaped_product);
        }
        else
        {
            replace_node(node, replacement_node);
        }
        modified = true;
        break;
    }
    case OP_TYPEID::Reverse:
    {
        auto tmp = as_type_ptr<op::v1::Reverse>(node);
        auto axes_node = tmp->input_value(1).get_node_shared_ptr();
        NGRAPH_CHECK(axes_node->is_constant(),
                     "Unable to convert Reverse:v1 to Reverse:v0 "
                     "if reduction axes are not constant. Node: ",
                     *node);
        const auto axes_node_const = as_type_ptr<op::Constant>(axes_node);
        AxisSet axes{};
        if (tmp->get_mode() == op::v1::Reverse::Mode::INDEX)
        {
            axes = axes_node_const->get_axis_vector_val();
        }
        else // Mode::MASK
        {
            auto axes_mask = axes_node_const->get_vector<bool>();
            for (size_t i = 0; i < axes_mask.size(); ++i)
            {
                if (axes_mask[i])
                {
                    axes.emplace(i);
                }
            }
        }
        auto replacement_node =
            make_shared<op::v0::Reverse>(node->input(0).get_source_output(), axes);

        replace_node(node, replacement_node);
        modified = true;
        break;
    }
    case OP_TYPEID::Sum:
    {
        auto tmp = as_type_ptr<op::v1::ReduceSum>(node);
        auto replacement_node = make_shared<op::v0::Sum>(node->input(0).get_source_output(),
                                                         node->input(1).get_source_output());
        if (tmp->get_keep_dims())
        {
            NGRAPH_CHECK(tmp->reduction_axes_constant(),
                         "Unable to convert ReduceSum:v1 to Sum:v0 "
                         "if reduction axes are not constant (for keep_dims=true). Node: ",
                         *node);
            auto output_pshape = replacement_node->get_output_partial_shape(0);
            NGRAPH_CHECK(output_pshape.is_static(),
                         "Unable to convert ReduceSum:v1 to Sum:v0 "
                         "if output shape is dynamic (for keep_dims=true). Node: ",
                         *node);
            const auto output_shape = output_pshape.to_shape();
            auto reshaped_output_shape = output_shape;
            for (const auto& axis : tmp->get_reduction_axes())
            {
                reshaped_output_shape.insert(reshaped_output_shape.begin() + axis, 1);
            }
            auto reshaped_product = make_shared<op::Reshape>(replacement_node->output(0),
                                                             get_default_order(output_shape),
                                                             reshaped_output_shape);
            replace_node(node, reshaped_product);
        }
        else
        {
            replace_node(node, replacement_node);
        }
        modified = true;
        break;
    }
    default: break;
    }
#if defined(__clang__)
#pragma clang diagnostic pop
#endif
    return modified;
}<|MERGE_RESOLUTION|>--- conflicted
+++ resolved
@@ -88,7 +88,6 @@
 #endif
     switch (get_typeid(node))
     {
-<<<<<<< HEAD
     case OP_TYPEID::DynSlice:
     {
         auto convert_mask_to_axes = [](const std::vector<int64_t>& mask) {
@@ -114,7 +113,10 @@
                                           convert_mask_to_axes(tmp->get_new_axis_mask()),
                                           convert_mask_to_axes(tmp->get_shrink_axis_mask()),
                                           convert_mask_to_axes(tmp->get_ellipsis_mask()));
-=======
+        replace_node(node, replacement_node);
+        modified = true;
+        break;
+    }
     case OP_TYPEID::Broadcast:
     {
         auto tmp = dynamic_cast<const op::v1::Broadcast*>(node.get());
@@ -127,7 +129,6 @@
         auto replacement_node =
             make_shared<op::v0::Broadcast>(arg, target_shape, tmp->get_broadcast_axes().second);
 
->>>>>>> 7cc2a41f
         replace_node(node, replacement_node);
         modified = true;
         break;
