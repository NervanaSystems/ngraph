--- conflicted
+++ resolved
@@ -16,11 +16,8 @@
 #include "ngraph/pass/opset0_downgrade.hpp"
 #include "ngraph/graph_util.hpp"
 #include "ngraph/node.hpp"
-<<<<<<< HEAD
 #include "ngraph/op/avg_pool.hpp"
-=======
 #include "ngraph/op/broadcast.hpp"
->>>>>>> 7cc2a41f
 #include "ngraph/op/constant.hpp"
 #include "ngraph/op/get_output_element.hpp"
 #include "ngraph/op/max_pool.hpp"
@@ -89,7 +86,6 @@
 #endif
     switch (get_typeid(node))
     {
-<<<<<<< HEAD
     case OP_TYPEID::AvgPool:
     {
         const auto tmp = as_type_ptr<op::v1::AvgPool>(node);
@@ -139,63 +135,6 @@
         modified = true;
         break;
     }
-    case OP_TYPEID::MaxPool:
-    {
-        auto tmp = as_type_ptr<op::v1::MaxPool>(node);
-
-        auto const input_arg = node->input(0).get_source_output();
-        auto ceil_mode = static_cast<bool>(tmp->get_rounding_type());
-        auto pad_type = tmp->get_auto_pad();
-        auto padding_below = tmp->get_pads_begin();
-        auto padding_above = tmp->get_pads_end();
-        auto window_movement_strides = tmp->get_strides();
-        auto window_shape = tmp->get_kernel();
-
-        auto replacement_node = make_shared<op::v0::MaxPool>(input_arg,
-                                                             window_shape,
-                                                             window_movement_strides,
-                                                             padding_below,
-                                                             padding_above,
-                                                             pad_type,
-                                                             ceil_mode);
-        replace_node(node, replacement_node);
-        modified = true;
-        break;
-    }
-    case OP_TYPEID::MaxPoolBackprop:
-    {
-        const auto tmp = as_type_ptr<op::v1::MaxPoolBackprop>(node);
-
-        const auto padding_below = tmp->get_pads_begin();
-        const auto padding_above = tmp->get_pads_end();
-        const auto window_movement_strides = tmp->get_strides();
-        const auto window_shape = tmp->get_kernel();
-
-        const auto arg_forward = node->input(0).get_source_output();
-        const auto delta = node->input(1).get_source_output();
-
-        shared_ptr<Node> replacement_node;
-        if (node->get_inputs().size() == 3)
-        {
-            const auto result_forward = node->input(2).get_source_output();
-            replacement_node = make_shared<op::v0::MaxPoolBackprop>(arg_forward,
-                                                                    delta,
-                                                                    result_forward,
-                                                                    window_shape,
-                                                                    window_movement_strides,
-                                                                    padding_below,
-                                                                    padding_above);
-        }
-        else
-        {
-            replacement_node = make_shared<op::v0::MaxPoolBackprop>(arg_forward,
-                                                                    delta,
-                                                                    window_movement_strides,
-                                                                    window_shape,
-                                                                    padding_below,
-                                                                    padding_above);
-        }
-=======
     case OP_TYPEID::Broadcast:
     {
         auto tmp = dynamic_cast<const op::v1::Broadcast*>(node.get());
@@ -208,7 +147,66 @@
         auto replacement_node =
             make_shared<op::v0::Broadcast>(arg, target_shape, tmp->get_broadcast_axes().second);
 
->>>>>>> 7cc2a41f
+        replace_node(node, replacement_node);
+        modified = true;
+        break;
+    }
+    case OP_TYPEID::MaxPool:
+    {
+        auto tmp = as_type_ptr<op::v1::MaxPool>(node);
+
+        auto const input_arg = node->input(0).get_source_output();
+        auto ceil_mode = static_cast<bool>(tmp->get_rounding_type());
+        auto pad_type = tmp->get_auto_pad();
+        auto padding_below = tmp->get_pads_begin();
+        auto padding_above = tmp->get_pads_end();
+        auto window_movement_strides = tmp->get_strides();
+        auto window_shape = tmp->get_kernel();
+
+        auto replacement_node = make_shared<op::v0::MaxPool>(input_arg,
+                                                             window_shape,
+                                                             window_movement_strides,
+                                                             padding_below,
+                                                             padding_above,
+                                                             pad_type,
+                                                             ceil_mode);
+        replace_node(node, replacement_node);
+        modified = true;
+        break;
+    }
+    case OP_TYPEID::MaxPoolBackprop:
+    {
+        const auto tmp = as_type_ptr<op::v1::MaxPoolBackprop>(node);
+
+        const auto padding_below = tmp->get_pads_begin();
+        const auto padding_above = tmp->get_pads_end();
+        const auto window_movement_strides = tmp->get_strides();
+        const auto window_shape = tmp->get_kernel();
+
+        const auto arg_forward = node->input(0).get_source_output();
+        const auto delta = node->input(1).get_source_output();
+
+        shared_ptr<Node> replacement_node;
+        if (node->get_inputs().size() == 3)
+        {
+            const auto result_forward = node->input(2).get_source_output();
+            replacement_node = make_shared<op::v0::MaxPoolBackprop>(arg_forward,
+                                                                    delta,
+                                                                    result_forward,
+                                                                    window_shape,
+                                                                    window_movement_strides,
+                                                                    padding_below,
+                                                                    padding_above);
+        }
+        else
+        {
+            replacement_node = make_shared<op::v0::MaxPoolBackprop>(arg_forward,
+                                                                    delta,
+                                                                    window_movement_strides,
+                                                                    window_shape,
+                                                                    padding_below,
+                                                                    padding_above);
+        }
         replace_node(node, replacement_node);
         modified = true;
         break;
