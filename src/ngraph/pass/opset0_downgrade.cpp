//*****************************************************************************
// Copyright 2017-2019 Intel Corporation
//
// Licensed under the Apache License, Version 2.0 (the "License");
// you may not use this file except in compliance with the License.
// You may obtain a copy of the License at
//
//     http://www.apache.org/licenses/LICENSE-2.0
//
// Unless required by applicable law or agreed to in writing, software
// distributed under the License is distributed on an "AS IS" BASIS,
// WITHOUT WARRANTIES OR CONDITIONS OF ANY KIND, either express or implied.
// See the License for the specific language governing permissions and
// limitations under the License.
//*****************************************************************************

#include <algorithm>
#include <cstdint>
#include <functional>
#include <numeric>

#include "ngraph/graph_util.hpp"
#include "ngraph/node.hpp"
#include "ngraph/op/util/broadcasting.hpp"
#include "ngraph/ops.hpp"
#include "ngraph/pass/opset0_downgrade.hpp"
#include "ngraph/slice_plan.hpp"
#include "ngraph/type.hpp"

using namespace std;
using namespace ngraph;

namespace
{
    template <typename OpV0, typename OpV1>
    void op_cast_binary_elementwise_node(const shared_ptr<OpV1>& node)
    {
        const auto input_arg0 = node->input_value(0);
        const auto input_arg1 = node->input_value(1);
        const auto autob = node->get_autob();
        auto replacement_node = make_shared<OpV0>(input_arg0, input_arg1, autob);
        replace_node(node, replacement_node);
    }

    // Default is that we didn nothing
    bool op_cast(shared_ptr<Node> node) { return false; }
    bool op_cast(shared_ptr<op::v1::Add> node)
    {
        op_cast_binary_elementwise_node<op::v0::Add, op::v1::Add>(node);
        return true;
    }

    bool op_cast(shared_ptr<op::v1::AvgPool> node)
    {
        auto const input_arg = node->input_value(0);
        const auto ceil_mode = static_cast<bool>(node->get_rounding_type());
        const auto include_padding_in_avg_computation = !node->get_exclude_pad();
        const auto pad_type = node->get_auto_pad();
        const auto padding_below = node->get_pads_begin();
        const auto padding_above = node->get_pads_end();
        const auto window_movement_strides = node->get_strides();
        const auto window_shape = node->get_kernel();

        auto replacement_node = make_shared<op::v0::AvgPool>(input_arg,
                                                             window_shape,
                                                             window_movement_strides,
                                                             padding_below,
                                                             padding_above,
                                                             include_padding_in_avg_computation,
                                                             pad_type,
                                                             ceil_mode);
        replace_node(node, replacement_node);
        return true;
    }

    bool op_cast(shared_ptr<op::v1::AvgPoolBackprop> node)
    {
        NGRAPH_CHECK(node->input_value(1).get_node_shared_ptr()->is_constant());
        const auto forward_arg_shape =
            static_pointer_cast<op::Constant>(node->input_value(1).get_node_shared_ptr())
                ->get_shape_val();
        const auto delta = node->input_value(0);
        const auto include_padding_in_avg_computation = !node->get_exclude_pad();
        const auto padding_below = node->get_pads_begin();
        const auto padding_above = node->get_pads_end();
        const auto window_movement_strides = node->get_strides();
        const auto window_shape = node->get_kernel();

        auto replacement_node =
            make_shared<op::v0::AvgPoolBackprop>(forward_arg_shape,
                                                 delta,
                                                 window_shape,
                                                 window_movement_strides,
                                                 padding_below,
                                                 padding_above,
                                                 include_padding_in_avg_computation);
        replace_node(node, replacement_node);
        return true;
    }

    bool op_cast(shared_ptr<op::v1::Broadcast> node)
    {
        auto arg = node->input_value(0);
        NGRAPH_CHECK(node->input_value(1).get_node_shared_ptr()->is_constant());
        auto target_shape =
            static_pointer_cast<op::Constant>(node->input_value(1).get_node_shared_ptr())
                ->get_shape_val();
        NGRAPH_CHECK(node->get_broadcast_axes().first);
        auto replacement_node =
            make_shared<op::v0::Broadcast>(arg, target_shape, node->get_broadcast_axes().second);

        replace_node(node, replacement_node);
        return true;
    }

    bool op_cast(shared_ptr<op::v1::Convolution> node)
    {
        const auto data_arg = node->input_value(0);
        const auto filters_arg = node->input_value(1);
        const PartialShape& data_arg_pshape = node->get_input_partial_shape(0);
        NGRAPH_CHECK(data_arg_pshape.rank().is_static(),
                     "Unable to convert Convolution:v1 to Convolution:v0 if data argument "
                     "rank is dynamic. Node: ",
                     *node);
        const size_t num_spatial_dims = static_cast<size_t>(data_arg_pshape.rank()) - 2;
        auto replacement_node = make_shared<op::v0::Convolution>(data_arg,
                                                                 filters_arg,
                                                                 node->get_strides(),
                                                                 node->get_dilations(),
                                                                 node->get_pads_begin(),
                                                                 node->get_pads_end(),
                                                                 Strides(num_spatial_dims, 1),
                                                                 node->get_auto_pad());
        replace_node(node, replacement_node);
        return true;
    }

    bool op_cast(shared_ptr<op::v1::ConvolutionBackpropData> node)
    {
        auto output_shape = as_type_ptr<op::Constant>(node->input_value(2).get_node_shared_ptr());
        const auto data_arg = node->input(0).get_source_output();
        const auto filters_arg = node->input(1).get_source_output();
        const PartialShape& delta_arg_pshape = node->get_input_partial_shape(1);
        NGRAPH_CHECK(delta_arg_pshape.rank().is_static(),
                     "Unable to convert ConvolutionBackpropData:v1 to ConvolutionBackpropData:v0 "
                     "if delta argument rank is dynamic. Node: ",
                     *node);
        NGRAPH_CHECK(output_shape,
                     "Unable to convert ConvolutionBackpropData:v1 to ConvolutionBackpropData:v0 "
                     "if output_shape is not constant. Node: ",
                     *node);
        const size_t num_spatial_dims = static_cast<size_t>(delta_arg_pshape.rank()) - 2;

        auto output_padding = node->get_output_padding();

        bool is_op_valid = all_of(
            output_padding.begin(), output_padding.end(), [](size_t value) { return value == 0; });

        NGRAPH_CHECK(is_op_valid,
                     "Unable to convert ConvolutionBackpropData:v1 to ConvolutionBackpropData:v0 "
                     "with output padding other than `0`. Node: ",
                     *node);

        auto replacement_node =
            make_shared<op::v0::ConvolutionBackpropData>(output_shape->get_shape_val(),
                                                         filters_arg,
                                                         data_arg,
                                                         node->get_strides(),
                                                         node->get_dilations(),
                                                         node->get_pads_begin(),
                                                         node->get_pads_end(),
                                                         Strides(num_spatial_dims, 1));
        replace_node(node, replacement_node);
        return true;
    }

    bool op_cast(shared_ptr<op::v1::ConvolutionBackpropFilters> node)
    {
        NGRAPH_CHECK(node->input_value(2).get_node_shared_ptr()->is_constant());
        auto filters_shape =
            static_pointer_cast<op::Constant>(node->input_value(2).get_node_shared_ptr())
                ->get_shape_val();
        const auto data_arg = node->input_value(0);
        const auto delta_arg = node->input_value(1);
        const PartialShape& data_arg_pshape = node->get_input_partial_shape(0);
        NGRAPH_CHECK(data_arg_pshape.rank().is_static(),
                     "Unable to convert ConvolutionBackpropFilters:v1 to "
                     "ConvolutionBackpropFilters:v0 if data argument rank is dynamic. Node: ",
                     *node);
        const size_t num_spatial_dims = static_cast<size_t>(data_arg_pshape.rank()) - 2;
        auto replacement_node =
            make_shared<op::v0::ConvolutionBackpropFilters>(data_arg,
                                                            filters_shape,
                                                            delta_arg,
                                                            node->get_strides(),
                                                            node->get_dilations(),
                                                            node->get_pads_begin(),
                                                            node->get_pads_end(),
                                                            Strides(num_spatial_dims, 1));
        replace_node(node, replacement_node);
        return true;
    }

    bool op_cast(shared_ptr<op::v1::Divide> node)
    {
        const auto input_arg0 = node->input_value(0);
        const auto input_arg1 = node->input_value(1);
        const auto autob = node->get_autob();
        const bool pydiv = node->is_pythondiv();
        auto replacement_node = make_shared<op::v0::Divide>(input_arg0, input_arg1, pydiv, autob);
        replace_node(node, replacement_node);
        return true;
    }

    bool op_cast(shared_ptr<op::v1::Reshape> node)
    {
<<<<<<< HEAD
        auto tmp = as_type_ptr<op::v1::Reshape>(node);
        auto replacement_node = make_shared<op::v0::DynReshape>(node->input(0).get_source_output(),
                                                                node->input(1).get_source_output(),
                                                                tmp->get_special_zero());
=======
        auto replacement_node = make_shared<op::v0::DynReshape>(
            node->input_value(0), node->input_value(1), node->get_special_zero());
>>>>>>> 33a6a7d0
        replace_node(node, replacement_node);
        return true;
    }

    bool op_cast(shared_ptr<op::v1::Equal> node)
    {
        op_cast_binary_elementwise_node<op::v0::Equal, op::v1::Equal>(node);
        return true;
    }

    bool op_cast(shared_ptr<op::v1::GenerateMask> node)
    {
        NGRAPH_CHECK(node->input_value(1).get_node_shared_ptr()->is_constant());
        auto mask_shape =
            static_pointer_cast<op::Constant>(node->input_value(1).get_node_shared_ptr())
                ->get_shape_val();
        auto seed = node->get_seed();
        auto use_seed = node->get_use_seed();
        auto probability = node->get_probability();
        auto et = node->get_element_type();

        auto replacement_node = make_shared<op::v0::GenerateMask>(
            node->input_value(0), mask_shape, et, seed, probability, use_seed);

        replace_node(node, replacement_node);
        return true;
    }

    bool op_cast(shared_ptr<op::v1::Greater> node)
    {
        op_cast_binary_elementwise_node<op::v0::Greater, op::v1::Greater>(node);
        return true;
    }

    bool op_cast(shared_ptr<op::v1::GreaterEqual> node)
    {
        op_cast_binary_elementwise_node<op::v0::GreaterEq, op::v1::GreaterEqual>(node);
        return true;
    }

    bool op_cast(shared_ptr<op::v1::Less> node)
    {
        op_cast_binary_elementwise_node<op::v0::Less, op::v1::Less>(node);
        return true;
    }

    bool op_cast(shared_ptr<op::v1::LessEqual> node)
    {
        op_cast_binary_elementwise_node<op::v0::LessEq, op::v1::LessEqual>(node);
        return true;
    }

    bool op_cast(shared_ptr<op::v1::LogicalAnd> node)
    {
        op_cast_binary_elementwise_node<op::v0::And, op::v1::LogicalAnd>(node);
        return true;
    }

    bool op_cast(shared_ptr<op::v1::LogicalNot> node)
    {
        replace_node(node, make_shared<op::v0::Not>(node->input_value(0)));
        return true;
    }

    bool op_cast(shared_ptr<op::v1::LogicalOr> node)
    {
        op_cast_binary_elementwise_node<op::v0::Or, op::v1::LogicalOr>(node);
        return true;
    }

    bool op_cast(shared_ptr<op::v1::LogicalXor> node)
    {
        op_cast_binary_elementwise_node<op::v0::Xor, op::v1::LogicalXor>(node);
        return true;
    }

    bool op_cast(shared_ptr<op::v1::Maximum> node)
    {
        op_cast_binary_elementwise_node<op::v0::Maximum, op::v1::Maximum>(node);
        return true;
    }

    bool op_cast(shared_ptr<op::v1::MaxPool> node)
    {
        auto const input_arg = node->input_value(0);
        auto ceil_mode = static_cast<bool>(node->get_rounding_type());
        auto pad_type = node->get_auto_pad();
        auto padding_below = node->get_pads_begin();
        auto padding_above = node->get_pads_end();
        auto window_movement_strides = node->get_strides();
        auto window_shape = node->get_kernel();

        auto replacement_node = make_shared<op::v0::MaxPool>(input_arg,
                                                             window_shape,
                                                             window_movement_strides,
                                                             padding_below,
                                                             padding_above,
                                                             pad_type,
                                                             ceil_mode);
        replace_node(node, replacement_node);
        return true;
    }

    bool op_cast(shared_ptr<op::v1::MaxPoolBackprop> node)
    {
        const auto padding_below = node->get_pads_begin();
        const auto padding_above = node->get_pads_end();
        const auto window_movement_strides = node->get_strides();
        const auto window_shape = node->get_kernel();

        const auto arg_forward = node->input_value(0);
        const auto delta = node->input_value(1);

        shared_ptr<Node> replacement_node;
        if (node->get_inputs().size() == 3)
        {
            const auto result_forward = node->input_value(2);
            replacement_node = make_shared<op::v0::MaxPoolBackprop>(arg_forward,
                                                                    delta,
                                                                    result_forward,
                                                                    window_shape,
                                                                    window_movement_strides,
                                                                    padding_below,
                                                                    padding_above);
        }
        else
        {
            replacement_node = make_shared<op::v0::MaxPoolBackprop>(arg_forward,
                                                                    delta,
                                                                    window_movement_strides,
                                                                    window_shape,
                                                                    padding_below,
                                                                    padding_above);
        }
        replace_node(node, replacement_node);
        return true;
    }

    bool op_cast(shared_ptr<op::v1::Minimum> node)
    {
        op_cast_binary_elementwise_node<op::v0::Minimum, op::v1::Minimum>(node);
        return true;
    }

    bool op_cast(shared_ptr<op::v1::Multiply> node)
    {
        op_cast_binary_elementwise_node<op::v0::Multiply, op::v1::Multiply>(node);
        return true;
    }

    bool op_cast(shared_ptr<op::v1::NotEqual> node)
    {
        op_cast_binary_elementwise_node<op::v0::NotEqual, op::v1::NotEqual>(node);
        return true;
    }

    bool op_cast(shared_ptr<op::v1::OneHot> node)
    {
        const auto indices = node->input_value(0).get_node_shared_ptr();
        const auto depth = node->input_value(1).get_node_shared_ptr();
        auto on_value = node->input_value(2).get_node_shared_ptr();
        auto off_value = node->input_value(3).get_node_shared_ptr();
        const auto axis = node->get_axis();

        NGRAPH_CHECK(depth->is_constant(), "depth input must be constant", *node);
        const auto const_depth = as_type_ptr<op::Constant>(depth);
        std::int64_t depth_value = const_depth->get_vector<std::int64_t>()[0];

        const auto indices_shape = node->get_input_partial_shape(0);
        NGRAPH_CHECK(indices_shape.is_static(), "indices shape must be static", *node);
        auto output_shape = indices_shape.to_shape();
        output_shape.insert(output_shape.begin() + axis, depth_value);

        auto one_hot = std::make_shared<ngraph::op::Convert>(
            std::make_shared<ngraph::op::OneHot>(indices, output_shape, axis),
            on_value->get_element_type());

        auto broadcasted_values = op::numpy_style_broadcast({one_hot, on_value, off_value});
        on_value = broadcasted_values[1];
        off_value = broadcasted_values[2];

        auto replacement_node = one_hot * (on_value - off_value) + off_value;

        replace_node(node, replacement_node);
        return true;
    }

    bool op_cast(shared_ptr<op::v1::Pad> node)
    {
        const auto pad_arg = node->input_value(0);
        const auto pad_value = node->input_value(3);
        auto replacement_node = make_shared<op::v0::Pad>(
            pad_arg, pad_value, node->get_pads_begin(), node->get_pads_end(), node->get_pad_mode());

        replace_node(node, replacement_node);
        return true;
    }

    bool op_cast(shared_ptr<op::v1::Power> node)
    {
        op_cast_binary_elementwise_node<op::v0::Power, op::v1::Power>(node);
        return true;
    }

    bool op_cast(shared_ptr<op::v1::ReduceProd> node)
    {
        auto replacement_node =
            make_shared<op::v0::Product>(node->input_value(0), node->input_value(1));
        if (node->get_keep_dims())
        {
            NGRAPH_CHECK(node->reduction_axes_constant(),
                         "Unable to convert ReduceProd:v1 to Product:v0 "
                         "if reduction axes are not constant (for keep_dims=true). Node: ",
                         *node);
            auto output_pshape = replacement_node->get_output_partial_shape(0);
            NGRAPH_CHECK(output_pshape.is_static(),
                         "Unable to convert ReduceProd:v1 to Product:v0 "
                         "if output shape is dynamic (for keep_dims=true). Node: ",
                         *node);
            const auto output_shape = output_pshape.to_shape();
            auto reshaped_output_shape = output_shape;
            for (const auto& axis : node->get_reduction_axes())
            {
                reshaped_output_shape.insert(reshaped_output_shape.begin() + axis, 1);
            }
            auto reshaped_product = make_shared<op::Reshape>(replacement_node->output(0),
                                                             get_default_order(output_shape),
                                                             reshaped_output_shape);
            replace_node(node, reshaped_product);
        }
        else
        {
            replace_node(node, replacement_node);
        }
        return true;
    }

    bool op_cast(shared_ptr<op::v1::Reverse> node)
    {
        auto axes_node = node->input_value(1).get_node_shared_ptr();
        NGRAPH_CHECK(axes_node->is_constant(),
                     "Unable to convert Reverse:v1 to Reverse:v0 "
                     "if reduction axes are not constant. Node: ",
                     *node);
        const auto axes_node_const = as_type_ptr<op::Constant>(axes_node);
        AxisSet axes{};
        if (node->get_mode() == op::v1::Reverse::Mode::INDEX)
        {
            axes = axes_node_const->get_axis_vector_val();
        }
        else // Mode::MASK
        {
            auto axes_mask = axes_node_const->get_vector<bool>();
            for (size_t i = 0; i < axes_mask.size(); ++i)
            {
                if (axes_mask[i])
                {
                    axes.emplace(i);
                }
            }
        }
        auto replacement_node = make_shared<op::v0::Reverse>(node->input_value(0), axes);

        replace_node(node, replacement_node);
        return true;
    }

    bool op_cast(shared_ptr<op::v1::StridedSlice> node)
    {
        auto convert_mask_to_axes = [](const std::vector<int64_t>& mask) {
            AxisSet axes{};
            for (auto i = 0; i < mask.size(); ++i)
            {
                if (mask[i] == 1)
                {
                    axes.emplace(i);
                }
            }
            return axes;
        };

        const auto input_data = node->input_value(0);
        const auto input_data_pshape = input_data.get_partial_shape();

        NGRAPH_CHECK(input_data_pshape.is_static(),
                     "Unable to convert StridedSlice:v1 to Slice:v0 "
                     "if input rank is not static. Node: ",
                     *node);

        const auto begin_const =
            as_type_ptr<op::Constant>(node->input_value(1).get_node_shared_ptr());
        const auto end_const =
            as_type_ptr<op::Constant>(node->input_value(2).get_node_shared_ptr());
        const auto strides = as_type_ptr<op::Constant>(node->input_value(3).get_node_shared_ptr());

        NGRAPH_CHECK(begin_const && end_const && strides,
                     "Unable to convert StridedSlice:v1 to Slice:v0 "
                     "if begin, end or strides are not constant. Node: ",
                     *node);

        SlicePlan p = make_slice_plan(input_data_pshape.to_shape(),
                                      begin_const->get_vector<int64_t>(),
                                      end_const->get_vector<int64_t>(),
                                      strides->get_vector<int64_t>(),
                                      convert_mask_to_axes(node->get_begin_mask()),
                                      convert_mask_to_axes(node->get_end_mask()),
                                      convert_mask_to_axes(node->get_new_axis_mask()),
                                      convert_mask_to_axes(node->get_shrink_axis_mask()),
                                      convert_mask_to_axes(node->get_ellipsis_mask()));

        shared_ptr<Node> replacement_node =
            make_shared<op::v0::Slice>(input_data,
                                       Coordinate(p.begins.begin(), p.begins.end()),
                                       Coordinate(p.ends.begin(), p.ends.end()),
                                       Strides(p.strides.begin(), p.strides.end()));

        if (p.reshape_in_shape != p.reshape_out_shape)
        {
            replacement_node =
                make_shared<op::Reshape>(replacement_node,
                                         ngraph::get_default_order(p.reshape_in_shape),
                                         p.reshape_out_shape);
        }

        if (!p.reverse_axes.empty())
        {
            replacement_node = make_shared<op::Reverse>(replacement_node, p.reverse_axes);
        }

        replace_node(node, replacement_node);
        return true;
    }

    bool op_cast(shared_ptr<op::v1::Softmax> node)
    {
        auto axis = node->get_axis();
        auto data = node->input(0);
        auto data_shape = data.get_shape();
        std::vector<size_t> axes(data_shape.size() - axis);
        std::iota(std::begin(axes), std::end(axes), axis);
        auto replacement_node = make_shared<op::v0::Softmax>(node->input_value(0), axes);
        replace_node(node, replacement_node);
        return true;
    }

    bool op_cast(shared_ptr<op::v1::Subtract> node)
    {
        op_cast_binary_elementwise_node<op::v0::Subtract, op::v1::Subtract>(node);
        return true;
    }

    bool op_cast(shared_ptr<op::v1::ReduceSum> node)
    {
        auto replacement_node =
            make_shared<op::v0::Sum>(node->input_value(0), node->input_value(1));
        if (node->get_keep_dims())
        {
            NGRAPH_CHECK(node->reduction_axes_constant(),
                         "Unable to convert ReduceSum:v1 to Sum:v0 "
                         "if reduction axes are not constant (for keep_dims=true). Node: ",
                         *node);
            auto output_pshape = replacement_node->get_output_partial_shape(0);
            NGRAPH_CHECK(output_pshape.is_static(),
                         "Unable to convert ReduceSum:v1 to Sum:v0 "
                         "if output shape is dynamic (for keep_dims=true). Node: ",
                         *node);
            const auto output_shape = output_pshape.to_shape();
            auto reshaped_output_shape = output_shape;
            for (const auto& axis : node->get_reduction_axes())
            {
                reshaped_output_shape.insert(reshaped_output_shape.begin() + axis, 1);
            }
            auto reshaped_product = make_shared<op::Reshape>(replacement_node->output(0),
                                                             get_default_order(output_shape),
                                                             reshaped_output_shape);
            replace_node(node, reshaped_product);
        }
        else
        {
            replace_node(node, replacement_node);
        }
        return true;
    }

    bool op_cast(shared_ptr<op::v1::TopK> node)
    {
        const auto axis = node->get_axis();
        const auto sort_type = node->get_sort_type();
        const auto index_elem_type = node->get_index_element_type();

        bool compute_max;
        switch (node->get_mode())
        {
        case op::v1::TopK::Mode::MAX: compute_max = true; break;
        case op::v1::TopK::Mode::MIN: compute_max = false; break;
        default: break;
        }

        const auto arg_node = node->input_value(0);
        const auto k_node = node->input_value(1);

        auto replacement_node = make_shared<op::v0::TopK>(
            arg_node, k_node, axis, index_elem_type, compute_max, sort_type);

        // values output will be 0, indices 1
        vector<int64_t> output_order{1, 0};
        replace_node(node, replacement_node, output_order);
        return true;
    }

    using DispatchMap = map<NodeTypeInfo, std::function<bool(shared_ptr<Node> node)>>;

    template <typename T>
    bool op_cast_thunk(shared_ptr<Node> node)
    {
        return op_cast(as_type_ptr<T>(node));
    }

    DispatchMap& get_dispatch_map()
    {
        static DispatchMap dispatch_map{
#define NGRAPH_OP(NAME, NAMESPACE) {NAMESPACE::NAME::type_info, op_cast_thunk<NAMESPACE::NAME>},
#include "ngraph/opsets/opset1_tbl.hpp"
            NGRAPH_OP(AvgPoolBackprop, op::v1) NGRAPH_OP(ConvolutionBackpropFilters, op::v1)
                NGRAPH_OP(GenerateMask, op::v1) NGRAPH_OP(MaxPoolBackprop, op::v1)
#undef NGRAPH_OP
        };
        return dispatch_map;
    }
}

bool pass::Opset0Downgrade::run_on_node(shared_ptr<Node> node)
{
    bool modified = false;
    auto& dispatch_map = get_dispatch_map();
    auto it = dispatch_map.find(node->get_type_info());
    if (it != dispatch_map.end())
    {
        modified = it->second(node);
    }
    return modified;
}<|MERGE_RESOLUTION|>--- conflicted
+++ resolved
@@ -214,15 +214,8 @@
 
     bool op_cast(shared_ptr<op::v1::Reshape> node)
     {
-<<<<<<< HEAD
-        auto tmp = as_type_ptr<op::v1::Reshape>(node);
-        auto replacement_node = make_shared<op::v0::DynReshape>(node->input(0).get_source_output(),
-                                                                node->input(1).get_source_output(),
-                                                                tmp->get_special_zero());
-=======
         auto replacement_node = make_shared<op::v0::DynReshape>(
             node->input_value(0), node->input_value(1), node->get_special_zero());
->>>>>>> 33a6a7d0
         replace_node(node, replacement_node);
         return true;
     }
