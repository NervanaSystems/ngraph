--- conflicted
+++ resolved
@@ -23,12 +23,9 @@
 #include "ngraph/op/broadcast.hpp"
 #include "ngraph/op/constant.hpp"
 #include "ngraph/op/convolution.hpp"
-<<<<<<< HEAD
 #include "ngraph/op/divide.hpp"
 #include "ngraph/op/equal.hpp"
-=======
 #include "ngraph/op/experimental/dyn_reshape.hpp"
->>>>>>> 1533b97f
 #include "ngraph/op/experimental/generate_mask.hpp"
 #include "ngraph/op/get_output_element.hpp"
 #include "ngraph/op/greater.hpp"
@@ -269,7 +266,6 @@
         modified = true;
         break;
     }
-<<<<<<< HEAD
     case OP_TYPEID::Divide:
     {
         const auto tmp = as_type_ptr<op::v1::Divide>(node);
@@ -278,27 +274,26 @@
         const auto autob = tmp->get_autob();
         const bool pydiv = tmp->is_pythondiv();
         auto replacement_node = make_shared<op::v0::Divide>(input_arg0, input_arg1, pydiv, autob);
-=======
+        replace_node(node, replacement_node);
+        modified = true;
+        break;
+    }
     case OP_TYPEID::DynReshape:
     {
         auto tmp = as_type_ptr<op::v1::Reshape>(node);
         auto replacement_node = make_shared<op::v0::DynReshape>(node->input(0).get_source_output(),
                                                                 node->input(1).get_source_output(),
                                                                 tmp->get_zero_flag());
->>>>>>> 1533b97f
-        replace_node(node, replacement_node);
-        modified = true;
-        break;
-    }
-<<<<<<< HEAD
+        replace_node(node, replacement_node);
+        modified = true;
+        break;
+    }
     case OP_TYPEID::Equal:
     {
         downgrade_binary_elementwise_node<op::v0::Equal, op::v1::Equal>(node);
         modified = true;
         break;
     }
-=======
->>>>>>> 1533b97f
     case OP_TYPEID::GenerateMask:
     {
         auto tmp = dynamic_cast<const op::v1::GenerateMask*>(node.get());
