//*****************************************************************************
// Copyright 2017-2019 Intel Corporation
//
// Licensed under the Apache License, Version 2.0 (the "License");
// you may not use this file except in compliance with the License.
// You may obtain a copy of the License at
//
//     http://www.apache.org/licenses/LICENSE-2.0
//
// Unless required by applicable law or agreed to in writing, software
// distributed under the License is distributed on an "AS IS" BASIS,
// WITHOUT WARRANTIES OR CONDITIONS OF ANY KIND, either express or implied.
// See the License for the specific language governing permissions and
// limitations under the License.
//*****************************************************************************
#include "ngraph/pass/opset0_downgrade.hpp"
#include "ngraph/graph_util.hpp"
<<<<<<< HEAD
#include "ngraph/op/avg_pool.hpp"
=======
#include "ngraph/node.hpp"
>>>>>>> d4d169f3
#include "ngraph/op/constant.hpp"
#include "ngraph/op/convolution.hpp"
#include "ngraph/op/get_output_element.hpp"
#include "ngraph/op/pad.hpp"
#include "ngraph/op/product.hpp"
#include "ngraph/op/reduce_prod.hpp"
#include "ngraph/op/reduce_sum.hpp"
#include "ngraph/op/reshape.hpp"
#include "ngraph/op/reverse.hpp"
#include "ngraph/op/sum.hpp"

using namespace std;
using namespace ngraph;

#define NGRAPH_OP(a, b) a,
enum class OP_TYPEID
{
#include "ngraph/op/op_tbl.hpp"
};
#undef NGRAPH_OP

#define NGRAPH_OP(a, b) {#a, OP_TYPEID::a},
static unordered_map<string, OP_TYPEID> typeid_map{
#include "ngraph/op/op_tbl.hpp"
};
#undef NGRAPH_OP

static OP_TYPEID get_typeid(shared_ptr<Node> node)
{
    OP_TYPEID type_id;
    auto it = typeid_map.find(node->description());
    if (it != typeid_map.end())
    {
        type_id = it->second;
    }
    else
    {
        throw unsupported_op("Unsupported op '" + node->description() + "'");
    }
    return type_id;
}
// END mapping to OP_TYPEID

bool pass::Opset0Downgrade::run_on_node(shared_ptr<Node> node)
{
    bool modified = false;

    size_t op_version = node->get_version();

    if (op_version == 0)
    {
        return modified;
    }

    NGRAPH_CHECK(op_version == 1,
                 "Op version 1 transformation pass failed for ",
                 *node,
                 ", only op version 1 operations expected. Op version ",
                 op_version,
                 " found.");

// Not all enumeration values explicitly handled in switch
#if defined(__clang__)
#pragma clang diagnostic push
#pragma clang diagnostic ignored "-Wswitch-enum"
#endif
    switch (get_typeid(node))
    {
    case OP_TYPEID::Pad:
    {
        auto tmp = as_type_ptr<op::v1::Pad>(node);
        const auto pad_arg = node->input(0).get_source_output();
        const auto pad_value = node->input(3).get_source_output();
        auto replacement_node = make_shared<op::v0::Pad>(
            pad_arg, pad_value, tmp->get_pads_begin(), tmp->get_pads_end(), tmp->get_pad_mode());

        replace_node(node, replacement_node);
        modified = true;
        break;
    }
<<<<<<< HEAD
    case OP_TYPEID::ConvolutionBackpropData:
    {
        auto tmp = dynamic_cast<const op::v1::ConvolutionBackpropData*>(node.get());
        NGRAPH_CHECK(node->input_value(0).get_node_shared_ptr()->is_constant());
        auto data_batch_shape =
            static_pointer_cast<op::Constant>(node->input_value(0).get_node_shared_ptr())
                ->get_shape_val();
        const auto filters = node->input(1).get_source_output();
        const auto output_delta = node->input(2).get_source_output();
        auto strides = tmp->get_strides();
        auto dilations = tmp->get_dilations();
        auto pads_begin = tmp->get_pads_begin();
        auto pads_end = tmp->get_pads_end();
        vector<size_t> data_dilations = {1};
        auto replacement_node = make_shared<op::v0::ConvolutionBackpropData>(data_batch_shape,
                                                                             filters,
                                                                             output_delta,
                                                                             strides,
                                                                             dilations,
                                                                             pads_begin,
                                                                             pads_end,
                                                                             data_dilations);

        replace_node(node, replacement_node);
        modified = true;
        break;
    }
    case OP_TYPEID::ConvolutionBackpropFilters:
    {
        auto tmp = dynamic_cast<const op::v1::ConvolutionBackpropFilters*>(node.get());
        NGRAPH_CHECK(node->input_value(2).get_node_shared_ptr()->is_constant());
        auto filters_shape =
            static_pointer_cast<op::Constant>(node->input_value(2).get_node_shared_ptr())
                ->get_shape_val();
        auto data_batch = node->input(0).get_source_output();
        auto output_delta = node->input(1).get_source_output();
        auto strides = tmp->get_strides();
        auto dilations = tmp->get_dilations();
        auto pads_begin = tmp->get_pads_begin();
        auto pads_end = tmp->get_pads_end();
        vector<size_t> data_dilations = {1};
        auto replacement_node = make_shared<op::v0::ConvolutionBackpropFilters>(data_batch,
                                                                                filters_shape,
                                                                                output_delta,
                                                                                strides,
                                                                                dilations,
                                                                                pads_begin,
                                                                                pads_end,
                                                                                data_dilations);

        replace_node(node, replacement_node);
        modified = true;
        break;
    }

    case OP_TYPEID::AvgPoolBackprop:
    {
        auto tmp = dynamic_cast<const op::v1::AvgPoolBackprop*>(node.get());
        NGRAPH_CHECK(node->input_value(1).get_node_shared_ptr()->is_constant());
        auto forward_arg_shape =
            static_pointer_cast<op::Constant>(node->input_value(1).get_node_shared_ptr())
                ->get_shape_val();
        auto exclude_pad = tmp->get_exclude_pad();
        auto pads_begin = tmp->get_pads_begin();
        auto pads_end = tmp->get_pads_end();
        auto strides = tmp->get_strides();
        auto kernel = tmp->get_kernel();

        auto replacement_node =
            make_shared<op::v0::AvgPoolBackprop>(forward_arg_shape,
                                                 node->input(0).get_source_output(),
                                                 kernel,
                                                 strides,
                                                 pads_begin,
                                                 pads_end,
                                                 exclude_pad);
        replace_node(node, replacement_node);
        modified = true;
        break;
    }

=======
    case OP_TYPEID::Product:
    {
        auto tmp = as_type_ptr<op::v1::ReduceProd>(node);
        auto replacement_node = make_shared<op::v0::Product>(node->input(0).get_source_output(),
                                                             node->input(1).get_source_output());
        if (tmp->get_keep_dims())
        {
            NGRAPH_CHECK(tmp->reduction_axes_constant(),
                         "Unable to convert ReduceProd:v1 to Product:v0 "
                         "if reduction axes are not constant (for keep_dims=true). Node: ",
                         *node);
            auto output_pshape = replacement_node->get_output_partial_shape(0);
            NGRAPH_CHECK(output_pshape.is_static(),
                         "Unable to convert ReduceProd:v1 to Product:v0 "
                         "if output shape is dynamic (for keep_dims=true). Node: ",
                         *node);
            const auto output_shape = output_pshape.to_shape();
            auto reshaped_output_shape = output_shape;
            for (const auto& axis : tmp->get_reduction_axes())
            {
                reshaped_output_shape.insert(reshaped_output_shape.begin() + axis, 1);
            }
            auto reshaped_product = make_shared<op::Reshape>(replacement_node->output(0),
                                                             get_default_order(output_shape),
                                                             reshaped_output_shape);
            replace_node(node, reshaped_product);
        }
        else
        {
            replace_node(node, replacement_node);
        }
        modified = true;
        break;
    }
>>>>>>> d4d169f3
    case OP_TYPEID::Reverse:
    {
        auto tmp = as_type_ptr<op::v1::Reverse>(node);
        auto axes_node = tmp->input_value(1).get_node_shared_ptr();
        NGRAPH_CHECK(axes_node->is_constant(),
                     "Unable to convert Reverse:v1 to Reverse:v0 "
                     "if reduction axes are not constant. Node: ",
                     *node);
        const auto axes_node_const = as_type_ptr<op::Constant>(axes_node);
        AxisSet axes{};
        if (tmp->get_mode() == op::v1::Reverse::Mode::INDEX)
        {
            axes = axes_node_const->get_axis_vector_val();
        }
        else // Mode::MASK
        {
            auto axes_mask = axes_node_const->get_vector<bool>();
            for (size_t i = 0; i < axes_mask.size(); ++i)
            {
                if (axes_mask[i])
                {
                    axes.emplace(i);
                }
            }
        }
        auto replacement_node =
            make_shared<op::v0::Reverse>(node->input(0).get_source_output(), axes);

        replace_node(node, replacement_node);
        modified = true;
        break;
    }
<<<<<<< HEAD

=======
    case OP_TYPEID::Sum:
    {
        auto tmp = as_type_ptr<op::v1::ReduceSum>(node);
        auto replacement_node = make_shared<op::v0::Sum>(node->input(0).get_source_output(),
                                                         node->input(1).get_source_output());
        if (tmp->get_keep_dims())
        {
            NGRAPH_CHECK(tmp->reduction_axes_constant(),
                         "Unable to convert ReduceSum:v1 to Sum:v0 "
                         "if reduction axes are not constant (for keep_dims=true). Node: ",
                         *node);
            auto output_pshape = replacement_node->get_output_partial_shape(0);
            NGRAPH_CHECK(output_pshape.is_static(),
                         "Unable to convert ReduceSum:v1 to Sum:v0 "
                         "if output shape is dynamic (for keep_dims=true). Node: ",
                         *node);
            const auto output_shape = output_pshape.to_shape();
            auto reshaped_output_shape = output_shape;
            for (const auto& axis : tmp->get_reduction_axes())
            {
                reshaped_output_shape.insert(reshaped_output_shape.begin() + axis, 1);
            }
            auto reshaped_product = make_shared<op::Reshape>(replacement_node->output(0),
                                                             get_default_order(output_shape),
                                                             reshaped_output_shape);
            replace_node(node, reshaped_product);
        }
        else
        {
            replace_node(node, replacement_node);
        }
        modified = true;
        break;
    }
>>>>>>> d4d169f3
    default: break;
    }
#if defined(__clang__)
#pragma clang diagnostic pop
#endif
    return modified;
}<|MERGE_RESOLUTION|>--- conflicted
+++ resolved
@@ -15,11 +15,7 @@
 //*****************************************************************************
 #include "ngraph/pass/opset0_downgrade.hpp"
 #include "ngraph/graph_util.hpp"
-<<<<<<< HEAD
-#include "ngraph/op/avg_pool.hpp"
-=======
 #include "ngraph/node.hpp"
->>>>>>> d4d169f3
 #include "ngraph/op/constant.hpp"
 #include "ngraph/op/convolution.hpp"
 #include "ngraph/op/get_output_element.hpp"
@@ -100,7 +96,6 @@
         modified = true;
         break;
     }
-<<<<<<< HEAD
     case OP_TYPEID::ConvolutionBackpropData:
     {
         auto tmp = dynamic_cast<const op::v1::ConvolutionBackpropData*>(node.get());
@@ -182,7 +177,6 @@
         break;
     }
 
-=======
     case OP_TYPEID::Product:
     {
         auto tmp = as_type_ptr<op::v1::ReduceProd>(node);
@@ -217,7 +211,6 @@
         modified = true;
         break;
     }
->>>>>>> d4d169f3
     case OP_TYPEID::Reverse:
     {
         auto tmp = as_type_ptr<op::v1::Reverse>(node);
@@ -250,9 +243,7 @@
         modified = true;
         break;
     }
-<<<<<<< HEAD
-
-=======
+
     case OP_TYPEID::Sum:
     {
         auto tmp = as_type_ptr<op::v1::ReduceSum>(node);
@@ -287,7 +278,6 @@
         modified = true;
         break;
     }
->>>>>>> d4d169f3
     default: break;
     }
 #if defined(__clang__)
