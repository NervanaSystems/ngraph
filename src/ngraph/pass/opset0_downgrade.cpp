--- conflicted
+++ resolved
@@ -22,11 +22,8 @@
 #include "ngraph/op/broadcast.hpp"
 #include "ngraph/op/constant.hpp"
 #include "ngraph/op/convolution.hpp"
-<<<<<<< HEAD
 #include "ngraph/op/experimental/dyn_reshape.hpp"
-=======
 #include "ngraph/op/experimental/generate_mask.hpp"
->>>>>>> 55d33755
 #include "ngraph/op/get_output_element.hpp"
 #include "ngraph/op/max_pool.hpp"
 #include "ngraph/op/pad.hpp"
@@ -102,14 +99,6 @@
 #endif
     switch (get_typeid(node))
     {
-<<<<<<< HEAD
-    case OP_TYPEID::DynReshape:
-    {
-        auto tmp = as_type_ptr<op::v1::Reshape>(node);
-        auto replacement_node = make_shared<op::v0::DynReshape>(node->input(0).get_source_output(),
-                                                                node->input(1).get_source_output(),
-                                                                tmp->get_zero_flag());
-=======
     case OP_TYPEID::AvgPool:
     {
         const auto tmp = as_type_ptr<op::v1::AvgPool>(node);
@@ -157,7 +146,6 @@
                                                  padding_below,
                                                  padding_above,
                                                  include_padding_in_avg_computation);
->>>>>>> 55d33755
         replace_node(node, replacement_node);
         modified = true;
         break;
@@ -245,6 +233,16 @@
                                                             tmp->get_pads_begin(),
                                                             tmp->get_pads_end(),
                                                             Strides(num_spatial_dims, 1));
+        replace_node(node, replacement_node);
+        modified = true;
+        break;
+    }
+    case OP_TYPEID::DynReshape:
+    {
+        auto tmp = as_type_ptr<op::v1::Reshape>(node);
+        auto replacement_node = make_shared<op::v0::DynReshape>(node->input(0).get_source_output(),
+                                                                node->input(1).get_source_output(),
+                                                                tmp->get_zero_flag());
         replace_node(node, replacement_node);
         modified = true;
         break;
