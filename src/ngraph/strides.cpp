//*****************************************************************************
// Copyright 2017-2019 Intel Corporation
//
// Licensed under the Apache License, Version 2.0 (the "License");
// you may not use this file except in compliance with the License.
// You may obtain a copy of the License at
//
//     http://www.apache.org/licenses/LICENSE-2.0
//
// Unless required by applicable law or agreed to in writing, software
// distributed under the License is distributed on an "AS IS" BASIS,
// WITHOUT WARRANTIES OR CONDITIONS OF ANY KIND, either express or implied.
// See the License for the specific language governing permissions and
// limitations under the License.
//*****************************************************************************

#include "ngraph/strides.hpp"
#include "ngraph/util.hpp"

using namespace std;
using namespace ngraph;

std::ostream& ngraph::operator<<(std::ostream& s, const Strides& strides)
{
    s << "Strides{";
    s << ngraph::join(strides);
    s << "}";
    return s;
}

<<<<<<< HEAD
ngraph::Strides::Strides()
    : std::vector<size_t>()
{
}

ngraph::Strides::Strides(const std::initializer_list<size_t>& axis_strides)
    : std::vector<size_t>(axis_strides)
{
}

ngraph::Strides::Strides(const std::vector<size_t>& axis_strides)
    : std::vector<size_t>(axis_strides)
{
}

ngraph::Strides::Strides(const Strides& axis_strides)
    : std::vector<size_t>(axis_strides)
{
}

ngraph::Strides::Strides(size_t n, size_t initial_value)
    : std::vector<size_t>(n, initial_value)
{
}

ngraph::Strides& ngraph::Strides::operator=(const Strides& v)
{
    static_cast<std::vector<size_t>*>(this)->operator=(v);
    return *this;
}

ngraph::Strides& ngraph::Strides::operator=(Strides&& v) noexcept
{
    static_cast<std::vector<size_t>*>(this)->operator=(v);
    return *this;
=======
NGRAPH_API constexpr DiscreteTypeInfo AttributeAdapter<Strides>::type_info;

const vector<int64_t>& AttributeAdapter<Strides>::get()
{
    if (!m_buffer_valid)
    {
        m_buffer = copy_from<vector<int64_t>>(m_value);
        m_buffer_valid = true;
    }
    return m_buffer;
}

void AttributeAdapter<Strides>::set(const vector<int64_t>& value)
{
    m_value = copy_from<Strides>(value);
    m_buffer_valid = false;
>>>>>>> 4dc9aa46
}<|MERGE_RESOLUTION|>--- conflicted
+++ resolved
@@ -28,7 +28,6 @@
     return s;
 }
 
-<<<<<<< HEAD
 ngraph::Strides::Strides()
     : std::vector<size_t>()
 {
@@ -64,8 +63,7 @@
 {
     static_cast<std::vector<size_t>*>(this)->operator=(v);
     return *this;
-=======
-NGRAPH_API constexpr DiscreteTypeInfo AttributeAdapter<Strides>::type_info;
+}
 
 const vector<int64_t>& AttributeAdapter<Strides>::get()
 {
@@ -81,5 +79,6 @@
 {
     m_value = copy_from<Strides>(value);
     m_buffer_valid = false;
->>>>>>> 4dc9aa46
-}+}
+
+constexpr DiscreteTypeInfo AttributeAdapter<Strides>::type_info;