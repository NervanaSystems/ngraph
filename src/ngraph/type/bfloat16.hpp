//*****************************************************************************
// Copyright 2017-2019 Intel Corporation
//
// Licensed under the Apache License, Version 2.0 (the "License");
// you may not use this file except in compliance with the License.
// You may obtain a copy of the License at
//
//     http://www.apache.org/licenses/LICENSE-2.0
//
// Unless required by applicable law or agreed to in writing, software
// distributed under the License is distributed on an "AS IS" BASIS,
// WITHOUT WARRANTIES OR CONDITIONS OF ANY KIND, either express or implied.
// See the License for the specific language governing permissions and
// limitations under the License.
//*****************************************************************************

#pragma once

#include <cmath>
#include <iostream>
#include <memory>
#include <string>
#include <vector>

#define ROUND_MODE_TO_NEAREST_EVEN

namespace ngraph
{
    class bfloat16
    {
    public:
        constexpr bfloat16()
            : m_value{0}
        {
        }
        bfloat16(float value)
            : m_value
        {
#if defined ROUND_MODE_TO_NEAREST
            round_to_nearest(value)
#elif defined ROUND_MODE_TO_NEAREST_EVEN
            round_to_nearest_even(value)
#elif defined ROUND_MODE_TRUNCATE
            truncate(value)
#else
#error                                                                                             \
    "ROUNDING_MODE must be one of ROUND_MODE_TO_NEAREST, ROUND_MODE_TO_NEAREST_EVEN, or ROUND_MODE_TRUNCATE"
#endif
        }
        {
        }

        std::string to_string() const;
        size_t size() const;
        bool operator==(const bfloat16& other) const;
        bool operator!=(const bfloat16& other) const { return !(*this == other); }
        bool operator<(const bfloat16& other) const;
        bool operator<=(const bfloat16& other) const;
        bool operator>(const bfloat16& other) const;
        bool operator>=(const bfloat16& other) const;
        operator float() const;

<<<<<<< HEAD
        static bfloat16 from_bits(uint16_t bits) { return bfloat16(bits, false); }
=======
        static std::vector<float> to_float_vector(const std::vector<bfloat16>&);
        static std::vector<bfloat16> from_float_vector(const std::vector<float>&);
        static constexpr bfloat16 from_bits(uint16_t bits) { return bfloat16(bits, true); }
>>>>>>> fb9b2da0
        uint16_t to_bits() const;
        friend std::ostream& operator<<(std::ostream& out, const bfloat16& obj)
        {
            out << static_cast<float>(obj);
            return out;
        }

#define cu32(x) (F32(x).i)

        static uint16_t round_to_nearest_even(float x)
        {
            return static_cast<uint16_t>((cu32(x) + ((cu32(x) & 0x00010000) >> 1)) >> 16);
        }

        static uint16_t round_to_nearest(float x)
        {
            return static_cast<uint16_t>((cu32(x) + 0x8000) >> 16);
        }

        static uint16_t truncate(float x) { return static_cast<uint16_t>((cu32(x)) >> 16); }
    private:
        constexpr bfloat16(uint16_t x, bool)
            : m_value{x}
        {
        }
        union F32 {
            F32(float val)
                : f{val}
            {
            }
            F32(uint32_t val)
                : i{val}
            {
            }
            float f;
            uint32_t i;
        };

        uint16_t m_value;
    };
}

namespace std
{
    template <>
    class numeric_limits<ngraph::bfloat16>
    {
    public:
        static constexpr bool is_specialized = true;
        static constexpr ngraph::bfloat16 min() noexcept
        {
            return ngraph::bfloat16::from_bits(0x007F);
        }
        static constexpr ngraph::bfloat16 max() noexcept
        {
            return ngraph::bfloat16::from_bits(0x7F7F);
        }
        static constexpr ngraph::bfloat16 lowest() noexcept
        {
            return ngraph::bfloat16::from_bits(0xFF7F);
        }
        static constexpr int digits = 7;
        static constexpr int digits10 = 2;
        static constexpr bool is_signed = true;
        static constexpr bool is_integer = false;
        static constexpr bool is_exact = false;
        static constexpr int radix = 2;
        static constexpr ngraph::bfloat16 epsilon() noexcept
        {
            return ngraph::bfloat16::from_bits(0x3C00);
        }
        static constexpr ngraph::bfloat16 round_error() noexcept
        {
            return ngraph::bfloat16::from_bits(0x3F00);
        }
        static constexpr int min_exponent = -125;
        static constexpr int min_exponent10 = -37;
        static constexpr int max_exponent = 128;
        static constexpr int max_exponent10 = 38;
        static constexpr bool has_infinity = true;
        static constexpr bool has_quiet_NaN = true;
        static constexpr bool has_signaling_NaN = true;
        static constexpr float_denorm_style has_denorm = denorm_absent;
        static constexpr bool has_denorm_loss = false;
        static constexpr ngraph::bfloat16 infinity() noexcept
        {
            return ngraph::bfloat16::from_bits(0x7F80);
        }
        static constexpr ngraph::bfloat16 quiet_NaN() noexcept
        {
            return ngraph::bfloat16::from_bits(0x7FC0);
        }
        static constexpr ngraph::bfloat16 signaling_NaN() noexcept
        {
            return ngraph::bfloat16::from_bits(0x7FC0);
        }
        static constexpr ngraph::bfloat16 denorm_min() noexcept
        {
            return ngraph::bfloat16::from_bits(0);
        }
        static constexpr bool is_iec559 = false;
        static constexpr bool is_bounded = false;
        static constexpr bool is_modulo = false;
        static constexpr bool traps = false;
        static constexpr bool tinyness_before = false;
        static constexpr float_round_style round_style = round_to_nearest;
    };
}<|MERGE_RESOLUTION|>--- conflicted
+++ resolved
@@ -60,13 +60,7 @@
         bool operator>=(const bfloat16& other) const;
         operator float() const;
 
-<<<<<<< HEAD
-        static bfloat16 from_bits(uint16_t bits) { return bfloat16(bits, false); }
-=======
-        static std::vector<float> to_float_vector(const std::vector<bfloat16>&);
-        static std::vector<bfloat16> from_float_vector(const std::vector<float>&);
         static constexpr bfloat16 from_bits(uint16_t bits) { return bfloat16(bits, true); }
->>>>>>> fb9b2da0
         uint16_t to_bits() const;
         friend std::ostream& operator<<(std::ostream& out, const bfloat16& obj)
         {
