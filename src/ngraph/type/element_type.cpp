--- conflicted
+++ resolved
@@ -181,10 +181,6 @@
 std::ostream& element::operator<<(std::ostream& out, const element::Type& obj)
 {
     out << "element::Type{" << obj.m_bitwidth << ", " << obj.m_is_real << ", " << obj.m_is_signed
-<<<<<<< HEAD
-        << ", " << obj.m_is_quantized << "," << obj.m_cname << "}";
-=======
-        << ", \"" << obj.m_cname << "\"}";
->>>>>>> f5d2fa68
+        << ", " << obj.m_is_quantized << ", \"" << obj.m_cname << "\"}";
     return out;
 }