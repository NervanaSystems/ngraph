//*****************************************************************************
// Copyright 2017-2018 Intel Corporation
//
// Licensed under the Apache License, Version 2.0 (the "License");
// you may not use this file except in compliance with the License.
// You may obtain a copy of the License at
//
//     http://www.apache.org/licenses/LICENSE-2.0
//
// Unless required by applicable law or agreed to in writing, software
// distributed under the License is distributed on an "AS IS" BASIS,
// WITHOUT WARRANTIES OR CONDITIONS OF ANY KIND, either express or implied.
// See the License for the specific language governing permissions and
// limitations under the License.
//*****************************************************************************

//================================================================================================
// ElementType
//================================================================================================

#pragma once

#include <iostream>
#include <limits>
#include <memory>
#include <string>
#include <vector>

#include "ngraph/except.hpp"
<<<<<<< HEAD
#include "ngraph/log.hpp"
=======
#include "ngraph/ngraph_visibility.hpp"
>>>>>>> fb17d2b7
#include "ngraph/type/bfloat16.hpp"

namespace ngraph
{
    namespace element
    {
<<<<<<< HEAD
        enum class Type_t
        {
            undefined,
            dynamic,
            boolean,
            bf16,
            f32,
            f64,
            i8,
            i16,
            i32,
            i64,
            u8,
            u16,
            u32,
            u64
        };

        class Type;

        extern const Type dynamic;
        extern const Type boolean;
        extern const Type bf16;
        extern const Type f32;
        extern const Type f64;
        extern const Type i8;
        extern const Type i16;
        extern const Type i32;
        extern const Type i64;
        extern const Type u8;
        extern const Type u16;
        extern const Type u32;
        extern const Type u64;

=======
>>>>>>> fb17d2b7
        class Type
        {
        public:
            Type()
                : m_type{element::Type_t::undefined}
            {
            }
            Type(const Type&) = default;
            Type(const Type_t t)
                : m_type{t}
            {
            }
            Type(size_t bitwidth,
                 bool is_real,
                 bool is_signed,
                 bool is_quantized,
                 const std::string& cname);
            ~Type() {}
            Type& operator=(const Type&) = default;
            Type_t get_type_enum() const { return m_type; }
            const std::string& c_type_string() const;
            size_t size() const;
            size_t hash() const;
            bool is_static() const;
            bool is_dynamic() const { return !is_static(); }
            bool is_real() const;
            bool is_signed() const;
            bool is_quantized() const;
            size_t bitwidth() const;
            bool operator==(const Type& other) const;
            bool operator!=(const Type& other) const { return !(*this == other); }
            bool operator<(const Type& other) const;
            friend std::ostream& operator<<(std::ostream&, const Type&);
            static std::vector<const Type*> get_known_types();

            /// \brief Checks whether this element type is merge-compatible with `t`.
            /// \param t The element type to compare this element type to.
            /// \return `true` if this element type is compatible with `t`, else `false`.
            bool compatible(const element::Type& t) const;

            /// \brief Merges two element types t1 and t2, writing the result into dst and
            ///        returning true if successful, else returning false.
            ///
            ///        To "merge" two element types t1 and t2 is to find the least restrictive
            ///        element type t that is no more restrictive than t1 and t2, if t exists.
            ///        More simply:
            ///
            ///           merge(dst,element::Type::dynamic,t)
            ///              writes t to dst and returns true
            ///
            ///           merge(dst,t,element::Type::dynamic)
            ///              writes t to dst and returns true
            ///
            ///           merge(dst,t1,t2) where t1, t2 both static and equal
            ///              writes t1 to dst and returns true
            ///
            ///           merge(dst,t1,t2) where t1, t2 both static and unequal
            ///              does nothing to dst, and returns false
            static bool merge(element::Type& dst, const element::Type& t1, const element::Type& t2);

        private:
            Type_t m_type;
        };

        extern NGRAPH_API const Type dynamic;
        extern NGRAPH_API const Type boolean;
        extern NGRAPH_API const Type bf16;
        extern NGRAPH_API const Type f32;
        extern NGRAPH_API const Type f64;
        extern NGRAPH_API const Type i8;
        extern NGRAPH_API const Type i16;
        extern NGRAPH_API const Type i32;
        extern NGRAPH_API const Type i64;
        extern NGRAPH_API const Type u8;
        extern NGRAPH_API const Type u16;
        extern NGRAPH_API const Type u32;
        extern NGRAPH_API const Type u64;

        template <typename T>
        const Type& from()
        {
            throw std::invalid_argument("Unknown type");
        }
        template <>
        const Type& from<char>();
        template <>
        const Type& from<bool>();
        template <>
        const Type& from<float>();
        template <>
        const Type& from<double>();
        template <>
        const Type& from<int8_t>();
        template <>
        const Type& from<int16_t>();
        template <>
        const Type& from<int32_t>();
        template <>
        const Type& from<int64_t>();
        template <>
        const Type& from<uint8_t>();
        template <>
        const Type& from<uint16_t>();
        template <>
        const Type& from<uint32_t>();
        template <>
        const Type& from<uint64_t>();
        template <>
        const Type& from<ngraph::bfloat16>();

        std::ostream& operator<<(std::ostream& out, const ngraph::element::Type& obj);
    }
}<|MERGE_RESOLUTION|>--- conflicted
+++ resolved
@@ -27,18 +27,13 @@
 #include <vector>
 
 #include "ngraph/except.hpp"
-<<<<<<< HEAD
-#include "ngraph/log.hpp"
-=======
 #include "ngraph/ngraph_visibility.hpp"
->>>>>>> fb17d2b7
 #include "ngraph/type/bfloat16.hpp"
 
 namespace ngraph
 {
     namespace element
     {
-<<<<<<< HEAD
         enum class Type_t
         {
             undefined,
@@ -73,8 +68,6 @@
         extern const Type u32;
         extern const Type u64;
 
-=======
->>>>>>> fb17d2b7
         class Type
         {
         public:
