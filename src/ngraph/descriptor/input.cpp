//*****************************************************************************
// Copyright 2017-2019 Intel Corporation
//
// Licensed under the Apache License, Version 2.0 (the "License");
// you may not use this file except in compliance with the License.
// You may obtain a copy of the License at
//
//     http://www.apache.org/licenses/LICENSE-2.0
//
// Unless required by applicable law or agreed to in writing, software
// distributed under the License is distributed on an "AS IS" BASIS,
// WITHOUT WARRANTIES OR CONDITIONS OF ANY KIND, either express or implied.
// See the License for the specific language governing permissions and
// limitations under the License.
//*****************************************************************************

#include "ngraph/descriptor/input.hpp"
#include "ngraph/descriptor/output.hpp"
#include "ngraph/node.hpp"
#include "ngraph/type/element_type.hpp"

using namespace ngraph;
using namespace descriptor;

descriptor::Input::Input(Node* node, size_t index, Output& output)
    : m_node(node)
    , m_index(index)
    , m_output(&output)
    , m_is_relevant_to_shape(false)
    , m_is_relevant_to_value(true)
{
    m_src_node = std::shared_ptr<Node>(output.get_node());
    output.add_input(this);
}

<<<<<<< HEAD
descriptor::Input::Input(Node* node, size_t index)
    : m_node(node)
    , m_index(index)
    , m_output(nullptr)
    , m_is_relevant_to_shape(false)
    , m_is_relevant_to_value(true)
{
=======
descriptor::Input::~Input()
{
    if (nullptr != m_output)
    {
        m_output->remove_input(this);
        m_output = nullptr;
    }
>>>>>>> 82303ae6
}

void descriptor::Input::replace_output(Output& new_output)
{
    if (m_output != nullptr)
    {
        m_output->remove_input(this);
    }
    new_output.add_input(this);
    m_output = &new_output;
    m_src_node = std::shared_ptr<Node>(new_output.get_node());

    static const auto nerc = std::getenv("NGRAPH_ENABLE_REPLACE_CHECK");

    if (nerc)
    {
        // the result of copy_with_new_args will be thrown away or
        // an exception will be thrown by `m_node`'s class c-tor
        // if a new input violates one of the type checks in the c-tor.
        (this->m_node->copy_with_new_args(this->m_node->get_arguments()));
    }
}

void descriptor::Input::replace_output(std::shared_ptr<Node> node, size_t i)
{
    replace_output(node->m_outputs.at(i));
}

std::shared_ptr<Node> descriptor::Input::get_node() const
{
    return m_node->shared_from_this();
}

const Tensor& descriptor::Input::get_tensor() const
{
    return m_output->get_tensor();
}

Tensor& descriptor::Input::get_tensor()
{
    return m_output->get_tensor();
}

std::shared_ptr<const Tensor> descriptor::Input::get_tensor_ptr() const
{
    return m_output->get_tensor_ptr();
}

std::shared_ptr<Tensor> descriptor::Input::get_tensor_ptr()
{
    return m_output->get_tensor_ptr();
}

const Shape& descriptor::Input::get_shape() const
{
    return m_output->get_shape();
}

const PartialShape& descriptor::Input::get_partial_shape() const
{
    return m_output->get_partial_shape();
}

const element::Type& descriptor::Input::get_element_type() const
{
    return m_output->get_element_type();
}<|MERGE_RESOLUTION|>--- conflicted
+++ resolved
@@ -33,7 +33,6 @@
     output.add_input(this);
 }
 
-<<<<<<< HEAD
 descriptor::Input::Input(Node* node, size_t index)
     : m_node(node)
     , m_index(index)
@@ -41,7 +40,8 @@
     , m_is_relevant_to_shape(false)
     , m_is_relevant_to_value(true)
 {
-=======
+}
+
 descriptor::Input::~Input()
 {
     if (nullptr != m_output)
@@ -49,7 +49,6 @@
         m_output->remove_input(this);
         m_output = nullptr;
     }
->>>>>>> 82303ae6
 }
 
 void descriptor::Input::replace_output(Output& new_output)
@@ -76,6 +75,15 @@
 void descriptor::Input::replace_output(std::shared_ptr<Node> node, size_t i)
 {
     replace_output(node->m_outputs.at(i));
+}
+
+void descriptor::Input::remove_output()
+{
+    if (m_output != nullptr)
+    {
+        m_output->remove_input(this);
+        m_output = nullptr;
+    }
 }
 
 std::shared_ptr<Node> descriptor::Input::get_node() const
