//*****************************************************************************
// Copyright 2017-2018 Intel Corporation
//
// Licensed under the Apache License, Version 2.0 (the "License");
// you may not use this file except in compliance with the License.
// You may obtain a copy of the License at
//
//     http://www.apache.org/licenses/LICENSE-2.0
//
// Unless required by applicable law or agreed to in writing, software
// distributed under the License is distributed on an "AS IS" BASIS,
// WITHOUT WARRANTIES OR CONDITIONS OF ANY KIND, either express or implied.
// See the License for the specific language governing permissions and
// limitations under the License.
//*****************************************************************************

#include "ngraph/descriptor/tensor.hpp"
#include "ngraph/descriptor/layout/tensor_layout.hpp"
#include "ngraph/node.hpp"

using namespace ngraph;
using namespace std;

descriptor::Tensor::Tensor(const element::Type& element_type,
                           const Shape& shape,
                           const std::string& name)
    : m_element_type(element_type)
    , m_shape(shape)
    , m_name(name)
{
}

void descriptor::Tensor::set_tensor_view_type(const element::Type& element_type, const Shape& shape)
{
    m_shape = shape;
    m_element_type = element_type;
<<<<<<< HEAD
    if (nullptr != m_tensor_view_layout)
    {
        m_tensor_view_layout->set_tensor_view_type(element_type, shape);
    }
=======
>>>>>>> ff9ed895
}

void descriptor::Tensor::set_pool_offset(size_t offset)
{
    m_pool_offset = offset;
}

size_t descriptor::Tensor::get_pool_offset() const
{
    return m_pool_offset;
}

size_t descriptor::Tensor::size() const
{
<<<<<<< HEAD
    if (auto tvl = get_tensor_view_layout())
=======
    if (auto tvl = get_tensor_layout())
>>>>>>> ff9ed895
    {
        return tvl->get_allocated_size();
    }
    else
    {
        return shape_size(get_shape()) * m_element_type.size();
    }
}

<<<<<<< HEAD
=======
void descriptor::Tensor::set_tensor_layout(
    const std::shared_ptr<layout::TensorLayout>& tensor_layout)
{
    if (tensor_layout->get_shape() != get_shape())
    {
        throw ngraph_error("Setting tensor's layout to a layout with a different shape.");
    }
    if (tensor_layout->get_element_type() != get_element_type())
    {
        throw ngraph_error("Setting tensor's layout to a layout with a different element type.");
    }
    m_tensor_layout = tensor_layout;
}

>>>>>>> ff9ed895
ostream& operator<<(ostream& out, const descriptor::Tensor& tensor)
{
    out << "Tensor(" << tensor.get_name() << ")";
    return out;
}<|MERGE_RESOLUTION|>--- conflicted
+++ resolved
@@ -34,13 +34,6 @@
 {
     m_shape = shape;
     m_element_type = element_type;
-<<<<<<< HEAD
-    if (nullptr != m_tensor_view_layout)
-    {
-        m_tensor_view_layout->set_tensor_view_type(element_type, shape);
-    }
-=======
->>>>>>> ff9ed895
 }
 
 void descriptor::Tensor::set_pool_offset(size_t offset)
@@ -55,11 +48,7 @@
 
 size_t descriptor::Tensor::size() const
 {
-<<<<<<< HEAD
-    if (auto tvl = get_tensor_view_layout())
-=======
     if (auto tvl = get_tensor_layout())
->>>>>>> ff9ed895
     {
         return tvl->get_allocated_size();
     }
@@ -69,8 +58,6 @@
     }
 }
 
-<<<<<<< HEAD
-=======
 void descriptor::Tensor::set_tensor_layout(
     const std::shared_ptr<layout::TensorLayout>& tensor_layout)
 {
@@ -85,7 +72,6 @@
     m_tensor_layout = tensor_layout;
 }
 
->>>>>>> ff9ed895
 ostream& operator<<(ostream& out, const descriptor::Tensor& tensor)
 {
     out << "Tensor(" << tensor.get_name() << ")";
