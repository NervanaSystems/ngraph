--- conflicted
+++ resolved
@@ -21,10 +21,7 @@
 
 #include "ngraph/descriptor/input.hpp"
 #include "ngraph/descriptor/tensor.hpp"
-<<<<<<< HEAD
 #include "ngraph/static_value.hpp"
-=======
->>>>>>> ff9ed895
 
 namespace ngraph
 {
@@ -48,13 +45,8 @@
 
             std::shared_ptr<Node> get_node() const;
             size_t get_index() const { return m_index; }
-<<<<<<< HEAD
-            std::shared_ptr<Tensor> get_tensor_view() const { return m_tensor; }
-            void set_tensor_view(const std::shared_ptr<Tensor>& tensor) { m_tensor = tensor; }
-=======
             std::shared_ptr<Tensor> get_tensor_ptr() const { return m_tensor; }
             void set_tensor_ptr(const std::shared_ptr<Tensor>& tensor) { m_tensor = tensor; }
->>>>>>> ff9ed895
             void add_input(Input* input);
             void remove_input(Input* input);
             const std::set<Input*>& get_inputs() const { return m_inputs; }
