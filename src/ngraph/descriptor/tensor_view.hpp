/*******************************************************************************
* Copyright 2017-2018 Intel Corporation
*
* Licensed under the Apache License, Version 2.0 (the "License");
* you may not use this file except in compliance with the License.
* You may obtain a copy of the License at
*
*     http://www.apache.org/licenses/LICENSE-2.0
*
* Unless required by applicable law or agreed to in writing, software
* distributed under the License is distributed on an "AS IS" BASIS,
* WITHOUT WARRANTIES OR CONDITIONS OF ANY KIND, either express or implied.
* See the License for the specific language governing permissions and
* limitations under the License.
*******************************************************************************/

#pragma once

#include <memory>
#include <string>

#include "ngraph/descriptor/tensor.hpp"
#include "ngraph/shape.hpp"
#include "ngraph/type/element_type.hpp"

namespace ngraph
{
    class Node;

    namespace descriptor
    {
        namespace layout
        {
            class Tensor;
            class TensorViewLayout;
        }

<<<<<<< HEAD
        /// @brief Compile-time descriptor of a first-class value that is a view of a tensor.
=======
        class Tensor;
        class TensorView;

        /// \brief Compile-time descriptor of a first-class value that is a view of a tensor.
>>>>>>> 79378c77
        class TensorView
        {
            TensorView(const TensorView&) = delete;
            TensorView& operator=(const TensorView&) = delete;

        public:
            TensorView(const element::Type& element_type,
                       const Shape& shape,
                       const std::string& name);

            const Tensor& get_tensor() const;
            Tensor& get_tensor();

            const std::string& get_name() const { return m_name; }
            void set_tensor_view_type(const element::Type& element_type, const Shape& shape);

            const element::Type& get_element_type() const;
            const Shape& get_shape() const;

            const std::shared_ptr<layout::TensorViewLayout>& get_tensor_view_layout() const
            {
                return m_tensor_view_layout;
            }

            void set_tensor_view_layout(
                const std::shared_ptr<layout::TensorViewLayout>& tensor_view_layout)
            {
                m_tensor_view_layout = tensor_view_layout;
            }

        protected:
            element::Type m_element_type;
            Shape m_shape;
            std::shared_ptr<layout::TensorViewLayout> m_tensor_view_layout;
            std::string m_name;
            Tensor m_tensor;
        };

        using TensorViewPtrs = std::vector<std::shared_ptr<TensorView>>;
    }
}<|MERGE_RESOLUTION|>--- conflicted
+++ resolved
@@ -35,14 +35,7 @@
             class TensorViewLayout;
         }
 
-<<<<<<< HEAD
-        /// @brief Compile-time descriptor of a first-class value that is a view of a tensor.
-=======
-        class Tensor;
-        class TensorView;
-
         /// \brief Compile-time descriptor of a first-class value that is a view of a tensor.
->>>>>>> 79378c77
         class TensorView
         {
             TensorView(const TensorView&) = delete;
