/*******************************************************************************
* Copyright 2017-2018 Intel Corporation
*
* Licensed under the Apache License, Version 2.0 (the "License");
* you may not use this file except in compliance with the License.
* You may obtain a copy of the License at
*
*     http://www.apache.org/licenses/LICENSE-2.0
*
* Unless required by applicable law or agreed to in writing, software
* distributed under the License is distributed on an "AS IS" BASIS,
* WITHOUT WARRANTIES OR CONDITIONS OF ANY KIND, either express or implied.
* See the License for the specific language governing permissions and
* limitations under the License.
*******************************************************************************/

#pragma once

#include <memory>

#include "ngraph/descriptor/tensor.hpp"

namespace ngraph
{
    class Node;

    namespace descriptor
    {
        class Output;

        // Describes a tensor that is an input to an op, directly or indirectly via a tuple
        class Input
        {
            friend class Node;

        public:
            /// \param node The node that owns this input
            /// \param index The position of this this tensor in all input tensors
            /// \param output The output that supplies a value for this input
            Input(Node* node, size_t index, Output& output);

            /// \return the node that this is an input of
            std::shared_ptr<Node> get_node() const;

            /// \return the position within all supplied tensors of this input
            size_t get_index() const { return m_index; }
            /// \return the connected output
            const Output& get_output() const { return *m_output; }
            /// \return the connected output
            Output& get_output() { return *m_output; }
            /// \return the tensor of the connected output
            const Tensor& get_tensor() const;

            /// \return the tensor of the connected output
            Tensor& get_tensor();

            void replace_output(std::shared_ptr<Node> node, size_t i);
            void replace_output(Output& output);

        protected:
            /// \return the tensor view for the connected output
            std::shared_ptr<const TensorView> get_tensor_view() const;

            /// \return the tensor view for the connected output
            std::shared_ptr<TensorView> get_tensor_view();

<<<<<<< HEAD
=======
            /// \return the tensor view type for the connected output
            std::shared_ptr<const TensorViewType> get_tensor_view_type() const;

>>>>>>> 79378c77
        public:
            /// \return the shape of the connected output
            const Shape& get_shape() const;

            /// \return the element type of the connected output
            const element::Type& get_element_type() const;

        protected:
            // owner of an argument node (in lieu of m_arguments)
            std::shared_ptr<Node> m_src_node;
            Node* m_node;   // The node we are an input for
            size_t m_index; // Index into all input tensors
            Output* m_output;

        private:
            Input(const Input&) = delete;
            Input(Input&&) = delete;
            Input& operator=(const Input&) = delete;
        };
    }
}<|MERGE_RESOLUTION|>--- conflicted
+++ resolved
@@ -64,12 +64,6 @@
             /// \return the tensor view for the connected output
             std::shared_ptr<TensorView> get_tensor_view();
 
-<<<<<<< HEAD
-=======
-            /// \return the tensor view type for the connected output
-            std::shared_ptr<const TensorViewType> get_tensor_view_type() const;
-
->>>>>>> 79378c77
         public:
             /// \return the shape of the connected output
             const Shape& get_shape() const;
