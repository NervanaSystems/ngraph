//*****************************************************************************
// Copyright 2017-2019 Intel Corporation
//
// Licensed under the Apache License, Version 2.0 (the "License");
// you may not use this file except in compliance with the License.
// You may obtain a copy of the License at
//
//     http://www.apache.org/licenses/LICENSE-2.0
//
// Unless required by applicable law or agreed to in writing, software
// distributed under the License is distributed on an "AS IS" BASIS,
// WITHOUT WARRANTIES OR CONDITIONS OF ANY KIND, either express or implied.
// See the License for the specific language governing permissions and
// limitations under the License.
//*****************************************************************************

#pragma once

#include <memory>

#include "ngraph/descriptor/tensor.hpp"

namespace ngraph
{
    class Node;

    namespace descriptor
    {
        class Output;

        // Describes a tensor that is an input to an op, directly or indirectly via a tuple
        class Input
        {
            friend class ngraph::Node;

        public:
            /// \param node The node that owns this input
            /// \param index The position of this this tensor in all input tensors
            /// \param output The output that supplies a value for this input
            Input(Node* node, size_t index, Output& output);
<<<<<<< HEAD
            Input(Node* node, size_t index);
=======
            ~Input();
>>>>>>> 82303ae6

            /// \return the node that this is an input of
            std::shared_ptr<Node> get_node() const;

            /// \return the raw pointer to the node that this is an input of
            Node* get_raw_pointer_node() const { return m_node; }
            /// \return the position within all supplied tensors of this input
            size_t get_index() const { return m_index; }
            /// \return the connected output
            const Output& get_output() const { return *m_output; }
            /// \return the connected output
            Output& get_output() { return *m_output; }
            /// \return the tensor of the connected output
            const Tensor& get_tensor() const;

            /// \return the tensor of the connected output
            Tensor& get_tensor();

            void replace_output(std::shared_ptr<Node> node, size_t i);
            void replace_output(Output& output);

            /// \return true if the value of this input is relevant to the output shapes of the
            ///         corresponding node. (Usually this is false.)
            ///
            /// See Node::set_input_is_relevant_to_shape for more details.
            bool get_is_relevant_to_shape() const { return m_is_relevant_to_shape; }
            /// \return true if the value of this input is relevant to the output value of the
            ///         corresponding node. (Usually this is true.)
            ///
            /// See Node::set_input_is_relevant_to_value for more details.
            bool get_is_relevant_to_value() const { return m_is_relevant_to_value; }
        protected:
            /// \return the tensor for the connected output
            std::shared_ptr<const Tensor> get_tensor_ptr() const;

            /// \return the tensor for the connected output
            std::shared_ptr<Tensor> get_tensor_ptr();

        public:
            /// \return the shape of the connected output
            const Shape& get_shape() const;

            /// \return the partial shape of the connected output
            const PartialShape& get_partial_shape() const;

            /// \return the element type of the connected output
            const element::Type& get_element_type() const;

        protected:
            // owner of an argument node (in lieu of m_arguments)
            std::shared_ptr<Node> m_src_node;
            Node* m_node;   // The node we are an input for
            size_t m_index; // Index into all input tensors
            Output* m_output;

        private:
            bool m_is_relevant_to_shape;
            bool m_is_relevant_to_value;
            Input(const Input&) = delete;
            Input(Input&&) = delete;
            Input& operator=(const Input&) = delete;
        };
    }
}<|MERGE_RESOLUTION|>--- conflicted
+++ resolved
@@ -38,11 +38,8 @@
             /// \param index The position of this this tensor in all input tensors
             /// \param output The output that supplies a value for this input
             Input(Node* node, size_t index, Output& output);
-<<<<<<< HEAD
             Input(Node* node, size_t index);
-=======
             ~Input();
->>>>>>> 82303ae6
 
             /// \return the node that this is an input of
             std::shared_ptr<Node> get_node() const;
@@ -55,6 +52,7 @@
             const Output& get_output() const { return *m_output; }
             /// \return the connected output
             Output& get_output() { return *m_output; }
+            bool has_output() const { return m_output != nullptr; }
             /// \return the tensor of the connected output
             const Tensor& get_tensor() const;
 
@@ -63,6 +61,7 @@
 
             void replace_output(std::shared_ptr<Node> node, size_t i);
             void replace_output(Output& output);
+            void remove_output();
 
             /// \return true if the value of this input is relevant to the output shapes of the
             ///         corresponding node. (Usually this is false.)
