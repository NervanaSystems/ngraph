--- conflicted
+++ resolved
@@ -68,16 +68,10 @@
 void ngraph::traverse_nodes(const NodeVector& subgraph_results,
                             std::function<void(std::shared_ptr<Node>)> f,
                             bool include_control_deps,
-<<<<<<< HEAD
                             const NodeVector& subgraph_params)
 {
     std::unordered_set<std::shared_ptr<Node>> instances_seen{subgraph_params.begin(),
                                                              subgraph_params.end()};
-=======
-                            NodeVector stop_nodes)
-{
-    std::unordered_set<std::shared_ptr<Node>> instances_seen(stop_nodes.begin(), stop_nodes.end());
->>>>>>> 7d69434a
     std::deque<std::shared_ptr<Node>> stack;
 
     for (auto r : subgraph_results)
