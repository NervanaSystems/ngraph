--- conflicted
+++ resolved
@@ -151,7 +151,6 @@
                      " must be equal output_order size: ",
                      output_order.size());
 
-<<<<<<< HEAD
         OutputVector pre_replacement_values;
         if (is_type<op::GetOutputElement>(replacement))
         {
@@ -170,53 +169,6 @@
         }
         replace_node(target, replacement_values);
     }
-}
-
-void ngraph::replace_node(const std::shared_ptr<Node>& target,
-                          const OutputVector& replacement_values)
-{
-    if (target->is_output())
-    {
-        throw ngraph_error("Result nodes cannot be replaced.");
-=======
-        auto set_replacement_prov = [&removed_subgraph_tags](std::shared_ptr<Node> node) {
-            for (auto tag : node->get_provenance_tags())
-            {
-                removed_subgraph_tags.insert(tag);
-            }
-        };
-
-        traverse_nodes({target}, set_replacement_prov, common_args);
-        replacement->add_provenance_tags(removed_subgraph_tags);
-
-        auto set_prov_new_nodes = [&removed_subgraph_tags](std::shared_ptr<Node> node) {
-            node->add_provenance_tags(removed_subgraph_tags);
-        };
-
-        traverse_nodes({replacement}, set_prov_new_nodes, common_args);
->>>>>>> 1011a992
-    }
-
-    NGRAPH_CHECK(!target->get_users().empty(), "Attempted to replace unreachable node '", *target);
-    NGRAPH_CHECK(target->get_output_size() == replacement_values.size());
-
-    unordered_set<shared_ptr<Node>> replacement_nodes;
-    // For each of target's output O with replacement output O_rep:
-    //     For each O's connected downstream input I:
-    //         Change I's connected upstream output to O_rep
-    for (size_t i = 0; i < target->get_output_size(); i++)
-    {
-        auto& replacement_value = replacement_values.at(i);
-        auto replacement_node = replacement_value.get_node_shared_ptr();
-        if (replacement_nodes.find(replacement_node) == replacement_nodes.end())
-        {
-            replacement_node->add_node_control_dependents(target);
-            target->transfer_provenance_tags(replacement_node);
-            replacement_nodes.insert(replacement_node);
-        }
-        target->output(i).replace(replacement_values.at(i));
-    }
-    target->clear_control_dependents();
 }
 
 void ngraph::replace_node(const std::shared_ptr<Node>& target,
@@ -368,19 +320,11 @@
 }
 
 std::list<std::shared_ptr<ngraph::Node>>
-<<<<<<< HEAD
-    ngraph::clone_nodes(const std::list<std::shared_ptr<ngraph::Node>>& nodes,
-                        RawNodeOutputMap& output_map)
-{
-    // for each node in topological order
-    auto sorted_nodes = topological_sort(nodes, true);
-=======
     ngraph::clone_nodes(const std::vector<std::shared_ptr<ngraph::Node>>& nodes,
                         RawNodeOutputMap& output_map)
 {
     // for each node in topological order
     auto sorted_nodes = topological_sort(nodes);
->>>>>>> 1011a992
     std::list<shared_ptr<Node>> cloned_nodes;
     for (auto node : sorted_nodes)
     {
