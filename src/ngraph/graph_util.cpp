//*****************************************************************************
// Copyright 2017-2018 Intel Corporation
//
// Licensed under the Apache License, Version 2.0 (the "License");
// you may not use this file except in compliance with the License.
// You may obtain a copy of the License at
//
//     http://www.apache.org/licenses/LICENSE-2.0
//
// Unless required by applicable law or agreed to in writing, software
// distributed under the License is distributed on an "AS IS" BASIS,
// WITHOUT WARRANTIES OR CONDITIONS OF ANY KIND, either express or implied.
// See the License for the specific language governing permissions and
// limitations under the License.
//*****************************************************************************

#include <cassert>
#include <deque>
#include <unordered_map>
#include <unordered_set>
#include <vector>

#include "ngraph/descriptor/input.hpp"
#include "ngraph/descriptor/output.hpp"
#include "ngraph/function.hpp"
#include "ngraph/graph_util.hpp"
#include "ngraph/log.hpp"
#include "ngraph/node.hpp"
#include "ngraph/node_vector.hpp"
#include "ngraph/op/broadcast.hpp"
#include "ngraph/op/constant.hpp"
#include "ngraph/op/parameter.hpp"
#include "ngraph/op/result.hpp"
#include "ngraph/op/result_vector.hpp"
#include "ngraph/placement.hpp"
#include "ngraph/util.hpp"

using namespace std;
using namespace ngraph;

void ngraph::traverse_nodes(const std::shared_ptr<const Function> p,
                            std::function<void(std::shared_ptr<Node>)> f,
                            bool include_control_deps)
{
    traverse_nodes(p.get(), f, include_control_deps);
}

void ngraph::traverse_nodes(const Function* p,
                            std::function<void(std::shared_ptr<Node>)> f,
                            bool include_control_deps)
{
    NodeVector nodes;

    for (auto r : p->get_results())
    {
        nodes.push_back(r);
    }

    for (auto param : p->get_parameters())
    {
        nodes.push_back(param);
    }

    traverse_nodes(nodes, f, include_control_deps);
}

// This version of traverses directly from input/output nodes to perform functions on
// graphs that are not wrapped by functions. Most useful for finding parameters of a graph
// directly from the result nodes, not from function parameters.
void ngraph::traverse_nodes(const NodeVector& io_nodes,
                            std::function<void(std::shared_ptr<Node>)> f,
                            bool include_control_deps)
{
    std::unordered_set<std::shared_ptr<Node>> instances_seen;
    std::deque<std::shared_ptr<Node>> stack;

    for (auto r : io_nodes)
    {
        stack.push_front(r);
    }

    while (stack.size() > 0)
    {
        std::shared_ptr<Node> n = stack.front();
        if (instances_seen.count(n) == 0)
        {
            instances_seen.insert(n);
            f(n);
        }
        stack.pop_front();
        for (auto arg : n->get_arguments())
        {
            if (instances_seen.count(arg) == 0)
            {
                stack.push_front(arg);
            }
        }

        if (include_control_deps)
        {
            for (auto cdep : n->get_control_dependencies())
            {
                if (instances_seen.count(cdep) == 0)
                {
                    stack.push_front(cdep);
                }
            }
        }
    }
}

void ngraph::traverse_functions(std::shared_ptr<ngraph::Function> p,
                                std::function<void(shared_ptr<Function>)> f)
{
    std::unordered_set<shared_ptr<Function>> instances_seen;
    deque<shared_ptr<Function>> stack;

    stack.push_front(p);

    while (stack.size() > 0)
    {
        shared_ptr<Function> func = stack.front();
        if (instances_seen.find(func) == instances_seen.end())
        {
            instances_seen.insert(func);
            f(func);
        }
        stack.pop_front();
        for (shared_ptr<Node> op : func->get_ops())
        {
            for (shared_ptr<Function> fp : op->get_functions())
            {
                stack.push_front(fp);
            }
        }
    }
}

void ngraph::replace_node(std::shared_ptr<Node> target, std::shared_ptr<Node> replacement)
{
    if (target->is_output())
    {
        throw ngraph_error("Result nodes cannot be replaced.");
    }

    if (target->get_users().empty())
    {
        throw ngraph_error("replacing an unreachable node");
    }

    // Fix input/output descriptors
    assert(target->get_outputs().size() == replacement->get_outputs().size());

    // For each of target's output O with replacement output O_rep:
    //     For each O's connected downstream input I:
    //         Change I's connected upstream output to O_rep
    for (size_t i = 0; i < target->get_outputs().size(); i++)
    {
        auto& target_output = target->get_outputs().at(i);
        std::set<ngraph::descriptor::Input*> copy_inputs{begin(target_output.get_inputs()),
                                                         end(target_output.get_inputs())};
        for (auto input : copy_inputs)
        {
            input->replace_output(replacement->get_outputs().at(i));
        }
    }
}

<<<<<<< HEAD
std::list<std::shared_ptr<ngraph::Node>>
    ngraph::topological_sort(const std::list<std::shared_ptr<Node>>& nodes,
                             bool include_control_deps)
{
    deque<ngraph::Node*> independent_nodes;
    unordered_map<const ngraph::Node*, size_t> node_dependency_count;
    unordered_map<ngraph::Node*, shared_ptr<ngraph::Node>> node_map;

    unordered_map<ngraph::Node*, std::set<Node*>> control_deps_users;

    for (auto node : nodes)
    {
        //build an equivalent of node->get_users() but for control dependencies
        size_t control_deps_count = 0;
        if (include_control_deps)
        {
            for (auto cd : node->get_control_dependencies())
            {
                control_deps_users[cd.get()].insert(node.get());
            }
            control_deps_count = node->get_control_dependencies().size();
        }

        node_map[node.get()] = node;
        size_t deps_count = node->get_arguments().size() + control_deps_count;
        node_dependency_count[node.get()] = deps_count;
        if (deps_count == 0)
        {
            independent_nodes.push_back(node.get());
        }
    }

    list<shared_ptr<ngraph::Node>> result_list;
    while (independent_nodes.size() > 0)
    {
        auto independent_node = independent_nodes.front();
        result_list.push_back(node_map[independent_node]);
        independent_nodes.pop_front();

        for (auto user_sp : independent_node->get_users())
        {
            Node* user = user_sp.get();
            node_dependency_count[user] -= 1;
            size_t count = node_dependency_count[user];
            if (count == 0)
            {
                independent_nodes.push_back(user);
            }
        }

        if (include_control_deps)
        {
            auto cdit = control_deps_users.find(independent_node);
            if (cdit != control_deps_users.end())
                for (auto cd_user : cdit->second)
                {
                    node_dependency_count[cd_user] -= 1;
                    size_t count = node_dependency_count[cd_user];
                    if (count == 0)
                    {
                        independent_nodes.push_back(cd_user);
                    }
                }
        }
    }

    return result_list;
}

=======
>>>>>>> 8bab36fb
// Check if all paths from X to a result go through Y
bool ngraph::is_post_dominated(Node* X, Node* Y)
{
    std::unordered_set<Node*> visited;
    std::deque<Node*> stack;
    stack.push_front(X);

    while (stack.size() > 0)
    {
        ngraph::Node* curr = stack.front();
        visited.insert(curr);
        if (curr->is_output())
        {
            return false;
        }
        stack.pop_front();
        if (curr != Y)
        {
            for (auto next : curr->get_users())
            {
                if (visited.count(next.get()) == 0)
                {
                    stack.push_front(next.get());
                }
            }
        }
    }
    return true;
}

void ngraph::NodeMap::update(std::shared_ptr<ngraph::Node> orig, std::shared_ptr<ngraph::Node> val)
{
    if (!exists(orig))
    {
        throw ngraph_error("Node doesn't exist!");
    }
    m_node_map[orig] = val;
}

void ngraph::NodeMap::add(std::shared_ptr<ngraph::Node> orig,
                          std::shared_ptr<ngraph::Node> replacement)
{
    if (exists(orig))
    {
        throw ngraph_error("NodeMap: key already exists");
    }
    m_node_map[orig] = replacement;
}

std::shared_ptr<ngraph::Node> ngraph::NodeMap::get(std::shared_ptr<ngraph::Node> orig) const
{
    if (!exists(orig))
    {
        throw ngraph_error("NodeMap: key does not exist");
    }
    return m_node_map.at(orig);
}

std::list<std::shared_ptr<ngraph::Node>>
    ngraph::clone_nodes(const std::list<std::shared_ptr<ngraph::Node>>& nodes, NodeMap& node_map)
{
    // for each node in topological order
    auto sorted_nodes = topological_sort(nodes, true);
    for (auto node : sorted_nodes)
    {
        if (!node_map.exists(node))
        {
            // get (already) cloned arguments and clone the node
            NodeVector cloned_args;
            for (auto arg : node->get_arguments())
            {
                cloned_args.push_back(node_map.get(arg));
            }
            auto cloned_node = node->copy_with_new_args(cloned_args);

            //copy control dependencies
            for (auto cdep : node->get_control_dependencies())
            {
                cloned_node->add_control_dependency(node_map.get(cdep));
            }
            node_map.add(node, cloned_node);
        }
    }

    // create and return list of cloned nodes
    // order matches input list (not necessarily topological)
    std::list<std::shared_ptr<ngraph::Node>> cloned_nodes;
    for (auto node : nodes)
    {
        cloned_nodes.push_back(node_map.get(node));
    }
    return cloned_nodes;
}

std::shared_ptr<ngraph::Function> ngraph::clone_function(const ngraph::Function& func)
{
    NodeMap nm;
    return clone_function(func, nm);
}

std::shared_ptr<ngraph::Function> ngraph::clone_function(const ngraph::Function& func,
                                                         NodeMap& node_map)
{
    // clone function operations
    clone_nodes(func.get_ops_with_control_dependencies(), node_map);

    // get cloned function results and parameters
    ResultVector cloned_results;
    for (shared_ptr<Node> node : func.get_results())
    {
        auto result = std::dynamic_pointer_cast<op::Result>(node_map.get(node));
        if (!result)
        {
            throw ngraph_error("Results should be of type op::Result");
        }
        cloned_results.push_back(result);
    }
    std::vector<std::shared_ptr<op::Parameter>> cloned_params;
    for (auto param : func.get_parameters())
    {
        cloned_params.push_back(std::dynamic_pointer_cast<op::Parameter>(node_map.get(param)));
    }

    // create and return cloned function
    return std::make_shared<ngraph::Function>(cloned_results, cloned_params);
}

bool ngraph::is_equal_to_const_value(std::string const_value, std::shared_ptr<Node> reduce_constant)
{
    if (auto rc = dynamic_pointer_cast<ngraph::op::Constant>(reduce_constant))
    {
        auto cshape = rc->get_shape();
        size_t n = shape_size(cshape);
        // way to construct a constant of a given type, shape, value
        std::vector<std::string> vector_zero{n, const_value};
        auto constant_val_op =
            std::make_shared<ngraph::op::Constant>(rc->get_element_type(), cshape, vector_zero);

        // way to compare elements to const_value
        size_t n_bytes = n * rc->get_element_type().size();
        NGRAPH_DEBUG << "Comparing " << n_bytes << " bytes";
        return !memcmp(constant_val_op->get_data_ptr(), rc->get_data_ptr(), n_bytes);
    }
    else
    {
        return false;
    }
}

// Insert result and parameter node between src_node and dst_node by splitting the graph
//
// Before:                        |  After:
// (Device:0)         (Device:1)  |  (Device:0)         (Device:0)  (Device:1)         (Device:1)
// +-----+---+       +---+-----+  |  +-----+---+       +---+-----+  +-----+---+       +---+-----+
// |     |   |       |   |     |  |  |     |   |       |   |     |  |     |   |       |   |     |
// |     | o +--[0]--> i |     |  |  |     | o +--[4]--> i |     |  |     | o +--[8]--> i |     |
// |     |   <--[1]--+   |     |  |  |     |   <--[5]--+   |     |  |     |   <--[9]--+   |     |
// | src +---+       +---+ dst |  |  | src +---+       +---+ res |  | par +---+       +---+ dst |
// |     |               |     |  |  |     |               |     |  |     |               |     |
// |     +------[2]------>     |  |  |     +------[6]------>     |  |     +------[10]----->     |
// |     <------[3]------+     |  |  |     <------[7]------+     |  |     <------[11]-----+     |
// +-----+               +-----+  |  +-----+               +-----+  +-----+               +-----+
pair<shared_ptr<op::Result>, shared_ptr<op::Parameter>>
    ngraph::insert_result_parameter_split(const shared_ptr<Node>& src_node,
                                          const shared_ptr<Node>& dst_node)
{
    if (src_node->get_output_size() != 1)
    {
        throw ngraph_error("Multiple output per op not supported in graph partition yet.");
    }

    // Make parameter node
    shared_ptr<op::Parameter> par_node = make_shared<op::Parameter>(
        src_node->get_output_element_type(0), src_node->get_output_shape(0));
    par_node->set_placement(dst_node->get_placement());

    // Fix input / output among src, dst and par
    descriptor::Input* dst_input = dst_node->get_input_from(src_node);
    descriptor::Output* src_output = src_node->get_output_to(dst_node);
    src_output->remove_input(dst_input);    // Remove [0]
    dst_input->replace_output(par_node, 0); // Remove [0] (again), add [8], remove [1], add [9]

    // Add res node
    shared_ptr<op::Result> res_node = make_shared<op::Result>(src_node); // Add [4], [5], [6], [7]
    res_node->set_placement(src_node->get_placement());

    return make_pair(res_node, par_node);
}

// Insert unary node between two nodes like S->D => S->N->D
// Before:                        |  After:
// +-----+---+       +---+-----+  |  +-----+---+       +---+-----+---+       +---+-----+
// |     |   |       |   |     |  |  |     |   |       |   |     |   |       |   |     |
// |     | o +--[0]--> i |     |  |  |     | o +--[4]--> i |     | o +--[8]--> i |     |
// |     |   <--[1]--+   |     |  |  |     |   <--[5]--+   |     |   <--[9]--+   |     |
// | src +---+       +---+ dst |  |  | src +---+       +---+ new +---+       +---+ dst |
// |     |               |     |  |  |     |               |     |               |     |
// |     +------[2]------>     |  |  |     +------[6]------>     +------[10]----->     |
// |     <------[3]------+     |  |  |     <------[7]------+     <------[11]-----+     |
// +-----+               +-----+  |  +-----+               +-----+               +-----+
//                                |
// +-----+---+       +---+-----+  |
// |     |   |       |   |     |  |
// |     | o +--[4]--> i |     |  |
// |     |   <--[5]--+   |     |  |
// | src +---+       +---+ new |  |
// |     |               |     |  |
// |     +------[6]------>     |  |
// |     <------[7]------+     |  |
// +-----+               +-----+  |
//
// This cannot be achieved by ngraph::replace_node().
// With replace_node(), we could do:
// [     S           S      ]
// [    / \          |      ]
// [   /   \   =>    N      ]
// [  /     \       / \     ]
// [ D0     D1    D0   D1   ]
//
// But we want:
// [     S            S     ]
// [    / \          / \    ]
// [   /   \   =>   N0  N1  ]
// [  /     \      /     \  ]
// [ D0     D1    D0     D1 ]
//
// Typically new_node is connected to src_node already. The reason we don't create `new_node`
// inside the function and return it (similar to ngraph::insert_result_parameter_split) is that
// we'll have to templatize its function to call new_node's constructor.
void ngraph::insert_new_node_between(const shared_ptr<Node>& src_node,
                                     const shared_ptr<Node>& dst_node,
                                     const shared_ptr<Node>& new_node)
{
    // Fix input / output
    descriptor::Input* dst_input = dst_node->get_input_from(src_node);
    descriptor::Output* src_output = src_node->get_output_to(dst_node);
    src_output->remove_input(dst_input);    // Remove [0]
    dst_input->replace_output(new_node, 0); // Remove [0] (again), add [8], remove [1], add [9]
}

// Assert that nodes in the function is colocated and return that placement
Placement ngraph::get_colocated_function_placement(shared_ptr<Function> func)
{
    Placement function_placement = Placement::DEFAULT;
    traverse_nodes(func, [&](shared_ptr<Node> node) {
        Placement node_placement = node->get_placement();
        if (node_placement == Placement::DEFAULT)
        {
            throw ngraph_error("Node should have a device placement, not Placement::DEFAULT");
        }
        if (function_placement == Placement::DEFAULT)
        {
            // First time seeing a node
            function_placement = node->get_placement();
        }
        else if (function_placement != node_placement)
        {
            throw ngraph_error("Function contains nodes of two different placements");
        }
    });
    return function_placement;
}

std::shared_ptr<Node> ngraph::make_zero(const element::Type& element_type, const Shape& shape)
{
    std::shared_ptr<Node> zero = op::Constant::create(element_type, Shape{}, {0.0});
    if (shape.size() > 0)
    {
        AxisSet axes;
        for (size_t i = 0; i < shape.size(); i++)
        {
            axes.insert(i);
        }
        zero = std::make_shared<op::Broadcast>(zero, shape, axes);
    }
    return zero;
}

std::shared_ptr<Node> ngraph::make_constant_from_string(std::string val,
                                                        const element::Type& element_type,
                                                        const Shape& shape)
{
    auto cvals = std::vector<std::string>(shape_size(shape), val);
    return std::make_shared<op::Constant>(element_type, shape, cvals);
}

bool ngraph::is_zero(std::shared_ptr<Node> reduce_constant)
{
    auto result_bool = is_equal_to_const_value("0", reduce_constant);
    return result_bool;
}

bool ngraph::is_one(std::shared_ptr<Node> reduce_constant)
{
    auto result_bool = is_equal_to_const_value("1", reduce_constant);
    return result_bool;
}

NodeVector ngraph::get_subgraph_outputs(const NodeVector& nodes,
                                        const NodeVector& exclusions,
                                        bool ignore_unused)
{
    std::set<shared_ptr<Node>> exclusions_set(exclusions.begin(), exclusions.end());
    std::set<shared_ptr<Node>> nodes_set(nodes.begin(), nodes.end());

    NodeVector outputs;

    for (auto n : nodes)
    {
        if (exclusions_set.count(n) != 0)
        {
            continue;
        }

        for (auto u : n->get_users())
        {
            if (nodes_set.count(u) == 0 && (!ignore_unused || is_used(u.get())))
            {
                outputs.push_back(n);
            }
        }
    }
    return outputs;
}

bool ngraph::is_used(Node* node)
{
    std::unordered_set<Node*> instances_seen;
    std::deque<Node*> stack;
    stack.push_front(node);

    while (stack.size() > 0)
    {
        ngraph::Node* n = stack.front();
        if (instances_seen.count(n) == 0)
        {
            if (n->is_output())
            {
                return true;
            }
            instances_seen.insert(n);
        }
        stack.pop_front();
        for (auto arg : n->get_users())
        {
            if (instances_seen.count(arg.get()) == 0)
            {
                stack.push_front(arg.get());
            }
        }
    }
    return false;
}

size_t ngraph::get_user_count(Node* node)
{
    size_t count = 0;
    for (auto node_user : node->get_users())
    {
        count += is_used(node_user.get());
    }
    return count;
}

bool ngraph::possibly_overwritten(Node* node)
{
    for (const descriptor::Output& output : node->get_outputs())
    {
        for (const descriptor::Input* input : output.get_inputs())
        {
            if (auto op = std::dynamic_pointer_cast<ngraph::op::Op>(input->get_node()))
            {
                if (auto op_annotations = op->get_op_annotations())
                {
                    for (auto oi_pair : op_annotations->get_in_place_oi_pairs())
                    {
                        if (input->get_index() == oi_pair.input && oi_pair.destructive)
                        {
                            return true;
                        }
                    }
                }
            }
        }
    }
    return false;
}<|MERGE_RESOLUTION|>--- conflicted
+++ resolved
@@ -166,78 +166,6 @@
     }
 }
 
-<<<<<<< HEAD
-std::list<std::shared_ptr<ngraph::Node>>
-    ngraph::topological_sort(const std::list<std::shared_ptr<Node>>& nodes,
-                             bool include_control_deps)
-{
-    deque<ngraph::Node*> independent_nodes;
-    unordered_map<const ngraph::Node*, size_t> node_dependency_count;
-    unordered_map<ngraph::Node*, shared_ptr<ngraph::Node>> node_map;
-
-    unordered_map<ngraph::Node*, std::set<Node*>> control_deps_users;
-
-    for (auto node : nodes)
-    {
-        //build an equivalent of node->get_users() but for control dependencies
-        size_t control_deps_count = 0;
-        if (include_control_deps)
-        {
-            for (auto cd : node->get_control_dependencies())
-            {
-                control_deps_users[cd.get()].insert(node.get());
-            }
-            control_deps_count = node->get_control_dependencies().size();
-        }
-
-        node_map[node.get()] = node;
-        size_t deps_count = node->get_arguments().size() + control_deps_count;
-        node_dependency_count[node.get()] = deps_count;
-        if (deps_count == 0)
-        {
-            independent_nodes.push_back(node.get());
-        }
-    }
-
-    list<shared_ptr<ngraph::Node>> result_list;
-    while (independent_nodes.size() > 0)
-    {
-        auto independent_node = independent_nodes.front();
-        result_list.push_back(node_map[independent_node]);
-        independent_nodes.pop_front();
-
-        for (auto user_sp : independent_node->get_users())
-        {
-            Node* user = user_sp.get();
-            node_dependency_count[user] -= 1;
-            size_t count = node_dependency_count[user];
-            if (count == 0)
-            {
-                independent_nodes.push_back(user);
-            }
-        }
-
-        if (include_control_deps)
-        {
-            auto cdit = control_deps_users.find(independent_node);
-            if (cdit != control_deps_users.end())
-                for (auto cd_user : cdit->second)
-                {
-                    node_dependency_count[cd_user] -= 1;
-                    size_t count = node_dependency_count[cd_user];
-                    if (count == 0)
-                    {
-                        independent_nodes.push_back(cd_user);
-                    }
-                }
-        }
-    }
-
-    return result_list;
-}
-
-=======
->>>>>>> 8bab36fb
 // Check if all paths from X to a result go through Y
 bool ngraph::is_post_dominated(Node* X, Node* Y)
 {
