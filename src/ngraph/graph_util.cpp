//*****************************************************************************
// Copyright 2017-2020 Intel Corporation
//
// Licensed under the Apache License, Version 2.0 (the "License");
// you may not use this file except in compliance with the License.
// You may obtain a copy of the License at
//
//     http://www.apache.org/licenses/LICENSE-2.0
//
// Unless required by applicable law or agreed to in writing, software
// distributed under the License is distributed on an "AS IS" BASIS,
// WITHOUT WARRANTIES OR CONDITIONS OF ANY KIND, either express or implied.
// See the License for the specific language governing permissions and
// limitations under the License.
//*****************************************************************************

#include <numeric>
#include <unordered_map>
#include <unordered_set>
#include <vector>

#include "ngraph/descriptor/input.hpp"
#include "ngraph/descriptor/output.hpp"
#include "ngraph/function.hpp"
#include "ngraph/graph_util.hpp"
#include "ngraph/log.hpp"
#include "ngraph/node.hpp"
#include "ngraph/op/broadcast.hpp"
#include "ngraph/op/constant.hpp"
#include "ngraph/op/get_output_element.hpp"
#include "ngraph/op/parameter.hpp"
#include "ngraph/op/result.hpp"
#include "ngraph/pass/manager.hpp"
#include "ngraph/pass/visualize_tree.hpp"
#include "ngraph/provenance.hpp"
#include "ngraph/util.hpp"

using namespace std;
using namespace ngraph;

void ngraph::traverse_nodes(const std::shared_ptr<const Function> p,
                            std::function<void(std::shared_ptr<Node>)> f)
{
    traverse_nodes(p.get(), f);
}

void ngraph::traverse_nodes(const Function* p, std::function<void(std::shared_ptr<Node>)> f)
{
    NodeVector nodes;

    for (auto r : p->get_results())
    {
        nodes.push_back(r);
    }

    for (auto param : p->get_parameters())
    {
        nodes.push_back(param);
    }

    traverse_nodes(nodes, f);
}

void ngraph::traverse_nodes(const NodeVector& subgraph_results,
                            std::function<void(std::shared_ptr<Node>)> f,
                            const NodeVector& subgraph_params)
{
    std::unordered_set<Node*> instances_seen;
    std::stack<Node*, std::vector<Node*>> stack;
    for (auto& node_ptr : subgraph_params)
    {
        instances_seen.insert(node_ptr.get());
    }
    for (auto& node_ptr : subgraph_results)
    {
        stack.push(node_ptr.get());
    }

    while (stack.size() > 0)
    {
        Node* n = stack.top();
        stack.pop();
        if (instances_seen.insert(n).second)
        {
            f(n->shared_from_this());
            for (size_t i = 0; i < n->inputs().size(); i++)
            {
                stack.push(n->get_input_node_ptr(i));
            }

            for (auto& cdep : n->get_control_dependencies())
            {
                stack.push(cdep.get());
            }
        }
    }
}

void ngraph::traverse_nodes(const NodeVector& subgraph_results,
                            std::function<void(std::shared_ptr<Node>)> f,
                            bool,
                            const NodeVector& subgraph_params)
{
    traverse_nodes(subgraph_results, f, subgraph_params);
}

NodeVector ngraph::find_common_args(std::shared_ptr<Node> node1, std::shared_ptr<Node> node2)
{
    std::unordered_set<std::shared_ptr<Node>> node1_args;

    auto compute_node1_args = [&node1_args](const std::shared_ptr<Node> node) {
        node1_args.insert(node);
    };

    traverse_nodes({node1}, compute_node1_args, NodeVector{});

    std::unordered_set<std::shared_ptr<Node>> node2_args;

    auto compute_node2_args = [&node2_args](const std::shared_ptr<Node> node) {
        node2_args.insert(node);
    };

    traverse_nodes({node2}, compute_node2_args, NodeVector{});

    NodeVector common_args;
    for (auto e : node1_args)
    {
        if (node2_args.count(e) > 0)
        {
            common_args.push_back(e);
        }
    }

    return common_args;
}

void ngraph::replace_node(std::shared_ptr<Node> target,
                          std::shared_ptr<Node> replacement,
                          const std::vector<int64_t>& output_order)
{
    if (is_type<op::GetOutputElement>(target))
    {
        // We are replacing a particular output
        target->input_value(0).replace(replacement);
    }
<<<<<<< HEAD
    else
=======

    NGRAPH_CHECK(target->get_output_size() == output_order.size(),
                 "Target output size: ",
                 target->get_output_size(),
                 " must be equal output_order size: ",
                 output_order.size());

    // Fix input/output descriptors
    NGRAPH_CHECK(target->get_output_size() == replacement->get_output_size());

    if (ngraph::get_provenance_enabled())
>>>>>>> f36fb6c7
    {
        NGRAPH_CHECK(target->get_output_size() == output_order.size(),
                     "Target output size: ",
                     target->get_output_size(),
                     " must be equal output_order size: ",
                     output_order.size());

        OutputVector pre_replacement_values;
        if (is_type<op::GetOutputElement>(replacement))
        {
            Output<Node> replacement_value(replacement);
            pre_replacement_values.push_back(replacement_value);
            replacement = replacement_value.get_node_shared_ptr();
        }
        else
        {
            pre_replacement_values = replacement->outputs();
        }
        OutputVector replacement_values(output_order.size());
        for (size_t i = 0; i < output_order.size(); i++)
        {
            replacement_values[i] = pre_replacement_values.at(output_order.at(i));
        }
        replace_node(target, replacement_values);
    }
}

void ngraph::replace_node(const std::shared_ptr<Node>& target,
                          const OutputVector& replacement_values)
{
    if (target->is_output())
    {
        throw ngraph_error("Result nodes cannot be replaced.");
    }

    NGRAPH_CHECK(target->get_output_size() == replacement_values.size());

    unordered_set<shared_ptr<Node>> replacement_nodes;
    // For each of target's output O with replacement output O_rep:
    //     For each O's connected downstream input I:
    //         Change I's connected upstream output to O_rep
    for (size_t i = 0; i < target->get_output_size(); i++)
    {
        auto& replacement_value = replacement_values.at(i);
        auto replacement_node = replacement_value.get_node_shared_ptr();
        if (replacement_nodes.find(replacement_node) == replacement_nodes.end())
        {
            replacement_node->add_node_control_dependents(target);
            target->transfer_provenance_tags(replacement_node);
            replacement_nodes.insert(replacement_node);
        }
        target->output(i).replace(replacement_values.at(i));
    }
    target->clear_control_dependents();
}

void ngraph::replace_node(std::shared_ptr<Node> target, std::shared_ptr<Node> replacement)
{
    auto default_output_order = vector<int64_t>(target->get_output_size());
    std::iota(default_output_order.begin(), default_output_order.end(), 0);
    replace_node(target, replacement, default_output_order);
}

void ngraph::replace_nodes(
    const std::shared_ptr<Function>& f,
    const unordered_map<shared_ptr<op::Parameter>, shared_ptr<op::Parameter>>&
        parameter_replacement_map,
    const unordered_map<shared_ptr<Node>, shared_ptr<Node>>& body_replacement_map)
{
    auto& params = f->get_parameters();

    for (size_t i = 0; i < params.size(); i++)
    {
        if (parameter_replacement_map.count(params[i]) != 0 &&
            parameter_replacement_map.at(params[i]) != params[i])
        {
            f->replace_parameter(i, parameter_replacement_map.at(params[i]));
        }
    }

    for (auto& kv : body_replacement_map)
    {
        auto& k = kv.first;
        auto& v = kv.second;

        if (k != v)
        {
            f->replace_node(k, v);
        }
    }
}

// Check if all paths from X to a result go through Y
bool ngraph::is_post_dominated(Node* X, Node* Y)
{
    std::unordered_set<Node*> visited;
    std::stack<Node*, std::vector<Node*>> stack;
    stack.push(X);

    while (stack.size() > 0)
    {
        ngraph::Node* curr = stack.top();
        visited.insert(curr);
        if (curr->is_output())
        {
            return false;
        }
        stack.pop();
        if (curr != Y)
        {
            for (const auto& next : curr->get_users())
            {
                if (visited.count(next.get()) == 0)
                {
                    stack.push(next.get());
                }
            }
        }
    }
    return true;
}

std::vector<std::shared_ptr<ngraph::Node>>
    ngraph::clone_nodes(const std::vector<std::shared_ptr<ngraph::Node>>& nodes, NodeMap& node_map)
{
    // for each node in topological order
    auto sorted_nodes = topological_sort(nodes);
    for (auto node : sorted_nodes)
    {
        if (node_map.count(node.get()) == 0)
        {
            // get (already) cloned arguments and clone the node
            OutputVector cloned_args;
            for (auto value : node->input_values())
            {
                cloned_args.push_back(value.for_node(node_map.at(value.get_node())));
            }
            std::vector<std::shared_ptr<Node>> cloned_dependencies;
            for (auto& dependency : node->get_control_dependencies())
            {
                shared_ptr<Node>& dependent = node_map.at(dependency.get());
                if (find(cloned_dependencies.begin(), cloned_dependencies.end(), dependent) ==
                    cloned_dependencies.end())
                {
                    cloned_dependencies.push_back(dependent);
                }
            }
            auto cloned_node = node->copy_with_new_inputs(cloned_args, cloned_dependencies);
            if (node->get_friendly_name() != node->get_name())
            {
                // There is a friendly name for this node so copy it
                cloned_node->set_friendly_name(node->get_friendly_name());
            }

            for (auto tag : node->get_provenance_tags())
            {
                cloned_node->add_provenance_tag(tag);
            }
            cloned_node->set_op_annotations(node->get_op_annotations());

            node_map[node.get()] = cloned_node;
        }
    }

    // create and return vector of cloned nodes
    // order matches input vector (not necessarily topological)
    std::vector<std::shared_ptr<ngraph::Node>> cloned_nodes;
    for (auto node : nodes)
    {
        cloned_nodes.push_back(node_map.at(node.get()));
    }
    return cloned_nodes;
}

std::list<std::shared_ptr<ngraph::Node>>
    ngraph::clone_nodes(const std::vector<std::shared_ptr<ngraph::Node>>& nodes,
                        RawNodeOutputMap& output_map)
{
    // for each node in topological order
    auto sorted_nodes = topological_sort(nodes);
    std::list<shared_ptr<Node>> cloned_nodes;
    for (auto node : sorted_nodes)
    {
        auto node_outputs = node->outputs();
        for (auto value : node_outputs)
        {
            if (output_map.count(value) == 0)
            {
                // We need this node cloned
                // get (already) cloned arguments and clone the node
                OutputVector cloned_args;
                for (auto value : node->input_values())
                {
                    cloned_args.push_back(output_map.at(value));
                }
                NodeVector cloned_dependencies;
                for (auto& dependency : node->get_control_dependencies())
                {
                    for (auto dependency_value : dependency->outputs())
                    {
                        shared_ptr<Node> dependent =
                            output_map.at(dependency_value).get_node_shared_ptr();
                        if (find(cloned_dependencies.begin(),
                                 cloned_dependencies.end(),
                                 dependent) == cloned_dependencies.end())
                        {
                            cloned_dependencies.push_back(dependent);
                        }
                    }
                }
                auto cloned_node = node->copy_with_new_inputs(cloned_args, cloned_dependencies);
                cloned_nodes.push_back(cloned_node);
                if (node->get_friendly_name() != node->get_name())
                {
                    // There is a friendly name for this node so copy it
                    cloned_node->set_friendly_name(node->get_friendly_name());
                }

                for (auto tag : node->get_provenance_tags())
                {
                    cloned_node->add_provenance_tag(tag);
                }
                cloned_node->set_op_annotations(node->get_op_annotations());
                for (auto cloned_value : cloned_node->outputs())
                {
                    auto original_value = node_outputs.at(cloned_value.get_index());
                    if (output_map.count(original_value) == 0)
                    {
                        output_map[original_value] = cloned_value;
                    }
                }
                break;
            }
        }
    }
    return cloned_nodes;
}

std::shared_ptr<ngraph::Function> ngraph::clone_function(const ngraph::Function& func)
{
    NodeMap nm;
    return clone_function(func, nm);
}

std::shared_ptr<ngraph::Function> ngraph::clone_function(const ngraph::Function& func,
                                                         NodeMap& node_map)
{
    // clone function operations
    clone_nodes(func.get_ops(), node_map);

    // get cloned function results and parameters
    ResultVector cloned_results;
    for (shared_ptr<Node> node : func.get_results())
    {
        auto result = as_type_ptr<op::Result>(node_map.at(node.get()));
        if (!result)
        {
            throw ngraph_error("Results should be of type op::Result");
        }
        cloned_results.push_back(result);
    }
    std::vector<std::shared_ptr<op::Parameter>> cloned_params;
    for (auto param : func.get_parameters())
    {
        cloned_params.push_back(as_type_ptr<op::Parameter>(node_map.at(param.get())));
    }

    // create and return cloned function
    return std::make_shared<ngraph::Function>(cloned_results, cloned_params);
}

bool ngraph::is_equal_to_const_value(std::string const_value, const Output<Node>& reduce_constant)
{
    if (auto rc = as_type_ptr<ngraph::op::Constant>(reduce_constant.get_node_shared_ptr()))
    {
        return (rc->get_all_data_elements_bitwise_identical() &&
                rc->convert_value_to_string(0) == const_value);
    }
    else
    {
        return false;
    }
}

// Insert result and parameter node between src_node and dst_node by splitting the graph
//
// Before:                        |  After:
// (Device:0)         (Device:1)  |  (Device:0)         (Device:0)  (Device:1) (Device:1)
// +-----+---+       +---+-----+  |  +-----+---+       +---+-----+  +-----+---+ +---+-----+
// |     |   |       |   |     |  |  |     |   |       |   |     |  |     |   |       |   | |
// |     | o +--[0]--> i |     |  |  |     | o +--[4]--> i |     |  |     | o +--[8]--> i | |
// |     |   <--[1]--+   |     |  |  |     |   <--[5]--+   |     |  |     |   <--[9]--+   | |
// | src +---+       +---+ dst |  |  | src +---+       +---+ res |  | par +---+       +---+ dst
// |
// |     |               |     |  |  |     |               |     |  |     |               | |
// |     +------[2]------>     |  |  |     +------[6]------>     |  |     +------[10]-----> |
// |     <------[3]------+     |  |  |     <------[7]------+     |  |     <------[11]-----+ |
// +-----+               +-----+  |  +-----+               +-----+  +-----+ +-----+
pair<shared_ptr<op::Result>, shared_ptr<op::Parameter>>
    ngraph::insert_result_parameter_split(const shared_ptr<Node>& src_node,
                                          const shared_ptr<Node>& dst_node)
{
    if (src_node->get_output_size() != 1)
    {
        throw ngraph_error("Multiple output per op not supported in graph partition yet.");
    }

    // Make parameter node
    shared_ptr<op::Parameter> par_node = make_shared<op::Parameter>(
        src_node->get_output_element_type(0), src_node->get_output_shape(0));
    par_node->set_placement(dst_node->get_placement());

    // Fix input / output among src, dst and par
    std::vector<Input<Node>> dst_inputs = get_inputs_from(*src_node, *dst_node);
    NGRAPH_CHECK(dst_inputs.size() == 1,
                 "insert_result_parameter_split encountered more than "
                 "one input between the source and destination nodes");
    auto& dst_input = dst_inputs[0];

    std::vector<Output<Node>> src_outputs = get_outputs_to(*src_node, *dst_node);
    NGRAPH_CHECK(src_outputs.size() == 1,
                 "insert_result_parameter_split encountered more than "
                 "one output between the source and destination nodes");
    auto& src_output = src_outputs[0];

    // Remove [0]
    src_output.remove_target_input(dst_input);

    // Remove [0] (again), add [8], remove [1], add [9]
    dst_input.replace_source_output(par_node->output(0));

    // Add res node
    // Add [4], [5], [6], [7]
    shared_ptr<op::Result> res_node = make_shared<op::Result>(src_node);
    res_node->set_placement(src_node->get_placement());

    return make_pair(res_node, par_node);
}

// Insert unary node between two nodes like S->D => S->N->D
// Before:                        |  After:
// +-----+---+       +---+-----+  |  +-----+---+       +---+-----+---+       +---+-----+
// |     |   |       |   |     |  |  |     |   |       |   |     |   |       |   |     |
// |     | o +--[0]--> i |     |  |  |     | o +--[4]--> i |     | o +--[8]--> i |     |
// |     |   <--[1]--+   |     |  |  |     |   <--[5]--+   |     |   <--[9]--+   |     |
// | src +---+       +---+ dst |  |  | src +---+       +---+ new +---+       +---+ dst |
// |     |               |     |  |  |     |               |     |               |     |
// |     +------[2]------>     |  |  |     +------[6]------>     +------[10]----->     |
// |     <------[3]------+     |  |  |     <------[7]------+     <------[11]-----+     |
// +-----+               +-----+  |  +-----+               +-----+               +-----+
//                                |
// +-----+---+       +---+-----+  |
// |     |   |       |   |     |  |
// |     | o +--[4]--> i |     |  |
// |     |   <--[5]--+   |     |  |
// | src +---+       +---+ new |  |
// |     |               |     |  |
// |     +------[6]------>     |  |
// |     <------[7]------+     |  |
// +-----+               +-----+  |
//
// This cannot be achieved by ngraph::replace_node().
// With replace_node(), we could do:
// [     S           S      ]
// [    / \          |      ]
// [   /   \   =>    N      ]
// [  /     \       / \     ]
// [ D0     D1    D0   D1   ]
//
// But we want:
// [     S            S     ]
// [    / \          / \    ]
// [   /   \   =>   N0  N1  ]
// [  /     \      /     \  ]
// [ D0     D1    D0     D1 ]
//
// Typically new_node is connected to src_node already. The reason we don't create `new_node`
// inside the function and return it (similar to ngraph::insert_result_parameter_split) is that
// we'll have to templatize its function to call new_node's constructor.
void ngraph::insert_new_node_between(const shared_ptr<Node>& src_node,
                                     const shared_ptr<Node>& dst_node,
                                     const shared_ptr<Node>& new_node)
{
    // Fix input / output
    std::vector<Input<Node>> dst_inputs = get_inputs_from(*src_node, *dst_node);
    NGRAPH_CHECK(dst_inputs.size() == 1,
                 "insert_new_node_between encountered more than one "
                 "input between the source and destination nodes");
    auto& dst_input = dst_inputs[0];

    std::vector<Output<Node>> src_outputs = get_outputs_to(*src_node, *dst_node);
    NGRAPH_CHECK(src_outputs.size() == 1,
                 "insert_new_node_between encountered more than one "
                 "output between the source and destination nodes");
    auto& src_output = src_outputs[0];

    src_output.remove_target_input(dst_input); // Remove [0]
    dst_input.replace_source_output(
        new_node->output(0)); // Remove [0] (again), add [8], remove [1], add [9]
}

std::shared_ptr<Node> ngraph::make_zero(const element::Type& element_type, const Shape& shape)
{
    std::shared_ptr<Node> zero = op::Constant::create(element_type, Shape{}, {0.0});
    if (shape.size() > 0)
    {
        AxisSet axes;
        for (size_t i = 0; i < shape.size(); i++)
        {
            axes.insert(i);
        }
        zero = std::make_shared<op::Broadcast>(zero, shape, axes);
    }
    return zero;
}

std::shared_ptr<Node> ngraph::make_constant_from_string(std::string val,
                                                        const element::Type& element_type,
                                                        const Shape& shape)
{
    auto cvals = std::vector<std::string>(shape_size(shape), val);
    return std::make_shared<op::Constant>(element_type, shape, cvals);
}

bool ngraph::is_zero(const Output<Node>& reduce_constant)
{
    auto result_bool = is_equal_to_const_value("0", reduce_constant);
    return result_bool;
}

bool ngraph::is_one(const Output<Node>& reduce_constant)
{
    auto result_bool = is_equal_to_const_value("1", reduce_constant);
    return result_bool;
}

NodeVector ngraph::get_subgraph_outputs(const NodeVector& nodes,
                                        const NodeVector& exclusions,
                                        bool ignore_unused,
                                        bool ignore_output_duplicates)
{
    std::set<shared_ptr<Node>> exclusions_set(exclusions.begin(), exclusions.end());
    std::set<shared_ptr<Node>> nodes_set(nodes.begin(), nodes.end());

    NodeVector outputs;

    for (auto n : nodes)
    {
        if (exclusions_set.count(n) != 0)
        {
            continue;
        }

        for (const auto& u : n->get_users())
        {
            bool add_output = nodes_set.count(u) == 0 && (!ignore_unused || is_used(u.get()));
            // check if output is already captured
            add_output &= (ignore_output_duplicates ||
                           std::find(outputs.begin(), outputs.end(), n) == outputs.end());
            if (add_output)
            {
                outputs.push_back(n);
            }
        }
    }
    return outputs;
}

NodeVector ngraph::extract_subgraph(const NodeVector& results, const NodeVector& args)
{
    NodeVector subgraph;
    traverse_nodes(results, [&](std::shared_ptr<Node> n) { subgraph.push_back(n); }, args);
    return subgraph;
}

bool ngraph::is_used(Node* node)
{
    if (is_type<op::GetOutputElement>(node))
    {
        node = node->input_value(0).get_node();
    }
    std::unordered_set<Node*> instances_seen;
    std::stack<Node*, std::vector<Node*>> stack;
    stack.push(node);

    while (stack.size() > 0)
    {
        ngraph::Node* n = stack.top();
        if (instances_seen.count(n) == 0)
        {
            if (n->is_output())
            {
                return true;
            }
            instances_seen.insert(n);
        }
        stack.pop();
        for (const auto& arg : n->get_users())
        {
            if (instances_seen.count(arg.get()) == 0)
            {
                stack.push(arg.get());
            }
        }
    }
    return false;
}

size_t ngraph::get_user_count(Node* node)
{
    size_t count = 0;
    for (const auto& node_user : node->get_users())
    {
        count += is_used(node_user.get());
    }
    return count;
}

bool ngraph::possibly_overwritten(Node* node)
{
    for (auto& output : node->outputs())
    {
        for (auto& input : output.get_target_inputs())
        {
            if (input.get_node()->is_op())
            {
                auto op = static_cast<ngraph::op::Op*>(input.get_node());
                if (auto op_annotations = op->get_op_annotations())
                {
                    for (auto oi_pair : op_annotations->get_in_place_oi_pairs())
                    {
                        if (input.get_index() == oi_pair.input && oi_pair.destructive)
                        {
                            return true;
                        }
                    }
                }
            }
        }
    }
    return false;
}

bool ngraph::is_strided(const Strides& strides)
{
    return std::any_of(strides.begin(), strides.end(), [](size_t stride) { return stride != 1; });
}

bool ngraph::is_valid_rank(const std::shared_ptr<Node>& node, std::vector<size_t> valid_ranks)
{
    auto node_rank = node->get_shape().size();
    for (auto rank : valid_ranks)
    {
        if (rank == node_rank)
        {
            return true;
        }
    }
    return false;
}

bool ngraph::compare_constants(const std::shared_ptr<Node>& n1, const std::shared_ptr<Node>& n2)
{
    if (!(n1->is_constant() && n2->is_constant()))
    {
        return false;
    }

    if (static_pointer_cast<op::Constant>(n1)->get_value_strings() !=
        static_pointer_cast<op::Constant>(n2)->get_value_strings())
    {
        return false;
    }

    return true;
}

void ngraph::plot_graph(
    std::shared_ptr<Function> f,
    const std::string& filename,
    std::function<void(const Node& node, std::vector<std::string>& attributes)> attributes)
{
    ngraph::pass::Manager pass_manager;
    pass_manager.register_pass<ngraph::pass::VisualizeTree>(filename, attributes);
    pass_manager.run_passes(f);
}

std::vector<Input<Node>> ngraph::get_inputs_from(Node& src, Node& dst)
{
    std::vector<Input<Node>> result;

    for (auto& input : dst.inputs())
    {
        if (input.get_source_output().get_node() == &src)
        {
            result.push_back(input);
        }
    }

    return result;
}

std::vector<Output<Node>> ngraph::get_outputs_to(Node& src, Node& dst)
{
    std::vector<Output<Node>> result;

    for (auto& output : src.outputs())
    {
        bool targets_dst = false;

        for (auto& input : output.get_target_inputs())
        {
            if (input.get_node() == &dst)
            {
                targets_dst = true;
                break;
            }
        }

        if (targets_dst)
        {
            result.push_back(output);
        }
    }

    return result;
}

static bool check_for_cycles_bkwd(std::shared_ptr<ngraph::Node> node,
                                  std::deque<std::shared_ptr<ngraph::Node>>& path,
                                  std::unordered_set<std::shared_ptr<ngraph::Node>>& path_set,
                                  ngraph::NodeVector& cycle_nodes)
{
    path.push_back(node);
    path_set.insert(node);
    for (size_t i = 0; i < node->inputs().size(); i++)
    {
        auto arg = node->get_input_node_shared_ptr(i);
        if (path_set.find(arg) != path_set.end())
        {
            for (auto it : path)
            {
                cycle_nodes.push_back(it);
            }
            // last node
            cycle_nodes.push_back(arg);
            return true;
        }
        if (check_for_cycles_bkwd(arg, path, path_set, cycle_nodes))
        {
            return true;
        }
    }
    path_set.erase(path.back());
    path.pop_back();
    return false;
}

static bool check_for_cycles_fwd(std::shared_ptr<ngraph::Node> node,
                                 std::deque<std::shared_ptr<ngraph::Node>>& path,
                                 std::unordered_set<std::shared_ptr<ngraph::Node>>& path_set,
                                 ngraph::NodeVector& cycle_nodes)
{
    path.push_back(node);
    path_set.insert(node);
    for (auto& arg : node->get_users())
    {
        if (path_set.find(arg) != path_set.end())
        {
            for (auto it : path)
            {
                cycle_nodes.push_back(it);
            }
            // last node
            cycle_nodes.push_back(arg);
            return true;
        }
        if (check_for_cycles_fwd(arg, path, path_set, cycle_nodes))
        {
            return true;
        }
    }
    path_set.erase(path.back());
    path.pop_back();
    return false;
}

bool ngraph::check_for_cycles(const ngraph::Function* func,
                              ngraph::NodeVector& cycle_nodes,
                              bool& is_bkwd_cycle)
{
    for (auto res : func->get_results())
    {
        std::deque<std::shared_ptr<Node>> path;
        // mirror of path stack for faster cycle check
        std::unordered_set<std::shared_ptr<Node>> path_set;
        if (check_for_cycles_bkwd(res, path, path_set, cycle_nodes))
        {
            is_bkwd_cycle = true;
            return true;
        }
    }

    for (auto param : func->get_parameters())
    {
        std::deque<std::shared_ptr<Node>> path;
        // mirror of path stack for faster cycle check
        std::unordered_set<std::shared_ptr<Node>> path_set;
        if (check_for_cycles_fwd(param, path, path_set, cycle_nodes))
        {
            is_bkwd_cycle = false;
            return true;
        }
    }
    // no cycles
    return false;
}

void ngraph::traverse_functions(std::shared_ptr<Function> p,
                                std::function<void(std::shared_ptr<Function>)> f)
{
    f(p);
}<|MERGE_RESOLUTION|>--- conflicted
+++ resolved
@@ -143,21 +143,7 @@
         // We are replacing a particular output
         target->input_value(0).replace(replacement);
     }
-<<<<<<< HEAD
     else
-=======
-
-    NGRAPH_CHECK(target->get_output_size() == output_order.size(),
-                 "Target output size: ",
-                 target->get_output_size(),
-                 " must be equal output_order size: ",
-                 output_order.size());
-
-    // Fix input/output descriptors
-    NGRAPH_CHECK(target->get_output_size() == replacement->get_output_size());
-
-    if (ngraph::get_provenance_enabled())
->>>>>>> f36fb6c7
     {
         NGRAPH_CHECK(target->get_output_size() == output_order.size(),
                      "Target output size: ",
