--- conflicted
+++ resolved
@@ -602,7 +602,47 @@
     pass_manager.run_passes(f);
 }
 
-<<<<<<< HEAD
+std::vector<Input<Node>> ngraph::get_inputs_from(Node& src, Node& dst)
+{
+    std::vector<Input<Node>> result;
+
+    for (auto& input : dst.inputs())
+    {
+        if (input.get_source_output().get_node() == &src)
+        {
+            result.push_back(input);
+        }
+    }
+
+    return result;
+}
+
+std::vector<Output<Node>> ngraph::get_outputs_to(Node& src, Node& dst)
+{
+    std::vector<Output<Node>> result;
+
+    for (auto& output : src.outputs())
+    {
+        bool targets_dst = false;
+
+        for (auto& input : output.get_target_inputs())
+        {
+            if (input.get_node() == &dst)
+            {
+                targets_dst = true;
+                break;
+            }
+        }
+
+        if (targets_dst)
+        {
+            result.push_back(output);
+        }
+    }
+
+    return result;
+}
+
 bool ngraph::is_function_dynamic(const ngraph::Function* func)
 {
     auto list_of_nodes = func->get_ops();
@@ -613,47 +653,5 @@
             return true;
         }
     }
-
     return false;
-=======
-std::vector<Input<Node>> ngraph::get_inputs_from(Node& src, Node& dst)
-{
-    std::vector<Input<Node>> result;
-
-    for (auto& input : dst.inputs())
-    {
-        if (input.get_source_output().get_node() == &src)
-        {
-            result.push_back(input);
-        }
-    }
-
-    return result;
-}
-
-std::vector<Output<Node>> ngraph::get_outputs_to(Node& src, Node& dst)
-{
-    std::vector<Output<Node>> result;
-
-    for (auto& output : src.outputs())
-    {
-        bool targets_dst = false;
-
-        for (auto& input : output.get_target_inputs())
-        {
-            if (input.get_node() == &dst)
-            {
-                targets_dst = true;
-                break;
-            }
-        }
-
-        if (targets_dst)
-        {
-            result.push_back(output);
-        }
-    }
-
-    return result;
->>>>>>> 5490bae5
 }