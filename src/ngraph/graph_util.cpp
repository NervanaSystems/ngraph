/*******************************************************************************
* Copyright 2017-2018 Intel Corporation
*
* Licensed under the Apache License, Version 2.0 (the "License");
* you may not use this file except in compliance with the License.
* You may obtain a copy of the License at
*
*     http://www.apache.org/licenses/LICENSE-2.0
*
* Unless required by applicable law or agreed to in writing, software
* distributed under the License is distributed on an "AS IS" BASIS,
* WITHOUT WARRANTIES OR CONDITIONS OF ANY KIND, either express or implied.
* See the License for the specific language governing permissions and
* limitations under the License.
*******************************************************************************/

#include <cassert>
#include <deque>
#include <unordered_map>
#include <unordered_set>
#include <vector>

#include "ngraph/descriptor/input.hpp"
#include "ngraph/descriptor/output.hpp"
#include "ngraph/function.hpp"
#include "ngraph/graph_util.hpp"
#include "ngraph/log.hpp"
#include "ngraph/node.hpp"
#include "ngraph/node_vector.hpp"
#include "ngraph/op/broadcast.hpp"
#include "ngraph/op/constant.hpp"
#include "ngraph/op/parameter.hpp"
#include "ngraph/op/result.hpp"
#include "ngraph/op/result_vector.hpp"
#include "ngraph/placement.hpp"
#include "ngraph/util.hpp"

using namespace std;
using namespace ngraph;

void ngraph::traverse_nodes(const std::shared_ptr<const Function> p,
                            std::function<void(std::shared_ptr<Node>)> f)
{
    traverse_nodes(p.get(), f);
}

void ngraph::traverse_nodes(const Function* p, std::function<void(std::shared_ptr<Node>)> f)
{
    std::unordered_set<std::shared_ptr<Node>> instances_seen;
    std::deque<std::shared_ptr<Node>> stack;

    for (auto r : p->get_results())
    {
        stack.push_front(r);
    }

    for (auto param : p->get_parameters())
    {
        stack.push_front(param);
    }

    while (stack.size() > 0)
    {
        std::shared_ptr<Node> n = stack.front();
        if (instances_seen.count(n) == 0)
        {
            instances_seen.insert(n);
            f(n);
        }
        stack.pop_front();
        for (auto arg : n->get_arguments())
        {
            if (instances_seen.count(arg) == 0)
            {
                stack.push_front(arg);
            }
        }
    }
}

void ngraph::traverse_functions(std::shared_ptr<ngraph::Function> p,
                                std::function<void(shared_ptr<Function>)> f)
{
    std::unordered_set<shared_ptr<Function>> instances_seen;
    deque<shared_ptr<Function>> stack;

    stack.push_front(p);

    while (stack.size() > 0)
    {
        shared_ptr<Function> func = stack.front();
        if (instances_seen.find(func) == instances_seen.end())
        {
            instances_seen.insert(func);
            f(func);
        }
        stack.pop_front();
        for (shared_ptr<Node> op : func->get_ops())
        {
            for (shared_ptr<Function> fp : op->get_functions())
            {
                stack.push_front(fp);
            }
        }
    }
}

void ngraph::replace_node(std::shared_ptr<Node> target, std::shared_ptr<Node> replacement)
{
    if (target->is_output())
    {
        throw ngraph_error("Result nodes cannot be replaced.");
    }

    if (target->get_users().empty())
    {
        throw ngraph_error("replacing an unreachable node");
    }

    // Fix input/output descriptors
    assert(target->get_outputs().size() == replacement->get_outputs().size());

    // For each of target's output O with replacement output O_rep:
    //     For each O's connected downstream input I:
    //         Change I's connected upstream output to O_rep
    for (size_t i = 0; i < target->get_outputs().size(); i++)
    {
        auto& target_output = target->get_outputs().at(i);
        std::set<ngraph::descriptor::Input*> copy_inputs{begin(target_output.get_inputs()),
                                                         end(target_output.get_inputs())};
        for (auto input : copy_inputs)
        {
            input->replace_output(replacement->get_outputs().at(i));
        }
    }
}

std::list<std::shared_ptr<ngraph::Node>>
    ngraph::topological_sort(const std::list<std::shared_ptr<Node>>& nodes)
{
    deque<ngraph::Node*> independent_nodes;
    unordered_map<const ngraph::Node*, size_t> node_dependency_count;
    unordered_map<ngraph::Node*, shared_ptr<ngraph::Node>> node_map;

    for (auto node : nodes)
    {
        node_map[node.get()] = node;
        node_dependency_count[node.get()] = node->get_arguments().size();
        if (node->get_arguments().size() == 0)
        {
            independent_nodes.push_back(node.get());
        }
    }

    list<shared_ptr<ngraph::Node>> result_list;
    while (independent_nodes.size() > 0)
    {
        auto independent_node = independent_nodes.front();
        result_list.push_back(node_map[independent_node]);
        independent_nodes.pop_front();

        for (auto user_sp : independent_node->get_users())
        {
            Node* user = user_sp.get();
            node_dependency_count[user] -= 1;
            size_t count = node_dependency_count[user];
            if (count == 0)
            {
                independent_nodes.push_back(user);
            }
        }
    }

    return result_list;
}

// Check if all paths from X to a result go through Y
bool ngraph::is_post_dominated(Node* X, Node* Y)
{
    std::unordered_set<Node*> visited;
    std::deque<Node*> stack;
    stack.push_front(X);

    while (stack.size() > 0)
    {
        ngraph::Node* curr = stack.front();
        visited.insert(curr);
        if (curr->is_output())
        {
            return false;
        }
        stack.pop_front();
        if (curr != Y)
        {
            for (auto next : curr->get_users())
            {
                if (visited.count(next.get()) == 0)
                {
                    stack.push_front(next.get());
                }
            }
        }
    }
    return true;
}

void ngraph::NodeMap::update(std::shared_ptr<ngraph::Node> orig, std::shared_ptr<ngraph::Node> val)
{
    if (!exists(orig))
    {
        throw ngraph_error("Node doesn't exist!");
    }
    m_node_map[orig] = val;
}

void ngraph::NodeMap::add(std::shared_ptr<ngraph::Node> orig,
                          std::shared_ptr<ngraph::Node> replacement)
{
    if (exists(orig))
    {
        throw ngraph_error("NodeMap: key already exists");
    }
    m_node_map[orig] = replacement;
}

std::shared_ptr<ngraph::Node> ngraph::NodeMap::get(std::shared_ptr<ngraph::Node> orig) const
{
    if (!exists(orig))
    {
        throw ngraph_error("NodeMap: key does not exist");
    }
    return m_node_map.at(orig);
}

std::list<std::shared_ptr<ngraph::Node>>
    ngraph::clone_nodes(const std::list<std::shared_ptr<ngraph::Node>>& nodes, NodeMap& node_map)
{
    // for each node in topological order
    auto sorted_nodes = topological_sort(nodes);
    for (auto node : sorted_nodes)
    {
        if (!node_map.exists(node))
        {
            // get (already) cloned arguments and clone the node
            NodeVector cloned_args;
            for (auto arg : node->get_arguments())
            {
                cloned_args.push_back(node_map.get(arg));
            }
            node_map.add(node, node->copy_with_new_args(cloned_args));
        }
    }

    // create and return list of cloned nodes
    // order matches input list (not necessarily topological)
    std::list<std::shared_ptr<ngraph::Node>> cloned_nodes;
    for (auto node : nodes)
    {
        cloned_nodes.push_back(node_map.get(node));
    }
    return cloned_nodes;
}

std::shared_ptr<ngraph::Function> ngraph::clone_function(const ngraph::Function& func)
{
    NodeMap nm;
    return clone_function(func, nm);
}

std::shared_ptr<ngraph::Function> ngraph::clone_function(const ngraph::Function& func,
                                                         NodeMap& node_map)
{
    // clone function operations
    clone_nodes(func.get_ops(), node_map);

    // get cloned function results and parameters
    ResultVector cloned_results;
    for (shared_ptr<Node> node : func.get_results())
    {
        auto result = std::dynamic_pointer_cast<op::Result>(node_map.get(node));
        if (!result)
        {
            throw ngraph_error("Results should be of type op::Result");
        }
        cloned_results.push_back(result);
    }
    std::vector<std::shared_ptr<op::Parameter>> cloned_params;
    for (auto param : func.get_parameters())
    {
        cloned_params.push_back(std::dynamic_pointer_cast<op::Parameter>(node_map.get(param)));
    }

    // create and return cloned function
    return std::make_shared<ngraph::Function>(cloned_results, cloned_params);
}

bool ngraph::is_equal_to_const_value(std::string const_value, std::shared_ptr<Node> reduce_constant)
{
    if (auto rc = dynamic_pointer_cast<ngraph::op::Constant>(reduce_constant))
    {
        auto cshape = rc->get_shape();
        size_t n = shape_size(cshape);
        // way to construct a constant of a given type, shape, value
        std::vector<std::string> vector_zero{n, const_value};
        auto constant_val_op =
            std::make_shared<ngraph::op::Constant>(rc->get_element_type(), cshape, vector_zero);

        // way to compare elements to const_value
        size_t n_bytes = n * rc->get_element_type().size();
        NGRAPH_DEBUG << "Comparing " << n_bytes << " bytes";
        return !memcmp(constant_val_op->get_data_ptr(), rc->get_data_ptr(), n_bytes);
    }
    else
    {
        return false;
    }
}

// Insert result and parameter node between src_node and dst_node by splitting the graph
//
// Before:                        |  After:
// (Device:0)         (Device:1)  |  (Device:0)         (Device:0)  (Device:1)         (Device:1)
// +-----+---+       +---+-----+  |  +-----+---+       +---+-----+  +-----+---+       +---+-----+
// |     |   |       |   |     |  |  |     |   |       |   |     |  |     |   |       |   |     |
// |     | o +--[0]--> i |     |  |  |     | o +--[4]--> i |     |  |     | o +--[8]--> i |     |
// |     |   <--[1]--+   |     |  |  |     |   <--[5]--+   |     |  |     |   <--[9]--+   |     |
// | src +---+       +---+ dst |  |  | src +---+       +---+ res |  | par +---+       +---+ dst |
// |     |               |     |  |  |     |               |     |  |     |               |     |
// |     +------[2]------>     |  |  |     +------[6]------>     |  |     +------[10]----->     |
// |     <------[3]------+     |  |  |     <------[7]------+     |  |     <------[11]-----+     |
// +-----+               +-----+  |  +-----+               +-----+  +-----+               +-----+
pair<shared_ptr<op::Result>, shared_ptr<op::Parameter>>
    ngraph::insert_result_parameter_split(const shared_ptr<Node>& src_node,
                                          const shared_ptr<Node>& dst_node)
{
    if (src_node->get_output_size() != 1)
    {
        throw ngraph_error("Multiple output per op not supported in graph partition yet.");
    }

    // Make parameter node
    shared_ptr<op::Parameter> par_node = make_shared<op::Parameter>(
        src_node->get_output_element_type(0), src_node->get_output_shape(0));
    par_node->set_placement(dst_node->get_placement());

    // Fix input / output among src, dst and par
    descriptor::Input* dst_input = dst_node->get_input_from(src_node);
    descriptor::Output* src_output = src_node->get_output_to(dst_node);
    src_output->remove_input(dst_input);    // Remove [0]
    dst_input->replace_output(par_node, 0); // Remove [0] (again), add [8], remove [1], add [9]

    // Add res node
    shared_ptr<op::Result> res_node = make_shared<op::Result>(src_node); // Add [4], [5], [6], [7]
    res_node->set_placement(src_node->get_placement());

    return make_pair(res_node, par_node);
}

// Insert unary node between two nodes like S->D => S->N->D
// Before:                        |  After:
// +-----+---+       +---+-----+  |  +-----+---+       +---+-----+---+       +---+-----+
// |     |   |       |   |     |  |  |     |   |       |   |     |   |       |   |     |
// |     | o +--[0]--> i |     |  |  |     | o +--[4]--> i |     | o +--[8]--> i |     |
// |     |   <--[1]--+   |     |  |  |     |   <--[5]--+   |     |   <--[9]--+   |     |
// | src +---+       +---+ dst |  |  | src +---+       +---+ new +---+       +---+ dst |
// |     |               |     |  |  |     |               |     |               |     |
// |     +------[2]------>     |  |  |     +------[6]------>     +------[10]----->     |
// |     <------[3]------+     |  |  |     <------[7]------+     <------[11]-----+     |
// +-----+               +-----+  |  +-----+               +-----+               +-----+
//                                |
// +-----+---+       +---+-----+  |
// |     |   |       |   |     |  |
// |     | o +--[4]--> i |     |  |
// |     |   <--[5]--+   |     |  |
// | src +---+       +---+ new |  |
// |     |               |     |  |
// |     +------[6]------>     |  |
// |     <------[7]------+     |  |
// +-----+               +-----+  |
//
// This cannot be achieved by ngraph::replace_node().
// With replace_node(), we could do:
// [     S           S      ]
// [    / \          |      ]
// [   /   \   =>    N      ]
// [  /     \       / \     ]
// [ D0     D1    D0   D1   ]
//
// But we want:
// [     S            S     ]
// [    / \          / \    ]
// [   /   \   =>   N0  N1  ]
// [  /     \      /     \  ]
// [ D0     D1    D0     D1 ]
//
// Typically new_node is connected to src_node already. The reason we don't create `new_node`
// inside the function and return it (similar to ngraph::insert_result_parameter_split) is that
// we'll have to templatize its function to call new_node's constructor.
void ngraph::insert_new_node_between(const shared_ptr<Node>& src_node,
                                     const shared_ptr<Node>& dst_node,
                                     const shared_ptr<Node>& new_node)
{
    // Fix input / output
    descriptor::Input* dst_input = dst_node->get_input_from(src_node);
    descriptor::Output* src_output = src_node->get_output_to(dst_node);
    src_output->remove_input(dst_input);    // Remove [0]
    dst_input->replace_output(new_node, 0); // Remove [0] (again), add [8], remove [1], add [9]
}

// Assert that nodes in the function is colocated and return that placement
Placement ngraph::get_colocated_function_placement(shared_ptr<Function> func)
{
    Placement function_placement = Placement::DEFAULT;
    traverse_nodes(func, [&](shared_ptr<Node> node) {
        Placement node_placement = node->get_placement();
        if (node_placement == Placement::DEFAULT)
        {
            throw ngraph_error("Node should have a device placement, not Placement::DEFAULT");
        }
        if (function_placement == Placement::DEFAULT)
        {
            // First time seeing a node
            function_placement = node->get_placement();
        }
        else if (function_placement != node_placement)
        {
            throw ngraph_error("Function contains nodes of two different placements");
        }
    });
    return function_placement;
}

std::shared_ptr<Node> ngraph::make_zero(const element::Type& element_type, const Shape& shape)
{
    std::shared_ptr<Node> zero = op::Constant::create(element_type, Shape{}, {0.0});
    if (shape.size() > 0)
    {
        AxisSet axes;
        for (size_t i = 0; i < shape.size(); i++)
        {
            axes.insert(i);
        }
        zero = std::make_shared<op::Broadcast>(zero, shape, axes);
    }
    return zero;
}

std::shared_ptr<Node> ngraph::make_constant_from_string(std::string val,
                                                        const element::Type& element_type,
                                                        const Shape& shape)
{
    auto cvals = std::vector<std::string>(shape_size(shape), val);
    return std::make_shared<op::Constant>(element_type, shape, cvals);
}

bool ngraph::is_zero(std::shared_ptr<Node> reduce_constant)
{
    auto result_bool = is_equal_to_const_value("0", reduce_constant);
    return result_bool;
}

bool ngraph::is_one(std::shared_ptr<Node> reduce_constant)
{
    auto result_bool = is_equal_to_const_value("1", reduce_constant);
    return result_bool;
}

<<<<<<< HEAD
NodeVector ngraph::get_subgraph_outputs(const NodeVector& nodes,
                                        const NodeVector& exclusions,
                                        bool ignore_unused)
{
    std::set<shared_ptr<Node>> exclusions_set(exclusions.begin(), exclusions.end());
    std::set<shared_ptr<Node>> nodes_set(nodes.begin(), nodes.end());

    NodeVector outputs;

    for (auto n : nodes)
    {
        if (exclusions_set.count(n) != 0)
        {
            continue;
        }

        for (auto u : n->get_users())
        {
            if (nodes_set.count(u) == 0 && (!ignore_unused || is_used(u)))
            {
                outputs.push_back(n);
            }
        }
    }
    return outputs;
}

bool ngraph::is_used(std::shared_ptr<ngraph::Node> node)
=======
bool ngraph::is_used(Node* node)
>>>>>>> 41942f8b
{
    std::unordered_set<Node*> instances_seen;
    std::deque<Node*> stack;
    stack.push_front(node);

    while (stack.size() > 0)
    {
        ngraph::Node* n = stack.front();
        if (instances_seen.count(n) == 0)
        {
            if (n->is_output())
            {
                return true;
            }
            instances_seen.insert(n);
        }
        stack.pop_front();
        for (auto arg : n->get_users())
        {
            if (instances_seen.count(arg.get()) == 0)
            {
                stack.push_front(arg.get());
            }
        }
    }
    return false;
}

size_t ngraph::get_user_count(Node* node)
{
    size_t count = 0;
    for (auto node_user : node->get_users())
    {
        count += is_used(node_user.get());
    }
    return count;
}<|MERGE_RESOLUTION|>--- conflicted
+++ resolved
@@ -465,7 +465,6 @@
     return result_bool;
 }
 
-<<<<<<< HEAD
 NodeVector ngraph::get_subgraph_outputs(const NodeVector& nodes,
                                         const NodeVector& exclusions,
                                         bool ignore_unused)
@@ -484,7 +483,7 @@
 
         for (auto u : n->get_users())
         {
-            if (nodes_set.count(u) == 0 && (!ignore_unused || is_used(u)))
+            if (nodes_set.count(u) == 0 && (!ignore_unused || is_used(u.get())))
             {
                 outputs.push_back(n);
             }
@@ -493,10 +492,7 @@
     return outputs;
 }
 
-bool ngraph::is_used(std::shared_ptr<ngraph::Node> node)
-=======
 bool ngraph::is_used(Node* node)
->>>>>>> 41942f8b
 {
     std::unordered_set<Node*> instances_seen;
     std::deque<Node*> stack;
