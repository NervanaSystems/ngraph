//*****************************************************************************
// Copyright 2017-2020 Intel Corporation
//
// Licensed under the Apache License, Version 2.0 (the "License");
// you may not use this file except in compliance with the License.
// You may obtain a copy of the License at
//
//     http://www.apache.org/licenses/LICENSE-2.0
//
// Unless required by applicable law or agreed to in writing, software
// distributed under the License is distributed on an "AS IS" BASIS,
// WITHOUT WARRANTIES OR CONDITIONS OF ANY KIND, either express or implied.
// See the License for the specific language governing permissions and
// limitations under the License.
//*****************************************************************************

#pragma once

#include <cstdio>
#include <string>

#include "ngraph/distributed.hpp"

namespace ngraph
{
    namespace distributed
    {
        class Null : public DistributedInterface
        {
<<<<<<< HEAD
            const std::string& get_name() const override { return m_name; }
            int get_size() override { return 0; }
            int get_rank() override { return 0; }
            void all_reduce(void* /* in */,
                            void* /* out */,
                            element::Type_t /* element_type */,
                            reduction::Type /* reduce_type */,
                            size_t /* count */) override
            {
                throw ngraph_error("Distributed Library not supported/mentioned");
            }

            void broadcast(void* /* in */,
                           element::Type_t /* element_type */,
                           size_t /* count */,
                           int /* root_id */) override
            {
                throw ngraph_error("Distributed Library not supported/mentioned");
            }

            void recv(void* /* in */,
                      element::Type_t /* element_type */,
                      size_t /* count */,
                      int /* src_id*/) override
            {
                throw ngraph_error("Distributed Library not supported/mentioned");
            }

            void send(const void* /* in */,
                      element::Type_t /* element_type */,
                      size_t /* count */,
                      int /* dest_id */) override
            {
                throw ngraph_error("Distributed Library not supported/mentioned");
            }
=======
            const std::string& get_name() const override;
            int get_size() override;
            int get_rank() override;
            void log_print(const std::string& timestamp, const std::vector<char>& buf) override;
            void all_reduce(void* in,
                            void* out,
                            element::Type_t element_type,
                            reduction::Type reduce_type,
                            size_t count) override;

            void broadcast(void* in,
                           element::Type_t element_type,
                           size_t count,
                           int root_id) override;

            void recv(void* in, element::Type_t element_type, size_t count, int src_id) override;

            void send(const void* in,
                      element::Type_t element_type,
                      size_t count,
                      int dest_id) override;
>>>>>>> 7848f18d

        protected:
            std::string m_name{"NULL"};
        };
    }
}<|MERGE_RESOLUTION|>--- conflicted
+++ resolved
@@ -27,47 +27,9 @@
     {
         class Null : public DistributedInterface
         {
-<<<<<<< HEAD
-            const std::string& get_name() const override { return m_name; }
-            int get_size() override { return 0; }
-            int get_rank() override { return 0; }
-            void all_reduce(void* /* in */,
-                            void* /* out */,
-                            element::Type_t /* element_type */,
-                            reduction::Type /* reduce_type */,
-                            size_t /* count */) override
-            {
-                throw ngraph_error("Distributed Library not supported/mentioned");
-            }
-
-            void broadcast(void* /* in */,
-                           element::Type_t /* element_type */,
-                           size_t /* count */,
-                           int /* root_id */) override
-            {
-                throw ngraph_error("Distributed Library not supported/mentioned");
-            }
-
-            void recv(void* /* in */,
-                      element::Type_t /* element_type */,
-                      size_t /* count */,
-                      int /* src_id*/) override
-            {
-                throw ngraph_error("Distributed Library not supported/mentioned");
-            }
-
-            void send(const void* /* in */,
-                      element::Type_t /* element_type */,
-                      size_t /* count */,
-                      int /* dest_id */) override
-            {
-                throw ngraph_error("Distributed Library not supported/mentioned");
-            }
-=======
             const std::string& get_name() const override;
             int get_size() override;
             int get_rank() override;
-            void log_print(const std::string& timestamp, const std::vector<char>& buf) override;
             void all_reduce(void* in,
                             void* out,
                             element::Type_t element_type,
@@ -85,7 +47,6 @@
                       element::Type_t element_type,
                       size_t count,
                       int dest_id) override;
->>>>>>> 7848f18d
 
         protected:
             std::string m_name{"NULL"};
