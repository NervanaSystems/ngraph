//*****************************************************************************
// Copyright 2017-2019 Intel Corporation
//
// Licensed under the Apache License, Version 2.0 (the "License");
// you may not use this file except in compliance with the License.
// You may obtain a copy of the License at
//
//     http://www.apache.org/licenses/LICENSE-2.0
//
// Unless required by applicable law or agreed to in writing, software
// distributed under the License is distributed on an "AS IS" BASIS,
// WITHOUT WARRANTIES OR CONDITIONS OF ANY KIND, either express or implied.
// See the License for the specific language governing permissions and
// limitations under the License.
//*****************************************************************************

#pragma once

#include <cstdio>
#include <iostream>

#include "ngraph/distributed.hpp"

#ifdef NGRAPH_DISTRIBUTED_OMPI_ENABLE
#include <string>

#include <mpi.h>

namespace ngraph
{
    namespace distributed
    {
        class OpenMPIDistributedInterface : public DistributedInterface
        {
        public:
            OpenMPIDistributedInterface(const std::string& name = "OpenMPI")
                : m_name(name)
            {
                int flag = 0;
                MPI_Initialized(&flag);
                if (!flag && !m_initialized_mpi)
                {
                    MPI_Init(NULL, NULL);
                    m_initialized_mpi = true;
                }
            }

            ~OpenMPIDistributedInterface() override
            {
                int is_mpi_finalized = 0;
                MPI_Finalized(&is_mpi_finalized);
                if (!is_mpi_finalized && m_initialized_mpi)
                {
                    MPI_Finalize();
                    m_initialized_mpi = false;
                }
            }

            const std::string& get_name() const override { return m_name; }
            int get_size() override
            {
                int size;
                MPI_Comm_size(MPI_COMM_WORLD, &size);
                return size;
            }

            int get_rank() override
            {
                int rank;
                MPI_Comm_rank(MPI_COMM_WORLD, &rank);
                return rank;
            }

            void log_print(const std::string& timestamp, const std::vector<char>& buf) override
            {
                std::printf(
                    "%s [OpenMPI RANK: %d]: %s\n", timestamp.c_str(), get_rank(), buf.data());
            }

            void all_reduce(void* in,
                            void* out,
                            element::Type_t element_type,
                            reduction::Type reduce_type,
                            size_t count) override
            {
                auto data_type = MPI_FLOAT;

                if (element_type == element::Type_t::f32)
                {
                    data_type = MPI_FLOAT;
                }
                else if (element_type == element::Type_t::f64)
                {
                    data_type = MPI_DOUBLE;
                }
                else
                {
                    throw std::runtime_error("AllReduce op supports only f32 and f64 types");
                }

                decltype(MPI_SUM) mpi_reduce_type;
#if !(defined(__GNUC__) && (__GNUC__ == 4 && __GNUC_MINOR__ == 8))
#pragma GCC diagnostic push
#pragma GCC diagnostic error "-Wswitch"
#pragma GCC diagnostic error "-Wswitch-enum"
#endif
                switch (reduce_type)
                {
<<<<<<< HEAD
                case reduction::Type::sum: mpi_reduce_type = MPI_SUM; break;
                case reduction::Type::prod: mpi_reduce_type = MPI_PROD; break;
                case reduction::Type::min: mpi_reduce_type = MPI_MIN; break;
                case reduction::Type::max: mpi_reduce_type = MPI_MAX; break;
=======
                case reduction::Type::SUM: mpi_reduce_type = MPI_SUM; break;
                case reduction::Type::PROD: mpi_reduce_type = MPI_PROD; break;
                case reduction::Type::MIN: mpi_reduce_type = MPI_MIN; break;
                case reduction::Type::MAX: mpi_reduce_type = MPI_MAX; break;
>>>>>>> d0a83a35
                }
#if !(defined(__GNUC__) && __GNUC__ == 4 && __GNUC_MINOR__ == 8)
#pragma GCC diagnostic pop
#endif

                MPI_Allreduce(in, out, count, data_type, mpi_reduce_type, MPI_COMM_WORLD);
            }

            void broadcast(void* in,
                           element::Type_t element_type,
                           size_t count,
                           int root_id) override
            {
                auto data_type = MPI_FLOAT;

                if (element_type == element::Type_t::f64)
                {
                    data_type = MPI_DOUBLE;
                }
                else if (element_type != element::Type_t::f32)
                {
                    throw std::runtime_error(
                        "BroadcastDistributed op supports only f32 and f64 types");
                }
                MPI_Bcast(in, count, data_type, root_id, MPI_COMM_WORLD);
            }

        protected:
            std::string m_name;
            bool m_initialized_mpi = false;
        };
    }
}
#endif<|MERGE_RESOLUTION|>--- conflicted
+++ resolved
@@ -106,17 +106,10 @@
 #endif
                 switch (reduce_type)
                 {
-<<<<<<< HEAD
-                case reduction::Type::sum: mpi_reduce_type = MPI_SUM; break;
-                case reduction::Type::prod: mpi_reduce_type = MPI_PROD; break;
-                case reduction::Type::min: mpi_reduce_type = MPI_MIN; break;
-                case reduction::Type::max: mpi_reduce_type = MPI_MAX; break;
-=======
                 case reduction::Type::SUM: mpi_reduce_type = MPI_SUM; break;
                 case reduction::Type::PROD: mpi_reduce_type = MPI_PROD; break;
                 case reduction::Type::MIN: mpi_reduce_type = MPI_MIN; break;
                 case reduction::Type::MAX: mpi_reduce_type = MPI_MAX; break;
->>>>>>> d0a83a35
                 }
 #if !(defined(__GNUC__) && __GNUC__ == 4 && __GNUC_MINOR__ == 8)
 #pragma GCC diagnostic pop
