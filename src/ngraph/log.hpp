//*****************************************************************************
// Copyright 2017-2018 Intel Corporation
//
// Licensed under the Apache License, Version 2.0 (the "License");
// you may not use this file except in compliance with the License.
// You may obtain a copy of the License at
//
//     http://www.apache.org/licenses/LICENSE-2.0
//
// Unless required by applicable law or agreed to in writing, software
// distributed under the License is distributed on an "AS IS" BASIS,
// WITHOUT WARRANTIES OR CONDITIONS OF ANY KIND, either express or implied.
// See the License for the specific language governing permissions and
// limitations under the License.
//*****************************************************************************

#pragma once

#include <deque>
#include <functional>
#include <sstream>
#include <stdexcept>

#include "ngraph/visibility.h"

namespace ngraph
{
    class ConstString
    {
    public:
        template <size_t SIZE>
        constexpr ConstString(const char (&p)[SIZE])
            : m_string(p)
            , m_size(SIZE)
        {
        }

        constexpr char operator[](size_t i) const
        {
            return i < m_size ? m_string[i] : throw std::out_of_range("");
        }
        constexpr const char* get_ptr(size_t offset) const { return &m_string[offset]; }
        constexpr size_t size() const { return m_size; }
    private:
        const char* m_string;
        size_t m_size;
    };

    constexpr const char* find_last(ConstString s, size_t offset, char ch)
    {
        return offset == 0 ? s.get_ptr(0) : (s[offset] == ch ? s.get_ptr(offset + 1)
                                                             : find_last(s, offset - 1, ch));
    }

    constexpr const char* find_last(ConstString s, char ch)
    {
        return find_last(s, s.size() - 1, ch);
    }

    constexpr const char* get_file_name(ConstString s) { return find_last(s, '/'); }
    constexpr const char* trim_file_name(ConstString root, ConstString s)
    {
        return s.get_ptr(root.size());
    }
    enum class LOG_TYPE
    {
        _LOG_TYPE_ERROR,
        _LOG_TYPE_WARNING,
        _LOG_TYPE_INFO,
        _LOG_TYPE_DEBUG,
    };

    class NGRAPH_API LogHelper
    {
    public:
        LogHelper(LOG_TYPE,
                  const char* file,
                  int line,
                  std::function<void(const std::string&)> m_handler_func);
        ~LogHelper();

        std::ostream& stream() { return m_stream; }
    private:
        std::function<void(const std::string&)> m_handler_func;
        std::stringstream m_stream;
    };

    class Logger
    {
        friend class LogHelper;

    public:
        static void set_log_path(const std::string& path);
        static void start();
        static void stop();

    private:
        static void log_item(const std::string& s);
        static void process_event(const std::string& s);
        static void thread_entry(void* param);
        static std::string m_log_path;
        static std::deque<std::string> m_queue;
    };

<<<<<<< HEAD
    NGRAPH_API extern std::ostream& get_nil_stream();

    NGRAPH_API void default_logger_handler_func(const std::string& s);
=======
    void default_logger_handler_func(const std::string& s);
>>>>>>> e6ab0ff7

#define NGRAPH_ERR                                                                                 \
    ngraph::LogHelper(ngraph::LOG_TYPE::_LOG_TYPE_ERROR,                                           \
                      ngraph::trim_file_name(PROJECT_ROOT_DIR, __FILE__),                          \
                      __LINE__,                                                                    \
                      ngraph::default_logger_handler_func)                                         \
        .stream()

#define NGRAPH_WARN                                                                                \
    ngraph::LogHelper(ngraph::LOG_TYPE::_LOG_TYPE_WARNING,                                         \
                      ngraph::trim_file_name(PROJECT_ROOT_DIR, __FILE__),                          \
                      __LINE__,                                                                    \
                      ngraph::default_logger_handler_func)                                         \
        .stream()

#define NGRAPH_INFO                                                                                \
    ngraph::LogHelper(ngraph::LOG_TYPE::_LOG_TYPE_INFO,                                            \
                      ngraph::trim_file_name(PROJECT_ROOT_DIR, __FILE__),                          \
                      __LINE__,                                                                    \
                      ngraph::default_logger_handler_func)                                         \
        .stream()

#ifdef NGRAPH_DEBUG_ENABLE
#define NGRAPH_DEBUG                                                                               \
    ngraph::LogHelper(ngraph::LOG_TYPE::_LOG_TYPE_DEBUG,                                           \
                      ngraph::trim_file_name(PROJECT_ROOT_DIR, __FILE__),                          \
                      __LINE__,                                                                    \
                      ngraph::default_logger_handler_func)                                         \
        .stream()
#else

    struct NullLogger
    {
    };

    template <typename T>
    NullLogger&& operator<<(NullLogger&& logger, T&&)
    {
        return std::move(logger);
    }

    template <typename T>
    NullLogger&& operator<<(NullLogger&& logger, const T&)
    {
        return std::move(logger);
    }

    inline NullLogger&&
        operator<<(NullLogger&& logger,
                   std::basic_ostream<char, std::char_traits<char>>& (&)(std::basic_ostream<
                                                                         char,
                                                                         std::char_traits<char>>&))
    {
        return std::move(logger);
    }

#define NGRAPH_DEBUG                                                                               \
    ::ngraph::NullLogger {}
#endif
}<|MERGE_RESOLUTION|>--- conflicted
+++ resolved
@@ -102,13 +102,7 @@
         static std::deque<std::string> m_queue;
     };
 
-<<<<<<< HEAD
-    NGRAPH_API extern std::ostream& get_nil_stream();
-
     NGRAPH_API void default_logger_handler_func(const std::string& s);
-=======
-    void default_logger_handler_func(const std::string& s);
->>>>>>> e6ab0ff7
 
 #define NGRAPH_ERR                                                                                 \
     ngraph::LogHelper(ngraph::LOG_TYPE::_LOG_TYPE_ERROR,                                           \
