/*
 Copyright 2016 Nervana Systems Inc.
 Licensed under the Apache License, Version 2.0 (the "License");
 you may not use this file except in compliance with the License.
 You may obtain a copy of the License at

      http://www.apache.org/licenses/LICENSE-2.0

 Unless required by applicable law or agreed to in writing, software
 distributed under the License is distributed on an "AS IS" BASIS,
 WITHOUT WARRANTIES OR CONDITIONS OF ANY KIND, either express or implied.
 See the License for the specific language governing permissions and
 limitations under the License.
*/

#pragma once

#include <deque>
#include <sstream>
#include <stdexcept>

namespace nervana
{
    class conststring
    {
    public:
        template <size_t SIZE>
        constexpr conststring(const char (&p)[SIZE])
            : _string(p)
            , _size(SIZE)
        {
        }

        constexpr char operator[](size_t i) const
        {
            return i < _size ? _string[i] : throw std::out_of_range("");
        }
        constexpr const char* get_ptr(size_t offset) const { return &_string[offset]; }
        constexpr size_t size() const { return _size; }
    private:
        const char* _string;
        size_t _size;
    };

    constexpr const char* find_last(conststring s, size_t offset, char ch)
    {
        return offset == 0 ? s.get_ptr(0) : (s[offset] == ch ? s.get_ptr(offset + 1)
                                                             : find_last(s, offset - 1, ch));
    }

    constexpr const char* find_last(conststring s, char ch)
    {
        return find_last(s, s.size() - 1, ch);
    }
    constexpr const char* get_file_name(conststring s) { return find_last(s, '/'); }
    enum class LOG_TYPE
    {
        _LOG_TYPE_ERROR,
        _LOG_TYPE_WARNING,
        _LOG_TYPE_INFO,
        _LOG_TYPE_DEBUG,
    };

    class log_helper
    {
    public:
        log_helper(LOG_TYPE, const char* file, int line, const char* func);
        ~log_helper();

        std::ostream& stream() { return _stream; }
    private:
        std::stringstream _stream;
    };

    class logger
    {
        friend class log_helper;

    public:
        static void set_log_path(const std::string& path);
        static void start();
        static void stop();

    private:
        static void log_item(const std::string& s);
        static void process_event(const std::string& s);
        static void thread_entry(void* param);
        static std::string log_path;
        static std::deque<std::string> queue;
    };

    extern std::ostream& get_nil_stream();

#define NGRAPH_ERR                                                                                 \
    nervana::log_helper(nervana::LOG_TYPE::_LOG_TYPE_ERROR,                                        \
                        nervana::get_file_name(__FILE__),                                          \
                        __LINE__,                                                                  \
                        __PRETTY_FUNCTION__)                                                       \
        .stream()
#define NGRAPH_WARN                                                                                \
    nervana::log_helper(nervana::LOG_TYPE::_LOG_TYPE_WARNING,                                      \
                        nervana::get_file_name(__FILE__),                                          \
                        __LINE__,                                                                  \
                        __PRETTY_FUNCTION__)                                                       \
        .stream()
#define NGRAPH_INFO                                                                                \
    nervana::log_helper(nervana::LOG_TYPE::_LOG_TYPE_INFO,                                         \
                        nervana::get_file_name(__FILE__),                                          \
                        __LINE__,                                                                  \
                        __PRETTY_FUNCTION__)                                                       \
        .stream()

<<<<<<< HEAD
#define NGRAPH_DEBUG                                                                               \
    nervana::log_helper(nervana::LOG_TYPE::_LOG_TYPE_DEBUG,                                        \
                        nervana::get_file_name(__FILE__),                                          \
                        __LINE__,                                                                  \
                        __PRETTY_FUNCTION__)                                                       \
        .stream()

    //#define NGRAPH_DEBUG nervana::get_nil_stream()
=======
// #define NGRAPH_DEBUG                                                                               \
//     nervana::log_helper(nervana::LOG_TYPE::_LOG_TYPE_DEBUG,                                        \
//                         nervana::get_file_name(__FILE__),                                          \
//                         __LINE__,                                                                  \
//                         __PRETTY_FUNCTION__)                                                       \
//         .stream()

#define NGRAPH_DEBUG nervana::get_nil_stream()
>>>>>>> 3178d485
}<|MERGE_RESOLUTION|>--- conflicted
+++ resolved
@@ -110,7 +110,6 @@
                         __PRETTY_FUNCTION__)                                                       \
         .stream()
 
-<<<<<<< HEAD
 #define NGRAPH_DEBUG                                                                               \
     nervana::log_helper(nervana::LOG_TYPE::_LOG_TYPE_DEBUG,                                        \
                         nervana::get_file_name(__FILE__),                                          \
@@ -119,14 +118,4 @@
         .stream()
 
     //#define NGRAPH_DEBUG nervana::get_nil_stream()
-=======
-// #define NGRAPH_DEBUG                                                                               \
-//     nervana::log_helper(nervana::LOG_TYPE::_LOG_TYPE_DEBUG,                                        \
-//                         nervana::get_file_name(__FILE__),                                          \
-//                         __LINE__,                                                                  \
-//                         __PRETTY_FUNCTION__)                                                       \
-//         .stream()
-
-#define NGRAPH_DEBUG nervana::get_nil_stream()
->>>>>>> 3178d485
 }