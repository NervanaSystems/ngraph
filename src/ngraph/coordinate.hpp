--- conflicted
+++ resolved
@@ -74,27 +74,13 @@
     };
 
     template <typename AXIS_VALUES>
-<<<<<<< HEAD
-    AXIS_VALUES project(const AXIS_VALUES& axis_values,
-                        const AxisSet& axes,
-                        bool deleted_axes_specified = true)
-=======
     AXIS_VALUES project(const AXIS_VALUES& axis_values, const AxisSet& axes)
->>>>>>> d640fac3
     {
         AXIS_VALUES result;
 
         for (size_t i = 0; i < axis_values.size(); i++)
         {
-<<<<<<< HEAD
-            if (deleted_axes_specified && axes.find(i) == axes.end())
-            {
-                result.push_back(axis_values[i]);
-            }
-            else if (!deleted_axes_specified && axes.find(i) != axes.end())
-=======
             if (axes.find(i) != axes.end())
->>>>>>> d640fac3
             {
                 result.push_back(axis_values[i]);
             }
