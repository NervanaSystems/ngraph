--- conflicted
+++ resolved
@@ -37,9 +37,8 @@
         using value_type = int64_t;
 
         /// \brief Construct a static dimension.
-<<<<<<< HEAD
         /// \param dimension Value of the dimension.
-        Dimension(int64_t dimension)
+        Dimension(value_type dimension)
             : m_dimension(dimension)
         {
         }
@@ -47,19 +46,13 @@
         /// \brief Construct a dynamic dimension with bounded range
         /// \param min_dimension The lower inclusive limit for the dimension
         /// \param mas_dimension The upper inclusive limit for the dimension
-        Dimension(int64_t min_dimension, int64_t mas_dimension)
-            : m_dimension(min_dimension, mas_dimension)
+        Dimension(value_type min_dimension, int64_t max_dimension)
+            : m_dimension(min_dimension, max_dimension)
         {
         }
 
         /// \brief Construct a dynamic dimension with range [0, ...]
         Dimension() = default;
-=======
-        /// \param dimension Value of the dimension. Must not be equal to
-        ///                  Dimension::s_dynamic_val.
-        /// \throws std::invalid_argument If `dimension` == Dimension::s_dynamic_val.
-        Dimension(value_type dimension);
->>>>>>> 21645142
 
         bool operator==(const Dimension& dimension) const
         {
@@ -74,13 +67,8 @@
         bool is_static() const { return m_dimension.size() == 1; }
         /// \brief Check whether this dimension is dynamic.
         /// \return `false` if the dimension is static, else `true`.
-<<<<<<< HEAD
         bool is_dynamic() const { return m_dimension.size() != 1; }
-        /// \brief Convert this dimension to `int64_t`. This dimension must be static.
-=======
-        bool is_dynamic() const { return !is_static(); }
-        /// \brief Convert this dimension to `value_type`. This dimension must be static.
->>>>>>> 21645142
+        /// \brief Convert this dimension to `value-type`. This dimension must be static.
         /// \throws std::invalid_argument If this dimension is dynamic.
         explicit operator value_type() const NGRAPH_DEPRECATED("use get_length() instead")
         {
@@ -112,16 +100,7 @@
         /// \param dim The other dimension to compare this dimension to.
         /// \return `true` if this dimension and `dim` are both dynamic, or if they are both
         ///         static and equal; otherwise, `false`.
-<<<<<<< HEAD
         bool same_scheme(const Dimension& dim) const;
-=======
-        bool same_scheme(const Dimension& dim) const
-        {
-            return (is_dynamic() && dim.is_dynamic()) ||
-                   (is_static() && dim.is_static() && get_length() == dim.get_length());
-        }
-
->>>>>>> 21645142
         /// \brief Try to merge two Dimension objects together.
         /// \param[out] dst Reference to write the merged Dimension into.
         /// \param d1 First dimension to merge.
@@ -171,12 +150,6 @@
         /// \brief Create a dynamic dimension.
         /// \return A dynamic dimension.
         static Dimension dynamic() { return Dimension(); }
-<<<<<<< HEAD
-=======
-        /// \brief Constant for the value used internally to represent a dynamic dimension.
-        static const value_type s_dynamic_val{(std::numeric_limits<value_type>::max())};
-
->>>>>>> 21645142
         /// \brief Addition operator for Dimension.
         /// \param dim Right operand for addition.
         /// \return Dimension::dynamic() if either of `*this` or `dim` is dynamic; else, a static
@@ -205,7 +178,6 @@
         /// \return A reference to `*this`, after updating `*this` to the value `*this * dim`.
         Dimension& operator*=(const Dimension& dim) { return (*this = *this * dim); }
     private:
-<<<<<<< HEAD
         Dimension(const Interval& interval)
             : m_dimension(interval)
         {
@@ -213,11 +185,6 @@
 
         // The actual numerical value of the dimension.
         Interval m_dimension{};
-=======
-        // The actual numerical value of the dimension. s_dynamic_val is a special case,
-        // representing a dynamic dimension.
-        value_type m_dimension;
->>>>>>> 21645142
     };
 
     /// \brief Insert a human-readable representation of a dimension into an output stream.
