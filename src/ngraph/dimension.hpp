--- conflicted
+++ resolved
@@ -38,24 +38,6 @@
 
         /// \brief Construct a static dimension.
         /// \param dimension Value of the dimension.
-<<<<<<< HEAD
-        Dimension(value_type dimension)
-            : m_dimension(dimension)
-        {
-        }
-
-        /// \brief Construct a dynamic dimension with bounded range
-        /// \param min_dimension The lower inclusive limit for the dimension
-        /// \param mas_dimension The upper inclusive limit for the dimension
-        Dimension(value_type min_dimension, value_type max_dimension)
-            : m_dimension(min_dimension, max_dimension)
-        {
-        }
-
-        /// \brief Construct a dynamic dimension with range [0, ...]
-        Dimension() = default;
-
-=======
         Dimension(value_type dimension);
 
         /// \brief Construct a dynamic dimension with bounded range
@@ -66,7 +48,6 @@
         /// \brief Construct a dynamic dimension with range [0, ...]
         Dimension() = default;
 
->>>>>>> 5da7895d
         bool operator==(const Dimension& dimension) const
         {
             return m_dimension == dimension.m_dimension;
