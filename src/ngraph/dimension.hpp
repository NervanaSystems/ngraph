--- conflicted
+++ resolved
@@ -89,14 +89,6 @@
         /// Two dimensions are considered compatible if it is possible to merge them. (See
         /// Dimension::merge.)
         bool compatible(const Dimension& d) const;
-<<<<<<< HEAD
-        /// \brief Create a dynamic dimension.
-        /// \return A dynamic dimension.
-        static Dimension dynamic() { return Dimension(); }
-        /// \brief Constant for the value used internally to represent a dynamic dimension.
-        static const size_t s_dynamic_val{std::numeric_limits<size_t>::max()};
-=======
->>>>>>> a0d55b7c
 
         /// \brief Check whether this dimension is a relaxation of the argument.
         /// \param d The dimension to compare this dimension with.
@@ -158,14 +150,4 @@
     ///
     /// Inserts the string `?` if `dimension` is dynamic; else inserts `size_t(dimension)`.
     std::ostream& operator<<(std::ostream& str, const Dimension& dimension);
-<<<<<<< HEAD
-
-    /// \brief Addition operator for dimensions.
-    /// \param d1 Left operand for addition.
-    /// \param d2 Right operand for addition.
-    /// \return Dimension::dynamic() if either of `d1` or `d2` is dynamic; else, a static
-    ///         dimension with value `size_t(d1)+size_t(d2)`.
-    Dimension operator+(const Dimension& d1, const Dimension& d2);
-=======
->>>>>>> a0d55b7c
 }