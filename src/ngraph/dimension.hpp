--- conflicted
+++ resolved
@@ -62,16 +62,7 @@
             return m_dimension;
         }
 
-<<<<<<< HEAD
-        /// \brief Convert this dimension to `uint64_t`. This dimension must be static and
-=======
-        /// \brief Convert this dimension to `size_t`. This dimension must be static and
-        ///        non-negative.
-        /// \throws std::invalid_argument If this dimension is dynamic or negative.
-        explicit operator size_t() const NGRAPH_DEPRECATED("use get_length() instead");
-
         /// \brief Convert this dimension to `value_type`. This dimension must be static and
->>>>>>> 7e8e838c
         ///        non-negative.
         /// \throws std::invalid_argument If this dimension is dynamic or negative.
         value_type get_length() const;
