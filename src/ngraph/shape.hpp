/*******************************************************************************
* Copyright 2017-2018 Intel Corporation
*
* Licensed under the Apache License, Version 2.0 (the "License");
* you may not use this file except in compliance with the License.
* You may obtain a copy of the License at
*
*     http://www.apache.org/licenses/LICENSE-2.0
*
* Unless required by applicable law or agreed to in writing, software
* distributed under the License is distributed on an "AS IS" BASIS,
* WITHOUT WARRANTIES OR CONDITIONS OF ANY KIND, either express or implied.
* See the License for the specific language governing permissions and
* limitations under the License.
*******************************************************************************/

#pragma once

#include <cstdio>
#include <vector>

#include "ngraph/axis_set.hpp"
#include "ngraph/strides.hpp"

namespace ngraph
{
    /// \brief Shape for a tensor.
    class Shape : public std::vector<size_t>
    {
    public:
        Shape(const std::initializer_list<size_t>& axis_lengths)
            : std::vector<size_t>(axis_lengths)
        {
        }

        Shape(const std::vector<size_t>& axis_lengths)
            : std::vector<size_t>(axis_lengths)
        {
        }

        Shape(const Shape& axis_lengths)
            : std::vector<size_t>(axis_lengths)
        {
        }

        explicit Shape(size_t n, size_t initial_value = 0)
            : std::vector<size_t>(n, initial_value)
        {
        }

        template <class InputIterator>
        Shape(InputIterator first, InputIterator last)
            : std::vector<size_t>(first, last)
        {
        }

        Shape() {}
        Shape& operator=(const Shape& v)
        {
            static_cast<std::vector<size_t>*>(this)->operator=(v);
            return *this;
        }
        Shape& operator=(Shape&& v)
        {
            static_cast<std::vector<size_t>*>(this)->operator=(v);
            return *this;
        }
    };

    /// Number of elements in spanned by a shape
    template <typename SHAPE_TYPE>
    size_t shape_size(const SHAPE_TYPE& shape)
    {
        size_t size = 1;
        for (auto d : shape)
        {
            size *= d;
        }
        return size;
    }

    /// Row-major strides for a shape
    template <typename SHAPE_TYPE>
<<<<<<< HEAD
    std::vector<typename SHAPE_TYPE::value_type> row_major_strides(const SHAPE_TYPE& shape)
    {
        std::vector<typename SHAPE_TYPE::value_type> strides(shape.size());
        typename SHAPE_TYPE::value_type s = 1;
=======
    std::vector<size_t> row_major_strides(const SHAPE_TYPE& shape)
    {
        std::vector<size_t> strides(shape.size());
        size_t s = 1;
>>>>>>> 680be054
        auto st = strides.rbegin();
        for (auto d = shape.rbegin(); d != shape.rend(); d++, st++)
        {
            *st = s;
            s *= *d;
        }
        return strides;
    }

    template <typename SHAPE_TYPE>
    inline bool is_scalar(const SHAPE_TYPE& shape)
    {
        return 0 == shape.size();
    }

    template <typename SHAPE_TYPE>
    inline bool is_vector(const SHAPE_TYPE& shape)
    {
        return 1 == shape.size();
    }
}<|MERGE_RESOLUTION|>--- conflicted
+++ resolved
@@ -81,17 +81,10 @@
 
     /// Row-major strides for a shape
     template <typename SHAPE_TYPE>
-<<<<<<< HEAD
-    std::vector<typename SHAPE_TYPE::value_type> row_major_strides(const SHAPE_TYPE& shape)
-    {
-        std::vector<typename SHAPE_TYPE::value_type> strides(shape.size());
-        typename SHAPE_TYPE::value_type s = 1;
-=======
     std::vector<size_t> row_major_strides(const SHAPE_TYPE& shape)
     {
         std::vector<size_t> strides(shape.size());
         size_t s = 1;
->>>>>>> 680be054
         auto st = strides.rbegin();
         for (auto d = shape.rbegin(); d != shape.rend(); d++, st++)
         {
