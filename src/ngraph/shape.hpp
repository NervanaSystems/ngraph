// ----------------------------------------------------------------------------
// Copyright 2017 Nervana Systems Inc.
// Licensed under the Apache License, Version 2.0 (the "License");
// you may not use this file except in compliance with the License.
// You may obtain a copy of the License at
//
//      http://www.apache.org/licenses/LICENSE-2.0
//
// Unless required by applicable law or agreed to in writing, software
// distributed under the License is distributed on an "AS IS" BASIS,
// WITHOUT WARRANTIES OR CONDITIONS OF ANY KIND, either express or implied.
// See the License for the specific language governing permissions and
// ----------------------------------------------------------------------------

#pragma once

#include <cstdio>
#include <iostream>
#include <vector>

#include "common.hpp"

namespace ngraph
{
<<<<<<< HEAD
    /**
     ** Holds the shape of a tensor view.
     **/
    class Shape
    {
    public:
        /// @param sizes A sequence of sizes.
        Shape(const std::initializer_list<size_t>& sizes)
            : m_sizes(sizes)
        {
        }

        Shape(const std::vector<size_t>& sizes)
            : m_sizes(sizes)
        {
        }

        /// Conversion to a vector of sizes.
             operator const std::vector<size_t>&() const { return m_sizes; }
        bool operator==(const Shape& shape) const { return m_sizes == shape.m_sizes; }
        bool operator!=(const Shape& shape) const { return m_sizes != shape.m_sizes; }
        friend std::ostream& operator<<(std::ostream&, const Shape&);
=======
    /// Number of elements in spanned by a shape
    size_t shape_size(const Shape& shape);
>>>>>>> 70f8c112

    /// Row-major strides for a shape
    Strides row_major_strides(const Shape& shape);
}<|MERGE_RESOLUTION|>--- conflicted
+++ resolved
@@ -22,33 +22,8 @@
 
 namespace ngraph
 {
-<<<<<<< HEAD
-    /**
-     ** Holds the shape of a tensor view.
-     **/
-    class Shape
-    {
-    public:
-        /// @param sizes A sequence of sizes.
-        Shape(const std::initializer_list<size_t>& sizes)
-            : m_sizes(sizes)
-        {
-        }
-
-        Shape(const std::vector<size_t>& sizes)
-            : m_sizes(sizes)
-        {
-        }
-
-        /// Conversion to a vector of sizes.
-             operator const std::vector<size_t>&() const { return m_sizes; }
-        bool operator==(const Shape& shape) const { return m_sizes == shape.m_sizes; }
-        bool operator!=(const Shape& shape) const { return m_sizes != shape.m_sizes; }
-        friend std::ostream& operator<<(std::ostream&, const Shape&);
-=======
     /// Number of elements in spanned by a shape
     size_t shape_size(const Shape& shape);
->>>>>>> 70f8c112
 
     /// Row-major strides for a shape
     Strides row_major_strides(const Shape& shape);
