--- conflicted
+++ resolved
@@ -45,7 +45,6 @@
 
         public:
             virtual ~Type() {}
-
             Type(size_t bitwidth, bool is_float, bool is_signed, const std::string& cname);
 
             const std::string& c_type_string() const;
@@ -56,12 +55,9 @@
                 return h(m_cname);
             }
 
-<<<<<<< HEAD
             virtual std::shared_ptr<ngraph::runtime::TensorView>
                 make_primary_tensor_view(const ngraph::Shape& shape) const = 0;
 
-=======
->>>>>>> cf7a4384
             bool operator==(const Type& other) const;
             bool operator!=(const Type& other) const { return !(*this == other); }
             friend std::ostream& operator<<(std::ostream&, const Type&);
@@ -123,10 +119,9 @@
 
             virtual std::shared_ptr<ngraph::runtime::TensorView>
                 make_primary_tensor_view(const ngraph::Shape& shape) const override
-                {
-                    return std::make_shared<runtime::ParameterizedTensorView<TraitedType<T>>>(shape);
-                }
-                
+            {
+                return std::make_shared<runtime::ParameterizedTensorView<TraitedType<T>>>(shape);
+            }
         };
 
         NGRAPH_DEFINE_TRAITED_TYPE_NAME(char)
