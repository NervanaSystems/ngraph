--- conflicted
+++ resolved
@@ -28,7 +28,6 @@
     return s;
 }
 
-<<<<<<< HEAD
 ngraph::Shape::Shape()
     : std::vector<size_t>()
 {
@@ -68,8 +67,7 @@
 {
     static_cast<std::vector<size_t>*>(this)->operator=(v);
     return *this;
-=======
-NGRAPH_API constexpr DiscreteTypeInfo AttributeAdapter<Shape>::type_info;
+}
 
 const vector<int64_t>& AttributeAdapter<Shape>::get()
 {
@@ -85,5 +83,6 @@
 {
     m_value = copy_from<Shape>(value);
     m_buffer_valid = false;
->>>>>>> 4dc9aa46
-}+}
+
+constexpr DiscreteTypeInfo AttributeAdapter<Shape>::type_info;