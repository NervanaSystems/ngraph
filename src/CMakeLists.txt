--- conflicted
+++ resolved
@@ -18,19 +18,9 @@
     tree.cpp
     util.cpp
     log.cpp
-<<<<<<< HEAD
     ops/function.cpp
     ops/op.cpp
     types/element_type.cpp
-=======
-    ngraph.cpp
-
-    transformers/axes.cpp
-    transformers/exop.cpp
-    transformers/mock_transformer.cpp
-    transformers/ndarray.cpp
-    transformers/op_graph.cpp
->>>>>>> fdf535a2
 )
 
 # NOTE: We'd prefer to only have the .cpp files *in* the 'transformers' directory be compiled
