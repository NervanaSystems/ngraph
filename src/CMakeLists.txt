--- conflicted
+++ resolved
@@ -42,9 +42,7 @@
     names.cpp
     strides.cpp
     tree.cpp
-<<<<<<< HEAD
     log.cpp
-=======
     util.cpp
 
     transformers/axes.cpp
@@ -52,7 +50,6 @@
     transformers/mock_transformer.cpp
     transformers/ndarray.cpp
     transformers/op_graph.cpp
->>>>>>> 4dac3a18
 )
 
 # NOTE: We'd prefer to only have the .cpp files *in* the 'transformers' directory be compiled
