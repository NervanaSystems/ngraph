# ******************************************************************************
# Copyright 2017-2020 Intel Corporation
#
# Licensed under the Apache License, Version 2.0 (the "License");
# you may not use this file except in compliance with the License.
# You may obtain a copy of the License at
#
#     http://www.apache.org/licenses/LICENSE-2.0
#
# Unless required by applicable law or agreed to in writing, software
# distributed under the License is distributed on an "AS IS" BASIS,
# WITHOUT WARRANTIES OR CONDITIONS OF ANY KIND, either express or implied.
# See the License for the specific language governing permissions and
# limitations under the License.
# ******************************************************************************

from setuptools import setup, Extension
from setuptools.command.build_ext import build_ext
import sys
import setuptools
import os
import re
import distutils.ccompiler

__version__ = os.environ.get('NGRAPH_VERSION', '0.0.0-dev')
PYNGRAPH_ROOT_DIR = os.path.abspath(os.path.dirname(__file__))
PYNGRAPH_SRC_DIR = os.path.join(PYNGRAPH_ROOT_DIR, 'src')
NGRAPH_DEFAULT_INSTALL_DIR = os.environ.get('HOME')
NGRAPH_ONNX_IMPORT_ENABLE = os.environ.get('NGRAPH_ONNX_IMPORT_ENABLE')
NGRAPH_PYTHON_DEBUG = os.environ.get('NGRAPH_PYTHON_DEBUG')


def find_ngraph_dist_dir():
    """Return location of compiled ngraph library home."""
    if os.environ.get('NGRAPH_CPP_BUILD_PATH'):
        ngraph_dist_dir = os.environ.get('NGRAPH_CPP_BUILD_PATH')
    else:
        ngraph_dist_dir = os.path.join(NGRAPH_DEFAULT_INSTALL_DIR, 'ngraph_dist')

    found = os.path.exists(os.path.join(ngraph_dist_dir, 'include/ngraph'))
    if not found:
        print('Cannot find nGraph library in {} make sure that '
              'NGRAPH_CPP_BUILD_PATH is set correctly'.format(ngraph_dist_dir))
        sys.exit(1)
    else:
        print('nGraph library found in {}'.format(ngraph_dist_dir))
        return ngraph_dist_dir


def find_pybind_headers_dir():
    """Return location of pybind11 headers."""
    if os.environ.get('PYBIND_HEADERS_PATH'):
        pybind_headers_dir = os.environ.get('PYBIND_HEADERS_PATH')
    else:
        pybind_headers_dir = os.path.join(PYNGRAPH_ROOT_DIR, 'pybind11')

    found = os.path.exists(os.path.join(pybind_headers_dir, 'include/pybind11'))
    if not found:
        print('Cannot find pybind11 library in {} make sure that '
              'PYBIND_HEADERS_PATH is set correctly'.format(pybind_headers_dir))
        sys.exit(1)
    else:
        print('pybind11 library found in {}'.format(pybind_headers_dir))
        return pybind_headers_dir


NGRAPH_CPP_DIST_DIR = find_ngraph_dist_dir()
PYBIND11_INCLUDE_DIR = find_pybind_headers_dir() + '/include'
NGRAPH_CPP_INCLUDE_DIR = NGRAPH_CPP_DIST_DIR + '/include'
if os.path.exists(os.path.join(NGRAPH_CPP_DIST_DIR, 'lib')):
    NGRAPH_CPP_LIBRARY_DIR = os.path.join(NGRAPH_CPP_DIST_DIR, 'lib')
elif os.path.exists(os.path.join(NGRAPH_CPP_DIST_DIR, 'lib64')):
    NGRAPH_CPP_LIBRARY_DIR = os.path.join(NGRAPH_CPP_DIST_DIR, 'lib64')
else:
    print('Cannot find library directory in {}, make sure that nGraph is installed '
          'correctly'.format(NGRAPH_CPP_DIST_DIR))
    sys.exit(1)

if sys.platform == 'win32':
    NGRAPH_CPP_DIST_DIR = os.path.normpath(NGRAPH_CPP_DIST_DIR)
    PYBIND11_INCLUDE_DIR = os.path.normpath(PYBIND11_INCLUDE_DIR)
    NGRAPH_CPP_INCLUDE_DIR = os.path.normpath(NGRAPH_CPP_INCLUDE_DIR)
    NGRAPH_CPP_LIBRARY_DIR = os.path.normpath(NGRAPH_CPP_LIBRARY_DIR)

NGRAPH_CPP_LIBRARY_NAME = 'ngraph'
"""For some platforms OpenVINO adds 'd' suffix to library names in debug configuration"""
if len([fn for fn in os.listdir(NGRAPH_CPP_LIBRARY_DIR) if re.search('ngraphd', fn)]):
    NGRAPH_CPP_LIBRARY_NAME = 'ngraphd'


def parallelCCompile(
    self,
    sources,
    output_dir=None,
    macros=None,
    include_dirs=None,
    debug=0,
    extra_preargs=None,
    extra_postargs=None,
    depends=None,
):
    """Build sources in parallel.

    Reference link:
    http://stackoverflow.com/questions/11013851/speeding-up-build-process-with-distutils
    Monkey-patch for parallel compilation.
    """
    # those lines are copied from distutils.ccompiler.CCompiler directly
    macros, objects, extra_postargs, pp_opts, build = self._setup_compile(
        output_dir, macros, include_dirs, sources, depends, extra_postargs)
    cc_args = self._get_cc_args(pp_opts, debug, extra_preargs)

    if NGRAPH_PYTHON_DEBUG in ['TRUE', 'ON', True]:
        try:
            # pybind11 is much more verbose without -DNDEBUG
            self.compiler.remove('-DNDEBUG')
            self.compiler.remove('-O2')
            self.compiler_so.remove('-DNDEBUG')
            self.compiler_so.remove('-O2')
        except (AttributeError, ValueError):
            pass
    # parallel code
    import multiprocessing.pool

    def _single_compile(obj):
        try:
            src, ext = build[obj]
        except KeyError:
            return
        self._compile(obj, src, ext, cc_args, extra_postargs, pp_opts)

    # convert to list, imap is evaluated on-demand
    pool = multiprocessing.pool.ThreadPool()
    list(pool.imap(_single_compile, objects))
    return objects


distutils.ccompiler.CCompiler.compile = parallelCCompile


def has_flag(compiler, flagname):
    """Check whether a flag is supported by the specified compiler.

    As of Python 3.6, CCompiler has a `has_flag` method.
    cf http://bugs.python.org/issue26689
    """
    import tempfile

    with tempfile.NamedTemporaryFile('w', suffix='.cpp') as f:
        f.write('int main (int argc, char **argv) { return 0; }')
        try:
            compiler.compile([f.name], extra_postargs=[flagname])
        except setuptools.distutils.errors.CompileError:
            return False
    return True


def cpp_flag(compiler):
    """Check and return the -std=c++11 compiler flag."""
    if sys.platform == 'win32':
        return ''  # C++11 is on by default in MSVC
    elif has_flag(compiler, '-std=c++11'):
        return '-std=c++11'
    else:
        raise RuntimeError('Unsupported compiler -- C++11 support is needed!')


sources = [
<<<<<<< HEAD
    'pyngraph/dimension.cpp',
    'pyngraph/function.cpp',
    'pyngraph/partial_shape.cpp',
    'pyngraph/serializer.cpp',
    'pyngraph/node.cpp',
    'pyngraph/node_factory.cpp',
    'pyngraph/shape.cpp',
    'pyngraph/strides.cpp',
    'pyngraph/coordinate_diff.cpp',
=======
>>>>>>> a20e815e
    'pyngraph/axis_set.cpp',
    'pyngraph/axis_vector.cpp',
    'pyngraph/coordinate.cpp',
    'pyngraph/coordinate_diff.cpp',
    'pyngraph/dimension.cpp',
    'pyngraph/function.cpp',
    'pyngraph/node.cpp',
    'pyngraph/node_factory.cpp',
    'pyngraph/ops/allreduce.cpp',
    'pyngraph/ops/and.cpp',
    'pyngraph/ops/argmax.cpp',
    'pyngraph/ops/argmin.cpp',
    'pyngraph/ops/avg_pool.cpp',
    'pyngraph/ops/batch_norm.cpp',
    'pyngraph/ops/broadcast.cpp',
    'pyngraph/ops/broadcast_distributed.cpp',
    'pyngraph/ops/constant.cpp',
    'pyngraph/ops/convert.cpp',
    'pyngraph/ops/convolution.cpp',
    'pyngraph/ops/dequantize.cpp',
    'pyngraph/ops/dot.cpp',
    'pyngraph/ops/fused/depth_to_space.cpp',
    'pyngraph/ops/fused/gelu.cpp',
    'pyngraph/ops/fused/gemm.cpp',
    'pyngraph/ops/fused/grn.cpp',
    'pyngraph/ops/fused/group_conv.cpp',
    'pyngraph/ops/fused/hard_sigmoid.cpp',
    'pyngraph/ops/fused/mvn.cpp',
    'pyngraph/ops/fused/rnn_cell.cpp',
    'pyngraph/ops/fused/scale_shift.cpp',
    'pyngraph/ops/fused/shuffle_channels.cpp',
    'pyngraph/ops/fused/space_to_depth.cpp',
    'pyngraph/ops/fused/unsqueeze.cpp',
    'pyngraph/ops/get_output_element.cpp',
    'pyngraph/ops/max.cpp',
    'pyngraph/ops/max_pool.cpp',
    'pyngraph/ops/maximum.cpp',
    'pyngraph/ops/min.cpp',
    'pyngraph/ops/op.cpp',
    'pyngraph/ops/parameter.cpp',
    'pyngraph/ops/passthrough.cpp',
    'pyngraph/ops/product.cpp',
    'pyngraph/ops/quantize.cpp',
    'pyngraph/ops/quantized_convolution.cpp',
    'pyngraph/ops/quantized_dot.cpp',
    'pyngraph/ops/regmodule_pyngraph_op.cpp',
    'pyngraph/ops/replace_slice.cpp',
    'pyngraph/ops/result.cpp',
    'pyngraph/ops/slice.cpp',
    'pyngraph/ops/softmax.cpp',
    'pyngraph/ops/util/arithmetic_reduction.cpp',
    'pyngraph/ops/util/binary_elementwise_arithmetic.cpp',
    'pyngraph/ops/util/binary_elementwise_comparison.cpp',
    'pyngraph/ops/util/binary_elementwise_logical.cpp',
    'pyngraph/ops/util/index_reduction.cpp',
    'pyngraph/ops/util/op_annotations.cpp',
    'pyngraph/ops/util/regmodule_pyngraph_op_util.cpp',
    'pyngraph/ops/util/unary_elementwise_arithmetic.cpp',
    'pyngraph/passes/manager.cpp',
    'pyngraph/passes/regmodule_pyngraph_passes.cpp',
    'pyngraph/partial_shape.cpp',
    'pyngraph/pyngraph.cpp',
    'pyngraph/runtime/backend.cpp',
    'pyngraph/runtime/executable.cpp',
    'pyngraph/runtime/regmodule_pyngraph_runtime.cpp',
    'pyngraph/runtime/tensor.cpp',
    'pyngraph/serializer.cpp',
    'pyngraph/shape.cpp',
    'pyngraph/strides.cpp',
    'pyngraph/types/element_type.cpp',
    'pyngraph/types/regmodule_pyngraph_types.cpp',
    'pyngraph/util.cpp',
]

packages = [
    'ngraph',
    'ngraph.utils',
    'ngraph.impl',
    'ngraph.impl.op',
    'ngraph.impl.op.util',
    'ngraph.impl.passes',
    'ngraph.impl.runtime',
]

sources = [PYNGRAPH_SRC_DIR + '/' + source for source in sources]

include_dirs = [PYNGRAPH_SRC_DIR, NGRAPH_CPP_INCLUDE_DIR, PYBIND11_INCLUDE_DIR]

library_dirs = [NGRAPH_CPP_LIBRARY_DIR]

libraries = [NGRAPH_CPP_LIBRARY_NAME]

extra_compile_args = []
if NGRAPH_ONNX_IMPORT_ENABLE in ['TRUE', 'ON', True]:
    extra_compile_args.append('-DNGRAPH_ONNX_IMPORT_ENABLE')

extra_link_args = []

data_files = [
    (
        'lib',
        [
            os.path.join(NGRAPH_CPP_LIBRARY_DIR, library)
            for library in os.listdir(NGRAPH_CPP_LIBRARY_DIR)
        ],
    ),
    (
        'licenses',
        [
            os.path.join(NGRAPH_CPP_DIST_DIR, 'licenses', license)
            for license in os.listdir(os.path.join(NGRAPH_CPP_DIST_DIR, 'licenses'))
        ],
    ),
    (
        '',
        [os.path.join(NGRAPH_CPP_DIST_DIR, 'LICENSE')],
    ),
]

if NGRAPH_ONNX_IMPORT_ENABLE in ['TRUE', 'ON', True]:
    onnx_sources = [
        'pyngraph/onnx_import/onnx_import.cpp',
    ]
    onnx_sources = [PYNGRAPH_SRC_DIR + '/' + source for source in onnx_sources]
    sources = sources + onnx_sources

    packages.append('ngraph.impl.onnx_import')

ext_modules = [
    Extension(
        '_pyngraph',
        sources=sources,
        include_dirs=include_dirs,
        define_macros=[('VERSION_INFO', __version__)],
        library_dirs=library_dirs,
        libraries=libraries,
        extra_compile_args=extra_compile_args,
        extra_link_args=extra_link_args,
        language='c++',
    ),
]


def add_platform_specific_link_args(link_args):
    """Add linker flags specific for the OS detected during the build."""
    if sys.platform.startswith('linux'):
        link_args += ['-Wl,-rpath,$ORIGIN/../..']
        link_args += ['-z', 'noexecstack']
        link_args += ['-z', 'relro']
        link_args += ['-z', 'now']
    elif sys.platform == 'darwin':
        link_args += ['-Wl,-rpath,@loader_path/../..']
        link_args += ['-stdlib=libc++']
    elif sys.platform == 'win32':
        link_args += ['/LTCG']


class BuildExt(build_ext):
    """A custom build extension for adding compiler-specific options."""

    def _add_extra_compile_arg(self, flag, compile_args):
        """Return True if successfully added given flag to compiler args."""
        if has_flag(self.compiler, flag):
            compile_args += [flag]
            return True
        return False

    def _add_debug_or_release_flags(self):
        """Return compiler flags for Release and Debug build types."""
        if NGRAPH_PYTHON_DEBUG in ['TRUE', 'ON', True]:
            if sys.platform == 'win32':
                return ['/Od', '/Zi', '/RTC1']
            else:
                return ['-O0', '-g']
        else:
            if sys.platform == 'win32':
                return ['/O2']
            else:
                return ['-O2', '-D_FORTIFY_SOURCE=2']

    def _add_win_compiler_flags(self, ext):
        self._add_extra_compile_arg('/GL', ext.extra_compile_args)  # Whole Program Optimization
        self._add_extra_compile_arg('/analyze', ext.extra_compile_args)

    def _add_unix_compiler_flags(self, ext):
        if not self._add_extra_compile_arg('-fstack-protector-strong', ext.extra_compile_args):
            self._add_extra_compile_arg('-fstack-protector', ext.extra_compile_args)

        self._add_extra_compile_arg('-fvisibility=hidden', ext.extra_compile_args)
        self._add_extra_compile_arg('-flto', ext.extra_compile_args)
        self._add_extra_compile_arg('-fPIC', ext.extra_compile_args)

        ext.extra_compile_args += ['-Wformat', '-Wformat-security']

    def _customize_compiler_flags(self):
        """Modify standard compiler flags."""
        try:
            # -Wstrict-prototypes is not a valid option for c++
            self.compiler.compiler_so.remove('-Wstrict-prototypes')
            if NGRAPH_PYTHON_DEBUG in ['TRUE', 'ON', True]:
                # pybind11 is much more verbose without -DNDEBUG
                self.compiler.compiler_so.remove('-DNDEBUG')
                self.compiler.compiler_so.remove('-O2')
        except (AttributeError, ValueError):
            pass

    def build_extensions(self):
        """Build extension providing extra compiler flags."""
        self._customize_compiler_flags()
        for ext in self.extensions:
            ext.extra_compile_args += [cpp_flag(self.compiler)]

            if sys.platform == 'win32':
                self._add_win_compiler_flags(ext)
            else:
                self._add_unix_compiler_flags(ext)

            add_platform_specific_link_args(ext.extra_link_args)

            ext.extra_compile_args += self._add_debug_or_release_flags()

            if sys.platform == 'darwin':
                ext.extra_compile_args += ['-stdlib=libc++']

        build_ext.build_extensions(self)


with open(os.path.join(PYNGRAPH_ROOT_DIR, 'requirements.txt')) as req:
    requirements = req.read().splitlines()
    setup_requires = [
        item for item in requirements if item.strip().startswith('numpy')
    ]

setup(
    name='ngraph-core',
    description="nGraph - Intel's graph compiler and runtime for Neural Networks",
    version=__version__,
    author='Intel Corporation',
    author_email='intelnervana@intel.com',
    url='https://github.com/NervanaSystems/ngraph/',
    license='License :: OSI Approved :: Apache Software License',
    long_description=open(os.path.join(PYNGRAPH_ROOT_DIR, 'README.md')).read(),
    long_description_content_type='text/markdown',
    ext_modules=ext_modules,
    package_dir={'': 'src'},
    packages=packages,
    cmdclass={'build_ext': BuildExt},
    data_files=data_files,
    setup_requires=setup_requires,
    install_requires=requirements,
    zip_safe=False,
    extras_require={},
)<|MERGE_RESOLUTION|>--- conflicted
+++ resolved
@@ -166,18 +166,6 @@
 
 
 sources = [
-<<<<<<< HEAD
-    'pyngraph/dimension.cpp',
-    'pyngraph/function.cpp',
-    'pyngraph/partial_shape.cpp',
-    'pyngraph/serializer.cpp',
-    'pyngraph/node.cpp',
-    'pyngraph/node_factory.cpp',
-    'pyngraph/shape.cpp',
-    'pyngraph/strides.cpp',
-    'pyngraph/coordinate_diff.cpp',
-=======
->>>>>>> a20e815e
     'pyngraph/axis_set.cpp',
     'pyngraph/axis_vector.cpp',
     'pyngraph/coordinate.cpp',
