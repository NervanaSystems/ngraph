--- conflicted
+++ resolved
@@ -191,11 +191,8 @@
     'pyngraph/ops/greater.cpp',
     'pyngraph/ops/greater_eq.cpp',
     'pyngraph/ops/fused/grn.cpp',
-<<<<<<< HEAD
     'pyngraph/ops/fused/group_conv.cpp',
-=======
     'pyngraph/ops/fused/hard_sigmoid.cpp',
->>>>>>> c0596157
     'pyngraph/ops/less.cpp',
     'pyngraph/ops/less_eq.cpp',
     'pyngraph/ops/log.cpp',
@@ -223,11 +220,8 @@
     'pyngraph/ops/replace_slice.cpp',
     'pyngraph/ops/reshape.cpp',
     'pyngraph/ops/reverse.cpp',
-<<<<<<< HEAD
     'pyngraph/ops/fused/rnn_cell.cpp',
-=======
     'pyngraph/ops/fused/scale_shift.cpp',
->>>>>>> c0596157
     'pyngraph/ops/select.cpp',
     'pyngraph/ops/sign.cpp',
     'pyngraph/ops/sin.cpp',
