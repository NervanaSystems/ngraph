# ******************************************************************************
# Copyright 2017-2020 Intel Corporation
#
# Licensed under the Apache License, Version 2.0 (the "License");
# you may not use this file except in compliance with the License.
# You may obtain a copy of the License at
#
#     http://www.apache.org/licenses/LICENSE-2.0
#
# Unless required by applicable law or agreed to in writing, software
# distributed under the License is distributed on an "AS IS" BASIS,
# WITHOUT WARRANTIES OR CONDITIONS OF ANY KIND, either express or implied.
# See the License for the specific language governing permissions and
# limitations under the License.
# ******************************************************************************

from setuptools import setup, Extension
from setuptools.command.build_ext import build_ext
import sys
import setuptools
import os
import re
import distutils.ccompiler

__version__ = os.environ.get('NGRAPH_VERSION', '0.0.0-dev')
PYNGRAPH_ROOT_DIR = os.path.abspath(os.path.dirname(__file__))
NGRAPH_DEFAULT_INSTALL_DIR = os.environ.get('HOME')
NGRAPH_ONNX_IMPORT_ENABLE = os.environ.get('NGRAPH_ONNX_IMPORT_ENABLE')
NGRAPH_PYTHON_DEBUG = os.environ.get('NGRAPH_PYTHON_DEBUG')


def find_ngraph_dist_dir():
    """Return location of compiled ngraph library home."""
    if os.environ.get('NGRAPH_CPP_BUILD_PATH'):
        ngraph_dist_dir = os.environ.get('NGRAPH_CPP_BUILD_PATH')
    else:
        ngraph_dist_dir = os.path.join(NGRAPH_DEFAULT_INSTALL_DIR, 'ngraph_dist')

    found = os.path.exists(os.path.join(ngraph_dist_dir, 'include/ngraph'))
    if not found:
        print('Cannot find nGraph library in {} make sure that '
              'NGRAPH_CPP_BUILD_PATH is set correctly'.format(ngraph_dist_dir))
        sys.exit(1)
    else:
        print('nGraph library found in {}'.format(ngraph_dist_dir))
        return ngraph_dist_dir


def find_pybind_headers_dir():
    """Return location of pybind11 headers."""
    if os.environ.get('PYBIND_HEADERS_PATH'):
        pybind_headers_dir = os.environ.get('PYBIND_HEADERS_PATH')
    else:
        pybind_headers_dir = os.path.join(PYNGRAPH_ROOT_DIR, 'pybind11')

    found = os.path.exists(os.path.join(pybind_headers_dir, 'include/pybind11'))
    if not found:
        print('Cannot find pybind11 library in {} make sure that '
              'PYBIND_HEADERS_PATH is set correctly'.format(pybind_headers_dir))
        sys.exit(1)
    else:
        print('pybind11 library found in {}'.format(pybind_headers_dir))
        return pybind_headers_dir


NGRAPH_CPP_DIST_DIR = find_ngraph_dist_dir()
PYBIND11_INCLUDE_DIR = find_pybind_headers_dir() + '/include'
NGRAPH_CPP_INCLUDE_DIR = NGRAPH_CPP_DIST_DIR + '/include'
if os.path.exists(os.path.join(NGRAPH_CPP_DIST_DIR, 'lib')):
    NGRAPH_CPP_LIBRARY_DIR = os.path.join(NGRAPH_CPP_DIST_DIR, 'lib')
elif os.path.exists(os.path.join(NGRAPH_CPP_DIST_DIR, 'lib64')):
    NGRAPH_CPP_LIBRARY_DIR = os.path.join(NGRAPH_CPP_DIST_DIR, 'lib64')
else:
    print('Cannot find library directory in {}, make sure that nGraph is installed '
          'correctly'.format(NGRAPH_CPP_DIST_DIR))
    sys.exit(1)

if sys.platform == 'win32':
    NGRAPH_CPP_DIST_DIR = os.path.normpath(NGRAPH_CPP_DIST_DIR)
    PYBIND11_INCLUDE_DIR = os.path.normpath(PYBIND11_INCLUDE_DIR)
    NGRAPH_CPP_INCLUDE_DIR = os.path.normpath(NGRAPH_CPP_INCLUDE_DIR)
    NGRAPH_CPP_LIBRARY_DIR = os.path.normpath(NGRAPH_CPP_LIBRARY_DIR)

NGRAPH_CPP_LIBRARY_NAME = 'ngraph'
"""For some platforms OpenVINO adds 'd' suffix to library names in debug configuration"""
if len([fn for fn in os.listdir(NGRAPH_CPP_LIBRARY_DIR) if re.search('ngraphd', fn)]):
    NGRAPH_CPP_LIBRARY_NAME = 'ngraphd'


def parallelCCompile(
    self,
    sources,
    output_dir=None,
    macros=None,
    include_dirs=None,
    debug=0,
    extra_preargs=None,
    extra_postargs=None,
    depends=None,
):
    """Build sources in parallel.

    Reference link:
    http://stackoverflow.com/questions/11013851/speeding-up-build-process-with-distutils
    Monkey-patch for parallel compilation.
    """
    # those lines are copied from distutils.ccompiler.CCompiler directly
    macros, objects, extra_postargs, pp_opts, build = self._setup_compile(
        output_dir, macros, include_dirs, sources, depends, extra_postargs)
    cc_args = self._get_cc_args(pp_opts, debug, extra_preargs)

    if NGRAPH_PYTHON_DEBUG in ['TRUE', 'ON', True]:
        try:
            # pybind11 is much more verbose without -DNDEBUG
            self.compiler.remove('-DNDEBUG')
            self.compiler.remove('-O2')
            self.compiler_so.remove('-DNDEBUG')
            self.compiler_so.remove('-O2')
        except (AttributeError, ValueError):
            pass
    # parallel code
    import multiprocessing.pool

    def _single_compile(obj):
        try:
            src, ext = build[obj]
        except KeyError:
            return
        self._compile(obj, src, ext, cc_args, extra_postargs, pp_opts)

    # convert to list, imap is evaluated on-demand
    pool = multiprocessing.pool.ThreadPool()
    list(pool.imap(_single_compile, objects))
    return objects


distutils.ccompiler.CCompiler.compile = parallelCCompile


def has_flag(compiler, flagname):
    """Check whether a flag is supported by the specified compiler.

    As of Python 3.6, CCompiler has a `has_flag` method.
    cf http://bugs.python.org/issue26689
    """
    import tempfile

    with tempfile.NamedTemporaryFile('w', suffix='.cpp') as f:
        f.write('int main (int argc, char **argv) { return 0; }')
        try:
            compiler.compile([f.name], extra_postargs=[flagname])
        except setuptools.distutils.errors.CompileError:
            return False
    return True


def cpp_flag(compiler):
    """Check and return the -std=c++11 compiler flag."""
    if sys.platform == 'win32':
        return ''  # C++11 is on by default in MSVC
    elif has_flag(compiler, '-std=c++11'):
        return '-std=c++11'
    else:
        raise RuntimeError('Unsupported compiler -- C++11 support is needed!')


sources = [
    'pyngraph/function.cpp',
    'pyngraph/serializer.cpp',
    'pyngraph/node.cpp',
    'pyngraph/node_factory.cpp',
    'pyngraph/shape.cpp',
    'pyngraph/strides.cpp',
    'pyngraph/coordinate_diff.cpp',
    'pyngraph/axis_set.cpp',
    'pyngraph/axis_vector.cpp',
    'pyngraph/coordinate.cpp',
    'pyngraph/pyngraph.cpp',
    'pyngraph/util.cpp',
    'pyngraph/ops/util/arithmetic_reduction.cpp',
    'pyngraph/ops/util/binary_elementwise_comparison.cpp',
    'pyngraph/ops/util/op_annotations.cpp',
    'pyngraph/ops/util/binary_elementwise_arithmetic.cpp',
    'pyngraph/ops/util/binary_elementwise_logical.cpp',
    'pyngraph/ops/util/regmodule_pyngraph_op_util.cpp',
    'pyngraph/ops/util/unary_elementwise_arithmetic.cpp',
    'pyngraph/ops/util/index_reduction.cpp',
    'pyngraph/ops/abs.cpp',
    'pyngraph/ops/acos.cpp',
    'pyngraph/ops/add.cpp',
    'pyngraph/ops/and.cpp',
    'pyngraph/ops/argmax.cpp',
    'pyngraph/ops/argmin.cpp',
    'pyngraph/ops/asin.cpp',
    'pyngraph/ops/atan.cpp',
    'pyngraph/ops/avg_pool.cpp',
    'pyngraph/ops/broadcast.cpp',
    'pyngraph/ops/broadcast_distributed.cpp',
    'pyngraph/ops/fused/clamp.cpp',
    'pyngraph/ops/concat.cpp',
    'pyngraph/ops/constant.cpp',
    'pyngraph/ops/convert.cpp',
    'pyngraph/ops/convolution.cpp',
    'pyngraph/ops/cos.cpp',
    'pyngraph/ops/cosh.cpp',
    'pyngraph/ops/ceiling.cpp',
    'pyngraph/ops/fused/depth_to_space.cpp',
    'pyngraph/ops/dequantize.cpp',
    'pyngraph/ops/divide.cpp',
    'pyngraph/ops/dot.cpp',
    'pyngraph/ops/fused/elu.cpp',
    'pyngraph/ops/equal.cpp',
    'pyngraph/ops/exp.cpp',
    'pyngraph/ops/fused/fake_quantize.cpp',
    'pyngraph/ops/floor.cpp',
    'pyngraph/ops/fused/gelu.cpp',
    'pyngraph/ops/fused/gemm.cpp',
    'pyngraph/ops/greater.cpp',
    'pyngraph/ops/greater_eq.cpp',
    'pyngraph/ops/fused/grn.cpp',
    'pyngraph/ops/fused/group_conv.cpp',
    'pyngraph/ops/fused/hard_sigmoid.cpp',
    'pyngraph/ops/less.cpp',
    'pyngraph/ops/less_eq.cpp',
    'pyngraph/ops/log.cpp',
    'pyngraph/ops/lrn.cpp',
    'pyngraph/ops/maximum.cpp',
    'pyngraph/ops/max.cpp',
    'pyngraph/ops/product.cpp',
    'pyngraph/ops/max_pool.cpp',
    'pyngraph/ops/minimum.cpp',
    'pyngraph/ops/multiply.cpp',
    'pyngraph/ops/fused/mvn.cpp',
    'pyngraph/ops/negative.cpp',
    'pyngraph/ops/not.cpp',
    'pyngraph/ops/not_equal.cpp',
    'pyngraph/ops/op.cpp',
    'pyngraph/ops/one_hot.cpp',
    'pyngraph/ops/or.cpp',
    'pyngraph/ops/pad.cpp',
    'pyngraph/ops/parameter.cpp',
    'pyngraph/ops/passthrough.cpp',
    'pyngraph/ops/power.cpp',
    'pyngraph/ops/fused/prelu.cpp',
    'pyngraph/ops/quantize.cpp',
    'pyngraph/ops/quantized_convolution.cpp',
    'pyngraph/ops/quantized_dot.cpp',
    'pyngraph/ops/regmodule_pyngraph_op.cpp',
    'pyngraph/ops/relu.cpp',
    'pyngraph/ops/replace_slice.cpp',
    'pyngraph/ops/reshape.cpp',
    'pyngraph/ops/reverse.cpp',
    'pyngraph/ops/fused/rnn_cell.cpp',
    'pyngraph/ops/fused/scale_shift.cpp',
    'pyngraph/ops/select.cpp',
    'pyngraph/ops/fused/shuffle_channels.cpp',
    'pyngraph/ops/sign.cpp',
    'pyngraph/ops/sin.cpp',
    'pyngraph/ops/sinh.cpp',
    'pyngraph/ops/slice.cpp',
    'pyngraph/ops/fused/space_to_depth.cpp',
    'pyngraph/ops/sqrt.cpp',
    'pyngraph/ops/fused/squared_difference.cpp',
    'pyngraph/ops/fused/squeeze.cpp',
    'pyngraph/ops/subtract.cpp',
    'pyngraph/ops/sum.cpp',
    'pyngraph/ops/tan.cpp',
    'pyngraph/ops/tanh.cpp',
    'pyngraph/ops/topk.cpp',
    'pyngraph/ops/allreduce.cpp',
    'pyngraph/ops/get_output_element.cpp',
    'pyngraph/ops/min.cpp',
    'pyngraph/ops/batch_norm.cpp',
    'pyngraph/ops/softmax.cpp',
    'pyngraph/ops/result.cpp',
    'pyngraph/ops/fused/unsqueeze.cpp',
    'pyngraph/runtime/backend.cpp',
    'pyngraph/runtime/executable.cpp',
    'pyngraph/runtime/regmodule_pyngraph_runtime.cpp',
    'pyngraph/runtime/tensor.cpp',
    'pyngraph/passes/manager.cpp',
    'pyngraph/passes/regmodule_pyngraph_passes.cpp',
    'pyngraph/types/element_type.cpp',
    'pyngraph/types/regmodule_pyngraph_types.cpp',
]

package_dir = {
    'ngraph': PYNGRAPH_ROOT_DIR + '/ngraph',
    'ngraph.utils': PYNGRAPH_ROOT_DIR + '/ngraph/utils',
    'ngraph.impl': PYNGRAPH_ROOT_DIR + '/ngraph/impl',
    'ngraph.impl.op': PYNGRAPH_ROOT_DIR + '/ngraph/impl/op',
    'ngraph.impl.op.util': PYNGRAPH_ROOT_DIR + '/ngraph/impl/op/util',
    'ngraph.impl.passes': PYNGRAPH_ROOT_DIR + '/ngraph/impl/passes',
    'ngraph.impl.runtime': PYNGRAPH_ROOT_DIR + '/ngraph/impl/runtime',
}
packages = [
    'ngraph',
    'ngraph.utils',
    'ngraph.impl',
    'ngraph.impl.op',
    'ngraph.impl.op.util',
    'ngraph.impl.passes',
    'ngraph.impl.runtime',
]

sources = [PYNGRAPH_ROOT_DIR + '/' + source for source in sources]

include_dirs = [PYNGRAPH_ROOT_DIR, NGRAPH_CPP_INCLUDE_DIR, PYBIND11_INCLUDE_DIR]

library_dirs = [NGRAPH_CPP_LIBRARY_DIR]

libraries = [NGRAPH_CPP_LIBRARY_NAME]

extra_compile_args = []
if NGRAPH_ONNX_IMPORT_ENABLE in ['TRUE', 'ON', True]:
    extra_compile_args.append('-DNGRAPH_ONNX_IMPORT_ENABLE')

extra_link_args = []

data_files = [
    (
        'lib',
        [
            os.path.join(NGRAPH_CPP_LIBRARY_DIR, library)
            for library in os.listdir(NGRAPH_CPP_LIBRARY_DIR)
        ],
    ),
    (
        'licenses',
        [
            os.path.join(NGRAPH_CPP_DIST_DIR, 'licenses', license)
            for license in os.listdir(os.path.join(NGRAPH_CPP_DIST_DIR, 'licenses'))
        ],
    ),
    (
        '',
        [os.path.join(NGRAPH_CPP_DIST_DIR, 'LICENSE')],
    ),
]

if NGRAPH_ONNX_IMPORT_ENABLE in ['TRUE', 'ON', True]:
    onnx_sources = [
        'pyngraph/onnx_import/onnx_import.cpp',
    ]
    onnx_sources = [PYNGRAPH_ROOT_DIR + '/' + source for source in onnx_sources]
    sources = sources + onnx_sources

    package_dir['ngraph.impl.onnx_import'] = (
        PYNGRAPH_ROOT_DIR + '/ngraph/impl/onnx_import'
    )
    packages.append('ngraph.impl.onnx_import')

ext_modules = [
    Extension(
        '_pyngraph',
        sources=sources,
        include_dirs=include_dirs,
        define_macros=[('VERSION_INFO', __version__)],
        library_dirs=library_dirs,
        libraries=libraries,
        extra_compile_args=extra_compile_args,
        extra_link_args=extra_link_args,
        language='c++',
    ),
]


def add_platform_specific_link_args(link_args):
    """Add linker flags specific for the OS detected during the build."""
    if sys.platform.startswith('linux'):
        link_args += ['-Wl,-rpath,$ORIGIN/../..']
        link_args += ['-z', 'noexecstack']
        link_args += ['-z', 'relro']
        link_args += ['-z', 'now']
    elif sys.platform == 'darwin':
        link_args += ['-Wl,-rpath,@loader_path/../..']
        link_args += ['-stdlib=libc++']
    elif sys.platform == 'win32':
        link_args += ['/LTCG']


class BuildExt(build_ext):
    """A custom build extension for adding compiler-specific options."""

    def _add_extra_compile_arg(self, flag, compile_args):
        """Return True if successfully added given flag to compiler args."""
        if has_flag(self.compiler, flag):
            compile_args += [flag]
            return True
        return False

    def _add_debug_or_release_flags(self):
        """Return compiler flags for Release and Debug build types."""
        if NGRAPH_PYTHON_DEBUG in ['TRUE', 'ON', True]:
            if sys.platform == 'win32':
                return ['/Od', '/Zi', '/RTC1']
            else:
                return ['-O0', '-g']
        else:
            if sys.platform == 'win32':
                return ['/O2']
            else:
                return ['-O2', '-D_FORTIFY_SOURCE=2']

    def _add_win_compiler_flags(self, ext):
        self._add_extra_compile_arg('/GL', ext.extra_compile_args)  # Whole Program Optimization
        self._add_extra_compile_arg('/analyze', ext.extra_compile_args)

    def _add_unix_compiler_flags(self, ext):
        if not self._add_extra_compile_arg('-fstack-protector-strong', ext.extra_compile_args):
            self._add_extra_compile_arg('-fstack-protector', ext.extra_compile_args)

        self._add_extra_compile_arg('-fvisibility=hidden', ext.extra_compile_args)
        self._add_extra_compile_arg('-flto', ext.extra_compile_args)
        self._add_extra_compile_arg('-fPIC', ext.extra_compile_args)

        ext.extra_compile_args += ['-Wformat', '-Wformat-security']
        ext.extra_compile_args += self.add_debug_or_release_flags()

<<<<<<< HEAD
    def build_extensions(self):
        """Build extension providing extra compiler flags."""
        # -Wstrict-prototypes is not a valid option for c++
=======
    def _customize_compiler_flags(self):
        """Modify standard compiler flags."""
>>>>>>> d4586dd4
        try:
            # -Wstrict-prototypes is not a valid option for c++
            self.compiler.compiler_so.remove('-Wstrict-prototypes')
            if NGRAPH_PYTHON_DEBUG in ['TRUE', 'ON', True]:
                # pybind11 is much more verbose without -DNDEBUG
                self.compiler.compiler_so.remove('-DNDEBUG')
                self.compiler.compiler_so.remove('-O2')
        except (AttributeError, ValueError):
            pass

    def build_extensions(self):
        """Build extension providing extra compiler flags."""
        if sys.platform == 'win32':
            raise RuntimeError('Unsupported platform: win32!')
        self._customize_compiler_flags()
        for ext in self.extensions:
            ext.extra_compile_args += [cpp_flag(self.compiler)]

            if sys.platform == 'win32':
                self._add_win_compiler_flags(ext)
            else:
                self._add_unix_compiler_flags(ext)

<<<<<<< HEAD
            ext.extra_compile_args += self.add_debug_or_release_flags()
            add_platform_specific_link_args(ext.extra_link_args)
=======
            self._add_extra_compile_arg('-fvisibility=hidden', ext.extra_compile_args)
            self._add_extra_compile_arg('-flto', ext.extra_compile_args)
            self._add_extra_compile_arg('-fPIC', ext.extra_compile_args)
            add_platform_specific_link_args(ext.extra_link_args)

            ext.extra_compile_args += ['-Wformat', '-Wformat-security']
            ext.extra_compile_args += self._add_debug_or_release_flags()
>>>>>>> d4586dd4

            if sys.platform == 'darwin':
                ext.extra_compile_args += ['-stdlib=libc++']

        build_ext.build_extensions(self)


with open(os.path.join(PYNGRAPH_ROOT_DIR, 'requirements.txt')) as req:
    requirements = req.read().splitlines()
    setup_requires = [
        item for item in requirements if item.strip().startswith('numpy')
    ]

setup(
    name='ngraph-core',
    description="nGraph - Intel's graph compiler and runtime for Neural Networks",
    version=__version__,
    author='Intel Corporation',
    author_email='intelnervana@intel.com',
    url='https://github.com/NervanaSystems/ngraph/',
    license='License :: OSI Approved :: Apache Software License',
    long_description=open(os.path.join(PYNGRAPH_ROOT_DIR, 'README.md')).read(),
    long_description_content_type='text/markdown',
    ext_modules=ext_modules,
    package_dir=package_dir,
    packages=packages,
    cmdclass={'build_ext': BuildExt},
    data_files=data_files,
    setup_requires=setup_requires,
    install_requires=requirements,
    zip_safe=False,
    extras_require={},
)<|MERGE_RESOLUTION|>--- conflicted
+++ resolved
@@ -417,14 +417,8 @@
         ext.extra_compile_args += ['-Wformat', '-Wformat-security']
         ext.extra_compile_args += self.add_debug_or_release_flags()
 
-<<<<<<< HEAD
-    def build_extensions(self):
-        """Build extension providing extra compiler flags."""
-        # -Wstrict-prototypes is not a valid option for c++
-=======
     def _customize_compiler_flags(self):
         """Modify standard compiler flags."""
->>>>>>> d4586dd4
         try:
             # -Wstrict-prototypes is not a valid option for c++
             self.compiler.compiler_so.remove('-Wstrict-prototypes')
@@ -437,8 +431,6 @@
 
     def build_extensions(self):
         """Build extension providing extra compiler flags."""
-        if sys.platform == 'win32':
-            raise RuntimeError('Unsupported platform: win32!')
         self._customize_compiler_flags()
         for ext in self.extensions:
             ext.extra_compile_args += [cpp_flag(self.compiler)]
@@ -448,18 +440,9 @@
             else:
                 self._add_unix_compiler_flags(ext)
 
-<<<<<<< HEAD
-            ext.extra_compile_args += self.add_debug_or_release_flags()
             add_platform_specific_link_args(ext.extra_link_args)
-=======
-            self._add_extra_compile_arg('-fvisibility=hidden', ext.extra_compile_args)
-            self._add_extra_compile_arg('-flto', ext.extra_compile_args)
-            self._add_extra_compile_arg('-fPIC', ext.extra_compile_args)
-            add_platform_specific_link_args(ext.extra_link_args)
-
-            ext.extra_compile_args += ['-Wformat', '-Wformat-security']
+
             ext.extra_compile_args += self._add_debug_or_release_flags()
->>>>>>> d4586dd4
 
             if sys.platform == 'darwin':
                 ext.extra_compile_args += ['-stdlib=libc++']
