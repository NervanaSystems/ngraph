# ******************************************************************************
# Copyright 2017-2020 Intel Corporation
#
# Licensed under the Apache License, Version 2.0 (the "License");
# you may not use this file except in compliance with the License.
# You may obtain a copy of the License at
#
#     http://www.apache.org/licenses/LICENSE-2.0
#
# Unless required by applicable law or agreed to in writing, software
# distributed under the License is distributed on an "AS IS" BASIS,
# WITHOUT WARRANTIES OR CONDITIONS OF ANY KIND, either express or implied.
# See the License for the specific language governing permissions and
# limitations under the License.
# ******************************************************************************

import distutils.ccompiler
import os
import re
import sys

import setuptools
from setuptools import Extension, setup
from setuptools.command.build_ext import build_ext

__version__ = os.environ.get("NGRAPH_VERSION", "0.0.0-dev")
PYNGRAPH_ROOT_DIR = os.path.abspath(os.path.dirname(__file__))
PYNGRAPH_SRC_DIR = os.path.join(PYNGRAPH_ROOT_DIR, "src")
NGRAPH_DEFAULT_INSTALL_DIR = os.environ.get("HOME")
NGRAPH_ONNX_IMPORT_ENABLE = os.environ.get("NGRAPH_ONNX_IMPORT_ENABLE")
NGRAPH_PYTHON_DEBUG = os.environ.get("NGRAPH_PYTHON_DEBUG")


def find_ngraph_dist_dir():
    """Return location of compiled ngraph library home."""
    if os.environ.get("NGRAPH_CPP_BUILD_PATH"):
        ngraph_dist_dir = os.environ.get("NGRAPH_CPP_BUILD_PATH")
    else:
        ngraph_dist_dir = os.path.join(NGRAPH_DEFAULT_INSTALL_DIR, "ngraph_dist")

    found = os.path.exists(os.path.join(ngraph_dist_dir, "include/ngraph"))
    if not found:
        print(
            "Cannot find nGraph library in {} make sure that "
            "NGRAPH_CPP_BUILD_PATH is set correctly".format(ngraph_dist_dir)
        )
        sys.exit(1)
    else:
        print("nGraph library found in {}".format(ngraph_dist_dir))
        return ngraph_dist_dir


def find_pybind_headers_dir():
    """Return location of pybind11 headers."""
    if os.environ.get("PYBIND_HEADERS_PATH"):
        pybind_headers_dir = os.environ.get("PYBIND_HEADERS_PATH")
    else:
        pybind_headers_dir = os.path.join(PYNGRAPH_ROOT_DIR, "pybind11")

    found = os.path.exists(os.path.join(pybind_headers_dir, "include/pybind11"))
    if not found:
        print(
            "Cannot find pybind11 library in {} make sure that "
            "PYBIND_HEADERS_PATH is set correctly".format(pybind_headers_dir)
        )
        sys.exit(1)
    else:
        print("pybind11 library found in {}".format(pybind_headers_dir))
        return pybind_headers_dir


NGRAPH_CPP_DIST_DIR = find_ngraph_dist_dir()
PYBIND11_INCLUDE_DIR = find_pybind_headers_dir() + "/include"
NGRAPH_CPP_INCLUDE_DIR = NGRAPH_CPP_DIST_DIR + "/include"
if os.path.exists(os.path.join(NGRAPH_CPP_DIST_DIR, "lib")):
    NGRAPH_CPP_LIBRARY_DIR = os.path.join(NGRAPH_CPP_DIST_DIR, "lib")
elif os.path.exists(os.path.join(NGRAPH_CPP_DIST_DIR, "lib64")):
    NGRAPH_CPP_LIBRARY_DIR = os.path.join(NGRAPH_CPP_DIST_DIR, "lib64")
else:
    print(
        "Cannot find library directory in {}, make sure that nGraph is installed "
        "correctly".format(NGRAPH_CPP_DIST_DIR)
    )
    sys.exit(1)

if sys.platform == "win32":
    NGRAPH_CPP_DIST_DIR = os.path.normpath(NGRAPH_CPP_DIST_DIR)
    PYBIND11_INCLUDE_DIR = os.path.normpath(PYBIND11_INCLUDE_DIR)
    NGRAPH_CPP_INCLUDE_DIR = os.path.normpath(NGRAPH_CPP_INCLUDE_DIR)
    NGRAPH_CPP_LIBRARY_DIR = os.path.normpath(NGRAPH_CPP_LIBRARY_DIR)

NGRAPH_CPP_LIBRARY_NAME = "ngraph"
"""For some platforms OpenVINO adds 'd' suffix to library names in debug configuration"""
if len([fn for fn in os.listdir(NGRAPH_CPP_LIBRARY_DIR) if re.search("ngraphd", fn)]):
    NGRAPH_CPP_LIBRARY_NAME = "ngraphd"

ONNX_IMPORTER_CPP_LIBRARY_NAME = "onnx_importer"
if len([fn for fn in os.listdir(NGRAPH_CPP_LIBRARY_DIR) if re.search("onnx_importerd", fn)]):
    ONNX_IMPORTER_CPP_LIBRARY_NAME = "onnx_importerd"


def parallelCCompile(
    self,
    sources,
    output_dir=None,
    macros=None,
    include_dirs=None,
    debug=0,
    extra_preargs=None,
    extra_postargs=None,
    depends=None,
):
    """Build sources in parallel.

    Reference link:
    http://stackoverflow.com/questions/11013851/speeding-up-build-process-with-distutils
    Monkey-patch for parallel compilation.
    """
    # those lines are copied from distutils.ccompiler.CCompiler directly
    macros, objects, extra_postargs, pp_opts, build = self._setup_compile(
        output_dir, macros, include_dirs, sources, depends, extra_postargs
    )
    cc_args = self._get_cc_args(pp_opts, debug, extra_preargs)

    if NGRAPH_PYTHON_DEBUG in ["TRUE", "ON", True]:
        try:
            # pybind11 is much more verbose without -DNDEBUG
            self.compiler.remove("-DNDEBUG")
            self.compiler.remove("-O2")
            self.compiler_so.remove("-DNDEBUG")
            self.compiler_so.remove("-O2")
        except (AttributeError, ValueError):
            pass
    # parallel code
    import multiprocessing.pool

    def _single_compile(obj):
        try:
            src, ext = build[obj]
        except KeyError:
            return
        self._compile(obj, src, ext, cc_args, extra_postargs, pp_opts)

    # convert to list, imap is evaluated on-demand
    pool = multiprocessing.pool.ThreadPool()
    list(pool.imap(_single_compile, objects))
    return objects


distutils.ccompiler.CCompiler.compile = parallelCCompile


def has_flag(compiler, flagname):
    """Check whether a flag is supported by the specified compiler.

    As of Python 3.6, CCompiler has a `has_flag` method.
    cf http://bugs.python.org/issue26689
    """
    import tempfile

    with tempfile.NamedTemporaryFile("w", suffix=".cpp") as f:
        f.write("int main (int argc, char **argv) { return 0; }")
        try:
            compiler.compile([f.name], extra_postargs=[flagname])
        except setuptools.distutils.errors.CompileError:
            return False
    return True


def cpp_flag(compiler):
    """Check and return the -std=c++11 compiler flag."""
    if sys.platform == "win32":
        return ""  # C++11 is on by default in MSVC
    elif has_flag(compiler, "-std=c++11"):
        return "-std=c++11"
    else:
        raise RuntimeError("Unsupported compiler -- C++11 support is needed!")


sources = [
    "pyngraph/axis_set.cpp",
    "pyngraph/axis_vector.cpp",
    "pyngraph/coordinate.cpp",
    "pyngraph/coordinate_diff.cpp",
    "pyngraph/dimension.cpp",
    "pyngraph/function.cpp",
    "pyngraph/node.cpp",
    "pyngraph/node_factory.cpp",
    "pyngraph/ops/constant.cpp",
    "pyngraph/ops/get_output_element.cpp",
    "pyngraph/ops/op.cpp",
    "pyngraph/ops/parameter.cpp",
    "pyngraph/ops/regmodule_pyngraph_op.cpp",
    "pyngraph/ops/result.cpp",
    "pyngraph/ops/util/arithmetic_reduction.cpp",
    "pyngraph/ops/util/binary_elementwise_arithmetic.cpp",
    "pyngraph/ops/util/binary_elementwise_comparison.cpp",
    "pyngraph/ops/util/binary_elementwise_logical.cpp",
    "pyngraph/ops/util/index_reduction.cpp",
    "pyngraph/ops/util/op_annotations.cpp",
    "pyngraph/ops/util/regmodule_pyngraph_op_util.cpp",
    "pyngraph/ops/util/unary_elementwise_arithmetic.cpp",
    "pyngraph/passes/manager.cpp",
    "pyngraph/passes/regmodule_pyngraph_passes.cpp",
    "pyngraph/partial_shape.cpp",
    "pyngraph/pyngraph.cpp",
    "pyngraph/runtime/backend.cpp",
    "pyngraph/runtime/executable.cpp",
    "pyngraph/runtime/regmodule_pyngraph_runtime.cpp",
    "pyngraph/runtime/tensor.cpp",
    "pyngraph/serializer.cpp",
    "pyngraph/shape.cpp",
    "pyngraph/strides.cpp",
    "pyngraph/types/element_type.cpp",
    "pyngraph/types/regmodule_pyngraph_types.cpp",
    "pyngraph/util.cpp",
]

packages = [
    "ngraph",
    "ngraph.utils",
    "ngraph.impl",
    "ngraph.impl.op",
    "ngraph.impl.op.util",
    "ngraph.impl.passes",
    "ngraph.impl.runtime",
]

sources = [PYNGRAPH_SRC_DIR + "/" + source for source in sources]

include_dirs = [PYNGRAPH_SRC_DIR, NGRAPH_CPP_INCLUDE_DIR, PYBIND11_INCLUDE_DIR]

library_dirs = [NGRAPH_CPP_LIBRARY_DIR]

libraries = [NGRAPH_CPP_LIBRARY_NAME, ONNX_IMPORTER_CPP_LIBRARY_NAME]

extra_compile_args = []
if NGRAPH_ONNX_IMPORT_ENABLE in ["TRUE", "ON", True]:
    extra_compile_args.append("-DNGRAPH_ONNX_IMPORT_ENABLE")

extra_link_args = []

data_files = [
    (
        "lib",
        [
            os.path.join(NGRAPH_CPP_LIBRARY_DIR, library)
            for library in os.listdir(NGRAPH_CPP_LIBRARY_DIR)
        ],
    ),
    (
        "licenses",
        [
            os.path.join(NGRAPH_CPP_DIST_DIR, "licenses", license)
            for license in os.listdir(os.path.join(NGRAPH_CPP_DIST_DIR, "licenses"))
        ],
    ),
    ("", [os.path.join(NGRAPH_CPP_DIST_DIR, "LICENSE")],),
]

if NGRAPH_ONNX_IMPORT_ENABLE in ["TRUE", "ON", True]:
    onnx_sources = [
        "pyngraph/onnx_import/onnx_import.cpp",
    ]
    onnx_sources = [PYNGRAPH_SRC_DIR + "/" + source for source in onnx_sources]
    sources = sources + onnx_sources

    packages.append("ngraph.impl.onnx_import")

ext_modules = [
    Extension(
        "_pyngraph",
        sources=sources,
        include_dirs=include_dirs,
        define_macros=[("VERSION_INFO", __version__)],
        library_dirs=library_dirs,
        libraries=libraries,
        extra_compile_args=extra_compile_args,
        extra_link_args=extra_link_args,
        language="c++",
    ),
]


def add_platform_specific_link_args(link_args):
    """Add linker flags specific for the OS detected during the build."""
    if sys.platform.startswith("linux"):
        link_args += ["-Wl,-rpath,$ORIGIN/../.."]
        link_args += ["-z", "noexecstack"]
        link_args += ["-z", "relro"]
        link_args += ["-z", "now"]
    elif sys.platform == "darwin":
        link_args += ["-Wl,-rpath,@loader_path/../.."]
        link_args += ["-stdlib=libc++"]
    elif sys.platform == "win32":
        link_args += ["/LTCG"]


class BuildExt(build_ext):
    """A custom build extension for adding compiler-specific options."""

    def _add_extra_compile_arg(self, flag, compile_args):
        """Return True if successfully added given flag to compiler args."""
        if has_flag(self.compiler, flag):
            compile_args += [flag]
            return True
        return False

    def _add_debug_or_release_flags(self):
        """Return compiler flags for Release and Debug build types."""
        if NGRAPH_PYTHON_DEBUG in ["TRUE", "ON", True]:
            if sys.platform == "win32":
                return ["/Od", "/Zi", "/RTC1"]
            else:
                return ["-O0", "-g"]
        else:
            if sys.platform == "win32":
                return ["/O2"]
            else:
                return ["-O2", "-D_FORTIFY_SOURCE=2"]

    def _add_win_compiler_flags(self, ext):
        self._add_extra_compile_arg("/GL", ext.extra_compile_args)  # Whole Program Optimization
        self._add_extra_compile_arg("/analyze", ext.extra_compile_args)

    def _add_unix_compiler_flags(self, ext):
        if not self._add_extra_compile_arg("-fstack-protector-strong", ext.extra_compile_args):
            self._add_extra_compile_arg("-fstack-protector", ext.extra_compile_args)

        self._add_extra_compile_arg("-fvisibility=hidden", ext.extra_compile_args)
        self._add_extra_compile_arg("-flto", ext.extra_compile_args)
        self._add_extra_compile_arg("-fPIC", ext.extra_compile_args)

        ext.extra_compile_args += ["-Wformat", "-Wformat-security"]

    def _customize_compiler_flags(self):
        """Modify standard compiler flags."""
        try:
            # -Wstrict-prototypes is not a valid option for c++
            self.compiler.compiler_so.remove("-Wstrict-prototypes")
            if NGRAPH_PYTHON_DEBUG in ["TRUE", "ON", True]:
                # pybind11 is much more verbose without -DNDEBUG
                self.compiler.compiler_so.remove("-DNDEBUG")
                self.compiler.compiler_so.remove("-O2")
        except (AttributeError, ValueError):
            pass

    def build_extensions(self):
        """Build extension providing extra compiler flags."""
        self._customize_compiler_flags()
        for ext in self.extensions:
            ext.extra_compile_args += [cpp_flag(self.compiler)]

            if sys.platform == "win32":
                self._add_win_compiler_flags(ext)
            else:
                self._add_unix_compiler_flags(ext)

            add_platform_specific_link_args(ext.extra_link_args)

            ext.extra_compile_args += self._add_debug_or_release_flags()

            if sys.platform == "darwin":
                ext.extra_compile_args += ["-stdlib=libc++"]

        build_ext.build_extensions(self)


with open(os.path.join(PYNGRAPH_ROOT_DIR, "requirements.txt")) as req:
    requirements = req.read().splitlines()
    setup_requires = [item for item in requirements if item.strip().startswith("numpy")]

setup(
    name="ngraph-core",
    description="nGraph - Intel's graph compiler and runtime for Neural Networks",
    version=__version__,
    author="Intel Corporation",
    author_email="intelnervana@intel.com",
    url="https://github.com/NervanaSystems/ngraph/",
    license="License :: OSI Approved :: Apache Software License",
    long_description=open(os.path.join(PYNGRAPH_ROOT_DIR, "README.md")).read(),
    long_description_content_type="text/markdown",
    ext_modules=ext_modules,
<<<<<<< HEAD
    package_dir={'': PYNGRAPH_SRC_DIR},
=======
    package_dir={"": "src"},
>>>>>>> a3c88a58
    packages=packages,
    cmdclass={"build_ext": BuildExt},
    data_files=data_files,
    setup_requires=setup_requires,
    install_requires=requirements,
    zip_safe=False,
    extras_require={},
)<|MERGE_RESOLUTION|>--- conflicted
+++ resolved
@@ -381,11 +381,7 @@
     long_description=open(os.path.join(PYNGRAPH_ROOT_DIR, "README.md")).read(),
     long_description_content_type="text/markdown",
     ext_modules=ext_modules,
-<<<<<<< HEAD
-    package_dir={'': PYNGRAPH_SRC_DIR},
-=======
-    package_dir={"": "src"},
->>>>>>> a3c88a58
+    package_dir={"": PYNGRAPH_SRC_DIR},
     packages=packages,
     cmdclass={"build_ext": BuildExt},
     data_files=data_files,
