# ******************************************************************************
# Copyright 2017-2018 Intel Corporation
#
# Licensed under the Apache License, Version 2.0 (the "License");
# you may not use this file except in compliance with the License.
# You may obtain a copy of the License at
#
#     http://www.apache.org/licenses/LICENSE-2.0
#
# Unless required by applicable law or agreed to in writing, software
# distributed under the License is distributed on an "AS IS" BASIS,
# WITHOUT WARRANTIES OR CONDITIONS OF ANY KIND, either express or implied.
# See the License for the specific language governing permissions and
# limitations under the License.
# ******************************************************************************

from setuptools import setup, Extension
from setuptools.command.build_ext import build_ext
import sys
import setuptools
import os
import distutils.ccompiler

__version__ = os.environ.get('NGRAPH_VERSION', '0.0.0-dev')
PYNGRAPH_ROOT_DIR = os.path.abspath(os.path.dirname(__file__))
NGRAPH_DEFAULT_INSTALL_DIR = os.environ.get('HOME')
NGRAPH_ONNX_IMPORT_ENABLE = os.environ.get('NGRAPH_ONNX_IMPORT_ENABLE')


def find_ngraph_dist_dir():
    """Return location of compiled ngraph library home."""
    if os.environ.get('NGRAPH_CPP_BUILD_PATH'):
        ngraph_dist_dir = os.environ.get('NGRAPH_CPP_BUILD_PATH')
    else:
        ngraph_dist_dir = os.path.join(NGRAPH_DEFAULT_INSTALL_DIR, 'ngraph_dist')

    found = os.path.exists(os.path.join(ngraph_dist_dir, 'include/ngraph'))
    if not found:
        print('Cannot find nGraph library in {} make sure that '
              'NGRAPH_CPP_BUILD_PATH is set correctly'.format(ngraph_dist_dir))
        sys.exit(1)
    else:
        print('nGraph library found in {}'.format(ngraph_dist_dir))
        return ngraph_dist_dir


def find_pybind_headers_dir():
    """Return location of pybind11 headers."""
    if os.environ.get('PYBIND_HEADERS_PATH'):
        pybind_headers_dir = os.environ.get('PYBIND_HEADERS_PATH')
    else:
        pybind_headers_dir = os.path.join(PYNGRAPH_ROOT_DIR, 'pybind11')

    found = os.path.exists(os.path.join(pybind_headers_dir, 'include/pybind11'))
    if not found:
        print('Cannot find pybind11 library in {} make sure that '
              'PYBIND_HEADERS_PATH is set correctly'.format(pybind_headers_dir))
        sys.exit(1)
    else:
        print('pybind11 library found in {}'.format(pybind_headers_dir))
        return pybind_headers_dir


NGRAPH_CPP_DIST_DIR = find_ngraph_dist_dir()
PYBIND11_INCLUDE_DIR = find_pybind_headers_dir() + '/include'
NGRAPH_CPP_INCLUDE_DIR = NGRAPH_CPP_DIST_DIR + '/include'
NGRAPH_CPP_LIBRARY_DIR = NGRAPH_CPP_DIST_DIR + '/lib'


def parallelCCompile(
    self,
    sources,
    output_dir=None,
    macros=None,
    include_dirs=None,
    debug=0,
    extra_preargs=None,
    extra_postargs=None,
    depends=None,
):
    """Build sources in parallel.

    Reference link:
    http://stackoverflow.com/questions/11013851/speeding-up-build-process-with-distutils
    Monkey-patch for parallel compilation.
    """
    # those lines are copied from distutils.ccompiler.CCompiler directly
    macros, objects, extra_postargs, pp_opts, build = self._setup_compile(
        output_dir, macros, include_dirs, sources, depends, extra_postargs)
    cc_args = self._get_cc_args(pp_opts, debug, extra_preargs)
    # parallel code
    import multiprocessing.pool

    def _single_compile(obj):
        try:
            src, ext = build[obj]
        except KeyError:
            return
        self._compile(obj, src, ext, cc_args, extra_postargs, pp_opts)

    # convert to list, imap is evaluated on-demand
    list(multiprocessing.pool.ThreadPool().imap(_single_compile, objects))
    return objects


distutils.ccompiler.CCompiler.compile = parallelCCompile


def has_flag(compiler, flagname):
    """Check whether a flag is supported by the specified compiler.

    As of Python 3.6, CCompiler has a `has_flag` method.
    cf http://bugs.python.org/issue26689
    """
    import tempfile

    with tempfile.NamedTemporaryFile('w', suffix='.cpp') as f:
        f.write('int main (int argc, char **argv) { return 0; }')
        try:
            compiler.compile([f.name], extra_postargs=[flagname])
        except setuptools.distutils.errors.CompileError:
            return False
    return True


def cpp_flag(compiler):
    """Check and return the -std=c++11 compiler flag."""
    if has_flag(compiler, '-std=c++11'):
        return '-std=c++11'
    else:
        raise RuntimeError('Unsupported compiler -- C++11 support is needed!')


sources = [
    'pyngraph/function.cpp',
    'pyngraph/serializer.cpp',
    'pyngraph/node.cpp',
    'pyngraph/node_vector.cpp',
    'pyngraph/shape.cpp',
    'pyngraph/strides.cpp',
    'pyngraph/coordinate_diff.cpp',
    'pyngraph/axis_set.cpp',
    'pyngraph/axis_vector.cpp',
    'pyngraph/coordinate.cpp',
    'pyngraph/parameter_vector.cpp',
    'pyngraph/pyngraph.cpp',
    'pyngraph/util.cpp',
    'pyngraph/ops/util/arithmetic_reduction.cpp',
    'pyngraph/ops/util/binary_elementwise_comparison.cpp',
    'pyngraph/ops/util/op_annotations.cpp',
    'pyngraph/ops/util/binary_elementwise_arithmetic.cpp',
    'pyngraph/ops/util/binary_elementwise_logical.cpp',
    'pyngraph/ops/util/regmodule_pyngraph_op_util.cpp',
    'pyngraph/ops/util/unary_elementwise_arithmetic.cpp',
    'pyngraph/ops/util/index_reduction.cpp',
    'pyngraph/ops/abs.cpp',
    'pyngraph/ops/acos.cpp',
    'pyngraph/ops/add.cpp',
    'pyngraph/ops/and.cpp',
    'pyngraph/ops/argmax.cpp',
    'pyngraph/ops/argmin.cpp',
    'pyngraph/ops/asin.cpp',
    'pyngraph/ops/atan.cpp',
    'pyngraph/ops/avg_pool.cpp',
    'pyngraph/ops/broadcast.cpp',
    'pyngraph/ops/concat.cpp',
    'pyngraph/ops/constant.cpp',
    'pyngraph/ops/convert.cpp',
    'pyngraph/ops/convolution.cpp',
    'pyngraph/ops/cos.cpp',
    'pyngraph/ops/cosh.cpp',
    'pyngraph/ops/ceiling.cpp',
    'pyngraph/ops/divide.cpp',
    'pyngraph/ops/dot.cpp',
    'pyngraph/ops/equal.cpp',
    'pyngraph/ops/exp.cpp',
    'pyngraph/ops/floor.cpp',
    'pyngraph/ops/greater.cpp',
    'pyngraph/ops/greater_eq.cpp',
    'pyngraph/ops/less.cpp',
    'pyngraph/ops/less_eq.cpp',
    'pyngraph/ops/log.cpp',
    'pyngraph/ops/lrn.cpp',
    'pyngraph/ops/maximum.cpp',
    'pyngraph/ops/max.cpp',
    'pyngraph/ops/product.cpp',
    'pyngraph/ops/max_pool.cpp',
    'pyngraph/ops/minimum.cpp',
    'pyngraph/ops/multiply.cpp',
    'pyngraph/ops/negative.cpp',
    'pyngraph/ops/not.cpp',
    'pyngraph/ops/not_equal.cpp',
    'pyngraph/ops/op.cpp',
    'pyngraph/ops/one_hot.cpp',
    'pyngraph/ops/or.cpp',
    'pyngraph/ops/pad.cpp',
    'pyngraph/ops/parameter.cpp',
    'pyngraph/ops/power.cpp',
    'pyngraph/ops/reduce.cpp',
    'pyngraph/ops/regmodule_pyngraph_op.cpp',
    'pyngraph/ops/relu.cpp',
    'pyngraph/ops/replace_slice.cpp',
    'pyngraph/ops/reshape.cpp',
    'pyngraph/ops/reverse.cpp',
    'pyngraph/ops/select.cpp',
    'pyngraph/ops/sign.cpp',
    'pyngraph/ops/sin.cpp',
    'pyngraph/ops/sinh.cpp',
    'pyngraph/ops/slice.cpp',
    'pyngraph/ops/sqrt.cpp',
    'pyngraph/ops/subtract.cpp',
    'pyngraph/ops/sum.cpp',
    'pyngraph/ops/tan.cpp',
    'pyngraph/ops/tanh.cpp',
    'pyngraph/ops/topk.cpp',
    'pyngraph/ops/allreduce.cpp',
    'pyngraph/ops/function_call.cpp',
    'pyngraph/ops/get_output_element.cpp',
    'pyngraph/ops/min.cpp',
    'pyngraph/ops/batch_norm.cpp',
    'pyngraph/ops/softmax.cpp',
    'pyngraph/runtime/backend.cpp',
    'pyngraph/runtime/regmodule_pyngraph_runtime.cpp',
    'pyngraph/runtime/tensor.cpp',
    'pyngraph/passes/manager.cpp',
    'pyngraph/passes/regmodule_pyngraph_passes.cpp',
    'pyngraph/types/element_type.cpp',
    'pyngraph/types/regmodule_pyngraph_types.cpp',
]

package_dir = {
    'ngraph': PYNGRAPH_ROOT_DIR + '/ngraph',
    'ngraph.utils': PYNGRAPH_ROOT_DIR + '/ngraph/utils',
    'ngraph.impl': PYNGRAPH_ROOT_DIR + '/ngraph/impl',
    'ngraph.impl.op': PYNGRAPH_ROOT_DIR + '/ngraph/impl/op',
    'ngraph.impl.op.util': PYNGRAPH_ROOT_DIR + '/ngraph/impl/op/util',
    'ngraph.impl.passes': PYNGRAPH_ROOT_DIR + '/ngraph/impl/passes',
    'ngraph.impl.runtime': PYNGRAPH_ROOT_DIR + '/ngraph/impl/runtime',
}
packages = [
    'ngraph',
    'ngraph.utils',
    'ngraph.impl',
    'ngraph.impl.op',
    'ngraph.impl.op.util',
    'ngraph.impl.passes',
    'ngraph.impl.runtime',
]

sources = [PYNGRAPH_ROOT_DIR + '/' + source for source in sources]

include_dirs = [PYNGRAPH_ROOT_DIR, NGRAPH_CPP_INCLUDE_DIR, PYBIND11_INCLUDE_DIR]

library_dirs = [NGRAPH_CPP_LIBRARY_DIR]

libraries = ['ngraph']

extra_compile_args = []

extra_link_args = []

data_files = [
    (
        'lib',
        [
            NGRAPH_CPP_LIBRARY_DIR + '/' + library
            for library in os.listdir(NGRAPH_CPP_LIBRARY_DIR)
        ],
    ),
    (
        'licenses',
        [
<<<<<<< HEAD
            NGRAPH_CPP_DIST_DIR + "/licenses/" + license
            for license in os.listdir(NGRAPH_CPP_DIST_DIR + "/licenses")
        ],
    ),
    (
        '',
        [NGRAPH_CPP_DIST_DIR + "/LICENSE"],
    )
=======
            PYNGRAPH_ROOT_DIR + '/../licenses/' + license
            for license in os.listdir(PYNGRAPH_ROOT_DIR + '/../licenses')
        ],
    ),
    (
        '',
        [PYNGRAPH_ROOT_DIR + '/../LICENSE'],
    ),
>>>>>>> 125f7242
]

ext_modules = [
    Extension(
        '_pyngraph',
        sources=sources,
        include_dirs=include_dirs,
        define_macros=[('VERSION_INFO', __version__)],
        library_dirs=library_dirs,
        libraries=libraries,
        extra_link_args=extra_link_args,
        language='c++',
    ),
]

if NGRAPH_ONNX_IMPORT_ENABLE in ['TRUE', 'ON', True]:
    onnx_sources = [
        'pyngraph/pyngraph_onnx_import.cpp',
        'pyngraph/onnx_import/onnx_import.cpp',
    ]
    onnx_sources = [PYNGRAPH_ROOT_DIR + '/' + source for source in onnx_sources]

    package_dir['ngraph.impl.onnx_import'] = (
        PYNGRAPH_ROOT_DIR + '/ngraph/impl/onnx_import'
    )
    packages.append('ngraph.impl.onnx_import')

    ext_modules.append(
        Extension(
            '_pyngraph_onnx_import',
            sources=onnx_sources,
            include_dirs=include_dirs,
            define_macros=[('VERSION_INFO', __version__)],
            library_dirs=library_dirs,
            libraries=libraries,
            extra_link_args=extra_link_args,
            language='c++',
        ),
    )


def add_platform_specific_link_args(link_args):
    """Add linker flags specific for actual OS."""
    if sys.platform.startswith('linux'):
        link_args += ['-Wl,-rpath,$ORIGIN/../..']
        link_args += ['-z', 'noexecstack']
        link_args += ['-z', 'relro']
        link_args += ['-z', 'now']
    elif sys.platform == 'darwin':
        link_args += ['-Wl,-rpath,@loader_path/../..']


class BuildExt(build_ext):
    """A custom build extension for adding compiler-specific options."""

    def _add_extra_compile_arg(self, flag, compile_args):
        """Return True if successfully added given flag to compiler args."""
        if has_flag(self.compiler, flag):
            compile_args += [flag]
            return True
        return False

    def build_extensions(self):
        """Build extension providing extra compiler flags."""
        if sys.platform == 'win32':
            raise RuntimeError('Unsupported platform: win32!')
        # -Wstrict-prototypes is not a valid option for c++
        try:
            self.compiler.compiler_so.remove('-Wstrict-prototypes')
        except (AttributeError, ValueError):
            pass
        for ext in self.extensions:
            ext.extra_compile_args += [cpp_flag(self.compiler)]

            if not self._add_extra_compile_arg('-fstack-protector-strong', ext.extra_compile_args):
                self._add_extra_compile_arg('-fstack-protector', ext.extra_compile_args)

            self._add_extra_compile_arg('-fvisibility=hidden', ext.extra_compile_args)
            self._add_extra_compile_arg('-flto', ext.extra_compile_args)
            self._add_extra_compile_arg('-fPIC', ext.extra_compile_args)
            add_platform_specific_link_args(ext.extra_link_args)

            ext.extra_compile_args += ['-Wformat', '-Wformat-security']
            ext.extra_compile_args += ['-O2', '-D_FORTIFY_SOURCE=2']
        build_ext.build_extensions(self)


with open(os.path.join(PYNGRAPH_ROOT_DIR, 'requirements.txt')) as req:
    requirements = req.read().splitlines()

setup(
    name='ngraph-core',
    description='nGraph - Intel\'s graph compiler and runtime for Neural Networks',
    version=__version__,
    author='Intel',
    author_email='intelnervana@intel.com',
    url='https://github.com/NervanaSystems/ngraph/',
    license='License :: OSI Approved :: Apache Software License',
    long_description=open(os.path.join(PYNGRAPH_ROOT_DIR, 'README.md')).read(),
    long_description_content_type='text/markdown',
    ext_modules=ext_modules,
    package_dir=package_dir,
    packages=packages,
    cmdclass={'build_ext': BuildExt},
    data_files=data_files,
    install_requires=requirements,
    zip_safe=False,
)<|MERGE_RESOLUTION|>--- conflicted
+++ resolved
@@ -270,25 +270,14 @@
     (
         'licenses',
         [
-<<<<<<< HEAD
-            NGRAPH_CPP_DIST_DIR + "/licenses/" + license
-            for license in os.listdir(NGRAPH_CPP_DIST_DIR + "/licenses")
+            NGRAPH_CPP_DIST_DIR + '/licenses/' + license
+            for license in os.listdir(NGRAPH_CPP_DIST_DIR + '/licenses')
         ],
     ),
     (
         '',
-        [NGRAPH_CPP_DIST_DIR + "/LICENSE"],
-    )
-=======
-            PYNGRAPH_ROOT_DIR + '/../licenses/' + license
-            for license in os.listdir(PYNGRAPH_ROOT_DIR + '/../licenses')
-        ],
+        [NGRAPH_CPP_DIST_DIR + '/LICENSE'],
     ),
-    (
-        '',
-        [PYNGRAPH_ROOT_DIR + '/../LICENSE'],
-    ),
->>>>>>> 125f7242
 ]
 
 ext_modules = [
