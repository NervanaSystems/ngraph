--- conflicted
+++ resolved
@@ -265,7 +265,6 @@
     assert np.allclose(result, expected)
 
 
-<<<<<<< HEAD
 def test_rnn_cell_operator():
     runtime = get_runtime()
 
@@ -362,7 +361,9 @@
     result = computation(data_value, filters_value)
     expected = np.array([11, 0, 14, 0, 0, 0, 17, 0, 20, 79, 0, 86, 0, 0, 0, 93, 0, 100],
                         dtype=np.float32).reshape(1, 1, 2, 3, 3)
-=======
+    assert np.allclose(result, expected)
+
+
 def test_prelu_operator():
     runtime = get_runtime()
 
@@ -477,5 +478,5 @@
                         1, 3, 9, 11, 17, 19, 25, 27,
                         4, 6, 12, 14, 20, 22, 28, 30,
                         5, 7, 13, 15, 21, 23, 29, 31], dtype=np.float32).reshape(1, 8, 2, 2)
->>>>>>> c0596157
+
     assert np.allclose(result, expected)