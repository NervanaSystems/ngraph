--- conflicted
+++ resolved
@@ -69,7 +69,6 @@
     assert np.allclose(result, expected)
 
 
-<<<<<<< HEAD
 def test_depth_to_space():
     runtime = get_runtime()
 
@@ -94,7 +93,8 @@
                         [12, 18, 13, 19, 14, 20],
                         [3, 9, 4, 10, 5, 11],
                         [15, 21, 16, 22, 17, 23]]]], dtype=np.float32)
-=======
+
+
 def test_gemm_operator():
     runtime = get_runtime()
 
@@ -218,5 +218,4 @@
                           [[0.9970545, 0.98994946, 0.9805807, 0.97014254],
                            [0.9593655, 0.9486833, 0.9383431, 0.9284767],
                            [0.91914505, 0.9103665, 0.9021342, 0.8944272]]]], dtype=np.float32)
->>>>>>> 2aa508b4
     assert np.allclose(result, expected)