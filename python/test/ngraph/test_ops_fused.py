# ******************************************************************************
# Copyright 2017-2019 Intel Corporation
#
# Licensed under the Apache License, Version 2.0 (the "License");
# you may not use this file except in compliance with the License.
# You may obtain a copy of the License at
#
#     http://www.apache.org/licenses/LICENSE-2.0
#
# Unless required by applicable law or agreed to in writing, software
# distributed under the License is distributed on an "AS IS" BASIS,
# WITHOUT WARRANTIES OR CONDITIONS OF ANY KIND, either express or implied.
# See the License for the specific language governing permissions and
# limitations under the License.
# ******************************************************************************
import numpy as np

import ngraph as ng
from test.ngraph.util import get_runtime


<<<<<<< HEAD
=======
def test_elu_operator_with_parameters():
    runtime = get_runtime()

    data_shape = [2, 2]
    alpha_shape = [2]
    parameter_data = ng.parameter(data_shape, name='Data', dtype=np.float32)
    parameter_alpha = ng.parameter(alpha_shape, name='Alpha', dtype=np.float32)

    model = ng.elu(parameter_data, parameter_alpha)
    computation = runtime.computation(model, parameter_data, parameter_alpha)

    value_data = np.array([[-5, 1], [-2, 3]], dtype=np.float32)
    value_alpha = np.array([3, 3], dtype=np.float32)

    result = computation(value_data, value_alpha)
    expected = np.array([[-2.9797862, 1.], [-2.5939941, 3.]], dtype=np.float32)
    assert np.allclose(result, expected)


>>>>>>> c101dcce
def test_elu_operator_with_scalar_and_array():
    runtime = get_runtime()

    data_value = np.array([[-5, 1], [-2, 3]], dtype=np.float32)
    alpha_value = np.float32(3)

    model = ng.elu(data_value, alpha_value)
    computation = runtime.computation(model)

    result = computation()
    expected = np.array([[-2.9797862, 1.], [-2.5939941, 3.]], dtype=np.float32)
    assert np.allclose(result, expected)


def test_elu_operator_with_scalar():
    runtime = get_runtime()

    data_value = np.array([[-5, 1], [-2, 3]], dtype=np.float32)
    alpha_value = np.float32(3)

    data_shape = [2, 2]
    parameter_data = ng.parameter(data_shape, name='Data', dtype=np.float32)

    model = ng.elu(parameter_data, alpha_value)
    computation = runtime.computation(model, parameter_data)

    result = computation(data_value)
    expected = np.array([[-2.9797862, 1.], [-2.5939941, 3.]], dtype=np.float32)
    assert np.allclose(result, expected)


def test_fake_quantize():
    runtime = get_runtime()

    data_value = np.arange(24.0, dtype=np.float32).reshape(1, 2, 3, 4)
    input_low_value = np.float32(0)
    input_high_value = np.float32(23)
    output_low_value = np.float32(2)
    output_high_value = np.float32(16)
    levels = np.float32(4)

    data_shape = [1, 2, 3, 4]
    bound_shape = []
    parameter_data = ng.parameter(data_shape, name='data', dtype=np.float32)
    parameter_input_low = ng.parameter(bound_shape, name='input_low', dtype=np.float32)
    parameter_input_high = ng.parameter(bound_shape, name='input_high', dtype=np.float32)
    parameter_output_low = ng.parameter(bound_shape, name='output_low', dtype=np.float32)
    parameter_output_high = ng.parameter(bound_shape, name='output_high', dtype=np.float32)

    model = ng.fake_quantize(parameter_data,
                             parameter_input_low,
                             parameter_input_high,
                             parameter_output_low,
                             parameter_output_high,
                             levels)
    computation = runtime.computation(model,
                                      parameter_data,
                                      parameter_input_low,
                                      parameter_input_high,
                                      parameter_output_low,
                                      parameter_output_high)

    result = computation(data_value,
                         input_low_value,
                         input_high_value,
                         output_low_value,
                         output_high_value)

    expected = np.array([[[[[2., 2., 2., 2.],
                            [6.6666669, 6.6666669, 6.6666669, 6.6666669],
                            [6.6666669, 6.6666669, 6.6666669, 6.6666669]],
                        [[11.33333301, 11.33333301, 11.33333301, 11.33333301],
                            [11.33333301, 11.33333301, 11.33333301, 11.33333301],
                            [16., 16., 16., 16.]]]]], dtype=np.float32)
    assert np.allclose(result, expected)


def test_depth_to_space():
    runtime = get_runtime()

    data_value = np.array([[[[0, 1, 2],
                            [3, 4, 5]],
                            [[6, 7, 8],
                            [9, 10, 11]],
                            [[12, 13, 14],
                            [15, 16, 17]],
                            [[18, 19, 20],
                            [21, 22, 23]]]], dtype=np.float32)
    block_size = np.float32(2)

    data_shape = [1, 4, 2, 3]
    parameter_data = ng.parameter(data_shape, name='Data', dtype=np.float32)

    model = ng.depth_to_space(parameter_data, block_size)
    computation = runtime.computation(model, parameter_data)

    result = computation(data_value)
    expected = np.array([[[[0, 6, 1, 7, 2, 8],
                        [12, 18, 13, 19, 14, 20],
                        [3, 9, 4, 10, 5, 11],
                        [15, 21, 16, 22, 17, 23]]]], dtype=np.float32)
    assert np.allclose(result, expected)


def test_gemm_operator():
    runtime = get_runtime()

    shape_a = [3, 2]
    shape_b = [3, 2]
    shape_c = [2, 1]

    value_a = np.array([[1, 2], [3, 4], [5, 6]], dtype=np.float32)
    value_b = np.array([[1, 2], [3, 4], [5, 6]], dtype=np.float32)
    value_c = np.array([[13], [14]], dtype=np.float32)

    parameter_a = ng.parameter(shape_a, name='A', dtype=np.float32)
    parameter_b = ng.parameter(shape_b, name='B', dtype=np.float32)
    parameter_c = ng.parameter(shape_c, name='C', dtype=np.float32)

    alpha_value = np.float32(3)
    beta_value = np.float32(3)

    transA = True
    transB = False

    model = ng.gemm(parameter_a, parameter_b, parameter_c, alpha_value, beta_value, transA, transB)
    computation = runtime.computation(model, parameter_a, parameter_b, parameter_c)

    result = computation(value_a, value_b, value_c)

    # expected = value_alpha * value_a' * value_b + value_beta * value_c

    value_a = value_a.transpose()
    a_mul_a = np.multiply(alpha_value, value_a)
    aa_mul_b = np.dot(a_mul_a, value_b)
    b_mul_c = np.dot(beta_value, value_c)
    expected = np.add(aa_mul_b, b_mul_c)

    assert np.allclose(result, expected)


def test_gelu_operator_with_parameters():
    runtime = get_runtime()

    data_value = np.array([[-5, 1], [-2, 3]], dtype=np.float32)

    data_shape = [2, 2]
    parameter_data = ng.parameter(data_shape, name='Data', dtype=np.float32)

    model = ng.gelu(parameter_data)
    computation = runtime.computation(model, parameter_data)

    result = computation(data_value)
    expected = np.array([[-1.4901161e-06, 8.4134471e-01], [-4.5500278e-02, 2.9959502]],
                        dtype=np.float32)
    assert np.allclose(result, expected)


def test_gelu_operator_with_array():
    runtime = get_runtime()

    data_value = np.array([[-5, 1], [-2, 3]], dtype=np.float32)

    model = ng.gelu(data_value)
    computation = runtime.computation(model)

    result = computation()
    expected = np.array([[-1.4901161e-06, 8.4134471e-01], [-4.5500278e-02, 2.9959502]],
                        dtype=np.float32)

    assert np.allclose(result, expected)


def test_clamp_operator():
    runtime = get_runtime()

    data_shape = [2, 2]
    parameter_data = ng.parameter(data_shape, name='Data', dtype=np.float32)
    min_value = np.float32(3)
    max_value = np.float32(12)

    model = ng.clamp(parameter_data, min_value, max_value)
    computation = runtime.computation(model, parameter_data)

    data_value = np.array([[-5, 9], [45, 3]], dtype=np.float32)

    result = computation(data_value)
    expected = np.clip(data_value, min_value, max_value)
    assert np.allclose(result, expected)


def test_clamp_operator_with_array():
    runtime = get_runtime()

    data_value = np.array([[-5, 9], [45, 3]], dtype=np.float32)
    min_value = np.float32(3)
    max_value = np.float32(12)

    model = ng.clamp(data_value, min_value, max_value)
    computation = runtime.computation(model)

    result = computation()
    expected = np.clip(data_value, min_value, max_value)

    assert np.allclose(result, expected)


def test_unsqueeze():
    runtime = get_runtime()

    data_shape = [3, 4, 5]
    parameter_data = ng.parameter(data_shape, name='Data', dtype=np.float32)
    data_value = np.arange(60., dtype=np.float32).reshape(3, 4, 5)
    axes = [0, 4]
    model = ng.unsqueeze(parameter_data, axes)
    computation = runtime.computation(model, parameter_data)

    result = computation(data_value)
    expected = np.arange(60., dtype=np.float32).reshape(1, 3, 4, 5, 1)
    assert np.allclose(result, expected)


def test_grn_operator():
    runtime = get_runtime()

    data_value = np.arange(start=1.0, stop=25.0, dtype=np.float32).reshape(1, 2, 3, 4)
    bias = np.float32(1e-6)

    data_shape = [1, 2, 3, 4]

    parameter_data = ng.parameter(data_shape, name='Data', dtype=np.float32)

    model = ng.grn(parameter_data, bias)
    computation = runtime.computation(model, parameter_data)

    result = computation(data_value)
    expected = np.array([[[[0.0766965, 0.14142136, 0.19611613, 0.24253564],
                           [0.28216633, 0.31622776, 0.34570536, 0.37139067],
                           [0.39391932, 0.41380295, 0.4314555, 0.4472136]],
                          [[0.9970545, 0.98994946, 0.9805807, 0.97014254],
                           [0.9593655, 0.9486833, 0.9383431, 0.9284767],
                           [0.91914505, 0.9103665, 0.9021342, 0.8944272]]]], dtype=np.float32)

    assert np.allclose(result, expected)<|MERGE_RESOLUTION|>--- conflicted
+++ resolved
@@ -19,28 +19,6 @@
 from test.ngraph.util import get_runtime
 
 
-<<<<<<< HEAD
-=======
-def test_elu_operator_with_parameters():
-    runtime = get_runtime()
-
-    data_shape = [2, 2]
-    alpha_shape = [2]
-    parameter_data = ng.parameter(data_shape, name='Data', dtype=np.float32)
-    parameter_alpha = ng.parameter(alpha_shape, name='Alpha', dtype=np.float32)
-
-    model = ng.elu(parameter_data, parameter_alpha)
-    computation = runtime.computation(model, parameter_data, parameter_alpha)
-
-    value_data = np.array([[-5, 1], [-2, 3]], dtype=np.float32)
-    value_alpha = np.array([3, 3], dtype=np.float32)
-
-    result = computation(value_data, value_alpha)
-    expected = np.array([[-2.9797862, 1.], [-2.5939941, 3.]], dtype=np.float32)
-    assert np.allclose(result, expected)
-
-
->>>>>>> c101dcce
 def test_elu_operator_with_scalar_and_array():
     runtime = get_runtime()
 
