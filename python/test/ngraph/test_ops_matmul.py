# ******************************************************************************
# Copyright 2017-2020 Intel Corporation
#
# Licensed under the Apache License, Version 2.0 (the "License");
# you may not use this file except in compliance with the License.
# You may obtain a copy of the License at
#
#     http://www.apache.org/licenses/LICENSE-2.0
#
# Unless required by applicable law or agreed to in writing, software
# distributed under the License is distributed on an "AS IS" BASIS,
# WITHOUT WARRANTIES OR CONDITIONS OF ANY KIND, either express or implied.
# See the License for the specific language governing permissions and
# limitations under the License.
# ******************************************************************************
import numpy as np
import pytest

import ngraph as ng
from test.ngraph.util import run_op_node


@pytest.mark.parametrize(
    "shape_a, shape_b, transpose_a, transpose_b",
    [
        # matrix, vector
        ([2, 4], [4], False, False),
        ([4], [4, 2], False, False),
        # matrix, matrix
        ([2, 4], [4, 2], False, False),
        # tensor, vector
        ([2, 4, 5], [5], False, False),
        # # tensor, matrix
        ([2, 4, 5], [5, 4], False, False),
        # # tensor, tensor
        ([2, 2, 4], [2, 4, 2], False, False),
    ],
)
<<<<<<< HEAD
@pytest.mark.skip_on_gpu
=======
>>>>>>> dd87576b
def test_matmul(shape_a, shape_b, transpose_a, transpose_b):
    np.random.seed(133391)
    left_input = -100.0 + np.random.rand(*shape_a).astype(np.float32) * 200.0
    right_input = -100.0 + np.random.rand(*shape_b).astype(np.float32) * 200.0

    result = run_op_node([left_input, right_input], ng.matmul, transpose_a, transpose_b)

    if transpose_a:
        left_input = np.transpose(left_input)
    if transpose_b:
        right_input = np.transpose(right_input)

    expected = np.matmul(left_input, right_input)
    assert np.allclose(result, expected)<|MERGE_RESOLUTION|>--- conflicted
+++ resolved
@@ -36,10 +36,6 @@
         ([2, 2, 4], [2, 4, 2], False, False),
     ],
 )
-<<<<<<< HEAD
-@pytest.mark.skip_on_gpu
-=======
->>>>>>> dd87576b
 def test_matmul(shape_a, shape_b, transpose_a, transpose_b):
     np.random.seed(133391)
     left_input = -100.0 + np.random.rand(*shape_a).astype(np.float32) * 200.0
