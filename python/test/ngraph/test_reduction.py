--- conflicted
+++ resolved
@@ -136,7 +136,6 @@
     assert np.allclose(result, expected)
 
 
-<<<<<<< HEAD
 @pytest.mark.skip_on_gpu
 def test_non_max_suppression():
 
@@ -189,7 +188,7 @@
     assert node.get_type_name() == 'ROIAlign'
     assert node.get_output_size() == 1
     assert list(node.get_output_shape(0)) == expected_shape
-=======
+
 @pytest.mark.parametrize('input_shape, cumsum_axis, reverse', [
     ([5, 2], 0, False),
     ([5, 2], 1, False),
@@ -208,5 +207,4 @@
     node = ng.cum_sum(input_data, cumsum_axis, reverse=reverse)
     computation = runtime.computation(node)
     result = computation()
-    assert np.allclose(result, expected)
->>>>>>> da22caa0
+    assert np.allclose(result, expected)