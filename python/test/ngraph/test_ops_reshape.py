# ******************************************************************************
# Copyright 2017-2020 Intel Corporation
#
# Licensed under the Apache License, Version 2.0 (the "License");
# you may not use this file except in compliance with the License.
# You may obtain a copy of the License at
#
#     http://www.apache.org/licenses/LICENSE-2.0
#
# Unless required by applicable law or agreed to in writing, software
# distributed under the License is distributed on an "AS IS" BASIS,
# WITHOUT WARRANTIES OR CONDITIONS OF ANY KIND, either express or implied.
# See the License for the specific language governing permissions and
# limitations under the License.
# ******************************************************************************
import numpy as np
import pytest

import ngraph as ng
from test.ngraph.util import get_runtime, run_op_node, run_op_numeric_data


def test_concat():
    a = np.array([[1, 2], [3, 4]])
    b = np.array([[5, 6]])
    axis = 0
    expected = np.concatenate((a, b), axis=0)

    runtime = get_runtime()
    parameter_a = ng.parameter(list(a.shape), name="A", dtype=np.float32)
    parameter_b = ng.parameter(list(b.shape), name="B", dtype=np.float32)
    node = ng.concat([parameter_a, parameter_b], axis)
    computation = runtime.computation(node, parameter_a, parameter_b)
    result = computation(a, b)
    assert np.allclose(result, expected)


<<<<<<< HEAD
@pytest.mark.parametrize("val_type, value", [(bool, False), (bool, np.empty((2, 2), dtype=bool)),])
@pytest.mark.skip_on_gpu  # under investigation, runtime error is: function failed to compile
=======
@pytest.mark.parametrize("val_type, value", [(bool, False), (bool, np.empty((2, 2), dtype=bool))])
>>>>>>> dd87576b
def test_constant_from_bool(val_type, value):
    expected = np.array(value, dtype=val_type)
    result = run_op_numeric_data(value, ng.constant, val_type)
    assert np.allclose(result, expected)


@pytest.mark.parametrize(
    "val_type, value",
    [
        (np.float32, np.float32(0.1234)),
        (np.float64, np.float64(0.1234)),
        (np.int8, np.int8(-63)),
        (np.int16, np.int16(-12345)),
        (np.int32, np.int32(-123456)),
        (np.int64, np.int64(-1234567)),
        (np.uint8, np.uint8(63)),
        (np.uint16, np.uint16(12345)),
        (np.uint32, np.uint32(123456)),
        (np.uint64, np.uint64(1234567)),
    ],
)
<<<<<<< HEAD
@pytest.mark.skip_on_gpu  # under investigation, runtime error is: function failed to compile
=======
>>>>>>> dd87576b
def test_constant_from_scalar(val_type, value):
    expected = np.array(value, dtype=val_type)
    result = run_op_numeric_data(value, ng.constant, val_type)
    assert np.allclose(result, expected)


<<<<<<< HEAD
@pytest.mark.parametrize("val_type", [np.float32, np.float64,])
@pytest.mark.skip_on_gpu  # under investigation, runtime error is: function failed to compile
=======
@pytest.mark.parametrize("val_type", [np.float32, np.float64])
>>>>>>> dd87576b
def test_constant_from_float_array(val_type):
    np.random.seed(133391)
    input_data = np.array(-1 + np.random.rand(2, 3, 4) * 2, dtype=val_type)
    result = run_op_numeric_data(input_data, ng.constant, val_type)
    assert np.allclose(result, input_data)


@pytest.mark.parametrize(
    "val_type, range_start, range_end",
    [
        (np.int8, -8, 8),
        (np.int16, -64, 64),
        (np.int32, -1024, 1024),
        (np.int64, -16383, 16383),
        (np.uint8, 0, 8),
        (np.uint16, 0, 64),
        (np.uint32, 0, 1024),
        (np.uint64, 0, 16383),
    ],
)
<<<<<<< HEAD
@pytest.mark.skip_on_gpu  # under investigation, runtime error is: function failed to compile
=======
>>>>>>> dd87576b
def test_constant_from_integer_array(val_type, range_start, range_end):
    np.random.seed(133391)
    input_data = np.array(np.random.randint(range_start, range_end, size=(2, 2)), dtype=val_type)
    result = run_op_numeric_data(input_data, ng.constant, val_type)
    assert np.allclose(result, input_data)


def test_broadcast_numpy():
    data_shape = [16, 1, 1]
    target_shape_shape = [4]

    data_parameter = ng.parameter(data_shape, name="Data", dtype=np.float32)
    target_shape_parameter = ng.parameter(target_shape_shape, name="Target_shape", dtype=np.int64)

    node = ng.broadcast(data_parameter, target_shape_parameter)

    assert node.get_type_name() == "Broadcast"
    assert node.get_output_size() == 1


def test_broadcast_bidirectional():
    data_shape = [16, 1, 1]
    target_shape_shape = [4]

    data_parameter = ng.parameter(data_shape, name="Data", dtype=np.float32)
    target_shape_parameter = ng.parameter(target_shape_shape, name="Target_shape", dtype=np.int64)

    node = ng.broadcast(data_parameter, target_shape_parameter, "BIDIRECTIONAL")

    assert node.get_type_name() == "Broadcast"
    assert node.get_output_size() == 1


def test_gather():
    input_data = np.array([1.0, 1.1, 1.2, 2.0, 2.1, 2.2, 3.0, 3.1, 3.2], np.float32).reshape((3, 3))
    input_indices = np.array([0, 2], np.int64).reshape(1, 2)
    input_axes = np.array([1], np.int64)

    expected = np.array([1.0, 1.2, 2.0, 2.2, 3.0, 3.2], dtype=np.float32).reshape((3, 1, 2))

    result = run_op_node([input_data, input_indices, input_axes], ng.gather)
    assert np.allclose(result, expected)

    result = run_op_numeric_data(input_data, ng.gather, input_indices, input_axes)
    assert np.allclose(result, expected)


def test_transpose():
    input_tensor = np.arange(3 * 3 * 224 * 224).reshape((3, 3, 224, 224))
    input_order = np.array([0, 2, 3, 1])

    result = run_op_node([input_tensor, input_order], ng.transpose)

    expected = np.transpose(input_tensor, input_order)

    assert np.allclose(result, expected)


@pytest.mark.skip_on_interpreter  # unsupported op
def test_tile():
    input_tensor = np.arange(6).reshape((2, 1, 3))
    repeats = np.array([2, 1])

    result = run_op_node([input_tensor, repeats], ng.tile)

    expected = np.array([0, 1, 2, 0, 1, 2, 3, 4, 5, 3, 4, 5]).reshape((2, 2, 3))

    assert np.allclose(result, expected)


def test_strided_slice():
    input_tensor = np.arange(2 * 3 * 4).reshape((2, 3, 4))
    begin = np.array([1, 0])
    end = np.array([0, 0])
    strides = np.array([1, 1])
    begin_mask = np.array([0, 0, 0])
    end_mask = np.array([0, 0, 0])
    new_axis_mask = np.array([0, 1, 0])
    shrink_axis_mask = np.array([1, 0, 0])
    ellipsis_mask = np.array([0, 0, 0])

    result = run_op_node(
        [input_tensor, begin, end, strides],
        ng.strided_slice,
        begin_mask,
        end_mask,
        new_axis_mask,
        shrink_axis_mask,
        ellipsis_mask,
    )

    expected = np.array([12, 13, 14, 15, 16, 17, 18, 19, 20, 21, 22, 23]).reshape((1, 3, 4))

    assert np.allclose(result, expected)


def test_reshape_v1():
    A = np.arange(1200, dtype=np.float32).reshape((2, 5, 5, 24))
    shape = np.array([0, -1, 4])
    special_zero = True

    expected_shape = np.array([2, 150, 4])
    expected = np.reshape(A, expected_shape)
    result = run_op_node([A, shape], ng.reshape, special_zero)

    assert np.allclose(result, expected)


def test_shape_of():
    input_tensor = np.array([[1, 2, 3], [4, 5, 6], [7, 8, 9]], dtype=np.float32)

    result = run_op_node([input_tensor], ng.shape_of)

    assert np.allclose(result, [3, 3])<|MERGE_RESOLUTION|>--- conflicted
+++ resolved
@@ -35,12 +35,7 @@
     assert np.allclose(result, expected)
 
 
-<<<<<<< HEAD
-@pytest.mark.parametrize("val_type, value", [(bool, False), (bool, np.empty((2, 2), dtype=bool)),])
-@pytest.mark.skip_on_gpu  # under investigation, runtime error is: function failed to compile
-=======
 @pytest.mark.parametrize("val_type, value", [(bool, False), (bool, np.empty((2, 2), dtype=bool))])
->>>>>>> dd87576b
 def test_constant_from_bool(val_type, value):
     expected = np.array(value, dtype=val_type)
     result = run_op_numeric_data(value, ng.constant, val_type)
@@ -62,22 +57,13 @@
         (np.uint64, np.uint64(1234567)),
     ],
 )
-<<<<<<< HEAD
-@pytest.mark.skip_on_gpu  # under investigation, runtime error is: function failed to compile
-=======
->>>>>>> dd87576b
 def test_constant_from_scalar(val_type, value):
     expected = np.array(value, dtype=val_type)
     result = run_op_numeric_data(value, ng.constant, val_type)
     assert np.allclose(result, expected)
 
 
-<<<<<<< HEAD
-@pytest.mark.parametrize("val_type", [np.float32, np.float64,])
-@pytest.mark.skip_on_gpu  # under investigation, runtime error is: function failed to compile
-=======
 @pytest.mark.parametrize("val_type", [np.float32, np.float64])
->>>>>>> dd87576b
 def test_constant_from_float_array(val_type):
     np.random.seed(133391)
     input_data = np.array(-1 + np.random.rand(2, 3, 4) * 2, dtype=val_type)
@@ -98,10 +84,6 @@
         (np.uint64, 0, 16383),
     ],
 )
-<<<<<<< HEAD
-@pytest.mark.skip_on_gpu  # under investigation, runtime error is: function failed to compile
-=======
->>>>>>> dd87576b
 def test_constant_from_integer_array(val_type, range_start, range_end):
     np.random.seed(133391)
     input_data = np.array(np.random.randint(range_start, range_end, size=(2, 2)), dtype=val_type)
