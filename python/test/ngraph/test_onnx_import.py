--- conflicted
+++ resolved
@@ -17,24 +17,14 @@
 import os
 import numpy as np
 
-<<<<<<< HEAD
-from ngraph.impl.onnx_import import import_onnx_model_file
-=======
->>>>>>> 125f7242
 from test.ngraph.util import get_runtime
 
 try:
     from ngraph.impl.onnx_import import load_onnx_model_file
 
-<<<<<<< HEAD
-def test_import_onnx_function():
-    model_path = os.path.join(os.path.dirname(__file__), 'models/add_abc.onnx')
-    ng_function = import_onnx_model_file(model_path)
-=======
     def test_import_onnx_function():
         model_path = os.path.join(os.path.dirname(__file__), 'models/add_abc.onnx')
-        ng_function = load_onnx_model_file(model_path)[0]
->>>>>>> 125f7242
+        ng_function = import_onnx_model_file(model_path)
 
         dtype = np.float32
         value_a = np.array([1.0], dtype=dtype)
