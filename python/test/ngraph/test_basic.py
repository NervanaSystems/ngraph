# ******************************************************************************
# Copyright 2017-2020 Intel Corporation
#
# Licensed under the Apache License, Version 2.0 (the "License");
# you may not use this file except in compliance with the License.
# You may obtain a copy of the License at
#
#     http://www.apache.org/licenses/LICENSE-2.0
#
# Unless required by applicable law or agreed to in writing, software
# distributed under the License is distributed on an "AS IS" BASIS,
# WITHOUT WARRANTIES OR CONDITIONS OF ANY KIND, either express or implied.
# See the License for the specific language governing permissions and
# limitations under the License.
# ******************************************************************************
import numpy as np
import pytest
import json

import ngraph as ng
from ngraph.impl import Function
from ngraph.exceptions import UserInputError

import test
from test.ngraph.util import get_runtime, run_op_node


def test_ngraph_function_api():
    shape = [2, 2]
    parameter_a = ng.parameter(shape, dtype=np.float32, name="A")
    parameter_b = ng.parameter(shape, dtype=np.float32, name="B")
    parameter_c = ng.parameter(shape, dtype=np.float32, name="C")
    model = (parameter_a + parameter_b) * parameter_c
    function = Function(model, [parameter_a, parameter_b, parameter_c], "TestFunction")

    ordered_ops = function.get_ordered_ops()
    op_types = [op.get_type_name() for op in ordered_ops]
    assert op_types == ["Parameter", "Parameter", "Parameter", "Add", "Multiply", "Result"]
    assert len(function.get_ops()) == 6
    assert function.get_output_size() == 1
    assert function.get_output_op(0).get_type_name() == "Result"
    assert function.get_output_element_type(0) == parameter_a.get_element_type()
    assert list(function.get_output_shape(0)) == [2, 2]
    assert len(function.get_parameters()) == 3
    assert len(function.get_results()) == 1
    assert function.get_name() == "TestFunction"


@pytest.mark.parametrize(
    "dtype",
    [
        np.float32,
        np.float64,
        np.int8,
        np.int16,
        np.int32,
        np.int64,
        np.uint8,
        np.uint16,
        np.uint32,
        np.uint64,
    ],
)
def test_simple_computation_on_ndarrays(dtype):
    runtime = get_runtime()

    shape = [2, 2]
    parameter_a = ng.parameter(shape, dtype=dtype, name="A")
    parameter_b = ng.parameter(shape, dtype=dtype, name="B")
    parameter_c = ng.parameter(shape, dtype=dtype, name="C")
    model = (parameter_a + parameter_b) * parameter_c
    computation = runtime.computation(model, parameter_a, parameter_b, parameter_c)

    value_a = np.array([[1, 2], [3, 4]], dtype=dtype)
    value_b = np.array([[5, 6], [7, 8]], dtype=dtype)
    value_c = np.array([[9, 10], [11, 12]], dtype=dtype)
    result = computation(value_a, value_b, value_c)
    assert np.allclose(result, np.array([[54, 80], [110, 144]], dtype=dtype))

    value_a = np.array([[13, 14], [15, 16]], dtype=dtype)
    value_b = np.array([[17, 18], [19, 20]], dtype=dtype)
    value_c = np.array([[21, 22], [23, 24]], dtype=dtype)
    result = computation(value_a, value_b, value_c)
    assert np.allclose(result, np.array([[630, 704], [782, 864]], dtype=dtype))


def test_serialization():
    dtype = np.float32
    backend_name = test.BACKEND_NAME

    shape = [2, 2]
    parameter_a = ng.parameter(shape, dtype=dtype, name="A")
    parameter_b = ng.parameter(shape, dtype=dtype, name="B")
    parameter_c = ng.parameter(shape, dtype=dtype, name="C")
    model = (parameter_a + parameter_b) * parameter_c
    runtime = ng.runtime(backend_name=backend_name)
    computation = runtime.computation(model, parameter_a, parameter_b, parameter_c)
    try:
        serialized = computation.serialize(2)
        serial_json = json.loads(serialized)

        assert serial_json[0]["name"] != ""
        assert 10 == len(serial_json[0]["ops"])
    except Exception:
        pass


def test_broadcast_1():
    input_data = np.array([1, 2, 3])

    new_shape = [3, 3]
    expected = [[1, 2, 3], [1, 2, 3], [1, 2, 3]]
    result = run_op_node([input_data], ng.broadcast, new_shape)
    assert np.allclose(result, expected)


def test_broadcast_2():
    input_data = np.arange(4)
    new_shape = [3, 4, 2, 4]
    expected = np.broadcast_to(input_data, new_shape)
    result = run_op_node([input_data], ng.broadcast, new_shape)
    assert np.allclose(result, expected)


def test_broadcast_3():
    input_data = np.array([1, 2, 3])
    new_shape = [3, 3]
    axis_mapping = [0]
    expected = [[1, 1, 1], [2, 2, 2], [3, 3, 3]]

    result = run_op_node([input_data], ng.broadcast, new_shape, axis_mapping, "EXPLICIT")
    assert np.allclose(result, expected)


@pytest.mark.parametrize(
    "destination_type, input_data",
    [(bool, np.zeros((2, 2), dtype=int)), ("boolean", np.zeros((2, 2), dtype=int))],
)
def test_convert_to_bool(destination_type, input_data):
    expected = np.array(input_data, dtype=bool)
    result = run_op_node([input_data], ng.convert, destination_type)
    assert np.allclose(result, expected)
    assert np.array(result).dtype == bool


@pytest.mark.parametrize(
    "destination_type, rand_range, in_dtype, expected_type",
    [
        (np.float32, (-8, 8), np.int32, np.float32),
        (np.float64, (-16383, 16383), np.int64, np.float64),
        ("f32", (-8, 8), np.int32, np.float32),
        ("f64", (-16383, 16383), np.int64, np.float64),
    ],
)
def test_convert_to_float(destination_type, rand_range, in_dtype, expected_type):
    np.random.seed(133391)
    input_data = np.random.randint(*rand_range, size=(2, 2), dtype=in_dtype)
    expected = np.array(input_data, dtype=expected_type)
    result = run_op_node([input_data], ng.convert, destination_type)
    assert np.allclose(result, expected)
    assert np.array(result).dtype == expected_type


@pytest.mark.parametrize(
    "destination_type, expected_type",
    [
        (np.int8, np.int8),
        (np.int16, np.int16),
        (np.int32, np.int32),
        (np.int64, np.int64),
        ("i8", np.int8),
        ("i16", np.int16),
        ("i32", np.int32),
        ("i64", np.int64),
    ],
)
def test_convert_to_int(destination_type, expected_type):
    np.random.seed(133391)
    input_data = np.ceil(-8 + np.random.rand(2, 3, 4) * 16)
    expected = np.array(input_data, dtype=expected_type)
    result = run_op_node([input_data], ng.convert, destination_type)
    assert np.allclose(result, expected)
    assert np.array(result).dtype == expected_type


@pytest.mark.parametrize(
    "destination_type, expected_type",
    [
        (np.uint8, np.uint8),
        (np.uint16, np.uint16),
        (np.uint32, np.uint32),
        (np.uint64, np.uint64),
        ("u8", np.uint8),
        ("u16", np.uint16),
        ("u32", np.uint32),
        ("u64", np.uint64),
    ],
)
def test_convert_to_uint(destination_type, expected_type):
    np.random.seed(133391)
    input_data = np.ceil(np.random.rand(2, 3, 4) * 16)
    expected = np.array(input_data, dtype=expected_type)
    result = run_op_node([input_data], ng.convert, destination_type)
    assert np.allclose(result, expected)
    assert np.array(result).dtype == expected_type


def test_bad_data_shape():
    A = ng.parameter(shape=[2, 2], name="A", dtype=np.float32)
    B = ng.parameter(shape=[2, 2], name="B")
    model = A + B
    runtime = ng.runtime(backend_name="INTERPRETER")
    computation = runtime.computation(model, A, B)

    value_a = np.array([[1, 2]], dtype=np.float32)
    value_b = np.array([[5, 6], [7, 8]], dtype=np.float32)
    with pytest.raises(UserInputError):
        computation(value_a, value_b)


def test_constant_get_data_bool():
    input_data = np.array([True, False, False, True])
    node = ng.constant(input_data, dtype=np.bool)
    retrieved_data = node.get_data()
    assert np.allclose(input_data, retrieved_data)


@pytest.mark.parametrize("data_type", [np.float32, np.float64])
def test_constant_get_data_floating_point(data_type):
    np.random.seed(133391)
    input_data = np.random.randn(2, 3, 4).astype(data_type)
    min_value = -1.0e20
    max_value = 1.0e20
    input_data = min_value + input_data * max_value * data_type(2)
    node = ng.constant(input_data, dtype=data_type)
    retrieved_data = node.get_data()
    assert np.allclose(input_data, retrieved_data)


@pytest.mark.parametrize("data_type", [np.int64, np.int32, np.int16, np.int8])
def test_constant_get_data_signed_integer(data_type):
    np.random.seed(133391)
<<<<<<< HEAD
    input_data = np.random.randint(np.iinfo(data_type).min, np.iinfo(data_type).max,
                                   size=[2, 3, 4], dtype=data_type)
=======
    input_data = np.random.randint(
        np.iinfo(data_type).min, np.iinfo(data_type).max, [2, 3, 4]
    ).astype(data_type)
>>>>>>> a3c88a58
    node = ng.constant(input_data, dtype=data_type)
    retrieved_data = node.get_data()
    assert np.allclose(input_data, retrieved_data)


@pytest.mark.parametrize("data_type", [np.uint64, np.uint32, np.uint16, np.uint8])
def test_constant_get_data_unsigned_integer(data_type):
    np.random.seed(133391)
    input_data = np.random.randn(2, 3, 4).astype(data_type)
    input_data = (
        np.iinfo(data_type).min
        + input_data * np.iinfo(data_type).max
        + input_data * np.iinfo(data_type).max
    )
    node = ng.constant(input_data, dtype=data_type)
    retrieved_data = node.get_data()
    assert np.allclose(input_data, retrieved_data)


def test_backend_config():
    dummy_config = {"dummy_option": "dummy_value"}
    # Expect no throw
    ng.runtime(backend_name=test.BACKEND_NAME).set_config(dummy_config)


def test_result():
    node = [[11, 10], [1, 8], [3, 4]]

    result = test.ngraph.util.run_op_node([node], ng.ops.result)
    assert np.allclose(result, node)<|MERGE_RESOLUTION|>--- conflicted
+++ resolved
@@ -240,14 +240,8 @@
 @pytest.mark.parametrize("data_type", [np.int64, np.int32, np.int16, np.int8])
 def test_constant_get_data_signed_integer(data_type):
     np.random.seed(133391)
-<<<<<<< HEAD
     input_data = np.random.randint(np.iinfo(data_type).min, np.iinfo(data_type).max,
                                    size=[2, 3, 4], dtype=data_type)
-=======
-    input_data = np.random.randint(
-        np.iinfo(data_type).min, np.iinfo(data_type).max, [2, 3, 4]
-    ).astype(data_type)
->>>>>>> a3c88a58
     node = ng.constant(input_data, dtype=data_type)
     retrieved_data = node.get_data()
     assert np.allclose(input_data, retrieved_data)
