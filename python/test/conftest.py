# ******************************************************************************
# Copyright 2017-2020 Intel Corporation
#
# Licensed under the Apache License, Version 2.0 (the "License");
# you may not use this file except in compliance with the License.
# You may obtain a copy of the License at
#
#     http://www.apache.org/licenses/LICENSE-2.0
#
# Unless required by applicable law or agreed to in writing, software
# distributed under the License is distributed on an "AS IS" BASIS,
# WITHOUT WARRANTIES OR CONDITIONS OF ANY KIND, either express or implied.
# See the License for the specific language governing permissions and
# limitations under the License.
# ******************************************************************************
import pytest
import test


def pytest_addoption(parser):
    parser.addoption(
        "--backend",
        default="INTERPRETER",
<<<<<<< HEAD
        choices=["INTERPRETER", "CPU", "GPU", "NNP", "INTELGPU"],
=======
        choices=["INTERPRETER", "CPU", "IE"],
>>>>>>> dd87576b
        help="Select from available backends",
    )


def pytest_configure(config):
    backend_name = config.getvalue("backend")
    test.BACKEND_NAME = backend_name


def pytest_collection_modifyitems(config, items):
    backend_name = config.getvalue("backend")

    keywords = {
<<<<<<< HEAD
        "GPU": "skip_on_gpu",
        "CPU": "skip_on_cpu",
        "NNP": "skip_on_nnp",
        "INTERPRETER": "skip_on_interpreter",
        "INTELGPU": "skip_on_intelgpu",
    }

    skip_markers = {
        "GPU": pytest.mark.skip(reason="Skipping test on the GPU backend."),
        "CPU": pytest.mark.skip(reason="Skipping test on the CPU backend."),
        "NNP": pytest.mark.skip(reason="Skipping test on the NNP backend."),
        "INTERPRETER": pytest.mark.skip(reason="Skipping test on the INTERPRETER backend."),
        "INTELGPU": pytest.mark.skip(reason="Skipping test on the INTELGPU backend."),
=======
        "CPU": "skip_on_cpu",
        "INTERPRETER": "skip_on_interpreter",
        "IE": "skip_on_inference_engine",
    }

    skip_markers = {
        "CPU": pytest.mark.skip(reason="Skipping test on the CPU backend."),
        "INTERPRETER": pytest.mark.skip(reason="Skipping test on the INTERPRETER backend."),
        "IE": pytest.mark.skip(reason="Skipping test on the IE backend."),
>>>>>>> dd87576b
    }

    for item in items:
        skip_this_backend = keywords[backend_name]
        if skip_this_backend in item.keywords:
            item.add_marker(skip_markers[backend_name])<|MERGE_RESOLUTION|>--- conflicted
+++ resolved
@@ -21,11 +21,7 @@
     parser.addoption(
         "--backend",
         default="INTERPRETER",
-<<<<<<< HEAD
-        choices=["INTERPRETER", "CPU", "GPU", "NNP", "INTELGPU"],
-=======
         choices=["INTERPRETER", "CPU", "IE"],
->>>>>>> dd87576b
         help="Select from available backends",
     )
 
@@ -39,21 +35,6 @@
     backend_name = config.getvalue("backend")
 
     keywords = {
-<<<<<<< HEAD
-        "GPU": "skip_on_gpu",
-        "CPU": "skip_on_cpu",
-        "NNP": "skip_on_nnp",
-        "INTERPRETER": "skip_on_interpreter",
-        "INTELGPU": "skip_on_intelgpu",
-    }
-
-    skip_markers = {
-        "GPU": pytest.mark.skip(reason="Skipping test on the GPU backend."),
-        "CPU": pytest.mark.skip(reason="Skipping test on the CPU backend."),
-        "NNP": pytest.mark.skip(reason="Skipping test on the NNP backend."),
-        "INTERPRETER": pytest.mark.skip(reason="Skipping test on the INTERPRETER backend."),
-        "INTELGPU": pytest.mark.skip(reason="Skipping test on the INTELGPU backend."),
-=======
         "CPU": "skip_on_cpu",
         "INTERPRETER": "skip_on_interpreter",
         "IE": "skip_on_inference_engine",
@@ -63,7 +44,6 @@
         "CPU": pytest.mark.skip(reason="Skipping test on the CPU backend."),
         "INTERPRETER": pytest.mark.skip(reason="Skipping test on the INTERPRETER backend."),
         "IE": pytest.mark.skip(reason="Skipping test on the IE backend."),
->>>>>>> dd87576b
     }
 
     for item in items:
