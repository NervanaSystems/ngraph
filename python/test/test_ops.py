--- conflicted
+++ resolved
@@ -48,11 +48,6 @@
         return a / b
     elif op_str == "Div":
         return ng.divide(a, b)
-<<<<<<< HEAD
-    elif op_str == "Dot":
-        return Dot(a, b)
-=======
->>>>>>> dd87576b
     elif op_str == "Equal":
         return ng.equal(a, b)
     elif op_str == "Greater":
@@ -739,10 +734,6 @@
     assert np.allclose(result_arr, result_arr_ref)
 
 
-<<<<<<< HEAD
-@pytest.mark.skip_on_gpu
-=======
->>>>>>> dd87576b
 def convolution2d(
     image,
     filterit,
