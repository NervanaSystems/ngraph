--- conflicted
+++ resolved
@@ -42,16 +42,6 @@
                 (std::shared_ptr<ngraph::runtime::Tensor>(ngraph::runtime::Backend::*)(
                     const ngraph::element::Type&, const ngraph::Shape&)) &
                     ngraph::runtime::Backend::create_tensor);
-<<<<<<< HEAD
     backend.def("compile", &compile);
-=======
-    backend.def("compile",
-                (std::shared_ptr<ngraph::runtime::Executable>(ngraph::runtime::Backend::*)(
-                    std::shared_ptr<ngraph::Function>, bool)) &
-                    ngraph::runtime::Backend::compile);
-    backend.def("compile",
-                (std::shared_ptr<ngraph::runtime::Executable>(ngraph::runtime::Backend::*)(
-                    std::shared_ptr<ngraph::Function>, ngraph::pass::PassConfig&, bool)) &
-                    ngraph::runtime::Backend::compile);
->>>>>>> 624d0d17
+
 }