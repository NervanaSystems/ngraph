//*****************************************************************************
// Copyright 2017-2019 Intel Corporation
//
// Licensed under the Apache License, Version 2.0 (the "License");
// you may not use this file except in compliance with the License.
// You may obtain a copy of the License at
//
//     http://www.apache.org/licenses/LICENSE-2.0
//
// Unless required by applicable law or agreed to in writing, software
// distributed under the License is distributed on an "AS IS" BASIS,
// WITHOUT WARRANTIES OR CONDITIONS OF ANY KIND, either express or implied.
// See the License for the specific language governing permissions and
// limitations under the License.
//*****************************************************************************

#include <pybind11/pybind11.h>

#include "pyngraph/ops/regmodule_pyngraph_op.hpp"

namespace py = pybind11;

void regmodule_pyngraph_op(py::module m_op)
{
    regclass_pyngraph_op_Abs(m_op);
    regclass_pyngraph_op_Acos(m_op);
    regclass_pyngraph_op_Add(m_op);
    regclass_pyngraph_op_AllReduce(m_op);
    regclass_pyngraph_op_And(m_op);
    regclass_pyngraph_op_ArgMax(m_op);
    regclass_pyngraph_op_ArgMin(m_op);
    regclass_pyngraph_op_Asin(m_op);
    regclass_pyngraph_op_Atan(m_op);
    regclass_pyngraph_op_AvgPool(m_op);
    regclass_pyngraph_op_AvgPoolBackprop(m_op);
    regclass_pyngraph_op_BatchNormInference(m_op);
    regclass_pyngraph_op_BatchNormTraining(m_op);
    regclass_pyngraph_op_BatchNormTrainingBackprop(m_op);
    regclass_pyngraph_op_Broadcast(m_op);
    regclass_pyngraph_op_BroadcastDistributed(m_op);
    regclass_pyngraph_op_Ceiling(m_op);
    regclass_pyngraph_op_Clamp(m_op);
    regclass_pyngraph_op_Concat(m_op);
    regclass_pyngraph_op_Constant(m_op);
    regclass_pyngraph_op_Convert(m_op);
    regclass_pyngraph_op_Convolution(m_op);
    regclass_pyngraph_op_ConvolutionBackpropData(m_op);
    regclass_pyngraph_op_ConvolutionBackpropFilters(m_op);
    regclass_pyngraph_op_Cos(m_op);
    regclass_pyngraph_op_Cosh(m_op);
    regclass_pyngraph_op_DepthToSpace(m_op);
    regclass_pyngraph_op_Divide(m_op);
    regclass_pyngraph_op_Dot(m_op);
    regclass_pyngraph_op_Elu(m_op);
    regclass_pyngraph_op_Equal(m_op);
    regclass_pyngraph_op_Exp(m_op);
    regclass_pyngraph_op_FakeQuantize(m_op);
    regclass_pyngraph_op_Floor(m_op);
    regclass_pyngraph_op_Gelu(m_op);
    regclass_pyngraph_op_Gemm(m_op);
    regclass_pyngraph_op_GetOutputElement(m_op);
    regclass_pyngraph_op_Greater(m_op);
    regclass_pyngraph_op_GreaterEq(m_op);
    regclass_pyngraph_op_GRN(m_op);
<<<<<<< HEAD
    regclass_pyngraph_op_GroupConvolution(m_op);
=======
    regclass_pyngraph_op_HardSigmoid(m_op);
>>>>>>> c0596157
    regclass_pyngraph_op_Less(m_op);
    regclass_pyngraph_op_LessEq(m_op);
    regclass_pyngraph_op_Log(m_op);
    regclass_pyngraph_op_LRN(m_op);
    regclass_pyngraph_op_Max(m_op);
    regclass_pyngraph_op_Maximum(m_op);
    regclass_pyngraph_op_MaxPool(m_op);
    regclass_pyngraph_op_MaxPoolBackprop(m_op);
    regclass_pyngraph_op_Min(m_op);
    regclass_pyngraph_op_Minimum(m_op);
    regclass_pyngraph_op_Multiply(m_op);
    regclass_pyngraph_op_MVN(m_op);
    regclass_pyngraph_op_Negative(m_op);
    regclass_pyngraph_op_Not(m_op);
    regclass_pyngraph_op_NotEqual(m_op);
    regclass_pyngraph_op_OneHot(m_op);
    regclass_pyngraph_op_Or(m_op);
    regclass_pyngraph_op_Pad(m_op);
    regclass_pyngraph_op_Parameter(m_op);
    regclass_pyngraph_op_Passthrough(m_op);
    regclass_pyngraph_op_Power(m_op);
    regclass_pyngraph_op_PRelu(m_op);
    regclass_pyngraph_op_Product(m_op);
    regclass_pyngraph_op_Relu(m_op);
    regclass_pyngraph_op_ReluBackprop(m_op);
    regclass_pyngraph_op_ReplaceSlice(m_op);
    regclass_pyngraph_op_Reshape(m_op);
    regclass_pyngraph_op_Reverse(m_op);
<<<<<<< HEAD
    regclass_pyngraph_op_RNNCell(m_op);
=======
    regclass_pyngraph_op_ScaleShift(m_op);
>>>>>>> c0596157
    regclass_pyngraph_op_Select(m_op);
    regclass_pyngraph_op_Sign(m_op);
    regclass_pyngraph_op_Sin(m_op);
    regclass_pyngraph_op_Sinh(m_op);
    regclass_pyngraph_op_Slice(m_op);
    regclass_pyngraph_op_Softmax(m_op);
    regclass_pyngraph_op_SpaceToDepth(m_op);
    regclass_pyngraph_op_Sqrt(m_op);
    regclass_pyngraph_op_Subtract(m_op);
    regclass_pyngraph_op_Sum(m_op);
    regclass_pyngraph_op_Tan(m_op);
    regclass_pyngraph_op_Tanh(m_op);
    regclass_pyngraph_op_TopK(m_op);
    regclass_pyngraph_op_Result(m_op);
    regclass_pyngraph_op_Unsqueeze(m_op);
}<|MERGE_RESOLUTION|>--- conflicted
+++ resolved
@@ -62,11 +62,8 @@
     regclass_pyngraph_op_Greater(m_op);
     regclass_pyngraph_op_GreaterEq(m_op);
     regclass_pyngraph_op_GRN(m_op);
-<<<<<<< HEAD
     regclass_pyngraph_op_GroupConvolution(m_op);
-=======
     regclass_pyngraph_op_HardSigmoid(m_op);
->>>>>>> c0596157
     regclass_pyngraph_op_Less(m_op);
     regclass_pyngraph_op_LessEq(m_op);
     regclass_pyngraph_op_Log(m_op);
@@ -95,11 +92,8 @@
     regclass_pyngraph_op_ReplaceSlice(m_op);
     regclass_pyngraph_op_Reshape(m_op);
     regclass_pyngraph_op_Reverse(m_op);
-<<<<<<< HEAD
     regclass_pyngraph_op_RNNCell(m_op);
-=======
     regclass_pyngraph_op_ScaleShift(m_op);
->>>>>>> c0596157
     regclass_pyngraph_op_Select(m_op);
     regclass_pyngraph_op_Sign(m_op);
     regclass_pyngraph_op_Sin(m_op);
