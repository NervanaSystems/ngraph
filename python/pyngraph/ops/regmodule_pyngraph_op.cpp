--- conflicted
+++ resolved
@@ -63,10 +63,7 @@
     regclass_pyngraph_op_GreaterEq(m_op);
     regclass_pyngraph_op_GRN(m_op);
     regclass_pyngraph_op_GroupConvolution(m_op);
-<<<<<<< HEAD
     regclass_pyngraph_op_GroupConvolutionTranspose(m_op);
-=======
->>>>>>> d2958d16
     regclass_pyngraph_op_HardSigmoid(m_op);
     regclass_pyngraph_op_Less(m_op);
     regclass_pyngraph_op_LessEq(m_op);
@@ -100,11 +97,8 @@
     regclass_pyngraph_op_Reshape(m_op);
     regclass_pyngraph_op_Reverse(m_op);
     regclass_pyngraph_op_RNNCell(m_op);
-<<<<<<< HEAD
     regclass_pyngraph_op_ScaleShift(m_op)
-=======
     regclass_pyngraph_op_ScaleShift(m_op);
->>>>>>> d2958d16
     regclass_pyngraph_op_Select(m_op);
     regclass_pyngraph_op_ShuffleChannels(m_op);
     regclass_pyngraph_op_Sign(m_op);
