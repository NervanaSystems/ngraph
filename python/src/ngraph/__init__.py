--- conflicted
+++ resolved
@@ -81,10 +81,7 @@
 from ngraph.ops import log
 from ngraph.ops import logical_and
 from ngraph.ops import logical_not
-<<<<<<< HEAD
-=======
 from ngraph.ops import logical_or
->>>>>>> a854042d
 from ngraph.ops import logical_xor
 from ngraph.ops import lrn
 from ngraph.ops import matmul
@@ -139,12 +136,8 @@
 from ngraph.ops import softmax
 from ngraph.ops import space_to_batch
 from ngraph.ops import space_to_depth
-<<<<<<< HEAD
 from ngraph.ops import space_to_batch
-from ngraph.ops import strided_slice
-=======
 from ngraph.ops import split
->>>>>>> a854042d
 from ngraph.ops import sqrt
 from ngraph.ops import squared_difference
 from ngraph.ops import squeeze
