--- conflicted
+++ resolved
@@ -34,11 +34,8 @@
 from ngraph.ops import batch_to_space
 from ngraph.ops import binary_convolution
 from ngraph.ops import broadcast
-<<<<<<< HEAD
 from ngraph.ops import broadcast_to
 from ngraph.ops import bucketize
-=======
->>>>>>> 5dcfa579
 from ngraph.ops import ceiling
 from ngraph.ops import ceiling as ceil
 from ngraph.ops import clamp
@@ -106,13 +103,6 @@
 from ngraph.ops import power
 from ngraph.ops import prelu
 from ngraph.ops import psroi_pooling
-<<<<<<< HEAD
-from ngraph.ops import quantize
-from ngraph.ops import quantized_convolution
-from ngraph.ops import quantized_dot
-from ngraph.ops import range
-=======
->>>>>>> 5dcfa579
 from ngraph.ops import reduce_logical_and
 from ngraph.ops import reduce_logical_or
 from ngraph.ops import reduce_max
@@ -122,11 +112,6 @@
 from ngraph.ops import reduce_sum
 from ngraph.ops import region_yolo
 from ngraph.ops import relu
-<<<<<<< HEAD
-from ngraph.ops import reorg_yolo
-from ngraph.ops import replace_slice
-=======
->>>>>>> 5dcfa579
 from ngraph.ops import reshape
 from ngraph.ops import result
 from ngraph.ops import reverse
