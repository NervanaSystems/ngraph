# ******************************************************************************
# Copyright 2017-2020 Intel Corporation
#
# Licensed under the Apache License, Version 2.0 (the "License");
# you may not use this file except in compliance with the License.
# You may obtain a copy of the License at
#
#     http://www.apache.org/licenses/LICENSE-2.0
#
# Unless required by applicable law or agreed to in writing, software
# distributed under the License is distributed on an "AS IS" BASIS,
# WITHOUT WARRANTIES OR CONDITIONS OF ANY KIND, either express or implied.
# See the License for the specific language governing permissions and
# limitations under the License.
# ******************************************************************************

"""Factory functions for all ngraph ops."""
import numpy as np

from ngraph.impl import AxisSet, AxisVector, Coordinate, CoordinateDiff, Function, Node, \
    Shape, Strides

from ngraph.impl.op import Abs, Acos, And, Asin, ArgMax, ArgMin, Atan, \
    BatchNormTraining, BatchNormInference, Broadcast, Ceiling, Clamp, Concat, Constant, Convert, \
    Cos, Cosh, DepthToSpace, Dequantize, Divide, Dot, Elu, \
    FakeQuantize, Equal, Exp, Floor, Gelu, Gemm, GetOutputElement, Greater, GreaterEq, GRN, \
    HardSigmoid, Less, LessEq, Log, LRN, Minimum, \
    Multiply, MVN, Negative, Not, NotEqual, OneHot, Or, Pad, Parameter, Power, \
    Quantize, QuantizedConvolution, QuantizedDot, PRelu, Relu, RNNCell, ReplaceSlice, Reshape, \
    Reverse, ScaleShift, Select, ShuffleChannels, Sign, Sin, Sinh, Slice, SpaceToDepth, \
    Sqrt, SquaredDifference, Squeeze, Subtract, Tan, Tanh

from typing import Callable, Iterable, List, Set, Union, Optional

from ngraph.utils.broadcasting import get_broadcast_axes
from ngraph.utils.decorators import nameable_op, binary_op, unary_op
from ngraph.utils.input_validation import assert_list_of_ints
from ngraph.utils.reduction import get_reduction_axes
from ngraph.utils.types import NumericType, NumericData, TensorShape, make_constant_node, \
    NodeInput, ScalarData, as_node, as_nodes
from ngraph.utils.types import get_element_type

from ngraph.utils.node_factory import NodeFactory


def _get_node_factory(opset_version=None):  # type: (Optional[str]) -> NodeFactory
    if opset_version:
        return NodeFactory(opset_version)
    else:
        return NodeFactory()


@nameable_op
def parameter(shape, dtype=np.float32, name=None):
    # type: (TensorShape, NumericType, str) -> Parameter
    """Return an ngraph Parameter object."""
    assert_list_of_ints(shape, 'Parameter shape must be a list of integer values.')
    element_type = get_element_type(dtype)
    return Parameter(element_type, Shape(shape))


@nameable_op
def constant(value, dtype=None, name=None):  # type: (NumericData, NumericType, str) -> Constant
    """Create a Constant node from provided value.

    :param value: One of: array of values or scalar to initialize node with.
    :param dtype: The data type of provided data.
    :param name: Optional name for output node.
    :return: The Constant node initialized with provided data.
    """
    return make_constant_node(value, dtype)


@nameable_op
def ctc_greedy_decoder(data, sequence_mask, merge_repeated=True, name=None):
    # type: (NodeInput, NodeInput, bool, str) -> Node
    """Perform greedy decoding on the logits given in input (best path).

    :param data: Logits on which greedy decoding is performed.
    :param sequence_mask: The tensor with sequence masks for each sequence in the batch.
    :param merge_repeated: The flag for merging repeated labels during the CTC calculation.
    :param name: Optional name for output node.
    :return: The new node performing an CTCGreedyDecoder operation on input tensor.
    """
    node_inputs = as_nodes(data, sequence_mask)
    return _get_node_factory().create('CTCGreedyDecoder', node_inputs, {
        'ctc_merge_repeated': merge_repeated})


@nameable_op
def elu(data, alpha, name=None):  # type: (NodeInput, NumericType, str) -> Node
    """Perform Exponential Linear Unit operation element-wise on data from input node.

    Computes exponential linear: alpha * (exp(data) - 1) if < 0, data otherwise.

    For more information refer to:
    `Fast and Accurate Deep Network Learning by Exponential Linear Units (ELUs)
    <http://arxiv.org/abs/1511.07289>`_

    :param data: Input tensor. One of: input node, array or scalar.
    :param alpha: Scalar multiplier for negative values.
    :param name: Optional output node name.
    :return: The new node performing an ELU operation on its input data element-wise.
    """
    return _get_node_factory().create('Elu', [as_node(data)], {'alpha': alpha})


@nameable_op
def shuffle_channels(data, axis, groups, name=None):  # type: (Node, int, int, str) -> Node
    """Perform permutation on data in the channel dimension of the input tensor.

    The operation is the equivalent with the following transformation of the input tensor
    :code:`data` of shape [N, C, H, W]:

    :code:`data_reshaped` = reshape(:code:`data`, [N, group, C / group, H * W])

    :code:`data_trnasposed` = transpose(:code:`data_reshaped`, [0, 2, 1, 3])

    :code:`output` = reshape(:code:`data_trnasposed`, [N, C, H, W])

    For example:

    .. code-block:: python

        Inputs: tensor of shape [1, 6, 2, 2]

                data = [[[[ 0.,  1.], [ 2.,  3.]],
                         [[ 4.,  5.], [ 6.,  7.]],
                         [[ 8.,  9.], [10., 11.]],
                         [[12., 13.], [14., 15.]],
                         [[16., 17.], [18., 19.]],
                         [[20., 21.], [22., 23.]]]]

                axis = 1
                groups = 3

        Output: tensor of shape [1, 6, 2, 2]

                output = [[[[ 0.,  1.], [ 2.,  3.]],
                           [[ 8.,  9.], [10., 11.]],
                           [[16., 17.], [18., 19.]],
                           [[ 4.,  5.], [ 6.,  7.]],
                           [[12., 13.], [14., 15.]],
                           [[20., 21.], [22., 23.]]]]

    :param data: The node with input tensor.
    :param axis: Channel dimension index in the data tensor.
                 A negative value means that the index should be calculated
                 from the back of the input data shape.
    :param group:The channel dimension specified by the axis parameter
                 should be split into this number of groups.
    :param name: Optional output node name.
    :return: The new node performing a permutation on data in the channel dimension
             of the input tensor.
    """
    return ShuffleChannels(data, axis, groups)


@nameable_op
def squeeze(data, axes, name=None):  # type: (Node, NodeInput, str) -> Node
    """Perform squeeze operation on input tensor.

    Remove single-dimensional entries from the shape of a tensor.
    Takes a parameter :code:`axes` with a list of axes to squeeze.
    If :code:`axes` is not provided, all the single dimensions will be removed from the shape.
    If an :code:`axis` is selected with shape entry not equal to one, an error is raised.


    For example:

       Inputs: tensor with shape [1, 2, 1, 3, 1, 1], axes=[2, 4]

       Result: tensor with shape [1, 2, 3, 1]

    :param data: The node with data tensor.
    :param axes: List of non-negative integers, indicate the dimensions to squeeze.
                  One of: input node or array.
    :param name: Optional new name for output node.
    :return: The new node performing a squeeze operation on input tensor.
    """
    return _get_node_factory().create('Squeeze', [data, as_node(axes)])


def unsqueeze(data, axes, name=None):  # type: (Node, NodeInput, str) -> Node
    """Perform unsqueeze operation on input tensor.

    Insert single-dimensional entries to the shape of a tensor. Takes one required argument axes,
    a list of dimensions that will be inserted.
    Dimension indices in axes are as seen in the output tensor.

    For example: Inputs: tensor with shape [3, 4, 5], axes=[0, 4]
                 Result: tensor with shape [1, 3, 4, 5, 1]

    :param data: The node with data tensor.
    :param axes: List of non-negative integers, indicate the dimensions to be inserted.
                  One of: input node or array.
    :return: The new node performing an unsqueeze operation on input tensor.
    """
    return _get_node_factory().create('Unsqueeze', [data, as_node(axes)])


def grn(data, bias, name=None):  # type: (Node, float, str) -> Node
    r"""Perform Global Response Normalization with L2 norm (across channels only).

    Computes GRN operation on channels for input tensor:

    .. math:: output_i = \dfrac{input_i}{\sqrt{\sum_{i}^{C} input_i}}

    :param data: The node with data tensor.
    :param bias: The bias added to the variance. Scalar value.
    :param name: Optional output node name.
    :return: The new node performing a GRN operation on tensor's channels.
    """
    return GRN(data, bias)


@nameable_op
def gather(data, indices, axis, name=None):  # type: (NodeInput, NodeInput, NodeInput, str) -> Node
    """Return Gather node which takes slices from axis of data according to indices.

    :param data: The tensor from which slices are gathered.
    :param indices: Tensor with indexes to gather.
    :param axis: The dimension index to gather data from.
    :param name: Optional name for output node.
    :return: The new node performing a Gather operation on the data input tensor.
    """
    node_inputs = as_nodes(data, indices, axis)
    return _get_node_factory().create('Gather', node_inputs)


@nameable_op
def gather_tree(step_ids, parent_idx, max_seq_len, end_token, name=None):
    # type: (NodeInput, NodeInput, NodeInput, NodeInput, str) -> Node
    """Perform GatherTree operation.

    The GatherTree node generates the complete beams from the indices per each step
    and the parent beam indices.
    GatherTree uses the following logic:

    .. code-block:: python

        for batch in range(BATCH_SIZE):
            for beam in range(BEAM_WIDTH):
                max_sequence_in_beam = min(MAX_TIME, max_seq_len[batch])

                parent = parent_idx[max_sequence_in_beam - 1, batch, beam]

                for level in reversed(range(max_sequence_in_beam - 1)):
                    final_idx[level, batch, beam] = step_idx[level, batch, parent]

                    parent = parent_idx[level, batch, parent]


    :param step_ids: The tensor with indices from per each step.
    :param parent_idx: The tensor with with parent beam indices.
    :param max_seq_len: The tensor with maximum lengths for each sequence in the batch.
    :param end_token: The scalar tensor with value of the end marker in a sequence.
    :param name: Optional name for output node.
    :return: The new node performing a GatherTree operation.
    """
    node_inputs = as_nodes(step_ids, parent_idx, max_seq_len, end_token)
    return _get_node_factory().create('GatherTree', node_inputs)


@nameable_op
def group_convolution(data,                 # type: Node
                      filters,              # type: Node
                      strides,              # type: List[int]
                      pads_begin,           # type: List[int]
                      pads_end,             # type: List[int]
                      dilations,            # type: List[int]
                      auto_pad='EXPLICIT',  # type: str
                      name=None,            # type: str
                      ):
    # type: (...) -> Node
    """Perform Group Convolution operation on data from input node.

    :param data:        The node producing input data.
    :param filters:     The node producing filters data.
    :param strides:     The distance (in pixels) to slide the filter on the feature map
                        over the axes.
    :param pads_begin:  The number of pixels to add at the beginning along each axis.
    :param pads_end:    The number of pixels to add at the end along each axis.
    :param dilations:   The distance in width and height between elements (weights) in the filter.
    :param auto_pad:    Describes how to perform padding. Possible values:
                        EXPLICIT:   Pad dimensions are explicity specified
                        SAME_LOWER: Pad dimensions computed to match input shape
                                    Ceil(num_dims/2) at the beginning and
                                    Floor(num_dims/2) at the end
                        SAME_UPPER: Pad dimensions computed to match input shape
                                    Floor(num_dims/2) at the beginning and
                                    Ceil(num_dims/2) at the end
                        VALID:      No padding
    :param name: Optional output node name.
    :return: The new node performing a Group Convolution operation on tensor from input node.
    """
    return _get_node_factory().create('GroupConvolution',
                                      [data, filters],
                                      {'strides': strides,
                                       'pads_begin': pads_begin,
                                       'pads_end': pads_end,
                                       'dilations': dilations,
                                       'auto_pad': auto_pad.upper()})


@nameable_op
def group_convolution_backprop_data(data,                 # type: Node
                                    filters,              # type: Node
                                    strides,              # type: List[int]
                                    output_shape=None,    # type: Node
                                    pads_begin=None,      # type: List[int]
                                    pads_end=None,        # type: List[int]
                                    dilations=None,       # type: List[int]
                                    auto_pad='EXPLICIT',  # type: str
                                    output_padding=None,  # type: List[int]
                                    name=None,            # type: str
                                    ):
    # type: (...) -> Node
    """Perform Group Convolution operation on data from input node.

    :param data:            The node producing input data.
    :param filters:         The node producing filter data.
    :param strides:         The distance (in pixels) to slide the filter on the feature map
                            over the axes.
    :param output_shape:    The node that specifies spatial shape of the output.
    :param pads_begin:      The number of pixels to add at the beginning along each axis.
    :param pads_end:        The number of pixels to add at the end along each axis.
    :param dilations:       The distance in width and height between elements (weights)
                            in the filter.
    :param auto_pad:        Describes how to perform padding. Possible values:
                            EXPLICIT:   Pad dimensions are explicity specified
                            SAME_LOWER: Pad dimensions computed to match input shape
                                        Ceil(num_dims/2) at the beginning and
                                        Floor(num_dims/2) at the end
                            SAME_UPPER: Pad dimensions computed to match input shape
                                        Floor(num_dims/2) at the beginning and
                                        Ceil(num_dims/2) at the end
                            VALID:      No padding
    :param output_padding:  The additional amount of paddings added per each spatial axis
                            in the output tensor.
    :param name: Optional output node name.
    :return: The new node performing a Group Convolution operation on tensor from input node.
    """
    spatial_dim_count = len(strides)
    if dilations is None:
        dilations = [1] * spatial_dim_count
    if output_padding is None:
        output_padding = [0] * spatial_dim_count

    attributes = {'strides': strides,
                  'dilations': dilations,
                  'auto_pad': auto_pad.upper(),
                  'output_padding': output_padding}
    args = [data, filters]

    if output_shape is not None:
        args.append(output_shape)
    else:
        if pads_begin is None:
            pads_begin = [0] * spatial_dim_count
        if pads_end is None:
            pads_end = [0] * spatial_dim_count
        attributes['pads_begin'] = pads_begin
        attributes['pads_end'] = pads_end

    return _get_node_factory().create('GroupConvolutionBackpropData', args, attributes)


@nameable_op
def rnn_cell(X,                      # type: Node
             H_t,                    # type: Node
             W,                      # type: Node
             R,                      # type: Node
             B,                      # type: Node
             hidden_size,            # type: int
             activations,            # type: List[str]
             activation_alpha,       # type: List[float]
             activation_beta,        # type: List[float]
             clip,                   # type: float
             name=None,              # type: str
             ):
    # type: (...) -> Node
    """Perform RNNCell operation on tensor from input node.

    It follows notation and equations defined as in ONNX standard:
    https://github.com/onnx/onnx/blob/master/docs/Operators.md#RNN

    Note this class represents only single *cell* and not whole RNN *layer*.

    :param      X:                 The input tensor with shape: [batch_size, input_size].
    :param      H_t:               The hidden state tensor at current time step with shape:
                                   [batch_size, hidden_size].
    :param      W:                 The weight tensor with shape: [hidden_size, input_size].
    :param      R:                 The recurrence weight tensor with shape: [hidden_size,
                                   hidden_size].
    :param      B:                 The bias tensor for input gate with shape: [2*hidden_size].
    :param      hidden_size:       The number of hidden units for recurrent cell.
    :param      activations:       The vector of activation functions used inside recurrent cell.
    :param      activation_alpha:  The vector of alpha parameters for activation functions in
                                   order respective to activation list.
    :param      activation_beta:   The vector of beta parameters for activation functions in order
                                   respective to activation list.
    :param      clip:              The value defining clipping range [-clip, clip] on input of
                                   activation functions.
    :param      name:              Optional output node name.
    :returns:   The new node performing a RNNCell operation on tensor from input node.
    """
    return RNNCell(X,
                   H_t,
                   W,
                   R,
                   B,
                   hidden_size,
                   activations,
                   activation_alpha,
                   activation_beta,
                   clip)


@nameable_op
def scale_shift(data, scale, shift, name=None):  # type: (Node, Node, Node, str) -> Node
    r"""Perform ScaleShift transformation on input node.

    Computes ScaleShift:

    .. math:: Y = scale\cdot data + shift


    :param data: The node with data tensor.
    :param scale: The node with data tensor that scale input data.
    :param shift: The node with data tensor that shift input data.
    :param name: Optional output node name.
    :return: The new node performing a ScaleShift operation on input tensor.
    """
    return ScaleShift(data, scale, shift)


@nameable_op
def space_to_depth(data, mode, block_size, name=None):  # type: (Node, str, int, str) -> Node
    """Perform SpaceToDepth operation on the input tensor.

    SpaceToDepth rearranges blocks of spatial data into depth.
    The operator returns a copy of the input tensor where values from the height
    and width dimensions are moved to the depth dimension.

    :param data: The node with data tensor.
    :param mode: Specifies how the output depth dimension is gathered from block coordinates.

                 blocks_first: The output depth is gathered from [block_size, ..., block_size, C]
                 depth_first: The output depth is gathered from [C, block_size, ..., block_size]

    :param block_size: The size of the block of values to be moved. Scalar value.
    :param name: Optional output node name.
    :return: The new node performing a SpaceToDepth operation on input tensor.
    """
    return SpaceToDepth(data, mode, block_size)


@nameable_op
def batch_to_space(data, block_shape, crops_begin, crops_end, name=None):
    # type: (Node, NodeInput, NodeInput, NodeInput, str) -> Node
    """Perform BatchToSpace operation on the input tensor.

    BatchToSpace permutes data from the batch dimension of the data tensor into spatial dimensions.

    :param data: Node producing the data tensor.
    :param block_shape: The sizes of the block of values to be moved.
    :param crops_begin: Specifies the amount to crop from the beginning along each axis of `data`.
    :param crops_end: Specifies the amount to crop from the end along each axis of `data`.
    :param name: Optional output node name.
    :return: The new node performing a BatchToSpace operation.
    """
    return _get_node_factory().create('BatchToSpace', [data, as_node(block_shape),
                                                       as_node(crops_begin), as_node(crops_end)])


@nameable_op
def space_to_batch(data, block_shape, pads_begin, pads_end, name=None):
    # type: (Node, NodeInput, NodeInput, NodeInput, str) -> Node
    """Perform SpaceToBatch operation on the input tensor.

    SpaceToBatch permutes data tensor blocks of spatial data into batch dimension.
    The operator returns a copy of the input tensor where values from spatial blocks dimensions
    are moved in the batch dimension

    :param data: Node producing the data tensor.
    :param block_shape: The sizes of the block of values to be moved.
    :param pads_begin: Specifies the padding for the beginning along each axis of `data`.
    :param pads_end: Specifies the padding for the ending along each axis of `data`.
    :param name: Optional output node name.
    :return: The new node performing a SpaceToBatch operation.
    """
    return _get_node_factory().create('SpaceToBatch', [data, as_node(block_shape),
                                                       as_node(pads_begin), as_node(pads_end)])


@nameable_op
def mvn(data, axes, normalize_variance, eps, name=None):
    # type: (Node, Set[int], bool, float, str) -> Node
    r"""Perform Mean Variance Normalization operation on data from input node.

    Computes MVN on the input tensor :code:`data` (called `X`) using formula:

    .. math:: Y = \dfrac{X-EX}{\sqrt{E(X-EX)^2}}

    :param data: The node with data tensor.
    :param axes: A list of axes, along which to reduce. Array of integers.
    :param normalize_variance: Flag that denotes if mean values are shared across channels.
                               Boolen value.
    :param eps: The number added to the variance to avoid division by zero
               when normalizing the value. Scalar value.
    :param name: Optional output node name.
    :return: The new node performing a MVN operation on input tensor.
    """
    return MVN(data, AxisSet(axes), normalize_variance, eps)


@nameable_op
def quantize(data, scale, zero_point, new_type, axes, round_mode, name=None):
    # type: (Node, Node, Node, NumericType, Set[int], Quantize.RoundMode, str) -> Node
    r"""Perform quantize operation on data from input node.

    Computes quantize on the input tensor:

    .. math:: output = ROUND((input / scale) + zero\_point)

    :param data: The node with data tensor.
    :param scale: Scale used for mapping.
    :param zero_point: Zero point used for mapping.
    :param new_type: Output element type.
    :param round_mode: Number describes how to perform ROUND function.

                 ROUND_NEAREST_TOWARD_INFINITY: Round to nearest integer. In case of two
                 equidistant integers round away from zero e.g. 2.5 -> 3,  -3.5 -> -4

                 ROUND_NEAREST_TOWARD_ZERO: Round to nearest integer. In case of two equidistant
                 integers round toward zero e.g. 2.5 -> 2,  -3.5 -> -3

                 ROUND_NEAREST_UPWARD: Round to nearest integer. In case of two equidistant
                 integers round up e.g. 2.5 -> 2,  -3.5 -> -3

                 ROUND_NEAREST_DOWNWARD: Round to nearest integer. In case of two equidistant
                 integers round down e.g. 2.5 -> 2,  -3.5 -> -4

                 ROUND_NEAREST_TOWARD_EVEN: Round to nearest integer. In case of two equidistant
                 integers round down e.g. 2.5 -> 2,  -3.5 -> -4

                 ROUND_TOWARD_INFINITY: Round to nearest integer away from zero.

                 ROUND_TOWARD_ZERO: Round to nearest integer toward zero.

                 ROUND_UP: Round to nearest integer toward infinity (ceiling).

                 ROUND_DOWN: Round to nearest integer toward negative infinity (floor).

    :param name: Optional output node name.
    :return: The new node performing a quantize operation on input tensor.
    """
    new_element_type = get_element_type(new_type)
    return Quantize(data,
                    scale,
                    zero_point,
                    new_element_type,
                    AxisSet(axes),
                    round_mode)


@nameable_op
def dequantize(data, scale, zero_point, element_type, axes, name=None):
    # type: (Node, Node, Node, NumericType, Set[int], str) -> Node
    r"""Perform dequantize operation on data from input node.

    Computes dequantize on the input tensor:

    .. math:: output = (input - zero\_point) * scale

    :param data: The node with data tensor.
    :param scale: Scale used for mapping.
    :param zero_point: Zero point used for mapping.
    :param element_type: Output element type.
    :param name: Optional output node name.
    :return: The new node performing a dequantize operation on input tensor.
    """
    new_element_type = get_element_type(element_type)
    return Dequantize(data, scale, zero_point, new_element_type, AxisSet(axes))


@nameable_op
def quantized_convolution(data,                      # type: Node
                          filters,                   # type: Node
                          window_movement_strides,   # type: List[int]
                          window_dilation_strides,   # type: List[int]
                          padding_below,             # type: List[int]
                          padding_above,             # type: List[int]
                          data_dilation_strides,     # type: List[int]
                          input_scale,               # type: Node
                          input_zero_point,          # type: Node
                          filter_scale,              # type: Node
                          filter_zero_point,         # type: Node
                          output_scale,              # type: Node
                          output_zero_point,         # type: Node
                          output_type,               # type: NumericType
                          input_axes,                # type: Set[int]
                          filter_axes,               # type: Set[int]
                          output_axes,               # type: Set[int]
                          name=None,                 # type: str
                          ):
    # type: (...) -> Node
    r"""Perform quantized convolution operation on data from input node.

    :param data: The node producing the input data batch tensor.
    :param filters: The node producing the filters tensor.
    :param window_movement_strides: The window movement strides.
    :param window_dilation_strides: he window dilation strides.
    :param padding_below: The padding-below sizes.
    :param padding_above: The padding-above sizes.
    :param data_dilation_strides: The data dilation strides.
    :param input_scale: Scale to transform the input.
    :param input_zero_point: Zero point used for mapping.
    :param filter_scale: Scale to transform the filters.
    :param filter_zero_point: Zero point used for mapping.
    :param output_scale: Scale to transform the output.
    :param output_zero_point: Zero point used for mapping.
    :param output_type: Output element type.
    :param input_axes: Input axes set for channel wise quantization.
    :param filter_axes: Filter axes set for channel wise quantization.
    :param output_type: Output axes set for channel wise quantization.
    :param name: Optional output node name.
    :return: The new node performing a quantized convolution operation on input tensor.
    """
    new_output_type = get_element_type(output_type)
    return QuantizedConvolution(data,
                                filters,
                                Strides(window_movement_strides),
                                Strides(window_dilation_strides),
                                CoordinateDiff(padding_below),
                                CoordinateDiff(padding_above),
                                Strides(data_dilation_strides),
                                input_scale,
                                input_zero_point,
                                filter_scale,
                                filter_zero_point,
                                output_scale,
                                output_zero_point,
                                new_output_type,
                                AxisSet(input_axes),
                                AxisSet(filter_axes),
                                AxisSet(output_axes))


@nameable_op
def quantized_dot(input0,                      # type: Node
                  input1,                      # type: Node
                  reduction_axes_count,        # type: int
                  input0_scale,                # type: Node
                  input0_zero_point,           # type: Node
                  input1_scale,                # type: Node
                  input1_zero_point,           # type: Node
                  output_scale,                # type: Node
                  output_zero_point,           # type: Node
                  output_type,                 # type: NumericType
                  input0_axes,                 # type: Set[int]
                  input1_axes,                 # type: Set[int]
                  output_axes,                 # type: Set[int]
                  name=None,                   # type: str
                  ):
    # type: (...) -> Node
    r"""Perform quantized dot operation on data from input node.

    :param input0: The node producing the input data batch tensor.
    :param input1: The node producing the filters tensor.
    :param reduction_axes_count: Number of reduction axes.
    :param input0_scale: Scale to transform the input.
    :param input0_zero_point: Zero point used for mapping.
    :param input1_scale: Scale to transform the filters.
    :param input1_zero_point: Zero point used for mapping.
    :param output_scale: Scale to transform the output.
    :param output_zero_point: Zero point used for mapping.
    :param output_type: Output element type.
    :param input0_axes: Input0 axes set for channel wise quantization
    :param input1_axes: Input1 axes set for channel wise quantization
    :param output_axes: Output axes set for channel wise quantization
    :param name: Optional output node name.
    :return: The new node performing a quantized dot operation on input tensor.
    """
    new_output_type = get_element_type(output_type)
    return QuantizedDot(input0,
                        input1,
                        reduction_axes_count,
                        input0_scale,
                        input0_zero_point,
                        input1_scale,
                        input1_zero_point,
                        output_scale,
                        output_zero_point,
                        new_output_type,
                        AxisSet(input0_axes),
                        AxisSet(input1_axes),
                        AxisSet(output_axes))


# Unary ops
@unary_op
def absolute(node, name=None):  # type: (NodeInput, str) -> Node
    """Return node which applies f(x) = abs(x) to the input node element-wise.

    :param node: One of: input node, array or scalar.
    :param name: Optional new name for output node.
    :return: New node with Abs operation applied on it.
    """
    return Abs(node)


@unary_op
def acos(node, name=None):  # type: (NodeInput, str) -> Node
    """Apply inverse cosine function on the input node element-wise.

    :param node: One of: input node, array or scalar.
    :param name: Optional new name for output node.
    :return: New node with arccos operation applied on it.
    """
    return Acos(node)


@unary_op
def asin(node, name=None):  # type: (NodeInput, str) -> Node
    """Apply inverse sine function on the input node element-wise.

    :param node: One of: input node, array or scalar.
    :param name: Optional new name for output node.
    :return: New node with arcsin operation applied on it.
    """
    return Asin(node)


@unary_op
def atan(node, name=None):  # type: (NodeInput, str) -> Node
    """Apply inverse tangent function on the input node element-wise.

    :param node: One of: input node, array or scalar.
    :param name: Optional new name for output node.
    :return: New node with arctan operation applied on it.
    """
    return Atan(node)


@unary_op
def cos(node, name=None):  # type: (NodeInput, str) -> Node
    """Apply cosine function on the input node element-wise.

    :param node: One of: input node, array or scalar.
    :param name: Optional new name for output node.
    :return: New node with cos operation applied on it.
    """
    return Cos(node)


@unary_op
def cosh(node, name=None):  # type: (NodeInput, str) -> Node
    """Apply hyperbolic cosine function on the input node element-wise.

    :param node: One of: input node, array or scalar.
    :param name: Optional new name for output node.
    :return: New node with cosh operation applied on it.
    """
    return Cosh(node)


@unary_op
def sqrt(node, name=None):  # type: (NodeInput, str) -> Node
    """Return node which applies square root to the input node element-wise.

    :param node: One of: input node, array or scalar.
    :param name: Optional new name for output node.
    :return: The new node with sqrt operation applied element-wise.
    """
    return Sqrt(node)


@unary_op
def erf(node, name=None):  # type: (NodeInput, str) -> Node
    """Return node which calculates Gauss error function element-wise with given tensor.

    :param node: The node providing data for operation.
    :param name: The optional name for new output node.
    :return: The new node performing element-wise Erf operation.
    """
    return _get_node_factory().create('Erf', [node])


@unary_op
def exp(node, name=None):  # type: (NodeInput, str) -> Node
    """Return node which applies exponential function to the input node element-wise.

    :param node: The node providing data for operation.
    :param name: The optional name for new output node.
    :return: The new node performing natural exponential operation.
    """
    return _get_node_factory().create('Exp', [node])


@unary_op
def log(node, name=None):  # type: (NodeInput, str) -> Node
    """Return node which applies natural logarithm to the input node element-wise.

    :param node: The input node providing data for operation.
    :param name: The optional new name for output node.
    :return: The new node performing log operation element-wise.
    """
    return Log(node)


@unary_op
def negative(node, name=None):  # type: (NodeInput, str) -> Node
    """Return node which applies f(x) = -x to the input node elementwise."""
    return Negative(node)


@unary_op
def floor(node, name=None):  # type: (NodeInput, str) -> Node
    """Return node which applies floor to the input node element-wise.

    :param node: The input node providing data.
    :param name: The optional name for new output node.
    :return: The node performing element-wise floor operation.
    """
    return Floor(node)


@unary_op
def ceiling(node, name=None):  # type: (NodeInput, str) -> Node
    """Return node which applies ceiling to the input node element-wise.

    :param node: The node providing data to ceiling operation.
    :param name: Optional name for output node.
    :return: The node performing element-wise ceiling.
    """
    return Ceiling(node)


@unary_op
def reshape(node, output_shape, special_zero, name=None):
    # type: (Node,Node, bool, str) -> Node
    """Return reshaped node according to provided parameters.

    :param node: The tensor we want to reshape.
    :param output_shape: The node with a new shape for input tensor.
    :param special_zero: The boolean variable that controls how zero values in shape are
                         interpreted. If special_zero is false, then 0 is interpreted as-is
                         which means that output shape will contain a zero dimension at the
                         specified location. Input and output tensors are empty in this case.
                         If special_zero is true, then all zeros in shape implies the copying
                         of corresponding dimensions from data.shape into the output shape.
                         Range of values: False or True
    """
    return _get_node_factory().create('Reshape',
                                      [node, output_shape],
                                      {'special_zero': special_zero})


@unary_op
def relu(node, name=None):  # type: (NodeInput, str) -> Node
    """Perform rectified linear unit operation on input node element-wise.

    :param node: One of: input node, array or scalar.
    :param name: The optional ouptut node name.
    :return: The new node performing relu operation on its input element-wise.
    """
    return _get_node_factory().create('Relu', [node])


@unary_op
def sign(node, name=None):  # type: (NodeInput, str) -> Node
    """Perform element-wise sign operation.

    :param node: One of: input node, array or scalar.
    :param name: The optional new name for ouptut node.
    :return: The node with mapped elements of the input tensor to -1 (if it is negative),
             0 (if it is zero), or 1 (if it is positive).
    """
    return Sign(node)


@unary_op
def sin(node, name=None):  # type: (NodeInput, str) -> Node
    """Apply sine function on the input node element-wise.

    :param node: One of: input node, array or scalar.
    :param name: Optional new name for output node.
    :return: New node with sin operation applied on it.
    """
    return Sin(node)


@unary_op
def sinh(node, name=None):  # type: (NodeInput, str) -> Node
    """Apply hyperbolic sine function on the input node element-wise.

    :param node: One of: input node, array or scalar.
    :param name: Optional new name for output node.
    :return: New node with sin operation applied on it.
    """
    return Sinh(node)


@unary_op
def tan(node, name=None):  # type: (NodeInput, str) -> Node
    """Apply tangent function on the input node element-wise.

    :param node: One of: input node, array or scalar.
    :param name: Optional new name for output node.
    :return: New node with tan operation applied on it.
    """
    return Tan(node)


# Binary ops
@binary_op
def divide(left_node, right_node, auto_broadcast='NUMPY', name=None):
    # type: (NodeInput, NodeInput, str, Optional[str]) -> Node
    """Return node which applies f(x) = A/B to the input nodes element-wise.

    :param left_node: The node providing dividend data.
    :param right_node: The node providing divisor data.
    :param auto_broadcast: Specifies rules used for auto-broadcasting of input tensors.
    :param name: Optional name for output node.
    :return: The node performing element-wise division.
    """
    return _get_node_factory().create('Divide',
                                      [left_node, right_node],
                                      {'auto_broadcast': auto_broadcast.upper()})


@binary_op
def floor_mod(left_node, right_node, auto_broadcast='NUMPY', name=None):
    # type: (NodeInput, NodeInput, str, Optional[str]) -> Node
    """Return node performing element-wise FloorMod (division reminder) with two given tensors.

    :param left_node: The first input node for FloorMod operation.
    :param right_node: The second input node for FloorMod operation.
    :param auto_broadcast: Specifies rules used for auto-broadcasting of input tensors.
    :param name: Optional name for output node.
    :return: The node performing element-wise FloorMod operation.
    """
    return _get_node_factory().create('FloorMod',
                                      [left_node, right_node],
                                      {'auto_broadcast': auto_broadcast.upper()})


@binary_op
def mod(left_node, right_node, auto_broadcast='NUMPY', name=None):
    # type: (NodeInput, NodeInput, str, Optional[str]) -> Node
    """Return node performing element-wise division reminder with two given tensors.

    :param left_node: The first input node for mod operation.
    :param right_node: The second input node for mod operation.
    :param auto_broadcast: Specifies rules used for auto-broadcasting of input tensors.
    :param name: Optional name for output node.
    :return: The node performing element-wise Mod operation.
    """
    return _get_node_factory().create('Mod',
                                      [left_node, right_node],
                                      {'auto_broadcast': auto_broadcast.upper()})


@binary_op
def multiply(left_node, right_node, auto_broadcast='NUMPY', name=None):
    # type: (NodeInput, NodeInput, str, Optional[str]) -> Node
    """Return node which applies f(x) = A*B to the input nodes elementwise."""
    return _get_node_factory().create('Multiply',
                                      [left_node, right_node],
                                      {'auto_broadcast': auto_broadcast})


@binary_op
def subtract(left_node, right_node, auto_broadcast='NUMPY', name=None):
    # type: (NodeInput, NodeInput, str, Optional[str]) -> Node
    """Return node which applies f(x) = A-B to the input nodes element-wise.

    :param left_node: The node providing data for left hand side of operator.
    :param right_node: The node providing data for right hand side of operator.
    :param auto_broadcast: The type of broadcasting that specifies mapping of input tensor axes
                           to output shape axes. Range of values: numpy, explicit.
    :param name: The optional name for output node.
    :return: The new output node performing subtraction operation on both tensors element-wise.
    """
    return _get_node_factory().create('Subtract',
                                      [left_node, right_node],
                                      {'auto_broadcast': auto_broadcast.upper()})


@binary_op
def add(left_node, right_node, auto_broadcast='NUMPY', name=None):
    # type: (NodeInput, NodeInput, str, Optional[str]) -> Node
    """Return node which applies f(x) = A+B to the input nodes element-wise."""
    return _get_node_factory().create('Add',
                                      [left_node, right_node],
                                      {'auto_broadcast': auto_broadcast.upper()})


@binary_op
def minimum(left_node, right_node, auto_broadcast='NUMPY', name=None):
    # type: (NodeInput, NodeInput, str, Optional[str]) -> Node
    """Return node which applies the minimum operation to input nodes elementwise."""
    return _get_node_factory().create('Minimum',
                                      [left_node, right_node],
                                      {'auto_broadcast': auto_broadcast.upper()})


@binary_op
def maximum(left_node, right_node, auto_broadcast='NUMPY', name=None):
    # type: (NodeInput, NodeInput, str, Optional[str]) -> Node
    """Return node which applies the maximum operation to input nodes elementwise."""
    return _get_node_factory().create('Maximum',
                                      [left_node, right_node],
                                      {'auto_broadcast': auto_broadcast.upper()})


@binary_op
def power(left_node, right_node, auto_broadcast='NUMPY', name=None):
    # type: (NodeInput, NodeInput, str, Optional[str]) -> Node
    """Return node which perform element-wise exponentiation operation.

    :param left_node: The node providing the base of operation.
    :param right_node: The node providing the exponent of operation.
    :param name: The optional name for the new output node.
    :param auto_broadcast: The type of broadcasting specifies rules used for
                           auto-broadcasting of input tensors.
    :return: The new node performing element-wise exponentiation operation on input nodes.
    """
    return _get_node_factory().create('Power',
                                      [left_node, right_node],
                                      {'auto_broadcast': auto_broadcast})


# Logical ops
@binary_op
def equal(left_node, right_node, auto_broadcast='NUMPY', name=None):
    # type: (NodeInput, NodeInput, str, Optional[str]) -> Node
    """Return node which checks if input nodes are equal element-wise.

    :param left_node: The first input node for equal operation.
    :param right_node: The second input node for equal operation.
    :param auto_broadcast: The type of broadcasting specifies rules used for
                           auto-broadcasting of input tensors.
    :param name: The optional name for output new node.
    :return: The node performing element-wise equality check.
    """
    return _get_node_factory().create('Equal',
                                      [left_node, right_node],
                                      {'auto_broadcast': auto_broadcast})


@binary_op
def not_equal(left_node, right_node, auto_broadcast='NUMPY', name=None):
    # type: (NodeInput, NodeInput, str, Optional[str]) -> Node
    """Return node which checks if input nodes are unequal element-wise.

    :param left_node: The first input node for not-equal operation.
    :param right_node: The second input node for not-equal operation.
    :param auto_broadcast: The type of broadcasting specifies rules used for
                           auto-broadcasting of input tensors.
    :param name: The optional name for output new node.
    :return: The node performing element-wise inequality check.
    """
    return _get_node_factory().create('NotEqual',
                                      [left_node, right_node],
                                      {'auto_broadcast': auto_broadcast})


@binary_op
def greater(left_node, right_node, auto_broadcast='NUMPY', name=None):
    # type: (NodeInput, NodeInput, str, Optional[str]) -> Node
    """Return node which checks if left input node is greater than the right node element-wise.

    :param left_node: The first input node providing data.
    :param right_node: The second input node providing data.
    :param auto_broadcast: The type of broadcasting specifies rules used for
                           auto-broadcasting of input tensors.
    :param name: The optional new name for output node.
    :return: The node performing element-wise check whether left_node is greater than right_node.
    """
    return _get_node_factory().create('Greater',
                                      [left_node, right_node],
                                      {'auto_broadcast': auto_broadcast})


@binary_op
def greater_equal(left_node, right_node, auto_broadcast='NUMPY', name=None):
    # type: (NodeInput, NodeInput, str, Optional[str]) -> Node
    """Return node which checks if left node is greater or equal to the right node element-wise.

    :param left_node: The first input node providing data.
    :param right_node: The second input node providing data.
    :param auto_broadcast: The type of broadcasting specifies rules used for
                           auto-broadcasting of input tensors.
    :param name: The optional new name for output node.
    :return: The node performing element-wise check whether left_node is greater than or equal
             right_node.
    """
    return _get_node_factory().create('GreaterEqual',
                                      [left_node, right_node],
                                      {'auto_broadcast': auto_broadcast})


@binary_op
def less(left_node, right_node, auto_broadcast='NUMPY', name=None):
    # type: (NodeInput, NodeInput, str, Optional[str]) -> Node
    """Return node which checks if left input node is less than the right node element-wise.

    :param left_node: The first input node providing data.
    :param right_node: The second input node providing data.
    :param auto_broadcast: The type of broadcasting specifies rules used for
                           auto-broadcasting of input tensors.
    :param name: The optional new name for output node.
    :return: The node performing element-wise check whether left_node is less than the right_node.
    """
    return _get_node_factory().create('Less',
                                      [left_node, right_node],
                                      {'auto_broadcast': auto_broadcast})


@binary_op
def less_equal(left_node, right_node, auto_broadcast='NUMPY', name=None):
    # type: (NodeInput, NodeInput, str, Optional[str]) -> Node
    """Return node which checks if left input node is less or equal the right node element-wise.

    :param left_node: The first input node providing data.
    :param right_node: The second input node providing data.
    :param auto_broadcast: The type of broadcasting specifies rules used for
                           auto-broadcasting of input tensors.
    :param name: The optional new name for output node.
    :return: The node performing element-wise check whether left_node is less than or equal the
             right_node.
    """
    return _get_node_factory().create('LessEqual',
                                      [left_node, right_node],
                                      {'auto_broadcast': auto_broadcast})


@binary_op
def logical_and(left_node, right_node, auto_broadcast='NUMPY', name=None):
    # type: (NodeInput, NodeInput, str, Optional[str]) -> Node
    """Return node which perform logical and operation on input nodes element-wise.

    :param left_node: The first input node providing data.
    :param right_node: The second input node providing data.
    :param auto_broadcast: The type of broadcasting that specifies mapping of input tensor axes
                           to output shape axes. Range of values: numpy, explicit.
    :param name: The optional new name for output node.
    :return: The node performing logical and operation on input nodes corresponding elements.
    """
    return _get_node_factory().create('LogicalAnd',
                                      [left_node, right_node],
                                      {'auto_broadcast': auto_broadcast.upper()})


@binary_op
def logical_or(left_node, right_node, auto_broadcast='NUMPY', name=None):
    # type: (NodeInput, NodeInput, str, Optional[str]) -> Node
    """Return node which performs logical OR operation on input nodes element-wise.

    :param left_node: The first input node providing data.
    :param right_node: The second input node providing data.
    :param auto_broadcast: The type of broadcasting that specifies mapping of input tensor axes
                           to output shape axes. Range of values: numpy, explicit.
    :param name: The optional new name for output node.
    :return: The node performing logical or operation on input nodes corresponding elements.
    """
    return _get_node_factory().create('LogicalOr',
                                      [left_node, right_node],
                                      {'auto_broadcast': auto_broadcast.upper()})


@binary_op
def logical_xor(left_node, right_node, auto_broadcast='NUMPY', name=None):
    # type: (NodeInput, NodeInput, str, Optional[str]) -> Node
    """Return node which performs logical XOR operation on input nodes element-wise.

    :param left_node: The first input node providing data.
    :param right_node: The second input node providing data.
    :param auto_broadcast: The type of broadcasting that specifies mapping of input tensor axes
                           to output shape axes. Range of values: numpy, explicit.
    :param name: The optional new name for output node.
    :return: The node performing logical or operation on input nodes corresponding elements.
    """
    return _get_node_factory().create('LogicalXor',
                                      [left_node, right_node],
                                      {'auto_broadcast': auto_broadcast.upper()})


@unary_op
def logical_not(node, name=None):  # type: (Node, str) -> Node
    """Return node which applies element-wise logical negation to the input node.

    :param node: The input node providing data.
    :param name: The optional new name for output node.
    :return: The node performing element-wise logical NOT operation with given tensor.
    """
    return _get_node_factory().create('LogicalNot', [node])


@binary_op
def squared_difference(x1, x2, auto_broadcast='NUMPY', name=None):
    # type: (NodeInput, NodeInput, str, Optional[str]) -> Node
    """Perform an element-wise squared difference between two tensors.

    .. math:: y[i] = (x_1[i] - x_2[i])^2

    :param x1: The node with first input tensor.
    :param x2: The node with second input tensor.
    :param auto_broadcast: The type of broadcasting that specifies mapping of input tensor axes
                           to output shape axes. Range of values: numpy, explicit.
    :param name: Optional new name for output node.
    :return: The new node performing a squared difference between two tensors.
    """
    return _get_node_factory().create('SquaredDifference',
                                      [x1, x2],
                                      {'auto_broadcast': auto_broadcast.upper()})


# Extend Node class to support binary operators
Node.__add__ = add
Node.__sub__ = subtract
Node.__mul__ = multiply
Node.__div__ = divide
Node.__truediv__ = divide
Node.__radd__ = lambda left, right: add(right, left)
Node.__rsub__ = lambda left, right: subtract(right, left)
Node.__rmul__ = lambda left, right: multiply(right, left)
Node.__rdiv__ = lambda left, right: divide(right, left)
Node.__rtruediv__ = lambda left, right: divide(right, left)
Node.__eq__ = equal
Node.__ne__ = not_equal
Node.__lt__ = less
Node.__le__ = less_equal
Node.__gt__ = greater
Node.__ge__ = greater_equal


# Custom ops
@nameable_op
def broadcast(data, target_shape, axes_mapping=None, broadcast_spec='NUMPY', name=None):
    # type: (Node, NodeInput, NodeInput, str, str) -> Node
    """Create a node which broadcasts the input node's values along specified axes to a desired shape.

    :param data: The node with input tensor data.
    :param target_shape: The node with a new shape we want to broadcast tensor to.
    :param axes_mapping: The node with a axis positions (0-based) in the result
                           that are being broadcast.
<<<<<<< HEAD
    :param auto_broadcast: The type of broadcasting that specifies mapping of input tensor axes
                           to output shape axes. Range of values: numpy, explicit.
    :param name: Optional new name for output node.
    :return: New node with broadcast shape.
    """
    # TODO: update to use opset3 by default
    return _get_node_factory('opset1').create('Broadcast',
                                              [node, new_shape, broadcast_axes],
                                              {'auto_broadcast': auto_broadcast})
=======
    :param broadcast_spec: The type of broadcating that specifies mapping of input tensor axes
                           to output shape axes. Range of values: NUMPY, EXPLICIT, BIDIRECTIONAL.
    :param name: Optional new name for output node.
    :return: New node with broadcast shape.
    """
    inputs = [data, as_node(target_shape)]
    if broadcast_spec.upper() == 'EXPLICIT':
        inputs.append(as_node(axes_mapping))
    return _get_node_factory().create('Broadcast',
                                      inputs,
                                      {'broadcast_spec': broadcast_spec.upper()})
>>>>>>> e418fd2c


@nameable_op
def broadcast_to(node, new_shape, axis=None, name=None):
    # type: (Node, TensorShape, int, str) -> Node
    """Create a node which broadcasts the input node's values to a desired shape.

    `broadcast_to` will attempt to automatically determine which axes need broadcasting.

    The optional `axis` parameter specifies the starting axis position (0-based) in the output
    shape from which the current shape of the tensor matches the desired new shape.

    e.g. current_shape: [4, 5], new_shape: [2, 3, 4, 5, 6], axis: 2

    By using the `axis` parameter you can control which output axis to broadcast along.

    Example:

    >>> input_node = ng.constant([1, 2, 3])
    >>> current_shape = [3]
    >>> new_shape = [3, 3]
    >>> ng.broadcast_to(input_node, new_shape, axis=1)
    array([[1, 2, 3],
           [1, 2, 3],
           [1, 2, 3]])

    >>> ng.broadcast_to(input_node, new_shape, axis=0)
    array([[1, 1, 1],
           [2, 2, 2],
           [3, 3, 3]])

    If the `axis` parameter is not specified, `broadcast_to` will attempt to match shapes,
    assuming the current shape matches the rightmost positions of the desired new shape.
    This behaviour is similar to NumPy's broadcasting.

    i.e. default `axis = len(new_shape) - len(current_shape)`

    :param node: The node with input tensor data.
    :param new_shape: The new shape we want to broadcast tensor to.
    :param axis: The axis along which we perform broadcasting.
    :param name: Optional new name for output node.
    :return: New node with broadcast shape.
    """
    return Broadcast(node, Shape(new_shape), get_broadcast_axes(new_shape, node.shape, axis))


@nameable_op
def fake_quantize(data, input_low, input_high, output_low, output_high,
                  levels, auto_broadcast='NUMPY', name=None):
    # type: (Node, Node, Node, Node, Node, int, str, str) -> Node
    r"""Perform an element-wise linear quantization on input data.

    Input floating point values are quantized into a discrete set of floating point values.

    .. code-block:: python
        if x <= input_low:
            output = output_low
        if x > input_high:
            output = output_high
        else:
            output = fake_quantize(output)

    Fake quantize uses the following logic:

    .. math:: output =
            \dfrac{round( \dfrac{data - input\_low}{(input\_high - input\_low)\cdot (levels-1)})}
            {(levels-1)\cdot (output\_high - output\_low)} + output\_low

    :param data:           The node with data tensor.
    :param input_low:      The node with the minimum for input values.
    :param input_high:     The node with the maximum for input values.
    :param output_low:     The node with the minimum quantized value.
    :param output_high:    The node with the maximum quantized value.
    :param levels:         The number of quantization levels. Integer value.
    :param auto_broadcast: The type of broadcasting specifies rules used for
                           auto-broadcasting of input tensors.
    :return: New node with quantized value.
    """
    return _get_node_factory().create('FakeQuantize',
                                      [data, input_low, input_high, output_low, output_high],
                                      {'levels': levels, 'auto_broadcast': auto_broadcast})


@nameable_op
def gemm(A,                      # type: Node
         B,                      # type: Node
         C,                      # type: Node
         alpha,                  # type: ScalarData
         beta,                   # type: ScalarData
         transA,                 # type: bool
         transB,                 # type: bool
         name=None,              # type: str
         ):
    # type: (...) -> Node
    r"""Perform General matrix-matrix multiplication on input tensors A, B and C.

    Computes:

    .. math:: Y = alpha\cdot A'\cdot B' +  beta\cdot C

    :code:`A'` is the transpose of matrix :code:`A` with shape (M, K),
    if :code:`transA` is :code:`True`, otherwise :code:`A` with shape (K, N).

    :code:`B'` is the transpose of matrix :code:`B` with shape (K, N),
    if :code:`transB` is :code:`True`, otherwise :code:`B` with shape (N, K).

    :code:`C`: Matrix broadcastable to shape (M, N).

    :code:`Y`: Matrix with shape (M, N).

    :param A: The node with input tensor A.
    :param B: The node with input tensor B.
    :param C: The node with input tensor C.
    :param alpha: Scalar multiplier for the product of input tensors A * B.
    :param beta: Scalar multiplier for input tensor C.
    :param transA: Whether A should be transposed. Boolean value.
    :param transB: Whether B should be transposed. Boolean value.
    :param name: Optional name for the output node.
    :return: Return node with tensor of shape (M, N).
    """
    return Gemm(A, B, C, alpha, beta, transA, transB)


@nameable_op
def convert(node, new_type, name=None):  # type: (Node, NumericType, str) -> Node
    """Return node which casts input node values to specified type."""
    new_element_type = get_element_type(new_type)
    return Convert(node, new_element_type)


@nameable_op
def depth_to_space(node, mode, block_size, name=None):  # type: (Node, str, int, str) -> Node
    """Rearranges input tensor from depth into blocks of spatial data.

    Values from the height and width dimensions are moved to the depth dimension.

    Input tensor has shape [N,C,H,W], where N is the batch axis, C is the channel or depth,
    H is the height and W is the width.

    Output node produces a tensor with shape:

    [N, C * :code:`block_size` * :code:`block_size`, H / :code:`block_size`, W / :code:`block_size`]

    :param node: The node with input tensor data.
    :param mode: Specifies how the input depth dimension is split to block coordinates

                 blocks_first: The input is divided to [block_size, ..., block_size, new_depth]
                 depth_first: The input is divided to [new_depth, block_size, ..., block_size]

    :param block_size: The size of the spatial block of values describing
                       how the tensor's data is to be rearranged.
    :param name: Optional output node name.
    :return: The new node performing an DepthToSpace operation on its input tensor.
    """
    return DepthToSpace(node, mode, block_size)


def gelu(node, name=None):  # type: (NodeInput, str) -> Node
    r"""Perform Gaussian Error Linear Unit operation element-wise on data from input node.

    Computes GELU function:

    .. math:: f(x) = 0.5\cdot x\cdot(1 + erf( \dfrac{x}{\sqrt{2}})

    For more information refer to:
    `Gaussian Error Linear Unit (GELU) <https://arxiv.org/pdf/1606.08415.pdf>`_

    :param node: Input tensor. One of: input node, array or scalar.
    :param name: Optional output node name.
    :return: The new node performing a GELU operation on its input data element-wise.
    """
    return Gelu(as_node(node))


@nameable_op
def select(selection_node, input_node1, input_node2, name=None):
    # type: (Node, Node, Node, str) -> Node
    """Perform an element-wise selection operation on input tensors.

    :param selection_node: The node providing selection values of `bool` type.
    :param input_node1: The node providing data to be selected if respective `selection_node`
                        item value is `True`.
    :param input_node2: The node providing data to be selected if respective `selection_node`
                        item value is `False`.
    :param name: The optional new name for output node.
    :return: The new node with values selected according to provided arguments.
    """
    return Select(selection_node, input_node1, input_node2)


# Non-linear ops
@unary_op
def tanh(node, name=None):  # type: (Node, str) -> Node
    """Return node which applies hyperbolic tangent to the input node element-wise.

    :param node: One of: input node, array or scalar.
    :param name: Optional new name for output node.
    :return: New node with tanh operation applied on it.
    """
    return _get_node_factory().create('Tanh', [node])


@nameable_op
def clamp(data, min_value, max_value, name=None):
    # type: (NodeInput, ScalarData, ScalarData, str) -> Node
    """Perform clamp element-wise on data from input node.

    Performs a clipping operation on an input value between a pair of boundary values.

    For each element in :code:`data`, if the element's value is lower than :code:`min_value`,
    it will be replaced with :code:`min_value`. If the value is higher than :code:`max_value`,
    it will be replaced by :code:`max_value`.
    Intermediate values of :code:`data` are returned without change.

    Clamp uses the following logic:

    .. code-block:: python

        if data < min_value:
            data=min_value
        elif data > max_value:
            data=max_value

    :param data: Input tensor. One of: input node, array or scalar.
    :param min_value: The lower bound of the <min_value;max_value> range. Scalar value.
    :param max_value: The upper bound of the <min_value;max_value> range. Scalar value.
    :param name: Optional output node name.
    :return: The new node performing a clamp operation on its input data element-wise.
    """
    return _get_node_factory().create('Clamp', [as_node(data)],
                                      {'min': min_value, 'max': max_value})


# matmul ops
@nameable_op
def dot(left_node, right_node, reduction_axes_count=None, name=None):
    # type: (Node, Node, int, str) -> Node
    """Return node which performs generalized dot product of two input nodes.

    This operation is capable of performing scalar-tensor, matrix-vector product and matrix
    multiplication.

    :param left_node: The node providing left hand side data.
    :param right_node: The node providing right hand side data.
    :param reduction_axes_count: The number of axes to reduce during dot-product.
    :param name: The optional name for output node.
    :return: The new node performing dot-product on input two nodes.
    """
    if reduction_axes_count is None:
        return Dot(left_node, right_node)
    else:
        return Dot(left_node, right_node, reduction_axes_count)


@nameable_op
def binary_convolution(data,                           # type: Node
                       filters,                        # type: Node
                       strides,                        # type: List[int]
                       pads_begin,                     # type: List[int]
                       pads_end,                       # type: List[int]
                       dilations,                      # type: List[int]
                       mode,                           # type: str
                       pad_value,                      # type: float
                       auto_pad='EXPLICIT',            # type: str
                       name=None,                      # type: str
                       ):
    # type: (...) -> Node
    """Create node performing convolution with binary weights, binary input and integer output.

    :param data: The node providing data batch tensor.
    :param filter: The node providing filters tensor.
    :param strides: The kernel window movement strides.
    :param pads_begin: The number of pixels to add to the beginning along each axis.
    :param pads_end: The number of pixels to add to the end along each axis.
    :param dilations: The distance in width and height between elements (weights) in the filter.
    :param mode: Defines how input tensor 0/1 values and weights 0/1 are interpreted.
    :param pad_value: Floating-point value used to fill pad area.
    :param auto_pad: The type of padding. Range of values: explicit, same_upper, same_lower, valid.
    :param name: The optional new name for output node.
    :return: New node performing binary convolution operation.
    """
    return _get_node_factory().create('BinaryConvolution',
                                      [data, filters],
                                      {'strides': strides,
                                       'pads_begin': pads_begin,
                                       'pads_end': pads_end,
                                       'dilations': dilations,
                                       'mode': mode,
                                       'pad_value': pad_value,
                                       'auto_pad': auto_pad})

# convpool ops
@nameable_op
def convolution(data,                           # type: Node
                filters,                        # type: Node
                strides,                        # type: List[int]
                pads_begin,                     # type: List[int]
                pads_end,                       # type: List[int]
                dilations,                      # type: List[int]
                auto_pad='EXPLICIT',            # type: str
                name=None,                      # type: str
                ):
    # type: (...) -> Node
    """Return node performing batched convolution operation.

    :param data: The node providing data batch tensor.
    :param filter: The node providing filters tensor.
    :param strides: The kernel window movement strides.
    :param pads_begin: The number of zero padding elements to add on each axis below 0 coordinate.
    :param pads_end: The number of zero padding elements to add on each axis above max coordinate
    :param dilations: The data batch dilation strides.
    :param auto_pad: The type of padding. Range of values: explicit, same_upper, same_lower, valid.
    :param name: The optional new name for output node.
    :return: New node performing batched convolution operation.
    """
    return _get_node_factory().create('Convolution',
                                      [data, filters],
                                      {'strides': strides,
                                       'pads_begin': pads_begin,
                                       'pads_end': pads_end,
                                       'dilations': dilations,
                                       'auto_pad': auto_pad})


@nameable_op
def convolution_backprop_data(data,                 # type: Node
                              filters,              # type: Node
                              strides,              # type: List[int]
                              output_shape=None,    # type: Node
                              pads_begin=None,      # type: List[int]
                              pads_end=None,        # type: List[int]
                              dilations=None,       # type: List[int]
                              auto_pad=None,        # type: str
                              output_padding=None,  # type: List[int]
                              name=None,            # type: str
                              ):
    # type: (...) -> Node
    """Create node performing a batched-convolution backprop data operation.

    :param      data:         The node producing data from forward-prop
    :param      filters:      The node producing the filters from forward-prop.
    :param      output_shape: The node producing output delta.
    :param      strides:      The distance (in pixels) to slide the filter on the feature map
                              over the axes.
    :param      pads_begin:   The number of pixels to add to the beginning along each axis.
    :param      pads_end:     The number of pixels to add to the end along each axis.
    :param      dilations:    The distance in width and height between elements (weights)
                              in the filter.
    :param      name:         The node name.

    :returns:   The node object representing ConvolutionBackpropData  operation.
    """
    spatial_dim_count = len(strides)
    if pads_begin is None:
        pads_begin = [0] * spatial_dim_count
    if pads_end is None:
        pads_end = [0] * spatial_dim_count
    if dilations is None:
        dilations = [1] * spatial_dim_count
    if auto_pad is None:
        auto_pad = 'explicit'
    if output_padding is None:
        output_padding = [0] * spatial_dim_count
    args = [data, filters]
    if output_shape is not None:
        args.append(output_shape)

    return _get_node_factory().create('ConvolutionBackpropData',
                                      args,
                                      {'strides': strides,
                                       'pads_begin': pads_begin,
                                       'pads_end': pads_end,
                                       'dilations': dilations,
                                       'auto_pad': auto_pad.upper(),
                                       'output_padding': output_padding})


@nameable_op
def deformable_convolution(data,                           # type: Node
                           deformable_values,              # type: Node
                           filters,                        # type: Node
                           strides,                        # type: List[int]
                           pads_begin,                     # type: List[int]
                           pads_end,                       # type: List[int]
                           dilations,                      # type: List[int]
                           auto_pad='EXPLICIT',            # type: str
                           group=1,                        # type: int
                           deformable_group=1,             # type: int
                           name=None,                      # type: str
                           ):
    # type: (...) -> Node
    """Create node performing deformable convolution.

    :param data: The node providing data batch tensor.
    :param filter: The node providing filters tensor.
    :param strides: The distance (in pixels) to slide the filter on the feature map over the axes.
    :param pads_begin: The number of pixels to add to the beginning along each axis.
    :param pads_end: The number of pixels to add to the end along each axis.
    :param dilations: The distance in width and height between elements (weights) in the filter.
    :param auto_pad: The type of padding. Range of values: explicit, same_upper, same_lower, valid.
    :param group: The number of groups which both output and input should be split into.
    :param deformable_group: The number of groups which deformable values and output should be split
                             into along the channel axis.
    :param name: The optional new name for output node.
    :return: New node performing deformable convolution operation.
    """
    return _get_node_factory().create('DeformableConvolution',
                                      [data, deformable_values, filters],
                                      {'strides': strides,
                                       'pads_begin': pads_begin,
                                       'pads_end': pads_end,
                                       'dilations': dilations,
                                       'auto_pad': auto_pad,
                                       'group': group,
                                       'deformable_group': deformable_group,
                                       })


@nameable_op
def deformable_psroi_pooling(feature_maps,                   # type: NodeInput
                             coords,                         # type: NodeInput
                             output_dim,                     # type: int
                             spatial_scale,                  # type: float
                             group_size=1,                   # type: int
                             mode='bilinear_deformable',     # type: str
                             spatial_bins_x=1,               # type: int
                             spatial_bins_y=1,               # type: int
                             trans_std=1.0,                  # type: float
                             part_size=1,                    # type: int
                             offsets=None,                   # type: NodeInput
                             name=None,                      # type: str
                             ):
    # type: (...) -> Node
    """Return node performing DeformablePSROIPooling operation.

    DeformablePSROIPooling computes position-sensitive pooling
    on regions of interest specified by input.

    :param feature_maps: 4D tensor with feature maps.
    :param coords: 2D tensor describing box consisting of tuples: [batch_id, x_1, y_1, x_2, y_2].
    :param output_dim: A pooled output channel number.
    :param spatial_scale: A multiplicative spatial scale factor to translate ROI.
    :param group_size: The number of groups to encode position-sensitive score.
    :param mode: Specifies mode for pooling. Range of values: ['bilinear_deformable'].
    :param spatial_bins_x: Specifies numbers of bins to divide the input feature maps over width.
    :param spatial_bins_y: Specifies numbers of bins to divide the input feature maps over height.
    :param trans_std: The value that all transformation (offset) values are multiplied with.
    :param part_size: The number of parts the output tensor spatial dimensions are divided into.
    :param offsets: Optional node. 4D input blob with transformation values (offsets).
    :param name: The optional new name for output node.
    :return: New node performing DeformablePSROIPooling operation.
    """
    node_inputs = as_nodes(feature_maps, coords)
    if offsets is not None:
        node_inputs.append(as_node(offsets))

    return _get_node_factory().create('DeformablePSROIPooling',
                                      node_inputs,
                                      {'output_dim': output_dim,
                                       'spatial_scale': spatial_scale,
                                       'group_size': group_size,
                                       'mode': mode,
                                       'spatial_bins_x': spatial_bins_x,
                                       'spatial_bins_y': spatial_bins_y,
                                       'trans_std': trans_std,
                                       'part_size': part_size,
                                       })


@nameable_op
def avg_pool(data_batch,            # type: Node
             strides,               # type: List[int]
             pads_begin,            # type: TensorShape
             pads_end,              # type: TensorShape
             kernel_shape,          # type: TensorShape
             exclude_pad,           # type: bool
             rounding_type='floor',  # type: str
             auto_pad=None,         # type: str
             name=None,             # type: str
             ):
    # type: (...) -> Node
    """Return average pooling node.

    :param data_batch:      The input node providing data.
    :param strides:         The window movement strides.
    :param pads_begin:      The input data optional padding below filled with zeros.
    :param pads_end:        The input data optional padding below filled with zeros.
    :param kernel_shape:    The pooling window shape.
    :param exclude_pad:     Whether or not to include zero padding in average computations.
    :param rounding_type:   Determines used rounding schema when computing output shape. Acceptable
                            values are: ['floor', 'ceil']
    :param auto_pad:        Determines how the padding is calculated. Acceptable values:
                            [None, 'same_upper', 'same_lower', 'valid']
    :param name:            Optional name for the new output node.

    :return: New node with AvgPool operation applied on its data.
    """
    if auto_pad is None:
        auto_pad = 'explicit'
    return _get_node_factory().create('AvgPool',
                                      [data_batch],
                                      {'strides': strides,
                                       'pads_begin': pads_begin,
                                       'pads_end': pads_end,
                                       'kernel': kernel_shape,
                                       'exclude_pad': exclude_pad,
                                       'rounding_type': rounding_type.upper(),
                                       'auto_pad': auto_pad.upper()})


@nameable_op
def max_pool(data,                    # type: Node
             strides,                 # type: List[int]
             pads_begin,              # type: List[int]
             pads_end,                # type: List[int]
             kernel_shape,            # type: TensorShape
             rounding_type='floor',   # type: str
             auto_pad=None,           # type: str
             name=None,               # type: str
             ):
    # type: (...) -> Node
    """Perform max pooling operation with given parameters on provided data.

    :param  data:           The node providing input data.
    :param  strides:        The distance (in pixels) to slide the filter on the feature map
                            over the axes.
    :param  pads_begin:     The number of pixels to add at the beginning along each axis.
    :param  pads_end:       The number of pixels to add at the end along each axis.
    :param  kernel_shape:   The pooling operation kernel shape.
    :param  rounding_type:  Determines used rounding schema when computing output shape. Acceptable
                            values are: ['floor', 'ceil']
    :param  auto_pad:       Determines how the padding is calculated. Acceptable values:
                            [None, 'same_upper', 'same_lower', 'valid']
    :param  name:           The optional name for the created output node.

    :returns:   The new node performing max pooling operation.
    """
    if auto_pad is None:
        auto_pad = 'explicit'
    return _get_node_factory().create('MaxPool',
                                      [data],
                                      {'strides': strides,
                                       'pads_begin': pads_begin,
                                       'pads_end': pads_end,
                                       'kernel': kernel_shape,
                                       'rounding_type': rounding_type.upper(),
                                       'auto_pad': auto_pad.upper()})


# reduction ops
@nameable_op
def reduce_sum(node, reduction_axes, keep_dims=False, name=None):
    # type: (Node, Node, bool, str) -> Node
    """Perform element-wise sums of the input tensor, eliminating the specified reduction axes.

    :param node:           The node providing data for operation.
    :param reduction_axes: The axes to eliminate through summation.
    :param keep_dims:      If set to True it holds axes that are used for reduction
    :param name:           The optional new name for ouptut node.
    :return: The new node performing summation along `reduction_axes` element-wise.
    """
    return _get_node_factory().create('ReduceSum', [node, reduction_axes], {'keep_dims': keep_dims})


@nameable_op
def reduce_max(node, reduction_axes, keep_dims=False, name=None):
    # type: (Node, Node, bool, str) -> Node
    """Max-reduction operation on input tensor, eliminating the specified reduction axes.

    :param node:           The tensor we want to max-reduce.
    :param reduction_axes: The axes to eliminate through max operation.
    :param keep_dims:      If set to True it holds axes that are used for reduction
    :param name: Optional name for output node.
    """
    return _get_node_factory().create('ReduceMax', [node, reduction_axes], {'keep_dims': keep_dims})


@nameable_op
def reduce_min(node, reduction_axes, keep_dims=False, name=None):
    # type: (Node, Node, bool, str) -> Node
    """Min-reduction operation on input tensor, eliminating the specified reduction axes.

    :param node:           The tensor we want to min-reduce.
    :param reduction_axes: The axes to eliminate through min operation.
    :param keep_dims:      If set to True it holds axes that are used for reduction
    :param name:           Optional name for output node.
    """
    return _get_node_factory().create('ReduceMin', [node, reduction_axes], {'keep_dims': keep_dims})


@nameable_op
def reduce_prod(node, reduction_axes, keep_dims=False, name=None):
    # type: (Node, Node, bool, str) -> Node
    """Product-reduction operation on input tensor, eliminating the specified reduction axes.

    :param node:           The tensor we want to product-reduce.
    :param reduction_axes: The axes to eliminate through product operation.
    :param keep_dims:      If set to True it holds axes that are used for reduction
    :param name:           Optional name for output node.
    :return: The new node performing product-reduction operation.
    """
    return _get_node_factory().create('ReduceProd',
                                      [node, reduction_axes],
                                      {'keep_dims': keep_dims})


@nameable_op
def reduce_mean(node, reduction_axes, keep_dims=False, name=None):
    # type: (Node, Node, bool, str) -> Node
    """Mean-reduction operation on input tensor, eliminating the specified reduction axes.

    :param node:           The tensor we want to mean-reduce.
    :param reduction_axes: The axes to eliminate through mean operation.
    :param keep_dims:      If set to True it holds axes that are used for reduction
    :param name:           Optional name for output node.
    :return: The new node performing mean-reduction operation.
    """
    return _get_node_factory().create('ReduceMean',
                                      [node, reduction_axes],
                                      {'keep_dims': keep_dims})


@nameable_op
def reduce_logical_and(node, reduction_axes, keep_dims=False, name=None):
    # type: (Node, Node, bool, str) -> Node
    """Logical AND reduction operation on input tensor, eliminating the specified reduction axes.

    :param node:           The tensor we want to reduce.
    :param reduction_axes: The axes to eliminate through AND operation.
    :param keep_dims:      If set to True it holds axes that are used for reduction
    :param name:           Optional name for output node.
    :return: The new node performing reduction operation.
    """
    return _get_node_factory().create('ReduceLogicalAnd',
                                      [node, reduction_axes],
                                      {'keep_dims': keep_dims})


@nameable_op
def reduce_logical_or(node, reduction_axes, keep_dims=False, name=None):
    # type: (Node, Node, bool, str) -> Node
    """Logical OR reduction operation on input tensor, eliminating the specified reduction axes.

    :param node:           The tensor we want to reduce.
    :param reduction_axes: The axes to eliminate through OR operation.
    :param keep_dims:      If set to True it holds axes that are used for reduction
    :param name:           Optional name for output node.
    :return: The new node performing reduction operation.
    """
    return _get_node_factory().create('ReduceLogicalOr',
                                      [node, reduction_axes],
                                      {'keep_dims': keep_dims})


@nameable_op
def prelu(data, slope, name=None):  # type: (Node, Node, str) -> Node
    """Perform Parametrized Relu operation element-wise on data from input node.

    PRelu uses the following logic:

    .. code-block:: python

        if data < 0:
            data = data * slope
        elif data >= 0:
            data = data

    :param data: The node with data tensor.
    :param slope: The node with the multipliers for negative values.
    :param name: Optional output node name.
    :return: The new node performing a PRelu operation on tensor's channels.
    """
    return _get_node_factory().create('PRelu', [data, slope])


@nameable_op
def hard_sigmoid(data, alpha, beta, name=None):  # type: (Node, float, float, str) -> Node
    """Perform Hard Sigmoid operation element-wise on data from input node.

    Hard Sigmoid uses the following logic:

    .. code-block:: python

        y = max(0, min(1, alpha * data + beta))

    :param data: The node with data tensor.
    :param alpha: Alpha parameter. Scalar value.
    :param beta: Beta parameter. Scalar value.
    :param name: Optional output node name.
    :return: The new node performing a Hard Sigmoid element-wise on input tensor.
    """
    return HardSigmoid(data, alpha, beta)


# reshape ops
@nameable_op
def slice(node, lower_bounds, upper_bounds, strides=None, name=None):
    # type: (Node, List[int], List[int], List[int], str) -> Node
    """Take a slice of an input tensor, (sub-tensor) that resides within a bounding box.

    Optionally this function may be provided with stride along each axis.

    :param node: The tensor we want to slice.
    :param lower_bounds: The (inclusive) lower-bound coordinates for the tensor slice.
    :param upper_bounds: The (exclusive) upper-bound coordinates for the tensor slice.
    :param strides: The strides for the tensor slice.
    :param name: Optional name for the output node.
    :return: Return node that represents a slice of input nodes data.
    """
    if strides is None:
        return Slice(node, Coordinate(lower_bounds), Coordinate(upper_bounds))
    else:
        return Slice(node, Coordinate(lower_bounds), Coordinate(upper_bounds), Strides(strides))


@nameable_op
def concat(nodes, axis, name=None):  # type: (List[Node], int, str) -> Node
    """Concatenate input nodes into single new node along specified axis.

    :param nodes: The nodes we want concatenate into single new node.
    :param axis: The axis along which we want to concatenate input nodes.
    :param name: The optional new name for output node.
    :return: Return new node that is a concatenation of input nodes.
    """
    return _get_node_factory().create('Concat', nodes, {'axis': axis})


@nameable_op
def softmax(data, axis):  # type: (Node, int) -> Node
    """Apply softmax operation on each element of input tensor.

    :param data: The tensor providing input data.
    :param axis: An axis along which Softmax should be calculated
    :return: The new node with softmax operation applied on each element.
    """
    return _get_node_factory().create('Softmax', [data], {'axis': axis})


@nameable_op
def pad(arg,                 # type: Node
        pads_begin,          # type: NodeInput
        pads_end,            # type: NodeInput
        pad_mode,            # type: str
        arg_pad_value=None,  # type: Optional[NodeInput]
        name=None,           # type: str
        ):
    # type: (...) -> Node
    """Return a generic padding operation.

    :param arg: The node producing input tensor to be padded.
    :param pads_begin: number of padding elements to be added before position 0
                       on each axis of arg.
    :param pads_end: number of padding elements to be added after the last element.
    :param pad_mode: "constant", "edge", "reflect" or "symmetric"
    :param arg_pad_value: value used for padding if pad_mode is "constant"
    :return: Pad operation node.
    """
    input_nodes = [arg, as_node(pads_begin), as_node(pads_end)]
    if arg_pad_value:
        input_nodes.append(as_node(arg_pad_value))

    pad_mode = pad_mode.upper()
    return _get_node_factory().create('Pad', input_nodes, {'pad_mode': pad_mode})


@nameable_op
def one_hot(node, shape, one_hot_axis, name=None):  # type: (Node, TensorShape, int, str) -> Node
    """Create node performing one-hot encoding on input data.

    :param node: The input node providing data for operation.
    :param shape: The output node shape including the new one-hot axis.
    :param one_hot_axis: The index within the output shape of the new one-hot axis.
    :param name: The optional name for new output node.
    :return: New node performing one-hot operation.
    """
    return OneHot(node, Shape(shape), one_hot_axis)


@nameable_op
def replace_slice(dest_node,        # type: Node
                  src_node,         # type: Node
                  lower_bounds,     # type: List[int]
                  upper_bounds,     # type: List[int]
                  strides=None,     # type: List[int]
                  name=None,        # type: str
                  ):
    # type: (...) -> Node
    """Return a copy of `dest_node` with the specified slice overwritten by the `src_node` data.

    :param dest_node: The node providing data to be overwritten by the specified slice.
    :param src_node: The node providing data for overwriting.
    :param lower_bounds: The (inclusive) lower-bound coordinates for the replaced slice.
    :param upper_bounds: The (exclusive) upper-bound coordinates for the replaced slice.
    :param strides: The strides for the replaced slice.
    :param name: The optional name for the output new node.
    :return: The new node with copy of `dest_node` with the specified slice overwritten
             by the `src_node`.
    """
    if strides is None:
        return ReplaceSlice(dest_node, src_node, Coordinate(lower_bounds), Coordinate(upper_bounds))
    else:
        return ReplaceSlice(dest_node, src_node, Coordinate(lower_bounds), Coordinate(upper_bounds),
                            Strides(strides))


@nameable_op
def reverse(node, reversed_axes, name=None):  # type: (Node, List[int], str) -> Node
    """Perform axis-reverse operation.

    :param node: The input node on which operation will be carried out.
    :param reversed_axes: The list of indices of axes to be reversed.
    :param name: The optional name of the output node.
    :return: The new node with reversed axes.
    """
    return Reverse(node, AxisSet(reversed_axes))


@nameable_op
def batch_norm(eps,             # type: float
               gamma,           # type: Node
               beta,            # type: Node
               data,            # type: Node
               mean=None,       # type: Node
               variance=None,   # type: Node
               name=None,       # type: str
               ):
    # type: (...) -> Node
    """Return batch normalization node."""
    if mean is None and variance is None:
        return BatchNormTraining(data, gamma, beta, eps)
    else:
        return BatchNormInference(data, gamma, beta, mean, variance, eps)


@nameable_op
def lrn(data,       # type: Node
        axes,       # type: NodeInput
        alpha=1,    # type: float
        beta=0.5,   # type: float
        bias=1,     # type: float
        size=5,     # type: int
        name=None,  # type: str
        ):
    # type: (...) -> Node
    """Return a node which performs element-wise Local Response Normalization (LRN) operation.

    :param data: Input data.
    :param alpha: A scale factor (usually positive).
    :param beta: An exponent.
    :param bias: An offset (usually positive) to avoid dividing by 0.
    :param size: Width of the 1-D normalization window.
    :param name: An optional name of the output node.
    :return: The new node which performs LRN.
    """
    attributes = {'alpha': alpha, 'beta': beta, 'bias': bias, 'size': size}
    return _get_node_factory().create('LRN', [data, as_node(axes)], attributes)


@nameable_op
def argmax(data,     # type: Node
           axis=0,   # type: int
           ):
    # type: (...) -> Node
    """Return a node which performs ArgMax index reduction operation.

    :param data: Input data.
    :param axis: Reduction Axis.
    :return: The new node which performs ArgMax
    """
    return ArgMax(data, axis, get_element_type(np.int32))


@nameable_op
def argmin(data,    # type: Node
           axis=0,  # type: int
           ):
    # type: (...) -> Node
    """Return a node which performs ArgMin index reduction operation.

    :param data: Input data.
    :param axis: Reduction Axis.
    :return: The new node which performs ArgMin
    """
    return ArgMin(data, axis, get_element_type(np.int32))


@nameable_op
def non_max_suppression(boxes,                              # type: Node
                        scores,                             # type: NodeInput
                        max_output_boxes_per_class=None,    # type: NodeInput
                        iou_threshold=None,                 # type: NodeInput
                        score_threshold=None,               # type: NodeInput
                        box_encoding='corner',              # type: str
                        sort_result_descending=True,        # type: bool
                        output_type='i64',                  # type: str
                        ):
    # type: (...) -> Node
    """Return a node which performs NonMaxSuppression.

    :param boxes: Tensor with box coordinates.
    :param scores: Tensor with box scores.
    :param max_output_boxes_per_class: Tensor Specifying maximum number of boxes
                                        to be selected per class.
    :param iou_threshold: Tensor specifying intersection over union threshold
    :param score_threshold: Tensor specifying minimum score to consider box for the processing.
    :param box_encoding: Format of boxes data encoding.
    :param sort_result_descending: Flag that specifies whenever it is necessary to sort selected
                                   boxes across batches or not.
    :param output_type: Output element type.
    :return: The new node which performs NonMaxSuppression
    """
    if max_output_boxes_per_class is None:
        max_output_boxes_per_class = make_constant_node(0, np.int64)
    if iou_threshold is None:
        iou_threshold = make_constant_node(0, np.float32)
    if score_threshold is None:
        score_threshold = make_constant_node(0, np.float32)

    inputs = [boxes, as_node(scores), as_node(max_output_boxes_per_class),
              as_node(iou_threshold), as_node(score_threshold)]
    attributes = {'box_encoding': box_encoding,
                  'sort_result_descending': sort_result_descending,
                  'output_type': output_type}

    return _get_node_factory().create('NonMaxSuppression', inputs, attributes)


@nameable_op
def non_zero(data,                # type: Node
             output_type='i64',   # type: str
             ):
    # type: (...) -> Node
    """Return a node which performs NonZero.

    :param data: Input data.
    :param output_type: Output tensor type.

    :return: The new node which performs NonZero
    """
    return _get_node_factory().create('NonZero', [data], {'output_type': output_type})


@nameable_op
def topk(data,                      # type: Node
         k,                         # type: NodeInput
         axis,                      # type: int
         mode,                      # type: str
         sort,                      # type: str
         index_element_type='i32',  # type: str
         ):
    # type: (...) -> Node
    """Return a node which performs TopK.

    :param data: Input data.
    :param k: K.
    :param axis: TopK Axis.
    :param mode: Compute TopK largest ('max') or smallest ('min')
    :param sort: Order of output elements (sort by: 'none', 'index' or 'value')
    :param index_element_type: Type of output tensor with indices.
    :return: The new node which performs TopK (both indices and values)
    """
<<<<<<< HEAD
    # TODO: update to use opset3 by default
    return _get_node_factory('opset1').create('TopK', [data, k],
                                              {'axis': axis, 'mode': mode, 'sort': sort})
=======
    return _get_node_factory().create('TopK', [data, as_node(k)],
                                      {'axis': axis, 'mode': mode, 'sort': sort,
                                       'index_element_type': index_element_type})


@nameable_op
def roi_align(data,             # type: Node
              rois,             # type: NodeInput
              batch_indices,    # type: NodeInput
              pooled_h,         # type: int
              pooled_w,         # type: int
              sampling_ratio,   # type: int
              spatial_scale,    # type: float
              mode,             # type: str
              ):
    # type: (...) -> Node
    """Return a node which performs ROIAlign.

    :param data: Input data.
    :param rois: RoIs (Regions of Interest) to pool over.
    :param batch_indices: Tensor with each element denoting the index of
                          the corresponding image in the batch.
    :param pooled_h: Height of the ROI output feature map.
    :param pooled_w: Width of the ROI output feature map.
    :param sampling_ratio: Number of bins over height and width to use to calculate
                           each output feature map element.
    :param spatial_scale: Multiplicative spatial scale factor to translate ROI coordinates.
    :param mode: Method to perform pooling to produce output feature map elements.

    :return: The new node which performs ROIAlign
    """
    inputs = [data, as_node(rois), as_node(batch_indices)]
    attributes = {'pooled_h': pooled_h, 'pooled_w': pooled_w,
                  'sampling_ratio': sampling_ratio,
                  'spatial_scale': spatial_scale, 'mode': mode}
    return _get_node_factory().create('ROIAlign', inputs, attributes)
>>>>>>> e418fd2c


@nameable_op
def get_output_element(data, index):  # type: (Node, int) -> Node
    """Return the n-th element of the input tuple."""
    return GetOutputElement(data, index)


@nameable_op
def matmul(data_a, data_b, transpose_a, transpose_b):  # type: (Node, Node, bool, bool) -> Node
    """Return the Matrix Multiplication operation.

    :param data_a: left-hand side matrix
    :param data_b: right-hand side matrix
    :param transpose_a: should the first matrix be transposed before operation
    :param transpose_b: should the second matrix be transposed
    :return: MatMul operation node
    """
    print('transpose_a', transpose_a, 'transpose_b', transpose_b)
    return _get_node_factory().create('MatMul', [data_a, data_b],
                                      {'transpose_a': transpose_a, 'transpose_b': transpose_b})


@nameable_op
def variadic_split(data, axis, split_lengths):  # type: (Node, Node, Node) -> Node
    """Return a node which splits the input tensor into variadic length slices.

    :param data: The input tensor to be split
    :param axis: Axis along which the input data will be split
    :param split_lengths: Sizes of the output tensors along the split axis
    :return: VariadicSplit node
    """
    return _get_node_factory().create('VariadicSplit', [data, axis, split_lengths])


@nameable_op
def transpose(data, input_order):  # type: (Node, Node) -> Node
    """Return a node which transposes the data in the input tensor.

    :param data: The input tensor to be transposed
    :param input_order: Permutation of axes to be applied to the input tensor
    :return: Transpose node
    """
    return _get_node_factory().create('Transpose', [data, input_order])


@nameable_op
def tile(data, repeats):  # type: (Node, Node) -> Node
    """Return a node which dynamically repeats(replicates) the input data tensor.

    :param data: The input tensor to be tiled
    :param repeats: Per-dimension replication factors
    :return: Tile node
    """
    return _get_node_factory().create('Tile', [data, repeats])


@nameable_op
def strided_slice(data,                   # type: Node
                  begin,                  # type: Node
                  end,                    # type: Node
                  strides,                # type: Node
                  begin_mask,             # type: List[int]
                  end_mask,               # type: List[int]
                  new_axis_mask=None,     # type: List[int]
                  shrink_axis_mask=None,  # type: List[int]
                  ellipsis_mask=None,     # type: List[int]
                  ):
    # type: (...) -> Node
    """Return a node which dynamically repeats(replicates) the input data tensor.

    :param      data:              The tensor to be sliced
    :param      begin:             1D tensor with begin indexes for input blob slicing
    :param      end:               1D tensor with end indexes for input blob slicing
    :param      strides:           The slicing strides
    :param      begin_mask:        A mask applied to the 'begin' input indicating which elements
                                   shoud be ignored
    :param      end_mask:          A mask applied to the 'end' input indicating which elements
                                   shoud be ignored
    :param      new_axis_mask:     A mask indicating dimensions where '1' should be inserted
    :param      shrink_axis_mask:  A mask indicating which dimensions should be deleted
    :param      ellipsis_mask:     Indicates positions where missing dimensions should be inserted
    :returns:   StridedSlice node
    """
    if new_axis_mask is None:
        new_axis_mask = []
    if shrink_axis_mask is None:
        shrink_axis_mask = []
    if ellipsis_mask is None:
        ellipsis_mask = []
    attributes = {'begin_mask': begin_mask, 'end_mask': end_mask, 'new_axis_mask': new_axis_mask,
                  'shrink_axis_mask': shrink_axis_mask, 'ellipsis_mask': ellipsis_mask}

    return _get_node_factory().create('StridedSlice', [data, begin, end, strides], attributes)


@nameable_op
def split(data, axis, num_splits):  # type: (Node, Node, int) -> Node
    """Return a node which splits the input tensor into same-length slices.

    :param data: The input tensor to be split
    :param axis: Axis along which the input data will be split
    :param num_splits: Number of the output tensors that should be produced
    :return: Split node
    """
    return _get_node_factory().create('Split', [data, axis], {'num_splits': num_splits})


@nameable_op
def sigmoid(data):  # type: (Node) -> Node
    """Return a node which applies the sigmoid function element-wise.

    :param data: The tensor containing the input data
    :return: Sigmoid node
    """
    return _get_node_factory().create('Sigmoid', [data])


@nameable_op
def shape_of(data, output_type='i64'):  # type: (Node, str) -> Node
    """Return a node which produces a tensor containing the shape of its input data.

    :param data: The tensor containing the input data.
    :para output_type: Output element type.
    :return: ShapeOf node
    """
<<<<<<< HEAD
    # TODO: update to use opset3 by default
    return _get_node_factory('opset1').create('ShapeOf', [data])
=======
    return _get_node_factory().create('ShapeOf', [data], {'output_type': output_type})
>>>>>>> e418fd2c


@nameable_op
def result(data):  # type: (Node) -> Node
    """Return a node which represents an output of a graph (Function).

    :param data: The tensor containing the input data
    :return: Result node
    """
    return _get_node_factory().create('Result', [data])


@nameable_op
def scatter_update(data, indices, updates, axis):
    # type: (Node, NodeInput, NodeInput, NodeInput) -> Node
    """Return a node which produces a ScatterUpdate operation.

    ScatterUpdate sets new values to slices from data addressed by indices.

    :param data:    The input tensor to be updated.
    :param indices: The tensor with indexes which will be updated.
    :param updates: The tensor with update values.
    :param axis:    The axis at which elements will be updated.
    :return: ScatterUpdate node
    """
    return _get_node_factory().create('ScatterUpdate', [data, as_node(indices),
                                                        as_node(updates), as_node(axis)])


@nameable_op
def scatter_elements_update(data, indices, updates, axis):
    # type: (Node, NodeInput, NodeInput, NodeInput) -> Node
    """Return a node which produces a ScatterElementsUpdate operation.

    ScatterElementsUpdate creates a copy of the first input tensor with updated elements
    specified with second and third input tensors.


    For each entry in `updates`, the target index in `data` is obtained by combining
    the corresponding entry in `indices` with the index of the entry itself: the
    index-value for dimension equal to `axis` is obtained from the value of the
    corresponding entry in `indices` and the index-value for dimension not equal
    to `axis` is obtained from the index of the entry itself.

    :param data:    The input tensor to be updated.
    :param indices: The tensor with indexes which will be updated.
    :param updates: The tensor with update values.
    :param axis:    The axis for scatter.
    :return: ScatterElementsUpdate node
    """
    return _get_node_factory().create('ScatterElementsUpdate', [data, as_node(indices),
                                                                as_node(updates), as_node(axis)])


@nameable_op
def roi_pooling(input, coords, output_size, spatial_scale, method, name=None):
    # type: (Node, NodeInput, TensorShape, NumericData, str, str) -> Node
    """Return a node which produces an ROIPooling operation.

    :param input:          Input feature map {N, C, ...}
    :param coords:         Coordinates of bounding boxes
    :param output_size:    Height/Width of ROI output features (shape)
    :param spatial_scale:  Ratio of input feature map over input image size (float)
    :param method:         Method of pooling - string: "max" or "bilinear"
    :return:               ROIPooling node
    """
    method = method.lower()
    return _get_node_factory().create('ROIPooling', [input, as_node(coords)],
                                      {'output_size': Shape(output_size),
                                       'spatial_scale': spatial_scale,
                                       'method': method})


@nameable_op
def psroi_pooling(input,  # type: Node
                  coords,  # type: NodeInput
                  output_dim,  # type: int
                  group_size,  # type: int
                  spatial_scale,  # type: float
                  spatial_bins_x,  # type: int
                  spatial_bins_y,  # type: int
                  mode,  # type: str
                  name=None,  # type: str
                  ):  # type: (...) -> Node
    """Return a node which produces a PSROIPooling operation.

    :param input: Input feature map {N, C, ...}
    :param coords: Coordinates of bounding boxes
    :param output_dim: Output channel number
    :param group_size: Number of groups to encode position-sensitive scores
    :param spatial_scale: Ratio of input feature map over input image size
    :param spatial_bins_x: Numbers of bins to divide the input feature maps over
    :param spatial_bins_y: Numbers of bins to divide the input feature maps over
    :param mode: Mode of pooling - "avg" or "bilinear"
    :return: PSROIPooling node
    """
    mode = mode.lower()
    return _get_node_factory().create('PSROIPooling', [input, as_node(coords)],
                                      {
                                          'output_dim': output_dim,
                                          'group_size': group_size,
                                          'spatial_scale': spatial_scale,
                                          'spatial_bins_x': spatial_bins_x,
                                          'spatial_bins_y': spatial_bins_y,
                                          'mode': mode,
    })


@nameable_op
def reverse_sequence(input, seq_lengths, batch_axis, seq_axis, name=None):
    # type: (Node, NodeInput, NumericData, NumericData, str) -> Node
    """Return a node which produces a ReverseSequence operation.

    :param input: tensor with input data to reverse
    :param seq_lengths: 1D tensor of integers with sequence lengths in the input tensor.
    :param batch_axis: index of the batch dimension.
    :param seq_axis: index of the sequence dimension.
    :return: ReverseSequence node
    """
    return _get_node_factory().create('ReverseSequence', [input, as_node(seq_lengths)],
                                      {'batch_axis': batch_axis, 'seq_axis': seq_axis})<|MERGE_RESOLUTION|>--- conflicted
+++ resolved
@@ -1248,17 +1248,6 @@
     :param target_shape: The node with a new shape we want to broadcast tensor to.
     :param axes_mapping: The node with a axis positions (0-based) in the result
                            that are being broadcast.
-<<<<<<< HEAD
-    :param auto_broadcast: The type of broadcasting that specifies mapping of input tensor axes
-                           to output shape axes. Range of values: numpy, explicit.
-    :param name: Optional new name for output node.
-    :return: New node with broadcast shape.
-    """
-    # TODO: update to use opset3 by default
-    return _get_node_factory('opset1').create('Broadcast',
-                                              [node, new_shape, broadcast_axes],
-                                              {'auto_broadcast': auto_broadcast})
-=======
     :param broadcast_spec: The type of broadcating that specifies mapping of input tensor axes
                            to output shape axes. Range of values: NUMPY, EXPLICIT, BIDIRECTIONAL.
     :param name: Optional new name for output node.
@@ -1267,10 +1256,9 @@
     inputs = [data, as_node(target_shape)]
     if broadcast_spec.upper() == 'EXPLICIT':
         inputs.append(as_node(axes_mapping))
-    return _get_node_factory().create('Broadcast',
+    return _get_node_factory('opset3').create('Broadcast',
                                       inputs,
                                       {'broadcast_spec': broadcast_spec.upper()})
->>>>>>> e418fd2c
 
 
 @nameable_op
@@ -2232,12 +2220,7 @@
     :param index_element_type: Type of output tensor with indices.
     :return: The new node which performs TopK (both indices and values)
     """
-<<<<<<< HEAD
-    # TODO: update to use opset3 by default
-    return _get_node_factory('opset1').create('TopK', [data, k],
-                                              {'axis': axis, 'mode': mode, 'sort': sort})
-=======
-    return _get_node_factory().create('TopK', [data, as_node(k)],
+    return _get_node_factory('opset3').create('TopK', [data, as_node(k)],
                                       {'axis': axis, 'mode': mode, 'sort': sort,
                                        'index_element_type': index_element_type})
 
@@ -2273,7 +2256,6 @@
                   'sampling_ratio': sampling_ratio,
                   'spatial_scale': spatial_scale, 'mode': mode}
     return _get_node_factory().create('ROIAlign', inputs, attributes)
->>>>>>> e418fd2c
 
 
 @nameable_op
@@ -2400,12 +2382,7 @@
     :para output_type: Output element type.
     :return: ShapeOf node
     """
-<<<<<<< HEAD
-    # TODO: update to use opset3 by default
-    return _get_node_factory('opset1').create('ShapeOf', [data])
-=======
-    return _get_node_factory().create('ShapeOf', [data], {'output_type': output_type})
->>>>>>> e418fd2c
+    return _get_node_factory('opset3').create('ShapeOf', [data], {'output_type': output_type})
 
 
 @nameable_op
