--- conflicted
+++ resolved
@@ -43,17 +43,12 @@
 from ngraph.utils.node_factory import NodeFactory
 
 
-<<<<<<< HEAD
 def _get_node_factory(opset_version=None):  # type: (Optional[str]) -> NodeFactory
+    """Return NodeFactory configured to create operators from specified opset version."""
     if opset_version:
         return NodeFactory(opset_version)
     else:
         return NodeFactory()
-=======
-def _get_node_factory(opset_version='opset1'):  # type: (str) -> NodeFactory
-    """Return NodeFactory configured to create operators from specified opset version."""
-    return NodeFactory(opset_version)
->>>>>>> 58b649aa
 
 
 @nameable_op
