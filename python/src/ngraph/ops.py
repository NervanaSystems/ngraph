--- conflicted
+++ resolved
@@ -15,14 +15,11 @@
 # ******************************************************************************
 
 """Factory functions for all ngraph ops."""
-<<<<<<< HEAD
 import numpy as np
 
 from ngraph.impl import AxisSet, AxisVector, Coordinate, CoordinateDiff, Function, Node, \
     Shape, Strides, util
-=======
 from typing import List, Optional, Set, Union
->>>>>>> 0c9a90b5
 
 import numpy as np
 
