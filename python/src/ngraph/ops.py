--- conflicted
+++ resolved
@@ -626,11 +626,7 @@
 
 
 @nameable_op
-<<<<<<< HEAD
-def space_to_depth(data, mode, block_size, name=None):  # type: (Node, str, int, Optional[str]) -> Node
-=======
 def space_to_depth(data, mode, block_size=1, name=None):  # type: (Node, str, int, str) -> Node
->>>>>>> 64321840
     """Perform SpaceToDepth operation on the input tensor.
 
     SpaceToDepth rearranges blocks of spatial data into depth.
@@ -691,13 +687,8 @@
 
 
 @nameable_op
-<<<<<<< HEAD
-def mvn(data, axes, normalize_variance, eps, name=None):
-    # type: (NodeInput, Set[int], bool, float, Optional[str]) -> Node
-=======
 def mvn(data, across_channels=False, normalize_variance=False, eps=1e-9, name=None):
     # type: (Node, bool, bool, float, str) -> Node
->>>>>>> 64321840
     r"""Perform Mean Variance Normalization operation on data from input node.
 
     Computes MVN on the input tensor :code:`data` (called `X`) using formula:
@@ -712,15 +703,11 @@
     :param name: Optional output node name.
     :return: The new node performing a MVN operation on input tensor.
     """
-<<<<<<< HEAD
-    return MVN(as_node(data), AxisSet(axes), normalize_variance, eps)
-=======
     return _get_node_factory().create(
         'MVN',
         [data],
         {'across_channels': across_channels, 'normalize_variance': normalize_variance, 'eps': eps},
     )
->>>>>>> 64321840
 
 
 # Unary ops
@@ -1365,11 +1352,7 @@
 
 
 @nameable_op
-<<<<<<< HEAD
-def depth_to_space(node, mode, block_size, name=None):  # type: (Node, str, int, Optional[str]) -> Node
-=======
 def depth_to_space(node, mode, block_size=1, name=None):  # type: (Node, str, int, str) -> Node
->>>>>>> 64321840
     """Rearranges input tensor from depth into blocks of spatial data.
 
     Values from the height and width dimensions are moved to the depth dimension.
@@ -1414,11 +1397,7 @@
     :param name: Optional output node name.
     :return: The new node performing a GELU operation on its input data element-wise.
     """
-<<<<<<< HEAD
-    return Gelu(node)
-=======
-    return _get_node_factory().create('Gelu', [as_node(node)])
->>>>>>> 64321840
+    return _get_node_factory().create('Gelu', [node])
 
 
 @nameable_op
@@ -1910,11 +1889,7 @@
 
 
 @nameable_op
-<<<<<<< HEAD
-def hard_sigmoid(data, alpha, beta, name=None):  # type: (NodeInput, float, float, Optional[str]) -> Node
-=======
-def hard_sigmoid(data, alpha, beta, name=None):  # type: (Node, NodeInput, NodeInput, str) -> Node
->>>>>>> 64321840
+def hard_sigmoid(data, alpha, beta, name=None):  # type: (Node, NodeInput, NodeInput, Optional[str]) -> Node
     """Perform Hard Sigmoid operation element-wise on data from input node.
 
     Hard Sigmoid uses the following logic:
@@ -1929,11 +1904,7 @@
     :param name: Optional output node name.
     :return: The new node performing a Hard Sigmoid element-wise on input tensor.
     """
-<<<<<<< HEAD
-    return HardSigmoid(as_node(data), alpha, beta)
-=======
     return _get_node_factory().create('HardSigmoid', [data, as_node(alpha), as_node(beta)])
->>>>>>> 64321840
 
 
 @nameable_op
@@ -2088,9 +2059,6 @@
 
 
 @nameable_op
-<<<<<<< HEAD
-def non_max_suppression(boxes,                              # type: NodeInput
-=======
 def embedding_bag_offsets_sum(emb_table,                   # type: Node
                               indices,                     # type: NodeInput
                               offsets,                     # type: NodeInput
@@ -2183,8 +2151,7 @@
 
 
 @nameable_op
-def non_max_suppression(boxes,                              # type: Node
->>>>>>> 64321840
+def non_max_suppression(boxes,                              # type: NodeInput
                         scores,                             # type: NodeInput
                         max_output_boxes_per_class=None,    # type: Optional[NodeInput]
                         iou_threshold=None,                 # type: Optional[NodeInput]
@@ -2440,10 +2407,6 @@
 
 
 @nameable_op
-<<<<<<< HEAD
-def scatter_update(data, indices, updates, axis, name=None):
-    # type: (Node, NodeInput, NodeInput, NodeInput, Optional[str]) -> Node
-=======
 def scatter_nd_update(data, indices, updates, name=None):
     # type: (NodeInput, NodeInput, NodeInput, str) -> Node
     """Return a node which produces a ScatterNDUpdate operation.
@@ -2462,9 +2425,8 @@
 
 
 @nameable_op
-def scatter_update(data, indices, updates, axis):
-    # type: (Node, NodeInput, NodeInput, NodeInput) -> Node
->>>>>>> 64321840
+def scatter_update(data, indices, updates, axis, name=None):
+    # type: (Node, NodeInput, NodeInput, NodeInput, Optional[str]) -> Node
     """Return a node which produces a ScatterUpdate operation.
 
     ScatterUpdate sets new values to slices from data addressed by indices.
@@ -2567,11 +2529,7 @@
     :param seq_axis: index of the sequence dimension.
     :return: ReverseSequence node
     """
-<<<<<<< HEAD
     return _get_node_factory().create('ReverseSequence', as_nodes(input, seq_lengths),
-                                      {'batch_axis': batch_axis, 'seq_axis': seq_axis})
-=======
-    return _get_node_factory().create('ReverseSequence', [input, as_node(seq_lengths)],
                                       {'batch_axis': batch_axis, 'seq_axis': seq_axis})
 
 
@@ -2659,5 +2617,4 @@
     :param name:    Optional name for output node.
     :return: ReorgYolo node
     """
-    return _get_node_factory().create('ReorgYolo', [input], {'stride': stride})
->>>>>>> 64321840
+    return _get_node_factory().create('ReorgYolo', [input], {'stride': stride})