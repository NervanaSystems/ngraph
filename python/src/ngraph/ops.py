--- conflicted
+++ resolved
@@ -2821,20 +2821,6 @@
 
 
 @nameable_op
-<<<<<<< HEAD
-def region_yolo(
-    input: Node,
-    coords: int,
-    classes: int,
-    num: int,
-    mask: List[int],
-    axis: int,
-    end_axis: int,
-    do_softmax: bool = True,
-    anchors: List[float] = None,
-    name: str = None,
-) -> Node:
-=======
 def region_yolo(input,  # type: Node
                 coords,  # type: int
                 classes,  # type: int
@@ -2846,7 +2832,6 @@
                 anchors=None,  # type: List[float]
                 name=None,  # type: str
                 ):  # type: (...) -> Node
->>>>>>> 7ef9a6f1
     """Return a node which produces the RegionYolo operation.
 
     :param input:       Input data
@@ -2864,22 +2849,6 @@
     if anchors is None:
         anchors = []
 
-<<<<<<< HEAD
-    return _get_node_factory().create(
-        "RegionYolo",
-        [input],
-        {
-            "coords": coords,
-            "classes": classes,
-            "num": num,
-            "mask": mask,
-            "axis": axis,
-            "end_axis": end_axis,
-            "do_softmax": do_softmax,
-            "anchors": anchors,
-        },
-    )
-=======
     return _get_node_factory().create('RegionYolo', [input], {
                                       'coords': coords,
                                       'classes': classes,
@@ -2890,7 +2859,6 @@
                                       'end_axis': end_axis,
                                       'anchors': anchors,
                                       })
->>>>>>> 7ef9a6f1
 
 
 @nameable_op
