--- conflicted
+++ resolved
@@ -2894,12 +2894,7 @@
                 do_softmax=True,  # type: bool
                 anchors=None,  # type: List[float]
                 name=None,  # type: str
-<<<<<<< HEAD
                 ):  # type: (...) -> Node
-=======
-                ):
-    # type: (...) -> Node
->>>>>>> 194b2f4f
     """Return a node which produces the RegionYolo operation.
 
     :param input:       Input data
