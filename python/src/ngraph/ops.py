# ******************************************************************************
# Copyright 2017-2020 Intel Corporation
#
# Licensed under the Apache License, Version 2.0 (the "License");
# you may not use this file except in compliance with the License.
# You may obtain a copy of the License at
#
#     http://www.apache.org/licenses/LICENSE-2.0
#
# Unless required by applicable law or agreed to in writing, software
# distributed under the License is distributed on an "AS IS" BASIS,
# WITHOUT WARRANTIES OR CONDITIONS OF ANY KIND, either express or implied.
# See the License for the specific language governing permissions and
# limitations under the License.
# ******************************************************************************

"""Factory functions for all ngraph ops."""
import numpy as np

from ngraph.exceptions import UserInputError

from ngraph.impl import AxisSet, AxisVector, Coordinate, CoordinateDiff, Function, Node, \
<<<<<<< HEAD
    Shape, Strides

from ngraph.impl.op import Abs, Acos, And, Asin, ArgMax, ArgMin, Atan, \
    BatchNormTraining, BatchNormInference, Broadcast, Ceiling, Clamp, Concat, Constant, Convert, \
    Cos, Cosh, DepthToSpace, Dequantize, Divide, Dot, Elu, \
    FakeQuantize, Equal, Exp, Floor, Gelu, Gemm, GetOutputElement, Greater, GreaterEq, GRN, \
    HardSigmoid, Less, LessEq, Log, LRN, Minimum, \
    Multiply, MVN, Negative, Not, NotEqual, OneHot, Or, Pad, Parameter, Power, \
    Quantize, QuantizedConvolution, QuantizedDot, PRelu, Relu, RNNCell, ReplaceSlice, Reshape, \
    Reverse, ScaleShift, Select, ShuffleChannels, Sign, Sin, Sinh, Slice, SpaceToDepth, \
    Sqrt, SquaredDifference, Squeeze, Subtract, Tan, Tanh


from typing import Any, List, Set, Union

from ngraph.utils.broadcasting import get_broadcast_axes
from ngraph.utils.decorators import nameable_op, binary_op, unary_op
from ngraph.utils.input_validation import assert_list_of_ints, check_valid_attributes, \
    is_positive_value, is_non_negative_value
from ngraph.utils.reduction import get_reduction_axes
from ngraph.utils.types import NumericType, NumericData, TensorShape, make_constant_node, \
    NodeInput, ScalarData, as_node
from ngraph.utils.types import get_element_type
=======
    Shape, Strides, util
from typing import List, Optional, Set, Union
from ngraph.impl.op import (GRN, MVN, ArgMax, ArgMin, BatchNormInference,
                            BatchNormTraining, Broadcast, Constant,
                            DepthToSpace, Dequantize, Dot, Gelu, Gemm,
                            GetOutputElement, HardSigmoid, Parameter, Quantize,
                            QuantizedConvolution, QuantizedDot, ReplaceSlice,
                            RNNCell, ScaleShift, ShuffleChannels, Slice,
                            SpaceToDepth)
from ngraph.utils.broadcasting import get_broadcast_axes
from ngraph.utils.decorators import binary_op, nameable_op, unary_op
from ngraph.utils.input_validation import assert_list_of_ints
from ngraph.utils.reduction import get_reduction_axes
from ngraph.utils.types import NumericType, NumericData, TensorShape, make_constant_node, \
    NodeInput, ScalarData, as_node, as_nodes
from ngraph.utils.types import get_dtype, get_element_type, get_element_type_str
>>>>>>> 7fccdde7
from ngraph.utils.node_factory import NodeFactory


def _get_node_factory(opset_version=None):  # type: (Optional[str]) -> NodeFactory
    """Return NodeFactory configured to create operators from specified opset version."""
    if opset_version:
        return NodeFactory(opset_version)
    else:
        return NodeFactory()


@nameable_op
def parameter(shape, dtype=np.float32, name=None):
    # type: (TensorShape, NumericType, str) -> Parameter
    """Return an ngraph Parameter object."""
    assert_list_of_ints(shape, 'Parameter shape must be a list of integer values.')
    element_type = get_element_type(dtype)
    return Parameter(element_type, Shape(shape))


@nameable_op
def constant(value, dtype=None, name=None):  # type: (NumericData, NumericType, str) -> Constant
    """Create a Constant node from provided value.

    :param value: One of: array of values or scalar to initialize node with.
    :param dtype: The data type of provided data.
    :param name: Optional name for output node.
    :return: The Constant node initialized with provided data.
    """
    return make_constant_node(value, dtype)


@nameable_op
def ctc_greedy_decoder(data, sequence_mask, merge_repeated=True, name=None):
    # type: (NodeInput, NodeInput, bool, str) -> Node
    """Perform greedy decoding on the logits given in input (best path).

    :param data: Logits on which greedy decoding is performed.
    :param sequence_mask: The tensor with sequence masks for each sequence in the batch.
    :param merge_repeated: The flag for merging repeated labels during the CTC calculation.
    :param name: Optional name for output node.
    :return: The new node performing an CTCGreedyDecoder operation on input tensor.
    """
    node_inputs = as_nodes(data, sequence_mask)
    return _get_node_factory().create('CTCGreedyDecoder', node_inputs, {
        'ctc_merge_repeated': merge_repeated})


@nameable_op
def elu(data, alpha, name=None):  # type: (NodeInput, NumericType, str) -> Node
    """Perform Exponential Linear Unit operation element-wise on data from input node.

    Computes exponential linear: alpha * (exp(data) - 1) if < 0, data otherwise.

    For more information refer to:
    `Fast and Accurate Deep Network Learning by Exponential Linear Units (ELUs)
    <http://arxiv.org/abs/1511.07289>`_

    :param data: Input tensor. One of: input node, array or scalar.
    :param alpha: Scalar multiplier for negative values.
    :param name: Optional output node name.
    :return: The new node performing an ELU operation on its input data element-wise.
    """
    return _get_node_factory().create('Elu', [as_node(data)], {'alpha': alpha})


@nameable_op
def shuffle_channels(data, axis, groups, name=None):  # type: (Node, int, int, str) -> Node
    """Perform permutation on data in the channel dimension of the input tensor.

    The operation is the equivalent with the following transformation of the input tensor
    :code:`data` of shape [N, C, H, W]:

    :code:`data_reshaped` = reshape(:code:`data`, [N, group, C / group, H * W])

    :code:`data_trnasposed` = transpose(:code:`data_reshaped`, [0, 2, 1, 3])

    :code:`output` = reshape(:code:`data_trnasposed`, [N, C, H, W])

    For example:

    .. code-block:: python

        Inputs: tensor of shape [1, 6, 2, 2]

                data = [[[[ 0.,  1.], [ 2.,  3.]],
                         [[ 4.,  5.], [ 6.,  7.]],
                         [[ 8.,  9.], [10., 11.]],
                         [[12., 13.], [14., 15.]],
                         [[16., 17.], [18., 19.]],
                         [[20., 21.], [22., 23.]]]]

                axis = 1
                groups = 3

        Output: tensor of shape [1, 6, 2, 2]

                output = [[[[ 0.,  1.], [ 2.,  3.]],
                           [[ 8.,  9.], [10., 11.]],
                           [[16., 17.], [18., 19.]],
                           [[ 4.,  5.], [ 6.,  7.]],
                           [[12., 13.], [14., 15.]],
                           [[20., 21.], [22., 23.]]]]

    :param data: The node with input tensor.
    :param axis: Channel dimension index in the data tensor.
                 A negative value means that the index should be calculated
                 from the back of the input data shape.
    :param group:The channel dimension specified by the axis parameter
                 should be split into this number of groups.
    :param name: Optional output node name.
    :return: The new node performing a permutation on data in the channel dimension
             of the input tensor.
    """
    return ShuffleChannels(data, axis, groups)


@nameable_op
def squeeze(data, axes, name=None):  # type: (Node, NodeInput, str) -> Node
    """Perform squeeze operation on input tensor.

    Remove single-dimensional entries from the shape of a tensor.
    Takes a parameter :code:`axes` with a list of axes to squeeze.
    If :code:`axes` is not provided, all the single dimensions will be removed from the shape.
    If an :code:`axis` is selected with shape entry not equal to one, an error is raised.


    For example:

       Inputs: tensor with shape [1, 2, 1, 3, 1, 1], axes=[2, 4]

       Result: tensor with shape [1, 2, 3, 1]

    :param data: The node with data tensor.
    :param axes: List of non-negative integers, indicate the dimensions to squeeze.
                  One of: input node or array.
    :param name: Optional new name for output node.
    :return: The new node performing a squeeze operation on input tensor.
    """
    return _get_node_factory().create('Squeeze', [data, as_node(axes)])


def unsqueeze(data, axes, name=None):  # type: (Node, NodeInput, str) -> Node
    """Perform unsqueeze operation on input tensor.

    Insert single-dimensional entries to the shape of a tensor. Takes one required argument axes,
    a list of dimensions that will be inserted.
    Dimension indices in axes are as seen in the output tensor.

    For example: Inputs: tensor with shape [3, 4, 5], axes=[0, 4]
                 Result: tensor with shape [1, 3, 4, 5, 1]

    :param data: The node with data tensor.
    :param axes: List of non-negative integers, indicate the dimensions to be inserted.
                  One of: input node or array.
    :return: The new node performing an unsqueeze operation on input tensor.
    """
    return _get_node_factory().create('Unsqueeze', [data, as_node(axes)])


def grn(data, bias, name=None):  # type: (Node, float, str) -> Node
    r"""Perform Global Response Normalization with L2 norm (across channels only).

    Computes GRN operation on channels for input tensor:

    .. math:: output_i = \dfrac{input_i}{\sqrt{\sum_{i}^{C} input_i}}

    :param data: The node with data tensor.
    :param bias: The bias added to the variance. Scalar value.
    :param name: Optional output node name.
    :return: The new node performing a GRN operation on tensor's channels.
    """
    return GRN(data, bias)


@nameable_op
def gather(data, indices, axis, name=None):  # type: (NodeInput, NodeInput, NodeInput, str) -> Node
    """Return Gather node which takes slices from axis of data according to indices.

    :param data: The tensor from which slices are gathered.
    :param indices: Tensor with indexes to gather.
    :param axis: The dimension index to gather data from.
    :param name: Optional name for output node.
    :return: The new node performing a Gather operation on the data input tensor.
    """
    node_inputs = as_nodes(data, indices, axis)
    return _get_node_factory().create('Gather', node_inputs)


@nameable_op
def gather_tree(step_ids, parent_idx, max_seq_len, end_token, name=None):
    # type: (NodeInput, NodeInput, NodeInput, NodeInput, str) -> Node
    """Perform GatherTree operation.

    The GatherTree node generates the complete beams from the indices per each step
    and the parent beam indices.
    GatherTree uses the following logic:

    .. code-block:: python

        for batch in range(BATCH_SIZE):
            for beam in range(BEAM_WIDTH):
                max_sequence_in_beam = min(MAX_TIME, max_seq_len[batch])

                parent = parent_idx[max_sequence_in_beam - 1, batch, beam]

                for level in reversed(range(max_sequence_in_beam - 1)):
                    final_idx[level, batch, beam] = step_idx[level, batch, parent]

                    parent = parent_idx[level, batch, parent]


    :param step_ids: The tensor with indices from per each step.
    :param parent_idx: The tensor with with parent beam indices.
    :param max_seq_len: The tensor with maximum lengths for each sequence in the batch.
    :param end_token: The scalar tensor with value of the end marker in a sequence.
    :param name: Optional name for output node.
    :return: The new node performing a GatherTree operation.
    """
    node_inputs = as_nodes(step_ids, parent_idx, max_seq_len, end_token)
    return _get_node_factory().create('GatherTree', node_inputs)


@nameable_op
def group_convolution(data,                 # type: Node
                      filters,              # type: Node
                      strides,              # type: List[int]
                      pads_begin,           # type: List[int]
                      pads_end,             # type: List[int]
                      dilations,            # type: List[int]
                      auto_pad='EXPLICIT',  # type: str
                      name=None,            # type: str
                      ):
    # type: (...) -> Node
    """Perform Group Convolution operation on data from input node.

    :param data:        The node producing input data.
    :param filters:     The node producing filters data.
    :param strides:     The distance (in pixels) to slide the filter on the feature map
                        over the axes.
    :param pads_begin:  The number of pixels to add at the beginning along each axis.
    :param pads_end:    The number of pixels to add at the end along each axis.
    :param dilations:   The distance in width and height between elements (weights) in the filter.
    :param auto_pad:    Describes how to perform padding. Possible values:
                        EXPLICIT:   Pad dimensions are explicity specified
                        SAME_LOWER: Pad dimensions computed to match input shape
                                    Ceil(num_dims/2) at the beginning and
                                    Floor(num_dims/2) at the end
                        SAME_UPPER: Pad dimensions computed to match input shape
                                    Floor(num_dims/2) at the beginning and
                                    Ceil(num_dims/2) at the end
                        VALID:      No padding
    :param name: Optional output node name.
    :return: The new node performing a Group Convolution operation on tensor from input node.
    """
    return _get_node_factory().create('GroupConvolution',
                                      [data, filters],
                                      {'strides': strides,
                                       'pads_begin': pads_begin,
                                       'pads_end': pads_end,
                                       'dilations': dilations,
                                       'auto_pad': auto_pad.upper()})


@nameable_op
def group_convolution_backprop_data(data,                 # type: Node
                                    filters,              # type: Node
                                    strides,              # type: List[int]
                                    output_shape=None,    # type: Node
                                    pads_begin=None,      # type: List[int]
                                    pads_end=None,        # type: List[int]
                                    dilations=None,       # type: List[int]
                                    auto_pad='EXPLICIT',  # type: str
                                    output_padding=None,  # type: List[int]
                                    name=None,            # type: str
                                    ):
    # type: (...) -> Node
    """Perform Group Convolution operation on data from input node.

    :param data:            The node producing input data.
    :param filters:         The node producing filter data.
    :param strides:         The distance (in pixels) to slide the filter on the feature map
                            over the axes.
    :param output_shape:    The node that specifies spatial shape of the output.
    :param pads_begin:      The number of pixels to add at the beginning along each axis.
    :param pads_end:        The number of pixels to add at the end along each axis.
    :param dilations:       The distance in width and height between elements (weights)
                            in the filter.
    :param auto_pad:        Describes how to perform padding. Possible values:
                            EXPLICIT:   Pad dimensions are explicity specified
                            SAME_LOWER: Pad dimensions computed to match input shape
                                        Ceil(num_dims/2) at the beginning and
                                        Floor(num_dims/2) at the end
                            SAME_UPPER: Pad dimensions computed to match input shape
                                        Floor(num_dims/2) at the beginning and
                                        Ceil(num_dims/2) at the end
                            VALID:      No padding
    :param output_padding:  The additional amount of paddings added per each spatial axis
                            in the output tensor.
    :param name: Optional output node name.
    :return: The new node performing a Group Convolution operation on tensor from input node.
    """
    spatial_dim_count = len(strides)
    if dilations is None:
        dilations = [1] * spatial_dim_count
    if output_padding is None:
        output_padding = [0] * spatial_dim_count

    attributes = {'strides': strides,
                  'dilations': dilations,
                  'auto_pad': auto_pad.upper(),
                  'output_padding': output_padding}
    args = [data, filters]

    if output_shape is not None:
        args.append(output_shape)
    else:
        if pads_begin is None:
            pads_begin = [0] * spatial_dim_count
        if pads_end is None:
            pads_end = [0] * spatial_dim_count
        attributes['pads_begin'] = pads_begin
        attributes['pads_end'] = pads_end

    return _get_node_factory().create('GroupConvolutionBackpropData', args, attributes)


@nameable_op
def lstm_cell(X,                       # type: NodeInput
              initial_hidden_state,    # type: NodeInput
              initial_cell_state,      # type: NodeInput
              W,                       # type: NodeInput
              R,                       # type: NodeInput
              B,                       # type: NodeInput
              hidden_size,             # type: int
              activations=None,        # type: List[str]
              activations_alpha=None,  # type: List[float]
              activations_beta=None,   # type: List[float]
              clip=0.,                 # type: float
              name=None,               # type: str
              ):
    # type: (...) -> Node
    """Return a node which performs LSTMCell operation.

    :param X: The input tensor with shape: [batch_size, input_size].
    :param initial_hidden_state: The hidden state tensor with shape: [batch_size, hidden_size].
    :param initial_cell_state: The cell state tensor with shape: [batch_size, hidden_size].
    :param W: The weight tensor with shape: [4*hidden_size, input_size].
    :param R: The recurrence weight tensor with shape: [4*hidden_size, hidden_size].
    :param B: The bias tensor for gates with shape: [4*hidden_size].
    :param hidden_size: Specifies hidden state size.
    :param activations: The list of three activation functions for gates.
    :param activations_alpha: The list of alpha parameters for activation functions.
    :param activations_beta: The list of beta parameters for activation functions.
    :param clip: Specifies bound values [-C, C] for tensor clipping performed before activations.
    :param name: An optional name of the output node.

    :return: The new node represents LSTMCell. Node outputs count: 2.
    """
    if activations is None:
        activations = ['sigmoid', 'tanh', 'tanh']
    if activations_alpha is None:
        activations_alpha = []
    if activations_beta is None:
        activations_beta = []

    node_inputs = as_nodes(X, initial_hidden_state, initial_cell_state, W, R, B)

    # P - nGraph additional input, no such input in the OV spec
    peepholes_count = 3  # nGraph default
    peepholes_shape = [peepholes_count * hidden_size]
    peepholes_array = np.zeros(peepholes_shape)  # nGraph default
    data_dtype = get_dtype(node_inputs[0].get_output_element_type(0))
    default_P = make_constant_node(peepholes_array, dtype=data_dtype)
    node_inputs.append(default_P)

    weights_format = 'fico'  # IE LSTMWeightsFormat, no such attribute in the OV spec
    input_forget = False  # nGraph default, no such attribute in the OV spec

    attributes = {'hidden_size': hidden_size,
                  'activations': activations,
                  'activations_alpha': activations_alpha,
                  'activations_beta': activations_beta,
                  'clip': clip,
                  'weights_format': weights_format,
                  'input_forget': input_forget,
                  }
    return _get_node_factory().create('LSTMCell', node_inputs, attributes)


@nameable_op
def lstm_sequence(X,                       # type: NodeInput
                  initial_hidden_state,    # type: NodeInput
                  initial_cell_state,      # type: NodeInput
                  sequence_lengths,        # type: NodeInput
                  W,                       # type: NodeInput
                  R,                       # type: NodeInput
                  B,                       # type: NodeInput
                  hidden_size,             # type: int
                  direction,               # type: str
                  activations=None,        # type: List[str]
                  activations_alpha=None,  # type: List[float]
                  activations_beta=None,   # type: List[float]
                  clip=0.,                 # type: float
                  name=None,               # type: str
                  ):
    # type: (...) -> Node
    """Return a node which performs LSTMSequence operation.

    :param X: The input tensor. Shape: [seq_length, batch_size, input_size].
    :param initial_hidden_state:    The hidden state tensor.
                                    Shape: [num_directions, batch_size, hidden_size].
    :param initial_cell_state:      The cell state tensor.
                                    Shape: [num_directions, batch_size, hidden_size].
    :param sequence_lengths:        Specifies real sequence lengths for each batch element.
                                    Shape: [batch_size]. Integer type.
    :param W: Tensor with weights for matrix multiplication operation with input portion of data.
              Shape: [num_directions, 4*hidden_size, input_size].
    :param R: The tensor with weights for matrix multiplication operation with hidden state.
              Shape: [num_directions, 4*hidden_size, input_size].
    :param B: The tensor with biases.
              Shape: [num_directions, 4*hidden_size, hidden_size].
    :param hidden_size: Specifies hidden state size.
    :param direction: Specifies if the RNN is forward, reverse, or bidirectional.
    :param activations: The list of three activation functions for gates.
    :param activations_alpha: The list of alpha parameters for activation functions.
    :param activations_beta: The list of beta parameters for activation functions.
    :param clip: Specifies bound values [-C, C] for tensor clipping performed before activations.
    :param name: An optional name of the output node.

    :return: The new node represents LSTMSequence. Node outputs count: 3.
    """
    if activations is None:
        activations = ['sigmoid', 'tanh', 'tanh']
    if activations_alpha is None:
        activations_alpha = []
    if activations_beta is None:
        activations_beta = []

    node_inputs = as_nodes(
        X,
        initial_hidden_state,
        initial_cell_state,
        sequence_lengths,
        W,
        R,
        B)

    # P - nGraph additional input, no such input in the OV spec
    peepholes_count = 3  # nGraph default
    if direction.lower() == 'bidirectional':
        num_directions = 2
    else:
        num_directions = 1
    peepholes_shape = [num_directions, peepholes_count * hidden_size]
    peepholes_array = np.zeros(peepholes_shape)  # nGraph default
    data_dtype = get_dtype(node_inputs[0].get_output_element_type(0))
    default_P = make_constant_node(peepholes_array, dtype=data_dtype)
    node_inputs.append(default_P)

    weights_format = 'fico'  # IE LSTMWeightsFormat, no such attribute in the OV spec
    input_forget = False  # nGraph default, no such attribute in the OV spec

    attributes = {'hidden_size': hidden_size,
                  'direction': direction.lower(),
                  'activations': activations,
                  'activations_alpha': activations_alpha,
                  'activations_beta': activations_beta,
                  'clip': clip,
                  'weights_format': weights_format,
                  'input_forget': input_forget,
                  }
    return _get_node_factory().create('LSTMSequence', node_inputs, attributes)


@nameable_op
def gru_cell(X,                                  # type: NodeInput
             initial_hidden_state,               # type: NodeInput
             W,                                  # type: NodeInput
             R,                                  # type: NodeInput
             B,                                  # type: NodeInput
             hidden_size,                        # type: int
             activations=None,                   # type: List[str]
             activations_alpha=None,             # type: List[float]
             activations_beta=None,              # type: List[float]
             clip=0.,                            # type: float
             linear_before_reset=False,          # type: bool
             name=None,                          # type: str
             ):
    # type: (...) -> Node
    """Perform GRUCell operation on the tensor from input node.

    GRUCell represents a single GRU Cell that computes the output
    using the formula described in the paper: https://arxiv.org/abs/1406.1078

    Note this class represents only single *cell* and not whole *layer*.

    :param X:                       The input tensor with shape: [batch_size, input_size].
    :param initial_hidden_state:    The hidden state tensor at current time step with shape:
                                    [batch_size, hidden_size].
    :param W:                       The weights for matrix multiplication, gate order: zrh.
                                    Shape: [3*hidden_size, input_size].
    :param R:                       The recurrence weights for matrix multiplication.
                                    Shape: [3*hidden_size, hidden_size].
    :param B:                       The sum of biases (weight and recurrence).
                                    For linear_before_reset set True the shape is [4*hidden_size].
                                    Otherwise the shape is [3*hidden_size].
    :param hidden_size:             The number of hidden units for recurrent cell.
                                    Specifies hidden state size.
    :param activations:             The vector of activation functions used inside recurrent cell.
    :param activation_alpha:        The vector of alpha parameters for activation functions in
                                    order respective to activation list.
    :param activation_beta:         The vector of beta parameters for activation functions in order
                                    respective to activation list.
    :param clip:                    The value defining clipping range [-clip, clip] on input of
                                    activation functions.
    :param linear_before_reset:     Flag denotes if the layer behaves according to the modification
                                    of GRUCell described in the formula in the ONNX documentation.
    :param name:                    Optional output node name.
    :returns:   The new node performing a GRUCell operation on tensor from input node.
    """
    if activations is None:
        activations = ['relu', 'sigmoid', 'tanh']
    if activations_alpha is None:
        activations_alpha = []
    if activations_beta is None:
        activations_beta = []

    input_nodes = as_nodes(X, initial_hidden_state, W, R, B)
    attributes = {'hidden_size': hidden_size,
                  'activations': activations,
                  'activations_alpha': activations_alpha,
                  'activations_beta': activations_beta,
                  'linear_before_reset': linear_before_reset,
                  'clip': clip,
                  }
    return _get_node_factory().create('GRUCell', input_nodes, attributes)


@nameable_op
def rnn_cell(X,                      # type: NodeInput
             initial_hidden_state,   # type: NodeInput
             W,                      # type: NodeInput
             R,                      # type: NodeInput
             B,                      # type: NodeInput
             hidden_size,            # type: int
             activations,            # type: List[str]
             activations_alpha,      # type: List[float]
             activations_beta,       # type: List[float]
             clip=0.,                # type: float
             name=None,              # type: str
             ):
    # type: (...) -> Node
    """Perform RNNCell operation on tensor from input node.

    It follows notation and equations defined as in ONNX standard:
    https://github.com/onnx/onnx/blob/master/docs/Operators.md#RNN

    Note this class represents only single *cell* and not whole RNN *layer*.

    :param X:                       The input tensor with shape: [batch_size, input_size].
    :param initial_hidden_state:    The hidden state tensor at current time step with shape:
                                    [batch_size, hidden_size].
    :param W:                       The weight tensor with shape: [hidden_size, input_size].
    :param R:                       The recurrence weight tensor with shape: [hidden_size,
                                    hidden_size].
    :param B:                       The bias tensor for input gate with shape: [2*hidden_size].
    :param hidden_size:             The number of hidden units for recurrent cell.
                                    Specifies hidden state size.
    :param activations:             The vector of activation functions used inside recurrent cell.
    :param activation_alpha:        The vector of alpha parameters for activation functions in
                                    order respective to activation list.
    :param activation_beta:         The vector of beta parameters for activation functions in order
                                    respective to activation list.
    :param clip:                    The value defining clipping range [-clip, clip] on input of
                                    activation functions.
    :param name:                    Optional output node name.
    :returns:   The new node performing a RNNCell operation on tensor from input node.
    """
    if activations is None:
        activations = ['sigmoid', 'tanh']
    if activations_alpha is None:
        activations_alpha = []
    if activations_beta is None:
        activations_beta = []

    input_nodes = as_nodes(X, initial_hidden_state, W, R, B)
    attributes = {'hidden_size': hidden_size,
                  'activations': activations,
                  'activations_alpha': activations_alpha,
                  'activations_beta': activations_beta,
                  'clip': clip,
                  }
    return _get_node_factory().create('RNNCell', input_nodes, attributes)


@nameable_op
def scale_shift(data, scale, shift, name=None):  # type: (Node, Node, Node, str) -> Node
    r"""Perform ScaleShift transformation on input node.

    Computes ScaleShift:

    .. math:: Y = scale\cdot data + shift


    :param data: The node with data tensor.
    :param scale: The node with data tensor that scale input data.
    :param shift: The node with data tensor that shift input data.
    :param name: Optional output node name.
    :return: The new node performing a ScaleShift operation on input tensor.
    """
    return ScaleShift(data, scale, shift)


@nameable_op
def space_to_depth(data, mode, block_size, name=None):  # type: (Node, str, int, str) -> Node
    """Perform SpaceToDepth operation on the input tensor.

    SpaceToDepth rearranges blocks of spatial data into depth.
    The operator returns a copy of the input tensor where values from the height
    and width dimensions are moved to the depth dimension.

    :param data: The node with data tensor.
    :param mode: Specifies how the output depth dimension is gathered from block coordinates.

                 blocks_first: The output depth is gathered from [block_size, ..., block_size, C]
                 depth_first: The output depth is gathered from [C, block_size, ..., block_size]

    :param block_size: The size of the block of values to be moved. Scalar value.
    :param name: Optional output node name.
    :return: The new node performing a SpaceToDepth operation on input tensor.
    """
    return SpaceToDepth(data, mode, block_size)


@nameable_op
def batch_to_space(data, block_shape, crops_begin, crops_end, name=None):
    # type: (Node, NodeInput, NodeInput, NodeInput, str) -> Node
    """Perform BatchToSpace operation on the input tensor.

    BatchToSpace permutes data from the batch dimension of the data tensor into spatial dimensions.

    :param data: Node producing the data tensor.
    :param block_shape: The sizes of the block of values to be moved.
    :param crops_begin: Specifies the amount to crop from the beginning along each axis of `data`.
    :param crops_end: Specifies the amount to crop from the end along each axis of `data`.
    :param name: Optional output node name.
    :return: The new node performing a BatchToSpace operation.
    """
    return _get_node_factory().create('BatchToSpace', [data, as_node(block_shape),
                                                       as_node(crops_begin), as_node(crops_end)])


@nameable_op
def space_to_batch(data, block_shape, pads_begin, pads_end, name=None):
    # type: (Node, NodeInput, NodeInput, NodeInput, str) -> Node
    """Perform SpaceToBatch operation on the input tensor.

    SpaceToBatch permutes data tensor blocks of spatial data into batch dimension.
    The operator returns a copy of the input tensor where values from spatial blocks dimensions
    are moved in the batch dimension

    :param data: Node producing the data tensor.
    :param block_shape: The sizes of the block of values to be moved.
    :param pads_begin: Specifies the padding for the beginning along each axis of `data`.
    :param pads_end: Specifies the padding for the ending along each axis of `data`.
    :param name: Optional output node name.
    :return: The new node performing a SpaceToBatch operation.
    """
    return _get_node_factory().create('SpaceToBatch', [data, as_node(block_shape),
                                                       as_node(pads_begin), as_node(pads_end)])


@nameable_op
def mvn(data, axes, normalize_variance, eps, name=None):
    # type: (Node, Set[int], bool, float, str) -> Node
    r"""Perform Mean Variance Normalization operation on data from input node.

    Computes MVN on the input tensor :code:`data` (called `X`) using formula:

    .. math:: Y = \dfrac{X-EX}{\sqrt{E(X-EX)^2}}

    :param data: The node with data tensor.
    :param axes: A list of axes, along which to reduce. Array of integers.
    :param normalize_variance: Flag that denotes if mean values are shared across channels.
                               Boolen value.
    :param eps: The number added to the variance to avoid division by zero
               when normalizing the value. Scalar value.
    :param name: Optional output node name.
    :return: The new node performing a MVN operation on input tensor.
    """
    return MVN(data, AxisSet(axes), normalize_variance, eps)


@nameable_op
def quantize(data, scale, zero_point, new_type, axes, round_mode, name=None):
    # type: (Node, Node, Node, NumericType, Set[int], Quantize.RoundMode, str) -> Node
    r"""Perform quantize operation on data from input node.

    Computes quantize on the input tensor:

    .. math:: output = ROUND((input / scale) + zero\_point)

    :param data: The node with data tensor.
    :param scale: Scale used for mapping.
    :param zero_point: Zero point used for mapping.
    :param new_type: Output element type.
    :param round_mode: Number describes how to perform ROUND function.

                 ROUND_NEAREST_TOWARD_INFINITY: Round to nearest integer. In case of two
                 equidistant integers round away from zero e.g. 2.5 -> 3,  -3.5 -> -4

                 ROUND_NEAREST_TOWARD_ZERO: Round to nearest integer. In case of two equidistant
                 integers round toward zero e.g. 2.5 -> 2,  -3.5 -> -3

                 ROUND_NEAREST_UPWARD: Round to nearest integer. In case of two equidistant
                 integers round up e.g. 2.5 -> 2,  -3.5 -> -3

                 ROUND_NEAREST_DOWNWARD: Round to nearest integer. In case of two equidistant
                 integers round down e.g. 2.5 -> 2,  -3.5 -> -4

                 ROUND_NEAREST_TOWARD_EVEN: Round to nearest integer. In case of two equidistant
                 integers round down e.g. 2.5 -> 2,  -3.5 -> -4

                 ROUND_TOWARD_INFINITY: Round to nearest integer away from zero.

                 ROUND_TOWARD_ZERO: Round to nearest integer toward zero.

                 ROUND_UP: Round to nearest integer toward infinity (ceiling).

                 ROUND_DOWN: Round to nearest integer toward negative infinity (floor).

    :param name: Optional output node name.
    :return: The new node performing a quantize operation on input tensor.
    """
    new_element_type = get_element_type(new_type)
    return Quantize(data,
                    scale,
                    zero_point,
                    new_element_type,
                    AxisSet(axes),
                    round_mode)


@nameable_op
def dequantize(data, scale, zero_point, element_type, axes, name=None):
    # type: (Node, Node, Node, NumericType, Set[int], str) -> Node
    r"""Perform dequantize operation on data from input node.

    Computes dequantize on the input tensor:

    .. math:: output = (input - zero\_point) * scale

    :param data: The node with data tensor.
    :param scale: Scale used for mapping.
    :param zero_point: Zero point used for mapping.
    :param element_type: Output element type.
    :param name: Optional output node name.
    :return: The new node performing a dequantize operation on input tensor.
    """
    new_element_type = get_element_type(element_type)
    return Dequantize(data, scale, zero_point, new_element_type, AxisSet(axes))


@nameable_op
def quantized_convolution(data,                      # type: Node
                          filters,                   # type: Node
                          window_movement_strides,   # type: List[int]
                          window_dilation_strides,   # type: List[int]
                          padding_below,             # type: List[int]
                          padding_above,             # type: List[int]
                          data_dilation_strides,     # type: List[int]
                          input_scale,               # type: Node
                          input_zero_point,          # type: Node
                          filter_scale,              # type: Node
                          filter_zero_point,         # type: Node
                          output_scale,              # type: Node
                          output_zero_point,         # type: Node
                          output_type,               # type: NumericType
                          input_axes,                # type: Set[int]
                          filter_axes,               # type: Set[int]
                          output_axes,               # type: Set[int]
                          name=None,                 # type: str
                          ):
    # type: (...) -> Node
    r"""Perform quantized convolution operation on data from input node.

    :param data: The node producing the input data batch tensor.
    :param filters: The node producing the filters tensor.
    :param window_movement_strides: The window movement strides.
    :param window_dilation_strides: he window dilation strides.
    :param padding_below: The padding-below sizes.
    :param padding_above: The padding-above sizes.
    :param data_dilation_strides: The data dilation strides.
    :param input_scale: Scale to transform the input.
    :param input_zero_point: Zero point used for mapping.
    :param filter_scale: Scale to transform the filters.
    :param filter_zero_point: Zero point used for mapping.
    :param output_scale: Scale to transform the output.
    :param output_zero_point: Zero point used for mapping.
    :param output_type: Output element type.
    :param input_axes: Input axes set for channel wise quantization.
    :param filter_axes: Filter axes set for channel wise quantization.
    :param output_type: Output axes set for channel wise quantization.
    :param name: Optional output node name.
    :return: The new node performing a quantized convolution operation on input tensor.
    """
    new_output_type = get_element_type(output_type)
    return QuantizedConvolution(data,
                                filters,
                                Strides(window_movement_strides),
                                Strides(window_dilation_strides),
                                CoordinateDiff(padding_below),
                                CoordinateDiff(padding_above),
                                Strides(data_dilation_strides),
                                input_scale,
                                input_zero_point,
                                filter_scale,
                                filter_zero_point,
                                output_scale,
                                output_zero_point,
                                new_output_type,
                                AxisSet(input_axes),
                                AxisSet(filter_axes),
                                AxisSet(output_axes))


@nameable_op
def quantized_dot(input0,                      # type: Node
                  input1,                      # type: Node
                  reduction_axes_count,        # type: int
                  input0_scale,                # type: Node
                  input0_zero_point,           # type: Node
                  input1_scale,                # type: Node
                  input1_zero_point,           # type: Node
                  output_scale,                # type: Node
                  output_zero_point,           # type: Node
                  output_type,                 # type: NumericType
                  input0_axes,                 # type: Set[int]
                  input1_axes,                 # type: Set[int]
                  output_axes,                 # type: Set[int]
                  name=None,                   # type: str
                  ):
    # type: (...) -> Node
    r"""Perform quantized dot operation on data from input node.

    :param input0: The node producing the input data batch tensor.
    :param input1: The node producing the filters tensor.
    :param reduction_axes_count: Number of reduction axes.
    :param input0_scale: Scale to transform the input.
    :param input0_zero_point: Zero point used for mapping.
    :param input1_scale: Scale to transform the filters.
    :param input1_zero_point: Zero point used for mapping.
    :param output_scale: Scale to transform the output.
    :param output_zero_point: Zero point used for mapping.
    :param output_type: Output element type.
    :param input0_axes: Input0 axes set for channel wise quantization
    :param input1_axes: Input1 axes set for channel wise quantization
    :param output_axes: Output axes set for channel wise quantization
    :param name: Optional output node name.
    :return: The new node performing a quantized dot operation on input tensor.
    """
    new_output_type = get_element_type(output_type)
    return QuantizedDot(input0,
                        input1,
                        reduction_axes_count,
                        input0_scale,
                        input0_zero_point,
                        input1_scale,
                        input1_zero_point,
                        output_scale,
                        output_zero_point,
                        new_output_type,
                        AxisSet(input0_axes),
                        AxisSet(input1_axes),
                        AxisSet(output_axes))


# Unary ops
@unary_op
def absolute(node, name=None):  # type: (NodeInput, str) -> Node
    """Return node which applies f(x) = abs(x) to the input node element-wise.

    :param node: One of: input node, array or scalar.
    :param name: Optional new name for output node.
    :return: New node with Abs operation applied on it.
    """
    return _get_node_factory().create('Abs', [node])


@unary_op
def acos(node, name=None):  # type: (NodeInput, str) -> Node
    """Apply inverse cosine function on the input node element-wise.

    :param node: One of: input node, array or scalar.
    :param name: Optional new name for output node.
    :return: New node with arccos operation applied on it.
    """
    return _get_node_factory().create('Acos', [node])


@unary_op
def asin(node, name=None):  # type: (NodeInput, str) -> Node
    """Apply inverse sine function on the input node element-wise.

    :param node: One of: input node, array or scalar.
    :param name: Optional new name for output node.
    :return: New node with arcsin operation applied on it.
    """
    return _get_node_factory().create('Asin', [node])


@unary_op
def atan(node, name=None):  # type: (NodeInput, str) -> Node
    """Apply inverse tangent function on the input node element-wise.

    :param node: One of: input node, array or scalar.
    :param name: Optional new name for output node.
    :return: New node with arctan operation applied on it.
    """
    return _get_node_factory().create('Atan', [node])


@unary_op
def cos(node, name=None):  # type: (NodeInput, str) -> Node
    """Apply cosine function on the input node element-wise.

    :param node: One of: input node, array or scalar.
    :param name: Optional new name for output node.
    :return: New node with cos operation applied on it.
    """
    return _get_node_factory().create('Cos', [node])


@unary_op
def cosh(node, name=None):  # type: (NodeInput, str) -> Node
    """Apply hyperbolic cosine function on the input node element-wise.

    :param node: One of: input node, array or scalar.
    :param name: Optional new name for output node.
    :return: New node with cosh operation applied on it.
    """
    return _get_node_factory().create('Cosh', [node])


@unary_op
def sqrt(node, name=None):  # type: (NodeInput, str) -> Node
    """Return node which applies square root to the input node element-wise.

    :param node: One of: input node, array or scalar.
    :param name: Optional new name for output node.
    :return: The new node with sqrt operation applied element-wise.
    """
    return _get_node_factory().create('Sqrt', [node])


@unary_op
def erf(node, name=None):  # type: (NodeInput, str) -> Node
    """Return node which calculates Gauss error function element-wise with given tensor.

    :param node: The node providing data for operation.
    :param name: The optional name for new output node.
    :return: The new node performing element-wise Erf operation.
    """
    return _get_node_factory().create('Erf', [node])


@unary_op
def exp(node, name=None):  # type: (NodeInput, str) -> Node
    """Return node which applies exponential function to the input node element-wise.

    :param node: The node providing data for operation.
    :param name: The optional name for new output node.
    :return: The new node performing natural exponential operation.
    """
    return _get_node_factory().create('Exp', [node])


@unary_op
def log(node, name=None):  # type: (NodeInput, str) -> Node
    """Return node which applies natural logarithm to the input node element-wise.

    :param node: The input node providing data for operation.
    :param name: The optional new name for output node.
    :return: The new node performing log operation element-wise.
    """
    return _get_node_factory().create('Log', [node])


@unary_op
def negative(node, name=None):  # type: (NodeInput, str) -> Node
    """Return node which applies f(x) = -x to the input node elementwise."""
    return _get_node_factory().create('Negative', [node])


@unary_op
def floor(node, name=None):  # type: (NodeInput, str) -> Node
    """Return node which applies floor to the input node element-wise.

    :param node: The input node providing data.
    :param name: The optional name for new output node.
    :return: The node performing element-wise floor operation.
    """
    return _get_node_factory().create('Floor', [node])


@unary_op
def ceiling(node, name=None):  # type: (NodeInput, str) -> Node
    """Return node which applies ceiling to the input node element-wise.

    :param node: The node providing data to ceiling operation.
    :param name: Optional name for output node.
    :return: The node performing element-wise ceiling.
    """
    return _get_node_factory().create('Ceiling', [node])


@nameable_op
def reshape(node, output_shape, special_zero, name=None):
    # type: (Node, Node, bool, str) -> Node
    """Return reshaped node according to provided parameters.

    :param node: The tensor we want to reshape.
    :param output_shape: The node with a new shape for input tensor.
    :param special_zero: The boolean variable that controls how zero values in shape are
                         interpreted. If special_zero is false, then 0 is interpreted as-is
                         which means that output shape will contain a zero dimension at the
                         specified location. Input and output tensors are empty in this case.
                         If special_zero is true, then all zeros in shape implies the copying
                         of corresponding dimensions from data.shape into the output shape.
                         Range of values: False or True
    """
    return _get_node_factory().create('Reshape',
                                      as_nodes(node, output_shape),
                                      {'special_zero': special_zero})


@unary_op
def relu(node, name=None):  # type: (NodeInput, str) -> Node
    """Perform rectified linear unit operation on input node element-wise.

    :param node: One of: input node, array or scalar.
    :param name: The optional output node name.
    :return: The new node performing relu operation on its input element-wise.
    """
    return _get_node_factory().create('Relu', [node])


@nameable_op
def selu(data, alpha, lambda_value, name=None):
    # type: (NodeInput, NodeInput, NodeInput, Optional[str]) -> Node
    """Perform a Scaled Exponential Linear Unit (SELU) operation on input node element-wise.

    :param data: input node, array or scalar.
    :param alpha: Alpha coefficient of SELU operation
    :param lambda_value: Lambda coefficient of SELU operation
    :param name: The optional output node name.
    :return: The new node performing relu operation on its input element-wise.
    """
    return _get_node_factory().create('Selu',
                                      [as_node(data), as_node(alpha), as_node(lambda_value)])


@unary_op
def sign(node, name=None):  # type: (NodeInput, str) -> Node
    """Perform element-wise sign operation.

    :param node: One of: input node, array or scalar.
    :param name: The optional new name for output node.
    :return: The node with mapped elements of the input tensor to -1 (if it is negative),
             0 (if it is zero), or 1 (if it is positive).
    """
    return _get_node_factory().create('Sign', [node])


@unary_op
def sin(node, name=None):  # type: (NodeInput, str) -> Node
    """Apply sine function on the input node element-wise.

    :param node: One of: input node, array or scalar.
    :param name: Optional new name for output node.
    :return: New node with sin operation applied on it.
    """
    return _get_node_factory().create('Sin', [node])


@unary_op
def sinh(node, name=None):  # type: (NodeInput, str) -> Node
    """Apply hyperbolic sine function on the input node element-wise.

    :param node: One of: input node, array or scalar.
    :param name: Optional new name for output node.
    :return: New node with sin operation applied on it.
    """
    return _get_node_factory().create('Sinh', [node])


@unary_op
def tan(node, name=None):  # type: (NodeInput, str) -> Node
    """Apply tangent function on the input node element-wise.

    :param node: One of: input node, array or scalar.
    :param name: Optional new name for output node.
    :return: New node with tan operation applied on it.
    """
    return _get_node_factory().create('Tan', [node])


# Binary ops
@binary_op
def divide(left_node, right_node, auto_broadcast='NUMPY', name=None):
    # type: (NodeInput, NodeInput, str, Optional[str]) -> Node
    """Return node which applies f(x) = A/B to the input nodes element-wise.

    :param left_node: The node providing dividend data.
    :param right_node: The node providing divisor data.
    :param auto_broadcast: Specifies rules used for auto-broadcasting of input tensors.
    :param name: Optional name for output node.
    :return: The node performing element-wise division.
    """
    return _get_node_factory().create('Divide',
                                      [left_node, right_node],
                                      {'auto_broadcast': auto_broadcast.upper()})


@binary_op
def floor_mod(left_node, right_node, auto_broadcast='NUMPY', name=None):
    # type: (NodeInput, NodeInput, str, Optional[str]) -> Node
    """Return node performing element-wise FloorMod (division reminder) with two given tensors.

    :param left_node: The first input node for FloorMod operation.
    :param right_node: The second input node for FloorMod operation.
    :param auto_broadcast: Specifies rules used for auto-broadcasting of input tensors.
    :param name: Optional name for output node.
    :return: The node performing element-wise FloorMod operation.
    """
    return _get_node_factory().create('FloorMod',
                                      [left_node, right_node],
                                      {'auto_broadcast': auto_broadcast.upper()})


@binary_op
def mod(left_node, right_node, auto_broadcast='NUMPY', name=None):
    # type: (NodeInput, NodeInput, str, Optional[str]) -> Node
    """Return node performing element-wise division reminder with two given tensors.

    :param left_node: The first input node for mod operation.
    :param right_node: The second input node for mod operation.
    :param auto_broadcast: Specifies rules used for auto-broadcasting of input tensors.
    :param name: Optional name for output node.
    :return: The node performing element-wise Mod operation.
    """
    return _get_node_factory().create('Mod',
                                      [left_node, right_node],
                                      {'auto_broadcast': auto_broadcast.upper()})


@binary_op
def multiply(left_node, right_node, auto_broadcast='NUMPY', name=None):
    # type: (NodeInput, NodeInput, str, Optional[str]) -> Node
    """Return node which applies f(x) = A*B to the input nodes elementwise."""
    return _get_node_factory().create('Multiply',
                                      [left_node, right_node],
                                      {'auto_broadcast': auto_broadcast})


@binary_op
def subtract(left_node, right_node, auto_broadcast='NUMPY', name=None):
    # type: (NodeInput, NodeInput, str, Optional[str]) -> Node
    """Return node which applies f(x) = A-B to the input nodes element-wise.

    :param left_node: The node providing data for left hand side of operator.
    :param right_node: The node providing data for right hand side of operator.
    :param auto_broadcast: The type of broadcasting that specifies mapping of input tensor axes
                           to output shape axes. Range of values: numpy, explicit.
    :param name: The optional name for output node.
    :return: The new output node performing subtraction operation on both tensors element-wise.
    """
    return _get_node_factory().create('Subtract',
                                      [left_node, right_node],
                                      {'auto_broadcast': auto_broadcast.upper()})


@binary_op
def add(left_node, right_node, auto_broadcast='NUMPY', name=None):
    # type: (NodeInput, NodeInput, str, Optional[str]) -> Node
    """Return node which applies f(x) = A+B to the input nodes element-wise."""
    return _get_node_factory().create('Add',
                                      [left_node, right_node],
                                      {'auto_broadcast': auto_broadcast.upper()})


@binary_op
def minimum(left_node, right_node, auto_broadcast='NUMPY', name=None):
    # type: (NodeInput, NodeInput, str, Optional[str]) -> Node
    """Return node which applies the minimum operation to input nodes elementwise."""
    return _get_node_factory().create('Minimum',
                                      [left_node, right_node],
                                      {'auto_broadcast': auto_broadcast.upper()})


@binary_op
def maximum(left_node, right_node, auto_broadcast='NUMPY', name=None):
    # type: (NodeInput, NodeInput, str, Optional[str]) -> Node
    """Return node which applies the maximum operation to input nodes elementwise."""
    return _get_node_factory().create('Maximum',
                                      [left_node, right_node],
                                      {'auto_broadcast': auto_broadcast.upper()})


@binary_op
def power(left_node, right_node, auto_broadcast='NUMPY', name=None):
    # type: (NodeInput, NodeInput, str, Optional[str]) -> Node
    """Return node which perform element-wise exponentiation operation.

    :param left_node: The node providing the base of operation.
    :param right_node: The node providing the exponent of operation.
    :param name: The optional name for the new output node.
    :param auto_broadcast: The type of broadcasting specifies rules used for
                           auto-broadcasting of input tensors.
    :return: The new node performing element-wise exponentiation operation on input nodes.
    """
    return _get_node_factory().create('Power',
                                      [left_node, right_node],
                                      {'auto_broadcast': auto_broadcast})


# Logical ops
@binary_op
def equal(left_node, right_node, auto_broadcast='NUMPY', name=None):
    # type: (NodeInput, NodeInput, str, Optional[str]) -> Node
    """Return node which checks if input nodes are equal element-wise.

    :param left_node: The first input node for equal operation.
    :param right_node: The second input node for equal operation.
    :param auto_broadcast: The type of broadcasting specifies rules used for
                           auto-broadcasting of input tensors.
    :param name: The optional name for output new node.
    :return: The node performing element-wise equality check.
    """
    return _get_node_factory().create('Equal',
                                      [left_node, right_node],
                                      {'auto_broadcast': auto_broadcast})


@binary_op
def not_equal(left_node, right_node, auto_broadcast='NUMPY', name=None):
    # type: (NodeInput, NodeInput, str, Optional[str]) -> Node
    """Return node which checks if input nodes are unequal element-wise.

    :param left_node: The first input node for not-equal operation.
    :param right_node: The second input node for not-equal operation.
    :param auto_broadcast: The type of broadcasting specifies rules used for
                           auto-broadcasting of input tensors.
    :param name: The optional name for output new node.
    :return: The node performing element-wise inequality check.
    """
    return _get_node_factory().create('NotEqual',
                                      [left_node, right_node],
                                      {'auto_broadcast': auto_broadcast})


@binary_op
def greater(left_node, right_node, auto_broadcast='NUMPY', name=None):
    # type: (NodeInput, NodeInput, str, Optional[str]) -> Node
    """Return node which checks if left input node is greater than the right node element-wise.

    :param left_node: The first input node providing data.
    :param right_node: The second input node providing data.
    :param auto_broadcast: The type of broadcasting specifies rules used for
                           auto-broadcasting of input tensors.
    :param name: The optional new name for output node.
    :return: The node performing element-wise check whether left_node is greater than right_node.
    """
    return _get_node_factory().create('Greater',
                                      [left_node, right_node],
                                      {'auto_broadcast': auto_broadcast})


@binary_op
def greater_equal(left_node, right_node, auto_broadcast='NUMPY', name=None):
    # type: (NodeInput, NodeInput, str, Optional[str]) -> Node
    """Return node which checks if left node is greater or equal to the right node element-wise.

    :param left_node: The first input node providing data.
    :param right_node: The second input node providing data.
    :param auto_broadcast: The type of broadcasting specifies rules used for
                           auto-broadcasting of input tensors.
    :param name: The optional new name for output node.
    :return: The node performing element-wise check whether left_node is greater than or equal
             right_node.
    """
    return _get_node_factory().create('GreaterEqual',
                                      [left_node, right_node],
                                      {'auto_broadcast': auto_broadcast})


@binary_op
def less(left_node, right_node, auto_broadcast='NUMPY', name=None):
    # type: (NodeInput, NodeInput, str, Optional[str]) -> Node
    """Return node which checks if left input node is less than the right node element-wise.

    :param left_node: The first input node providing data.
    :param right_node: The second input node providing data.
    :param auto_broadcast: The type of broadcasting specifies rules used for
                           auto-broadcasting of input tensors.
    :param name: The optional new name for output node.
    :return: The node performing element-wise check whether left_node is less than the right_node.
    """
    return _get_node_factory().create('Less',
                                      [left_node, right_node],
                                      {'auto_broadcast': auto_broadcast})


@binary_op
def less_equal(left_node, right_node, auto_broadcast='NUMPY', name=None):
    # type: (NodeInput, NodeInput, str, Optional[str]) -> Node
    """Return node which checks if left input node is less or equal the right node element-wise.

    :param left_node: The first input node providing data.
    :param right_node: The second input node providing data.
    :param auto_broadcast: The type of broadcasting specifies rules used for
                           auto-broadcasting of input tensors.
    :param name: The optional new name for output node.
    :return: The node performing element-wise check whether left_node is less than or equal the
             right_node.
    """
    return _get_node_factory().create('LessEqual',
                                      [left_node, right_node],
                                      {'auto_broadcast': auto_broadcast})


@binary_op
def logical_and(left_node, right_node, auto_broadcast='NUMPY', name=None):
    # type: (NodeInput, NodeInput, str, Optional[str]) -> Node
    """Return node which perform logical and operation on input nodes element-wise.

    :param left_node: The first input node providing data.
    :param right_node: The second input node providing data.
    :param auto_broadcast: The type of broadcasting that specifies mapping of input tensor axes
                           to output shape axes. Range of values: numpy, explicit.
    :param name: The optional new name for output node.
    :return: The node performing logical and operation on input nodes corresponding elements.
    """
    return _get_node_factory().create('LogicalAnd',
                                      [left_node, right_node],
                                      {'auto_broadcast': auto_broadcast.upper()})


@binary_op
def logical_or(left_node, right_node, auto_broadcast='NUMPY', name=None):
    # type: (NodeInput, NodeInput, str, Optional[str]) -> Node
    """Return node which performs logical OR operation on input nodes element-wise.

    :param left_node: The first input node providing data.
    :param right_node: The second input node providing data.
    :param auto_broadcast: The type of broadcasting that specifies mapping of input tensor axes
                           to output shape axes. Range of values: numpy, explicit.
    :param name: The optional new name for output node.
    :return: The node performing logical or operation on input nodes corresponding elements.
    """
    return _get_node_factory().create('LogicalOr',
                                      [left_node, right_node],
                                      {'auto_broadcast': auto_broadcast.upper()})


@binary_op
def logical_xor(left_node, right_node, auto_broadcast='NUMPY', name=None):
    # type: (NodeInput, NodeInput, str, Optional[str]) -> Node
    """Return node which performs logical XOR operation on input nodes element-wise.

    :param left_node: The first input node providing data.
    :param right_node: The second input node providing data.
    :param auto_broadcast: The type of broadcasting that specifies mapping of input tensor axes
                           to output shape axes. Range of values: numpy, explicit.
    :param name: The optional new name for output node.
    :return: The node performing logical or operation on input nodes corresponding elements.
    """
    return _get_node_factory().create('LogicalXor',
                                      [left_node, right_node],
                                      {'auto_broadcast': auto_broadcast.upper()})


@unary_op
def logical_not(node, name=None):  # type: (Node, str) -> Node
    """Return node which applies element-wise logical negation to the input node.

    :param node: The input node providing data.
    :param name: The optional new name for output node.
    :return: The node performing element-wise logical NOT operation with given tensor.
    """
    return _get_node_factory().create('LogicalNot', [node])


@binary_op
def squared_difference(x1, x2, auto_broadcast='NUMPY', name=None):
    # type: (NodeInput, NodeInput, str, Optional[str]) -> Node
    """Perform an element-wise squared difference between two tensors.

    .. math:: y[i] = (x_1[i] - x_2[i])^2

    :param x1: The node with first input tensor.
    :param x2: The node with second input tensor.
    :param auto_broadcast: The type of broadcasting that specifies mapping of input tensor axes
                           to output shape axes. Range of values: numpy, explicit.
    :param name: Optional new name for output node.
    :return: The new node performing a squared difference between two tensors.
    """
    return _get_node_factory().create('SquaredDifference',
                                      [x1, x2],
                                      {'auto_broadcast': auto_broadcast.upper()})


# Extend Node class to support binary operators
Node.__add__ = add
Node.__sub__ = subtract
Node.__mul__ = multiply
Node.__div__ = divide
Node.__truediv__ = divide
Node.__radd__ = lambda left, right: add(right, left)
Node.__rsub__ = lambda left, right: subtract(right, left)
Node.__rmul__ = lambda left, right: multiply(right, left)
Node.__rdiv__ = lambda left, right: divide(right, left)
Node.__rtruediv__ = lambda left, right: divide(right, left)
Node.__eq__ = equal
Node.__ne__ = not_equal
Node.__lt__ = less
Node.__le__ = less_equal
Node.__gt__ = greater
Node.__ge__ = greater_equal


# Custom ops
@nameable_op
def broadcast(data, target_shape, axes_mapping=None, broadcast_spec='NUMPY', name=None):
    # type: (Node, NodeInput, Optional[NodeInput], str, Optional[str]) -> Node
    """Create a node which broadcasts the input node's values along specified axes to a desired shape.

    :param data: The node with input tensor data.
    :param target_shape: The node with a new shape we want to broadcast tensor to.
    :param axes_mapping: The node with a axis positions (0-based) in the result
                           that are being broadcast.
    :param broadcast_spec: The type of broadcating that specifies mapping of input tensor axes
                           to output shape axes. Range of values: NUMPY, EXPLICIT, BIDIRECTIONAL.
    :param name: Optional new name for output node.
    :return: New node with broadcast shape.
    """
    inputs = [data, as_node(target_shape)]
    if broadcast_spec.upper() == 'EXPLICIT':
        inputs.append(as_node(axes_mapping))
    return _get_node_factory().create('Broadcast',
                                      inputs,
                                      {'broadcast_spec': broadcast_spec.upper()})


@nameable_op
def broadcast_to(node, new_shape, axis=None, name=None):
    # type: (Node, TensorShape, int, str) -> Node
    """Create a node which broadcasts the input node's values to a desired shape.

    `broadcast_to` will attempt to automatically determine which axes need broadcasting.

    The optional `axis` parameter specifies the starting axis position (0-based) in the output
    shape from which the current shape of the tensor matches the desired new shape.

    e.g. current_shape: [4, 5], new_shape: [2, 3, 4, 5, 6], axis: 2

    By using the `axis` parameter you can control which output axis to broadcast along.

    Example:

    >>> input_node = ng.constant([1, 2, 3])
    >>> current_shape = [3]
    >>> new_shape = [3, 3]
    >>> ng.broadcast_to(input_node, new_shape, axis=1)
    array([[1, 2, 3],
           [1, 2, 3],
           [1, 2, 3]])

    >>> ng.broadcast_to(input_node, new_shape, axis=0)
    array([[1, 1, 1],
           [2, 2, 2],
           [3, 3, 3]])

    If the `axis` parameter is not specified, `broadcast_to` will attempt to match shapes,
    assuming the current shape matches the rightmost positions of the desired new shape.
    This behaviour is similar to NumPy's broadcasting.

    i.e. default `axis = len(new_shape) - len(current_shape)`

    :param node: The node with input tensor data.
    :param new_shape: The new shape we want to broadcast tensor to.
    :param axis: The axis along which we perform broadcasting.
    :param name: Optional new name for output node.
    :return: New node with broadcast shape.
    """
    return Broadcast(node, Shape(new_shape), get_broadcast_axes(new_shape, node.shape, axis))


@nameable_op
def fake_quantize(data, input_low, input_high, output_low, output_high,
                  levels, auto_broadcast='NUMPY', name=None):
    # type: (Node, Node, Node, Node, Node, int, str, str) -> Node
    r"""Perform an element-wise linear quantization on input data.

    Input floating point values are quantized into a discrete set of floating point values.

    .. code-block:: python
        if x <= input_low:
            output = output_low
        if x > input_high:
            output = output_high
        else:
            output = fake_quantize(output)

    Fake quantize uses the following logic:

    .. math:: output =
            \dfrac{round( \dfrac{data - input\_low}{(input\_high - input\_low)\cdot (levels-1)})}
            {(levels-1)\cdot (output\_high - output\_low)} + output\_low

    :param data:           The node with data tensor.
    :param input_low:      The node with the minimum for input values.
    :param input_high:     The node with the maximum for input values.
    :param output_low:     The node with the minimum quantized value.
    :param output_high:    The node with the maximum quantized value.
    :param levels:         The number of quantization levels. Integer value.
    :param auto_broadcast: The type of broadcasting specifies rules used for
                           auto-broadcasting of input tensors.
    :return: New node with quantized value.
    """
    return _get_node_factory().create('FakeQuantize',
                                      [data, input_low, input_high, output_low, output_high],
                                      {'levels': levels, 'auto_broadcast': auto_broadcast})


@nameable_op
def gemm(A,                      # type: Node
         B,                      # type: Node
         C,                      # type: Node
         alpha,                  # type: ScalarData
         beta,                   # type: ScalarData
         transA,                 # type: bool
         transB,                 # type: bool
         name=None,              # type: str
         ):
    # type: (...) -> Node
    r"""Perform General matrix-matrix multiplication on input tensors A, B and C.

    Computes:

    .. math:: Y = alpha\cdot A'\cdot B' +  beta\cdot C

    :code:`A'` is the transpose of matrix :code:`A` with shape (M, K),
    if :code:`transA` is :code:`True`, otherwise :code:`A` with shape (K, N).

    :code:`B'` is the transpose of matrix :code:`B` with shape (K, N),
    if :code:`transB` is :code:`True`, otherwise :code:`B` with shape (N, K).

    :code:`C`: Matrix broadcastable to shape (M, N).

    :code:`Y`: Matrix with shape (M, N).

    :param A: The node with input tensor A.
    :param B: The node with input tensor B.
    :param C: The node with input tensor C.
    :param alpha: Scalar multiplier for the product of input tensors A * B.
    :param beta: Scalar multiplier for input tensor C.
    :param transA: Whether A should be transposed. Boolean value.
    :param transB: Whether B should be transposed. Boolean value.
    :param name: Optional name for the output node.
    :return: Return node with tensor of shape (M, N).
    """
    return Gemm(A, B, C, alpha, beta, transA, transB)


@nameable_op
def convert(data, destination_type, name=None):
    # type: (Node, Union[str, NumericType], str) -> Node
    """Return node which casts input node values to specified type.

    :param data: Node which produces the input tensor.
    :param destination_type: Provides the target type for the conversion.
    :param name: Optional name for the output node.
    :return: New node performing the conversion operation.
    """
    if not isinstance(destination_type, str):
        destination_type = get_element_type_str(destination_type)
    return _get_node_factory().create('Convert', [data],
                                      {'destination_type': destination_type.lower()})


@binary_op
def convert_like(data, like, name=None):  # type: (Node, NumericType, str) -> Node
    """Return node which casts data node values to the type of another node.

    :param data: Node which produces the input tensor
    :param like: Node which provides the target type information for the conversion
    :param name: Optional name for the output node.
    :return: New node performing the conversion operation.
    """
    return _get_node_factory().create('ConvertLike', [data, like])


@nameable_op
def depth_to_space(node, mode, block_size, name=None):  # type: (Node, str, int, str) -> Node
    """Rearranges input tensor from depth into blocks of spatial data.

    Values from the height and width dimensions are moved to the depth dimension.

    Input tensor has shape [N,C,H,W], where N is the batch axis, C is the channel or depth,
    H is the height and W is the width.

    Output node produces a tensor with shape:

    [N, C * :code:`block_size` * :code:`block_size`, H / :code:`block_size`, W / :code:`block_size`]

    :param node: The node with input tensor data.
    :param mode: Specifies how the input depth dimension is split to block coordinates

                 blocks_first: The input is divided to [block_size, ..., block_size, new_depth]
                 depth_first: The input is divided to [new_depth, block_size, ..., block_size]

    :param block_size: The size of the spatial block of values describing
                       how the tensor's data is to be rearranged.
    :param name: Optional output node name.
    :return: The new node performing an DepthToSpace operation on its input tensor.
    """
    return DepthToSpace(node, mode, block_size)


def gelu(node, name=None):  # type: (NodeInput, str) -> Node
    r"""Perform Gaussian Error Linear Unit operation element-wise on data from input node.

    Computes GELU function:

    .. math:: f(x) = 0.5\cdot x\cdot(1 + erf( \dfrac{x}{\sqrt{2}})

    For more information refer to:
    `Gaussian Error Linear Unit (GELU) <https://arxiv.org/pdf/1606.08415.pdf>`_

    :param node: Input tensor. One of: input node, array or scalar.
    :param name: Optional output node name.
    :return: The new node performing a GELU operation on its input data element-wise.
    """
    return Gelu(as_node(node))


@nameable_op
def select(cond, then_node, else_node, auto_broadcast='numpy', name=None):
    # type: (Node, NodeInput, NodeInput, str, Optional[str]) -> Node
    """Perform an element-wise selection operation on input tensors.

    :param cond: Tensor with selection mask of type `boolean`.
    :param then_node: Tensor providing data to be selected if respective `cond`
                        item value is `True`.
    :param else_node: Tensor providing data to be selected if respective `cond`
                        item value is `False`.
    :param auto_broadcast: Mode specifies rules used for auto-broadcasting of input tensors.
    :param name: The optional new name for output node.
    :return: The new node with values selected according to provided arguments.
    """
    inputs = [cond, as_node(then_node), as_node(else_node)]
    return _get_node_factory().create('Select', inputs, {'auto_broadcast': auto_broadcast.upper()})


# Non-linear ops
@unary_op
def tanh(node, name=None):  # type: (Node, str) -> Node
    """Return node which applies hyperbolic tangent to the input node element-wise.

    :param node: One of: input node, array or scalar.
    :param name: Optional new name for output node.
    :return: New node with tanh operation applied on it.
    """
    return _get_node_factory().create('Tanh', [node])


@nameable_op
def clamp(data, min_value, max_value, name=None):
    # type: (NodeInput, ScalarData, ScalarData, str) -> Node
    """Perform clamp element-wise on data from input node.

    Performs a clipping operation on an input value between a pair of boundary values.

    For each element in :code:`data`, if the element's value is lower than :code:`min_value`,
    it will be replaced with :code:`min_value`. If the value is higher than :code:`max_value`,
    it will be replaced by :code:`max_value`.
    Intermediate values of :code:`data` are returned without change.

    Clamp uses the following logic:

    .. code-block:: python

        if data < min_value:
            data=min_value
        elif data > max_value:
            data=max_value

    :param data: Input tensor. One of: input node, array or scalar.
    :param min_value: The lower bound of the <min_value;max_value> range. Scalar value.
    :param max_value: The upper bound of the <min_value;max_value> range. Scalar value.
    :param name: Optional output node name.
    :return: The new node performing a clamp operation on its input data element-wise.
    """
    return _get_node_factory().create('Clamp', [as_node(data)],
                                      {'min': min_value, 'max': max_value})


# matmul ops
@nameable_op
def dot(left_node, right_node, reduction_axes_count=None, name=None):
    # type: (Node, Node, int, str) -> Node
    """Return node which performs generalized dot product of two input nodes.

    This operation is capable of performing scalar-tensor, matrix-vector product and matrix
    multiplication.

    :param left_node: The node providing left hand side data.
    :param right_node: The node providing right hand side data.
    :param reduction_axes_count: The number of axes to reduce during dot-product.
    :param name: The optional name for output node.
    :return: The new node performing dot-product on input two nodes.
    """
    if reduction_axes_count is None:
        return Dot(left_node, right_node)
    else:
        return Dot(left_node, right_node, reduction_axes_count)


@nameable_op
def binary_convolution(data,                           # type: Node
                       filters,                        # type: Node
                       strides,                        # type: List[int]
                       pads_begin,                     # type: List[int]
                       pads_end,                       # type: List[int]
                       dilations,                      # type: List[int]
                       mode,                           # type: str
                       pad_value,                      # type: float
                       auto_pad='EXPLICIT',            # type: str
                       name=None,                      # type: str
                       ):
    # type: (...) -> Node
    """Create node performing convolution with binary weights, binary input and integer output.

    :param data: The node providing data batch tensor.
    :param filter: The node providing filters tensor.
    :param strides: The kernel window movement strides.
    :param pads_begin: The number of pixels to add to the beginning along each axis.
    :param pads_end: The number of pixels to add to the end along each axis.
    :param dilations: The distance in width and height between elements (weights) in the filter.
    :param mode: Defines how input tensor 0/1 values and weights 0/1 are interpreted.
    :param pad_value: Floating-point value used to fill pad area.
    :param auto_pad: The type of padding. Range of values: explicit, same_upper, same_lower, valid.
    :param name: The optional new name for output node.
    :return: New node performing binary convolution operation.
    """
    return _get_node_factory().create('BinaryConvolution',
                                      [data, filters],
                                      {'strides': strides,
                                       'pads_begin': pads_begin,
                                       'pads_end': pads_end,
                                       'dilations': dilations,
                                       'mode': mode,
                                       'pad_value': pad_value,
                                       'auto_pad': auto_pad})


# convpool ops
@nameable_op
def convolution(data,                           # type: Node
                filters,                        # type: Node
                strides,                        # type: List[int]
                pads_begin,                     # type: List[int]
                pads_end,                       # type: List[int]
                dilations,                      # type: List[int]
                auto_pad='EXPLICIT',            # type: str
                name=None,                      # type: str
                ):
    # type: (...) -> Node
    """Return node performing batched convolution operation.

    :param data: The node providing data batch tensor.
    :param filter: The node providing filters tensor.
    :param strides: The kernel window movement strides.
    :param pads_begin: The number of zero padding elements to add on each axis below 0 coordinate.
    :param pads_end: The number of zero padding elements to add on each axis above max coordinate
    :param dilations: The data batch dilation strides.
    :param auto_pad: The type of padding. Range of values: explicit, same_upper, same_lower, valid.
    :param name: The optional new name for output node.
    :return: New node performing batched convolution operation.
    """
    return _get_node_factory().create('Convolution',
                                      [data, filters],
                                      {'strides': strides,
                                       'pads_begin': pads_begin,
                                       'pads_end': pads_end,
                                       'dilations': dilations,
                                       'auto_pad': auto_pad})


@nameable_op
def convolution_backprop_data(data,                 # type: Node
                              filters,              # type: Node
                              strides,              # type: List[int]
                              output_shape=None,    # type: Node
                              pads_begin=None,      # type: List[int]
                              pads_end=None,        # type: List[int]
                              dilations=None,       # type: List[int]
                              auto_pad=None,        # type: str
                              output_padding=None,  # type: List[int]
                              name=None,            # type: str
                              ):
    # type: (...) -> Node
    """Create node performing a batched-convolution backprop data operation.

    :param      data:         The node producing data from forward-prop
    :param      filters:      The node producing the filters from forward-prop.
    :param      output_shape: The node producing output delta.
    :param      strides:      The distance (in pixels) to slide the filter on the feature map
                              over the axes.
    :param      pads_begin:   The number of pixels to add to the beginning along each axis.
    :param      pads_end:     The number of pixels to add to the end along each axis.
    :param      dilations:    The distance in width and height between elements (weights)
                              in the filter.
    :param      name:         The node name.

    :returns:   The node object representing ConvolutionBackpropData  operation.
    """
    spatial_dim_count = len(strides)
    if pads_begin is None:
        pads_begin = [0] * spatial_dim_count
    if pads_end is None:
        pads_end = [0] * spatial_dim_count
    if dilations is None:
        dilations = [1] * spatial_dim_count
    if auto_pad is None:
        auto_pad = 'explicit'
    if output_padding is None:
        output_padding = [0] * spatial_dim_count
    args = [data, filters]
    if output_shape is not None:
        args.append(output_shape)

    return _get_node_factory().create('ConvolutionBackpropData',
                                      args,
                                      {'strides': strides,
                                       'pads_begin': pads_begin,
                                       'pads_end': pads_end,
                                       'dilations': dilations,
                                       'auto_pad': auto_pad.upper(),
                                       'output_padding': output_padding})


@nameable_op
def deformable_convolution(data,                           # type: Node
                           deformable_values,              # type: Node
                           filters,                        # type: Node
                           strides,                        # type: List[int]
                           pads_begin,                     # type: List[int]
                           pads_end,                       # type: List[int]
                           dilations,                      # type: List[int]
                           auto_pad='EXPLICIT',            # type: str
                           group=1,                        # type: int
                           deformable_group=1,             # type: int
                           name=None,                      # type: str
                           ):
    # type: (...) -> Node
    """Create node performing deformable convolution.

    :param data: The node providing data batch tensor.
    :param filter: The node providing filters tensor.
    :param strides: The distance (in pixels) to slide the filter on the feature map over the axes.
    :param pads_begin: The number of pixels to add to the beginning along each axis.
    :param pads_end: The number of pixels to add to the end along each axis.
    :param dilations: The distance in width and height between elements (weights) in the filter.
    :param auto_pad: The type of padding. Range of values: explicit, same_upper, same_lower, valid.
    :param group: The number of groups which both output and input should be split into.
    :param deformable_group: The number of groups which deformable values and output should be split
                             into along the channel axis.
    :param name: The optional new name for output node.
    :return: New node performing deformable convolution operation.
    """
    return _get_node_factory().create('DeformableConvolution',
                                      [data, deformable_values, filters],
                                      {'strides': strides,
                                       'pads_begin': pads_begin,
                                       'pads_end': pads_end,
                                       'dilations': dilations,
                                       'auto_pad': auto_pad,
                                       'group': group,
                                       'deformable_group': deformable_group,
                                       })


@nameable_op
def deformable_psroi_pooling(feature_maps,                   # type: NodeInput
                             coords,                         # type: NodeInput
                             output_dim,                     # type: int
                             spatial_scale,                  # type: float
                             group_size=1,                   # type: int
                             mode='bilinear_deformable',     # type: str
                             spatial_bins_x=1,               # type: int
                             spatial_bins_y=1,               # type: int
                             trans_std=1.0,                  # type: float
                             part_size=1,                    # type: int
                             offsets=None,                   # type: NodeInput
                             name=None,                      # type: str
                             ):
    # type: (...) -> Node
    """Return node performing DeformablePSROIPooling operation.

    DeformablePSROIPooling computes position-sensitive pooling
    on regions of interest specified by input.

    :param feature_maps: 4D tensor with feature maps.
    :param coords: 2D tensor describing box consisting of tuples: [batch_id, x_1, y_1, x_2, y_2].
    :param output_dim: A pooled output channel number.
    :param spatial_scale: A multiplicative spatial scale factor to translate ROI.
    :param group_size: The number of groups to encode position-sensitive score.
    :param mode: Specifies mode for pooling. Range of values: ['bilinear_deformable'].
    :param spatial_bins_x: Specifies numbers of bins to divide the input feature maps over width.
    :param spatial_bins_y: Specifies numbers of bins to divide the input feature maps over height.
    :param trans_std: The value that all transformation (offset) values are multiplied with.
    :param part_size: The number of parts the output tensor spatial dimensions are divided into.
    :param offsets: Optional node. 4D input blob with transformation values (offsets).
    :param name: The optional new name for output node.
    :return: New node performing DeformablePSROIPooling operation.
    """
    node_inputs = as_nodes(feature_maps, coords)
    if offsets is not None:
        node_inputs.append(as_node(offsets))

    return _get_node_factory().create('DeformablePSROIPooling',
                                      node_inputs,
                                      {'output_dim': output_dim,
                                       'spatial_scale': spatial_scale,
                                       'group_size': group_size,
                                       'mode': mode,
                                       'spatial_bins_x': spatial_bins_x,
                                       'spatial_bins_y': spatial_bins_y,
                                       'trans_std': trans_std,
                                       'part_size': part_size,
                                       })


@nameable_op
def avg_pool(data_batch,            # type: Node
             strides,               # type: List[int]
             pads_begin,            # type: TensorShape
             pads_end,              # type: TensorShape
             kernel_shape,          # type: TensorShape
             exclude_pad,           # type: bool
             rounding_type='floor',  # type: str
             auto_pad=None,         # type: str
             name=None,             # type: str
             ):
    # type: (...) -> Node
    """Return average pooling node.

    :param data_batch:      The input node providing data.
    :param strides:         The window movement strides.
    :param pads_begin:      The input data optional padding below filled with zeros.
    :param pads_end:        The input data optional padding below filled with zeros.
    :param kernel_shape:    The pooling window shape.
    :param exclude_pad:     Whether or not to include zero padding in average computations.
    :param rounding_type:   Determines used rounding schema when computing output shape. Acceptable
                            values are: ['floor', 'ceil']
    :param auto_pad:        Determines how the padding is calculated. Acceptable values:
                            [None, 'same_upper', 'same_lower', 'valid']
    :param name:            Optional name for the new output node.

    :return: New node with AvgPool operation applied on its data.
    """
    if auto_pad is None:
        auto_pad = 'explicit'
    return _get_node_factory().create('AvgPool',
                                      [data_batch],
                                      {'strides': strides,
                                       'pads_begin': pads_begin,
                                       'pads_end': pads_end,
                                       'kernel': kernel_shape,
                                       'exclude_pad': exclude_pad,
                                       'rounding_type': rounding_type.upper(),
                                       'auto_pad': auto_pad.upper()})


@nameable_op
def max_pool(data,                    # type: Node
             strides,                 # type: List[int]
             pads_begin,              # type: List[int]
             pads_end,                # type: List[int]
             kernel_shape,            # type: TensorShape
             rounding_type='floor',   # type: str
             auto_pad=None,           # type: str
             name=None,               # type: str
             ):
    # type: (...) -> Node
    """Perform max pooling operation with given parameters on provided data.

    :param  data:           The node providing input data.
    :param  strides:        The distance (in pixels) to slide the filter on the feature map
                            over the axes.
    :param  pads_begin:     The number of pixels to add at the beginning along each axis.
    :param  pads_end:       The number of pixels to add at the end along each axis.
    :param  kernel_shape:   The pooling operation kernel shape.
    :param  rounding_type:  Determines used rounding schema when computing output shape. Acceptable
                            values are: ['floor', 'ceil']
    :param  auto_pad:       Determines how the padding is calculated. Acceptable values:
                            [None, 'same_upper', 'same_lower', 'valid']
    :param  name:           The optional name for the created output node.

    :returns:   The new node performing max pooling operation.
    """
    if auto_pad is None:
        auto_pad = 'explicit'
    return _get_node_factory().create('MaxPool',
                                      [data],
                                      {'strides': strides,
                                       'pads_begin': pads_begin,
                                       'pads_end': pads_end,
                                       'kernel': kernel_shape,
                                       'rounding_type': rounding_type.upper(),
                                       'auto_pad': auto_pad.upper()})


# reduction ops
@nameable_op
def reduce_sum(node, reduction_axes, keep_dims=False, name=None):
    # type: (Node, Node, bool, str) -> Node
    """Perform element-wise sums of the input tensor, eliminating the specified reduction axes.

    :param node:           The node providing data for operation.
    :param reduction_axes: The axes to eliminate through summation.
    :param keep_dims:      If set to True it holds axes that are used for reduction
    :param name:           The optional new name for output node.
    :return: The new node performing summation along `reduction_axes` element-wise.
    """
    return _get_node_factory().create('ReduceSum', [node, reduction_axes], {'keep_dims': keep_dims})


@nameable_op
def reduce_max(node, reduction_axes, keep_dims=False, name=None):
    # type: (Node, Node, bool, str) -> Node
    """Max-reduction operation on input tensor, eliminating the specified reduction axes.

    :param node:           The tensor we want to max-reduce.
    :param reduction_axes: The axes to eliminate through max operation.
    :param keep_dims:      If set to True it holds axes that are used for reduction
    :param name: Optional name for output node.
    """
    return _get_node_factory().create('ReduceMax', [node, reduction_axes], {'keep_dims': keep_dims})


@nameable_op
def reduce_min(node, reduction_axes, keep_dims=False, name=None):
    # type: (Node, Node, bool, str) -> Node
    """Min-reduction operation on input tensor, eliminating the specified reduction axes.

    :param node:           The tensor we want to min-reduce.
    :param reduction_axes: The axes to eliminate through min operation.
    :param keep_dims:      If set to True it holds axes that are used for reduction
    :param name:           Optional name for output node.
    """
    return _get_node_factory().create('ReduceMin', [node, reduction_axes], {'keep_dims': keep_dims})


@nameable_op
def reduce_prod(node, reduction_axes, keep_dims=False, name=None):
    # type: (Node, Node, bool, str) -> Node
    """Product-reduction operation on input tensor, eliminating the specified reduction axes.

    :param node:           The tensor we want to product-reduce.
    :param reduction_axes: The axes to eliminate through product operation.
    :param keep_dims:      If set to True it holds axes that are used for reduction
    :param name:           Optional name for output node.
    :return: The new node performing product-reduction operation.
    """
    return _get_node_factory().create('ReduceProd',
                                      [node, reduction_axes],
                                      {'keep_dims': keep_dims})


@nameable_op
def reduce_mean(node, reduction_axes, keep_dims=False, name=None):
    # type: (Node, Node, bool, str) -> Node
    """Mean-reduction operation on input tensor, eliminating the specified reduction axes.

    :param node:           The tensor we want to mean-reduce.
    :param reduction_axes: The axes to eliminate through mean operation.
    :param keep_dims:      If set to True it holds axes that are used for reduction
    :param name:           Optional name for output node.
    :return: The new node performing mean-reduction operation.
    """
    return _get_node_factory().create('ReduceMean',
                                      [node, reduction_axes],
                                      {'keep_dims': keep_dims})


@nameable_op
def reduce_logical_and(node, reduction_axes, keep_dims=False, name=None):
    # type: (Node, Node, bool, str) -> Node
    """Logical AND reduction operation on input tensor, eliminating the specified reduction axes.

    :param node:           The tensor we want to reduce.
    :param reduction_axes: The axes to eliminate through AND operation.
    :param keep_dims:      If set to True it holds axes that are used for reduction
    :param name:           Optional name for output node.
    :return: The new node performing reduction operation.
    """
    return _get_node_factory().create('ReduceLogicalAnd',
                                      [node, reduction_axes],
                                      {'keep_dims': keep_dims})


@nameable_op
def reduce_logical_or(node, reduction_axes, keep_dims=False, name=None):
    # type: (Node, Node, bool, str) -> Node
    """Logical OR reduction operation on input tensor, eliminating the specified reduction axes.

    :param node:           The tensor we want to reduce.
    :param reduction_axes: The axes to eliminate through OR operation.
    :param keep_dims:      If set to True it holds axes that are used for reduction
    :param name:           Optional name for output node.
    :return: The new node performing reduction operation.
    """
    return _get_node_factory().create('ReduceLogicalOr',
                                      [node, reduction_axes],
                                      {'keep_dims': keep_dims})


@nameable_op
def cum_sum(arg, axis, exclusive=False, reverse=False, name=None):
    # type: (NodeInput, NodeInput, bool, bool, str) -> Node
    """Construct a cumulative summation operation.

    :param arg: The tensor to be summed.
    :param axis: zero dimension tensor specifying axis position along which sum will be performed.
    :param exclusive: if set to true, the top element is not included
    :param reverse: if set to true, will perform the sums in reverse direction
    :return: New node performing the operation
    """
    return _get_node_factory().create('CumSum', as_nodes(arg, axis),
                                      {'exclusive': exclusive, 'reverse': reverse})


@nameable_op
def prelu(data, slope, name=None):  # type: (Node, Node, str) -> Node
    """Perform Parametrized Relu operation element-wise on data from input node.

    PRelu uses the following logic:

    .. code-block:: python

        if data < 0:
            data = data * slope
        elif data >= 0:
            data = data

    :param data: The node with data tensor.
    :param slope: The node with the multipliers for negative values.
    :param name: Optional output node name.
    :return: The new node performing a PRelu operation on tensor's channels.
    """
    return _get_node_factory().create('PRelu', [data, slope])


@nameable_op
def hard_sigmoid(data, alpha, beta, name=None):  # type: (Node, float, float, str) -> Node
    """Perform Hard Sigmoid operation element-wise on data from input node.

    Hard Sigmoid uses the following logic:

    .. code-block:: python

        y = max(0, min(1, alpha * data + beta))

    :param data: The node with data tensor.
    :param alpha: Alpha parameter. Scalar value.
    :param beta: Beta parameter. Scalar value.
    :param name: Optional output node name.
    :return: The new node performing a Hard Sigmoid element-wise on input tensor.
    """
    return HardSigmoid(data, alpha, beta)


# reshape ops
@nameable_op
def slice(node, lower_bounds, upper_bounds, strides=None, name=None):
    # type: (Node, List[int], List[int], List[int], str) -> Node
    """Take a slice of an input tensor, (sub-tensor) that resides within a bounding box.

    Optionally this function may be provided with stride along each axis.

    :param node: The tensor we want to slice.
    :param lower_bounds: The (inclusive) lower-bound coordinates for the tensor slice.
    :param upper_bounds: The (exclusive) upper-bound coordinates for the tensor slice.
    :param strides: The strides for the tensor slice.
    :param name: Optional name for the output node.
    :return: Return node that represents a slice of input nodes data.
    """
    if strides is None:
        return Slice(node, Coordinate(lower_bounds), Coordinate(upper_bounds))
    else:
        return Slice(node, Coordinate(lower_bounds), Coordinate(upper_bounds), Strides(strides))


@nameable_op
def concat(nodes, axis, name=None):  # type: (List[Node], int, str) -> Node
    """Concatenate input nodes into single new node along specified axis.

    :param nodes: The nodes we want concatenate into single new node.
    :param axis: The axis along which we want to concatenate input nodes.
    :param name: The optional new name for output node.
    :return: Return new node that is a concatenation of input nodes.
    """
    return _get_node_factory().create('Concat', nodes, {'axis': axis})


@nameable_op
def softmax(data, axis):  # type: (Node, int) -> Node
    """Apply softmax operation on each element of input tensor.

    :param data: The tensor providing input data.
    :param axis: An axis along which Softmax should be calculated
    :return: The new node with softmax operation applied on each element.
    """
    return _get_node_factory().create('Softmax', [data], {'axis': axis})


@nameable_op
def pad(arg,                 # type: Node
        pads_begin,          # type: NodeInput
        pads_end,            # type: NodeInput
        pad_mode,            # type: str
        arg_pad_value=None,  # type: Optional[NodeInput]
        name=None,           # type: str
        ):
    # type: (...) -> Node
    """Return a generic padding operation.

    :param arg: The node producing input tensor to be padded.
    :param pads_begin: number of padding elements to be added before position 0
                       on each axis of arg.
    :param pads_end: number of padding elements to be added after the last element.
    :param pad_mode: "constant", "edge", "reflect" or "symmetric"
    :param arg_pad_value: value used for padding if pad_mode is "constant"
    :return: Pad operation node.
    """
    input_nodes = [arg, as_node(pads_begin), as_node(pads_end)]
    if arg_pad_value:
        input_nodes.append(as_node(arg_pad_value))

    pad_mode = pad_mode.upper()
    return _get_node_factory().create('Pad', input_nodes, {'pad_mode': pad_mode})


@nameable_op
def one_hot(indices, depth, on_value, off_value, axis, name=None):
    # type: (Node, NodeInput, NodeInput, NodeInput, int, Optional[str]) -> Node
    """Create node performing one-hot encoding on input data.

    :param indices: Input tensor of rank N with indices of any supported integer data type.
    :param depth: Scalar of any supported integer type that specifies number of classes and
                  the size of one-hot dimension.
    :param on_value: Scalar of any type that is the value that the locations
                     in output tensor represented by indices in input take.
    :param off_value: Scalar of any type that is the value that the locations not represented
                      by indices in input take.

    :param name: The optional name for new output node.
    :return: New node performing one-hot operation.
    """
    return _get_node_factory().create('OneHot', as_nodes(indices, depth, on_value, off_value),
                                      {'axis': axis})


@nameable_op
def replace_slice(dest_node,        # type: Node
                  src_node,         # type: Node
                  lower_bounds,     # type: List[int]
                  upper_bounds,     # type: List[int]
                  strides=None,     # type: List[int]
                  name=None,        # type: str
                  ):
    # type: (...) -> Node
    """Return a copy of `dest_node` with the specified slice overwritten by the `src_node` data.

    :param dest_node: The node providing data to be overwritten by the specified slice.
    :param src_node: The node providing data for overwriting.
    :param lower_bounds: The (inclusive) lower-bound coordinates for the replaced slice.
    :param upper_bounds: The (exclusive) upper-bound coordinates for the replaced slice.
    :param strides: The strides for the replaced slice.
    :param name: The optional name for the output new node.
    :return: The new node with copy of `dest_node` with the specified slice overwritten
             by the `src_node`.
    """
    if strides is None:
        return ReplaceSlice(dest_node, src_node, Coordinate(lower_bounds), Coordinate(upper_bounds))
    else:
        return ReplaceSlice(dest_node, src_node, Coordinate(lower_bounds), Coordinate(upper_bounds),
                            Strides(strides))


@nameable_op
def reverse(data, axis, mode, name=None):  # type: (Node, NodeInput, str, Optional[str]) -> Node
    """Perform axis-reverse operation.

    :param data: The input node on which operation will be carried out.
    :param axis: The list of indices of axes to be reversed.
    :param mode: The mode specifies how the second input tensor should be interpreted:
                 as a set of indices or a mask. Range of values: index, mask.
    :param name: The optional name of the output node.
    :return: The new node with reversed axes.
    """
    return _get_node_factory('opset1').create('Reverse', [data, as_node(axis)],
                                              {'mode': mode.lower()})


@nameable_op
def batch_norm_inference(data,            # type: Node
                         gamma,           # type: NodeInput
                         beta,            # type: NodeInput
                         mean,            # type: NodeInput
                         variance,        # type: NodeInput
                         epsilon,         # type: float
                         name=None,       # type: Optional[str]
                         ):
    # type: (...) -> Node
    """Perform layer normalizes a input tensor by mean and variance with appling scale and offset.

    :param data: The input tensor with data for normalization.
    :param gamma: The scalar scaling for normalized value.
    :param beta: The bias added to the scaled normalized value.
    :param mean: The value for mean normalization.
    :param variance: The value for variance normalization.
    :param epsilon: The  number to be added to the variance to avoid division
                    by zero when normalizing a value.
    :param name: The optional name of the output node.
    :return: The new node which performs BatchNormInference.
    """
    inputs = [as_node(gamma), as_node(beta), data, as_node(mean), as_node(variance)]
    return _get_node_factory().create('BatchNormInference', inputs, {'epsilon': epsilon})


@nameable_op
def normalize_l2(data, axes, eps, eps_mode, name=None):
    # type: (NodeInput, NodeInput, float, str, Optional[str]) -> Node
    """Construct an NormalizeL2 operation.

    :param data: Node producing the input tensor
    :param axes: Node indicating axes along which L2 reduction is calculated
    :param eps: The epsilon added to L2 norm
    :param eps_mode: how eps is combined with L2 value (`add` or `max`)
    :return: New node which performs the L2 normalization.
    """
    return _get_node_factory().create('NormalizeL2', as_nodes(data, axes),
                                      {'eps': eps, 'mode': eps_mode})


@nameable_op
def lrn(data,       # type: Node
        axes,       # type: NodeInput
        alpha=1,    # type: float
        beta=0.5,   # type: float
        bias=1,     # type: float
        size=5,     # type: int
        name=None,  # type: Optional[str]
        ):
    # type: (...) -> Node
    """Return a node which performs element-wise Local Response Normalization (LRN) operation.

    :param data: Input data.
    :param alpha: A scale factor (usually positive).
    :param beta: An exponent.
    :param bias: An offset (usually positive) to avoid dividing by 0.
    :param size: Width of the 1-D normalization window.
    :param name: An optional name of the output node.
    :return: The new node which performs LRN.
    """
    attributes = {'alpha': alpha, 'beta': beta, 'bias': bias, 'size': size}
    return _get_node_factory().create('LRN', [data, as_node(axes)], attributes)


@nameable_op
def argmax(data,     # type: Node
           axis=0,   # type: int
           ):
    # type: (...) -> Node
    """Return a node which performs ArgMax index reduction operation.

    :param data: Input data.
    :param axis: Reduction Axis.
    :return: The new node which performs ArgMax
    """
    return ArgMax(data, axis, get_element_type(np.int32))


@nameable_op
def argmin(data,    # type: Node
           axis=0,  # type: int
           ):
    # type: (...) -> Node
    """Return a node which performs ArgMin index reduction operation.

    :param data: Input data.
    :param axis: Reduction Axis.
    :return: The new node which performs ArgMin
    """
    return ArgMin(data, axis, get_element_type(np.int32))


@nameable_op
def non_max_suppression(boxes,                              # type: Node
                        scores,                             # type: NodeInput
                        max_output_boxes_per_class=None,    # type: Optional[NodeInput]
                        iou_threshold=None,                 # type: Optional[NodeInput]
                        score_threshold=None,               # type: Optional[NodeInput]
                        box_encoding='corner',              # type: str
                        sort_result_descending=True,        # type: bool
                        output_type='i64',                  # type: str
                        name=None,                          # type: Optional[str]
                        ):
    # type: (...) -> Node
    """Return a node which performs NonMaxSuppression.

    :param boxes: Tensor with box coordinates.
    :param scores: Tensor with box scores.
    :param max_output_boxes_per_class: Tensor Specifying maximum number of boxes
                                        to be selected per class.
    :param iou_threshold: Tensor specifying intersection over union threshold
    :param score_threshold: Tensor specifying minimum score to consider box for the processing.
    :param box_encoding: Format of boxes data encoding.
    :param sort_result_descending: Flag that specifies whenever it is necessary to sort selected
                                   boxes across batches or not.
    :param output_type: Output element type.
    :return: The new node which performs NonMaxSuppression
    """
    if max_output_boxes_per_class is None:
        max_output_boxes_per_class = make_constant_node(0, np.int64)
    if iou_threshold is None:
        iou_threshold = make_constant_node(0, np.float32)
    if score_threshold is None:
        score_threshold = make_constant_node(0, np.float32)

    inputs = [boxes, as_node(scores), as_node(max_output_boxes_per_class),
              as_node(iou_threshold), as_node(score_threshold)]
    attributes = {'box_encoding': box_encoding,
                  'sort_result_descending': sort_result_descending,
                  'output_type': output_type}

    return _get_node_factory().create('NonMaxSuppression', inputs, attributes)


@nameable_op
def non_zero(data,                # type: Node
             output_type='i64',   # type: str
             name=None,           # type: Optional[str]
             ):
    # type: (...) -> Node
    """Return the indices of the elements that are non-zero.

    :param data: Input data.
    :param output_type: Output tensor type.

    :return: The new node which performs NonZero
    """
    return _get_node_factory().create('NonZero', [data], {'output_type': output_type})


@nameable_op
def topk(data,                      # type: Node
         k,                         # type: NodeInput
         axis,                      # type: int
         mode,                      # type: str
         sort,                      # type: str
         index_element_type='i32',  # type: str
         name=None,                 # type: Optional[str]
         ):
    # type: (...) -> Node
    """Return a node which performs TopK.

    :param data: Input data.
    :param k: K.
    :param axis: TopK Axis.
    :param mode: Compute TopK largest ('max') or smallest ('min')
    :param sort: Order of output elements (sort by: 'none', 'index' or 'value')
    :param index_element_type: Type of output tensor with indices.
    :return: The new node which performs TopK (both indices and values)
    """
    return _get_node_factory().create('TopK', [data, as_node(k)],
                                      {'axis': axis, 'mode': mode, 'sort': sort,
                                       'index_element_type': index_element_type})


@nameable_op
def roi_align(data,             # type: Node
              rois,             # type: NodeInput
              batch_indices,    # type: NodeInput
              pooled_h,         # type: int
              pooled_w,         # type: int
              sampling_ratio,   # type: int
              spatial_scale,    # type: float
              mode,             # type: str
              name=None,        # type: Optional[str]
              ):
    # type: (...) -> Node
    """Return a node which performs ROIAlign.

    :param data: Input data.
    :param rois: RoIs (Regions of Interest) to pool over.
    :param batch_indices: Tensor with each element denoting the index of
                          the corresponding image in the batch.
    :param pooled_h: Height of the ROI output feature map.
    :param pooled_w: Width of the ROI output feature map.
    :param sampling_ratio: Number of bins over height and width to use to calculate
                           each output feature map element.
    :param spatial_scale: Multiplicative spatial scale factor to translate ROI coordinates.
    :param mode: Method to perform pooling to produce output feature map elements.

    :return: The new node which performs ROIAlign
    """
    inputs = [data, as_node(rois), as_node(batch_indices)]
    attributes = {'pooled_h': pooled_h, 'pooled_w': pooled_w,
                  'sampling_ratio': sampling_ratio,
                  'spatial_scale': spatial_scale, 'mode': mode}
    return _get_node_factory().create('ROIAlign', inputs, attributes)


@nameable_op
def get_output_element(data, index):  # type: (Node, int) -> Node
    """Return the n-th element of the input tuple."""
    return GetOutputElement(data, index)


@nameable_op
def matmul(data_a, data_b, transpose_a, transpose_b):  # type: (Node, Node, bool, bool) -> Node
    """Return the Matrix Multiplication operation.

    :param data_a: left-hand side matrix
    :param data_b: right-hand side matrix
    :param transpose_a: should the first matrix be transposed before operation
    :param transpose_b: should the second matrix be transposed
    :return: MatMul operation node
    """
    print('transpose_a', transpose_a, 'transpose_b', transpose_b)
    return _get_node_factory().create('MatMul', [data_a, data_b],
                                      {'transpose_a': transpose_a, 'transpose_b': transpose_b})


@nameable_op
def variadic_split(data, axis, split_lengths):  # type: (Node, Node, Node) -> Node
    """Return a node which splits the input tensor into variadic length slices.

    :param data: The input tensor to be split
    :param axis: Axis along which the input data will be split
    :param split_lengths: Sizes of the output tensors along the split axis
    :return: VariadicSplit node
    """
    return _get_node_factory().create('VariadicSplit', [data, axis, split_lengths])


@nameable_op
def transpose(data, input_order):  # type: (Node, Node) -> Node
    """Return a node which transposes the data in the input tensor.

    :param data: The input tensor to be transposed
    :param input_order: Permutation of axes to be applied to the input tensor
    :return: Transpose node
    """
    return _get_node_factory().create('Transpose', [data, input_order])


@nameable_op
def tile(data, repeats):  # type: (Node, Node) -> Node
    """Return a node which dynamically repeats(replicates) the input data tensor.

    :param data: The input tensor to be tiled
    :param repeats: Per-dimension replication factors
    :return: Tile node
    """
    return _get_node_factory().create('Tile', [data, repeats])


@nameable_op
def strided_slice(data,                   # type: Node
                  begin,                  # type: Node
                  end,                    # type: Node
                  strides,                # type: Node
                  begin_mask,             # type: List[int]
                  end_mask,               # type: List[int]
                  new_axis_mask=None,     # type: List[int]
                  shrink_axis_mask=None,  # type: List[int]
                  ellipsis_mask=None,     # type: List[int]
                  ):
    # type: (...) -> Node
    """Return a node which dynamically repeats(replicates) the input data tensor.

    :param      data:              The tensor to be sliced
    :param      begin:             1D tensor with begin indexes for input blob slicing
    :param      end:               1D tensor with end indexes for input blob slicing
    :param      strides:           The slicing strides
    :param      begin_mask:        A mask applied to the 'begin' input indicating which elements
                                   shoud be ignored
    :param      end_mask:          A mask applied to the 'end' input indicating which elements
                                   shoud be ignored
    :param      new_axis_mask:     A mask indicating dimensions where '1' should be inserted
    :param      shrink_axis_mask:  A mask indicating which dimensions should be deleted
    :param      ellipsis_mask:     Indicates positions where missing dimensions should be inserted
    :returns:   StridedSlice node
    """
    if new_axis_mask is None:
        new_axis_mask = []
    if shrink_axis_mask is None:
        shrink_axis_mask = []
    if ellipsis_mask is None:
        ellipsis_mask = []
    attributes = {'begin_mask': begin_mask, 'end_mask': end_mask, 'new_axis_mask': new_axis_mask,
                  'shrink_axis_mask': shrink_axis_mask, 'ellipsis_mask': ellipsis_mask}

    return _get_node_factory().create('StridedSlice', [data, begin, end, strides], attributes)


@nameable_op
def split(data, axis, num_splits):  # type: (Node, Node, int) -> Node
    """Return a node which splits the input tensor into same-length slices.

    :param data: The input tensor to be split
    :param axis: Axis along which the input data will be split
    :param num_splits: Number of the output tensors that should be produced
    :return: Split node
    """
    return _get_node_factory().create('Split', [data, axis], {'num_splits': num_splits})


@nameable_op
def sigmoid(data):  # type: (Node) -> Node
    """Return a node which applies the sigmoid function element-wise.

    :param data: The tensor containing the input data
    :return: Sigmoid node
    """
    return _get_node_factory().create('Sigmoid', [data])


@nameable_op
def shape_of(data, output_type='i64', name=None):  # type: (Node, str, Optional[str]) -> Node
    """Return a node which produces a tensor containing the shape of its input data.

    :param data: The tensor containing the input data.
    :para output_type: Output element type.
    :return: ShapeOf node
    """
    return _get_node_factory().create('ShapeOf', [data], {'output_type': output_type})


@nameable_op
def result(data):  # type: (Node) -> Node
    """Return a node which represents an output of a graph (Function).

    :param data: The tensor containing the input data
    :return: Result node
    """
    return _get_node_factory().create('Result', [data])


@nameable_op
<<<<<<< HEAD
def interpolate(image, output_shape, attrs, name=None):
    # type: (Node, NodeInput, dict, str) -> Node
    """Perform interpolation of independent slices in input tensor.

    :param  image:         The node providing input tensor with data for interpolation.
    :param  output_shape:  1D tensor describing output shape for spatial axes.
    :param  attrs:         The dictionary containing key, value pairs for attributes.
    :param  name:          Optional name for the output node.

    Available attributes are:

    * axes              Specify spatial dimension indices where interpolation is applied.
                        Type: List of non-negative integer numbers.
                        Required: yes.

    * mode              Specifies type of interpolation.
                        Range of values: one of {nearest, linear, cubic, area}
                        Type: string
                        Required: yes

    * align_corners     A flag that specifies whether to align corners or not. True means the
                        alignment is applied, False means the alignment isn't applied.
                        Range of values: True or False. Default: True.
                        Required: no

    * antialias         A flag that specifies whether to perform anti-aliasing.
                        Range of values: False - do not perform anti-aliasing
                                         True - perform anti-aliasing
                        Default value: False
                        Required: no

    * pads_begin        Specify the number of pixels to add to the beginning of the image being
                        interpolated. A scalar that specifies padding for each spatial dimension.
                        Range of values: list of non-negative integer numbers. Default value: 0
                        Required: no

    * pads_end          Specify the number of pixels to add to the beginning of the image being
                        interpolated. A scalar that specifies padding for each spatial dimension.
                        Range of values: list of non-negative integer numbers. Default value: 0
                        Required: no

    Example of attribute dictionary:
    .. code-block:: python

        # just required ones
        attrs = {
            'axes': [2, 3],
            'mode': 'cubic',
        }

        attrs = {
            'axes': [2, 3],
            'mode': 'cubic',
            'antialias': True,
            'pads_begin': [2, 2, 2],
        }

    Optional attributes which are absent from dictionary will be set with corresponding default.

    :return: Node representing interpolation operation.
    """
    requirements = [
        ('InterpolateAttrs.axes', True, np.integer, is_non_negative_value),
        ('InterpolateAttrs.mode', True, np.str_, None),
        ('InterpolateAttrs.align_corners', False, np.bool_, None),
        ('InterpolateAttrs.antialias', False, np.bool_, None),
        ('InterpolateAttrs.pads_begin', False, np.integer, is_non_negative_value),
        ('InterpolateAttrs.pads_end', False, np.integer, is_non_negative_value),
    ]

    check_valid_attributes('Interpolate', attrs, requirements)

    return _get_node_factory().create('Interpolate', [image, as_node(output_shape)], attrs)


@nameable_op
def prior_box(layer_shape, image_shape, attrs, name=None):
    # type: (Node, NodeInput, dict, str) -> Node
    """Generate prior boxes of specified sizes and aspect ratios across all dimensions.

    :param  layer_shape:  Shape of layer for which prior boxes are computed.
    :param  image_shape:  Shape of image to which prior boxes are scaled.
    :param  attrs:        The dictionary containing key, value pairs for attributes.
    :param  name:         Optional name for the output node.

    Available attributes are:

    * min_size          The minimum box size (in pixels).
                        Range of values: positive floating point numbers
                        Default value: []
                        Required: no

    * max_size          The maximum box size (in pixels).
                        Range of values: positive floating point numbers
                        Default value: []
                        Required: no

    * aspect_ratio      Aspect ratios of prior boxes.
                        Range of values: set of positive floating point numbers
                        Default value: []
                        Required: no

    * flip              The flag that denotes that each aspect_ratio is duplicated and flipped.
                        Range of values: {True, False}
                        Default value: False
                        Required: no

    * clip              The flag that denotes if each value in the output tensor should be clipped
                        to [0,1] interval.
                        Range of values: {True, False}
                        Default value: False
                        Required: no

    * step              The distance between box centers.
                        Range of values: floating point non-negative number
                        Default value: 0
                        Required: no

    * offset            This is a shift of box respectively to top left corner.
                        Range of values: floating point non-negative number
                        Default value: None
                        Required: yes

    * variance          The variance denotes a variance of adjusting bounding boxes. The attribute
                        could contain 0, 1 or 4 elements.
                        Range of values: floating point positive numbers
                        Default value: []
                        Required: no

    * scale_all_sizes   The flag that denotes type of inference.
                        Range of values: False - max_size is ignored
                                         True  - max_size is used
                        Default value: True
                        Required: no

    * fixed_ratio       This is an aspect ratio of a box.
                        Range of values: a list of positive floating-point numbers
                        Default value: None
                        Required: no

    * fixed_size        This is an initial box size (in pixels).
                        Range of values: a list of positive floating-point numbers
                        Default value: None
                        Required: no

    * density           This is the square root of the number of boxes of each type.
                        Range of values: a list of positive floating-point numbers
                        Default value: None
                        Required: no

    Example of attribute dictionary:
    .. code-block:: python

        # just required ones
        attrs = {
            'offset': 85,
        }

        attrs = {
            'offset': 85,
            'flip': True,
            'clip': True,
            'fixed_size': [32, 64, 128]
        }

    Optional attributes which are absent from dictionary will be set with corresponding default.

    :return: Node representing prior box operation.
    """
    requirements = [
        ('PriorBoxAttrs.offset', True, np.floating, is_non_negative_value),
        ('PriorBoxAttrs.min_size', False, np.floating, is_positive_value),
        ('PriorBoxAttrs.max_size', False, np.floating, is_positive_value),
        ('PriorBoxAttrs.aspect_ratio', False, np.floating, is_positive_value),
        ('PriorBoxAttrs.flip', False, np.bool_, None),
        ('PriorBoxAttrs.clip', False, np.bool_, None),
        ('PriorBoxAttrs.step', False, np.floating, is_non_negative_value),
        ('PriorBoxAttrs.variance', False, np.floating, is_positive_value),
        ('PriorBoxAttrs.scale_all_sizes', False, np.bool_, None),
        ('PriorBoxAttrs.fixed_ratio', False, np.floating, is_positive_value),
        ('PriorBoxAttrs.fixed_size', False, np.floating, is_positive_value),
        ('PriorBoxAttrs.density', False, np.floating, is_positive_value),
    ]

    check_valid_attributes('PriorBox', attrs, requirements)

    return _get_node_factory().create('PriorBox', [layer_shape, as_node(image_shape)], attrs)


@nameable_op
def prior_box_clustered(output_size, image_size, attrs, name=None):
    # type: (Node, NodeInput, dict, str) -> Node
    """Generate prior boxes of specified sizes normalized to the input image size.

    :param  output_size:    1D tensor with two integer elements [height, width]. Specifies the
                            spatial size of generated grid with boxes.
    :param  image_size:     1D tensor with two integer elements [image_height, image_width] that
                            specifies shape of the image for which boxes are generated.
    :param  attrs:          The dictionary containing key, value pairs for attributes.
    :param  name:           Optional name for the output node.

     Available attributes are:

    * widths        Specifies desired boxes widths in pixels.
                    Range of values: floating point positive numbers.
                    Default value: 1.0
                    Required: no

    * heights       Specifies desired boxes heights in pixels.
                    Range of values: floating point positive numbers.
                    Default value: 1.0
                    Required: no

    * clip          The flag that denotes if each value in the output tensor should be clipped
                    within [0,1].
                    Range of values: {True, False}
                    Default value: True
                    Required: no

    * step_widths   The distance between box centers.
                    Range of values: floating point positive number
                    Default value: 0.0
                    Required: no

    * step_heights  The distance between box centers.
                    Range of values: floating point positive number
                    Default value: 0.0
                    Required: no

    * offset        The shift of box respectively to the top left corner.
                    Range of values: floating point positive number
                    Default value: None
                    Required: yes

    * variance      Denotes a variance of adjusting bounding boxes.
                    Range of values: floating point positive numbers
                    Default value: []
                    Required: no

    Example of attribute dictionary:
    .. code-block:: python

        # just required ones
        attrs = {
            'offset': 85,
        }

        attrs = {
            'offset': 85,
            'clip': False,
            'step_widths': [1.5, 2.0, 2.5]
        }

    Optional attributes which are absent from dictionary will be set with corresponding default.

    :return: Node representing PriorBoxClustered operation.
    """
    requirements = [
        ('PriorBoxClusteredAttrs.widths', False, np.floating, is_positive_value),
        ('PriorBoxClusteredAttrs.heights', False, np.floating, is_positive_value),
        ('PriorBoxClusteredAttrs.clip', False, np.bool_, None),
        ('PriorBoxClusteredAttrs.step_widths', False, np.floating, is_positive_value),
        ('PriorBoxClusteredAttrs.step_heights', False, np.floating, is_positive_value),
        ('PriorBoxClusteredAttrs.offset', True, np.floating, is_positive_value),
        ('PriorBoxClusteredAttrs.variance', False, np.floating, is_positive_value),
    ]

    check_valid_attributes('PriorBoxClustered', attrs, requirements)

    return _get_node_factory().create(
        'PriorBoxClustered', [output_size, as_node(image_size)], attrs)


@nameable_op
def detection_output(box_logits,            # type: Node
                     class_preds,           # type: Node
                     proposals,             # type: Node
                     attrs,                 # type: dict
                     aux_class_preds=None,  # type: NodeInput
                     aux_box_preds=None,    # type: NodeInput
                     name=None,             # type: str
                     ):
    # type: (...) -> Node
    """Generate the detection output using information on location and confidence predictions.

    :param  box_logits:         The 2D input tensor with box logits.
    :param  class_preds:        The 2D input tensor with class predictions.
    :param  proposals:          The 3D input tensor with proposals.
    :param  attrs:              The dictionary containing key, value pairs for attributes.
    :param  aux_class_preds:    The 2D input tensor with additional class predictions information.
    :param  aux_box_preds:      The 2D input tensor with additional box predictions information.
    :param  name:               Optional name for the output node.

     Available attributes are:

    * num_classes       The number of classes to be predicted.
                        Range of values: positive integer number
                        Default value: None
                        Required: yes

    * background_label_id   The background label id.
                            Range of values: integer value
                            Default value: 0
                            Required: no

    * top_k                 Maximum number of results to be kept per batch after NMS step.
                            Range of values: integer value
                            Default value: -1
                            Required: no

    * variance_encoded_in_target    The flag that denotes if variance is encoded in target.
                                    Range of values: {False, True}
                                    Default value: False
                                    Required: no

    * keep_top_k            Maximum number of bounding boxes per batch to be kept after NMS step.
                            Range of values: integer values
                            Default value: None
                            Required: yes

    * code_type             The type of coding method for bounding boxes.
                            Range of values: {'caffe.PriorBoxParameter.CENTER_SIZE',
                                             'caffe.PriorBoxParameter.CORNER'}
                            Default value: 'caffe.PriorBoxParameter.CORNER'
                            Required: no

    * share_location        The flag that denotes if bounding boxes are shared among different
                            classes.
                            Range of values: {True, False}
                            Default value: True
                            Required: no

    * nms_threshold         The threshold to be used in the NMS stage.
                            Range of values: floating point value
                            Default value: None
                            Required: yes

    * confidence_threshold  Specifies the minimum confidence threshold for detection boxes to be
                            considered.
                            Range of values: floating point value
                            Default value: 0
                            Required: no

    * clip_after_nms        The flag that denotes whether to perform clip bounding boxes after
                            non-maximum suppression or not.
                            Range of values: {True, False}
                            Default value: False
                            Required: no

    * clip_before_nms       The flag that denotes whether to perform clip bounding boxes before
                            non-maximum suppression or not.
                            Range of values: {True, False}
                            Default value: False
                            Required: no

    * decrease_label_id     The flag that denotes how to perform NMS.
                            Range of values: False - perform NMS like in Caffe*.
                                             True  - perform NMS like in MxNet*.

                            Default value: False
                            Required: no

    * normalized            The flag that denotes whether input tensors with boxes are normalized.
                            Range of values: {True, False}
                            Default value: False
                            Required: no

    * input_height          The input image height.
                            Range of values: positive integer number
                            Default value: 1
                            Required: no

    * input_width           The input image width.
                            Range of values: positive integer number
                            Default value: 1
                            Required: no

    * objectness_score      The threshold to sort out confidence predictions.
                            Range of values: non-negative float number
                            Default value: 0
                            Required: no

    Example of attribute dictionary:
    .. code-block:: python

        # just required ones
        attrs = {
            'num_classes': 85,
            'keep_top_k': [1, 2, 3],
            'nms_threshold': 0.645,
        }

        attrs = {
            'num_classes': 85,
            'keep_top_k': [1, 2, 3],
            'nms_threshold': 0.645,
            'normalized': True,
            'clip_before_nms': True,
            'input_height': [32],
            'input_width': [32],
        }

    Optional attributes which are absent from dictionary will be set with corresponding default.

    :return: Node representing DetectionOutput operation.
    """
    requirements = [
        ('DetectionOutputAttrs.num_classes', True, np.integer, is_positive_value),
        ('DetectionOutputAttrs.background_label_id', False, np.integer, None),
        ('DetectionOutputAttrs.top_k', False, np.integer, None),
        ('DetectionOutputAttrs.variance_encoded_in_target', False, np.bool_, None),
        ('DetectionOutputAttrs.keep_top_k', True, np.integer, None),
        ('DetectionOutputAttrs.code_type', False, np.str_, None),
        ('DetectionOutputAttrs.share_location', False, np.bool_, None),
        ('DetectionOutputAttrs.nms_threshold', True, np.floating, None),
        ('DetectionOutputAttrs.confidence_threshold', False, np.floating, None),
        ('DetectionOutputAttrs.clip_after_nms', False, np.bool_, None),
        ('DetectionOutputAttrs.clip_before_nms', False, np.bool_, None),
        ('DetectionOutputAttrs.decrease_label_id', False, np.bool_, None),
        ('DetectionOutputAttrs.normalized', False, np.bool_, None),
        ('DetectionOutputAttrs.input_height', False, np.integer, is_positive_value),
        ('DetectionOutputAttrs.input_width', False, np.integer, is_positive_value),
        ('DetectionOutputAttrs.objectness_score', False, np.floating, is_non_negative_value),
    ]

    check_valid_attributes('DetectionOutput', attrs, requirements)

    inputs = [box_logits, class_preds, proposals]
    if aux_class_preds is not None:
        inputs.append(aux_class_preds)
    if aux_box_preds is not None:
        inputs.append(aux_box_preds)

    return _get_node_factory().create('DetectionOutput', inputs, attrs)


@nameable_op
def proposal(class_probs,           # type: Node
             box_logits,            # type: Node
             image_shape,           # type: NodeInput
             attrs,                 # type: dict
             name=None,             # type: str
             ):
    # type: (...) -> Node
    """Filter bounding boxes and outputs only those with the highest prediction confidence.

    :param  class_probs:        4D input floating point tensor with class prediction scores.
    :param  box_logits:         4D input floating point tensor with box logits.
    :param  image_shape:        The 1D input tensor with 3 or 4 elements describing image shape.
    :param  attrs:              The dictionary containing key, value pairs for attributes.
    :param  name:               Optional name for the output node.

    * base_size     The size of the anchor to which scale and ratio attributes are applied.
                    Range of values: a positive unsigned integer number
                    Default value: None
                    Required: yes

    * pre_nms_topn  The number of bounding boxes before the NMS operation.
                    Range of values: a positive unsigned integer number
                    Default value: None
                    Required: yes

    * post_nms_topn The number of bounding boxes after the NMS operation.
                    Range of values: a positive unsigned integer number
                    Default value: None
                    Required: yes

    * nms_thresh    The minimum value of the proposal to be taken into consideration.
                    Range of values: a positive floating-point number
                    Default value: None
                    Required: yes

    * feat_stride   The step size to slide over boxes (in pixels).
                    Range of values: a positive unsigned integer
                    Default value: None
                    Required: yes

    * min_size      The minimum size of box to be taken into consideration.
                    Range of values: a positive unsigned integer number
                    Default value: None
                    Required: yes

    * ratio         The ratios for anchor generation.
                    Range of values: a list of floating-point numbers
                    Default value: None
                    Required: yes

    * scale         The scales for anchor generation.
                    Range of values: a list of floating-point numbers
                    Default value: None
                    Required: yes

    * clip_before_nms   The flag that specifies whether to perform clip bounding boxes before
                        non-maximum suppression or not.
                        Range of values: True or False
                        Default value: True
                        Required: no

    * clip_after_nms    The flag that specifies whether to perform clip bounding boxes after
                        non-maximum suppression or not.
                        Range of values: True or False
                        Default value: False
                        Required: no

    * normalize     The flag that specifies whether to perform normalization of output boxes to
                    [0,1] interval or not.
                    Range of values: True or False
                    Default value: False
                    Required: no

    * box_size_scale    Specifies the scale factor applied to logits of box sizes before decoding.
                        Range of values: a positive floating-point number
                        Default value: 1.0
                        Required: no

    * box_coordinate_scale  Specifies the scale factor applied to logits of box coordinates
                            before decoding.
                            Range of values: a positive floating-point number
                            Default value: 1.0
                            Required: no

    * framework     Specifies how the box coordinates are calculated.
                    Range of values: "" (empty string) - calculate box coordinates like in Caffe*
                                     tensorflow - calculate box coordinates like in the TensorFlow*
                                                  Object Detection API models
                    Default value: "" (empty string)
                    Required: no

    Example of attribute dictionary:

    .. code-block:: python

        # just required ones
        attrs = {
            'base_size': 85,
            'pre_nms_topn': 10,
            'post_nms_topn': 20,
            'nms_thresh': 0.34,
            'feat_stride': 16,
            'min_size': 32,
            'ratio': [0.1, 1.5, 2.0, 2.5],
            'scale': [2, 3, 3, 4],
        }

    Optional attributes which are absent from dictionary will be set with corresponding default.

    :return: Node representing Proposal operation.
    """
    requirements = [
        ('ProposalAttrs.base_size', True, np.unsignedinteger, is_positive_value),
        ('ProposalAttrs.pre_nms_topn', True, np.unsignedinteger, is_positive_value),
        ('ProposalAttrs.post_nms_topn', True, np.unsignedinteger, is_positive_value),
        ('ProposalAttrs.nms_thresh', True, np.floating, is_positive_value),
        ('ProposalAttrs.feat_stride', True, np.unsignedinteger, is_positive_value),
        ('ProposalAttrs.min_size', True, np.unsignedinteger, is_positive_value),
        ('ProposalAttrs.ratio', True, np.floating, None),
        ('ProposalAttrs.scale', True, np.floating, None),
        ('ProposalAttrs.clip_before_nms', False, np.bool_, None),
        ('ProposalAttrs.clip_after_nms', False, np.bool_, None),
        ('ProposalAttrs.normalize', False, np.bool_, None),
        ('ProposalAttrs.box_size_scale', False, np.floating, is_positive_value),
        ('ProposalAttrs.box_coordinate_scale', False, np.floating, is_positive_value),
        ('ProposalAttrs.framework', False, np.str_, None),
    ]

    check_valid_attributes('Proposal', attrs, requirements)

    return _get_node_factory().create(
        'Proposal', [class_probs, box_logits, as_node(image_shape)], attrs)
=======
def scatter_update(data, indices, updates, axis):
    # type: (Node, NodeInput, NodeInput, NodeInput) -> Node
    """Return a node which produces a ScatterUpdate operation.

    ScatterUpdate sets new values to slices from data addressed by indices.

    :param data:    The input tensor to be updated.
    :param indices: The tensor with indexes which will be updated.
    :param updates: The tensor with update values.
    :param axis:    The axis at which elements will be updated.
    :return: ScatterUpdate node
    """
    return _get_node_factory().create('ScatterUpdate', [data, as_node(indices),
                                                        as_node(updates), as_node(axis)])


@nameable_op
def scatter_elements_update(data, indices, updates, axis):
    # type: (Node, NodeInput, NodeInput, NodeInput) -> Node
    """Return a node which produces a ScatterElementsUpdate operation.

    ScatterElementsUpdate creates a copy of the first input tensor with updated elements
    specified with second and third input tensors.


    For each entry in `updates`, the target index in `data` is obtained by combining
    the corresponding entry in `indices` with the index of the entry itself: the
    index-value for dimension equal to `axis` is obtained from the value of the
    corresponding entry in `indices` and the index-value for dimension not equal
    to `axis` is obtained from the index of the entry itself.

    :param data:    The input tensor to be updated.
    :param indices: The tensor with indexes which will be updated.
    :param updates: The tensor with update values.
    :param axis:    The axis for scatter.
    :return: ScatterElementsUpdate node
    """
    return _get_node_factory().create('ScatterElementsUpdate', [data, as_node(indices),
                                                                as_node(updates), as_node(axis)])


@nameable_op
def roi_pooling(input, coords, output_size, spatial_scale, method, name=None):
    # type: (Node, NodeInput, TensorShape, NumericData, str, str) -> Node
    """Return a node which produces an ROIPooling operation.

    :param input:          Input feature map {N, C, ...}
    :param coords:         Coordinates of bounding boxes
    :param output_size:    Height/Width of ROI output features (shape)
    :param spatial_scale:  Ratio of input feature map over input image size (float)
    :param method:         Method of pooling - string: "max" or "bilinear"
    :return:               ROIPooling node
    """
    method = method.lower()
    return _get_node_factory().create('ROIPooling', [input, as_node(coords)],
                                      {'output_size': Shape(output_size),
                                       'spatial_scale': spatial_scale,
                                       'method': method})


@nameable_op
def psroi_pooling(input,  # type: Node
                  coords,  # type: NodeInput
                  output_dim,  # type: int
                  group_size,  # type: int
                  spatial_scale,  # type: float
                  spatial_bins_x,  # type: int
                  spatial_bins_y,  # type: int
                  mode,  # type: str
                  name=None,  # type: str
                  ):  # type: (...) -> Node
    """Return a node which produces a PSROIPooling operation.

    :param input: Input feature map {N, C, ...}
    :param coords: Coordinates of bounding boxes
    :param output_dim: Output channel number
    :param group_size: Number of groups to encode position-sensitive scores
    :param spatial_scale: Ratio of input feature map over input image size
    :param spatial_bins_x: Numbers of bins to divide the input feature maps over
    :param spatial_bins_y: Numbers of bins to divide the input feature maps over
    :param mode: Mode of pooling - "avg" or "bilinear"
    :return: PSROIPooling node
    """
    mode = mode.lower()
    return _get_node_factory().create('PSROIPooling', [input, as_node(coords)],
                                      {
                                          'output_dim': output_dim,
                                          'group_size': group_size,
                                          'spatial_scale': spatial_scale,
                                          'spatial_bins_x': spatial_bins_x,
                                          'spatial_bins_y': spatial_bins_y,
                                          'mode': mode,
    })


@nameable_op
def reverse_sequence(input, seq_lengths, batch_axis, seq_axis, name=None):
    # type: (Node, NodeInput, NumericData, NumericData, str) -> Node
    """Return a node which produces a ReverseSequence operation.

    :param input: tensor with input data to reverse
    :param seq_lengths: 1D tensor of integers with sequence lengths in the input tensor.
    :param batch_axis: index of the batch dimension.
    :param seq_axis: index of the sequence dimension.
    :return: ReverseSequence node
    """
    return _get_node_factory().create('ReverseSequence', [input, as_node(seq_lengths)],
                                      {'batch_axis': batch_axis, 'seq_axis': seq_axis})
>>>>>>> 7fccdde7
<|MERGE_RESOLUTION|>--- conflicted
+++ resolved
@@ -20,32 +20,7 @@
 from ngraph.exceptions import UserInputError
 
 from ngraph.impl import AxisSet, AxisVector, Coordinate, CoordinateDiff, Function, Node, \
-<<<<<<< HEAD
     Shape, Strides
-
-from ngraph.impl.op import Abs, Acos, And, Asin, ArgMax, ArgMin, Atan, \
-    BatchNormTraining, BatchNormInference, Broadcast, Ceiling, Clamp, Concat, Constant, Convert, \
-    Cos, Cosh, DepthToSpace, Dequantize, Divide, Dot, Elu, \
-    FakeQuantize, Equal, Exp, Floor, Gelu, Gemm, GetOutputElement, Greater, GreaterEq, GRN, \
-    HardSigmoid, Less, LessEq, Log, LRN, Minimum, \
-    Multiply, MVN, Negative, Not, NotEqual, OneHot, Or, Pad, Parameter, Power, \
-    Quantize, QuantizedConvolution, QuantizedDot, PRelu, Relu, RNNCell, ReplaceSlice, Reshape, \
-    Reverse, ScaleShift, Select, ShuffleChannels, Sign, Sin, Sinh, Slice, SpaceToDepth, \
-    Sqrt, SquaredDifference, Squeeze, Subtract, Tan, Tanh
-
-
-from typing import Any, List, Set, Union
-
-from ngraph.utils.broadcasting import get_broadcast_axes
-from ngraph.utils.decorators import nameable_op, binary_op, unary_op
-from ngraph.utils.input_validation import assert_list_of_ints, check_valid_attributes, \
-    is_positive_value, is_non_negative_value
-from ngraph.utils.reduction import get_reduction_axes
-from ngraph.utils.types import NumericType, NumericData, TensorShape, make_constant_node, \
-    NodeInput, ScalarData, as_node
-from ngraph.utils.types import get_element_type
-=======
-    Shape, Strides, util
 from typing import List, Optional, Set, Union
 from ngraph.impl.op import (GRN, MVN, ArgMax, ArgMin, BatchNormInference,
                             BatchNormTraining, Broadcast, Constant,
@@ -56,12 +31,12 @@
                             SpaceToDepth)
 from ngraph.utils.broadcasting import get_broadcast_axes
 from ngraph.utils.decorators import binary_op, nameable_op, unary_op
-from ngraph.utils.input_validation import assert_list_of_ints
+from ngraph.utils.input_validation import assert_list_of_ints, check_valid_attributes, \
+    is_positive_value, is_non_negative_value
 from ngraph.utils.reduction import get_reduction_axes
 from ngraph.utils.types import NumericType, NumericData, TensorShape, make_constant_node, \
     NodeInput, ScalarData, as_node, as_nodes
 from ngraph.utils.types import get_dtype, get_element_type, get_element_type_str
->>>>>>> 7fccdde7
 from ngraph.utils.node_factory import NodeFactory
 
 
@@ -2729,7 +2704,6 @@
 
 
 @nameable_op
-<<<<<<< HEAD
 def interpolate(image, output_shape, attrs, name=None):
     # type: (Node, NodeInput, dict, str) -> Node
     """Perform interpolation of independent slices in input tensor.
@@ -3299,7 +3273,9 @@
 
     return _get_node_factory().create(
         'Proposal', [class_probs, box_logits, as_node(image_shape)], attrs)
-=======
+
+
+@nameable_op
 def scatter_update(data, indices, updates, axis):
     # type: (Node, NodeInput, NodeInput, NodeInput) -> Node
     """Return a node which produces a ScatterUpdate operation.
@@ -3407,5 +3383,4 @@
     :return: ReverseSequence node
     """
     return _get_node_factory().create('ReverseSequence', [input, as_node(seq_lengths)],
-                                      {'batch_axis': batch_axis, 'seq_axis': seq_axis})
->>>>>>> 7fccdde7
+                                      {'batch_axis': batch_axis, 'seq_axis': seq_axis})