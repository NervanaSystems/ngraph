# ******************************************************************************
# Copyright 2017-2020 Intel Corporation
#
# Licensed under the Apache License, Version 2.0 (the "License");
# you may not use this file except in compliance with the License.
# You may obtain a copy of the License at
#
#     http://www.apache.org/licenses/LICENSE-2.0
#
# Unless required by applicable law or agreed to in writing, software
# distributed under the License is distributed on an "AS IS" BASIS,
# WITHOUT WARRANTIES OR CONDITIONS OF ANY KIND, either express or implied.
# See the License for the specific language governing permissions and
# limitations under the License.
# ******************************************************************************
"""Provide a layer of abstraction for the ngraph++ runtime environment."""
import logging
from typing import Dict, List, Union
from enum import Enum

import numpy as np

from ngraph.exceptions import UserInputError
from ngraph.impl import Function, Node, Shape, PartialShape, serialize, util
from ngraph.impl.runtime import Backend, Executable, Tensor
from ngraph.utils.types import NumericData, get_dtype

log = logging.getLogger(__name__)


class BackendMode(Enum):
    """DYNAMIC mode enables backend's wrapper which supports dynamic shapes."""

    STATIC = 0
    DYNAMIC = 1


def runtime(backend_name: str = "CPU", mode: BackendMode = BackendMode.STATIC) -> "Runtime":
    """Create a Runtime object (helper factory).

    Use signature to parameterize runtime as needed.
    """
    return Runtime(backend_name, mode)


class Runtime:
    """Represents the ngraph++ runtime environment."""

    def __init__(self, backend_name: str, mode: BackendMode = BackendMode.STATIC) -> None:
        self.backend_name = backend_name
        if mode == BackendMode.DYNAMIC:
            self.backend = Backend.create_dynamic(backend_name)
        else:
            self.backend = Backend.create(backend_name)

    def __repr__(self) -> str:
        return "<Runtime: Backend='{}'>".format(self.backend_name)

    def computation(self, node_or_function: Union[Node, Function], *inputs: Node) -> "Computation":
        """Return a callable Computation object."""
        if isinstance(node_or_function, Node):
            ng_function = Function(node_or_function, inputs, node_or_function.name)
            return Computation(self, ng_function)
        elif isinstance(node_or_function, Function):
            return Computation(self, node_or_function)
        else:
            raise TypeError(
                "Runtime.computation must be called with an nGraph Function object "
                "or an nGraph node object an optionally Parameter node objects. "
                "Called with: %s",
                node_or_function,
            )


class Computation(object):
    """ngraph callable computation object."""

    def __init__(self, runtime: Runtime, ng_function: Function) -> None:
        self.runtime = runtime
        self.function = ng_function
        self.parameters = ng_function.get_parameters()
        self.results = ng_function.get_results()
        self.handle = self.runtime.backend.compile(self.function)

        self.tensor_views = []  # type: List[Tensor]
        for parameter in self.parameters:
<<<<<<< HEAD
            shape = parameter.get_shape()
            element_type = parameter.get_output_element_type(0)
=======
            shape = parameter.get_output_shape(0)
            element_type = parameter.get_element_type()
>>>>>>> cbe47149
            self.tensor_views.append(runtime.backend.create_tensor(element_type, shape))

        self.result_views = []  # type: List[Tensor]
        for result in self.results:
            element_type = result.get_output_element_type(0)
            if self.function.is_dynamic():
                output_pshape = result.get_output_partial_shape(0)
                output_tensor = runtime.backend.create_dynamic_tensor(element_type, output_pshape)
                self.result_views.append(output_tensor)
            else:
                output_shape = result.get_output_shape(0)
                output_tensor = runtime.backend.create_tensor(element_type, output_shape)
                self.result_views.append(output_tensor)

    def __repr__(self) -> str:
        params_string = ", ".join([param.name for param in self.parameters])
        return "<Computation: {}({})>".format(self.function.get_name(), params_string)

    def __call__(self, *input_values: NumericData) -> List[NumericData]:
        """Run computation on input values and return result."""
        for tensor_view, value in zip(self.tensor_views, input_values):
            if not isinstance(value, np.ndarray):
                value = np.array(value)
            Computation._write_ndarray_to_tensor_view(value, tensor_view)

        if self.function.is_dynamic():
            self.handle.call_with_validate(self.result_views, self.tensor_views)
        else:
            self.handle.call(self.result_views, self.tensor_views)

        results = []
        for result_view in self.result_views:
            result = np.ndarray(result_view.shape, dtype=get_dtype(result_view.element_type))
            Computation._read_tensor_view_to_ndarray(result_view, result)
            results.append(result)

        return results

    def serialize(self, indent: int = 0) -> str:
        """Serialize function (compute graph) to a JSON string.

        :param indent: set indent of serialized output
        :return: serialized model
        """
        return serialize(self.function, indent)

    @staticmethod
    def _get_buffer_size(element_type: Tensor, element_count: int) -> int:
        return int((element_type.bitwidth / 8.0) * element_count)

    @staticmethod
    def _write_ndarray_to_tensor_view(value: np.ndarray, tensor_view: Tensor) -> None:
        tensor_view_dtype = get_dtype(tensor_view.element_type)
        if list(tensor_view.shape) != list(value.shape) and len(value.shape) > 0:
            raise UserInputError(
                "Provided tensor's shape: %s does not match the expected: %s.",
                list(value.shape),
                list(tensor_view.shape),
            )
        if value.dtype != tensor_view_dtype:
            log.warning(
                "Attempting to write a %s value to a %s tensor. Will attempt type conversion.",
                value.dtype,
                tensor_view.element_type,
            )
            value = value.astype(tensor_view_dtype)

        buffer_size = Computation._get_buffer_size(
            tensor_view.element_type, tensor_view.element_count
        )

        nparray = np.ascontiguousarray(value)
        tensor_view.write(util.numpy_to_c(nparray), buffer_size)

    @staticmethod
    def _read_tensor_view_to_ndarray(tensor_view: Tensor, output: np.ndarray) -> None:
        buffer_size = Computation._get_buffer_size(
            tensor_view.element_type, tensor_view.element_count
        )
        tensor_view.read(util.numpy_to_c(output), buffer_size)<|MERGE_RESOLUTION|>--- conflicted
+++ resolved
@@ -84,13 +84,8 @@
 
         self.tensor_views = []  # type: List[Tensor]
         for parameter in self.parameters:
-<<<<<<< HEAD
-            shape = parameter.get_shape()
+            shape = parameter.get_output_shape(0)
             element_type = parameter.get_output_element_type(0)
-=======
-            shape = parameter.get_output_shape(0)
-            element_type = parameter.get_element_type()
->>>>>>> cbe47149
             self.tensor_views.append(runtime.backend.create_tensor(element_type, shape))
 
         self.result_views = []  # type: List[Tensor]
