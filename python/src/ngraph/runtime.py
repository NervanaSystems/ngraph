# ******************************************************************************
# Copyright 2017-2020 Intel Corporation
#
# Licensed under the Apache License, Version 2.0 (the "License");
# you may not use this file except in compliance with the License.
# You may obtain a copy of the License at
#
#     http://www.apache.org/licenses/LICENSE-2.0
#
# Unless required by applicable law or agreed to in writing, software
# distributed under the License is distributed on an "AS IS" BASIS,
# WITHOUT WARRANTIES OR CONDITIONS OF ANY KIND, either express or implied.
# See the License for the specific language governing permissions and
# limitations under the License.
# ******************************************************************************
"""Provide a layer of abstraction for the ngraph++ runtime environment."""
import logging
from typing import Dict, List, Union

import numpy as np

from ngraph.exceptions import UserInputError
from ngraph.impl import Function, Node, Shape, serialize, util
from ngraph.impl.runtime import Backend, Executable, Tensor
from ngraph.utils.types import NumericData, get_dtype

log = logging.getLogger(__name__)


<<<<<<< HEAD
def runtime(backend_name="CPU"):  # type: (str) -> 'Runtime'
=======
def runtime(backend_name: str = "CPU") -> "Runtime":
>>>>>>> dd87576b
    """Create a Runtime object (helper factory).

    Use signature to parameterize runtime as needed.
    """
    return Runtime(backend_name)


class Runtime:
    """Represents the ngraph++ runtime environment."""

    def __init__(self, backend_name: str) -> None:
        self.backend_name = backend_name
        self.backend = Backend.create(backend_name)

    def set_config(self, config: Dict[str, str]) -> None:
        """Set the backend configuration."""
        self.backend.set_config(config, "")

    def __repr__(self) -> str:
        return "<Runtime: Backend='{}'>".format(self.backend_name)

    def computation(self, node_or_function: Union[Node, Function], *inputs: Node) -> "Computation":
        """Return a callable Computation object."""
        if isinstance(node_or_function, Node):
            ng_function = Function(node_or_function, inputs, node_or_function.name)
            return Computation(self, ng_function)
        elif isinstance(node_or_function, Function):
            return Computation(self, node_or_function)
        else:
            raise TypeError(
                "Runtime.computation must be called with an nGraph Function object "
                "or an nGraph node object an optionally Parameter node objects. "
                "Called with: %s",
                node_or_function,
            )


class Computation(object):
    """ngraph callable computation object."""

    def __init__(self, runtime: Runtime, ng_function: Function) -> None:
        self.runtime = runtime
        self.function = ng_function
        self.parameters = ng_function.get_parameters()
        self.results = ng_function.get_results()
        self.handle = self.runtime.backend.compile(self.function)

        self.tensor_views = []  # type: List[Tensor]
        for parameter in self.parameters:
            shape = parameter.get_shape()
            element_type = parameter.get_element_type()
            self.tensor_views.append(runtime.backend.create_tensor(element_type, shape))

        self.result_views = []  # type: List[Tensor]
        for result in self.results:
            shape = result.get_shape()
            element_type = result.get_element_type()
            self.result_views.append(runtime.backend.create_tensor(element_type, shape))

<<<<<<< HEAD
    def __repr__(self):  # type: () -> str
=======
    def __repr__(self) -> str:
>>>>>>> dd87576b
        params_string = ", ".join([param.name for param in self.parameters])
        return "<Computation: {}({})>".format(self.function.get_name(), params_string)

    def __call__(self, *input_values: NumericData) -> List[NumericData]:
        """Run computation on input values and return result."""
        for tensor_view, value in zip(self.tensor_views, input_values):
            if not isinstance(value, np.ndarray):
                value = np.array(value)
            Computation._write_ndarray_to_tensor_view(value, tensor_view)

        self.handle.call(self.result_views, self.tensor_views)

        results = []
        for result_view in self.result_views:
            result = np.ndarray(result_view.shape, dtype=get_dtype(result_view.element_type))
            Computation._read_tensor_view_to_ndarray(result_view, result)
            results.append(result)

        return results

    def serialize(self, indent: int = 0) -> str:
        """Serialize function (compute graph) to a JSON string.

        :param indent: set indent of serialized output
        :return: serialized model
        """
        return serialize(self.function, indent)

    @staticmethod
    def _get_buffer_size(element_type: Tensor, element_count: int) -> int:
        return int((element_type.bitwidth / 8.0) * element_count)

    @staticmethod
    def _write_ndarray_to_tensor_view(value: np.ndarray, tensor_view: Tensor) -> None:
        tensor_view_dtype = get_dtype(tensor_view.element_type)
        if list(tensor_view.shape) != list(value.shape) and len(value.shape) > 0:
            raise UserInputError(
                "Provided tensor's shape: %s does not match the expected: %s.",
                list(value.shape),
                list(tensor_view.shape),
            )
        if value.dtype != tensor_view_dtype:
            log.warning(
                "Attempting to write a %s value to a %s tensor. Will attempt type conversion.",
                value.dtype,
                tensor_view.element_type,
            )
            value = value.astype(tensor_view_dtype)

        buffer_size = Computation._get_buffer_size(
            tensor_view.element_type, tensor_view.element_count
        )

        nparray = np.ascontiguousarray(value)
        tensor_view.write(util.numpy_to_c(nparray), buffer_size)

    @staticmethod
    def _read_tensor_view_to_ndarray(tensor_view: Tensor, output: np.ndarray) -> None:
        buffer_size = Computation._get_buffer_size(
            tensor_view.element_type, tensor_view.element_count
        )
        tensor_view.read(util.numpy_to_c(output), buffer_size)<|MERGE_RESOLUTION|>--- conflicted
+++ resolved
@@ -27,11 +27,7 @@
 log = logging.getLogger(__name__)
 
 
-<<<<<<< HEAD
-def runtime(backend_name="CPU"):  # type: (str) -> 'Runtime'
-=======
 def runtime(backend_name: str = "CPU") -> "Runtime":
->>>>>>> dd87576b
     """Create a Runtime object (helper factory).
 
     Use signature to parameterize runtime as needed.
@@ -91,11 +87,7 @@
             element_type = result.get_element_type()
             self.result_views.append(runtime.backend.create_tensor(element_type, shape))
 
-<<<<<<< HEAD
-    def __repr__(self):  # type: () -> str
-=======
     def __repr__(self) -> str:
->>>>>>> dd87576b
         params_string = ", ".join([param.name for param in self.parameters])
         return "<Computation: {}({})>".format(self.function.get_name(), params_string)
 
