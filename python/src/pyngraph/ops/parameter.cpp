--- conflicted
+++ resolved
@@ -31,14 +31,9 @@
     parameter.doc() = "ngraph.impl.op.Parameter wraps ngraph::op::Parameter";
     parameter.def("__repr__", [](const ngraph::Node& self) {
         std::string class_name = py::cast(self).get_type().attr("__name__").cast<std::string>();
-<<<<<<< HEAD
-        std::string shape = py::cast(self.get_shape()).attr("__str__")().cast<std::string>();
-        std::string type = self.get_output_element_type(0).c_type_string();
-=======
         std::string shape =
             py::cast(self.get_output_shape(0)).attr("__str__")().cast<std::string>();
-        std::string type = self.get_element_type().c_type_string();
->>>>>>> cbe47149
+        std::string type = self.get_output_element_type(0).c_type_string();
         return "<" + class_name + ": '" + self.get_friendly_name() + "' (" + shape + ", " + type +
                ")>";
     });
