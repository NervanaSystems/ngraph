//*****************************************************************************
// Copyright 2017-2020 Intel Corporation
//
// Licensed under the Apache License, Version 2.0 (the "License");
// you may not use this file except in compliance with the License.
// You may obtain a copy of the License at
//
//     http://www.apache.org/licenses/LICENSE-2.0
//
// Unless required by applicable law or agreed to in writing, software
// distributed under the License is distributed on an "AS IS" BASIS,
// WITHOUT WARRANTIES OR CONDITIONS OF ANY KIND, either express or implied.
// See the License for the specific language governing permissions and
// limitations under the License.
//*****************************************************************************

#include <algorithm>
#include <cctype>
#include <functional>
#include <locale>
#include <map>
#include <memory>
#include <string>
#include <vector>

#include <pybind11/stl.h>

#include "ngraph/attribute_visitor.hpp"
#include "ngraph/check.hpp"
#include "ngraph/enum_names.hpp"
#include "ngraph/except.hpp"
#include "ngraph/node.hpp"
#include "ngraph/op/constant.hpp"
#include "ngraph/opsets/opset.hpp"
#include "ngraph/util.hpp"
#include "node_factory.hpp"

namespace
{
    class DictAttributeDeserializer : public ngraph::AttributeVisitor
    {
    public:
        DictAttributeDeserializer(const py::dict& attributes)
            : m_attributes(attributes)
        {
        }

        virtual void on_attribute(const std::string& name, std::string& value) override
        {
            if (m_attributes.contains(name))
            {
                value = m_attributes[name.c_str()].cast<std::string>();
            }
        }
        virtual void on_attribute(const std::string& name, bool& value) override
        {
            if (m_attributes.contains(name))
            {
                value = m_attributes[name.c_str()].cast<bool>();
            }
        }
        virtual void on_adapter(const std::string& name,
                                ngraph::ValueAccessor<void>& adapter) override
        {
            if (m_attributes.contains(name))
            {
                NGRAPH_CHECK(
                    false, "No AttributeVisitor support for accessing attribute named: ", name);
            }
        }
        virtual void on_adapter(const std::string& name,
                                ngraph::ValueAccessor<std::string>& adapter) override
        {
            if (m_attributes.contains(name))
            {
                adapter.set(m_attributes[name.c_str()].cast<std::string>());
            }
        }
        virtual void on_adapter(const std::string& name,
                                ngraph::ValueAccessor<std::int64_t>& adapter) override
        {
            if (m_attributes.contains(name))
            {
                adapter.set(m_attributes[name.c_str()].cast<std::int64_t>());
            }
        }
        virtual void on_adapter(const std::string& name,
                                ngraph::ValueAccessor<double>& adapter) override
        {
            if (m_attributes.contains(name))
            {
                adapter.set(m_attributes[name.c_str()].cast<double>());
            }
        }
        virtual void on_adapter(const std::string& name,
                                ngraph::ValueAccessor<std::vector<int64_t>>& adapter) override
        {
            if (m_attributes.contains(name))
            {
                adapter.set(m_attributes[name.c_str()].cast<std::vector<std::int64_t>>());
            }
        }
        virtual void on_adapter(const std::string& name,
                                ngraph::ValueAccessor<std::vector<std::string>>& adapter) override
        {
            if (m_attributes.contains(name))
            {
                adapter.set(m_attributes[name.c_str()].cast<std::vector<std::string>>());
            }
        }
        virtual void on_adapter(const std::string& name,
                                ngraph::ValueAccessor<std::vector<float>>& adapter) override
        {
            if (m_attributes.contains(name))
            {
                adapter.set(m_attributes[name.c_str()].cast<std::vector<float>>());
            }
        }

<<<<<<< HEAD
    protected:
        const py::dict& m_attributes;
    };

    class NodeFactory
    {
    public:
        NodeFactory() {}
        NodeFactory(const std::string& opset_name)
            : m_opset{get_opset(opset_name)}
        {
        }

        std::shared_ptr<ngraph::Node> create(const std::string op_type_name,
                                             const ngraph::NodeVector& arguments,
                                             const py::dict& attributes = py::dict())
        {
            std::shared_ptr<ngraph::Node> op_node =
                std::shared_ptr<ngraph::Node>(m_opset.create(op_type_name));

            NGRAPH_CHECK(op_node != nullptr, "Couldn't create operator: ", op_type_name);
            DictAttributeDeserializer visitor(attributes);

            op_node->set_arguments(arguments);
            if (op_node->is_constant())
            {
                std::vector<size_t> shape = attributes["shape"].cast<std::vector<size_t>>();
                ngraph::element::Type el_type = ngraph::as_enum<ngraph::element::Type_t>(
                    attributes["element_type"].cast<std::string>());
                const void* data = attributes["value"].cast<void*>();
                // TODO: How to select correct opset version?
                op_node = std::make_shared<ngraph::op::v0::Constant>(el_type, shape, data);
            }
            else
            {
                op_node->visit_attributes(visitor);
            }
            op_node->constructor_validate_and_infer_types();

            return op_node;
        }

    private:
        const ngraph::OpSet& get_opset(const std::string& opset_name)
=======
class NodeFactory
{
public:
    NodeFactory() {}
    NodeFactory(const std::string& opset_ver)
        : m_opset{get_opset(opset_ver)}
    {
    }

    std::shared_ptr<ngraph::Node> create(const std::string op_type_name,
                                         const ngraph::NodeVector& arguments,
                                         const py::dict& attributes = py::dict())
    {
        const auto op_node = std::shared_ptr<ngraph::Node>(m_opset.create(op_type_name));

        NGRAPH_CHECK(op_node != nullptr, "Couldn't create operator: ", op_type_name);
        DictAttributeDeserializer visitor(attributes);

        op_node->set_arguments(arguments);
        op_node->visit_attributes(visitor);
        op_node->constructor_validate_and_infer_types();

        return op_node;
    }

private:
    const ngraph::OpSet& get_opset(std::string opset_ver)
    {
        std::locale loc;
        std::transform(opset_ver.begin(), opset_ver.end(), opset_ver.begin(), [&loc](char c) {
            return std::tolower(c, loc);
        });

        using OpsetFunction = std::function<const ngraph::OpSet&()>;

        static const std::map<std::string, OpsetFunction> s_opsets{
            {"opset0", OpsetFunction(ngraph::get_opset0)},
            {"opset1", OpsetFunction(ngraph::get_opset1)},
            {"opset2", OpsetFunction(ngraph::get_opset2)},
            {"opset3", OpsetFunction(ngraph::get_opset3)},
        };

        auto it = s_opsets.find(opset_ver);
        if (it == s_opsets.end())
>>>>>>> 58b649aa
        {
            std::string opset_name_ = opset_name;
            std::transform(opset_name_.begin(), opset_name_.end(), opset_name_.begin(), ::tolower);

            if (opset_name_ == "opset0")
            {
                return ngraph::get_opset0();
            }
            else if (opset_name_ == "opset1")
            {
                return ngraph::get_opset1();
            }
            else if (opset_name_ == "opset2")
            {
                return ngraph::get_opset2();
            }
            else
            {
                throw ngraph::ngraph_error("Unsupported opset version requested.");
            }
        }
<<<<<<< HEAD
=======
        return it->second();
    }
>>>>>>> 58b649aa

        const ngraph::OpSet& m_opset{ngraph::get_opset0()};
    };
}

namespace py = pybind11;

void regclass_pyngraph_NodeFactory(py::module m)
{
    py::class_<NodeFactory> node_factory(m, "NodeFactory");
    node_factory.doc() = "NodeFactory creates nGraph nodes";

    node_factory.def(py::init());
    node_factory.def(py::init<std::string>());

    node_factory.def("create", &NodeFactory::create);

    node_factory.def("__repr__", [](const NodeFactory& self) { return "<NodeFactory>"; });
}<|MERGE_RESOLUTION|>--- conflicted
+++ resolved
@@ -23,6 +23,7 @@
 #include <string>
 #include <vector>
 
+#include <pybind11/numpy.h>
 #include <pybind11/stl.h>
 
 #include "ngraph/attribute_visitor.hpp"
@@ -117,7 +118,6 @@
             }
         }
 
-<<<<<<< HEAD
     protected:
         const py::dict& m_attributes;
     };
@@ -144,11 +144,23 @@
             op_node->set_arguments(arguments);
             if (op_node->is_constant())
             {
+                NGRAPH_CHECK(attributes.contains("shape"), "Missing required \"shape\" attribute");
                 std::vector<size_t> shape = attributes["shape"].cast<std::vector<size_t>>();
+
+                NGRAPH_CHECK(attributes.contains("element_type"),
+                             "Missing required \"element_type\" attribute");
                 ngraph::element::Type el_type = ngraph::as_enum<ngraph::element::Type_t>(
                     attributes["element_type"].cast<std::string>());
-                const void* data = attributes["value"].cast<void*>();
-                // TODO: How to select correct opset version?
+                // const void* data = attributes["value"].cast<void*>();
+
+                NGRAPH_CHECK(attributes.contains("value"), "Missing required \"value\" attribute");
+                std::vector<float> data = attributes["value"].cast<std::vector<float>>();
+
+                // py::array np_array = py::array(attributes["value"]);
+                // py::buffer_info info = np_array.request();
+                // op_node = std::make_shared<ngraph::op::v0::Constant>(el_type, shape, data);
+                // op_node = std::make_shared<ngraph::op::v0::Constant>(el_type, shape, info.ptr);
+
                 op_node = std::make_shared<ngraph::op::v0::Constant>(el_type, shape, data);
             }
             else
@@ -161,79 +173,29 @@
         }
 
     private:
-        const ngraph::OpSet& get_opset(const std::string& opset_name)
-=======
-class NodeFactory
-{
-public:
-    NodeFactory() {}
-    NodeFactory(const std::string& opset_ver)
-        : m_opset{get_opset(opset_ver)}
-    {
-    }
-
-    std::shared_ptr<ngraph::Node> create(const std::string op_type_name,
-                                         const ngraph::NodeVector& arguments,
-                                         const py::dict& attributes = py::dict())
-    {
-        const auto op_node = std::shared_ptr<ngraph::Node>(m_opset.create(op_type_name));
-
-        NGRAPH_CHECK(op_node != nullptr, "Couldn't create operator: ", op_type_name);
-        DictAttributeDeserializer visitor(attributes);
-
-        op_node->set_arguments(arguments);
-        op_node->visit_attributes(visitor);
-        op_node->constructor_validate_and_infer_types();
-
-        return op_node;
-    }
-
-private:
-    const ngraph::OpSet& get_opset(std::string opset_ver)
-    {
-        std::locale loc;
-        std::transform(opset_ver.begin(), opset_ver.end(), opset_ver.begin(), [&loc](char c) {
-            return std::tolower(c, loc);
-        });
-
-        using OpsetFunction = std::function<const ngraph::OpSet&()>;
-
-        static const std::map<std::string, OpsetFunction> s_opsets{
-            {"opset0", OpsetFunction(ngraph::get_opset0)},
-            {"opset1", OpsetFunction(ngraph::get_opset1)},
-            {"opset2", OpsetFunction(ngraph::get_opset2)},
-            {"opset3", OpsetFunction(ngraph::get_opset3)},
-        };
-
-        auto it = s_opsets.find(opset_ver);
-        if (it == s_opsets.end())
->>>>>>> 58b649aa
-        {
-            std::string opset_name_ = opset_name;
-            std::transform(opset_name_.begin(), opset_name_.end(), opset_name_.begin(), ::tolower);
-
-            if (opset_name_ == "opset0")
-            {
-                return ngraph::get_opset0();
-            }
-            else if (opset_name_ == "opset1")
-            {
-                return ngraph::get_opset1();
-            }
-            else if (opset_name_ == "opset2")
-            {
-                return ngraph::get_opset2();
-            }
-            else
+        const ngraph::OpSet& get_opset(std::string opset_ver)
+        {
+            std::locale loc;
+            std::transform(opset_ver.begin(), opset_ver.end(), opset_ver.begin(), [&loc](char c) {
+                return std::tolower(c, loc);
+            });
+
+            using OpsetFunction = std::function<const ngraph::OpSet&()>;
+
+            static const std::map<std::string, OpsetFunction> s_opsets{
+                {"opset0", OpsetFunction(ngraph::get_opset0)},
+                {"opset1", OpsetFunction(ngraph::get_opset1)},
+                {"opset2", OpsetFunction(ngraph::get_opset2)},
+                {"opset3", OpsetFunction(ngraph::get_opset3)},
+            };
+
+            auto it = s_opsets.find(opset_ver);
+            if (it == s_opsets.end())
             {
                 throw ngraph::ngraph_error("Unsupported opset version requested.");
             }
-        }
-<<<<<<< HEAD
-=======
-        return it->second();
-    }
->>>>>>> 58b649aa
+            return it->second();
+        }
 
         const ngraph::OpSet& m_opset{ngraph::get_opset0()};
     };
