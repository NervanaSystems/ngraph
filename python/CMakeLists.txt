--- conflicted
+++ resolved
@@ -37,23 +37,14 @@
         pybind11
         GIT_REPOSITORY "https://github.com/pybind/pybind11.git"
         GIT_TAG "v2.2.4"
-<<<<<<< HEAD
-        SOURCE_DIR ${PYBIND11_SOURCE_DIR}
-=======
         SOURCE_DIR "${CMAKE_CURRENT_BINARY_DIR}/pybind11"
->>>>>>> 14cac0dd
         CONFIGURE_COMMAND ""
         BUILD_COMMAND ""
         INSTALL_COMMAND ""
 )
 
-<<<<<<< HEAD
-set(BUILD_SH_IN "${CMAKE_SOURCE_DIR}/python/configure_file/build_wheel.sh.in")
-set(BUILD_SH    "${CMAKE_BINARY_DIR}/python/build_wheel.sh")
-=======
-set(BUILD_SH_IN "${CMAKE_CURRENT_SOURCE_DIR}/build_wheel.sh.in")
-set(BUILD_SH    "${CMAKE_CURRENT_BINARY_DIR}/build_wheel.sh")
->>>>>>> 14cac0dd
+set(BUILD_SH_IN "${CMAKE_CURRENT_SOURCE_DIR}/python/configure_file/build_wheel.sh.in")
+set(BUILD_SH    "${CMAKE_CURRENT_BINARY_DIR}/python/build_wheel.sh")
 configure_file(${BUILD_SH_IN} ${BUILD_SH} @ONLY)
 
 add_custom_command(
