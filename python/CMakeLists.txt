# ******************************************************************************
# Copyright 2017-2019 Intel Corporation
#
# Licensed under the Apache License, Version 2.0 (the "License");
# you may not use this file except in compliance with the License.
# You may obtain a copy of the License at
#
#     http://www.apache.org/licenses/LICENSE-2.0
#
# Unless required by applicable law or agreed to in writing, software
# distributed under the License is distributed on an "AS IS" BASIS,
# WITHOUT WARRANTIES OR CONDITIONS OF ANY KIND, either express or implied.
# See the License for the specific language governing permissions and
# limitations under the License.
# ******************************************************************************

if(NGRAPH_MANYLINUX_ENABLE)
    if("${CMAKE_SOURCE_DIR}" STREQUAL "${CMAKE_CURRENT_SOURCE_DIR}")
        message(FATAL_ERROR "Please call from nGraph !")
    endif()

    if (WIN32)
        message(WARNING "Python API is not supported on Windows!")
        return()
    endif()
else()
    cmake_minimum_required (VERSION 3.1)

    project (pyngraph)
endif()

include(ExternalProject)

set(PYBIND11_SOURCE_DIR "${CMAKE_BINARY_DIR}/pybind11")

ExternalProject_Add(
        pybind11
        GIT_REPOSITORY "https://github.com/pybind/pybind11.git"
        GIT_TAG "v2.2.4"
        SOURCE_DIR ${PYBIND11_SOURCE_DIR}
        CONFIGURE_COMMAND ""
        BUILD_COMMAND ""
        INSTALL_COMMAND ""
)

set(BUILD_SH_IN "${CMAKE_SOURCE_DIR}/python/configure_file/build_wheel.sh.in")
set(BUILD_SH    "${CMAKE_BINARY_DIR}/python/build_wheel.sh")
configure_file(${BUILD_SH_IN} ${BUILD_SH} @ONLY)

add_custom_command(
        OUTPUT ${CMAKE_BINARY_DIR}/python/dist/
        POST_BUILD
        WORKING_DIR ${CMAKE_CURRENT_BINARY_DIR}
        COMMAND $(MAKE) -C ../ DESTDIR=python/_install install && bash build_wheel.sh
)

add_custom_target(python_wheel DEPENDS ngraph ${CMAKE_BINARY_DIR}/python/dist/)
if (NGRAPH_CPU_ENABLE)
    add_dependencies(python_wheel libmkldnn)
endif()

if (NOT NGRAPH_MANYLINUX_ENABLE)
    return()
endif()

set(NGRAPH_DEPS_INCLUDE ${CMAKE_SOURCE_DIR}/src)
set(NGRAPH_DEPS_LIB     ${NGRAPH_BUILD_DIR})

set(SETUP_PY_IN "${CMAKE_CURRENT_SOURCE_DIR}/configure_file/setup.in.py")
set(SETUP_PY    "${CMAKE_CURRENT_BINARY_DIR}/setup.py")
configure_file(${SETUP_PY_IN} ${SETUP_PY})

set(TOX_INI_IN "${CMAKE_CURRENT_SOURCE_DIR}/configure_file/tox.in.ini")
set(TOX_INI    "${CMAKE_CURRENT_BINARY_DIR}/tox.ini")
configure_file(${TOX_INI_IN} ${TOX_INI})

list(APPEND WHEEL_DEP_LIBS pybind11)
list(APPEND WHEEL_DEP_LIBS ngraph)
list(APPEND WHEEL_DEP_LIBS interpreter_backend)
if(NGRAPH_CPU_ENABLE)
    list(APPEND WHEEL_DEP_LIBS cpu_backend)
endif()
if(NGRAPH_GPU_ENABLE)
    list(APPEND WHEEL_DEP_LIBS gpu_backend)
endif()
if(NGRAPH_INTELGPU_ENABLE)
    list(APPEND WHEEL_DEP_LIBS intelgpu_backend)
endif()
if(NGRAPH_PLAIDML_ENABLE)
    list(APPEND WHEEL_DEP_LIBS plaidml_backend)
endif()
if(NGRAPH_HYBRID_ENABLE)
    list(APPEND WHEEL_DEP_LIBS hybrid_backend)
endif()
if (NGRAPH_USE_LLVM_OMPLIB)
    if(NOT NGRAPH_CODEGEN_ENABLE)
        list(APPEND WHEEL_DEP_LIBS ext_omprt)
    endif()
endif()

if(LINUX)
    find_program(PATCHELF patchelf)
    if(PATCHELF)
        add_custom_command(
            OUTPUT ${CMAKE_CURRENT_BINARY_DIR}/patchelf.timestamp
            WORKING_DIR ${CMAKE_CURRENT_BINARY_DIR}
            COMMAND ${PATCHELF} --force-rpath --set-rpath \'$$ORIGIN\' ${NGRAPH_LIBRARY_OUTPUT_DIRECTORY}/${MKLML_LIB}
<<<<<<< HEAD
=======
            COMMAND ${PATCHELF} --set-soname ${MKLML_LIB}  ${NGRAPH_LIBRARY_OUTPUT_DIRECTORY}/${MKLML_LIB}
>>>>>>> f9909466
            COMMAND ${CMAKE_COMMAND} -E touch patchelf.timestamp
            DEPENDS ${WHEEL_DEP_LIBS} ${WHEEL_DEPS}
        )
        list(APPEND WHEEL_DEPS ${CMAKE_CURRENT_BINARY_DIR}/patchelf.timestamp)
    endif()
endif()

if (NOT NGRAPH_MANYLINUX_ENABLE)
    unset(PYTHON_EXECUTABLE)
    unset(PYTHONINTERP_FOUND)
    find_package(PythonInterp 2)
    if (PYTHON_EXECUTABLE)
        set(PYTHON2_EXECUTABLE ${PYTHON_EXECUTABLE})
        find_program(VIRTUALENV virtualenv)
        if (NOT VIRTUALENV)
            message(FATAL_ERROR "Please install virtualenv!")
        endif()

        message(STATUS "Python2 executable:" ${PYTHON_EXECUTABLE})

        add_custom_command(
            OUTPUT ${CMAKE_CURRENT_BINARY_DIR}/wheel2.timestamp
            WORKING_DIRECTORY ${CMAKE_CURRENT_BINARY_DIR}
            COMMAND ${VIRTUALENV} -p ${PYTHON2_EXECUTABLE} .venv2
            COMMAND ./.venv2/bin/python -m pip install --no-cache-dir -U pip setuptools wheel
            COMMAND ./.venv2/bin/python setup.py bdist_wheel
            COMMAND ${CMAKE_COMMAND} -E remove_directory ${CMAKE_CURRENT_BINARY_DIR}/build
            COMMAND ${CMAKE_COMMAND} -E remove_directory ${CMAKE_CURRENT_BINARY_DIR}/ngraph_core.egg-info
            COMMAND ${CMAKE_COMMAND} -E touch wheel2.timestamp
            DEPENDS ${WHEEL_DEP_LIBS} ${WHEEL_DEPS}
        )
    list(APPEND WHEEL_DEPS ${CMAKE_CURRENT_BINARY_DIR}/wheel2.timestamp)
    endif (PYTHON_EXECUTABLE)

    # Workaround: find_package(PythonInterp 3) does not work.
    find_program(PYTHON3_EXECUTABLE python3)
    if (PYTHON3_EXECUTABLE)
        message(STATUS "Python3 executable:" ${PYTHON3_EXECUTABLE})

        add_custom_command(
            OUTPUT ${CMAKE_CURRENT_BINARY_DIR}/wheel3.timestamp
            WORKING_DIRECTORY ${CMAKE_CURRENT_BINARY_DIR}
            COMMAND ${PYTHON3_EXECUTABLE} -m venv .venv3
            COMMAND ./.venv3/bin/python -m pip install --no-cache-dir -U pip setuptools wheel
            COMMAND ./.venv3/bin/python setup.py bdist_wheel
            COMMAND ${CMAKE_COMMAND} -E remove_directory ${CMAKE_CURRENT_BINARY_DIR}/build
            COMMAND ${CMAKE_COMMAND} -E remove_directory ${CMAKE_CURRENT_BINARY_DIR}/ngraph_core.egg-info
            COMMAND ${CMAKE_COMMAND} -E touch wheel3.timestamp
            DEPENDS ${WHEEL_DEP_LIBS} ${WHEEL_DEPS}
        )
    list(APPEND WHEEL_DEPS ${CMAKE_CURRENT_BINARY_DIR}/wheel3.timestamp)
    endif (PYTHON3_EXECUTABLE)
else()
    add_custom_command(
        OUTPUT ${CMAKE_CURRENT_BINARY_DIR}/wheel27mu.timestamp
        WORKING_DIRECTORY ${CMAKE_CURRENT_BINARY_DIR}
        COMMAND /opt/python/cp27-cp27mu/bin/virtualenv -p /opt/python/cp27-cp27mu/bin/python2.7 .venv27mu
        COMMAND ./.venv27mu/bin/python -m pip install --no-cache-dir -U pip setuptools wheel
        COMMAND ./.venv27mu/bin/python setup.py bdist_wheel
        COMMAND ${CMAKE_COMMAND} -E remove_directory ${CMAKE_CURRENT_BINARY_DIR}/build
        COMMAND ${CMAKE_COMMAND} -E remove_directory ${CMAKE_CURRENT_BINARY_DIR}/ngraph_core.egg-info
        COMMAND ${CMAKE_COMMAND} -E touch wheel27mu.timestamp
        DEPENDS ${WHEEL_DEP_LIBS} ${WHEEL_DEPS}
    )
    list(APPEND WHEEL_DEPS ${CMAKE_CURRENT_BINARY_DIR}/wheel27mu.timestamp)
    add_custom_command(
        OUTPUT ${CMAKE_CURRENT_BINARY_DIR}/wheel27m.timestamp
        WORKING_DIRECTORY ${CMAKE_CURRENT_BINARY_DIR}
        COMMAND /opt/python/cp27-cp27mu/bin/virtualenv -p /opt/python/cp27-cp27m/bin/python2.7 .venv27m
        COMMAND ./.venv27m/bin/python -m pip install --no-cache-dir -U pip setuptools wheel
        COMMAND ./.venv27m/bin/python setup.py bdist_wheel
        COMMAND ${CMAKE_COMMAND} -E remove_directory ${CMAKE_CURRENT_BINARY_DIR}/build
        COMMAND ${CMAKE_COMMAND} -E remove_directory ${CMAKE_CURRENT_BINARY_DIR}/ngraph_core.egg-info
        COMMAND ${CMAKE_COMMAND} -E touch wheel27m.timestamp
        DEPENDS ${WHEEL_DEP_LIBS} ${WHEEL_DEPS}
    )
    list(APPEND WHEEL_DEPS ${CMAKE_CURRENT_BINARY_DIR}/wheel27m.timestamp)
    add_custom_command(
        OUTPUT ${CMAKE_CURRENT_BINARY_DIR}/wheel34.timestamp
        WORKING_DIRECTORY ${CMAKE_CURRENT_BINARY_DIR}
        COMMAND /opt/python/cp34-cp34m/bin/python3.4 -m venv .venv34
        COMMAND ./.venv34/bin/python -m pip install --no-cache-dir -U pip setuptools wheel
        COMMAND ./.venv34/bin/python setup.py bdist_wheel
        COMMAND ${CMAKE_COMMAND} -E remove_directory ${CMAKE_CURRENT_BINARY_DIR}/build
        COMMAND ${CMAKE_COMMAND} -E remove_directory ${CMAKE_CURRENT_BINARY_DIR}/ngraph_core.egg-info
        COMMAND ${CMAKE_COMMAND} -E touch wheel34.timestamp
        DEPENDS ${WHEEL_DEP_LIBS} ${WHEEL_DEPS}
    )
    list(APPEND WHEEL_DEPS ${CMAKE_CURRENT_BINARY_DIR}/wheel34.timestamp)
    add_custom_command(
        OUTPUT ${CMAKE_CURRENT_BINARY_DIR}/wheel35.timestamp
        WORKING_DIRECTORY ${CMAKE_CURRENT_BINARY_DIR}
        COMMAND /opt/python/cp35-cp35m/bin/python3.5 -m venv .venv35
        COMMAND ./.venv35/bin/python -m pip install --no-cache-dir -U pip setuptools wheel
        COMMAND ./.venv35/bin/python setup.py bdist_wheel
        COMMAND ${CMAKE_COMMAND} -E remove_directory ${CMAKE_CURRENT_BINARY_DIR}/build
        COMMAND ${CMAKE_COMMAND} -E remove_directory ${CMAKE_CURRENT_BINARY_DIR}/ngraph_core.egg-info
        COMMAND ${CMAKE_COMMAND} -E touch wheel35.timestamp
        DEPENDS ${WHEEL_DEP_LIBS} ${WHEEL_DEPS}
    )
    list(APPEND WHEEL_DEPS ${CMAKE_CURRENT_BINARY_DIR}/wheel35.timestamp)
    add_custom_command(
        OUTPUT ${CMAKE_CURRENT_BINARY_DIR}/wheel36.timestamp
        WORKING_DIRECTORY ${CMAKE_CURRENT_BINARY_DIR}
        COMMAND /opt/python/cp36-cp36m/bin/python3.6 -m venv .venv36
        COMMAND ./.venv36/bin/python -m pip install --no-cache-dir -U pip setuptools wheel
        COMMAND ./.venv36/bin/python setup.py bdist_wheel
        COMMAND ${CMAKE_COMMAND} -E remove_directory ${CMAKE_CURRENT_BINARY_DIR}/build
        COMMAND ${CMAKE_COMMAND} -E remove_directory ${CMAKE_CURRENT_BINARY_DIR}/ngraph_core.egg-info
        COMMAND ${CMAKE_COMMAND} -E touch wheel36.timestamp
        DEPENDS ${WHEEL_DEP_LIBS} ${WHEEL_DEPS}
    )
    list(APPEND WHEEL_DEPS ${CMAKE_CURRENT_BINARY_DIR}/wheel36.timestamp)
    add_custom_command(
        OUTPUT ${CMAKE_CURRENT_BINARY_DIR}/wheel37.timestamp
        WORKING_DIRECTORY ${CMAKE_CURRENT_BINARY_DIR}
        COMMAND /opt/python/cp37-cp37m/bin/python3.7 -m venv .venv37
        COMMAND ./.venv37/bin/python -m pip install --no-cache-dir -U pip setuptools wheel
        COMMAND ./.venv37/bin/python setup.py bdist_wheel
        COMMAND ${CMAKE_COMMAND} -E remove_directory ${CMAKE_CURRENT_BINARY_DIR}/build
        COMMAND ${CMAKE_COMMAND} -E remove_directory ${CMAKE_CURRENT_BINARY_DIR}/ngraph_core.egg-info
        COMMAND ${CMAKE_COMMAND} -E touch wheel37.timestamp
        DEPENDS ${WHEEL_DEP_LIBS} ${WHEEL_DEPS}
    )
    list(APPEND WHEEL_DEPS ${CMAKE_CURRENT_BINARY_DIR}/wheel37.timestamp)
endif()

add_custom_target(manylinux_wheel DEPENDS ${WHEEL_DEPS})
<|MERGE_RESOLUTION|>--- conflicted
+++ resolved
@@ -105,10 +105,7 @@
             OUTPUT ${CMAKE_CURRENT_BINARY_DIR}/patchelf.timestamp
             WORKING_DIR ${CMAKE_CURRENT_BINARY_DIR}
             COMMAND ${PATCHELF} --force-rpath --set-rpath \'$$ORIGIN\' ${NGRAPH_LIBRARY_OUTPUT_DIRECTORY}/${MKLML_LIB}
-<<<<<<< HEAD
-=======
             COMMAND ${PATCHELF} --set-soname ${MKLML_LIB}  ${NGRAPH_LIBRARY_OUTPUT_DIRECTORY}/${MKLML_LIB}
->>>>>>> f9909466
             COMMAND ${CMAKE_COMMAND} -E touch patchelf.timestamp
             DEPENDS ${WHEEL_DEP_LIBS} ${WHEEL_DEPS}
         )
