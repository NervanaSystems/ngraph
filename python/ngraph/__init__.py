# ******************************************************************************
# Copyright 2017-2019 Intel Corporation
#
# Licensed under the Apache License, Version 2.0 (the "License");
# you may not use this file except in compliance with the License.
# You may obtain a copy of the License at
#
#     http://www.apache.org/licenses/LICENSE-2.0
#
# Unless required by applicable law or agreed to in writing, software
# distributed under the License is distributed on an "AS IS" BASIS,
# WITHOUT WARRANTIES OR CONDITIONS OF ANY KIND, either express or implied.
# See the License for the specific language governing permissions and
# limitations under the License.
# ******************************************************************************
"""ngraph module namespace, exposing factory functions for all ops and other classes."""

from pkg_resources import get_distribution, DistributionNotFound

try:
    __version__ = get_distribution('ngraph-core').version
except DistributionNotFound:
    __version__ = '0.0.0-dev'

from ngraph.ops import absolute
from ngraph.ops import absolute as abs
from ngraph.ops import acos
from ngraph.ops import add
from ngraph.ops import argmax
from ngraph.ops import argmin
from ngraph.ops import asin
from ngraph.ops import atan
from ngraph.ops import avg_pool
from ngraph.ops import batch_norm
from ngraph.ops import broadcast
from ngraph.ops import broadcast_to
from ngraph.ops import ceiling
from ngraph.ops import ceiling as ceil
from ngraph.ops import clamp
from ngraph.ops import concat
from ngraph.ops import constant
from ngraph.ops import convert
from ngraph.ops import convolution
from ngraph.ops import convolution_backprop_data
from ngraph.ops import cos
from ngraph.ops import cosh
from ngraph.ops import divide
from ngraph.ops import dot
from ngraph.ops import elu
from ngraph.ops import equal
from ngraph.ops import exp
from ngraph.ops import floor
<<<<<<< HEAD
from ngraph.ops import gemm
=======
from ngraph.ops import gelu
>>>>>>> 1c9607bc
from ngraph.ops import get_output_element
from ngraph.ops import greater
from ngraph.ops import greater_eq
from ngraph.ops import less
from ngraph.ops import less_eq
from ngraph.ops import log
from ngraph.ops import logical_and
from ngraph.ops import logical_or
from ngraph.ops import logical_not
from ngraph.ops import lrn
from ngraph.ops import max
from ngraph.ops import max_pool
from ngraph.ops import maximum
from ngraph.ops import min
from ngraph.ops import minimum
from ngraph.ops import multiply
from ngraph.ops import negative
from ngraph.ops import not_equal
from ngraph.ops import one_hot
from ngraph.ops import pad
from ngraph.ops import parameter
from ngraph.ops import power
from ngraph.ops import prod
from ngraph.ops import relu
from ngraph.ops import replace_slice
from ngraph.ops import reshape
from ngraph.ops import reverse
from ngraph.ops import select
from ngraph.ops import sign
from ngraph.ops import sin
from ngraph.ops import sinh
from ngraph.ops import slice
from ngraph.ops import softmax
from ngraph.ops import sqrt
from ngraph.ops import subtract
from ngraph.ops import sum
from ngraph.ops import tan
from ngraph.ops import tanh
from ngraph.ops import topk

from ngraph.runtime import runtime<|MERGE_RESOLUTION|>--- conflicted
+++ resolved
@@ -50,11 +50,8 @@
 from ngraph.ops import equal
 from ngraph.ops import exp
 from ngraph.ops import floor
-<<<<<<< HEAD
+from ngraph.ops import gelu
 from ngraph.ops import gemm
-=======
-from ngraph.ops import gelu
->>>>>>> 1c9607bc
 from ngraph.ops import get_output_element
 from ngraph.ops import greater
 from ngraph.ops import greater_eq
