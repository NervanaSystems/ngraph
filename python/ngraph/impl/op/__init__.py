# ******************************************************************************
# Copyright 2017-2019 Intel Corporation
#
# Licensed under the Apache License, Version 2.0 (the "License");
# you may not use this file except in compliance with the License.
# You may obtain a copy of the License at
#
#     http://www.apache.org/licenses/LICENSE-2.0
#
# Unless required by applicable law or agreed to in writing, software
# distributed under the License is distributed on an "AS IS" BASIS,
# WITHOUT WARRANTIES OR CONDITIONS OF ANY KIND, either express or implied.
# See the License for the specific language governing permissions and
# limitations under the License.
# ******************************************************************************
"""
Package: ngraph.op
Low level wrappers for the nGraph c++ api in ngraph::op.
"""

# flake8: noqa

import sys
import six

import numpy as np

# workaround to load the libngraph.so with RTLD_GLOBAL
if six.PY3:
    import os
    flags = os.RTLD_NOW | os.RTLD_GLOBAL
else:
    import ctypes
    flags = sys.getdlopenflags() | ctypes.RTLD_GLOBAL
sys.setdlopenflags(flags)

from _pyngraph.op import Abs
from _pyngraph.op import Acos
from _pyngraph.op import Add
from _pyngraph.op import AllReduce
from _pyngraph.op import And
from _pyngraph.op import ArgMax
from _pyngraph.op import ArgMin
from _pyngraph.op import Asin
from _pyngraph.op import Atan
from _pyngraph.op import AvgPool
from _pyngraph.op import AvgPoolBackprop
from _pyngraph.op import BatchNormTraining
from _pyngraph.op import BatchNormInference
from _pyngraph.op import BatchNormTrainingBackprop
from _pyngraph.op import Broadcast
from _pyngraph.op import Ceiling
from _pyngraph.op import Concat
from _pyngraph.op import Constant

""" Retrieve Constant inner data.

    Internally uses PyBind11 Numpy's buffer protocol.

    :return Numpy array containing internally stored constant data.
"""
Constant.get_data = lambda self: np.array(self, copy=True)

from _pyngraph.op import Clamp
from _pyngraph.op import Convert
from _pyngraph.op import Convolution
from _pyngraph.op import ConvolutionBackpropData
from _pyngraph.op import ConvolutionBackpropFilters
from _pyngraph.op import Cos
from _pyngraph.op import Cosh
from _pyngraph.op import Divide
from _pyngraph.op import Dot
from _pyngraph.op import Elu
from _pyngraph.op import Equal
from _pyngraph.op import Exp
from _pyngraph.op import Floor
<<<<<<< HEAD
from _pyngraph.op import Gemm
=======
from _pyngraph.op import Gelu
>>>>>>> 1c9607bc
from _pyngraph.op import GetOutputElement
from _pyngraph.op import Greater
from _pyngraph.op import GreaterEq
from _pyngraph.op import Less
from _pyngraph.op import LessEq
from _pyngraph.op import Log
from _pyngraph.op import LRN
from _pyngraph.op import Max
from _pyngraph.op import Maximum
from _pyngraph.op import MaxPool
from _pyngraph.op import MaxPoolBackprop
from _pyngraph.op import Min
from _pyngraph.op import Minimum
from _pyngraph.op import Multiply
from _pyngraph.op import Negative
from _pyngraph.op import Not
from _pyngraph.op import NotEqual
from _pyngraph.op import OneHot
from _pyngraph.op import Op
from _pyngraph.op import Or
from _pyngraph.op import Pad
from _pyngraph.op import Parameter
from _pyngraph.op import Power
from _pyngraph.op import Product
from _pyngraph.op import Relu
from _pyngraph.op import ReluBackprop
from _pyngraph.op import ReplaceSlice
from _pyngraph.op import Reshape
from _pyngraph.op import Reverse
from _pyngraph.op import Select
from _pyngraph.op import Sign
from _pyngraph.op import Sin
from _pyngraph.op import Sinh
from _pyngraph.op import Slice
from _pyngraph.op import Softmax
from _pyngraph.op import Sqrt
from _pyngraph.op import Subtract
from _pyngraph.op import Sum
from _pyngraph.op import Tan
from _pyngraph.op import Tanh
from _pyngraph.op import TopK<|MERGE_RESOLUTION|>--- conflicted
+++ resolved
@@ -74,11 +74,8 @@
 from _pyngraph.op import Equal
 from _pyngraph.op import Exp
 from _pyngraph.op import Floor
-<<<<<<< HEAD
+from _pyngraph.op import Gelu
 from _pyngraph.op import Gemm
-=======
-from _pyngraph.op import Gelu
->>>>>>> 1c9607bc
 from _pyngraph.op import GetOutputElement
 from _pyngraph.op import Greater
 from _pyngraph.op import GreaterEq
