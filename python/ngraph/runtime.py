--- conflicted
+++ resolved
@@ -67,11 +67,7 @@
         self.runtime = runtime
         self.function = ng_function
         self.parameters = ng_function.get_parameters()
-<<<<<<< HEAD
-        self.handle = self.runtime.backend.compile(self.function)
-=======
         self.results = ng_function.get_results()
->>>>>>> 21b36370
 
         self.tensor_views = []  # type: List[Tensor]
         for parameter in self.parameters:
@@ -98,15 +94,11 @@
 
         self.runtime.backend.call(self.function, self.result_views, self.tensor_views)
 
-<<<<<<< HEAD
-        self.runtime.backend.call(self.handle, [result_view], self.tensor_views)
-=======
         results = []
         for result_view in self.result_views:
             result = np.ndarray(result_view.shape, dtype=get_dtype(result_view.element_type))
             Computation._read_tensor_view_to_ndarray(result_view, result)
             results.append(result)
->>>>>>> 21b36370
 
         return results
 
