--- conflicted
+++ resolved
@@ -67,11 +67,8 @@
         self.runtime = runtime
         self.function = ng_function
         self.parameters = ng_function.get_parameters()
-<<<<<<< HEAD
         self.results = ng_function.get_results()
-=======
         self.handle = self.runtime.backend.compile(self.function)
->>>>>>> 4038c555
 
         self.tensor_views = []  # type: List[Tensor]
         for parameter in self.parameters:
@@ -96,17 +93,13 @@
                 value = np.array(value)
             Computation._write_ndarray_to_tensor_view(value, tensor_view)
 
-        self.runtime.backend.call(self.function, self.result_views, self.tensor_views)
+        self.runtime.backend.call(self.handle, self.result_views, self.tensor_views)
 
-<<<<<<< HEAD
         results = []
         for result_view in self.result_views:
             result = np.ndarray(result_view.shape, dtype=get_dtype(result_view.element_type))
             Computation._read_tensor_view_to_ndarray(result_view, result)
             results.append(result)
-=======
-        self.runtime.backend.call(self.handle, [result_view], self.tensor_views)
->>>>>>> 4038c555
 
         return results
 
