--- conflicted
+++ resolved
@@ -21,21 +21,12 @@
     Shape, Strides
 
 from ngraph.impl.op import Abs, Acos, Add, And, Asin, ArgMax, ArgMin, Atan, AvgPool, \
-<<<<<<< HEAD
-    BatchNormTraining, BatchNormInference, Broadcast, Ceiling, Concat, Constant, Convert, \
-    Convolution, ConvolutionBackpropData, Cos, Cosh, DepthToSpace, Divide, Dot, Elu, Equal, \
-    Exp, Floor, GetOutputElement, Greater, GreaterEq, Less, LessEq, Log, LRN, Max, Maximum, \
-    MaxPool, Min, Minimum, Multiply, Negative, Not, NotEqual, OneHot, Or, Pad, Parameter, \
-    Product, Power, Relu, ReplaceSlice, Reshape, Reverse, Select, Sign, Sin, Sinh, Slice, \
-    Softmax, Sqrt, Subtract, Sum, Tan, Tanh, TopK
-=======
     BatchNormTraining, BatchNormInference, Broadcast, Ceiling, Clamp, Concat, Constant, Convert, \
-    Convolution, ConvolutionBackpropData, Cos, Cosh, Divide, Dot, Elu, Equal, Exp, Floor, \
-    Gelu, Gemm, GetOutputElement, Greater, GreaterEq, GRN, Less, LessEq, Log, LRN, Max, Maximum, \
+    Convolution, ConvolutionBackpropData, Cos, Cosh, DepthToSpace, Divide, Dot, Elu, Equal, Exp, \
+    Floor, Gelu, Gemm, GetOutputElement, Greater, GreaterEq, GRN, Less, LessEq, Log, LRN, Max, Maximum, \
     MaxPool, Min, Minimum, Multiply, Negative, Not, NotEqual, OneHot, Or, Pad, Parameter, Product, \
     Power, Relu, ReplaceSlice, Reshape, Reverse, Select, Sign, Sin, Sinh, Slice, Softmax, \
     Sqrt, Subtract, Sum, Tan, Tanh, TopK
->>>>>>> 2aa508b4
 
 from typing import Callable, Iterable, List, Union
 
@@ -593,7 +584,6 @@
 
 
 @nameable_op
-<<<<<<< HEAD
 def depth_to_space(node, block_size, name=None):  # type: (Node, int, str) -> Node
     """Rearranges input tensor from depth into blocks of spatial data.
 
@@ -613,7 +603,8 @@
     :return: The new node performing an DepthToSpace operation on its input tensor.
     """
     return DepthToSpace(node, block_size)
-=======
+
+  
 def gelu(node, name=None):  # type: (NodeInput, str) -> Node
     r"""Perform Gaussian Error Linear Unit operation element-wise on data from input node.
 
@@ -629,8 +620,7 @@
     :return: The new node performing a GELU operation on its input data element-wise.
     """
     return Gelu(as_node(node))
->>>>>>> 2aa508b4
-
+ 
 
 @nameable_op
 def select(selection_node, input_node1, input_node2, name=None):
