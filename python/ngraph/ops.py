--- conflicted
+++ resolved
@@ -22,19 +22,11 @@
 
 from ngraph.impl.op import Abs, Acos, Add, And, Asin, ArgMax, ArgMin, Atan, AvgPool, \
     BatchNormTraining, BatchNormInference, Broadcast, Ceiling, Clamp, Concat, Constant, Convert, \
-<<<<<<< HEAD
-    Convolution, ConvolutionBackpropData, Cos, Cosh, Divide, Dot, Elu, Equal, Exp, Floor, \
-    Gelu, GetOutputElement, Greater, GreaterEq, Less, LessEq, Log, LRN, Max, Maximum, \
-    MaxPool, Min, Minimum, Multiply, Negative, Not, NotEqual, OneHot, Or, Pad, Parameter, Product, \
-    Power, Relu, ReplaceSlice, Reshape, Reverse, Select, ShuffleChannels, Sign, Sin, Sinh, Slice, \
-    Softmax, Sqrt, SquaredDifference, Squeeze, Subtract, Sum, Tan, Tanh, TopK
-=======
     Convolution, ConvolutionBackpropData, Cos, Cosh, DepthToSpace, Divide, Dot, Elu, FakeQuantize, \
     Equal, Exp, Floor, Gelu, Gemm, GetOutputElement, Greater, GreaterEq, GRN, Less, LessEq, Log, \
     LRN, Max, Maximum, MaxPool, Min, Minimum, Multiply, Negative, Not, NotEqual, OneHot, Or, Pad, \
-    Parameter, Product, Power, Relu, ReplaceSlice, Reshape, Reverse, Select, Sign, Sin, Sinh, \
-    Slice, Softmax, Sqrt, Subtract, Sum, Tan, Tanh, TopK, Unsqueeze
->>>>>>> 439d4b51
+    Parameter, Product, Power, Relu, ReplaceSlice, Reshape, Reverse, Select, ShuffleChannels, Sign, Sin, \
+    Sinh, Slice, Softmax, Sqrt, SquaredDifference, Squeeze, Subtract, Sum, Tan, Tanh, TopK, Unsqueeze
 
 from typing import Callable, Iterable, List, Union
 
@@ -87,7 +79,6 @@
 
 
 @nameable_op
-<<<<<<< HEAD
 def shuffle_channels(data, axis, groups, name=None):  # type: (Node, int, int, str) -> Node
     """Perform permutation on data in the channel dimension of the input tensor.
 
@@ -173,7 +164,8 @@
     :return: The new node performing a squeeze operation on input tensor.
     """
     return Squeeze(data, as_node(axes))
-=======
+
+
 def unsqueeze(data, axes, name=None):  # type: (Node, NodeInput, str) -> Node
     """Perform unsqueeze operation on input tensor.
 
@@ -205,7 +197,6 @@
     :return: The new node performing a GRN operation on tensor's channels.
     """
     return GRN(data, bias)
->>>>>>> 439d4b51
 
 
 # Unary ops
