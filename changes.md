# API Changes

<<<<<<< HEAD
## Backend library interface
* Each backend `BACKEND` needs to define the macro `${BACKEND}_API` appopriately to import symbols
=======
## Op Definition
* Every Op class must declare a `static constexpr NodeTypeInfo type_info{name, version}` in the class definition and define it in the .cpp file. See any op definition for an example.
* The boolean node method `is_type<T>` is for testing if a node is the op `T`.
* `T as_type_ptr<T>()` and `T as_type<T>()` will upcast `Node` to an explicit op class if it is of class `T`, or `nullptr` if it is not.

## Backend library interface
* Each backend `BACKEND` needs to define the macro `${BACKEND}_API` appropriately to import symbols
>>>>>>> 6b240b48
  referenced from outside the library and to export them from within the library. See any
  of the `${backend}_backend_visibility.hpp` files for an example. 
* The `CMakeLists.txt` file for a backend defines `${BACKEND}_BACKEND_DLL_EXPORTS`.
  `target_compile_definitions(${backend}_backend PRIVATE ${BACKEND}_BACKEND_DLL_EXPORTS)`
* Each backend must define a function `ngraph_register_${backend}_backend` that registers a
  backend constructor function and ensures that initializations are performed.
  `ngraph/src/runtime/cpu/cpu_backend.cpp` has an example that includes initializations.
  Remove the old backend constructor code.

## Passes
* `LikeReplacement` pass must be run by all transformers.
* `ngraph::pass::FusionType` is now an enum class. Constant values defined by `FusionType` are created for backward compatibility and will be removed in future releases.

## Nodes, Parameters

* `Nodes` is now `NodeVector`
* `Parameters` is now `ParameterVector`
* `NodeVector`, `ParameterVector`, `AxisVector`, `AxisSet`, `Shape`, `Stride`, `Coordinate`, and `CoordinateDiff` are now classes, not type aliases.
* `PrimaryTensorView` is now `TensorView` (and will merge into `Tensor`)
* `copy_with_new_args` is protected; use `copy_with_new_inputs` which takes an `OutputVector` as an argument and preserves control dependencies.

## Changes to ops

* The namespace `ngraph::op` is only for actual ops. Helpers have been moved into
  `ngraph::op::util`:
  + `BinaryElementwiseArithmetic`
  + `BinaryElementwiseComparison`
  + `BinaryElementwise`
  + `RequiresTensorViewArgs`
  + `UnaryElementwiseArithmetic`
  + `UnaryElementwise`
  Ops defined outside of nGraph core will need to get the base class from `ngraph::op::util` and
  change the include file to `#include "ngraph/ops/util/requires_tensor_view_args.hpp"`, etc.

  See any of the core ops for an example.

## Changes to convolution and pooling ops

* Backprop ops have been added for convolution ops.
* The convolution and pooling ops have had several methods/fields renamed, to reflect a shift
  in terminology from "images" to "data". Generally this just means that you will have to
  `s/image_batch/data_batch/` and `s/image_dilation_strides/data_dilation_strides/`.
* The following functions have been removed:
  + `AvgPool`: `get_channel_count get_input_image_physical_shape get_input_image_virtual_shape get_output_image_shape get_batch_size get_image_dimension_count`
  + `MaxPool`: `get_channel_count get_input_image_shape get_output_image_shape get_batch_size get_image_dimension_count`
  + `Convolution`: `get_input_channel_count get_output_channel_count get_input_image_physical_shape get_input_image_virtual_shape get_output_image_shape get_window_physical_shape get_window_virtual_shape get_batch_size get_image_dimension_count`

  All of the above information can be inferred from the shapes and parameters of the op.

* The `AvgPool` operator has a new attribute governing whether or not padding-region values
  are considered when computing a given window's average: `include_padding_in_avg_computation`.
  One of the class constructors adds this to the parameter list, and the others use a default
  value of `false` which matches the old behavior.

## Negative convolution padding

`Convolution` now allows negative padding. This means that the `padding_below` and `padding_above`
arguments now take type `CoordinateDiff` instead of `Shape`. `CoordinateDiff` is an alias for
`std::vector<std::ptrdiff_t>`, which "is like `size_t` but is allowed to be negative". Callers may
need to be adapted.

## `Parameter` and `Function` no longer take a type argument.

## Changes to Tensor read and write methods

The `read` and `write` methods on ngraph::runtime::Tensor which take a `tensor_offset` as the
second of three arguments have been deprecated. The replacement `read` and `write` methods take
two arguments, the buffer pointer and the size. For any references to the deprecated methods
remove the second argument, the tensor offset, to update to the new API. These old read/write
methods have been decorated with deprecated warnings which may be enabled by setting
`-DNGRAPH_DEPRECATED_ENABLE=ON`.

To update, remove the passed argument. For example,
```C++
// Old
make_shared<Parameter>(make_shared<descriptor::TensorViewType>(element::f32, Shape{2, 4}));
// New (remove TensorViewType)
make_shared<Parameter>(element::f32, Shape{2, 4});

// Old
make_shared<Function>(results, result_type, parameters);
// New
make_shared<Function>(results, parameters);
```

The runtime::Tensor methods to get_tensor<> and write<T>(std::vector&) have been removed
to the unit test directory under utils/test_tool.hpp read_vector and write_vector.

## Changes to reshape op utils

Utility functions from `src/ngraph/op/util/reshape.hpp`, placed at namespace `ngraph::op::util`:

  - `reshape`
  - `reorder_axes`
  - `transpose`
  - `flatten`

Are moved to new location: `src/ngraph/builder/reshape.hpp` to namespace `ngraph::builder`.<|MERGE_RESOLUTION|>--- conflicted
+++ resolved
@@ -1,9 +1,5 @@
 # API Changes
 
-<<<<<<< HEAD
-## Backend library interface
-* Each backend `BACKEND` needs to define the macro `${BACKEND}_API` appopriately to import symbols
-=======
 ## Op Definition
 * Every Op class must declare a `static constexpr NodeTypeInfo type_info{name, version}` in the class definition and define it in the .cpp file. See any op definition for an example.
 * The boolean node method `is_type<T>` is for testing if a node is the op `T`.
@@ -11,7 +7,6 @@
 
 ## Backend library interface
 * Each backend `BACKEND` needs to define the macro `${BACKEND}_API` appropriately to import symbols
->>>>>>> 6b240b48
   referenced from outside the library and to export them from within the library. See any
   of the `${backend}_backend_visibility.hpp` files for an example. 
 * The `CMakeLists.txt` file for a backend defines `${BACKEND}_BACKEND_DLL_EXPORTS`.
