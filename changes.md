--- conflicted
+++ resolved
@@ -1,11 +1,10 @@
 # API Changes
 
-<<<<<<< HEAD
 ## Op Definition
 * Every Op class must declare a `static constexpr NodeTypeInfo type_info{name, version}` in the class definition and define it in the .cpp file. See any op definition for an example.
 * The boolean node method `is_type<T>` is for testing if a node is the op `T`.
 * `T as_type_ptr<T>()` and `T as_type<T>()` will upcast `Node` to an explicit op class if it is of class `T`, or `nullptr` if it is not.
-=======
+
 ## Backend library interface
 * Each backend `BACKEND` needs to define the macro `${BACKEND}_API` appropriately to import symbols
   referenced from outside the library and to export them from within the library. See any
@@ -16,7 +15,6 @@
   backend constructor function and ensures that initializations are performed.
   `ngraph/src/runtime/cpu/cpu_backend.cpp` has an example that includes initializations.
   Remove the old backend constructor code.
->>>>>>> 9035fb09
 
 ## Passes
 * `LikeReplacement` pass must be run by all transformers.
