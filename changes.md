--- conflicted
+++ resolved
@@ -1,7 +1,4 @@
 # API Changes
-<<<<<<< HEAD
-`Parameter` and `Function` no longer take a type argument.
-=======
 
 ## Negative convolution padding
 
@@ -10,9 +7,8 @@
 `std::vector<std::ptrdiff_t>`, which "is like `size_t` but is allowed to be negative". Callers may
 need to be adapted.
 
-## `Parameter` and `Function` no longer take a type argument. 
+## `Parameter` and `Function` no longer take a type argument.
 
->>>>>>> 7bd8cfbf
 To update, remove the passed argument. For example,
 ```C++
 // Old
