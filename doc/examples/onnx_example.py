# ******************************************************************************
# Copyright 2018 Intel Corporation
#
# Licensed under the Apache License, Version 2.0 (the "License");
# you may not use this file except in compliance with the License.
# You may obtain a copy of the License at
#
#     http://www.apache.org/licenses/LICENSE-2.0
#
# Unless required by applicable law or agreed to in writing, software
# distributed under the License is distributed on an "AS IS" BASIS,
# WITHOUT WARRANTIES OR CONDITIONS OF ANY KIND, either express or implied.
# See the License for the specific language governing permissions and
# limitations under the License.
# ******************************************************************************

import onnx

onnx_protobuf = onnx.load('/path/to/model/cntk_ResNet20_CIFAR10/model.onnx')
 
# Convert a serialized ONNX model to an ngraph model
from ngraph_onnx.onnx_importer.importer import import_onnx_model
ng_model = import_onnx_model(onnx_protobuf)[0]
 
<<<<<<< HEAD
 
# Using an ngraph runtime (CPU backend), create a callable computation
import ngraph as ng
=======

# Using ngraph_api, create a callable computation object
import ngraph_api as ng
>>>>>>> 45e9aa4e
runtime = ng.runtime(manager_name='CPU')
resnet = runtime.computation(ng_model['output'], *ng_model['inputs'])
 
# Load or create an image
import numpy as np
picture = np.ones([1, 3, 32, 32])
 
# Run ResNet inference on picture
resnet(picture)
 <|MERGE_RESOLUTION|>--- conflicted
+++ resolved
@@ -21,16 +21,10 @@
 # Convert a serialized ONNX model to an ngraph model
 from ngraph_onnx.onnx_importer.importer import import_onnx_model
 ng_model = import_onnx_model(onnx_protobuf)[0]
- 
-<<<<<<< HEAD
+
  
 # Using an ngraph runtime (CPU backend), create a callable computation
 import ngraph as ng
-=======
-
-# Using ngraph_api, create a callable computation object
-import ngraph_api as ng
->>>>>>> 45e9aa4e
 runtime = ng.runtime(manager_name='CPU')
 resnet = runtime.computation(ng_model['output'], *ng_model['inputs'])
  
