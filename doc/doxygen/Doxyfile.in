PROJECT_NAME     = "Intel® nGraph™ library"
PROJECT_BRIEF    = "Intel® nGraph™ library"

OUTPUT_DIRECTORY = @CMAKE_CURRENT_BINARY_DIR@
INPUT            = @CMAKE_SOURCE_DIR@/src
INCLUDE_PATH     = @CMAKE_SOURCE_DIR@/src
RECURSIVE        = YES

USE_MATHJAX      = YES

GENERATE_XML     = YES

WARN_IF_UNDOCUMENTED = @DOXYGEN_WARN_IF_UNDOCUMENTED@
QUIET                = @DOXYGEN_QUIET@

ENABLE_PREPROCESSING   = YES
MACRO_EXPANSION        = YES
EXPAND_ONLY_PREDEF     = YES
<<<<<<< HEAD
PREDEFINED             = NGRAPH_API=
=======
PREDEFINED             = NGRAPH_API= \
                         NOP_BACKEND_API= \
                         CPU_BACKEND_API= \
                         GCPU_BACKEND_API= \
                         GPU_BACKEND_API= \
                         INTERPRETER_BACKEND_API= \
                         PLAID_BACKEND_API= \

EXCLUDE_PATTERNS  = */plaidml/*
EXCLUDE_PATTERNS += */gpu/*
EXCLUDE_PATTERNS += */src/contrib/mlir/*
>>>>>>> 1b034470
<|MERGE_RESOLUTION|>--- conflicted
+++ resolved
@@ -16,9 +16,6 @@
 ENABLE_PREPROCESSING   = YES
 MACRO_EXPANSION        = YES
 EXPAND_ONLY_PREDEF     = YES
-<<<<<<< HEAD
-PREDEFINED             = NGRAPH_API=
-=======
 PREDEFINED             = NGRAPH_API= \
                          NOP_BACKEND_API= \
                          CPU_BACKEND_API= \
@@ -29,5 +26,4 @@
 
 EXCLUDE_PATTERNS  = */plaidml/*
 EXCLUDE_PATTERNS += */gpu/*
-EXCLUDE_PATTERNS += */src/contrib/mlir/*
->>>>>>> 1b034470
+EXCLUDE_PATTERNS += */src/contrib/mlir/*