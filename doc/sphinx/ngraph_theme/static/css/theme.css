--- conflicted
+++ resolved
@@ -2737,22 +2737,14 @@
   height: 35.2px;
   display: inline-block;
   line-height: 44.8px;
-<<<<<<< HEAD
   padding: 0.1 0.1;
   margin-left: 0.43em;
   margin-bottom: 0;
   display: block;
   font-family: "NeoSansIntel", sans;
-=======
-  padding: 0.1 0.1 em;
-  margin-left: 0.31em;
-  margin-bottom: 0;
-  display: block;
-  font-family: "NeoSansIntel", sans;
   font-weight: bolder;
->>>>>>> b0d86687
   text-transform: uppercase;
-  font-size: 107%;
+  font-size: 103%;
   color: #abb6cd;
   /* background-color: #53607d; */
   white-space: nowrap;
