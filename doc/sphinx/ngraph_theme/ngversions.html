--- conflicted
+++ resolved
@@ -9,10 +9,7 @@
         <dt>{{ _('Recent Versions') }}<i class="fa fa-terminal"></i></dt>
         <dd><!-- Until our https://docs.ngraph.ai/ publishing is set up, we link to GitHub -->  
           <ul>
-<<<<<<< HEAD
-=======
            <li><a href="https://github.com/NervanaSystems/ngraph/releases/tag/v0.27.1-rc.1">0.27.1</a></li> 
->>>>>>> 2e49a546
            <li><a href="https://github.com/NervanaSystems/ngraph/releases/tag/v0.27.0-rc.1">0.27.0</a></li> 
            <li><a href="https://github.com/NervanaSystems/ngraph/releases/tag/v0.26.0">0.26.0</a></li>
            <li><a href="https://github.com/NervanaSystems/ngraph/releases/tag/v0.25.1-rc.10">0.25.1</a></li>
