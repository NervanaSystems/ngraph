.. ---------------------------------------------------------------------------
.. Copyright 2018-2019 Intel Corporation
.. Licensed under the Apache License, Version 2.0 (the "License");
.. you may not use this file except in compliance with the License.
.. You may obtain a copy of the License at
..
..      http://www.apache.org/licenses/LICENSE-2.0
..
.. Unless required by applicable law or agreed to in writing, software
.. distributed under the License is distributed on an "AS IS" BASIS,
.. WITHOUT WARRANTIES OR CONDITIONS OF ANY KIND, either express or implied.
.. See the License for the specific language governing permissions and
.. limitations under the License.
.. ---------------------------------------------------------------------------


.. This documentation is available online at
.. https://ngraph.nervanasys.com/docs/latest

<<<<<<< HEAD
nGraph Compiler stack 
=======
nGraph Compiler stack
>>>>>>> 690eb032
#####################


nGraph is an open-source graph compiler for :abbr:`Artificial Neural Networks (
ANNs)`. The nGraph Compiler stack provides an inherently efficient graph-based
<<<<<<< HEAD
compilation infrastructure designed to be compatible with many upcoming 
=======
compilation infrastructure designed to be compatible with many upcoming
>>>>>>> 690eb032
:abbr:`Application-Specific Integrated Circuits (ASICs)`, like the Intel®
Nervana™ Neural Network Processor (Intel® Nervana™ NNP), while also unlocking
a massive performance boost on any existing hardware targets for your neural
network: both GPUs and CPUs. Using its flexible infrastructure, you will find
it becomes much easier to create Deep Learning (DL) models that can adhere to
the "write once, run anywhere" mantra that enables your AI solutions to easily
go from concept to production to scale.

Frameworks using nGraph to execute workloads have shown `up to 45X`_
performance boost compared to native implementations. For a high-level
overview, see the :ref:`introduction` and our latest :doc:`project/release-notes`.

.. toctree::
   :maxdepth: 1
   :caption: Introduction
   :glob:
<<<<<<< HEAD
   
=======

>>>>>>> 690eb032
   introduction/*


.. toctree::
   :maxdepth: 1
   :caption: Connecting Frameworks
<<<<<<< HEAD
   
   frameworks/overview.rst
=======

   frameworks/overview.rst
   frameworks/tensorflow.rst
   frameworks/onnx.rst
   frameworks/paddlepaddle.rst
>>>>>>> 690eb032


.. toctree::
   :maxdepth: 1
   :caption: nGraph Core

   core/overview.rst
<<<<<<< HEAD
   core/pattern-matcher.rst 
   core/graph_construction.rst
   core/passes/passes.rst
   nGraph Core Ops <ops/index.rst>
   core/quantization.rst
   core/dynamic_shape.rst
   core/control_flow.rst
   
=======
   core/pattern-matcher.rst
   core/graph_construction.rst
   core/passes/passes.rst
   nGraph Core Ops <ops/index.rst>
.. core/quantization.rst
.. core/dynamic_shape.rst
.. core/control_flow.rst

>>>>>>> 690eb032

.. toctree::
   :maxdepth: 1
   :caption: Backend Support

   backend-support/overview.rst
<<<<<<< HEAD
   backend-support/cpu.rst
   backend-support/kernel_library.rst
   backend-support/plaidml.rst
=======
.. backend-support/cpu.rst
.. backend-support/kernel_library.rst
.. backend-support/plaidml.rst
>>>>>>> 690eb032


.. toctree::
   :maxdepth: 1
   :caption: Distributed Training

   distributed/overview.rst
<<<<<<< HEAD
   distributed/tensorflow.rst
   distributed/paddlepaddle.rst
=======
.. distributed/tensorflow.rst
.. distributed/paddlepaddle.rst
>>>>>>> 690eb032


.. toctree::
   :maxdepth: 1
   :caption: Validated Workloads

   validated_workloads/list.rst


.. toctree::
   :maxdepth: 1
   :caption: Diagnostics and Visualization

<<<<<<< HEAD
   diagnostics/nbench.rst
   diagnostics/provenance.rst
   diagnostics/netron.rst
=======
..  diagnostics/nbench.rst
..  diagnostics/provenance.rst
..  diagnostics/netron.rst
>>>>>>> 690eb032


.. toctree::
   :maxdepth: 1
   :caption: Contribution

   contribution/guide.rst
<<<<<<< HEAD
   contribution/governance.rst
=======
.. contribution/governance.rst
>>>>>>> 690eb032


Indices and tables
==================

   * :ref:`search`
   * :ref:`genindex`



.. nGraph: https://www.ngraph.ai
.. _up to 45X: https://ai.intel.com/ngraph-compiler-stack-beta-release/<|MERGE_RESOLUTION|>--- conflicted
+++ resolved
@@ -17,21 +17,13 @@
 .. This documentation is available online at
 .. https://ngraph.nervanasys.com/docs/latest
 
-<<<<<<< HEAD
-nGraph Compiler stack 
-=======
 nGraph Compiler stack
->>>>>>> 690eb032
 #####################
 
 
 nGraph is an open-source graph compiler for :abbr:`Artificial Neural Networks (
 ANNs)`. The nGraph Compiler stack provides an inherently efficient graph-based
-<<<<<<< HEAD
-compilation infrastructure designed to be compatible with many upcoming 
-=======
 compilation infrastructure designed to be compatible with many upcoming
->>>>>>> 690eb032
 :abbr:`Application-Specific Integrated Circuits (ASICs)`, like the Intel®
 Nervana™ Neural Network Processor (Intel® Nervana™ NNP), while also unlocking
 a massive performance boost on any existing hardware targets for your neural
@@ -48,27 +40,18 @@
    :maxdepth: 1
    :caption: Introduction
    :glob:
-<<<<<<< HEAD
-   
-=======
 
->>>>>>> 690eb032
    introduction/*
 
 
 .. toctree::
    :maxdepth: 1
    :caption: Connecting Frameworks
-<<<<<<< HEAD
-   
-   frameworks/overview.rst
-=======
 
    frameworks/overview.rst
    frameworks/tensorflow.rst
    frameworks/onnx.rst
    frameworks/paddlepaddle.rst
->>>>>>> 690eb032
 
 
 .. toctree::
@@ -76,16 +59,6 @@
    :caption: nGraph Core
 
    core/overview.rst
-<<<<<<< HEAD
-   core/pattern-matcher.rst 
-   core/graph_construction.rst
-   core/passes/passes.rst
-   nGraph Core Ops <ops/index.rst>
-   core/quantization.rst
-   core/dynamic_shape.rst
-   core/control_flow.rst
-   
-=======
    core/pattern-matcher.rst
    core/graph_construction.rst
    core/passes/passes.rst
@@ -94,22 +67,15 @@
 .. core/dynamic_shape.rst
 .. core/control_flow.rst
 
->>>>>>> 690eb032
 
 .. toctree::
    :maxdepth: 1
    :caption: Backend Support
 
    backend-support/overview.rst
-<<<<<<< HEAD
-   backend-support/cpu.rst
-   backend-support/kernel_library.rst
-   backend-support/plaidml.rst
-=======
 .. backend-support/cpu.rst
 .. backend-support/kernel_library.rst
 .. backend-support/plaidml.rst
->>>>>>> 690eb032
 
 
 .. toctree::
@@ -117,13 +83,8 @@
    :caption: Distributed Training
 
    distributed/overview.rst
-<<<<<<< HEAD
-   distributed/tensorflow.rst
-   distributed/paddlepaddle.rst
-=======
 .. distributed/tensorflow.rst
 .. distributed/paddlepaddle.rst
->>>>>>> 690eb032
 
 
 .. toctree::
@@ -137,15 +98,9 @@
    :maxdepth: 1
    :caption: Diagnostics and Visualization
 
-<<<<<<< HEAD
-   diagnostics/nbench.rst
-   diagnostics/provenance.rst
-   diagnostics/netron.rst
-=======
 ..  diagnostics/nbench.rst
 ..  diagnostics/provenance.rst
 ..  diagnostics/netron.rst
->>>>>>> 690eb032
 
 
 .. toctree::
@@ -153,19 +108,7 @@
    :caption: Contribution
 
    contribution/guide.rst
-<<<<<<< HEAD
-   contribution/governance.rst
-=======
 .. contribution/governance.rst
->>>>>>> 690eb032
-
-
-Indices and tables
-==================
-
-   * :ref:`search`
-   * :ref:`genindex`
-
 
 
 .. nGraph: https://www.ngraph.ai
