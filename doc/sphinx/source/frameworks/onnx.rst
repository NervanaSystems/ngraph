.. _frameworks_onnx:

<<<<<<< HEAD

ONNX
====


=======
ONNX
====

>>>>>>> 553b4b9f
nGraph is able to import and execute ONNX models. Models are converted to
nGraph's internal representation and converted to ``Function`` objects, which
can be compiled and executed on one of nGraph's backends.

You can use nGraph's Python API to run an ONNX model and nGraph can be used
as an ONNX backend using the add-on package `nGraph-ONNX <ngraph_onnx>`_.


.. note:: In order to support ONNX, nGraph must be built with the
   ``NGRAPH_ONNX_IMPORT_ENABLE`` flag. See `Building nGraph-ONNX
   <ngraph_onnx_building>`_ for more information. All nGraph packages
   published on PyPI are built with ONNX support.


Installation
------------

To prepare your environment to use nGraph and ONNX, install the Python packages
for nGraph, ONNX and NumPy:

::

    $ pip install ngraph-core onnx numpy


Importing an ONNX model
-----------------------

You can download models from the `ONNX Model Zoo <onnx_model_zoo_>`_.
For example ResNet-50:

::

    $ wget https://s3.amazonaws.com/download.onnx/models/opset_9/resnet50.tar.gz
    $ tar -xzvf resnet50.tar.gz


Use the following Python commands to convert the downloaded model to an nGraph
``Function``:

.. code-block:: python

    # Import ONNX and load an ONNX file from disk
    >>> import onnx
    >>> onnx_protobuf = onnx.load('resnet50/model.onnx')

    # Convert ONNX model to an ngraph model
    >>> from ngraph.impl.onnx_import import import_onnx_model
    >>> ng_function = import_onnx_model(onnx_protobuf.SerializeToString())

    # The importer returns a list of ngraph models for every ONNX graph output:
    >>> print(ng_function)
    <Function: 'resnet50' ([1, 1000])>


This creates an nGraph ``Function`` object, which can be used to execute a
computation on a chosen backend.

Running a computation
---------------------

You can now create an nGraph ``Runtime`` backend and use it to compile your
``Function`` to a backend-specific ``Computation`` object. Finally, you can
execute your model by calling the created ``Computation`` object with input
data:

.. code-block:: python

    # Using an nGraph runtime (CPU backend) create a callable computation object
    >>> import ngraph as ng
    >>> runtime = ng.runtime(backend_name='CPU')
    >>> resnet_on_cpu = runtime.computation(ng_function)
    >>> print(resnet_on_cpu)
    <Computation: resnet50(Parameter_269)>

    # Load an image (or create a mock as in this example)
    >>> import numpy as np
    >>> picture = np.ones([1, 3, 224, 224], dtype=np.float32)
     # Run computation on the picture:
    >>> resnet_on_cpu(picture)
    [array([[2.16105007e-04, 5.58412226e-04, 9.70510227e-05, 5.76671446e-05,
             7.45318757e-05, 4.80892748e-04, 5.67404088e-04, 9.48728994e-05,
             ...


Find more information about nGraph and ONNX in the
`nGraph-ONNX <ngraph_onnx>`_ GitHub repository.


.. _ngraph_onnx: https://github.com/NervanaSystems/ngraph-onnx/
.. _ngraph_onnx_building: https://github.com/NervanaSystems/ngraph-onnx/blob/master/BUILDING.md
.. _onnx_model_zoo: https://github.com/onnx/models<|MERGE_RESOLUTION|>--- conflicted
+++ resolved
@@ -1,16 +1,9 @@
 .. _frameworks_onnx:
 
-<<<<<<< HEAD
 
 ONNX
 ====
 
-
-=======
-ONNX
-====
-
->>>>>>> 553b4b9f
 nGraph is able to import and execute ONNX models. Models are converted to
 nGraph's internal representation and converted to ``Function`` objects, which
 can be compiled and executed on one of nGraph's backends.
