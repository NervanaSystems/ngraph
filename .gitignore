# Compiled Object files
*.slo
*.lo
*.o
*.obj
*.pyc

# Precompiled Headers
*.gch
*.pch

# Compiled Dynamic libraries
*.so
*.dylib
*.dll

# Fortran module files
*.mod

# Compiled Static libraries
*.lai
*.la
*.a
*.lib

# Executables
*.exe
*.out
*.app

# QT Creator
*.creator
*.config
*.files
*.includes
*.creator.user*
*.autosave

.DS_Store
@eaDir/
.d/
bin/
*.log
output/
*.png
*.jpg
*.mp2
*.mpg
*.cpio
*.wav
doc/source/generated
.cache/
nervana_aeon.egg-info/

# vim
*.swp
*.swo

<<<<<<< HEAD
# setup.py intermediate files
=======
>>>>>>> 55502f91
build*/

# makeenv and test intermediate files
tmp/

# Apple
*.AppleDouble

config_args.txt
.nfs*
venv/
.vscode/

# VisualGDB files
VisualGDB/
toolchain.cmake<|MERGE_RESOLUTION|>--- conflicted
+++ resolved
@@ -56,10 +56,6 @@
 *.swp
 *.swo
 
-<<<<<<< HEAD
-# setup.py intermediate files
-=======
->>>>>>> 55502f91
 build*/
 
 # makeenv and test intermediate files
