--- conflicted
+++ resolved
@@ -48,12 +48,8 @@
 /src/ngraph/pattern/                @jbobba @aprocter
 /src/ngraph/runtime/                @rkimballn1 @jbobba
 /src/ngraph/runtime/cpu/            @jbobba
-<<<<<<< HEAD
 /src/contrib/mlir/                  @nmostafa @dcaballe
 /src/ngraph/runtime/cpu/builder/allreduce.*pp    @wenzhe-nrv @jbobba @avijit-nervana
-=======
-/src/ngraph/runtime/cpu/builder/allreduce.*pp    @wenzhe-nrv @jbobba
->>>>>>> d0a83a35
 /src/ngraph/runtime/dynamic/        @aprocter
 /src/ngraph/runtime/gpu/            @rkimballn1
 /src/ngraph/runtime/hybrid/         @rkimballn1
