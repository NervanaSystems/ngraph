--- conflicted
+++ resolved
@@ -53,11 +53,7 @@
 /src/contrib/mlir/                  @nmostafa @dcaballe
 /src/ngraph/runtime/cpu/builder/allreduce.*pp    @wenzhe-nrv @jbobba
 /src/ngraph/runtime/dynamic/        @diyessi
-<<<<<<< HEAD
-=======
-/src/ngraph/runtime/intelgpu/       @dmyershov
 /src/ngraph/runtime/gpu/            @csullivan @rkimballn1
->>>>>>> 171956e2
 /src/ngraph/runtime/interpreter/    @rkimballn1
 /src/ngraph/runtime/plaidml/        @earhart @dgkutnic
 /src/ngraph/runtime/reference/      @diyessi
