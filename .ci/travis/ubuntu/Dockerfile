--- conflicted
+++ resolved
@@ -30,12 +30,7 @@
 COPY . /root/ngraph
 RUN mkdir /root/ngraph/build
 WORKDIR /root/ngraph/build
-<<<<<<< HEAD
-RUN cmake .. -DNGRAPH_USE_PREBUILT_LLVM=TRUE -DNGRAPH_ONNX_IMPORT_ENABLE=TRUE \
-             -DCMAKE_INSTALL_PREFIX="~/ngraph_dist"
-=======
 RUN cmake ../ -DNGRAPH_CPU_ENABLE=FALSE -DNGRAPH_UNIT_TEST_ENABLE=FALSE -DDNGRAPH_TOOLS_ENABLE=FALSE -DNGRAPH_USE_PREBUILT_LLVM=TRUE -DCMAKE_INSTALL_PREFIX="~/ngraph_dist"
->>>>>>> c625abfd
 RUN make style-check
 RUN make
 RUN make install
