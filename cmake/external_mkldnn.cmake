--- conflicted
+++ resolved
@@ -103,16 +103,9 @@
 add_library(libmkl INTERFACE)
 add_dependencies(libmkl ext_mkl)
 foreach(LIB ${MKL_LIBS})
-<<<<<<< HEAD
     list(APPEND MKL_LIBS_PATH ${MKL_SOURCE_DIR}/lib/${LIB})
 endforeach()
 target_link_libraries(libmkl INTERFACE ${MKL_LIBS_PATH})
-=======
-    list(APPEND TMP_PATHS ${EXTERNAL_PROJECTS_ROOT}/mkldnn/lib/${LIB})
-endforeach()
-set(MKL_LIBS ${TMP_PATHS})
-target_link_libraries(libmkl INTERFACE ${MKL_LIBS})
->>>>>>> 90503652
 
 set(MKLDNN_GIT_REPO_URL https://github.com/intel/mkl-dnn)
 set(MKLDNN_GIT_TAG "830a100")
@@ -123,7 +116,6 @@
 endif()
 set(MKLDNN_LIBS ${EXTERNAL_PROJECTS_ROOT}/mkldnn/lib/libmkldnn${CMAKE_SHARED_LIBRARY_SUFFIX})
 
-<<<<<<< HEAD
 # The 'BUILD_BYPRODUCTS' argument was introduced in CMake 3.2.
 if(${CMAKE_VERSION} VERSION_LESS 3.2)
     ExternalProject_Add(
@@ -142,8 +134,8 @@
         # Uncomment below with any in-flight MKL-DNN patches
         # PATCH_COMMAND patch -p1 < ${CMAKE_SOURCE_DIR}/third-party/patches/mkldnn-cmake-openmp.patch
         CMAKE_ARGS
-            -DWITH_TEST=OFF
-            -DWITH_EXAMPLE=OFF
+            -DWITH_TEST=FALSE
+            -DWITH_EXAMPLE=FALSE
             -DCMAKE_BUILD_TYPE=${CMAKE_BUILD_TYPE}
             -DCMAKE_C_COMPILER=${CMAKE_C_COMPILER}
             -DCMAKE_CXX_COMPILER=${CMAKE_CXX_COMPILER}
@@ -177,8 +169,8 @@
         # Uncomment below with any in-flight MKL-DNN patches
         # PATCH_COMMAND patch -p1 < ${CMAKE_SOURCE_DIR}/third-party/patches/mkldnn-cmake-openmp.patch
         CMAKE_ARGS
-            -DWITH_TEST=OFF
-            -DWITH_EXAMPLE=OFF
+            -DWITH_TEST=FALSE
+            -DWITH_EXAMPLE=FALSE
             -DCMAKE_BUILD_TYPE=${CMAKE_BUILD_TYPE}
             -DCMAKE_C_COMPILER=${CMAKE_C_COMPILER}
             -DCMAKE_CXX_COMPILER=${CMAKE_CXX_COMPILER}
@@ -198,41 +190,6 @@
         EXCLUDE_FROM_ALL TRUE
         )
 endif()
-=======
-ExternalProject_Add(
-    ext_mkldnn
-    DEPENDS ext_mkl
-    GIT_REPOSITORY ${MKLDNN_GIT_REPO_URL}
-    GIT_TAG ${MKLDNN_GIT_TAG}
-    UPDATE_COMMAND ""
-    CONFIGURE_COMMAND
-    # Patch gets mad if it applied for a second time so:
-    #    --forward tells patch to ignore if it has already been applied
-    #    --reject-file tells patch to not right a reject file
-    #    || exit 0 changes the exit code for the PATCH_COMMAND to zero so it is not an error
-    # I don't like it, but it works
-    PATCH_COMMAND patch -p1 --forward --reject-file=- -i ${CMAKE_SOURCE_DIR}/cmake/${MKLDNN_PATCH_FILE} || exit 0
-    # Uncomment below with any in-flight MKL-DNN patches
-    # PATCH_COMMAND patch -p1 < ${CMAKE_SOURCE_DIR}/third-party/patches/mkldnn-cmake-openmp.patch
-    CMAKE_ARGS
-        -DWITH_TEST=FALSE
-        -DWITH_EXAMPLE=FALSE
-        -DCMAKE_BUILD_TYPE=${CMAKE_BUILD_TYPE}
-        -DCMAKE_C_COMPILER=${CMAKE_C_COMPILER}
-        -DCMAKE_CXX_COMPILER=${CMAKE_CXX_COMPILER}
-        -DCMAKE_INSTALL_PREFIX=${EXTERNAL_PROJECTS_ROOT}/mkldnn
-        -DMKLDNN_ENABLE_CONCURRENT_EXEC=ON
-        -DMKLROOT=${MKL_ROOT}
-        "-DARCH_OPT_FLAGS=-march=${NGRAPH_TARGET_ARCH} -mtune=${NGRAPH_TARGET_ARCH}"
-    TMP_DIR "${EXTERNAL_PROJECTS_ROOT}/mkldnn/tmp"
-    STAMP_DIR "${EXTERNAL_PROJECTS_ROOT}/mkldnn/stamp"
-    DOWNLOAD_DIR "${EXTERNAL_PROJECTS_ROOT}/mkldnn/download"
-    SOURCE_DIR "${EXTERNAL_PROJECTS_ROOT}/mkldnn/src"
-    BINARY_DIR "${EXTERNAL_PROJECTS_ROOT}/mkldnn/build"
-    INSTALL_DIR "${EXTERNAL_PROJECTS_ROOT}/mkldnn"
-    EXCLUDE_FROM_ALL TRUE
-    )
->>>>>>> 90503652
 
 # CPU backend has dependency on CBLAS
 ExternalProject_Add_Step(
