# Copyright 2017 Nervana Systems Inc.
# Licensed under the Apache License, Version 2.0 (the "License");
# you may not use this file except in compliance with the License.
# You may obtain a copy of the License at

#     http://www.apache.org/licenses/LICENSE-2.0

# Unless required by applicable law or agreed to in writing, software
# distributed under the License is distributed on an "AS IS" BASIS,
# WITHOUT WARRANTIES OR CONDITIONS OF ANY KIND, either express or implied.
# See the License for the specific language governing permissions and
# limitations under the License.

include(ExternalProject)

#----------------------------------------------------------------------------------------------------------
# Fetch and install MKL-DNN
#----------------------------------------------------------------------------------------------------------

set(MKLDNN_BUILD_COMMAND_EXTRA_FLAGS ""
    CACHE STRING "Additional flags to supply to '${CMAKE_MAKE_PROGRAM}' when building MKLDNN."
    )

set(MKLDNN_CMAKE_EXTRA_FLAGS ""
    CACHE STRING "Additional flags to supply to 'cmake' when building the MKLDNN build."
    )

# CMake is a terrible language when it comes to lists and strings.  Here's the behavior we *want*:
#   1. CMake's user enters a space-separated list of additional command-line argments to be supplied
#      to the 'make' invocation that builds MKL-DNN.
#
#   2. When that 'make' invocation occurs, each of thoise command-line arguments is a separate token
#      on the command-line of the 'make' invocation.
#
# To avoid CMake grouping all of those command-line arguments together into a single, quote-
# delimited string on the 'make' command-line, we need to temporarily convert the user-specified,
# space-separated string into a CMake semicolon-separated list.
separate_arguments(MKLDNN_BUILD_COMMAND_EXTRA_FLAGS_LIST UNIX_COMMAND
    "${MKLDNN_BUILD_COMMAND_EXTRA_FLAGS}"
    )

separate_arguments(MKLDNN_CMAKE_EXTRA_FLAGS_LIST UNIX_COMMAND
    "${MKLDNN_CMAKE_EXTRA_FLAGS}"
    )

#----------------------------------------------------------------------------------------------------------

if(NOT ${CMAKE_SYSTEM_NAME} MATCHES "Darwin")

    set(MKLDNN_GIT_REPO_URL https://github.com/01org/mkl-dnn)
    set(MKLDNN_GIT_TAG "144e0db")
    set(MKLDNN_INSTALL_DIR ${EXTERNAL_INSTALL_DIR}/mkldnn)

    # The 'BUILD_BYPRODUCTS' argument was introduced in CMake 3.2.
    if(${CMAKE_VERSION} VERSION_LESS 3.2)
        ExternalProject_Add(
            ext_mkldnn
            GIT_REPOSITORY ${MKLDNN_GIT_REPO_URL}
            GIT_TAG ${MKLDNN_GIT_TAG}
            UPDATE_COMMAND ""
            # Uncomment below with any in-flight MKL-DNN patches
            # PATCH_COMMAND patch -p1 < ${CMAKE_SOURCE_DIR}/third-party/patches/mkldnn-cmake-openmp.patch
<<<<<<< HEAD
            CMAKE_ARGS -DCMAKE_C_COMPILER=${CMAKE_C_COMPILER} -DCMAKE_CXX_COMPILER=${CMAKE_CXX_COMPILER}
                       -DCMAKE_INSTALL_PREFIX=${MKLDNN_INSTALL_DIR}
=======
            CMAKE_ARGS
                -DCMAKE_INSTALL_PREFIX=${MKLDNN_INSTALL_DIR}
                ${MKLDNN_CMAKE_EXTRA_FLAGS_LIST}
            BUILD_COMMAND "${CMAKE_MAKE_PROGRAM}" ${MKLDNN_BUILD_COMMAND_EXTRA_FLAGS_LIST}
>>>>>>> 588d69a4
            )
    else()
        ExternalProject_Add(
            ext_mkldnn
            GIT_REPOSITORY ${MKLDNN_GIT_REPO_URL}
            GIT_TAG ${MKLDNN_GIT_TAG}
            UPDATE_COMMAND ""
            # Uncomment below with any in-flight MKL-DNN patches
            # PATCH_COMMAND patch -p1 < ${CMAKE_SOURCE_DIR}/third-party/patches/mkldnn-cmake-openmp.patch
<<<<<<< HEAD
            CMAKE_ARGS -DCMAKE_C_COMPILER=${CMAKE_C_COMPILER} -DCMAKE_CXX_COMPILER=${CMAKE_CXX_COMPILER}
                       -DCMAKE_INSTALL_PREFIX=${MKLDNN_INSTALL_DIR}
=======
>>>>>>> 588d69a4
            BUILD_BYPRODUCTS "${MKLDNN_INSTALL_DIR}/include/mkldnn.hpp"
            CMAKE_ARGS
                -DCMAKE_INSTALL_PREFIX=${MKLDNN_INSTALL_DIR}
                ${MKLDNN_CMAKE_EXTRA_FLAGS_LIST}
            BUILD_COMMAND "${CMAKE_MAKE_PROGRAM}" ${MKLDNN_BUILD_COMMAND_EXTRA_FLAGS_LIST}
            )
    endif()

    ExternalProject_Get_Property(ext_mkldnn source_dir binary_dir)

    ExternalProject_Add_Step(
        ext_mkldnn
        PrepareMKL
        COMMAND ${source_dir}/scripts/prepare_mkl.sh
        DEPENDEES download
        DEPENDERS configure
        )


    set(MKLDNN_INCLUDE_DIR "${MKLDNN_INSTALL_DIR}/include" PARENT_SCOPE)
    set(MKLDNN_LIB_DIR "${MKLDNN_INSTALL_DIR}/lib" PARENT_SCOPE)

endif()<|MERGE_RESOLUTION|>--- conflicted
+++ resolved
@@ -60,15 +60,12 @@
             UPDATE_COMMAND ""
             # Uncomment below with any in-flight MKL-DNN patches
             # PATCH_COMMAND patch -p1 < ${CMAKE_SOURCE_DIR}/third-party/patches/mkldnn-cmake-openmp.patch
-<<<<<<< HEAD
-            CMAKE_ARGS -DCMAKE_C_COMPILER=${CMAKE_C_COMPILER} -DCMAKE_CXX_COMPILER=${CMAKE_CXX_COMPILER}
-                       -DCMAKE_INSTALL_PREFIX=${MKLDNN_INSTALL_DIR}
-=======
             CMAKE_ARGS
+                -DCMAKE_C_COMPILER=${CMAKE_C_COMPILER}
+                -DCMAKE_CXX_COMPILER=${CMAKE_CXX_COMPILER}
                 -DCMAKE_INSTALL_PREFIX=${MKLDNN_INSTALL_DIR}
                 ${MKLDNN_CMAKE_EXTRA_FLAGS_LIST}
             BUILD_COMMAND "${CMAKE_MAKE_PROGRAM}" ${MKLDNN_BUILD_COMMAND_EXTRA_FLAGS_LIST}
->>>>>>> 588d69a4
             )
     else()
         ExternalProject_Add(
@@ -78,11 +75,10 @@
             UPDATE_COMMAND ""
             # Uncomment below with any in-flight MKL-DNN patches
             # PATCH_COMMAND patch -p1 < ${CMAKE_SOURCE_DIR}/third-party/patches/mkldnn-cmake-openmp.patch
-<<<<<<< HEAD
-            CMAKE_ARGS -DCMAKE_C_COMPILER=${CMAKE_C_COMPILER} -DCMAKE_CXX_COMPILER=${CMAKE_CXX_COMPILER}
-                       -DCMAKE_INSTALL_PREFIX=${MKLDNN_INSTALL_DIR}
-=======
->>>>>>> 588d69a4
+            CMAKE_ARGS
+                -DCMAKE_C_COMPILER=${CMAKE_C_COMPILER}
+                -DCMAKE_CXX_COMPILER=${CMAKE_CXX_COMPILER}
+                -DCMAKE_INSTALL_PREFIX=${MKLDNN_INSTALL_DIR}
             BUILD_BYPRODUCTS "${MKLDNN_INSTALL_DIR}/include/mkldnn.hpp"
             CMAKE_ARGS
                 -DCMAKE_INSTALL_PREFIX=${MKLDNN_INSTALL_DIR}
