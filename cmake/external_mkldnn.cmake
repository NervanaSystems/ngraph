--- conflicted
+++ resolved
@@ -92,7 +92,6 @@
 endif()
 set(MKLDNN_LIBS ${EXTERNAL_PROJECTS_ROOT}/mkldnn/lib/libmkldnn${CMAKE_SHARED_LIBRARY_SUFFIX})
 
-<<<<<<< HEAD
 if (WIN32)
     ExternalProject_Add(
         ext_mkldnn
@@ -101,12 +100,21 @@
         GIT_TAG ${MKLDNN_GIT_TAG}
         UPDATE_COMMAND ""
         CONFIGURE_COMMAND
+        # Patch gets mad if it applied for a second time so:
+        #    --forward tells patch to ignore if it has already been applied
+        #    --reject-file tells patch to not right a reject file
+        #    || exit 0 changes the exit code for the PATCH_COMMAND to zero so it is not an error
+        # I don't like it, but it works
+        PATCH_COMMAND patch -p1 --forward --reject-file=- -i ${CMAKE_SOURCE_DIR}/cmake/${MKLDNN_PATCH_FILE} || exit 0
+        # Uncomment below with any in-flight MKL-DNN patches
+        # PATCH_COMMAND patch -p1 < ${CMAKE_SOURCE_DIR}/third-party/patches/mkldnn-cmake-openmp.patch
+        CMAKE_GENERATOR ${CMAKE_GENERATOR}
+        CMAKE_GENERATOR_PLATFORM ${CMAKE_GENERATOR_PLATFORM}
+        CMAKE_GENERATOR_TOOLSET ${CMAKE_GENERATOR_TOOLSET}
         CMAKE_ARGS
+            ${NGRAPH_FORWARD_CMAKE_ARGS}
             -DWITH_TEST=FALSE
             -DWITH_EXAMPLE=FALSE
-            -DCMAKE_BUILD_TYPE=${CMAKE_BUILD_TYPE}
-            -DCMAKE_C_COMPILER=${CMAKE_C_COMPILER}
-            -DCMAKE_CXX_COMPILER=${CMAKE_CXX_COMPILER}
             -DCMAKE_INSTALL_PREFIX=${EXTERNAL_PROJECTS_ROOT}/mkldnn
             -DMKLDNN_ENABLE_CONCURRENT_EXEC=ON
             -DMKLROOT=${MKL_ROOT}
@@ -134,12 +142,13 @@
         PATCH_COMMAND patch -p1 --forward --reject-file=- -i ${CMAKE_SOURCE_DIR}/cmake/${MKLDNN_PATCH_FILE} || exit 0
         # Uncomment below with any in-flight MKL-DNN patches
         # PATCH_COMMAND patch -p1 < ${CMAKE_SOURCE_DIR}/third-party/patches/mkldnn-cmake-openmp.patch
+        CMAKE_GENERATOR ${CMAKE_GENERATOR}
+        CMAKE_GENERATOR_PLATFORM ${CMAKE_GENERATOR_PLATFORM}
+        CMAKE_GENERATOR_TOOLSET ${CMAKE_GENERATOR_TOOLSET}
         CMAKE_ARGS
+            ${NGRAPH_FORWARD_CMAKE_ARGS}
             -DWITH_TEST=FALSE
             -DWITH_EXAMPLE=FALSE
-            -DCMAKE_BUILD_TYPE=${CMAKE_BUILD_TYPE}
-            -DCMAKE_C_COMPILER=${CMAKE_C_COMPILER}
-            -DCMAKE_CXX_COMPILER=${CMAKE_CXX_COMPILER}
             -DCMAKE_INSTALL_PREFIX=${EXTERNAL_PROJECTS_ROOT}/mkldnn
             -DMKLDNN_ENABLE_CONCURRENT_EXEC=ON
             -DMKLROOT=${MKL_ROOT}
@@ -153,42 +162,6 @@
         EXCLUDE_FROM_ALL TRUE
         )
 endif()
-=======
-ExternalProject_Add(
-    ext_mkldnn
-    DEPENDS ext_mkl
-    GIT_REPOSITORY ${MKLDNN_GIT_REPO_URL}
-    GIT_TAG ${MKLDNN_GIT_TAG}
-    UPDATE_COMMAND ""
-    CONFIGURE_COMMAND
-    # Patch gets mad if it applied for a second time so:
-    #    --forward tells patch to ignore if it has already been applied
-    #    --reject-file tells patch to not right a reject file
-    #    || exit 0 changes the exit code for the PATCH_COMMAND to zero so it is not an error
-    # I don't like it, but it works
-    PATCH_COMMAND patch -p1 --forward --reject-file=- -i ${CMAKE_SOURCE_DIR}/cmake/${MKLDNN_PATCH_FILE} || exit 0
-    # Uncomment below with any in-flight MKL-DNN patches
-    # PATCH_COMMAND patch -p1 < ${CMAKE_SOURCE_DIR}/third-party/patches/mkldnn-cmake-openmp.patch
-    CMAKE_GENERATOR ${CMAKE_GENERATOR}
-    CMAKE_GENERATOR_PLATFORM ${CMAKE_GENERATOR_PLATFORM}
-    CMAKE_GENERATOR_TOOLSET ${CMAKE_GENERATOR_TOOLSET}
-    CMAKE_ARGS
-        ${NGRAPH_FORWARD_CMAKE_ARGS}
-        -DWITH_TEST=FALSE
-        -DWITH_EXAMPLE=FALSE
-        -DCMAKE_INSTALL_PREFIX=${EXTERNAL_PROJECTS_ROOT}/mkldnn
-        -DMKLDNN_ENABLE_CONCURRENT_EXEC=ON
-        -DMKLROOT=${MKL_ROOT}
-        "-DARCH_OPT_FLAGS=-march=${NGRAPH_TARGET_ARCH} -mtune=${NGRAPH_TARGET_ARCH}"
-    TMP_DIR "${EXTERNAL_PROJECTS_ROOT}/mkldnn/tmp"
-    STAMP_DIR "${EXTERNAL_PROJECTS_ROOT}/mkldnn/stamp"
-    DOWNLOAD_DIR "${EXTERNAL_PROJECTS_ROOT}/mkldnn/download"
-    SOURCE_DIR "${EXTERNAL_PROJECTS_ROOT}/mkldnn/src"
-    BINARY_DIR "${EXTERNAL_PROJECTS_ROOT}/mkldnn/build"
-    INSTALL_DIR "${EXTERNAL_PROJECTS_ROOT}/mkldnn"
-    EXCLUDE_FROM_ALL TRUE
-    )
->>>>>>> 757621be
 
 ExternalProject_Add_Step(
     ext_mkldnn
