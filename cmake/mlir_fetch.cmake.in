# ******************************************************************************
# Copyright 2017-2020 Intel Corporation
#
# Licensed under the Apache License, Version 2.0 (the "License");
# you may not use this file except in compliance with the License.
# You may obtain a copy of the License at
#
#     http://www.apache.org/licenses/LICENSE-2.0
#
# Unless required by applicable law or agreed to in writing, software
# distributed under the License is distributed on an "AS IS" BASIS,
# WITHOUT WARRANTIES OR CONDITIONS OF ANY KIND, either express or implied.
# See the License for the specific language governing permissions and
# limitations under the License.
# ******************************************************************************

cmake_minimum_required(VERSION 3.1)

include(ExternalProject)

project(mlir-fetch NONE)

ExternalProject_Add(
    ext_mlir_llvm
    PREFIX mlir_llvm
<<<<<<< HEAD
    GIT_REPOSITORY ${MLIR_LLVM_REPO_URL}
    GIT_TAG ${MLIR_LLVM_COMMIT_ID}
    CMAKE_GENERATOR ${CMAKE_GENERATOR}
    CMAKE_GENERATOR_PLATFORM ${CMAKE_GENERATOR_PLATFORM}
    CMAKE_GENERATOR_TOOLSET ${CMAKE_GENERATOR_TOOLSET}
    CONFIGURE_COMMAND ${CMAKE_COMMAND} ${MLIR_LLVM_SOURCE_DIR} -DLLVM_ENABLE_PROJECTS=mlir -DLLVM_BUILD_EXAMPLES=ON -DLLVM_TARGETS_TO_BUILD=host -DLLVM_ENABLE_RTTI=ON -DCMAKE_BUILD_TYPE=${CMAKE_BUILD_TYPE}
    BUILD_COMMAND ${CMAKE_COMMAND} --build . --target check-mlir -- -j8
    INSTALL_COMMAND ""
    SOURCE_DIR ${MLIR_LLVM_ROOT}
    BINARY_DIR ${MLIR_LLVM_BUILD_DIR}
    STAMP_DIR "${MLIR_PROJECT_ROOT}/mlir/stamp"
=======
    GIT_REPOSITORY @MLIR_LLVM_REPO_URL@
    GIT_TAG @MLIR_LLVM_COMMIT_ID@
    CONFIGURE_COMMAND ""
    BUILD_COMMAND ""
    INSTALL_COMMAND ""
    UPDATE_COMMAND ""
    SOURCE_DIR @MLIR_LLVM_ROOT@
    DOWNLOAD_NO_PROGRESS TRUE
    EXCLUDE_FROM_ALL TRUE
    )

set(MLIR_DEPENDS ext_mlir_llvm)

include(ProcessorCount)
ProcessorCount(N)
if(N EQUAL 0)
    set(N 8)
endif()

ExternalProject_Add(
    ext_mlir
    PREFIX mlir
    DEPENDS ${MLIR_DEPENDS}
    GIT_REPOSITORY @MLIR_REPO_URL@
    GIT_TAG @MLIR_COMMIT_ID@
    CONFIGURE_COMMAND ""
    CMAKE_GENERATOR "@CMAKE_GENERATOR@"
    CMAKE_GENERATOR_PLATFORM @CMAKE_GENERATOR_PLATFORM@
    CMAKE_GENERATOR_TOOLSET @CMAKE_GENERATOR_TOOLSET@

    BUILD_COMMAND @CMAKE_COMMAND@ ../llvm -DLLVM_BUILD_EXAMPLES=ON -DLLVM_TARGETS_TO_BUILD=host -DLLVM_ENABLE_RTTI=ON -DCMAKE_BUILD_TYPE=@CMAKE_BUILD_TYPE@
    COMMAND @CMAKE_COMMAND@ --build . --target check-mlir -- -j${N}
    INSTALL_COMMAND ""
    UPDATE_COMMAND ""
    SOURCE_DIR @MLIR_SOURCE_DIR@
    BINARY_DIR @MLIR_BUILD_DIR@
    STAMP_DIR "@MLIR_PROJECT_ROOT@/mlir/stamp"
>>>>>>> 8c881bc3
    DOWNLOAD_NO_PROGRESS TRUE
    EXCLUDE_FROM_ALL TRUE
    )<|MERGE_RESOLUTION|>--- conflicted
+++ resolved
@@ -20,35 +20,6 @@
 
 project(mlir-fetch NONE)
 
-ExternalProject_Add(
-    ext_mlir_llvm
-    PREFIX mlir_llvm
-<<<<<<< HEAD
-    GIT_REPOSITORY ${MLIR_LLVM_REPO_URL}
-    GIT_TAG ${MLIR_LLVM_COMMIT_ID}
-    CMAKE_GENERATOR ${CMAKE_GENERATOR}
-    CMAKE_GENERATOR_PLATFORM ${CMAKE_GENERATOR_PLATFORM}
-    CMAKE_GENERATOR_TOOLSET ${CMAKE_GENERATOR_TOOLSET}
-    CONFIGURE_COMMAND ${CMAKE_COMMAND} ${MLIR_LLVM_SOURCE_DIR} -DLLVM_ENABLE_PROJECTS=mlir -DLLVM_BUILD_EXAMPLES=ON -DLLVM_TARGETS_TO_BUILD=host -DLLVM_ENABLE_RTTI=ON -DCMAKE_BUILD_TYPE=${CMAKE_BUILD_TYPE}
-    BUILD_COMMAND ${CMAKE_COMMAND} --build . --target check-mlir -- -j8
-    INSTALL_COMMAND ""
-    SOURCE_DIR ${MLIR_LLVM_ROOT}
-    BINARY_DIR ${MLIR_LLVM_BUILD_DIR}
-    STAMP_DIR "${MLIR_PROJECT_ROOT}/mlir/stamp"
-=======
-    GIT_REPOSITORY @MLIR_LLVM_REPO_URL@
-    GIT_TAG @MLIR_LLVM_COMMIT_ID@
-    CONFIGURE_COMMAND ""
-    BUILD_COMMAND ""
-    INSTALL_COMMAND ""
-    UPDATE_COMMAND ""
-    SOURCE_DIR @MLIR_LLVM_ROOT@
-    DOWNLOAD_NO_PROGRESS TRUE
-    EXCLUDE_FROM_ALL TRUE
-    )
-
-set(MLIR_DEPENDS ext_mlir_llvm)
-
 include(ProcessorCount)
 ProcessorCount(N)
 if(N EQUAL 0)
@@ -56,24 +27,19 @@
 endif()
 
 ExternalProject_Add(
-    ext_mlir
-    PREFIX mlir
-    DEPENDS ${MLIR_DEPENDS}
-    GIT_REPOSITORY @MLIR_REPO_URL@
-    GIT_TAG @MLIR_COMMIT_ID@
-    CONFIGURE_COMMAND ""
-    CMAKE_GENERATOR "@CMAKE_GENERATOR@"
+    ext_mlir_llvm
+    PREFIX mlir_llvm
+    GIT_REPOSITORY @MLIR_LLVM_REPO_URL@
+    GIT_TAG @MLIR_LLVM_COMMIT_ID@
+    CMAKE_GENERATOR @CMAKE_GENERATOR@
     CMAKE_GENERATOR_PLATFORM @CMAKE_GENERATOR_PLATFORM@
     CMAKE_GENERATOR_TOOLSET @CMAKE_GENERATOR_TOOLSET@
-
-    BUILD_COMMAND @CMAKE_COMMAND@ ../llvm -DLLVM_BUILD_EXAMPLES=ON -DLLVM_TARGETS_TO_BUILD=host -DLLVM_ENABLE_RTTI=ON -DCMAKE_BUILD_TYPE=@CMAKE_BUILD_TYPE@
-    COMMAND @CMAKE_COMMAND@ --build . --target check-mlir -- -j${N}
+    CONFIGURE_COMMAND @CMAKE_COMMAND@ @MLIR_LLVM_SOURCE_DIR@ -DLLVM_ENABLE_PROJECTS=mlir -DLLVM_BUILD_EXAMPLES=ON -DLLVM_TARGETS_TO_BUILD=host -DLLVM_ENABLE_RTTI=ON -DCMAKE_BUILD_TYPE=@CMAKE_BUILD_TYPE@
+    BUILD_COMMAND @CMAKE_COMMAND@ --build . --target check-mlir -- -j${N}
     INSTALL_COMMAND ""
-    UPDATE_COMMAND ""
-    SOURCE_DIR @MLIR_SOURCE_DIR@
-    BINARY_DIR @MLIR_BUILD_DIR@
+    SOURCE_DIR @MLIR_LLVM_ROOT@
+    BINARY_DIR @MLIR_LLVM_BUILD_DIR@
     STAMP_DIR "@MLIR_PROJECT_ROOT@/mlir/stamp"
->>>>>>> 8c881bc3
     DOWNLOAD_NO_PROGRESS TRUE
     EXCLUDE_FROM_ALL TRUE
     )