# ******************************************************************************
# Copyright 2017-2020 Intel Corporation
#
# Licensed under the Apache License, Version 2.0 (the "License");
# you may not use this file except in compliance with the License.
# You may obtain a copy of the License at
#
#     http://www.apache.org/licenses/LICENSE-2.0
#
# Unless required by applicable law or agreed to in writing, software
# distributed under the License is distributed on an "AS IS" BASIS,
# WITHOUT WARRANTIES OR CONDITIONS OF ANY KIND, either express or implied.
# See the License for the specific language governing permissions and
# limitations under the License.
# ******************************************************************************

cmake_minimum_required(VERSION 3.1)

include(ExternalProject)

project(mlir-fetch NONE)

<<<<<<< HEAD
ExternalProject_Add(
    ext_mlir_llvm
    PREFIX mlir_llvm
    GIT_REPOSITORY @MLIR_LLVM_REPO_URL@
    GIT_TAG @MLIR_LLVM_COMMIT_ID@
    CMAKE_GENERATOR "${CMAKE_GENERATOR}"
    CMAKE_GENERATOR_PLATFORM "${CMAKE_GENERATOR_PLATFORM}"
    CMAKE_GENERATOR_TOOLSET "${CMAKE_GENERATOR_TOOLSET}"
    CONFIGURE_COMMAND ""
    BUILD_COMMAND ""
    INSTALL_COMMAND ""
    UPDATE_COMMAND ""
    SOURCE_DIR @MLIR_LLVM_ROOT@
    DOWNLOAD_NO_PROGRESS TRUE
    )

set(MLIR_DEPENDS ext_mlir_llvm)

ExternalProject_Add(
    ext_mlir
    PREFIX mlir
    DEPENDS ${MLIR_DEPENDS}
    GIT_REPOSITORY @MLIR_REPO_URL@
    GIT_TAG @MLIR_COMMIT_ID@
    CMAKE_GENERATOR "${CMAKE_GENERATOR}"
    CMAKE_GENERATOR_PLATFORM "${CMAKE_GENERATOR_PLATFORM}"
    CMAKE_GENERATOR_TOOLSET "${CMAKE_GENERATOR_TOOLSET}"
    CONFIGURE_COMMAND @CMAKE_COMMAND@ ../llvm -G "@CMAKE_GENERATOR@" -DCMAKE_GENERATOR_PLATFORM=${CMAKE_GENERATOR_PLATFORM} -DCMAKE_GENERATOR_TOOLSET=${CMAKE_GENERATOR_TOOLSET} -DLLVM_BUILD_EXAMPLES=ON -DLLVM_TARGETS_TO_BUILD=host -DLLVM_ENABLE_RTTI=ON -DCMAKE_BUILD_TYPE=@CMAKE_BUILD_TYPE@ -DCMAKE_CXX_FLAGS=${CMAKE_CXX_FLAGS}
=======
include(ProcessorCount)
ProcessorCount(N)
if(N EQUAL 0)
    set(N 8)
endif()

ExternalProject_Add(
    ext_mlir_llvm
    PREFIX mlir_llvm
    GIT_REPOSITORY @MLIR_LLVM_REPO_URL@
    GIT_TAG @MLIR_LLVM_COMMIT_ID@
    CMAKE_GENERATOR @CMAKE_GENERATOR@
    CMAKE_GENERATOR_PLATFORM @CMAKE_GENERATOR_PLATFORM@
    CMAKE_GENERATOR_TOOLSET @CMAKE_GENERATOR_TOOLSET@
    CONFIGURE_COMMAND @CMAKE_COMMAND@ @MLIR_LLVM_SOURCE_DIR@ -DLLVM_ENABLE_PROJECTS=mlir -DLLVM_BUILD_EXAMPLES=ON -DLLVM_TARGETS_TO_BUILD=host -DLLVM_ENABLE_RTTI=ON -DCMAKE_BUILD_TYPE=@CMAKE_BUILD_TYPE@
    BUILD_COMMAND @CMAKE_COMMAND@ --build . --target check-mlir -- -j${N}
>>>>>>> a643213d
    INSTALL_COMMAND ""
    SOURCE_DIR @MLIR_LLVM_ROOT@
    BINARY_DIR @MLIR_LLVM_BUILD_DIR@
    STAMP_DIR "@MLIR_PROJECT_ROOT@/mlir/stamp"
    DOWNLOAD_NO_PROGRESS TRUE
    )<|MERGE_RESOLUTION|>--- conflicted
+++ resolved
@@ -20,7 +20,6 @@
 
 project(mlir-fetch NONE)
 
-<<<<<<< HEAD
 ExternalProject_Add(
     ext_mlir_llvm
     PREFIX mlir_llvm
@@ -29,45 +28,8 @@
     CMAKE_GENERATOR "${CMAKE_GENERATOR}"
     CMAKE_GENERATOR_PLATFORM "${CMAKE_GENERATOR_PLATFORM}"
     CMAKE_GENERATOR_TOOLSET "${CMAKE_GENERATOR_TOOLSET}"
-    CONFIGURE_COMMAND ""
-    BUILD_COMMAND ""
-    INSTALL_COMMAND ""
+    CONFIGURE_COMMAND @CMAKE_COMMAND@ @MLIR_LLVM_SOURCE_DIR@ -G "@CMAKE_GENERATOR@" -DCMAKE_GENERATOR_PLATFORM=${CMAKE_GENERATOR_PLATFORM} -DCMAKE_GENERATOR_TOOLSET=${CMAKE_GENERATOR_TOOLSET} -DLLVM_BUILD_EXAMPLES=ON -DLLVM_TARGETS_TO_BUILD=host -DLLVM_ENABLE_RTTI=ON -DCMAKE_BUILD_TYPE=@CMAKE_BUILD_TYPE@ -DCMAKE_CXX_FLAGS=${CMAKE_CXX_FLAGS}
     UPDATE_COMMAND ""
-    SOURCE_DIR @MLIR_LLVM_ROOT@
-    DOWNLOAD_NO_PROGRESS TRUE
-    )
-
-set(MLIR_DEPENDS ext_mlir_llvm)
-
-ExternalProject_Add(
-    ext_mlir
-    PREFIX mlir
-    DEPENDS ${MLIR_DEPENDS}
-    GIT_REPOSITORY @MLIR_REPO_URL@
-    GIT_TAG @MLIR_COMMIT_ID@
-    CMAKE_GENERATOR "${CMAKE_GENERATOR}"
-    CMAKE_GENERATOR_PLATFORM "${CMAKE_GENERATOR_PLATFORM}"
-    CMAKE_GENERATOR_TOOLSET "${CMAKE_GENERATOR_TOOLSET}"
-    CONFIGURE_COMMAND @CMAKE_COMMAND@ ../llvm -G "@CMAKE_GENERATOR@" -DCMAKE_GENERATOR_PLATFORM=${CMAKE_GENERATOR_PLATFORM} -DCMAKE_GENERATOR_TOOLSET=${CMAKE_GENERATOR_TOOLSET} -DLLVM_BUILD_EXAMPLES=ON -DLLVM_TARGETS_TO_BUILD=host -DLLVM_ENABLE_RTTI=ON -DCMAKE_BUILD_TYPE=@CMAKE_BUILD_TYPE@ -DCMAKE_CXX_FLAGS=${CMAKE_CXX_FLAGS}
-=======
-include(ProcessorCount)
-ProcessorCount(N)
-if(N EQUAL 0)
-    set(N 8)
-endif()
-
-ExternalProject_Add(
-    ext_mlir_llvm
-    PREFIX mlir_llvm
-    GIT_REPOSITORY @MLIR_LLVM_REPO_URL@
-    GIT_TAG @MLIR_LLVM_COMMIT_ID@
-    CMAKE_GENERATOR @CMAKE_GENERATOR@
-    CMAKE_GENERATOR_PLATFORM @CMAKE_GENERATOR_PLATFORM@
-    CMAKE_GENERATOR_TOOLSET @CMAKE_GENERATOR_TOOLSET@
-    CONFIGURE_COMMAND @CMAKE_COMMAND@ @MLIR_LLVM_SOURCE_DIR@ -DLLVM_ENABLE_PROJECTS=mlir -DLLVM_BUILD_EXAMPLES=ON -DLLVM_TARGETS_TO_BUILD=host -DLLVM_ENABLE_RTTI=ON -DCMAKE_BUILD_TYPE=@CMAKE_BUILD_TYPE@
-    BUILD_COMMAND @CMAKE_COMMAND@ --build . --target check-mlir -- -j${N}
->>>>>>> a643213d
-    INSTALL_COMMAND ""
     SOURCE_DIR @MLIR_LLVM_ROOT@
     BINARY_DIR @MLIR_LLVM_BUILD_DIR@
     STAMP_DIR "@MLIR_PROJECT_ROOT@/mlir/stamp"
