# ******************************************************************************
# Copyright 2017-2020 Intel Corporation
#
# Licensed under the Apache License, Version 2.0 (the "License");
# you may not use this file except in compliance with the License.
# You may obtain a copy of the License at
#
#     http://www.apache.org/licenses/LICENSE-2.0
#
# Unless required by applicable law or agreed to in writing, software
# distributed under the License is distributed on an "AS IS" BASIS,
# WITHOUT WARRANTIES OR CONDITIONS OF ANY KIND, either express or implied.
# See the License for the specific language governing permissions and
# limitations under the License.
# ******************************************************************************

include(ExternalProject)

set(MLIR_LLVM_REPO_URL https://github.com/llvm/llvm-project.git)

# Change these commit IDs to move to latest stable versions
<<<<<<< HEAD
set(MLIR_LLVM_COMMIT_ID 35b685270b410f6a1351c2a527021f22330c25b9)
=======
set(MLIR_LLVM_COMMIT_ID 2f8b4545f496)
>>>>>>> 4f7f0bcc

# MLIR environment variables. Some of them are used by LIT tool.

if (NGRAPH_USE_PREBUILT_MLIR)
    set(MLIR_PROJECT_ROOT ${MLIR_LLVM_PREBUILT_PATH})
else()
    set(MLIR_PROJECT_ROOT ${CMAKE_CURRENT_BINARY_DIR}/mlir_project)
endif()

set(MLIR_LLVM_ROOT ${MLIR_PROJECT_ROOT}/llvm-project)
set(MLIR_LLVM_SOURCE_DIR ${MLIR_LLVM_ROOT}/llvm)
set(MLIR_SOURCE_DIR ${MLIR_LLVM_ROOT}/mlir)
set(MLIR_LLVM_BUILD_DIR ${MLIR_PROJECT_ROOT}/build)
set(MLIR_LLVM_TOOLS_DIR ${MLIR_LLVM_BUILD_DIR}/bin)
set(NGRAPH_LIT_TEST_SRC_DIR ${CMAKE_SOURCE_DIR}/test/mlir)
set(NGRAPH_LIT_TEST_BUILD_DIR ${CMAKE_CURRENT_BINARY_DIR}/test/mlir)

# MLIR has to be pre-built before ngraph build starts
# this will clone and build MLIR during cmake config instead

# we will fetch and build it from the source if cmake is not configured to use
# the prebuilt mlir
if (NOT NGRAPH_USE_PREBUILT_MLIR)
    configure_file(${CMAKE_SOURCE_DIR}/cmake/mlir_fetch.cmake.in ${MLIR_PROJECT_ROOT}/CMakeLists.txt @ONLY)
    execute_process(COMMAND "${CMAKE_COMMAND}" -G "${CMAKE_GENERATOR}" .
                    -DCMAKE_GENERATOR_PLATFORM:STRING=${CMAKE_GENERATOR_PLATFORM}
                    -DCMAKE_GENERATOR_TOOLSET:STRING=${CMAKE_GENERATOR_TOOLSET}
                    -DCMAKE_CXX_FLAGS:STRING=${CMAKE_ORIGINAL_CXX_FLAGS} .
                    WORKING_DIRECTORY "${MLIR_PROJECT_ROOT}")

    # Clone and build llvm + mlir.
    execute_process(COMMAND "${CMAKE_COMMAND}" --build .
                    WORKING_DIRECTORY "${MLIR_PROJECT_ROOT}")
endif()

# Enable modules for LLVM.
set(LLVM_DIR "${MLIR_LLVM_BUILD_DIR}/lib/cmake/llvm"
    CACHE PATH "Path to LLVM cmake modules")
list(APPEND CMAKE_MODULE_PATH "${LLVM_DIR}")
include(AddLLVM)

# Enable LLVM package, definitions and env vars.
find_package(LLVM REQUIRED CONFIG)
add_definitions(${LLVM_DEFINITIONS})
message(STATUS "Found LLVM ${LLVM_PACKAGE_VERSION}")
message(STATUS "Using modules in: ${LLVM_DIR}")
message(STATUS "LLVM RTTI is ${LLVM_ENABLE_RTTI}")

set(MLIR_SRC_INCLUDE_PATH ${MLIR_SOURCE_DIR}/include)
set(MLIR_BIN_INCLUDE_PATH ${MLIR_LLVM_BUILD_DIR}/tools/mlir/include)
set(MLIR_INCLUDE_PATHS ${MLIR_SRC_INCLUDE_PATH};${MLIR_BIN_INCLUDE_PATH})
set(MLIR_LLVM_INCLUDE_PATH ${LLVM_INCLUDE_DIRS})

message(STATUS "MLIR headers at: ${MLIR_INCLUDE_PATHS}")
message(STATUS "LLVM headers at: ${MLIR_LLVM_INCLUDE_PATH}")<|MERGE_RESOLUTION|>--- conflicted
+++ resolved
@@ -19,11 +19,7 @@
 set(MLIR_LLVM_REPO_URL https://github.com/llvm/llvm-project.git)
 
 # Change these commit IDs to move to latest stable versions
-<<<<<<< HEAD
-set(MLIR_LLVM_COMMIT_ID 35b685270b410f6a1351c2a527021f22330c25b9)
-=======
 set(MLIR_LLVM_COMMIT_ID 2f8b4545f496)
->>>>>>> 4f7f0bcc
 
 # MLIR environment variables. Some of them are used by LIT tool.
 
