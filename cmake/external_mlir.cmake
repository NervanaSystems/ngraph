# ******************************************************************************
# Copyright 2017-2020 Intel Corporation
#
# Licensed under the Apache License, Version 2.0 (the "License");
# you may not use this file except in compliance with the License.
# You may obtain a copy of the License at
#
#     http://www.apache.org/licenses/LICENSE-2.0
#
# Unless required by applicable law or agreed to in writing, software
# distributed under the License is distributed on an "AS IS" BASIS,
# WITHOUT WARRANTIES OR CONDITIONS OF ANY KIND, either express or implied.
# See the License for the specific language governing permissions and
# limitations under the License.
# ******************************************************************************

include(ExternalProject)

set(MLIR_LLVM_REPO_URL https://github.com/llvm/llvm-project.git)

# Change these commit IDs to move to latest stable versions
set(MLIR_LLVM_COMMIT_ID d6295255)

# MLIR environment variables. Some of them are used by LIT tool.

if (NGRAPH_USE_PREBUILT_MLIR)
    set(MLIR_PROJECT_ROOT ${MLIR_LLVM_PREBUILT_PATH}/mlir_project)
else()
    set(MLIR_PROJECT_ROOT ${CMAKE_CURRENT_BINARY_DIR}/mlir_project)
endif()

set(MLIR_LLVM_ROOT ${MLIR_PROJECT_ROOT}/llvm-projects)
set(MLIR_LLVM_SOURCE_DIR ${MLIR_LLVM_ROOT}/llvm)
set(MLIR_SOURCE_DIR ${MLIR_LLVM_ROOT}/mlir)
set(MLIR_LLVM_BUILD_DIR ${MLIR_PROJECT_ROOT}/build)
set(MLIR_LLVM_TOOLS_DIR ${MLIR_LLVM_BUILD_DIR}/bin)
set(NGRAPH_LIT_TEST_SRC_DIR ${CMAKE_SOURCE_DIR}/test/mlir)
set(NGRAPH_LIT_TEST_BUILD_DIR ${CMAKE_CURRENT_BINARY_DIR}/test/mlir)

# MLIR has to be pre-built before ngraph build starts
# this will clone and build MLIR during cmake config instead

# we will fetch and build it from the source if cmake is not configured to use
# the prebuilt mlir
if (NOT NGRAPH_USE_PREBUILT_MLIR)
    configure_file(${CMAKE_SOURCE_DIR}/cmake/mlir_fetch.cmake.in ${MLIR_PROJECT_ROOT}/CMakeLists.txt @ONLY)
    execute_process(COMMAND "${CMAKE_COMMAND}" -G "${CMAKE_GENERATOR}" .
                    -DCMAKE_GENERATOR_PLATFORM:STRING=${CMAKE_GENERATOR_PLATFORM}
                    -DCMAKE_GENERATOR_TOOLSET:STRING=${CMAKE_GENERATOR_TOOLSET}
                    -DCMAKE_CXX_FLAGS:STRING=${CMAKE_ORIGINAL_CXX_FLAGS} .
                    WORKING_DIRECTORY "${MLIR_PROJECT_ROOT}")

<<<<<<< HEAD
    # clone and build llvm, mlir
    include(ProcessorCount)
    ProcessorCount(N)
    if(("${CMAKE_GENERATOR}" STREQUAL "Unix Makefiles") AND (NOT N EQUAL 0))
        execute_process(COMMAND "${CMAKE_COMMAND}" --build . -- -j${N}
            WORKING_DIRECTORY "${MLIR_PROJECT_ROOT}")
    else()
        execute_process(COMMAND "${CMAKE_COMMAND}" --build .
            WORKING_DIRECTORY "${MLIR_PROJECT_ROOT}")
    endif()
=======
    # Clone and build llvm + mlir.
    execute_process(COMMAND "${CMAKE_COMMAND}" --build . --target ext_mlir_llvm
                    WORKING_DIRECTORY "${MLIR_PROJECT_ROOT}")
>>>>>>> a643213d
endif()

# Enable modules for LLVM.
set(LLVM_DIR "${MLIR_LLVM_BUILD_DIR}/lib/cmake/llvm"
    CACHE PATH "Path to LLVM cmake modules")
list(APPEND CMAKE_MODULE_PATH "${LLVM_DIR}")
include(AddLLVM)

# Enable LLVM package, definitions and env vars.
find_package(LLVM REQUIRED CONFIG)
add_definitions(${LLVM_DEFINITIONS})
message(STATUS "Found LLVM ${LLVM_PACKAGE_VERSION}")
message(STATUS "Using modules in: ${LLVM_DIR}")
message(STATUS "LLVM RTTI is ${LLVM_ENABLE_RTTI}")

set(MLIR_SRC_INCLUDE_PATH ${MLIR_SOURCE_DIR}/include)
set(MLIR_BIN_INCLUDE_PATH ${MLIR_LLVM_BUILD_DIR}/tools/mlir/include)
set(MLIR_INCLUDE_PATHS ${MLIR_SRC_INCLUDE_PATH};${MLIR_BIN_INCLUDE_PATH})
set(MLIR_LLVM_INCLUDE_PATH ${LLVM_INCLUDE_DIRS})

message(STATUS "MLIR headers at: ${MLIR_INCLUDE_PATHS}")
message(STATUS "LLVM headers at: ${MLIR_LLVM_INCLUDE_PATH}")<|MERGE_RESOLUTION|>--- conflicted
+++ resolved
@@ -50,8 +50,7 @@
                     -DCMAKE_CXX_FLAGS:STRING=${CMAKE_ORIGINAL_CXX_FLAGS} .
                     WORKING_DIRECTORY "${MLIR_PROJECT_ROOT}")
 
-<<<<<<< HEAD
-    # clone and build llvm, mlir
+    # clone and build llvm + mlir
     include(ProcessorCount)
     ProcessorCount(N)
     if(("${CMAKE_GENERATOR}" STREQUAL "Unix Makefiles") AND (NOT N EQUAL 0))
@@ -61,11 +60,6 @@
         execute_process(COMMAND "${CMAKE_COMMAND}" --build .
             WORKING_DIRECTORY "${MLIR_PROJECT_ROOT}")
     endif()
-=======
-    # Clone and build llvm + mlir.
-    execute_process(COMMAND "${CMAKE_COMMAND}" --build . --target ext_mlir_llvm
-                    WORKING_DIRECTORY "${MLIR_PROJECT_ROOT}")
->>>>>>> a643213d
 endif()
 
 # Enable modules for LLVM.
