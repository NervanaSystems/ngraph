# ******************************************************************************
# Copyright 2017-2019 Intel Corporation
#
# Licensed under the Apache License, Version 2.0 (the "License");
# you may not use this file except in compliance with the License.
# You may obtain a copy of the License at
#
#     http://www.apache.org/licenses/LICENSE-2.0
#
# Unless required by applicable law or agreed to in writing, software
# distributed under the License is distributed on an "AS IS" BASIS,
# WITHOUT WARRANTIES OR CONDITIONS OF ANY KIND, either express or implied.
# See the License for the specific language governing permissions and
# limitations under the License.
# ******************************************************************************

# Enable ExternalProject CMake module
include(ExternalProject)

#------------------------------------------------------------------------------
# Download and install Google Protobuf ...
#------------------------------------------------------------------------------

# This version of PROTOBUF is required by Microsoft ONNX Runtime.
set(NGRAPH_PROTOBUF_GIT_REPO_URL "https://github.com/protocolbuffers/protobuf")

if(NGRAPH_ONNX_IMPORT_ENABLE)
    set(NGRAPH_PROTOBUF_GIT_TAG "v3.5.2")
else()
    set(NGRAPH_PROTOBUF_GIT_TAG "v3.6.1")
endif()

set(Protobuf_INSTALL_PREFIX ${EXTERNAL_PROJECTS_ROOT}/protobuf)
set(Protobuf_PROTOC_EXECUTABLE ${Protobuf_INSTALL_PREFIX}/bin/protoc)
set(Protobuf_INCLUDE_DIR ${Protobuf_INSTALL_PREFIX}/include)
if (WIN32)
    set(Protobuf_LIBRARY ${Protobuf_INSTALL_PREFIX}/lib/libprotobuf.lib)
else()
    set(Protobuf_LIBRARY ${Protobuf_INSTALL_PREFIX}/lib/libprotobuf.a)
endif()

if ("${CMAKE_GENERATOR}" STREQUAL "Ninja")
    set(MAKE_UTIL make)
else()
    set(MAKE_UTIL $(MAKE))
endif()

if (WIN32)
    ExternalProject_Add(
        ext_protobuf
        PREFIX protobuf
        GIT_REPOSITORY ${NGRAPH_PROTOBUF_GIT_REPO_URL}
        GIT_TAG ${NGRAPH_PROTOBUF_GIT_TAG}
        UPDATE_COMMAND ""
        PATCH_COMMAND ""
        CMAKE_GENERATOR ${CMAKE_GENERATOR}
        CMAKE_GENERATOR_PLATFORM ${CMAKE_GENERATOR_PLATFORM}
        CMAKE_GENERATOR_TOOLSET ${CMAKE_GENERATOR_TOOLSET}
        CMAKE_ARGS
            ${NGRAPH_FORWARD_CMAKE_ARGS}
            -DCMAKE_CXX_FLAGS=${CMAKE_ORIGINAL_CXX_FLAGS}
            -Dprotobuf_MSVC_STATIC_RUNTIME=OFF
            -Dprotobuf_WITH_ZLIB=OFF
            -Dprotobuf_BUILD_TESTS=OFF
            -DCMAKE_INSTALL_PREFIX=${EXTERNAL_PROJECTS_ROOT}/protobuf
        TMP_DIR "${EXTERNAL_PROJECTS_ROOT}/protobuf/tmp"
        STAMP_DIR "${EXTERNAL_PROJECTS_ROOT}/protobuf/stamp"
        DOWNLOAD_DIR "${EXTERNAL_PROJECTS_ROOT}/protobuf/download"
        SOURCE_DIR "${EXTERNAL_PROJECTS_ROOT}/protobuf/src"
        SOURCE_SUBDIR "cmake"
        BINARY_DIR "${EXTERNAL_PROJECTS_ROOT}/protobuf/build"
        INSTALL_DIR "${EXTERNAL_PROJECTS_ROOT}/protobuf"
        EXCLUDE_FROM_ALL TRUE
        BUILD_BYPRODUCTS ${Protobuf_PROTOC_EXECUTABLE} ${Protobuf_LIBRARY}
    )
elseif (APPLE)
    # Don't manually set compiler on macos since it causes compile error on macos >= 10.14
    ExternalProject_Add(
        ext_protobuf
        PREFIX protobuf
        GIT_REPOSITORY ${NGRAPH_PROTOBUF_GIT_REPO_URL}
        GIT_TAG ${NGRAPH_PROTOBUF_GIT_TAG}
        UPDATE_COMMAND ""
        PATCH_COMMAND ""
        CONFIGURE_COMMAND ./autogen.sh COMMAND ./configure --prefix=${EXTERNAL_PROJECTS_ROOT}/protobuf --disable-shared
        BUILD_COMMAND $(MAKE) "CXXFLAGS=-std=c++${NGRAPH_CXX_STANDARD} -fPIC"
        TMP_DIR "${EXTERNAL_PROJECTS_ROOT}/protobuf/tmp"
        STAMP_DIR "${EXTERNAL_PROJECTS_ROOT}/protobuf/stamp"
        DOWNLOAD_DIR "${EXTERNAL_PROJECTS_ROOT}/protobuf/download"
        SOURCE_DIR "${EXTERNAL_PROJECTS_ROOT}/protobuf/src"
        BINARY_DIR "${EXTERNAL_PROJECTS_ROOT}/protobuf/src"
        INSTALL_DIR "${EXTERNAL_PROJECTS_ROOT}/protobuf"
        EXCLUDE_FROM_ALL TRUE
        BUILD_BYPRODUCTS ${Protobuf_PROTOC_EXECUTABLE} ${Protobuf_LIBRARY}
        )
else()
    if (DEFINED NGRAPH_USE_CXX_ABI)
        set(BUILD_FLAGS "CXXFLAGS=-std=c++${NGRAPH_CXX_STANDARD} -fPIC -D_GLIBCXX_USE_CXX11_ABI=${NGRAPH_USE_CXX_ABI}")
    else()
        set(BUILD_FLAGS "CXXFLAGS=-std=c++${NGRAPH_CXX_STANDARD} -fPIC")
    endif()

    ExternalProject_Add(
        ext_protobuf
        PREFIX protobuf
        GIT_REPOSITORY ${NGRAPH_PROTOBUF_GIT_REPO_URL}
        GIT_TAG ${NGRAPH_PROTOBUF_GIT_TAG}
        UPDATE_COMMAND ""
        PATCH_COMMAND ""
        CONFIGURE_COMMAND ./autogen.sh COMMAND ./configure --prefix=${EXTERNAL_PROJECTS_ROOT}/protobuf --disable-shared CXX=${CMAKE_CXX_COMPILER}
<<<<<<< HEAD
        BUILD_COMMAND ${MAKE_UTIL} "CXXFLAGS=-std=c++${NGRAPH_CXX_STANDARD} -fPIC"
=======
        BUILD_COMMAND $(MAKE) "${BUILD_FLAGS}"
>>>>>>> d4a12feb
        TMP_DIR "${EXTERNAL_PROJECTS_ROOT}/protobuf/tmp"
        STAMP_DIR "${EXTERNAL_PROJECTS_ROOT}/protobuf/stamp"
        DOWNLOAD_DIR "${EXTERNAL_PROJECTS_ROOT}/protobuf/download"
        SOURCE_DIR "${EXTERNAL_PROJECTS_ROOT}/protobuf/src"
        BINARY_DIR "${EXTERNAL_PROJECTS_ROOT}/protobuf/src"
        INSTALL_DIR "${EXTERNAL_PROJECTS_ROOT}/protobuf"
        EXCLUDE_FROM_ALL TRUE
        BUILD_BYPRODUCTS ${Protobuf_PROTOC_EXECUTABLE} ${Protobuf_LIBRARY}
        )
endif()

# -----------------------------------------------------------------------------
# Use the interface of FindProtobuf.cmake
# -----------------------------------------------------------------------------

if(NGRAPH_ONNX_IMPORT_ENABLE)
    if (NOT TARGET libprotobuf)
        add_library(libprotobuf INTERFACE)
        if (WIN32)
            target_link_libraries(libprotobuf INTERFACE
                debug ${Protobuf_INSTALL_PREFIX}/lib/libprotobufd.lib
                optimized ${Protobuf_INSTALL_PREFIX}/lib/libprotobuf.lib)
        else()
            target_link_libraries(libprotobuf INTERFACE
                ${Protobuf_INSTALL_PREFIX}/lib/libprotobuf.a)
        endif()
        set_target_properties(libprotobuf PROPERTIES
            INTERFACE_INCLUDE_DIRECTORIES "${Protobuf_INCLUDE_DIR}")
        add_dependencies(libprotobuf ext_protobuf)
    endif()
    set(Protobuf_LIBRARIES libprotobuf)
else()
    if (NOT TARGET protobuf::libprotobuf)
        add_library(protobuf::libprotobuf UNKNOWN IMPORTED)
        set_target_properties(protobuf::libprotobuf PROPERTIES
            INTERFACE_SYSTEM_INCLUDE_DIRECTORIES "${Protobuf_INCLUDE_DIR}"
            IMPORTED_LOCATION "${Protobuf_LIBRARY}")
        add_dependencies(protobuf::libprotobuf ext_protobuf)
    endif()
    set(Protobuf_LIBRARIES protobuf::libprotobuf)
endif()

if (NOT TARGET protobuf::protoc)
    add_executable(protobuf::protoc IMPORTED)
    set_target_properties(protobuf::protoc PROPERTIES
        INTERFACE_SYSTEM_INCLUDE_DIRECTORIES "${Protobuf_PROTOC_EXECUTABLE}"
        IMPORTED_LOCATION "${Protobuf_PROTOC_EXECUTABLE}")
    add_dependencies(protobuf::protoc ext_protobuf)
endif()

set(Protobuf_FOUND TRUE)
set(PROTOBUF_FOUND TRUE)<|MERGE_RESOLUTION|>--- conflicted
+++ resolved
@@ -108,11 +108,7 @@
         UPDATE_COMMAND ""
         PATCH_COMMAND ""
         CONFIGURE_COMMAND ./autogen.sh COMMAND ./configure --prefix=${EXTERNAL_PROJECTS_ROOT}/protobuf --disable-shared CXX=${CMAKE_CXX_COMPILER}
-<<<<<<< HEAD
-        BUILD_COMMAND ${MAKE_UTIL} "CXXFLAGS=-std=c++${NGRAPH_CXX_STANDARD} -fPIC"
-=======
-        BUILD_COMMAND $(MAKE) "${BUILD_FLAGS}"
->>>>>>> d4a12feb
+        BUILD_COMMAND ${MAKE_UTIL} "${BUILD_FLAGS}"
         TMP_DIR "${EXTERNAL_PROJECTS_ROOT}/protobuf/tmp"
         STAMP_DIR "${EXTERNAL_PROJECTS_ROOT}/protobuf/stamp"
         DOWNLOAD_DIR "${EXTERNAL_PROJECTS_ROOT}/protobuf/download"
