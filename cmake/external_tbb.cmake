--- conflicted
+++ resolved
@@ -32,11 +32,7 @@
 
     include(${TBB_ROOT}/cmake/TBBBuild.cmake)
     tbb_build(TBB_ROOT ${TBB_ROOT} MAKE_ARGS tbb_build_dir=${CMAKE_CURRENT_BINARY_DIR}/tbb_build
-<<<<<<< HEAD
-                tbb_build_prefix=tbb stdver=c++11 CONFIG_DIR TBB_DIR)
-=======
-        tbb_build_prefix=tbb stdver=c++${NGRAPH_CXX_STANDARD} CONFIG_DIR TBB_DIR)
->>>>>>> e49dd589
+                tbb_build_prefix=tbb stdver=c++${NGRAPH_CXX_STANDARD} CONFIG_DIR TBB_DIR)
     find_package(TBB REQUIRED tbb)
     if (NOT TBB_FOUND)
         message(FATAL_ERROR "TBB is needed by the CPU backend and was not found")
