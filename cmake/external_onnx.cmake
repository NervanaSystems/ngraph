--- conflicted
+++ resolved
@@ -39,13 +39,9 @@
 
 set(CMAKE_CXX_FLAGS ${CMAKE_ORIGINAL_CXX_FLAGS})
 
-<<<<<<< HEAD
 if(WIN32)
     set(CMAKE_CXX_FLAGS "${CMAKE_CXX_FLAGS} /wd4244 /wd4251")
-=======
-if (WIN32)
     string(REPLACE "/W3" "/W0" CMAKE_CXX_FLAGS "${CMAKE_CXX_FLAGS}")
->>>>>>> b1b424e1
 endif()
 
 FetchContent_Declare(
