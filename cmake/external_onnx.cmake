--- conflicted
+++ resolved
@@ -33,41 +33,14 @@
 set(ONNX_GIT_REPO_URL https://github.com/onnx/onnx.git)
 set(ONNX_GIT_BRANCH rel-${ONNX_VERSION})
 set(NGRAPH_ONNX_NAMESPACE ngraph_onnx)
+
 add_definitions(-DONNX_BUILD_SHARED_LIBS=ON)
-<<<<<<< HEAD
-add_definitions(-DONNX_ML=ON)
 add_definitions(-DONNX_NAMESPACE=${NGRAPH_ONNX_NAMESPACE})
-=======
->>>>>>> 412f5f7b
-
-set(CMAKE_CXX_FLAGS ${CMAKE_ORIGINAL_CXX_FLAGS})
 
 FetchContent_Declare(
     ext_onnx
     GIT_REPOSITORY ${ONNX_GIT_REPO_URL}
     GIT_TAG ${ONNX_GIT_BRANCH}
-<<<<<<< HEAD
-    INSTALL_COMMAND ""
-    UPDATE_COMMAND ""
-    CMAKE_GENERATOR ${CMAKE_GENERATOR}
-    CMAKE_GENERATOR_PLATFORM ${CMAKE_GENERATOR_PLATFORM}
-    CMAKE_GENERATOR_TOOLSET ${CMAKE_GENERATOR_TOOLSET}
-    CMAKE_ARGS ${NGRAPH_FORWARD_CMAKE_ARGS}
-               -DCMAKE_CXX_FLAGS=${CMAKE_ORIGINAL_CXX_FLAGS}
-               -DONNX_GEN_PB_TYPE_STUBS=OFF
-               -DCMAKE_PREFIX_PATH=${Protobuf_INSTALL_PREFIX}
-               -DONNX_ML=TRUE
-               -DONNX_NAMESPACE=${NGRAPH_ONNX_NAMESPACE}
-    TMP_DIR "${EXTERNAL_PROJECTS_ROOT}/onnx/tmp"
-    STAMP_DIR "${EXTERNAL_PROJECTS_ROOT}/onnx/stamp"
-    DOWNLOAD_DIR "${EXTERNAL_PROJECTS_ROOT}/onnx/download"
-    SOURCE_DIR "${EXTERNAL_PROJECTS_ROOT}/onnx/src"
-    BINARY_DIR "${EXTERNAL_PROJECTS_ROOT}/onnx/bin"
-    INSTALL_DIR "${EXTERNAL_PROJECTS_ROOT}/onnx"
-    EXCLUDE_FROM_ALL TRUE
-    BUILD_BYPRODUCTS ${EXTERNAL_PROJECTS_ROOT}/onnx/bin/libonnx.a ${EXTERNAL_PROJECTS_ROOT}/onnx/bin/libonnx_proto.a
-=======
->>>>>>> 412f5f7b
 )
 
 FetchContent_GetProperties(ext_onnx)
